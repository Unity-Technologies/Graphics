# Changelog
All notable changes to this package will be documented in this file.

The format is based on [Keep a Changelog](http://keepachangelog.com/en/1.0.0/)
and this project adheres to [Semantic Versioning](http://semver.org/spec/v2.0.0.html).

## [10.8.0] - 2021-09-20

### Fixed
<<<<<<< HEAD
- Fixed ShaderGraph needing updated normals for ShadowCaster in URP.

=======
- Fixed memory leak with XR combined occlusion meshes. [case 1366173]
>>>>>>> e3ac7fe5

## [10.7.0] - 2021-07-02

### Added
- Added support for controlling Volume Framework Update Frequency in UI on Cameras and URP Asset as well as through scripting.
- XR: Added Late Latching support to reduce VR latency (Quest).

### Fixed
- Fixed terrain hole shadowing [case 1349305]
- Fixed artifacts in Speed Tree 8 billboard LODs due to SpeedTree LOD smoothing/crossfading [case 1348407]
- Fixed an issue where the scene view would turn black when bloom was enabled. [case 1298790](https://issuetracker.unity3d.com/issues/urp-bloom-and-tonemapping-causes-the-screen-to-go-black-in-scene-mode), [case 1340848](https://issuetracker.unity3d.com/issues/urp-bloom-produces-visual-artifacts-when-color-slash-emission-are-not-clamped)
- Fixed a case where camera dimension can be zero. [case 1321168](https://issuetracker.unity3d.com/issues/urp-attempting-to-get-camera-relative-temporary-rendertexture-is-thrown-when-tweening-the-viewport-rect-values-of-a-camera)
- VFX: Fixed soft particles when HDR or Opaque texture isn't enabled
- VFX: Fixed OpenGL soft particles fallback when depth texture isn't available
- Fixed UniversalRenderPipelineAsset multi-edit.

## [10.6.0] - 2021-04-29

### Fixed
- Fixed an issue where changing camera's position in the BeginCameraRendering do not apply properly. [case 1318629]
- Fixed an issue where SMAA did not work for OpenGL [case 1336710](https://issuetracker.unity3d.com/issues/urp-there-is-no-effect-when-using-smaa-in-urp-with-opengles-api)
- Fixed an issue where Particle Lit shader had an incorrect fallback shader [case 1331779]
- Fixed SRP batcher not working on OpenGL.
- Fixed an issue where the inspector of Renderer Data would break after adding RenderObjects renderer feature and then adding another renderer feature. [case 1323608](https://issuetracker.unity3d.com/product/unity/issues/guid/1323608/)
- Fixed an issue with Transparency Sort Mode using the 2D Renderer Data [case 1310652](https://issuetracker.unity3d.com/product/unity/issues/guid/1310652/)
- Fixed an issue with Transparency Sort Axis using the 2D Renderer Data [case 1312229](https://issuetracker.unity3d.com/product/unity/issues/guid/1312229/)

## [10.5.0] - 2021-04-19

### Added
- Added a SpeedTree 8 Shader Graph but did not set it as the default for importing or upgrading Speed Tree 8 assets. Because URP doesn't yet support per-material culling, this Shader Graph does not yet behave in the same way as the existing handwritten SpeedTree 8 shader for URP.

### Fixed
- Fixed an issue where having "Opaque Texture" and MSAA enabled would cause the opaque texture to be rendered black on old Apple GPUs [case 1247423](https://issuetracker.unity3d.com/issues/urp-metal-opaque-objects-are-rendered-black-when-msaa-is-enabled)
- Fixed errors when the Profiler is used with XR multipass. [case 1322918](https://issuetracker.unity3d.com/issues/xr-urp-profiler-spams-errors-in-the-console-upon-entering-play-mode)
- Fixed ordering of subshaders in the Unlit Shader Graph, such that shader target 4.5 takes priority over 2.0. [case 1328636](https://issuetracker.unity3d.com/product/unity/issues/guid/1328636/)

### Changed
- Added subsurface scattering to handwritten SpeedTree 8 shader.

## [10.4.0] - 2021-03-11

### Changed
- Opacity as Density blending feature for Terrain Lit Shader is now disabled when the Terrain has more than four Terrain Layers. This is now similar to the Height-blend feature for the Terrain Lit Shader.

### Fixed
- Fixed an issue where objects in motion might jitter when the Pixel Perfect Camera is used. [case 1300474](https://issuetracker.unity3d.com/issues/urp-characters-sprite-repeats-in-the-build-when-using-pixel-perfect-camera-and-2d-renderer)
- Fixed an issue where the letter box/pillar box areas were not properly cleared when the Pixel Perfect Camera is used. [case 1291224](https://issuetracker.unity3d.com/issues/pixel-perfect-image-artifact-appear-between-the-reference-resolution-and-screen-resolution-borders-when-strech-fill-is-enabled)
- Fixed an issue where the Cinemachine Pixel Perfect Extension might cause the Orthographic Size of the Camera to jump to 1 when the Scene is loaded. [case 1249076](https://issuetracker.unity3d.com/issues/cinemachine-pixel-perfect-camera-extension-causes-the-orthogonal-size-to-jump-to-1-when-the-scene-is-loaded)
- Fixed an issue where no preview would show for the lit sprite master node in shadergraph
- Fixed an issue where no shader was generated for unlit sprite shaders in shadergraph 
- Fixed an issue where the scene view camera was not correctly cleared for the 2D Renderer. [case 1311377](https://issuetracker.unity3d.com/product/unity/issues/guid/1311377/)
- Fixed an issue where bokeh dof is applied incorrectly when there is an overlay camera in the camera stack. [case 1303572](https://issuetracker.unity3d.com/issues/urp-bokeh-depth-of-field-is-applied-incorrectly-when-the-main-camera-has-an-overlay-camera-in-the-camera-stack)
- Fixed a regression where the precision was changed. [case 1313942](https://issuetracker.unity3d.com/issues/urp-shader-precision-is-reduced-to-half-when-scriptablerenderfeature-class-is-in-the-project)
- Fixed issue causing missing shaders on DirectX 11 feature level 10 GPUs. [case 1278390](https://issuetracker.unity3d.com/product/unity/issues/guid/1278390/)
- Fixed an issue where modified splat weights for Terrain were  zero in some areas and greater than one in others when using the Opacity as Density blending feature.
- Fixed a performance issue in Hololens when using renderer with custom render passes.

## [10.3.1] - 2021-01-26

Version Updated
The version number for this package has increased due to a version update of a related graphics package.

## [10.3.0] - 2020-11-16

### Added
- Added support for the PlayStation 5 platform.

### Fixed
- Transparent Lit ShaderGraph using Additive blending will now properly fade with alpha [1270344]
- Fixed useless mip maps on temporary RTs/PostProcessing inherited from Main RT descriptor.
- Fixed an issue in where all the entries in the Renderer List wasn't selectable and couldn't be deleted.
- Fixed GC allocations from XR occlusion mesh when using multipass.
- Fixed an issue where Universal Render Pipeline with disabled antiAliasing was overwriting QualitySettings.asset on frequent cases. [case 1219159](https://issuetracker.unity3d.com/issues/urp-qualitysettings-dot-asset-file-gets-overwritten-with-the-same-content-when-the-editor-is-closed)
- Fixed a case where overlay camera with output texture caused base camera not to render to screen. [case 1283225](https://issuetracker.unity3d.com/issues/game-view-renders-a-black-view-when-having-an-overlay-camera-which-had-output-texture-assigned-in-the-camera-stack)
- Fixed wrong shader / properties assignement to materials created from 3DsMax 2021 Physical Material. (case 1293576)
- Fixed an issue so it is now possible to enqueue render passes at runtime.
- Fixed an issue where render scale was breaking SSAO in scene view. [case 1296710](https://issuetracker.unity3d.com/issues/ssao-effect-floating-in-the-air-in-scene-view-when-2-objects-with-shadergraph-materials-are-on-top-of-each-other)
- Fixed material upgrader to run in batch mode [case 1305402]

## [10.2.0] - 2020-10-19

### Added
- Added a supported MSAA samples count check, so the actual supported MSAA samples count value can be assigned to RenderTexture descriptors.

### Changed
- Changed RenderObjectsFeature UI to only expose valid events. Previously, when selecting events before BeforeRenderingPrepasses objects would not be drawn correctly as stereo and camera setup only happens before rendering opaques objects.
- Shader functions SampleSH9, SampleSHPixel, SampleSHVertex are now gamma corrected in gamma space. As result LightProbes are gamma corrected too.
- Bloom in Gamma color-space now more closely matches Linear color-space, this will mean project using Bloom and Gamma color-space may need to adjust Bloom Intensity to match previous look.

### Fixed
- Fixed the Unlit shader not being SRP Batcher compatible on OpenGLES/OpenGLCore. [case 1263720](https://issuetracker.unity3d.com/issues/urp-mobile-srp-batcher-is-not-visible-on-mobile-devices-in-frame-debugger)
- Fixed an issue with soft particles not rendering correctly for overlay cameras with post processing. [case 1241626](https://issuetracker.unity3d.com/issues/soft-particles-does-not-fade-out-near-the-opaque-surfaces-when-post-processing-is-enabled-on-a-stacked-camera)
- Removed the warning about mis-matched vertex streams when creating a default Particle System. [case 1285272](https://issuetracker.unity3d.com/issues/particles-urp-default-material-shows-warning-in-inspector)
- Fixed latest mockHMD renderviewport scale doesn't fill whole view after scaling. [case 1286161] (https://issuetracker.unity3d.com/issues/xr-urp-renderviewportscale-doesnt-fill-whole-view-after-scaling)
- Fixed camera renders black in XR when user sets invalid MSAA value.
- Fixed an issue causing additional lights to stop working when set as the sun source. [case 1278768](https://issuetracker.unity3d.com/issues/urp-every-light-type-is-rendered-as-directional-light-if-it-is-set-as-sun-source-of-the-environment)
- Fixed an issue that caused a null reference when Lift Gamma Gain was being displayed in the Inspector and URP was upgraded to a newer version.  [case 1283588](https://issuetracker.unity3d.com/issues/argumentnullexception-is-thrown-when-upgrading-urp-package-and-volume-with-lift-gamma-gain-is-focused-in-inspector)
- Fixed an issue where soft particles were not rendered when depth texture was disabled in the URP Asset. [case 1162556](https://issuetracker.unity3d.com/issues/lwrp-unlit-particles-shader-is-not-rendered-when-soft-particles-are-enabled-on-built-application)
- Fixed an issue where soft particles were rendered opaque on OpenGL. [case 1226288](https://issuetracker.unity3d.com/issues/urp-objects-that-are-using-soft-particles-are-rendered-opaque-when-opengl-is-used)
- Fixed an issue where the depth texture sample node used an incorrect texture in some frames. [case 1268079](https://issuetracker.unity3d.com/issues/urp-depth-texture-sample-node-does-not-use-correct-texture-in-some-frames)
- Fixed MSAA on Metal MacOS and Editor.
- Fixed an issue causing passthrough camera to not render. [case 1283894](https://issuetracker.unity3d.com/product/unity/issues/guid/1283894/) 
- Fixed MSAA override on camera does not work in non-XR project if target eye is selected to both eye.
- Fixed a compiler error in BakedLit shader when using Hybrid Renderer.
- Fixed XR camera fov can be changed through camera inspector.
- Fixed LightProbes to have gamma correct when using gamma color space. [case 1268911](https://issuetracker.unity3d.com/issues/urp-has-no-gamma-correction-for-lightprobes)
- Fixed an issue causing materials to be upgraded multiple times.
- Fixed an issue where the Camera inspector was grabbing the URP asset in Graphics Settings rather than the currently active.
- Fixed an issue where the Light Explorer was grabbing the URP asset in Graphics Settings rather than the currently active.
- Fixed an issue where the scene view camera ignored the pipeline assets HDR setting. [case 1284369](https://issuetracker.unity3d.com/issues/urp-scene-view-camera-ignores-pipeline-assets-hdr-settings-when-main-camera-uses-pipeline-settings)
- Fixed bloom inconsistencies between Gamma and Linear color-spaces.
- Fixed an issue with upgrading material set to cutout didn't properly set alpha clipping. [case 1235516](https://issuetracker.unity3d.com/issues/urp-upgrade-material-utility-does-not-set-the-alpha-clipping-when-material-was-using-a-shader-with-rendering-mode-set-to-cutout)
- Fixed issue where selecting and deselecting Forward Renderer asset would leak memory [case 1290628](https://issuetracker.unity3d.com/issues/urp-scriptablerendererfeatureeditor-memory-leak-while-interacting-with-forward-renderer-in-the-project-window)
- Fixed an error where multisampled texture being bound to a non-multisampled sampler in XR. 

## [10.1.0] - 2020-10-12
### Added
- Added support for the Shadowmask Mixed Lighting Mode (Forward only), which supports up to four baked-shadow Lights.
- Added ComplexLit shader for advanced material features and deferred forward fallback.
- Added Clear Coat feature for ComplexLit shader and for shader graph.
- Added Parallax Mapping to the Lit shader (Lit.shader).
- Added the Detail Inputs setting group in the Lit shader (Lit.shader).
- Added Smooth shadow fading.
- The pipeline now outputs a warning in the console when trying to access camera color or depth texture when those are not valid. Those textures are only available in the context of `ScriptableRenderPass`.
- Added a property to access the renderer from the `CameraData`.

### Changed
- The maximum number of visible lights when using OpenGL ES 3.x on Android now depends on the minimum OpenGL ES 3.x version as configured in PlayerSettings.
- The default value of the HDR property of a newly created Universal Render Pipeline Asset, is now set to true.

### Fixed
- Fixed an issue where the CapturePass would not capture the post processing effects.
- Fixed an issue were the filter window could not be defocused using the mouse. [case 1242032](https://issuetracker.unity3d.com/issues/urp-volume-override-window-doesnt-disappear-when-clicked-on-the-other-windows-in-the-editor)
- Fixed camera backgrounds not matching between editor and build when background is set to 'Uninitialized'. [case 1224369](https://issuetracker.unity3d.com/issues/urp-uninitialized-camera-background-type-does-not-match-between-the-build-and-game-view)
- Fixed a case where main light hard shadows would not work if any other light is present with soft shadows.[case 1250829](https://issuetracker.unity3d.com/issues/main-light-shadows-are-ignored-in-favor-of-additional-lights-shadows)
- Fixed issue that caused color grading to not work correctly with camera stacking. [case 1263193](https://issuetracker.unity3d.com/product/unity/issues/guid/1263193/)
- Fixed an issue that caused an infinite asset database reimport when running Unity in command line with -testResults argument.
- Fixed ParticlesUnlit shader to use fog color instead of always black. [case 1264585]
- Fixed issue that caused some properties in the camera to not be bolded and highlighted when edited in prefab mode. [case 1230082](https://issuetracker.unity3d.com/issues/urp-camera-prefab-fields-render-type-renderer-background-type-are-not-bolded-and-highlighted-when-edited-in-prefab-mode)
- Fixed issue where blur would sometimes flicker [case 1224915](https://issuetracker.unity3d.com/issues/urp-bloom-effect-flickers-when-using-integrated-post-processing-feature-set)
- Fixed an issue in where the camera inspector didn't refresh properly when changing pipeline in graphic settings. [case 1222668](https://issuetracker.unity3d.com/issues/urp-camera-properties-not-refreshing-on-adding-or-removing-urp-pipeline-in-the-graphics-setting)
- Fixed depth of field to work with dynamic resolution. [case 1225467](https://issuetracker.unity3d.com/issues/dynamic-resolution-rendering-error-when-using-depth-of-field-in-urp)
- Fixed FXAA, SSAO, Motion Blur to work with dynamic resolution.
- Fixed an issue where Pixel lighting variants were stripped in builds if another URP asset had Additional Lights set to Per Vertex [case 1263514](https://issuetracker.unity3d.com/issues/urp-all-pixel-lighting-variants-are-stripped-in-build-if-at-least-one-urp-asset-has-additional-lights-set-to-per-vertex)
- Fixed an issue where transparent meshes were rendered opaque when using custom render passes [case 1262887](https://issuetracker.unity3d.com/issues/urp-transparent-meshes-are-rendered-as-opaques-when-using-lit-shader-with-custom-render-pass)
- Fixed regression from 8.x.x that increased launch times on Android with GLES3. [case 1269119](https://issuetracker.unity3d.com/issues/android-launch-times-increased-x4-from-urp-8-dot-1-0-to-urp-10-dot-0-0-preview-dot-26)
- Fixed an issue with a render texture failing assertion when chosing an invalid format. [case 1222676](https://issuetracker.unity3d.com/issues/the-error-occurs-when-a-render-texture-which-has-a-certain-color-format-is-applied-to-the-cameras-output-target)
- Fixed an issue that caused the unity_CameraToWorld matrix to have z flipped values. [case 1257518](https://issuetracker.unity3d.com/issues/parameter-unity-cameratoworld-dot-13-23-33-is-inverted-when-using-universal-rp-7-dot-4-1-and-newer)
- Fixed not using the local skybox on the camera game object when the Skybox Material property in the Lighting window was set to null.
- Fixed an issue where, if URP was not in use, you would sometimes get errors about 2D Lights when going through the menus.
- Fixed GC when using XR single-pass automated tests.
- Fixed an issue that caused a null reference when deleting camera component in a prefab. [case 1244430](https://issuetracker.unity3d.com/issues/urp-argumentnullexception-error-is-thrown-on-removing-camera-component-from-camera-prefab)
- Fixed resolution of intermediate textures when rendering to part of a render texture. [case 1261287](https://issuetracker.unity3d.com/product/unity/issues/guid/1261287/)
- Fixed indirect albedo not working with shadergraph shaders in some rare setups. [case 1274967](https://issuetracker.unity3d.com/issues/gameobjects-with-custom-mesh-are-not-reflecting-the-light-when-using-the-shader-graph-shaders)
- Fixed XR mirroView sRGB issue when color space is gamma.
- Fixed an issue where XR eye textures are recreated multiple times per frame due to per camera MSAA change.
- Fixed an issue wehre XR mirror view selector stuck. 
- Fixed GLES2 shader compilation.
- Fixed issue with lens distortion breaking rendering when enabled and its intensity is 0.
- Fixed issue that caused motion blur to not work in XR.
- Fixed issue where multiple cameras would cause GC each frame. [case 1259717](https://issuetracker.unity3d.com/issues/urp-scriptablerendercontext-dot-getcamera-array-dot-resize-creates-garbage-every-frame-when-more-than-one-camera-is-active)
- Fixed Missing camera cannot be removed after scene is saved by removing the Missing camera label. [case 1252255](https://issuetracker.unity3d.com/issues/universal-rp-missing-camera-cannot-be-removed-from-camera-stack-after-scene-is-saved)
- Fixed MissingReferenceException when removing Missing camera from camera stack by removing Missing camera label. [case 1252263](https://issuetracker.unity3d.com/issues/universal-rp-missingreferenceexception-errors-when-removing-missing-camera-from-stack)
- Fixed slow down in the editor when editing properties in the UI for renderer features. [case 1279804](https://issuetracker.unity3d.com/issues/a-short-freeze-occurs-in-the-editor-when-expanding-or-collapsing-with-the-arrow-the-renderer-feature-in-the-forward-renderer)

## [10.0.0] - 2020-06-10
### Added
- Added the option to strip Terrain hole Shader variants.
- Added support for additional Directional Lights. The amount of additional Directional Lights is limited by the maximum Per-object Lights in the Render Pipeline Asset.
- Added default implementations of OnPreprocessMaterialDescription for FBX, Obj, Sketchup and 3DS file formats.
- Added Transparency Sort Mode and Transparency Sort Axis to 2DRendererData.
- Added support for a user defined default material to 2DRendererData.
- Added the option to toggle shadow receiving on transparent objects.
- Added XR multipass rendering. Multipass rendering is a requirement on many VR platforms and allows graceful fallback when single-pass rendering isn't available.
- Added support for Camera Stacking when using the Forward Renderer. This introduces the Camera `Render Type` property. A Base Camera can be initialized with either the Skybox or Solid Color, and can combine its output with that of one or more Overlay Cameras. An Overlay Camera is always initialized with the contents of the previous Camera that rendered in the Camera Stack.
- Added AssetPostprocessors and Shadergraphs to handle Arnold Standard Surface and 3DsMax Physical material import from FBX.
- Added `[MainTexture]` and `[MainColor]` shader property attributes to URP shader properties. These will link script material.mainTextureOffset and material.color to `_BaseMap` and `_BaseColor` shader properties.
- Added the option to specify the maximum number of visible lights. If you set a value, lights are sorted based on their distance from the Camera.
- Added the option to control the transparent layer separately in the Forward Renderer.
- Added the ability to set individual RendererFeatures to be active or not, use `ScriptableRendererFeature.SetActive(bool)` to set whether a Renderer Feature will execute,  `ScriptableRendererFeature.isActive` can be used to check the current active state of the Renderer Feature.
 additional steps to the 2D Renderer setup page for quality and platform settings.
- If Unity Editor Analytics are enabled, Universal collects anonymous data about usage of Universal. This helps the Universal team focus our efforts on the most common scenarios, and better understand the needs of our customers.
- Added a OnCameraSetup() function to the ScriptableRenderPass API, that gets called by the renderer before rendering each camera
- Added a OnCameraCleanup() function to the ScriptableRenderPass API, that gets called by the renderer after rendering each camera
- Added Default Material Type options to the 2D Renderer Data Asset property settings.
- Added additional steps to the 2D Renderer setup page for quality and platform settings.
- Added option to disable XR autotests on test settings.
- Shader Preprocessor strips gbuffer shader variants if DeferredRenderer is not in the list of renderers in any Scriptable Pipeline Assets.
- Added an option to enable/disable Adaptive Performance when the Adaptive Performance package is available in the project.
- Added support for 3DsMax's 2021 Simplified Physical Material from FBX files in the Model Importer.
- Added GI to SpeedTree
- Added support for DXT5nm-style normal maps on Android, iOS and tvOS
- Added stencil override support for deferred renderer.
- Added a warning message when a renderer is used with an unsupported graphics API, as the deferred renderer does not officially support GL-based platforms.
- Added option to skip a number of final bloom iterations.
- Added support for [Screen Space Ambient Occlusion](https://docs.unity3d.com/Packages/com.unity.render-pipelines.universal@10.0/manual/post-processing-ssao.html) and a new shader variant _SCREEN_SPACE_OCCLUSION.
- Added support for Normal Texture being generated in a prepass.
- Added a ConfigureInput() function to ScriptableRenderPass, so it is possible for passes to ask that a Depth, Normal and/or Opaque textures to be generated by the forward renderer.
- Added a float2 normalizedScreenSpaceUV to the InputData Struct.
- Added new sections to documentation: [Writing custom shaders](https://docs.unity3d.com/Packages/com.unity.render-pipelines.universal@10.0/manual/writing-custom-shaders-urp.html), and [Using the beginCameraRendering event](https://docs.unity3d.com/Packages/com.unity.render-pipelines.universal@10.0/manual/using-begincamerarendering.html).
- Added support for GPU instanced mesh particles on supported platforms.
- Added API to check if a Camera or Light is compatible with Universal Render Pipeline.

### Changed
- Moved the icon that indicates the type of a Light 2D from the Inspector header to the Light Type field.
- Eliminated some GC allocations from the 2D Renderer.
- Added SceneSelection pass for TerrainLit shader.
- Remove final blit pass to force alpha to 1.0 on mobile platforms.
- Deprecated the CinemachineUniversalPixelPerfect extension. Use the one from Cinemachine v2.4 instead.
- Replaced PlayerSettings.virtualRealitySupported with XRGraphics.tryEnable.
- Blend Style in the 2DRendererData are now automatically enabled/disabled.
- When using the 2D Renderer, Sprites will render with a faster rendering path when no lights are present.
- Particle shaders now receive shadows
- The Scene view now mirrors the Volume Layer Mask set on the Main Camera.
- Drawing order of SRPDefaultUnlit is now the same as the Built-in Render Pipline.
- Made MaterialDescriptionPreprocessors private.
- UniversalRenderPipelineAsset no longer supports presets. [Case 1197020](https://issuetracker.unity3d.com/issues/urp-reset-functionality-does-not-work-on-preset-of-universalrenderpipelineassets).
- The number of maximum visible lights is now determined by whether the platform is mobile or not.
- Renderer Feature list is now redesigned to fit more closely to the Volume Profile UI, this vastly improves UX and reliability of the Renderer Features List.
- Default color values for Lit and SimpleLit shaders changed to white due to issues with texture based workflows.
- You can now subclass ForwardRenderer to create a custom renderer based on it.
- URP is now computing tangent space per fragment.
- Optimized the 2D Renderer to skip rendering into certain internal buffers when not necessary.
- You can now subclass ForwardRenderer to create a custom renderer based on it.
- URP shaders that contain a priority slider now no longer have an offset of 50 by default.
- The virtual ScriptableRenderer.FrameCleanup() function has been marked obsolete and replaced by ScriptableRenderer.OnCameraCleanup() to better describe when the function gets invoked by the renderer.
- DepthOnlyPass, CopyDepthPass and CopyColorPass now use OnCameraSetup() instead of Configure() to set up their passes before executing as they only need to get their rendertextures once per camera instead of once per eye.
- Updated shaders to be compatible with Microsoft's DXC.
- Mesh GPU Instancing option is now hidden from the particles system renderer as this feature is not supported by URP.
- The 2D Renderer now supports camera stacking.
- 2D shaders now use half-precision floats whenever precise results are not necessary.
- Removed the ETC1_EXTERNAL_ALPHA variant from Shader Graph Sprite shaders.
- Eliminated some unnecessary clearing of render targets when using the 2D Renderer.
- The rendering of 2D lights is more effient as sorting layers affected by the same set of lights are now batched.
- Removed the 8 renderer limit from URP Asset.
- Merged the deferred renderer into the forward renderer.
- Changing the default value of Skip Iterations to 1 in Bloom effect editor
- Use SystemInfo to check if multiview is supported instead of being platform hardcoded
- Default attachment setup behaviour for ScriptableRenderPasses that execute before rendering opaques is now set use current the active render target setup. This improves performance in some situations.
- Combine XR occlusion meshes into one when using single-pass (multiview or instancing) to reduce draw calls and state changes.
- Shaders included in the URP package now use local Material keywords instead of global keywords. This increases the amount of available global user-defined Material keywords.

### Fixed
- Fixed an issue that caused WebGL to render blank screen when Depth texture was enabled [case 1240228](https://issuetracker.unity3d.com/issues/webgl-urp-scene-is-rendered-black-in-webgl-build-when-depth-texture-is-enabled)
- Fixed NaNs in tonemap algorithms (neutral and ACES) on Nintendo Switch.
- Fixed a performance problem with ShaderPreprocessor with large amount of active shader variants in the project 
- Fixed an issue where linear to sRGB conversion occurred twice on certain Android devices.
- Fixed an issue where there were 2 widgets showing the outer angle of a spot light.
- Fixed an issue where Unity rendered fullscreen quads with the pink error shader when you enabled the Stop NaN post-processing pass.
- Fixed an issue where Terrain hole Shader changes were missing. [Case 1179808](https://issuetracker.unity3d.com/issues/terrain-brush-tool-is-not-drawing-when-paint-holes-is-selected).
- Fixed an issue where the Shader Graph `SceneDepth` node didn't work with XR single-pass (double-wide) rendering. See [case 1123069](https://issuetracker.unity3d.com/issues/lwrp-vr-shadergraph-scenedepth-doesnt-work-in-single-pass-rendering).
- Fixed Unlit and BakedLit shader compilations in the meta pass.
- Fixed an issue where the Bokeh Depth of Field shader would fail to compile on PS4.
- Fixed an issue where the Scene lighting button didn't work when you used the 2D Renderer.
- Fixed a performance regression when you used the 2D Renderer.
- Fixed an issue where the Freeform 2D Light gizmo didn't correctly show the Falloff offset.
- Fixed an issue where the 2D Renderer rendered nothing when you used shadow-casting lights with incompatible Renderer2DData.
- Fixed an issue where errors were generated when the Physics2D module was not included in the project's manifest.
- Fixed an issue where Prefab previews were incorrectly lit when you used the 2D Renderer.
- Fixed an issue where the Light didn't update correctly when you deleted a Sprite that a Sprite 2D Light uses.
- Fixed an issue where 2D Lighting was broken for Perspective Cameras.
- Fixed an issue where resetting a Freeform 2D Light would throw null reference exceptions. [Case 1184536](https://issuetracker.unity3d.com/issues/lwrp-changing-light-type-to-freeform-after-clicking-on-reset-throws-multiple-arguementoutofrangeexception).
- Fixed an issue where Freeform 2D Lights were not culled correctly when there was a Falloff Offset.
- Fixed an issue where Tilemap palettes were invisible in the Tile Palette window when the 2D Renderer was in use. [Case 1162550](https://issuetracker.unity3d.com/issues/adding-tiles-in-the-tile-palette-makes-the-tiles-invisible).
- Fixed issue where black emission would cause unneccesary inspector UI repaints. [Case 1105661](https://issuetracker.unity3d.com/issues/lwrp-inspector-window-is-being-repainted-when-using-the-material-with-emission-enabled-and-set-to-black-00-0).
- Fixed user LUT sampling being done in Linear instead of sRGB.
- Fixed an issue when trying to get the Renderer via API on the first frame. [Case 1189196](https://issuetracker.unity3d.com/product/unity/issues/guid/1189196/).
- Fixed a material leak on domain reload.
- Fixed an issue where deleting an entry from the Renderer List and then undoing that change could cause a null reference. [Case 1191896](https://issuetracker.unity3d.com/issues/nullreferenceexception-when-attempting-to-remove-entry-from-renderer-features-list-after-it-has-been-removed-and-then-undone).
- Fixed an issue where the user would get an error if they removed the Additional Camera Data component. [Case 1189926](https://issuetracker.unity3d.com/issues/unable-to-remove-universal-slash-hd-additional-camera-data-component-serializedobject-target-destroyed-error-is-thrown).
- Fixed post-processing with XR single-pass rendering modes.
- Fixed an issue where Cinemachine v2.4 couldn't be used together with Universal RP due to a circular dependency between the two packages.
- Fixed an issue that caused shaders containing `HDRP` string in their path to be stripped from the build.
- Fixed an issue that caused only selected object to render in SceneView when Wireframe drawmode was selected.
- Fixed Renderer Features UI tooltips. [Case 1191901](https://issuetracker.unity3d.com/issues/forward-renderers-render-objects-layer-mask-tooltip-is-incorrect-and-contains-a-typo).
- Fixed multiple issues where Shader Graph shaders failed to build for XR in the Universal RP.
- Fixed an issue when using the 2D Renderer where some types of renderers would not be assigned the correct material.
- Fixed inconsistent lighting between the forward renderer and the deferred renderer, that was caused by a missing normalize operation on vertex normals on some speedtree shader variants.
- Fixed issue where XR Multiview failed to render when using URP Shader Graph Shaders
- Fixed lazy initialization with last version of ResourceReloader
- Fixed broken images in package documentation.
- Fixed an issue where viewport aspect ratio was wrong when using the Stretch Fill option of the Pixel Perfect Camera. [case 1188695](https://issuetracker.unity3d.com/issues/pixel-perfect-camera-component-does-not-maintain-the-aspect-ratio-when-the-stretch-fill-is-enabled)
- Fixed an issue where setting a Normal map on a newly created material would not update. [case 1197217](https://issuetracker.unity3d.com/product/unity/issues/guid/1197217/)
- Fixed an issue where post-processing was not applied for custom renderers set to run on the "After Rendering" event [case 1196219](https://issuetracker.unity3d.com/issues/urp-post-processing-is-not-applied-to-the-scene-when-render-ui-event-is-set-to-after-rendering)
- Fixed an issue that caused an extra blit when using custom renderers [case 1156741](https://issuetracker.unity3d.com/issues/lwrp-performance-decrease-when-using-a-scriptablerendererfeature)
- Fixed an issue with transparent objects not receiving shadows when using shadow cascades. [case 1116936](https://issuetracker.unity3d.com/issues/lwrp-cascaded-shadows-do-not-appear-on-alpha-blended-objects)
- Fixed issue where using a ForwardRendererData preset would cause a crash. [case 1201052](https://issuetracker.unity3d.com/product/unity/issues/guid/1201052/)
- Fixed an issue where particles had dark outlines when blended together [case 1199812](https://issuetracker.unity3d.com/issues/urp-soft-particles-create-dark-blending-artefacts-when-intersecting-with-scene-geometry)
- Fixed an issue with deleting shader passes in the custom renderer features list [case 1201664](https://issuetracker.unity3d.com/issues/urp-remove-button-is-not-activated-in-shader-passes-list-after-creating-objects-from-renderer-features-in-urpassets-renderer)
- Fixed camera inverse view-projection matrix in XR mode, depth-copy and color-copy passes.
- Fixed an issue with the null check when `UniversalRenderPipelineLightEditor.cs` tries to access `SceneView.lastActiveSceneView`.
- Fixed an issue where the 'Depth Texture' drop down was incorrectly disabled in the Camera Inspector. 
- Fixed an issue that caused errors if you disabled the VR Module when building a project.
- Fixed an issue where the default TerrainLit Material was outdated, which caused the default Terrain to use per-vertex normals instead of per-pixel normals.
- Fixed shader errors and warnings in the default Universal RP Terrain Shader. [case 1185948](https://issuetracker.unity3d.com/issues/urp-terrain-slash-lit-base-pass-shader-does-not-compile)
- Fixed an issue where the URP Material Upgrader tried to upgrade standard Universal Shaders. [case 1144710](https://issuetracker.unity3d.com/issues/upgrading-to-lwrp-materials-is-trying-to-upgrade-lwrp-materials)
- Fixed an issue where some Materials threw errors when you upgraded them to Universal Shaders. [case 1200938](https://issuetracker.unity3d.com/issues/universal-some-materials-throw-errors-when-updated-to-universal-rp-through-update-materials-to-universal-rp)
- Fixed issue where normal maps on terrain appeared to have flipped X-components when compared to the same normal map on a mesh. [case 1181518](https://fogbugz.unity3d.com/f/cases/1181518/)
- Fixed an issue where the editor would sometimes crash when using additional lights [case 1176131](https://issuetracker.unity3d.com/issues/mac-crash-on-processshadowcasternodevisibilityandcullwithoutumbra-when-same-rp-asset-is-set-in-graphics-and-quality-settings)
- Fixed RemoveComponent on Camera contextual menu to not remove Camera while a component depend on it.
- Fixed an issue where right eye is not rendered to. [case 1170619](https://issuetracker.unity3d.com/issues/vr-lwrp-terrain-is-not-rendered-in-the-right-eye-of-an-hmd-when-using-single-pass-instanced-stereo-rendering-mode-with-lwrp)
- Fixed issue where TerrainDetailLit.shader fails to compile when XR is enabled.
- Fixed an issue that allowed height-based blending on Terrains with more than 4 materials, which is not supported.
- Fixed an issue where opaque objects were outputting incorrect alpha values [case 1168283](https://issuetracker.unity3d.com/issues/lwrp-alpha-clipping-material-makes-other-materials-look-like-alpha-clipping-when-gameobject-is-shown-in-render-texture)
- Fixed an issue where a depth texture was always created when post-processing was enabled, even if no effects made use of it.
- Fixed incorrect light attenuation on Nintendo Switch.
- Fixed an issue where the Volume System would not use the Cameras Transform when no `Volume Trigger` was set.
- Fixed an issue where post processing disappeared when using custom renderers and SMAA or no AA
- Fixed an issue where the 2D Renderer upgrader did not upgrade using the correct default material
- Fixed an issue with soft particles having dark blending when intersecting with scene geometry [case 1199812](https://issuetracker.unity3d.com/issues/urp-soft-particles-create-dark-blending-artefacts-when-intersecting-with-scene-geometry)
- Fixed an issue with additive particles blending incorrectly [case 1215713](https://issuetracker.unity3d.com/issues/universal-render-pipeline-additive-particles-not-using-vertex-alpha)
- Fixed an issue where camera preview window was missing in scene view. [case 1211971](https://issuetracker.unity3d.com/issues/scene-view-urp-camera-preview-window-is-missing-in-the-scene-view)
- Fixed an issue with shadow cascade values were not readable in the render pipeline asset [case 1219003](https://issuetracker.unity3d.com/issues/urp-cascade-values-truncated-on-selecting-two-or-four-cascades-in-shadows-under-universalrenderpipelineasset)
- Fixed an issue where MSAA isn't applied until eye textures are relocated by changing their resolution. [case 1197958](https://issuetracker.unity3d.com/issues/oculus-quest-oculus-go-urp-msaa-isnt-applied-until-eye-textures-are-relocated-by-changing-their-resolution)
- Fixed an issue where camera stacking didn't work properly inside prefab mode. [case 1220509](https://issuetracker.unity3d.com/issues/urp-cannot-assign-overlay-cameras-to-a-camera-stack-while-in-prefab-mode)
- Fixed the definition of `mad()` in SMAA shader for OpenGL.
- Fixed an issue where partical shaders failed to handle Single-Pass Stereo VR rendering with Double-Wide Textures. [case 1201208](https://issuetracker.unity3d.com/issues/urp-vr-each-eye-uses-the-cameraopaquetexture-of-both-eyes-for-rendering-when-using-single-pass-rendering-mode)
- Fixed an issue that caused assets to be reimported if player prefs were cleared. [case 1192259](https://issuetracker.unity3d.com/issues/lwrp-clearing-playerprefs-through-a-script-or-editor-causes-delay-and-console-errors-to-appear-when-entering-the-play-mode)
- Fixed missing Custom Render Features after Library deletion. [case 1196338](https://issuetracker.unity3d.com/product/unity/issues/guid/1196338/)
- Fixed not being able to remove a Renderer Feature due to tricky UI selection rects. [case 1208113](https://issuetracker.unity3d.com/product/unity/issues/guid/1208113/)
- Fixed an issue where the Camera Override on the Render Object Feature would not work with many Render Features in a row. [case 1205185](https://issuetracker.unity3d.com/product/unity/issues/guid/1205185/)
- Fixed UI clipping issue in Forward Renderer inspector. [case 1211954](https://issuetracker.unity3d.com/product/unity/issues/guid/1211954/)
- Fixed a Null ref when trying to remove a missing Renderer Feature from the Forward Renderer. [case 1196651](https://issuetracker.unity3d.com/product/unity/issues/guid/1196651/)
- Fixed data serialization issue when adding a Renderer Feature to teh Forward Renderer. [case 1214779](https://issuetracker.unity3d.com/product/unity/issues/guid/1214779/)
- Fixed issue with AssetPostprocessors dependencies causing models to be imported twice when upgrading the package version.
- Fixed an issue where NullReferenceException might be thrown when creating 2D Lights. [case 1219374](https://issuetracker.unity3d.com/issues/urp-nullreferenceexception-threw-on-adding-the-light-2d-experimental-component-when-2d-render-data-not-assigned) 
- Fixed an issue with a blurry settings icon. [case 1201895](https://issuetracker.unity3d.com/issues/urp-setting-icon-blurred-in-universalrendererpipelineasset)
- Fixed issue that caused the QualitySettings anti-aliasing changing without user interaction. [case 1195272](https://issuetracker.unity3d.com/issues/lwrp-the-anti-alias-quality-settings-value-is-changing-without-user-interaction)
- Fixed an issue where Shader Graph shaders generate undeclared identifier 'GetWorldSpaceNormalizeViewDir' error.
- Fixed an issue where rendering into RenderTexture with Single Pass Instanced renders both eyes overlapping.
- Fixed an issue where Renderscale setting has no effect when using XRSDK.
- Fixed an issue where renderScale != 1 or Display.main.requiresBlitToBackbuffer forced an unnecessary blit on XR.
- Fixed an issue that causes double sRGB correction on Quest. [case 1209292](https://issuetracker.unity3d.com/product/unity/issues/guid/1209292)
- Fixed an issue where terrain DepthOnly pass does not work for XR.
- Fixed an issue that caused depth texture to be flipped when sampling from shaders [case 1225362](https://issuetracker.unity3d.com/issues/game-object-is-rendered-incorrectly-in-the-game-view-when-sampling-depth-texture)
- Fixed an issue with URP switching such that every avaiable URP makes a total set of supported features such that all URPs are taken into consideration. [case 1157420](https://issuetracker.unity3d.com/issues/lwrp-srp-switching-doesnt-work-even-with-manually-adding-shadervariants-per-scene)
- Fixed an issue where XR multipass repeatedly throws error messages "Multi pass stereo mode doesn't support Camera Stacking".
- Fixed an issue with shadows not appearing on terrains when no cascades were selected [case 1226530](https://issuetracker.unity3d.com/issues/urp-no-shadows-on-terrain-when-cascades-is-set-to-no-cascades-in-render-pipeline-asset-settings)
- Fixed a shader issue that caused the Color in Sprite Shape to work improperly.
- Fixed an issue with URP switching such that every available URP makes a total set of supported features such that all URPs are taken into consideration. [case 1157420](https://issuetracker.unity3d.com/issues/lwrp-srp-switching-doesnt-work-even-with-manually-adding-shadervariants-per-scene)
- Metallic slider on the Lit shader is now linear meaning correct values are used for PBR.
- Fixed an issue where Post-Processing caused nothing to render on GLES2.
- Fixed an issue that causes viewport to not work correctly when rendering to textures. [case 1225103](https://issuetracker.unity3d.com/issues/urp-the-viewport-rect-isnt-correctly-applied-when-the-camera-is-outputting-into-a-rendertexture)
- Fixed an issue that caused incorrect sampling of HDR reflection probe textures.
- Fixed UI text of RenderObjects feature to display LightMode tag instead of Shader Pass Name. [case 1201696](https://issuetracker.unity3d.com/issues/render-feature-slash-pass-ui-has-a-field-for-shader-pass-name-when-it-actually-expects-shader-pass-lightmode)
- Fixed an issue when Linear -> sRGB conversion would not happen on some Android devices. [case 1226208](https://issuetracker.unity3d.com/issues/no-srgb-conversion-on-some-android-devices-when-using-the-universal-render-pipeline)
- Fixed issue where using DOF at the same time as Dynamic Scaling, the depth buffer was smapled with incorrect UVs. [case 1225467](https://issuetracker.unity3d.com/product/unity/issues/guid/1225467/)
- Fixed an issue where an exception would be thrown when resetting the ShadowCaster2D component. [case 1225339](https://issuetracker.unity3d.com/issues/urp-unassignedreferenceexception-thrown-on-resetting-the-shadow-caster-2d-component)
- Fixe an issue where using a Subtractive Blend Style for your 2D Lights might cause artifacts in certain post-processing effects. [case 1215584](https://issuetracker.unity3d.com/issues/urp-incorrect-colors-in-scene-when-using-subtractive-and-multiply-blend-mode-in-gamma-color-space)
- Fixed an issue where Cinemachine Pixel Perfect Extension didn't work when CinemachineBrain Update Method is anything other than Late Update.
- Fixed an issue where Sprite Shader Graph shaders weren't double-sided by default.
- Fixed an issue where particles using Sprite Shader Graph shaders were invisible.
- Fixed an issue where Scene objects might be incorrectly affected by 2D Lights from a previous Sorting Layer.
- Fixed an issue where errors would appear in the Console when entering Play Mode with a 2D Light selected in the Hierarchy. [Case 1226918](https://issuetracker.unity3d.com/issues/errors-appear-in-the-console-when-global-2d-light-is-selected-in-hierarchy)
- Fixed an issue that caused Android GLES to render blank screen when Depth texture was enabled without Opaque texture [case 1219325](https://issuetracker.unity3d.com/issues/scene-is-not-rendered-on-android-8-and-9-when-depth-texture-is-enabled-in-urp-asset)
- Fixed an issue that caused transparent objects to always render over top of world space UI. [case 1219877](https://issuetracker.unity3d.com/product/unity/issues/guid/1219877/)
- Fixed issue causing sorting fudge to not work between shadergraph and urp particle shaders. [case 1222762](https://issuetracker.unity3d.com/product/unity/issues/guid/1222762/)
- Fixed shader compilation errors when using multiple lights in DX10 level GPU. [case 1222302](https://issuetracker.unity3d.com/issues/urp-no-materials-apart-from-ui-are-rendered-when-using-direct3d11-graphics-api-on-a-dx10-gpu)
- Fixed an issue with shadows not being correctly calculated in some shaders.
- Fixed invalid implementation of one function in LWRP -> URP backward compatibility support.
- Fixed issue on Nintendo Switch where maximum number of visible lights in C# code did not match maximum number in shader code.
- Fixed OpenGL ES 3.0 support for URP ShaderGraph. [case 1230890](https://issuetracker.unity3d.com/issues/urptemplate-gles3-android-custom-shader-fails-to-compile-on-adreno-306-gpu)
- Fixed an issue where multi edit camera properties didn't work. [case 1230080](https://issuetracker.unity3d.com/issues/urp-certain-settings-are-not-applied-to-all-cameras-when-multi-editing-in-the-inspector)
- Fixed an issue where the emission value in particle shaders would not update in the editor without entering the Play mode.
- Fixed issues with performance when importing fbx files.
- Fixed issues with NullReferenceException happening with URP shaders.
- Fixed an issue that caused memory allocations when sorting cameras. [case 1226448](https://issuetracker.unity3d.com/issues/2d-renderer-using-more-than-one-camera-that-renders-out-to-a-render-texture-creates-gc-alloc-every-frame)
- Fixed an issue where grid lines were drawn on top of opaque objects in the preview window. [Case 1240723](https://issuetracker.unity3d.com/issues/urp-grid-is-rendered-in-front-of-the-model-in-the-inspector-animation-preview-window-when-depth-or-opaque-texture-is-enabled).
- Fixed an issue where objects in the preview window were affected by layer mask settings in the default renderer. [Case 1204376](https://issuetracker.unity3d.com/issues/urp-prefab-preview-is-blank-when-a-custom-forward-renderer-data-and-default-layer-mask-is-mixed-are-used).
- Fixed an issue with reflections when using an orthographic camera [case 1209255](https://issuetracker.unity3d.com/issues/urp-weird-reflections-when-using-lit-material-and-a-camera-with-orthographic-projection)
- Fixed issue that caused unity_AmbientSky, unity_AmbientEquator and unity_AmbientGround variables to be unintialized.
- Fixed issue that caused `SHADERGRAPH_AMBIENT_SKY`, `SHADERGRAPH_AMBIENT_EQUATOR` and `SHADERGRAPH_AMBIENT_GROUND` variables to be uninitialized.
- Fixed SceneView Draw Modes not being properly updated after opening new scene view panels or changing the editor layout.
- Fixed GLES shaders compilation failing on Windows platform (not a mobile platform) due to uniform count limit.
- Fixed an issue that caused the inverse view and projection matrix to output wrong values in some platforms. [case 1243990](https://issuetracker.unity3d.com/issues/urp-8-dot-1-breaks-unity-matrix-i-vp)
- Fixed an issue where the Render Scale setting of the pipeline asset didn't properly change the resolution when using the 2D Renderer. [case 1241537](https://issuetracker.unity3d.com/issues/render-scale-is-not-applied-to-the-rendered-image-when-2d-renderer-is-used-and-hdr-option-is-disabled)
- Fixed an issue where 2D lights didn't respect the Camera's Culling Mask. [case 1239136](https://issuetracker.unity3d.com/issues/urp-2d-2d-lights-are-ignored-by-camera-culling-mask)
- Fixed broken documentation links for some 2D related components.
- Fixed an issue where Sprite shaders generated by Shader Graph weren't double-sided. [case 1261232](https://issuetracker.unity3d.com/product/unity/issues/guid/1261232/)
- Fixed an issue where the package would fail to compile if the Animation module was disabled. [case 1227068](https://issuetracker.unity3d.com/product/unity/issues/guid/1227068/)
- Fixed an issue where Stencil settings wasn't serialized properly in sub object [case 1241218](https://issuetracker.unity3d.com/issues/stencil-overrides-in-urp-7-dot-3-1-render-objects-does-not-save-or-apply)
- Fixed an issue with not being able to remove Light Mode Tags [case 1240895](https://issuetracker.unity3d.com/issues/urp-unable-to-remove-added-lightmode-tags-of-filters-property-in-render-object)
- Fixed an issue where preset button could still be used, when it is not supposed to. [case 1246261](https://issuetracker.unity3d.com/issues/urp-reset-functionality-does-not-work-for-renderobject-preset-asset)
- Fixed an issue where Model Importer Materials used the Standard Shader from the Built-in Render Pipeline instead of URP Lit shader when the import happened at Editor startup.
- Fixed an issue where only unique names of cameras could be added to the camera stack.
- Fixed issue that caused shaders to fail to compile in OpenGL 4.1 or below.
- Fixed an issue where camera stacking with MSAA on OpenGL resulted in a black screen. [case 1250602](https://issuetracker.unity3d.com/issues/urp-camera-stacking-results-in-black-screen-when-msaa-and-opengl-graphics-api-are-used)
- Optimized shader compilation times by compiling different variant sets for vertex and fragment shaders.
- Fixed shadows for additional lights by limiting MAX_VISIBLE_LIGHTS to 16 for OpenGL ES 2.0 and 3.0 on mobile platforms. [case 1244391](https://issuetracker.unity3d.com/issues/android-urp-spotlight-shadows-are-not-being-rendered-on-adreno-330-and-320-when-built)
- Fixed Lit/SimpleLit/ParticlesLit/ParticlesSimpleLit/ParticlesUnlit shaders emission color not to be converted from gamma to linear color space. [case 1249615]
- Fixed missing unity_MatrixInvP for shader code and shaderGraph.
- Fixed XR support for deferred renderer.
- Fixing RenderObject to reflect name changes done at CustomForwardRenderer asset in project view. [case 1246256](https://issuetracker.unity3d.com/issues/urp-renderobject-name-does-not-reflect-inside-customforwardrendererdata-asset-on-renaming-in-the-inspector)
- Fixing camera overlay stacking adding to respect unity general reference restrictions. [case 1240788](https://issuetracker.unity3d.com/issues/urp-overlay-camera-is-missing-in-stack-list-of-the-base-camera-prefab)
- Fixed profiler marker errors. [case 1240963](https://issuetracker.unity3d.com/issues/urp-errors-are-thrown-in-a-console-when-using-profiler-to-profile-editor)
- Fixed issue that caused the pipeline to not create _CameraColorTexture if a custom render pass is injected. [case 1232761](https://issuetracker.unity3d.com/issues/urp-the-intermediate-color-texture-is-no-longer-created-when-there-is-at-least-one-renderer-feature)
- Fixed target eye UI for XR rendering is missing from camera inspector. [case 1261612](https://issuetracker.unity3d.com/issues/xr-cameras-target-eye-property-is-missing-when-inspector-is-in-normal-mode)
- Fixed an issue where terrain and speedtree materials would not get upgraded by upgrade project materials. [case 1204189](https://fogbugz.unity3d.com/f/cases/1204189/)
- Fixed an issue that caused renderer feature to not render correctly if the pass was injected before rendering opaques and didn't implement `Configure` method. [case 1259750](https://issuetracker.unity3d.com/issues/urp-not-rendering-with-a-renderer-feature-before-rendering-shadows)
- Fixed an issue where postFX's temp texture is not released properly.
- Fixed an issue where ArgumentOutOfRangeException errors were thrown after removing Render feature [case 1268147](https://issuetracker.unity3d.com/issues/urp-argumentoutofrangeexception-errors-are-thrown-on-undoing-after-removing-render-feature)
- Fixed an issue where depth and depth/normal of grass isn't rendered to depth texture.
- Fixed an issue that impacted MSAA performance on iOS/Metal [case 1219054](https://issuetracker.unity3d.com/issues/urp-ios-msaa-has-a-bigger-negative-impact-on-performance-when-using-urp-compared-to-built-in-rp)
- Fixed an issue that caused a warning to be thrown about temporary render texture not found when user calls ConfigureTarget(0). [case 1220871](https://issuetracker.unity3d.com/issues/urp-scriptable-render-passes-which-dont-require-a-bound-render-target-triggers-render-target-warning)
- Fixed performance issues in the C# shader stripper.

## [7.1.1] - 2019-09-05
### Upgrade Guide
- The render pipeline now handles custom renderers differently. You must now set up renderers for the Camera on the Render Pipeline Asset.
- Render Pipeline Assets upgrades automatically and either creates a default forward renderer in your project or links the existing custom one that you've assigned.
- If you have custom renderers assigned to Cameras, you must now add them to the current Render Pipeline Asset. Then you can select which renderer to use on the Camera.

### Added
- Added shader function `GetMainLightShadowParams`. This returns a half4 for the main light that packs shadow strength in x component and shadow soft property in y component.
- Added shader function `GetAdditionalLightShadowParams`. This returns a half4 for an additional light that packs shadow strength in x component and shadow soft property in y component.
- Added a `Debug Level` option to the Render Pipeline Asset. With this, you can control the amount of debug information generated by the render pipeline.
- Added ability to set the `ScriptableRenderer` that the Camera renders with via C# using `UniversalAdditionalCameraData.SetRenderer(int index)`. This maps to the **Renderer List** on the Render Pipeline Asset.
- Added shadow support for the 2D Renderer. 
- Added ShadowCaster2D, and CompositeShadowCaster2D components.
- Added shadow intensity and shadow volume intensity properties to Light2D.
- Added new Gizmos for Lights.
- Added CinemachineUniversalPixelPerfect, a Cinemachine Virtual Camera Extension that solves some compatibility issues between Cinemachine and Pixel Perfect Camera.
- Added an option that disables the depth/stencil buffer for the 2D Renderer.
- Added manipulation handles for the inner cone angle for spot lights.
- Added documentation for the built-in post-processing solution and Volumes framework (and removed incorrect mention of the PPv2 package). 

### Changed
- Increased visible lights limit for the forward renderer. It now supports 256 visible lights except in mobile platforms. Mobile platforms support 32 visible lights.
- Increased per-object lights limit for the forward renderer. It now supports 8 per-object lights in all platforms except GLES2. GLES2 supports 4 per-object lights.
- The Sprite-Lit-Default shader and the Sprite Lit Shader Graph shaders now use the vertex tangents for tangent space calculations.
- Temporary render textures for cameras rendering to render textures now use the same format and multisampling configuration as camera's target texture.
- All platforms now use R11G11B10_UFloat format for HDR render textures if supported.
- There is now a list of `ScriptableRendererData` on the Render Pipeline Asset as opposed to a renderer type. These are available to all Cameras and are included in builds.
- The renderer override on the Camera is now an enum that maps to the list of `ScriptableRendererData` on the Render Pipeline Asset.
- Pixel Perfect Camera now allows rendering to a render texture.
- Light2D GameObjects that you've created now have a default position with z equal to 0.
- Documentation: Changed the "Getting Started" section into "Install and Configure". Re-arranged the Table of Content.  

### Fixed
- Fixed LightProbe occlusion contribution. [case 1146667](https://issuetracker.unity3d.com/product/unity/issues/guid/1146667/)
- Fixed an issue that caused a log message to be printed in the console when creating a new Material. [case 1173160](https://issuetracker.unity3d.com/product/unity/issues/guid/1173160/)
- Fixed an issue where OnRenderObjectCallback was never invoked. [case 1122420](https://issuetracker.unity3d.com/issues/lwrp-gl-dot-lines-and-debug-dot-drawline-dont-render-when-scriptable-render-pipeline-settings-is-set-to-lwrp)
- Fixed an issue where Sprite Masks didn't function properly when using the 2D Renderer. [case 1163474](https://issuetracker.unity3d.com/issues/lwrp-sprite-renderer-ignores-sprite-mask-when-lightweight-render-pipeline-asset-data-is-set-to-2d-renderer-experimental)
- Fixed memory leaks when using the Frame Debugger with the 2D Renderer.
- Fixed an issue where materials using `_Time` did not animate in the scene. [1175396](https://issuetracker.unity3d.com/product/unity/issues/guid/1175396/)
- Fixed an issue where the Particle Lit shader had artifacts when both soft particles and HDR were enabled. [1136285](https://issuetracker.unity3d.com/product/unity/issues/guid/1136285/)
- Fixed an issue where the Area Lights were set to Realtime, which caused them to not bake. [1159838](https://issuetracker.unity3d.com/issues/lwrp-template-baked-area-lights-do-not-work-if-project-is-created-with-lightweight-rp-template)
- Fixed an issue where the Disc Light did not generate any light. [1175097](https://issuetracker.unity3d.com/issues/using-lwrp-area-light-does-not-generate-light-when-its-shape-is-set-to-disc)
- Fixed an issue where the alpha was killed when an opaque texture was requested on an offscreen camera with HDR enabled [case 1163320](https://issuetracker.unity3d.com/issues/lwrp-mobile-secondary-camera-background-alpha-value-is-lost-when-hdr-and-opaque-texture-are-enabled-in-lwrp-asset).
- Fixed an issue that caused Orthographic camera with far plane set to 0 to span Unity console with errors. [case 1172269](https://issuetracker.unity3d.com/issues/orthographic-camera-with-far-plane-set-to-0-results-in-assertions)
- Fixed an issue causing heap allocation in `RenderPipelineManager.DoRenderLoop` [case 1156241](https://issuetracker.unity3d.com/issues/lwrp-playerloop-renderpipelinemanager-dot-dorenderloop-internal-gc-dot-alloc-allocates-around-2-dot-6kb-for-every-camera-in-the-scene)
- Fixed an issue that caused shadow artifacts when using large spot angle values [case 1136165](https://issuetracker.unity3d.com/issues/lwrp-adjusting-spot-angle-on-a-spotlight-produces-shadowmap-artifacts)
- Fixed an issue that caused self-shadowing artifacts when adjusting shadow near-plane on spot lights.
- Fixed an issue that caused specular highlights to disappear when the smoothness value was set to 1.0. [case 1161827](https://issuetracker.unity3d.com/issues/lwrp-hdrp-lit-shader-max-smoothness-value-is-incosistent-between-pipelines)
- Fixed an issue in the Material upgrader that caused transparent Materials to not upgrade correctly to Universal RP. [case 1170419](https://issuetracker.unity3d.com/issues/shader-conversion-upgrading-project-materials-causes-standard-transparent-materials-to-flicker-when-moving-the-camera).
- Fixed an issue causing shadows to be incorrectly rendered when a light was close to the shadow caster.
- Fixed post-processing for the 2D Renderer.
- Fixed an issue in Light2D that caused a black line to appear for a 360 degree spotlight.
- Fixed a post-processing rendering issue with non-fullscreen viewport. [case 1177660](https://issuetracker.unity3d.com/issues/urp-render-scale-slider-value-modifies-viewport-coordinates-of-the-screen-instead-of-the-resolution)
- Fixed an issue where **Undo** would not undo the creation of Additional Camera Data. [case 1158861](https://issuetracker.unity3d.com/issues/lwrp-additional-camera-data-script-component-appears-on-camera-after-manually-re-picking-use-pipeline-settings)
- Fixed an issue where selecting the same drop-down menu item twice would trigger a change event. [case 1158861](https://issuetracker.unity3d.com/issues/lwrp-additional-camera-data-script-component-appears-on-camera-after-manually-re-picking-use-pipeline-settings)
- Fixed an issue where selecting certain objects that use instancing materials would throw console warnings. [case 1127324](https://issuetracker.unity3d.com/issues/console-warning-is-being-spammed-when-having-lwrp-enabled-and-shader-with-gpu-instancing-present-in-the-scene)
- Fixed a GUID conflict with LWRP. [case 1179895](https://issuetracker.unity3d.com/product/unity/issues/guid/1179895/)
- Fixed an issue where the Terrain shader generated NaNs.
- Fixed an issue that caused the `Opaque Color` pass to never render at half or quarter resolution.
- Fixed and issue where stencil state on a `ForwardRendererData` was reset each time rendering happened.

## [7.0.1] - 2019-07-25
### Changed
- Platform checks now provide more helpful feedback about supported features in the Inspectors.

### Fixed
- Fixed specular lighting related artifacts on Mobile [case 1143049](https://issuetracker.unity3d.com/issues/ios-lwrp-rounded-cubes-has-graphical-artifacts-when-setting-pbr-shaders-smoothness-about-to-0-dot-65-in-shadergraph) and [case 1164822](https://issuetracker.unity3d.com/issues/lwrp-specular-highlight-becomes-hard-edged-when-increasing-the-size-of-an-object).
- Post-processing is no longer enabled in the previews.
- Unity no longer force-enables post-processing on a camera by default.
- Fixed an issue that caused the Scene to render darker in GLES3 and linear color space. [case 1169789](https://issuetracker.unity3d.com/issues/lwrp-android-scene-is-rendered-darker-in-build-when-graphics-api-set-to-gles3-and-color-space-set-to-linear)

## [7.0.0] - 2019-07-17
### Universal Render Pipeline
- LWRP has been renamed to the "Universal Render Pipeline" (UniversalRP).
- UniversalRP is the same as LWRP in terms of features and scope.
- Classes have moved to the Universal namespace (from LWRP).

### Upgrade Guide
- Upgrading to UniversalRP is designed to be almost seamless from the user side.
- LWRP package still exists, this forwards includes and classes to the UniversalRP Package.
- Please see the more involved upgrade guide (https://docs.google.com/document/d/1Xd5bZa8pYZRHri-EnNkyhwrWEzSa15vtnpcg--xUCIs/).

### Added
- Initial Stadia platform support.
- Added a menu option to create a new `ScriptableRendererFeature` script. To do so in the Editor, click on Asset > Create > Rendering > Lightweight Render Pipeline > Renderer Feature.
- Added documentation for SpeedTree Shaders in LWRP.
- Added extended features to LWRP Terrain Shader, so terrain assets can be forward-compatible with HDRP.
- Enabled per-layer advanced or legacy-mode blending in LWRP Terrain Shader. 
- Added the documentation page "Rendering in LWRP", which describes the forward rendering camera loop.
- Added documentation overview for how Post Processing Version 2 works in LWRP.
- Added documentation notes and FAQ entry on the 2D Renderer affecting the LWRP Asset.

### Changed
- Replaced beginCameraRendering callbacks by non obsolete implementation in Light2D
- Updated `ScriptableRendererFeature` and `ScriptableRenderPass` API docs.
- Shader type Real translates to FP16 precision on Nintendo Switch.

### Fixed
- Fixed a case where built-in Shader time values could be out of sync with actual time. [case 1142495](https://fogbugz.unity3d.com/f/cases/1142495/)
- Fixed an issue that caused forward renderer resources to not load properly when you upgraded LWRP from an older version to 7.0.0. [case 1154925](https://issuetracker.unity3d.com/issues/lwrp-upgrading-lwrp-package-to-7-dot-0-0-breaks-forwardrenderdata-asset-in-resource-files)
- Fixed GC spikes caused by LWRP allocating heap memory every frame.
- Fixed distortion effect on particle unlit shader.
- Fixed NullReference exception caused when trying to add a ScriptableRendererFeature.
- Fixed issue with certain LWRP shaders not showing when using forward/2D renderer.
- Fixed the shadow resolve pass and the final pass, so they're not consuming unnecessary bandwidth. [case 1152439](https://issuetracker.unity3d.com/issues/lwrp-mobile-increased-memory-usage-and-extra-rendering-steps) 
- Added missing page for 2D Lights in LWRP.
- Tilemap tiles no longer appear black when you use the 2D renderer.
- Sprites in the preview window are no longer lit by 2D Scene lighting.
- Fixed warnings for unsupported shadow map formats for GLES2 API.
- Disabled shadows for devices that do not support shadow maps or depth textures.
- Fixed support for LWRP per-pixel terrain. [case 1110520](https://fogbugz.unity3d.com/f/cases/1110520)
- Fixed some basic UI/usability issues with LWRP terrain Materials (use of warnings and modal value changes).
- Fixed an issue where using LWRP and Sprite Shape together would produce meta file conflicts.
- Fixed fp16 overflow in Switch in specular calculation
- Fixed shader compilation errors for Android XR projects.
- Updated the pipeline Asset UI to cap the render scale at 2x so that it matches the render pipeline implementation limit.

## [6.7.0] - 2019-05-16
### Added
- Added SpeedTree Shaders.
- Added two Shader Graph master nodes: Lit Sprite and Unlit Sprite. They only work with the 2D renderer.
- Added documentation for the 2D renderer.

### Changed
- The 2D renderer and Light2D component received a number of improvements and are now ready to try as experimental features.
- Updated the [Feature Comparison Table](lwrp-builtin-feature-comparison.md) to reflect the current state of LWRP features.

### Fixed
- When in playmode, the error 'Non matching Profiler.EndSample' no longer appears. [case 1140750](https://fogbugz.unity3d.com/f/cases/1140750/)
- LWRP Particle Shaders now correctly render in stereo rendering modes. [case 1106699](https://fogbugz.unity3d.com/f/cases/1106699/)
- Shaders with 'debug' in the name are no longer stripped automatically. [case 1112983](https://fogbugz.unity3d.com/f/cases/1112983/)
- Fixed tiling issue with selection outline and baked cutout shadows.
- in the Shadergraph Unlit Master node, Premultiply no longer acts the same as Alpha. [case 1114708](https://fogbugz.unity3d.com/f/cases/1114708/)
- Fixed an issue where Lightprobe data was missing if it was needed per-pixel and GPU instancing was enabled.
- The Soft ScreenSpaceShadows Shader variant no longer gets stripped form builds. [case 1138236](https://fogbugz.unity3d.com/f/cases/1138236/)
- Fixed a typo in the Particle Unlit Shader, so Soft Particles now work correctly.
- Fixed emissive Materials not being baked for some meshes. [case 1145297](https://issuetracker.unity3d.com/issues/lwrp-emissive-materials-are-not-baked)
- Camera matrices are now correctly set up when you call rendering functions in EndCameraRendering. [case 1146586](https://issuetracker.unity3d.com/issues/lwrp-drawmeshnow-returns-wrong-positions-slash-scales-when-called-from-endcamerarendering-hook)
- Fixed GI not baking correctly while in gamma color space.
- Fixed a NullReference exception when adding a renderer feature that is contained in a global namespace. [case 1147068](https://issuetracker.unity3d.com/issues/scriptablerenderpipeline-inspector-ui-crashes-when-a-scriptablerenderfeature-is-not-in-a-namespace)
- Shaders are now set up for VR stereo instancing on Vulkan. [case 1142952](https://fogbugz.unity3d.com/f/cases/1142952/).
- VR stereo matrices and vertex inputs are now set up on Vulkan. [case 1142952](https://fogbugz.unity3d.com/f/cases/1142952/).
- Fixed the Material Upgrader so it's now run upon updating the LWRP package. [1148764](https://issuetracker.unity3d.com/product/unity/issues/guid/1148764/)
- Fixed a NullReference exception when you create a new Lightweight Render Pipeline Asset. [case 1153388](https://issuetracker.unity3d.com/product/unity/issues/guid/1153388/) 

## [6.6.0] - 2019-04-01
### Added
- Added support for Baked Indirect mixed lighting.
- You can now use Light Probes for occlusion. This means that baked lights can now occlude dynamic objects.
- Added RenderObjects. You can add RenderObjects to a Renderer to perform custom rendering.
- (WIP) Added an experimental 2D renderer that implements a 2D lighting system.
- (WIP) Added a Light2D component that works with the 2D renderer to add lighting effects to 2D sprites.

### Fixed
- Fixed a project import issue in the LWRP template.
- Fixed the warnings that appear when you create new Unlit Shader Graphs using the Lightweight Render Pipeline.
- Fixed light attenuation precision on mobile platforms.
- Fixed split-screen rendering on mobile platforms.
- Fixed rendering when using an off-screen camera that renders to a depth texture.
- Fixed the exposed stencil render state in the renderer.
- Fixed the default layer mask so it's now applied to a depth pre-pass.
- Made several improvements and fixes to the render pass UI.
- Fixed artifacts that appeared due to precision errors in large scaled objects.
- Fixed an XR rendering issue where Unity required a depth texture.
- Fixed an issue that caused transparent objects to sort incorrectly.

## [6.5.0] - 2019-03-07
### Added
- You can now create a custom forward renderer by clicking on `Assets/Create/Rendering/Lightweight Render Pipeline/Forward Renderer`. This creates an Asset in your Project. You can add additional features to it and drag-n-drop the renderer to either the pipeline Asset or to a camera.
- You can now add `ScriptableRendererFeature`  to the `ScriptableRenderer` to extend it with custom effects. A feature is an `ScriptableObject` that can be drag-n-dropped in the renderer and adds one or more `ScriptableRenderPass` to the renderer.
- `ScriptableRenderer` now exposes interface to configure lights. To do so, implement `SetupLights` when you create a new renderer.
- `ScriptableRenderer` now exposes interface to configure culling. To do so, implement `SetupCullingParameters` when you create a new renderer.
- `ScriptableRendererData` contains rendering resources for `ScriptableRenderer`. A renderer can be overridden globally for all cameras or on a per-camera basis.
- `ScriptableRenderPass` now has a `RenderPassEvents`. This controls where in the pipeline the render pass is added.
- `ScriptableRenderPass` now exposes `ConfigureTarget` and `ConfigureClear`. This allows the renderer to automatically figure out the currently active rendering targets.
- `ScriptableRenderPass` now exposes `Blit`. This performs a blit and sets the active render target in the renderer.
- `ScriptableRenderPass` now exposes `RenderPostProcessing`. This renders post-processing and sets the active render target in the renderer.
- `ScriptableRenderPass` now exposes `CreateDrawingSettings` as a helper for render passes that need to call `ScriptableRenderContext.DrawRenderers`.

### Changed
- Removed `RegisterShaderPassName` from `ScriptableRenderPass`. Instead, `CreateDrawingSettings` now  takes one or a list of `ShaderTagId`. 
- Removed remaining experimental namespace from LWRP. All APIrelated to `ScriptableRenderer`, `ScriptableRenderPass`, and render pass injection is now out of preview.
- Removed `SetRenderTarget` from `ScriptableRenderPass`. You should never call it. Instead, call `ConfigureTarget`, and the renderer automatically sets up targets for you. 
- Removed `RenderFullscreenQuad` from `ScriptableRenderer`. Use `CommandBuffer.DrawMesh` and `RenderingUtils.fullscreenMesh` instead.
- Removed `RenderPostProcess` from `ScriptableRenderer`. Use `ScriptableRenderPass.RenderPostProcessing` instead.
- Removed `postProcessingContext` property from `ScriptableRenderer`. This is now exposed in `RenderingUtils.postProcessingContext`.
- Removed `GetCameraClearFlag` from `ScriptableRenderer`.

### Fixed
- Fixed y-flip in VR when post-processing is active.
- Fixed occlusion mesh for VR not rendering before rendering opaques.
- Enabling or disabling SRP Batcher in runtime works now.
- Fixed video player recorder when post-processing is enabled.

## [6.4.0] - 2019-02-21

## [6.3.0] - 2019-02-18

## [6.2.0] - 2019-02-15

### Changed
- Code refactor: all macros with ARGS have been swapped with macros with PARAM. This is because the ARGS macros were incorrectly named.

## [6.1.0] - 2019-02-13

## [6.0.0] - 2019-02-23
### Added
- You can now implement a custom renderer for LWRP. To do so, implement an `IRendererData` that contains all resources used in rendering. Then create an `IRendererSetup` that creates and queues `ScriptableRenderPass`. Change the renderer type either in the Pipeline Asset or in the Camera Inspector.
- LWRP now uses the Unity recorder extension. You can use this to capture the output of Cameras.
- You can now inject a custom render pass before LWRP renders opaque objects. To do so, implement an `IBeforeRender` interface.
- Distortion support in all Particle Shaders.
- An upgrade system for LWRP Materials with `MaterialPostprocessor`.
- An upgrade path for Unlit shaders
- Tooltips for Shaders.
- SRP Batcher support for Particle Shaders.
- Docs for these Shaders: Baked Lit, Particles Lit, Particles Simple Lit, and Particles Unlit.
- LWRP now supports dynamic resolution scaling. The target platform must also support it.
- LWRP now includes version defines for both C# and Shaders in the format of `LWRP_X_Y_Z_OR_NEWER`. For example, `LWRP_5_3_0_OR_NEWER` defines version 5.3.0.
- The Terrain Lit Shader now samples Spherical Harmonics if you haven't baked any lightmaps for terrain.
- Added a __Priority__ option, which you can use to tweak the rendering order. This is similar to render queue in the built-in render pipeline. These Shaders now have this option: Lit, Simple Lit, Baked Lit, Unlit, and all three Particle Shaders.
- Added support for overriding terrain detail rendering shaders, via the render pipeline editor resources asset.

### Changed
- You can now only initialize a camera by setting a Background Type. The supported options are Skybox, Solid Color, and Don't Care.
- LWRP now uses non-square shadowmap textures when it renders directional shadows with 2 shadow cascades. 
- LWRP now uses RGB111110 as the HDR format on mobile devices, when this format is supported.
- Removed `IAfterDepthPrePass` interface.
- We’ve redesigned the Shader GUI. For example, all property names in Shaders are now inline across the board
- The Simple Lit Shader now has Smoothness, which can be stored in the alpha of specular or albedo maps.
- The Simple Lit and Particles Simple Lit Shaders now take shininess from the length (brightness) of the specular map.
- The __Double sided__ property is now __Render Face__. This means you can also do front face culling.
- Changed the docs for Lit Shader, Simple Lit Shader and Unlit Shader according to Shader GUI changes.
- When you create a new LWRP Asset, it will now be initialized with settings that favor performance on mobile platforms.
- Updated the [FAQ](faq.md) and the [Built-in/LWRP feature comparison table](lwrp-builtin-feature-comparison.md).

### Fixed
- Several tweaks to reduce bandwidth consumption on mobile devices.
- The foldouts in the Lightweight Asset inspector UI now remember their state.
- Added missing meta file for GizmosRenderingPass.cs.
- Fixed artifacts when using multiple or Depth Only cameras. [Case 1072615](https://issuetracker.unity3d.com/issues/ios-using-multiple-cameras-in-the-scene-in-lightweight-render-pipeline-gives-corrupted-image-in-ios-device)
- Fixed a typo in ERROR_ON_UNSUPPORTED_FUNCTION() that was causing the shader compiler to run out of memory in GLES2. [Case 1104271](https://issuetracker.unity3d.com/issues/mobile-os-restarts-because-of-high-memory-usage-when-compiling-shaders-for-opengles2)
- LWRP now renders shadows on scaled objects correctly. [Case 1109017](https://issuetracker.unity3d.com/issues/scaled-objects-render-shadows-and-specularity-incorrectly-in-the-lwrp-on-device)
- LWRP now allows some Asset settings to be changed at runtime. [Case 1105552](https://issuetracker.unity3d.com/issues/lwrp-changing-render-scale-in-runtime-has-no-effect-since-lwrp-3-dot-3-0)
- Realtime shadows now work in GLES2. [Case 1087251](https://issuetracker.unity3d.com/issues/android-lwrp-no-real-time-light-and-shadows-using-gles2)
- Framedebugger now renders correctly when stepping through drawcalls.
- Cameras that request MSAA and Opaque Textures now use less frame bandwidth when they render.
- Fixed rendering in the gamma color space, so it doesn't appear darker.
- Particles SImple Lit and Particles Unlit Shaders now work correctly.
- __Soft Particles__ now work correctly.
- Camera fading for particles.
- Fixed a typo in the Unlit `IgnoreProjector` tag.
- Particles render in both eyes with stereo instancing
- Fixed specular issues on mobile. [case 1109017](https://issuetracker.unity3d.com/issues/scaled-objects-render-shadows-and-specularity-incorrectly-in-the-lwrp-on-device)
- Fixed issue causing LWRP to create MSAA framebuffer even when MSAA setting was disabled.
- Post-processing in mobile VR is now forced to be disabled. It was causing many rendering issues.
- Fixed Editor Previews breaking in Play Mode when VR is enabled. [Case 1109009](https://issuetracker.unity3d.com/issues/lwrp-editor-previews-break-in-play-mode-if-vr-is-enabled)
- A camera's HDR enable flag is now respected when rendering in XR.
- Terrain detail rendering now works correctly when LWRP is installed but inactive.

## [5.2.0] - 2018-11-27
### Added
- LWRP now handles blits that are required by the device when rendering to the backbuffer.
- You can now enable the SRP Batcher. To do so, go to the `Pipeline Asset`. Under `Advanced`, toggle `SRP Batcher`.

### Changed
- Renamed shader variable `unity_LightIndicesOffsetAndCount` to `unity_PerObjectLightData`.
- Shader variables `unity_4LightIndices0` and `unity_4LightIndices1` are now declared as `unity_PerObjectLightIndices` array.

## [5.1.0] - 2018-11-19
### Added
- The user documentation for LWRP is now in this GitHub repo, instead of in the separate GitHub wiki. You can find the most up-to-date pages in the [TableOfContents.md](TableOfCotents.md) file. Pages not listed in that file are still in progress.

### Changed
- The LWRP package is no longer in preview.
- LWRP built-in render passes are now internal.
- Changed namespace from `UnityEngine.Experimental.Rendering.LightweightPipeline` to `UnityEngine.Rendering.LWRP`.
- Changed namespace from `UnityEditor.Experimental.Rendering.LightweightPipeline` to `UnityEditor.Rendering.LWRP`.

### Fixed
- LWRP now respects the iOS Player setting **Force hard shadows**. When you enable this setting, hardware filtering of shadows is disabled.
- Scene view mode now renders baked lightmaps correctly. [Case 1092227](https://issuetracker.unity3d.com/issues/lwrp-scene-view-modes-render-objects-black)
- Shadow bias calculations are now correct for both Shader Graph and Terrain shaders.
- Blit shader now ignores culling.
- When you select __Per Vertex__ option for __Additional Lights__, the __Per Object Limit__ option is not greyed out anymore.
- When you change camera viewport height to values above 1.0, the Unity Editor doesn't freeze anymore. [Case 1097497](https://issuetracker.unity3d.com/issues/macos-lwrp-editor-freezes-after-changing-cameras-viewport-rect-values)
- When you use AR with LWRP, the following error message is not displayed in the console anymore: "The camera list passed to the render pipeline is either null or empty."

## [5.0.0-preview] - 2018-09-28
### Added
- Added occlusion mesh rendering/hookup for VR
- You can now configure default depth and normal shadow bias values in the pipeline asset.
- You can now add the `LWRPAdditionalLightData` component to a `Light` to override the default depth and normal shadow bias.
- You can now log the amount of shader variants in your build. To do so, go to the `Pipeline Asset`. Under `Advanced`, select and set the `Shader Variant Log Level`.
### Changed
- Removed the `supportedShaderFeatures` property from LWRP core. The shader stripper now figures out which variants to strip based on the current assigned pipeline Asset in the Graphics settings.
### Fixed
- The following error does not appear in console anymore: ("Begin/End Profiler section mismatch")
- When you select a material with the Lit shader, this no longer causes the following error in the console: ("Material doesn't have..."). [case 1092354](https://fogbugz.unity3d.com/f/cases/1092354/)
- In the Simple Lit shader, per-vertex additional lights are now shaded properly.
- Shader variant stripping now works when you're building a Project with Cloud Build. This greatly reduces build times from Cloud Build.
- Dynamic Objects now receive lighting when the light mode is set to mixed.
- MSAA now works on Desktop platforms.
- The shadow bias value is now computed correctly for shadow cascades and different shadow resolutions. [case 1076285](https://issuetracker.unity3d.com/issues/lwrp-realtime-directional-light-shadow-maps-exhibit-artifacts)
- When you use __Area Light__ with LWRP, __Cast Shadows__ no longer overlaps with other UI elements in the Inspector. [case 1085363](https://issuetracker.unity3d.com/issues/inspector-area-light-cast-shadows-ui-option-is-obscured-by-render-mode-for-lwrp-regression-in-2018-dot-3a3)

### Changed
Read/write XRGraphicsConfig -> Read-only XRGraphics interface to XRSettings. 

## [4.0.0-preview] - 2018-09-28
### Added
- When you have enabled Gizmos, they now appear correctly in the Game view.
- Added requiresDepthPrepass field to RenderingData struct to tell if the runtime platform requires a depth prepass to generate a camera depth texture.
- The `RenderingData` struct now holds a reference to `CullResults`.
- When __HDR__ is enabled in the Camera but disabled in the Asset, an information box in the Camera Inspector informs you about it.
- When __MSAA__ is enabled in the Camera but disabled in the Asset, an information box in the Camera Inspector informs you about it.
- Enabled instancing on the terrain shader.
- Sorting of opaque objects now respects camera `opaqueSortMode` setting.
- Sorting of opaque objects disables front-to-back sorting flag, when camera settings allow that and the GPU has hidden surface removal.
- LWRP now has a Custom Light Explorer that suits its feature set.
- LWRP now supports Vertex Lit shaders for detail meshes on terrain.
- LWRP now has three interactive Autodesk shaders: Autodesk Interactive, Autodesk Interactive Masked and Autodesk Interactive Transparent.
- [Shader API] The `GetMainLight` and `GetAdditionalLight` functions can now compute shadow attenuation and store it in the new `shadowAttenuation` field in `LightData` struct.
- [Shader API] Added a `VertexPositionInputs` struct that contains vertex position in difference spaces (world, view, hclip).
- [Shader API] Added a `GetVertexPositionInputs` function to get an initialized `VertexPositionInputs`.
- [Shader API] Added a `GetPerObjectLightIndex` function to return the per-object index given a for-loop index.
- [Shader API] Added a `GetShadowCoord` function that takes a `VertexPositionInputs` as input.
- [ShaderLibrary] Added VertexNormalInputs struct that contains data for per-pixel normal computation.
- [ShaderLibrary] Added GetVertexNormalInputs function to return an initialized VertexNormalInputs.

### Changed
- The `RenderingData` struct is now read-only.
- `ScriptableRenderer`always performs a Clear before calling `IRendererSetup::Setup.` 
- `ScriptableRenderPass::Execute` no longer takes `CullResults` as input. Instead, use `RenderingData`as input, since that references `CullResults`.
- `IRendererSetup_Setup` no longer takes `ScriptableRenderContext` and `CullResults` as input.
- Shader includes are now referenced via package relative paths instead of via the deprecated shader export path mechanism https://docs.unity3d.com/2018.3/Documentation/ScriptReference/ShaderIncludePathAttribute.html.
- The LWRP Asset settings were re-organized to be more clear.
- Vertex lighting now controls if additional lights should be shaded per-vertex or per-pixel.
- Renamed all `Local Lights` nomenclature to `Additional Lights`.
- Changed shader naming to conform to our SRP shader code convention.
- [Shader API] Renamed `SpotAttenuation` function to `AngleAttenuation`.
- [Shader API] Renamed `_SHADOWS_ENABLED` keyword to `_MAIN_LIGHT_SHADOWS`
- [Shader API] Renamed `_SHADOWS_CASCADE` keyword to `_MAIN_LIGHT_SHADOWS_CASCADE`
- [Shader API] Renamed `_VERTEX_LIGHTS` keyword to `_ADDITIONAL_LIGHTS_VERTEX`.
- [Shader API] Renamed `_LOCAL_SHADOWS_ENABLED` to `_ADDITIONAL_LIGHT_SHADOWS`
- [Shader API] Renamed `GetLight` function to `GetAdditionalLight`.
- [Shader API] Renamed `GetPixelLightCount` function to `GetAdditionalLightsCount`.
- [Shader API] Renamed `attenuation` to `distanceAttenuation` in `LightData`.
- [Shader API] Renamed `GetLocalLightShadowStrength` function to `GetAdditionalLightShadowStrength`.
- [Shader API] Renamed `SampleScreenSpaceShadowMap` functions to `SampleScreenSpaceShadowmap`.
- [Shader API] Renamed `MainLightRealtimeShadowAttenuation` function to `MainLightRealtimeShadow`.
- [Shader API] Renamed light constants from `Directional` and `Local` to `MainLight` and `AdditionalLights`.
- [Shader API] Renamed `GetLocalLightShadowSamplingData` function to `GetAdditionalLightShadowSamplingData`.
- [Shader API] Removed OUTPUT_NORMAL macro.
- [Shader API] Removed `lightIndex` and `substractiveAttenuation` from `LightData`.
- [Shader API] Removed `ComputeShadowCoord` function. `GetShadowCoord` is provided instead.
- All `LightweightPipeline` references in API and classes are now named `LightweightRenderPipeline`.
- Files no longer have the `Lightweight` prefix.
- Renamed Physically Based shaders to `Lit`, `ParticlesLit`, and `TerrainLit`.
- Renamed Simple Lighting shaders to `SimpleLit`, and `ParticlesSimpleLit`.
- [ShaderLibrary] Renamed `InputSurfacePBR.hlsl`, `InputSurfaceSimple.hlsl`, and `InputSurfaceUnlit` to `LitInput.hlsl`, `SimpleLitInput.hlsl`, and `UnlitInput.hlsl`. These files were moved from the `ShaderLibrary` folder to the`Shaders`.
- [ShaderLibrary] Renamed `LightweightPassLit.hlsl` and `LightweightPassLitSimple.hlsl` to `LitForwardPass.hlsl` and `SimpleLitForwardPass.hlsl`. These files were moved from the `ShaderLibrary` folder to `Shaders`.
- [ShaderLibrary] Renamed `LightweightPassMetaPBR.hlsl`, `LightweightPassMetaSimple.hlsl` and `LighweightPassMetaUnlit` to `LitMetaPass.hlsl`, `SimpleLitMetaPass.hlsl` and `UnlitMetaPass.hlsl`. These files were moved from the `ShaderLibrary` folder to `Shaders`.
- [ShaderLibrary] Renamed `LightweightPassShadow.hlsl` to `ShadowCasterPass.hlsl`. This file was moved to the `Shaders` folder.
- [ShaderLibrary] Renamed `LightweightPassDepthOnly.hlsl` to `DepthOnlyPass.hlsl`. This file was moved to the `Shaders` folder.
- [ShaderLibrary] Renamed `InputSurfaceTerrain.hlsl` to `TerrainLitInput.hlsl`. This file was moved to the `Shaders` folder.
- [ShaderLibrary] Renamed `LightweightPassLitTerrain.hlsl` to `TerrainLitPases.hlsl`. This file was moved to the `Shaders` folder.
- [ShaderLibrary] Renamed `ParticlesPBR.hlsl` to `ParticlesLitInput.hlsl`. This file was moved to the `Shaders` folder.
- [ShaderLibrary] Renamed `InputSurfacePBR.hlsl` to `LitInput.hlsl`. This file was moved to the `Shaders` folder.
- [ShaderLibrary] Renamed `InputSurfaceUnlit.hlsl` to `UnlitInput.hlsl`. This file was moved to the `Shaders` folder.
- [ShaderLibrary] Renamed `InputBuiltin.hlsl` to `UnityInput.hlsl`.
- [ShaderLibrary] Renamed `LightweightPassMetaCommon.hlsl` to `MetaInput.hlsl`.
- [ShaderLibrary] Renamed `InputSurfaceCommon.hlsl` to `SurfaceInput.hlsl`.
- [ShaderLibrary] Removed LightInput struct and GetLightDirectionAndAttenuation. Use GetAdditionalLight function instead.
- [ShaderLibrary] Removed ApplyFog and ApplyFogColor functions. Use MixFog and MixFogColor instead.
- [ShaderLibrary] Removed TangentWorldToNormal function. Use TransformTangentToWorld instead.
- [ShaderLibrary] Removed view direction normalization functions. View direction should always be normalized per pixel for accurate results.
- [ShaderLibrary] Renamed FragmentNormalWS function to NormalizeNormalPerPixel.

### Fixed
- If you have more than 16 lights in a scene, LWRP no longer causes random glitches while rendering lights.
- The Unlit shader now samples Global Illumination correctly.
- The Inspector window for the Unlit shader now displays correctly.
- Reduced GC pressure by removing several per-frame memory allocations.
- The tooltip for the the camera __MSAA__ property now appears correctly.
- Fixed multiple C# code analysis rule violations.
- The fullscreen mesh is no longer recreated upon every call to `ScriptableRenderer.fullscreenMesh`.

## [3.3.0-preview] - 2018-01-01
### Added
- Added callbacks to LWRP that can be attached to a camera (IBeforeCameraRender, IAfterDepthPrePass, IAfterOpaquePass, IAfterOpaquePostProcess, IAfterSkyboxPass, IAfterTransparentPass, IAfterRender)

###Changed
- Clean up LWRP creation of render textures. If we are not going straight to screen ensure that we create both depth and color targets.
- UNITY_DECLARE_FRAMEBUFFER_INPUT and UNITY_READ_FRAMEBUFFER_INPUT macros were added. They are necessary for reading transient attachments.
- UNITY_MATRIX_I_VP is now defined.
- Renamed LightweightForwardRenderer to ScriptableRenderer.
- Moved all light constants to _LightBuffer CBUFFER. Now _PerCamera CBUFFER contains all other per camera constants.
- Change real-time attenuation to inverse square.
- Change attenuation for baked GI to inverse square, to match real-time attenuation.
- Small optimization in light attenuation shader code.

### Fixed
- Lightweight Unlit shader UI doesn't throw an error about missing receive shadow property anymore.

## [3.2.0-preview] - 2018-01-01
### Changed
- Receive Shadows property is now exposed in the material instead of in the renderer.
- The UI for Lightweight asset has been updated with new categories. A more clean structure and foldouts has been added to keep things organized.

### Fixed
- Shadow casters are now properly culled per cascade. (case 1059142)
- Rendering no longer breaks when Android platform is selected in Build Settings. (case 1058812)
- Scriptable passes no longer have missing material references. Now they access cached materials in the renderer.(case 1061353)
- When you change a Shadow Cascade option in the Pipeline Asset, this no longer warns you that you've exceeded the array size for the _WorldToShadow property.
- Terrain shader optimizations.

## [3.1.0-preview] - 2018-01-01

### Fixed
- Fixed assert errors caused by multi spot lights
- Fixed LWRP-DirectionalShadowConstantBuffer params setting

## [3.0.0-preview] - 2018-01-01
### Added
- Added camera additional data component to control shadows, depth and color texture.
- pipeline now uses XRSEttings.eyeTextureResolutionScale as renderScale when in XR.
- New pass architecture. Allows for custom passes to be written and then used on a per camera basis in LWRP

### Changed
- Shadow rendering has been optimized for the Mali Utgard architecture by removing indexing and avoiding divisions for orthographic projections. This reduces the frame time by 25% on the Overdraw benchmark.
- Removed 7x7 tent filtering when using cascades.
- Screenspace shadow resolve is now only done when rendering shadow cascades.
- Updated the UI for the Lighweight pipeline asset.
- Update assembly definitions to output assemblies that match Unity naming convention (Unity.*).

### Fixed
- Post-processing now works with VR on PC.
- PS4 compiler error
- Fixed VR multiview rendering by forcing MSAA to be off. There's a current issue in engine that breaks MSAA and Texture2DArray.
- Fixed UnityPerDraw CB layout
- GLCore compute buffer compiler error
- Occlusion strength not being applied on LW standard shaders
- CopyDepth pass is being called even when a depth from prepass is available
- GLES2 shader compiler error in IntegrationTests
- Can't set RenderScale and ShadowDistance by script
- VR Single Pass Instancing shadows
- Fixed compilation errors on Nintendo Switch (limited XRSetting support).

## [2.0.0-preview] - 2018-01-01

### Added
- Explicit render target load/store actions were added to improve tile utilization
- Camera opaque color can be requested on the pipeline asset. It can be accessed in the shader by defining a _CameraOpaqueTexture. This can be used as an alternative to GrabPass.
- Dynamic Batching can be enabled in the pipeline asset
- Pipeline now strips unused or invalid variants and passes based on selected pipeline capabilities in the asset. This reduces build and memory consuption on target.
- Shader stripping settings were added to pipeline asset

### Changed
#### Pipeline
- Pipeline code is now more modular and extensible. A ForwardRenderer class is initialized by the pipeline with RenderingData and it's responsible for enqueueing and executing passes. In the future pluggable renderers will be supported.
- On mobile 1 directional light + up to 4 local lights (point or spot) are computed
- On other platforms 1 directional light + up to 8 local lights are computed
- Multiple shadow casting lights are supported. Currently only 1 directional + 4 spots light shadows.
#### Shading Framework
- Directional Lights are always considered a main light in shader. They have a fast shading path with no branching and no indexing.
- GetMainLight() is provided in shader to initialize Light struct with main light shading data. 
- Directional lights have a dedicated shadowmap for performance reasons. Shadow coord always comes from interpolator.
- MainLigthRealtimeShadowAttenuation(float4 shadowCoord) is provided to compute main light realtime shadows.
- Spot and Point lights are always shaded in the light loop. Branching on uniform and indexing happens when shading them.
- GetLight(half index, float3 positionWS) is provided in shader to initialize Light struct for spot and point lights.
- Spot light shadows are baked into a single shadow atlas.
- Shadow coord for spot lights is always computed on fragment.
- Use LocalLightShadowAttenuation(int lightIndex, float3 positionWS) to comppute realtime shadows for spot lights.

### Fixed
- Issue that was causing VR on Android to render black
- Camera viewport issues
- UWP build issues
- Prevent nested camera rendering in the pipeline

## [1.1.4-preview] - 2018-01-01

### Added
 - Terrain and grass shaders ported
 - Updated materials and shader default albedo and specular color to midgrey.
 - Exposed _ScaledScreenParams to shader. It works the same as _ScreenParams but takes pipeline RenderScale into consideration
 - Performance Improvements in mobile

### Fixed
 - SRP Shader library issue that was causing all constants to be highp in mobile
 - shader error that prevented LWRP to build to UWP
 - shader compilation errors in Linux due to case sensitive includes
 - Rendering Texture flipping issue
 - Standard Particles shader cutout and blending modes
 - crash caused by using projectors
 - issue that was causing Shadow Strength to not be computed on mobile
 - Material Upgrader issue that caused editor to SoftLocks
 - GI in Unlit shader
 - Null reference in the Unlit material shader GUI

## [1.1.2-preview] - 2018-01-01

### Changed
 - Performance improvements in mobile  

### Fixed
 - Shadows on GLES 2.0
 - CPU performance regression in shadow rendering
 - Alpha clip shadow issues
 - Unmatched command buffer error message
 - Null reference exception caused by missing resource in LWRP
 - Issue that was causing Camera clear flags was being ignored in mobile


## [1.1.1-preview] - 2018-01-01

### Added
 - Added Cascade Split selection UI
 - Added SHADER_HINT_NICE_QUALITY. If user defines this to 1 in the shader Lightweight pipeline will favor quality even on mobile platforms.

### Changed
 - Shadowmap uses 16bit format instead of 32bit.
 - Small shader performance improvements

### Fixed
 - Subtractive Mode
 - Shadow Distance does not accept negative values anymore


## [0.1.24] - 2018-01-01

### Added
 - Added Light abstraction layer on lightweight shader library.
 - Added HDR global setting on pipeline asset. 
 - Added Soft Particles settings on pipeline asset.
 - Ported particles shaders to SRP library

### Changed
 - HDR RT now uses what format is configured in Tier settings.
 - Refactored lightweight standard shaders and shader library to improve ease of use.
 - Optimized tile LOAD op on mobile.
 - Reduced GC pressure
 - Reduced shader variant count by ~56% by improving fog and lightmap keywords
 - Converted LW shader library files to use real/half when necessary.

### Fixed
 - Realtime shadows on OpenGL
 - Shader compiler errors in GLES 2.0
 - Issue sorting issues when BeforeTransparent custom fx was enabled.
 - VR single pass rendering.
 - Viewport rendering issues when rendering to backbuffer.
 - Viewport rendering issues when rendering to with MSAA turned off.
 - Multi-camera rendering.

## [0.1.23] - 2018-01-01

### Added
 - UI Improvements (Rendering features not supported by LW are hidden)

### Changed
 - Shaders were ported to the new SRP shader library. 
 - Constant Buffer refactor to use new Batcher
 - Shadow filtering and bias improved.
 - Pipeline now updates color constants in gamma when in Gamma colorspace.
 - Optimized ALU and CB usage on Shadows.
 - Reduced shader variant count by ~33% by improving shadow and light classification keywords
 - Default resources were removed from the pipeline asset.

### Fixed
 - Fixed shader include path when using SRP from package manager.
 - Fixed spot light attenuation to match Unity Built-in pipeline.
 - Fixed depth pre-pass clearing issue.

## [0.1.12] - 2018-01-01

### Added
 - Standard Unlit shader now has an option to sample GI.
 - Added Material Upgrader for stock Unity Mobile and Legacy Shaders.
 - UI improvements

### Changed
- Realtime shadow filtering was improved. 

### Fixed
 - Fixed an issue that was including unreferenced shaders in the build.
 - Fixed a null reference caused by Particle System component lights.<|MERGE_RESOLUTION|>--- conflicted
+++ resolved
@@ -7,12 +7,8 @@
 ## [10.8.0] - 2021-09-20
 
 ### Fixed
-<<<<<<< HEAD
 - Fixed ShaderGraph needing updated normals for ShadowCaster in URP.
-
-=======
 - Fixed memory leak with XR combined occlusion meshes. [case 1366173]
->>>>>>> e3ac7fe5
 
 ## [10.7.0] - 2021-07-02
 
