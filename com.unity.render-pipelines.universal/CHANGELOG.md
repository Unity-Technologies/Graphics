# Changelog
All notable changes to this package will be documented in this file.

The format is based on [Keep a Changelog](http://keepachangelog.com/en/1.0.0/)
and this project adheres to [Semantic Versioning](http://semver.org/spec/v2.0.0.html).

## [10.1.0] - 2019-08-04
### Added
<<<<<<< HEAD
- Added support for the Shadowmask Mixed Lighting Mode, which supports up to four baked-shadow Lights.
=======
- Added ComplexLit shader for advanced material features such as clear coat.
>>>>>>> 60076ace

### Added
- Support for Clear coat and ComplexLit forward only shader in shader graph.
- Added Parallax Mapping to the Lit shader (Lit.shader).
- Added the Detail Inputs setting group in the Lit shader (Lit.shader).

### Fixed
- Fixed a case where main light hard shadows would not work if any other light is present with soft shadows.[case 1250829](https://issuetracker.unity3d.com/issues/main-light-shadows-are-ignored-in-favor-of-additional-lights-shadows)
- Fixed issue that caused color grading to not work correctly with camera stacking. [case 1263193](https://issuetracker.unity3d.com/product/unity/issues/guid/1263193/)
- Fixed an issue that caused an infinite asset database reimport when running Unity in command line with -testResults argument.
- Fixed issue that caused some properties in the camera to not be bolded and highlighted when edited in prefab mode. [case 1230082](https://issuetracker.unity3d.com/issues/urp-camera-prefab-fields-render-type-renderer-background-type-are-not-bolded-and-highlighted-when-edited-in-prefab-mode)
- Fixed issue where blur would sometimes flicker [case 1224915](https://issuetracker.unity3d.com/issues/urp-bloom-effect-flickers-when-using-integrated-post-processing-feature-set)
- Fixed depth of field to work with dynamic resolution. [case 1225467](https://issuetracker.unity3d.com/issues/dynamic-resolution-rendering-error-when-using-depth-of-field-in-urp)
- Fixed FXAA, SSAO, Motion Blur to work with dynamic resolution.

## [10.0.0] - 2019-06-10
### Added
- Fixed an issue that caused WebGL to render blank screen when Depth texture was enabled [case 1240228](https://issuetracker.unity3d.com/issues/webgl-urp-scene-is-rendered-black-in-webgl-build-when-depth-texture-is-enabled)
- Added the option to strip Terrain hole Shader variants.
- Added support for additional Directional Lights. The amount of additional Directional Lights is limited by the maximum Per-object Lights in the Render Pipeline Asset.
- Added default implementations of OnPreprocessMaterialDescription for FBX, Obj, Sketchup and 3DS file formats.
- Added Transparency Sort Mode and Transparency Sort Axis to 2DRendererData.
- Added support for a user defined default material to 2DRendererData.
- Added the option to toggle shadow receiving on transparent objects.
- Added XR multipass rendering. Multipass rendering is a requirement on many VR platforms and allows graceful fallback when single-pass rendering isn't available.
- Added support for Camera Stacking when using the Forward Renderer. This introduces the Camera `Render Type` property. A Base Camera can be initialized with either the Skybox or Solid Color, and can combine its output with that of one or more Overlay Cameras. An Overlay Camera is always initialized with the contents of the previous Camera that rendered in the Camera Stack.
- Fixed NaNs in tonemap algorithms (neutral and ACES) on Nintendo Switch.
- Added AssetPostprocessors and Shadergraphs to handle Arnold Standard Surface and 3DsMax Physical material import from FBX.
- Added `[MainTexture]` and `[MainColor]` shader property attributes to URP shader properties. These will link script material.mainTextureOffset and material.color to `_BaseMap` and `_BaseColor` shader properties.
- Added the option to specify the maximum number of visible lights. If you set a value, lights are sorted based on their distance from the Camera.
- Added the option to control the transparent layer separately in the Forward Renderer.
- Added the ability to set individual RendererFeatures to be active or not, use `ScriptableRendererFeature.SetActive(bool)` to set whether a Renderer Feature will execute,  `ScriptableRendererFeature.isActive` can be used to check the current active state of the Renderer Feature.
 additional steps to the 2D Renderer setup page for quality and platform settings.
- If Unity Editor Analytics are enabled, Universal collects anonymous data about usage of Universal. This helps the Universal team focus our efforts on the most common scenarios, and better understand the needs of our customers.
- Added a OnCameraSetup() function to the ScriptableRenderPass API, that gets called by the renderer before rendering each camera
- Added a OnCameraCleanup() function to the ScriptableRenderPass API, that gets called by the renderer after rendering each camera
- Added Default Material Type options to the 2D Renderer Data Asset property settings.
- Added additional steps to the 2D Renderer setup page for quality and platform settings.
- Added support for clear coat material feature in the Lit shader.
- Added option to disable XR autotests on test settings.
- Shader Preprocessor strips gbuffer shader variants if DeferredRenderer is not in the list of renderers in any Scriptable Pipeline Assets.
- Added an option to enable/disable Adaptive Performance when the Adaptive Performance package is available in the project.
- Added support for 3DsMax's 2021 Simplified Physical Material from FBX files in the Model Importer.
- Added support for DXT5nm-style normal maps on Android, iOS and tvOS
- Added stencil override support for deferred renderer.
- Added a warning message when a renderer is used with an unsupported graphics API, as the deferred renderer does not officially support GL-based platforms.
- Added option to skip a number of final bloom iterations.
- Added support for [Screen Space Ambient Occlusion](https://docs.unity3d.com/Packages/com.unity.render-pipelines.universal@10.0/manual/post-processing-ssao.html) and a new shader variant _SCREEN_SPACE_OCCLUSION.
- Added support for Normal Texture being generated in a prepass.
- Added a ConfigureInput() function to ScriptableRenderPass, so it is possible for passes to ask that a Depth, Normal and/or Opaque textures to be generated by the forward renderer.
- Added a float2 normalizedScreenSpaceUV to the InputData Struct.
- Added clear coat support for Lit particles.
- Added new sections to documentation: [Writing custom shaders](https://docs.unity3d.com/Packages/com.unity.render-pipelines.universal@10.0/manual/writing-custom-shaders-urp.html), and [Using the beginCameraRendering event](https://docs.unity3d.com/Packages/com.unity.render-pipelines.universal@10.0/manual/using-begincamerarendering.html).
- Added support for GPU instanced mesh particles on supported platforms.
- Added API to check if a Camera or Light is compatible with Universal Render Pipeline.
- Fixed an issue that impacted MSAA performance on iOS/Metal [case 1219054](https://issuetracker.unity3d.com/issues/urp-ios-msaa-has-a-bigger-negative-impact-on-performance-when-using-urp-compared-to-built-in-rp)
- Fixed an issue that caused a warning to be thrown about temporary render texture not found when user calls ConfigureTarget(0). [case 1220871](https://issuetracker.unity3d.com/issues/urp-scriptable-render-passes-which-dont-require-a-bound-render-target-triggers-render-target-warning)
- Added Smooth shadow fading.

### Changed

- Moved the icon that indicates the type of a Light 2D from the Inspector header to the Light Type field.
- Eliminated some GC allocations from the 2D Renderer.
- Added SceneSelection pass for TerrainLit shader.
- Remove final blit pass to force alpha to 1.0 on mobile platforms.
- Deprecated the CinemachineUniversalPixelPerfect extension. Use the one from Cinemachine v2.4 instead.
- Replaced PlayerSettings.virtualRealitySupported with XRGraphics.tryEnable.
- Blend Style in the 2DRendererData are now automatically enabled/disabled.
- When using the 2D Renderer, Sprites will render with a faster rendering path when no lights are present.
- Particle shaders now receive shadows
- The Scene view now mirrors the Volume Layer Mask set on the Main Camera.
- Drawing order of SRPDefaultUnlit is now the same as the Built-in Render Pipline.
- Made MaterialDescriptionPreprocessors private.
- UniversalRenderPipelineAsset no longer supports presets. [Case 1197020](https://issuetracker.unity3d.com/issues/urp-reset-functionality-does-not-work-on-preset-of-universalrenderpipelineassets).
- The number of maximum visible lights is now determined by whether the platform is mobile or not.
- Renderer Feature list is now redesigned to fit more closely to the Volume Profile UI, this vastly improves UX and reliability of the Renderer Features List.
- Default color values for Lit and SimpleLit shaders changed to white due to issues with texture based workflows.
- You can now subclass ForwardRenderer to create a custom renderer based on it.
- URP is now computing tangent space per fragment.
- Optimized the 2D Renderer to skip rendering into certain internal buffers when not necessary.
- You can now subclass ForwardRenderer to create a custom renderer based on it.
- URP shaders that contain a priority slider now no longer have an offset of 50 by default.
- The virtual ScriptableRenderer.FrameCleanup() function has been marked obsolete and replaced by ScriptableRenderer.OnCameraCleanup() to better describe when the function gets invoked by the renderer.
- DepthOnlyPass, CopyDepthPass and CopyColorPass now use OnCameraSetup() instead of Configure() to set up their passes before executing as they only need to get their rendertextures once per camera instead of once per eye.
- Updated shaders to be compatible with Microsoft's DXC.
- Mesh GPU Instancing option is now hidden from the particles system renderer as this feature is not supported by URP.
- The 2D Renderer now supports camera stacking.
- 2D shaders now use half-precision floats whenever precise results are not necessary.
- Removed the ETC1_EXTERNAL_ALPHA variant from Shader Graph Sprite shaders.
- Eliminated some unnecessary clearing of render targets when using the 2D Renderer.
- The rendering of 2D lights is more effient as sorting layers affected by the same set of lights are now batched.
- Removed the 8 renderer limit from URP Asset.
- Changing the default value of Skip Iterations to 1 in Bloom effect editor
- Use SystemInfo to check if multiview is supported instead of being platform hardcoded
- Default attachment setup behaviour for ScriptableRenderPasses that execute before rendering opaques is now set use current the active render target setup. This improves performance in some situations.
- Combine XR occlusion meshes into one when using single-pass (multiview or instancing) to reduce draw calls and state changes.

### Fixed
- Fixed a performance problem with ShaderPreprocessor with large amount of active shader variants in the project 
- Fixed an issue where linear to sRGB conversion occurred twice on certain Android devices.
- Fixed an issue where there were 2 widgets showing the outer angle of a spot light.
- Fixed an issue where Unity rendered fullscreen quads with the pink error shader when you enabled the Stop NaN post-processing pass.
- Fixed an issue where Terrain hole Shader changes were missing. [Case 1179808](https://issuetracker.unity3d.com/issues/terrain-brush-tool-is-not-drawing-when-paint-holes-is-selected).
- Fixed an issue where the Shader Graph `SceneDepth` node didn't work with XR single-pass (double-wide) rendering. See [case 1123069](https://issuetracker.unity3d.com/issues/lwrp-vr-shadergraph-scenedepth-doesnt-work-in-single-pass-rendering).
- Fixed Unlit and BakedLit shader compilations in the meta pass.
- Fixed an issue where the Bokeh Depth of Field shader would fail to compile on PS4.
- Fixed an issue where the Scene lighting button didn't work when you used the 2D Renderer.
- Fixed a performance regression when you used the 2D Renderer.
- Fixed an issue where the Freeform 2D Light gizmo didn't correctly show the Falloff offset.
- Fixed an issue where the 2D Renderer rendered nothing when you used shadow-casting lights with incompatible Renderer2DData.
- Fixed an issue where errors were generated when the Physics2D module was not included in the project's manifest.
- Fixed an issue where Prefab previews were incorrectly lit when you used the 2D Renderer.
- Fixed an issue where the Light didn't update correctly when you deleted a Sprite that a Sprite 2D Light uses.
- Fixed an issue where 2D Lighting was broken for Perspective Cameras.
- Fixed an issue where resetting a Freeform 2D Light would throw null reference exceptions. [Case 1184536](https://issuetracker.unity3d.com/issues/lwrp-changing-light-type-to-freeform-after-clicking-on-reset-throws-multiple-arguementoutofrangeexception).
- Fixed an issue where Freeform 2D Lights were not culled correctly when there was a Falloff Offset.
- Fixed an issue where Tilemap palettes were invisible in the Tile Palette window when the 2D Renderer was in use. [Case 1162550](https://issuetracker.unity3d.com/issues/adding-tiles-in-the-tile-palette-makes-the-tiles-invisible).
- Fixed issue where black emission would cause unneccesary inspector UI repaints. [Case 1105661](https://issuetracker.unity3d.com/issues/lwrp-inspector-window-is-being-repainted-when-using-the-material-with-emission-enabled-and-set-to-black-00-0).
- Fixed user LUT sampling being done in Linear instead of sRGB.
- Fixed an issue when trying to get the Renderer via API on the first frame. [Case 1189196](https://issuetracker.unity3d.com/product/unity/issues/guid/1189196/).
- Fixed a material leak on domain reload.
- Fixed an issue where deleting an entry from the Renderer List and then undoing that change could cause a null reference. [Case 1191896](https://issuetracker.unity3d.com/issues/nullreferenceexception-when-attempting-to-remove-entry-from-renderer-features-list-after-it-has-been-removed-and-then-undone).
- Fixed an issue where the user would get an error if they removed the Additional Camera Data component. [Case 1189926](https://issuetracker.unity3d.com/issues/unable-to-remove-universal-slash-hd-additional-camera-data-component-serializedobject-target-destroyed-error-is-thrown).
- Fixed post-processing with XR single-pass rendering modes.
- Fixed an issue where Cinemachine v2.4 couldn't be used together with Universal RP due to a circular dependency between the two packages.
- Fixed an issue that caused shaders containing `HDRP` string in their path to be stripped from the build.
- Fixed an issue that caused only selected object to render in SceneView when Wireframe drawmode was selected.
- Fixed Renderer Features UI tooltips. [Case 1191901](https://issuetracker.unity3d.com/issues/forward-renderers-render-objects-layer-mask-tooltip-is-incorrect-and-contains-a-typo).
- Fixed multiple issues where Shader Graph shaders failed to build for XR in the Universal RP.
- Fixed an issue when using the 2D Renderer where some types of renderers would not be assigned the correct material.
- Fixed inconsistent lighting between the forward renderer and the deferred renderer, that was caused by a missing normalize operation on vertex normals on some speedtree shader variants.
- Fixed issue where XR Multiview failed to render when using URP Shader Graph Shaders
- Fixed lazy initialization with last version of ResourceReloader
- Fixed broken images in package documentation.
- Fixed an issue where viewport aspect ratio was wrong when using the Stretch Fill option of the Pixel Perfect Camera. [case 1188695](https://issuetracker.unity3d.com/issues/pixel-perfect-camera-component-does-not-maintain-the-aspect-ratio-when-the-stretch-fill-is-enabled)
- Fixed an issue where setting a Normal map on a newly created material would not update. [case 1197217](https://issuetracker.unity3d.com/product/unity/issues/guid/1197217/)
- Fixed an issue where post-processing was not applied for custom renderers set to run on the "After Rendering" event [case 1196219](https://issuetracker.unity3d.com/issues/urp-post-processing-is-not-applied-to-the-scene-when-render-ui-event-is-set-to-after-rendering)
- Fixed an issue that caused an extra blit when using custom renderers [case 1156741](https://issuetracker.unity3d.com/issues/lwrp-performance-decrease-when-using-a-scriptablerendererfeature)
- Fixed an issue with transparent objects not receiving shadows when using shadow cascades. [case 1116936](https://issuetracker.unity3d.com/issues/lwrp-cascaded-shadows-do-not-appear-on-alpha-blended-objects)
- Fixed issue where using a ForwardRendererData preset would cause a crash. [case 1201052](https://issuetracker.unity3d.com/product/unity/issues/guid/1201052/)
- Fixed an issue where particles had dark outlines when blended together [case 1199812](https://issuetracker.unity3d.com/issues/urp-soft-particles-create-dark-blending-artefacts-when-intersecting-with-scene-geometry)
- Fixed an issue with deleting shader passes in the custom renderer features list [case 1201664](https://issuetracker.unity3d.com/issues/urp-remove-button-is-not-activated-in-shader-passes-list-after-creating-objects-from-renderer-features-in-urpassets-renderer)
- Fixed camera inverse view-projection matrix in XR mode, depth-copy and color-copy passes.
- Fixed an issue with the null check when `UniversalRenderPipelineLightEditor.cs` tries to access `SceneView.lastActiveSceneView`.
- Fixed an issue where the 'Depth Texture' drop down was incorrectly disabled in the Camera Inspector. 
- Fixed an issue that caused errors if you disabled the VR Module when building a project.
- Fixed an issue where the default TerrainLit Material was outdated, which caused the default Terrain to use per-vertex normals instead of per-pixel normals.
- Fixed shader errors and warnings in the default Universal RP Terrain Shader. [case 1185948](https://issuetracker.unity3d.com/issues/urp-terrain-slash-lit-base-pass-shader-does-not-compile)
- Fixed an issue where the URP Material Upgrader tried to upgrade standard Universal Shaders. [case 1144710](https://issuetracker.unity3d.com/issues/upgrading-to-lwrp-materials-is-trying-to-upgrade-lwrp-materials)
- Fixed an issue where some Materials threw errors when you upgraded them to Universal Shaders. [case 1200938](https://issuetracker.unity3d.com/issues/universal-some-materials-throw-errors-when-updated-to-universal-rp-through-update-materials-to-universal-rp)
- Fixed issue where normal maps on terrain appeared to have flipped X-components when compared to the same normal map on a mesh. [case 1181518](https://fogbugz.unity3d.com/f/cases/1181518/)
- Fixed an issue where the editor would sometimes crash when using additional lights [case 1176131](https://issuetracker.unity3d.com/issues/mac-crash-on-processshadowcasternodevisibilityandcullwithoutumbra-when-same-rp-asset-is-set-in-graphics-and-quality-settings)
- Fixed RemoveComponent on Camera contextual menu to not remove Camera while a component depend on it.
- Fixed an issue where right eye is not rendered to. [case 1170619](https://issuetracker.unity3d.com/issues/vr-lwrp-terrain-is-not-rendered-in-the-right-eye-of-an-hmd-when-using-single-pass-instanced-stereo-rendering-mode-with-lwrp)
- Fixed issue where TerrainDetailLit.shader fails to compile when XR is enabled.
- Fixed an issue that allowed height-based blending on Terrains with more than 4 materials, which is not supported.
- Fixed an issue where opaque objects were outputting incorrect alpha values [case 1168283](https://issuetracker.unity3d.com/issues/lwrp-alpha-clipping-material-makes-other-materials-look-like-alpha-clipping-when-gameobject-is-shown-in-render-texture)
- Fixed an issue where a depth texture was always created when post-processing was enabled, even if no effects made use of it.
- Fixed incorrect light attenuation on Nintendo Switch.
- Fixed an issue where the Volume System would not use the Cameras Transform when no `Volume Trigger` was set.
- Fixed an issue where post processing disappeared when using custom renderers and SMAA or no AA
- Fixed an issue where the 2D Renderer upgrader did not upgrade using the correct default material
- Fixed an issue with soft particles having dark blending when intersecting with scene geometry [case 1199812](https://issuetracker.unity3d.com/issues/urp-soft-particles-create-dark-blending-artefacts-when-intersecting-with-scene-geometry)
- Fixed an issue with additive particles blending incorrectly [case 1215713](https://issuetracker.unity3d.com/issues/universal-render-pipeline-additive-particles-not-using-vertex-alpha)
- Fixed an issue where camera preview window was missing in scene view. [case 1211971](https://issuetracker.unity3d.com/issues/scene-view-urp-camera-preview-window-is-missing-in-the-scene-view)
- Fixed an issue with shadow cascade values were not readable in the render pipeline asset [case 1219003](https://issuetracker.unity3d.com/issues/urp-cascade-values-truncated-on-selecting-two-or-four-cascades-in-shadows-under-universalrenderpipelineasset)
- Fixed an issue where MSAA isn't applied until eye textures are relocated by changing their resolution. [case 1197958](https://issuetracker.unity3d.com/issues/oculus-quest-oculus-go-urp-msaa-isnt-applied-until-eye-textures-are-relocated-by-changing-their-resolution)
- Fixed an issue where camera stacking didn't work properly inside prefab mode. [case 1220509](https://issuetracker.unity3d.com/issues/urp-cannot-assign-overlay-cameras-to-a-camera-stack-while-in-prefab-mode)
- Fixed the definition of `mad()` in SMAA shader for OpenGL.
- Fixed an issue where partical shaders failed to handle Single-Pass Stereo VR rendering with Double-Wide Textures. [case 1201208](https://issuetracker.unity3d.com/issues/urp-vr-each-eye-uses-the-cameraopaquetexture-of-both-eyes-for-rendering-when-using-single-pass-rendering-mode)
- Fixed an issue that caused assets to be reimported if player prefs were cleared. [case 1192259](https://issuetracker.unity3d.com/issues/lwrp-clearing-playerprefs-through-a-script-or-editor-causes-delay-and-console-errors-to-appear-when-entering-the-play-mode)
- Fixed missing Custom Render Features after Library deletion. [case 1196338](https://issuetracker.unity3d.com/product/unity/issues/guid/1196338/)
- Fixed not being able to remove a Renderer Feature due to tricky UI selection rects. [case 1208113](https://issuetracker.unity3d.com/product/unity/issues/guid/1208113/)
- Fixed an issue where the Camera Override on the Render Object Feature would not work with many Render Features in a row. [case 1205185](https://issuetracker.unity3d.com/product/unity/issues/guid/1205185/)
- Fixed UI clipping issue in Forward Renderer inspector. [case 1211954](https://issuetracker.unity3d.com/product/unity/issues/guid/1211954/)
- Fixed a Null ref when trying to remove a missing Renderer Feature from the Forward Renderer. [case 1196651](https://issuetracker.unity3d.com/product/unity/issues/guid/1196651/)
- Fixed data serialization issue when adding a Renderer Feature to teh Forward Renderer. [case 1214779](https://issuetracker.unity3d.com/product/unity/issues/guid/1214779/)
- Fixed issue with AssetPostprocessors dependencies causing models to be imported twice when upgrading the package version.
- Fixed an issue where NullReferenceException might be thrown when creating 2D Lights. [case 1219374](https://issuetracker.unity3d.com/issues/urp-nullreferenceexception-threw-on-adding-the-light-2d-experimental-component-when-2d-render-data-not-assigned) 
- Fixed an issue with a blurry settings icon. [case 1201895](https://issuetracker.unity3d.com/issues/urp-setting-icon-blurred-in-universalrendererpipelineasset)
- Fixed issue that caused the QualitySettings anti-aliasing changing without user interaction. [case 1195272](https://issuetracker.unity3d.com/issues/lwrp-the-anti-alias-quality-settings-value-is-changing-without-user-interaction)
- Fixed an issue where Shader Graph shaders generate undeclared identifier 'GetWorldSpaceNormalizeViewDir' error.
- Fixed an issue where rendering into RenderTexture with Single Pass Instanced renders both eyes overlapping.
- Fixed an issue where Renderscale setting has no effect when using XRSDK.
- Fixed an issue where renderScale != 1 or Display.main.requiresBlitToBackbuffer forced an unnecessary blit on XR.
- Fixed an issue that causes double sRGB correction on Quest. [case 1209292](https://issuetracker.unity3d.com/product/unity/issues/guid/1209292)
- Fixed an issue where terrain DepthOnly pass does not work for XR.
- Fixed an issue that caused depth texture to be flipped when sampling from shaders [case 1225362](https://issuetracker.unity3d.com/issues/game-object-is-rendered-incorrectly-in-the-game-view-when-sampling-depth-texture)
- Fixed an issue with URP switching such that every avaiable URP makes a total set of supported features such that all URPs are taken into consideration. [case 1157420](https://issuetracker.unity3d.com/issues/lwrp-srp-switching-doesnt-work-even-with-manually-adding-shadervariants-per-scene)
- Fixed an issue where XR multipass repeatedly throws error messages "Multi pass stereo mode doesn't support Camera Stacking".
- Fixed an issue with shadows not appearing on terrains when no cascades were selected [case 1226530](https://issuetracker.unity3d.com/issues/urp-no-shadows-on-terrain-when-cascades-is-set-to-no-cascades-in-render-pipeline-asset-settings)
- Fixed a shader issue that caused the Color in Sprite Shape to work improperly.
- Fixed an issue with URP switching such that every available URP makes a total set of supported features such that all URPs are taken into consideration. [case 1157420](https://issuetracker.unity3d.com/issues/lwrp-srp-switching-doesnt-work-even-with-manually-adding-shadervariants-per-scene)
- Metallic slider on the Lit shader is now linear meaning correct values are used for PBR.
- Fixed an issue where Post-Processing caused nothing to render on GLES2.
- Fixed an issue that causes viewport to not work correctly when rendering to textures. [case 1225103](https://issuetracker.unity3d.com/issues/urp-the-viewport-rect-isnt-correctly-applied-when-the-camera-is-outputting-into-a-rendertexture)
- Fixed an issue that caused incorrect sampling of HDR reflection probe textures.
- Fixed UI text of RenderObjects feature to display LightMode tag instead of Shader Pass Name. [case 1201696](https://issuetracker.unity3d.com/issues/render-feature-slash-pass-ui-has-a-field-for-shader-pass-name-when-it-actually-expects-shader-pass-lightmode)
- Fixed an issue when Linear -> sRGB conversion would not happen on some Android devices. [case 1226208](https://issuetracker.unity3d.com/issues/no-srgb-conversion-on-some-android-devices-when-using-the-universal-render-pipeline)
- Fixed issue where using DOF at the same time as Dynamic Scaling, the depth buffer was smapled with incorrect UVs. [case 1225467](https://issuetracker.unity3d.com/product/unity/issues/guid/1225467/)
- Fixed an issue where an exception would be thrown when resetting the ShadowCaster2D component. [case 1225339](https://issuetracker.unity3d.com/issues/urp-unassignedreferenceexception-thrown-on-resetting-the-shadow-caster-2d-component)
- Fixe an issue where using a Subtractive Blend Style for your 2D Lights might cause artifacts in certain post-processing effects. [case 1215584](https://issuetracker.unity3d.com/issues/urp-incorrect-colors-in-scene-when-using-subtractive-and-multiply-blend-mode-in-gamma-color-space)
- Fixed an issue where Cinemachine Pixel Perfect Extension didn't work when CinemachineBrain Update Method is anything other than Late Update.
- Fixed an issue where Sprite Shader Graph shaders weren't double-sided by default.
- Fixed an issue where particles using Sprite Shader Graph shaders were invisible.
- Fixed an issue where Scene objects might be incorrectly affected by 2D Lights from a previous Sorting Layer.
- Fixed an issue where errors would appear in the Console when entering Play Mode with a 2D Light selected in the Hierarchy. [Case 1226918](https://issuetracker.unity3d.com/issues/errors-appear-in-the-console-when-global-2d-light-is-selected-in-hierarchy)
- Fixed an issue that caused Android GLES to render blank screen when Depth texture was enabled without Opaque texture [case 1219325](https://issuetracker.unity3d.com/issues/scene-is-not-rendered-on-android-8-and-9-when-depth-texture-is-enabled-in-urp-asset)
- Fixed an issue that caused transparent objects to always render over top of world space UI. [case 1219877](https://issuetracker.unity3d.com/product/unity/issues/guid/1219877/)
- Fixed issue causing sorting fudge to not work between shadergraph and urp particle shaders. [case 1222762](https://issuetracker.unity3d.com/product/unity/issues/guid/1222762/)
- Fixed shader compilation errors when using multiple lights in DX10 level GPU. [case 1222302](https://issuetracker.unity3d.com/issues/urp-no-materials-apart-from-ui-are-rendered-when-using-direct3d11-graphics-api-on-a-dx10-gpu)
- Fixed an issue with shadows not being correctly calculated in some shaders.
- Fixed invalid implementation of one function in LWRP -> URP backward compatibility support.
- Fixed issue on Nintendo Switch where maximum number of visible lights in C# code did not match maximum number in shader code.
- Fixed OpenGL ES 3.0 support for URP ShaderGraph. [case 1230890](https://issuetracker.unity3d.com/issues/urptemplate-gles3-android-custom-shader-fails-to-compile-on-adreno-306-gpu)
- Fixed an issue where multi edit camera properties didn't work. [case 1230080](https://issuetracker.unity3d.com/issues/urp-certain-settings-are-not-applied-to-all-cameras-when-multi-editing-in-the-inspector)
- Fixed an issue where the emission value in particle shaders would not update in the editor without entering the Play mode.
- Fixed issues with performance when importing fbx files.
- Fixed issues with NullReferenceException happening with URP shaders.
- Fixed an issue that caused memory allocations when sorting cameras. [case 1226448](https://issuetracker.unity3d.com/issues/2d-renderer-using-more-than-one-camera-that-renders-out-to-a-render-texture-creates-gc-alloc-every-frame)
- Fixed an issue where grid lines were drawn on top of opaque objects in the preview window. [Case 1240723](https://issuetracker.unity3d.com/issues/urp-grid-is-rendered-in-front-of-the-model-in-the-inspector-animation-preview-window-when-depth-or-opaque-texture-is-enabled).
- Fixed an issue where objects in the preview window were affected by layer mask settings in the default renderer. [Case 1204376](https://issuetracker.unity3d.com/issues/urp-prefab-preview-is-blank-when-a-custom-forward-renderer-data-and-default-layer-mask-is-mixed-are-used).
- Fixed an issue with reflections when using an orthographic camera [case 1209255](https://issuetracker.unity3d.com/issues/urp-weird-reflections-when-using-lit-material-and-a-camera-with-orthographic-projection)
- Fixed issue that caused unity_AmbientSky, unity_AmbientEquator and unity_AmbientGround variables to be unintialized.
- Fixed issue that caused `SHADERGRAPH_AMBIENT_SKY`, `SHADERGRAPH_AMBIENT_EQUATOR` and `SHADERGRAPH_AMBIENT_GROUND` variables to be uninitialized.
- Fixed SceneView Draw Modes not being properly updated after opening new scene view panels or changing the editor layout.
- Fixed GLES shaders compilation failing on Windows platform (not a mobile platform) due to uniform count limit.
- Fixed an issue that caused the inverse view and projection matrix to output wrong values in some platforms. [case 1243990](https://issuetracker.unity3d.com/issues/urp-8-dot-1-breaks-unity-matrix-i-vp)
- Fixed an issue where the Render Scale setting of the pipeline asset didn't properly change the resolution when using the 2D Renderer. [case 1241537](https://issuetracker.unity3d.com/issues/render-scale-is-not-applied-to-the-rendered-image-when-2d-renderer-is-used-and-hdr-option-is-disabled)
- Fixed an issue where 2D lights didn't respect the Camera's Culling Mask. [case 1239136](https://issuetracker.unity3d.com/issues/urp-2d-2d-lights-are-ignored-by-camera-culling-mask)
- Fixed broken documentation links for some 2D related components.
- Fixed an issue where Sprite shaders generated by Shader Graph weren't double-sided. [case 1261232](https://issuetracker.unity3d.com/product/unity/issues/guid/1261232/)
- Fixed an issue where the package would fail to compile if the Animation module was disabled. [case 1227068](https://issuetracker.unity3d.com/product/unity/issues/guid/1227068/)
- Fixed an issue where Stencil settings wasn't serialized properly in sub object [case 1241218](https://issuetracker.unity3d.com/issues/stencil-overrides-in-urp-7-dot-3-1-render-objects-does-not-save-or-apply)
- Fixed an issue with not being able to remove Light Mode Tags [case 1240895](https://issuetracker.unity3d.com/issues/urp-unable-to-remove-added-lightmode-tags-of-filters-property-in-render-object)
- Fixed an issue where preset button could still be used, when it is not supposed to. [case 1246261](https://issuetracker.unity3d.com/issues/urp-reset-functionality-does-not-work-for-renderobject-preset-asset)
- Fixed an issue where Model Importer Materials used the Standard Shader from the Built-in Render Pipeline instead of URP Lit shader when the import happened at Editor startup.
- Fixed an issue where only unique names of cameras could be added to the camera stack.
- Fixed issue that caused shaders to fail to compile in OpenGL 4.1 or below.
- Fixed an issue where camera stacking with MSAA on OpenGL resulted in a black screen. [case 1250602](https://issuetracker.unity3d.com/issues/urp-camera-stacking-results-in-black-screen-when-msaa-and-opengl-graphics-api-are-used)
- Optimized shader compilation times by compiling different variant sets for vertex and fragment shaders.
- Fixed shadows for additional lights by limiting MAX_VISIBLE_LIGHTS to 16 for OpenGL ES 2.0 and 3.0 on mobile platforms. [case 1244391](https://issuetracker.unity3d.com/issues/android-urp-spotlight-shadows-are-not-being-rendered-on-adreno-330-and-320-when-built)
- Fixed Lit/SimpleLit/ParticlesLit/ParticlesSimpleLit/ParticlesUnlit shaders emission color not to be converted from gamma to linear color space. [case 1249615]
- Fixed missing unity_MatrixInvP for shader code and shaderGraph.
- Fixed XR support for deferred renderer.
- Fixing RenderObject to reflect name changes done at CustomForwardRenderer asset in project view. [case 1246256](https://issuetracker.unity3d.com/issues/urp-renderobject-name-does-not-reflect-inside-customforwardrendererdata-asset-on-renaming-in-the-inspector)
- Fixing camera overlay stacking adding to respect unity general reference restrictions. [case 1240788](https://issuetracker.unity3d.com/issues/urp-overlay-camera-is-missing-in-stack-list-of-the-base-camera-prefab)
- Fixed profiler marker errors. [case 1240963](https://issuetracker.unity3d.com/issues/urp-errors-are-thrown-in-a-console-when-using-profiler-to-profile-editor)
- Fixed issue that caused the pipeline to not create _CameraColorTexture if a custom render pass is injected. [case 1232761](https://issuetracker.unity3d.com/issues/urp-the-intermediate-color-texture-is-no-longer-created-when-there-is-at-least-one-renderer-feature)
- Fixed target eye UI for XR rendering is missing from camera inspector. [case 1261612](https://issuetracker.unity3d.com/issues/xr-cameras-target-eye-property-is-missing-when-inspector-is-in-normal-mode)
- Fixed an issue where terrain and speedtree materials would not get upgraded by upgrade project materials. [case 1204189](https://fogbugz.unity3d.com/f/cases/1204189/)
- Fixed an issue that caused renderer feature to not render correctly if the pass was injected before rendering opaques and didn't implement `Configure` method. [case 1259750](https://issuetracker.unity3d.com/issues/urp-not-rendering-with-a-renderer-feature-before-rendering-shadows)
- Fixed an issue where postFX's temp texture is not released properly.
- Fixed an issue where ArgumentOutOfRangeException errors were thrown after removing Render feature [case 1268147](https://issuetracker.unity3d.com/issues/urp-argumentoutofrangeexception-errors-are-thrown-on-undoing-after-removing-render-feature)
- Fixed an issue where Pixel lighting variants were stripped in builds if another URP asset had Additional Lights set to Per Vertex [case 1263514](https://issuetracker.unity3d.com/issues/urp-all-pixel-lighting-variants-are-stripped-in-build-if-at-least-one-urp-asset-has-additional-lights-set-to-per-vertex)

## [7.1.1] - 2019-09-05
### Upgrade Guide
- The render pipeline now handles custom renderers differently. You must now set up renderers for the Camera on the Render Pipeline Asset.
- Render Pipeline Assets upgrades automatically and either creates a default forward renderer in your project or links the existing custom one that you've assigned.
- If you have custom renderers assigned to Cameras, you must now add them to the current Render Pipeline Asset. Then you can select which renderer to use on the Camera.

### Added
- Added shader function `GetMainLightShadowParams`. This returns a half4 for the main light that packs shadow strength in x component and shadow soft property in y component.
- Added shader function `GetAdditionalLightShadowParams`. This returns a half4 for an additional light that packs shadow strength in x component and shadow soft property in y component.
- Added a `Debug Level` option to the Render Pipeline Asset. With this, you can control the amount of debug information generated by the render pipeline.
- Added ability to set the `ScriptableRenderer` that the Camera renders with via C# using `UniversalAdditionalCameraData.SetRenderer(int index)`. This maps to the **Renderer List** on the Render Pipeline Asset.
- Added shadow support for the 2D Renderer. 
- Added ShadowCaster2D, and CompositeShadowCaster2D components.
- Added shadow intensity and shadow volume intensity properties to Light2D.
- Added new Gizmos for Lights.
- Added CinemachineUniversalPixelPerfect, a Cinemachine Virtual Camera Extension that solves some compatibility issues between Cinemachine and Pixel Perfect Camera.
- Added an option that disables the depth/stencil buffer for the 2D Renderer.
- Added manipulation handles for the inner cone angle for spot lights.
- Added documentation for the built-in post-processing solution and Volumes framework (and removed incorrect mention of the PPv2 package). 

### Changed
- Increased visible lights limit for the forward renderer. It now supports 256 visible lights except in mobile platforms. Mobile platforms support 32 visible lights.
- Increased per-object lights limit for the forward renderer. It now supports 8 per-object lights in all platforms except GLES2. GLES2 supports 4 per-object lights.
- The Sprite-Lit-Default shader and the Sprite Lit Shader Graph shaders now use the vertex tangents for tangent space calculations.
- Temporary render textures for cameras rendering to render textures now use the same format and multisampling configuration as camera's target texture.
- All platforms now use R11G11B10_UFloat format for HDR render textures if supported.
- There is now a list of `ScriptableRendererData` on the Render Pipeline Asset as opposed to a renderer type. These are available to all Cameras and are included in builds.
- The renderer override on the Camera is now an enum that maps to the list of `ScriptableRendererData` on the Render Pipeline Asset.
- Pixel Perfect Camera now allows rendering to a render texture.
- Light2D GameObjects that you've created now have a default position with z equal to 0.
- Documentation: Changed the "Getting Started" section into "Install and Configure". Re-arranged the Table of Content.  

### Fixed
- Fixed LightProbe occlusion contribution. [case 1146667](https://issuetracker.unity3d.com/product/unity/issues/guid/1146667/)
- Fixed an issue that caused a log message to be printed in the console when creating a new Material. [case 1173160](https://issuetracker.unity3d.com/product/unity/issues/guid/1173160/)
- Fixed an issue where OnRenderObjectCallback was never invoked. [case 1122420](https://issuetracker.unity3d.com/issues/lwrp-gl-dot-lines-and-debug-dot-drawline-dont-render-when-scriptable-render-pipeline-settings-is-set-to-lwrp)
- Fixed an issue where Sprite Masks didn't function properly when using the 2D Renderer. [case 1163474](https://issuetracker.unity3d.com/issues/lwrp-sprite-renderer-ignores-sprite-mask-when-lightweight-render-pipeline-asset-data-is-set-to-2d-renderer-experimental)
- Fixed memory leaks when using the Frame Debugger with the 2D Renderer.
- Fixed an issue where materials using `_Time` did not animate in the scene. [1175396](https://issuetracker.unity3d.com/product/unity/issues/guid/1175396/)
- Fixed an issue where the Particle Lit shader had artifacts when both soft particles and HDR were enabled. [1136285](https://issuetracker.unity3d.com/product/unity/issues/guid/1136285/)
- Fixed an issue where the Area Lights were set to Realtime, which caused them to not bake. [1159838](https://issuetracker.unity3d.com/issues/lwrp-template-baked-area-lights-do-not-work-if-project-is-created-with-lightweight-rp-template)
- Fixed an issue where the Disc Light did not generate any light. [1175097](https://issuetracker.unity3d.com/issues/using-lwrp-area-light-does-not-generate-light-when-its-shape-is-set-to-disc)
- Fixed an issue where the alpha was killed when an opaque texture was requested on an offscreen camera with HDR enabled [case 1163320](https://issuetracker.unity3d.com/issues/lwrp-mobile-secondary-camera-background-alpha-value-is-lost-when-hdr-and-opaque-texture-are-enabled-in-lwrp-asset).
- Fixed an issue that caused Orthographic camera with far plane set to 0 to span Unity console with errors. [case 1172269](https://issuetracker.unity3d.com/issues/orthographic-camera-with-far-plane-set-to-0-results-in-assertions)
- Fixed an issue causing heap allocation in `RenderPipelineManager.DoRenderLoop` [case 1156241](https://issuetracker.unity3d.com/issues/lwrp-playerloop-renderpipelinemanager-dot-dorenderloop-internal-gc-dot-alloc-allocates-around-2-dot-6kb-for-every-camera-in-the-scene)
- Fixed an issue that caused shadow artifacts when using large spot angle values [case 1136165](https://issuetracker.unity3d.com/issues/lwrp-adjusting-spot-angle-on-a-spotlight-produces-shadowmap-artifacts)
- Fixed an issue that caused self-shadowing artifacts when adjusting shadow near-plane on spot lights.
- Fixed an issue that caused specular highlights to disappear when the smoothness value was set to 1.0. [case 1161827](https://issuetracker.unity3d.com/issues/lwrp-hdrp-lit-shader-max-smoothness-value-is-incosistent-between-pipelines)
- Fixed an issue in the Material upgrader that caused transparent Materials to not upgrade correctly to Universal RP. [case 1170419](https://issuetracker.unity3d.com/issues/shader-conversion-upgrading-project-materials-causes-standard-transparent-materials-to-flicker-when-moving-the-camera).
- Fixed an issue causing shadows to be incorrectly rendered when a light was close to the shadow caster.
- Fixed post-processing for the 2D Renderer.
- Fixed an issue in Light2D that caused a black line to appear for a 360 degree spotlight.
- Fixed a post-processing rendering issue with non-fullscreen viewport. [case 1177660](https://issuetracker.unity3d.com/issues/urp-render-scale-slider-value-modifies-viewport-coordinates-of-the-screen-instead-of-the-resolution)
- Fixed an issue where **Undo** would not undo the creation of Additional Camera Data. [case 1158861](https://issuetracker.unity3d.com/issues/lwrp-additional-camera-data-script-component-appears-on-camera-after-manually-re-picking-use-pipeline-settings)
- Fixed an issue where selecting the same drop-down menu item twice would trigger a change event. [case 1158861](https://issuetracker.unity3d.com/issues/lwrp-additional-camera-data-script-component-appears-on-camera-after-manually-re-picking-use-pipeline-settings)
- Fixed an issue where selecting certain objects that use instancing materials would throw console warnings. [case 1127324](https://issuetracker.unity3d.com/issues/console-warning-is-being-spammed-when-having-lwrp-enabled-and-shader-with-gpu-instancing-present-in-the-scene)
- Fixed a GUID conflict with LWRP. [case 1179895](https://issuetracker.unity3d.com/product/unity/issues/guid/1179895/)
- Fixed an issue where the Terrain shader generated NaNs.
- Fixed an issue that caused the `Opaque Color` pass to never render at half or quarter resolution.
- Fixed and issue where stencil state on a `ForwardRendererData` was reset each time rendering happened.

## [7.0.1] - 2019-07-25
### Changed
- Platform checks now provide more helpful feedback about supported features in the Inspectors.

### Fixed
- Fixed specular lighting related artifacts on Mobile [case 1143049](https://issuetracker.unity3d.com/issues/ios-lwrp-rounded-cubes-has-graphical-artifacts-when-setting-pbr-shaders-smoothness-about-to-0-dot-65-in-shadergraph) and [case 1164822](https://issuetracker.unity3d.com/issues/lwrp-specular-highlight-becomes-hard-edged-when-increasing-the-size-of-an-object).
- Post-processing is no longer enabled in the previews.
- Unity no longer force-enables post-processing on a camera by default.
- Fixed an issue that caused the Scene to render darker in GLES3 and linear color space. [case 1169789](https://issuetracker.unity3d.com/issues/lwrp-android-scene-is-rendered-darker-in-build-when-graphics-api-set-to-gles3-and-color-space-set-to-linear)

## [7.0.0] - 2019-07-17
### Universal Render Pipeline
- LWRP has been renamed to the "Universal Render Pipeline" (UniversalRP).
- UniversalRP is the same as LWRP in terms of features and scope.
- Classes have moved to the Universal namespace (from LWRP).

### Upgrade Guide
- Upgrading to UniversalRP is designed to be almost seamless from the user side.
- LWRP package still exists, this forwards includes and classes to the UniversalRP Package.
- Please see the more involved upgrade guide (https://docs.google.com/document/d/1Xd5bZa8pYZRHri-EnNkyhwrWEzSa15vtnpcg--xUCIs/).

### Added
- Initial Stadia platform support.
- Added a menu option to create a new `ScriptableRendererFeature` script. To do so in the Editor, click on Asset > Create > Rendering > Lightweight Render Pipeline > Renderer Feature.
- Added documentation for SpeedTree Shaders in LWRP.
- Added extended features to LWRP Terrain Shader, so terrain assets can be forward-compatible with HDRP.
- Enabled per-layer advanced or legacy-mode blending in LWRP Terrain Shader. 
- Added the documentation page "Rendering in LWRP", which describes the forward rendering camera loop.
- Added documentation overview for how Post Processing Version 2 works in LWRP.
- Added documentation notes and FAQ entry on the 2D Renderer affecting the LWRP Asset.

### Changed
- Replaced beginCameraRendering callbacks by non obsolete implementation in Light2D
- Updated `ScriptableRendererFeature` and `ScriptableRenderPass` API docs.
- Shader type Real translates to FP16 precision on Nintendo Switch.

### Fixed
- Fixed a case where built-in Shader time values could be out of sync with actual time. [case 1142495](https://fogbugz.unity3d.com/f/cases/1142495/)
- Fixed an issue that caused forward renderer resources to not load properly when you upgraded LWRP from an older version to 7.0.0. [case 1154925](https://issuetracker.unity3d.com/issues/lwrp-upgrading-lwrp-package-to-7-dot-0-0-breaks-forwardrenderdata-asset-in-resource-files)
- Fixed GC spikes caused by LWRP allocating heap memory every frame.
- Fixed distortion effect on particle unlit shader.
- Fixed NullReference exception caused when trying to add a ScriptableRendererFeature.
- Fixed issue with certain LWRP shaders not showing when using forward/2D renderer.
- Fixed the shadow resolve pass and the final pass, so they're not consuming unnecessary bandwidth. [case 1152439](https://issuetracker.unity3d.com/issues/lwrp-mobile-increased-memory-usage-and-extra-rendering-steps) 
- Added missing page for 2D Lights in LWRP.
- Tilemap tiles no longer appear black when you use the 2D renderer.
- Sprites in the preview window are no longer lit by 2D Scene lighting.
- Fixed warnings for unsupported shadow map formats for GLES2 API.
- Disabled shadows for devices that do not support shadow maps or depth textures.
- Fixed support for LWRP per-pixel terrain. [case 1110520](https://fogbugz.unity3d.com/f/cases/1110520)
- Fixed some basic UI/usability issues with LWRP terrain Materials (use of warnings and modal value changes).
- Fixed an issue where using LWRP and Sprite Shape together would produce meta file conflicts.
- Fixed fp16 overflow in Switch in specular calculation
- Fixed shader compilation errors for Android XR projects.
- Updated the pipeline Asset UI to cap the render scale at 2x so that it matches the render pipeline implementation limit.

## [6.7.0] - 2019-05-16
### Added
- Added SpeedTree Shaders.
- Added two Shader Graph master nodes: Lit Sprite and Unlit Sprite. They only work with the 2D renderer.
- Added documentation for the 2D renderer.

### Changed
- The 2D renderer and Light2D component received a number of improvements and are now ready to try as experimental features.
- Updated the [Feature Comparison Table](lwrp-builtin-feature-comparison.md) to reflect the current state of LWRP features.

### Fixed
- When in playmode, the error 'Non matching Profiler.EndSample' no longer appears. [case 1140750](https://fogbugz.unity3d.com/f/cases/1140750/)
- LWRP Particle Shaders now correctly render in stereo rendering modes. [case 1106699](https://fogbugz.unity3d.com/f/cases/1106699/)
- Shaders with 'debug' in the name are no longer stripped automatically. [case 1112983](https://fogbugz.unity3d.com/f/cases/1112983/)
- Fixed tiling issue with selection outline and baked cutout shadows.
- in the Shadergraph Unlit Master node, Premultiply no longer acts the same as Alpha. [case 1114708](https://fogbugz.unity3d.com/f/cases/1114708/)
- Fixed an issue where Lightprobe data was missing if it was needed per-pixel and GPU instancing was enabled.
- The Soft ScreenSpaceShadows Shader variant no longer gets stripped form builds. [case 1138236](https://fogbugz.unity3d.com/f/cases/1138236/)
- Fixed a typo in the Particle Unlit Shader, so Soft Particles now work correctly.
- Fixed emissive Materials not being baked for some meshes. [case 1145297](https://issuetracker.unity3d.com/issues/lwrp-emissive-materials-are-not-baked)
- Camera matrices are now correctly set up when you call rendering functions in EndCameraRendering. [case 1146586](https://issuetracker.unity3d.com/issues/lwrp-drawmeshnow-returns-wrong-positions-slash-scales-when-called-from-endcamerarendering-hook)
- Fixed GI not baking correctly while in gamma color space.
- Fixed a NullReference exception when adding a renderer feature that is contained in a global namespace. [case 1147068](https://issuetracker.unity3d.com/issues/scriptablerenderpipeline-inspector-ui-crashes-when-a-scriptablerenderfeature-is-not-in-a-namespace)
- Shaders are now set up for VR stereo instancing on Vulkan. [case 1142952](https://fogbugz.unity3d.com/f/cases/1142952/).
- VR stereo matrices and vertex inputs are now set up on Vulkan. [case 1142952](https://fogbugz.unity3d.com/f/cases/1142952/).
- Fixed the Material Upgrader so it's now run upon updating the LWRP package. [1148764](https://issuetracker.unity3d.com/product/unity/issues/guid/1148764/)
- Fixed a NullReference exception when you create a new Lightweight Render Pipeline Asset. [case 1153388](https://issuetracker.unity3d.com/product/unity/issues/guid/1153388/) 

## [6.6.0] - 2019-04-01
### Added
- Added support for Baked Indirect mixed lighting.
- You can now use Light Probes for occlusion. This means that baked lights can now occlude dynamic objects.
- Added RenderObjects. You can add RenderObjects to a Renderer to perform custom rendering.
- (WIP) Added an experimental 2D renderer that implements a 2D lighting system.
- (WIP) Added a Light2D component that works with the 2D renderer to add lighting effects to 2D sprites.

### Fixed
- Fixed a project import issue in the LWRP template.
- Fixed the warnings that appear when you create new Unlit Shader Graphs using the Lightweight Render Pipeline.
- Fixed light attenuation precision on mobile platforms.
- Fixed split-screen rendering on mobile platforms.
- Fixed rendering when using an off-screen camera that renders to a depth texture.
- Fixed the exposed stencil render state in the renderer.
- Fixed the default layer mask so it's now applied to a depth pre-pass.
- Made several improvements and fixes to the render pass UI.
- Fixed artifacts that appeared due to precision errors in large scaled objects.
- Fixed an XR rendering issue where Unity required a depth texture.
- Fixed an issue that caused transparent objects to sort incorrectly.

## [6.5.0] - 2019-03-07
### Added
- You can now create a custom forward renderer by clicking on `Assets/Create/Rendering/Lightweight Render Pipeline/Forward Renderer`. This creates an Asset in your Project. You can add additional features to it and drag-n-drop the renderer to either the pipeline Asset or to a camera.
- You can now add `ScriptableRendererFeature`  to the `ScriptableRenderer` to extend it with custom effects. A feature is an `ScriptableObject` that can be drag-n-dropped in the renderer and adds one or more `ScriptableRenderPass` to the renderer.
- `ScriptableRenderer` now exposes interface to configure lights. To do so, implement `SetupLights` when you create a new renderer.
- `ScriptableRenderer` now exposes interface to configure culling. To do so, implement `SetupCullingParameters` when you create a new renderer.
- `ScriptableRendererData` contains rendering resources for `ScriptableRenderer`. A renderer can be overridden globally for all cameras or on a per-camera basis.
- `ScriptableRenderPass` now has a `RenderPassEvents`. This controls where in the pipeline the render pass is added.
- `ScriptableRenderPass` now exposes `ConfigureTarget` and `ConfigureClear`. This allows the renderer to automatically figure out the currently active rendering targets.
- `ScriptableRenderPass` now exposes `Blit`. This performs a blit and sets the active render target in the renderer.
- `ScriptableRenderPass` now exposes `RenderPostProcessing`. This renders post-processing and sets the active render target in the renderer.
- `ScriptableRenderPass` now exposes `CreateDrawingSettings` as a helper for render passes that need to call `ScriptableRenderContext.DrawRenderers`.

### Changed
- Removed `RegisterShaderPassName` from `ScriptableRenderPass`. Instead, `CreateDrawingSettings` now  takes one or a list of `ShaderTagId`. 
- Removed remaining experimental namespace from LWRP. All APIrelated to `ScriptableRenderer`, `ScriptableRenderPass`, and render pass injection is now out of preview.
- Removed `SetRenderTarget` from `ScriptableRenderPass`. You should never call it. Instead, call `ConfigureTarget`, and the renderer automatically sets up targets for you. 
- Removed `RenderFullscreenQuad` from `ScriptableRenderer`. Use `CommandBuffer.DrawMesh` and `RenderingUtils.fullscreenMesh` instead.
- Removed `RenderPostProcess` from `ScriptableRenderer`. Use `ScriptableRenderPass.RenderPostProcessing` instead.
- Removed `postProcessingContext` property from `ScriptableRenderer`. This is now exposed in `RenderingUtils.postProcessingContext`.
- Removed `GetCameraClearFlag` from `ScriptableRenderer`.

### Fixed
- Fixed y-flip in VR when post-processing is active.
- Fixed occlusion mesh for VR not rendering before rendering opaques.
- Enabling or disabling SRP Batcher in runtime works now.
- Fixed video player recorder when post-processing is enabled.

## [6.4.0] - 2019-02-21

## [6.3.0] - 2019-02-18

## [6.2.0] - 2019-02-15

### Changed
- Code refactor: all macros with ARGS have been swapped with macros with PARAM. This is because the ARGS macros were incorrectly named.

## [6.1.0] - 2019-02-13

## [6.0.0] - 2019-02-23
### Added
- You can now implement a custom renderer for LWRP. To do so, implement an `IRendererData` that contains all resources used in rendering. Then create an `IRendererSetup` that creates and queues `ScriptableRenderPass`. Change the renderer type either in the Pipeline Asset or in the Camera Inspector.
- LWRP now uses the Unity recorder extension. You can use this to capture the output of Cameras.
- You can now inject a custom render pass before LWRP renders opaque objects. To do so, implement an `IBeforeRender` interface.
- Distortion support in all Particle Shaders.
- An upgrade system for LWRP Materials with `MaterialPostprocessor`.
- An upgrade path for Unlit shaders
- Tooltips for Shaders.
- SRP Batcher support for Particle Shaders.
- Docs for these Shaders: Baked Lit, Particles Lit, Particles Simple Lit, and Particles Unlit.
- LWRP now supports dynamic resolution scaling. The target platform must also support it.
- LWRP now includes version defines for both C# and Shaders in the format of `LWRP_X_Y_Z_OR_NEWER`. For example, `LWRP_5_3_0_OR_NEWER` defines version 5.3.0.
- The Terrain Lit Shader now samples Spherical Harmonics if you haven't baked any lightmaps for terrain.
- Added a __Priority__ option, which you can use to tweak the rendering order. This is similar to render queue in the built-in render pipeline. These Shaders now have this option: Lit, Simple Lit, Baked Lit, Unlit, and all three Particle Shaders.
- Added support for overriding terrain detail rendering shaders, via the render pipeline editor resources asset.

### Changed
- You can now only initialize a camera by setting a Background Type. The supported options are Skybox, Solid Color, and Don't Care.
- LWRP now uses non-square shadowmap textures when it renders directional shadows with 2 shadow cascades. 
- LWRP now uses RGB111110 as the HDR format on mobile devices, when this format is supported.
- Removed `IAfterDepthPrePass` interface.
- We’ve redesigned the Shader GUI. For example, all property names in Shaders are now inline across the board
- The Simple Lit Shader now has Smoothness, which can be stored in the alpha of specular or albedo maps.
- The Simple Lit and Particles Simple Lit Shaders now take shininess from the length (brightness) of the specular map.
- The __Double sided__ property is now __Render Face__. This means you can also do front face culling.
- Changed the docs for Lit Shader, Simple Lit Shader and Unlit Shader according to Shader GUI changes.
- When you create a new LWRP Asset, it will now be initialized with settings that favor performance on mobile platforms.
- Updated the [FAQ](faq.md) and the [Built-in/LWRP feature comparison table](lwrp-builtin-feature-comparison.md).

### Fixed
- Several tweaks to reduce bandwidth consumption on mobile devices.
- The foldouts in the Lightweight Asset inspector UI now remember their state.
- Added missing meta file for GizmosRenderingPass.cs.
- Fixed artifacts when using multiple or Depth Only cameras. [Case 1072615](https://issuetracker.unity3d.com/issues/ios-using-multiple-cameras-in-the-scene-in-lightweight-render-pipeline-gives-corrupted-image-in-ios-device)
- Fixed a typo in ERROR_ON_UNSUPPORTED_FUNCTION() that was causing the shader compiler to run out of memory in GLES2. [Case 1104271](https://issuetracker.unity3d.com/issues/mobile-os-restarts-because-of-high-memory-usage-when-compiling-shaders-for-opengles2)
- LWRP now renders shadows on scaled objects correctly. [Case 1109017](https://issuetracker.unity3d.com/issues/scaled-objects-render-shadows-and-specularity-incorrectly-in-the-lwrp-on-device)
- LWRP now allows some Asset settings to be changed at runtime. [Case 1105552](https://issuetracker.unity3d.com/issues/lwrp-changing-render-scale-in-runtime-has-no-effect-since-lwrp-3-dot-3-0)
- Realtime shadows now work in GLES2. [Case 1087251](https://issuetracker.unity3d.com/issues/android-lwrp-no-real-time-light-and-shadows-using-gles2)
- Framedebugger now renders correctly when stepping through drawcalls.
- Cameras that request MSAA and Opaque Textures now use less frame bandwidth when they render.
- Fixed rendering in the gamma color space, so it doesn't appear darker.
- Particles SImple Lit and Particles Unlit Shaders now work correctly.
- __Soft Particles__ now work correctly.
- Camera fading for particles.
- Fixed a typo in the Unlit `IgnoreProjector` tag.
- Particles render in both eyes with stereo instancing
- Fixed specular issues on mobile. [case 1109017](https://issuetracker.unity3d.com/issues/scaled-objects-render-shadows-and-specularity-incorrectly-in-the-lwrp-on-device)
- Fixed issue causing LWRP to create MSAA framebuffer even when MSAA setting was disabled.
- Post-processing in mobile VR is now forced to be disabled. It was causing many rendering issues.
- Fixed Editor Previews breaking in Play Mode when VR is enabled. [Case 1109009](https://issuetracker.unity3d.com/issues/lwrp-editor-previews-break-in-play-mode-if-vr-is-enabled)
- A camera's HDR enable flag is now respected when rendering in XR.
- Terrain detail rendering now works correctly when LWRP is installed but inactive.

## [5.2.0] - 2018-11-27
### Added
- LWRP now handles blits that are required by the device when rendering to the backbuffer.
- You can now enable the SRP Batcher. To do so, go to the `Pipeline Asset`. Under `Advanced`, toggle `SRP Batcher`.

### Changed
- Renamed shader variable `unity_LightIndicesOffsetAndCount` to `unity_PerObjectLightData`.
- Shader variables `unity_4LightIndices0` and `unity_4LightIndices1` are now declared as `unity_PerObjectLightIndices` array.

## [5.1.0] - 2018-11-19
### Added
- The user documentation for LWRP is now in this GitHub repo, instead of in the separate GitHub wiki. You can find the most up-to-date pages in the [TableOfContents.md](TableOfCotents.md) file. Pages not listed in that file are still in progress.

### Changed
- The LWRP package is no longer in preview.
- LWRP built-in render passes are now internal.
- Changed namespace from `UnityEngine.Experimental.Rendering.LightweightPipeline` to `UnityEngine.Rendering.LWRP`.
- Changed namespace from `UnityEditor.Experimental.Rendering.LightweightPipeline` to `UnityEditor.Rendering.LWRP`.

### Fixed
- LWRP now respects the iOS Player setting **Force hard shadows**. When you enable this setting, hardware filtering of shadows is disabled.
- Scene view mode now renders baked lightmaps correctly. [Case 1092227](https://issuetracker.unity3d.com/issues/lwrp-scene-view-modes-render-objects-black)
- Shadow bias calculations are now correct for both Shader Graph and Terrain shaders.
- Blit shader now ignores culling.
- When you select __Per Vertex__ option for __Additional Lights__, the __Per Object Limit__ option is not greyed out anymore.
- When you change camera viewport height to values above 1.0, the Unity Editor doesn't freeze anymore. [Case 1097497](https://issuetracker.unity3d.com/issues/macos-lwrp-editor-freezes-after-changing-cameras-viewport-rect-values)
- When you use AR with LWRP, the following error message is not displayed in the console anymore: "The camera list passed to the render pipeline is either null or empty."

## [5.0.0-preview] - 2018-09-28
### Added
- Added occlusion mesh rendering/hookup for VR
- You can now configure default depth and normal shadow bias values in the pipeline asset.
- You can now add the `LWRPAdditionalLightData` component to a `Light` to override the default depth and normal shadow bias.
- You can now log the amount of shader variants in your build. To do so, go to the `Pipeline Asset`. Under `Advanced`, select and set the `Shader Variant Log Level`.
### Changed
- Removed the `supportedShaderFeatures` property from LWRP core. The shader stripper now figures out which variants to strip based on the current assigned pipeline Asset in the Graphics settings.
### Fixed
- The following error does not appear in console anymore: ("Begin/End Profiler section mismatch")
- When you select a material with the Lit shader, this no longer causes the following error in the console: ("Material doesn't have..."). [case 1092354](https://fogbugz.unity3d.com/f/cases/1092354/)
- In the Simple Lit shader, per-vertex additional lights are now shaded properly.
- Shader variant stripping now works when you're building a Project with Cloud Build. This greatly reduces build times from Cloud Build.
- Dynamic Objects now receive lighting when the light mode is set to mixed.
- MSAA now works on Desktop platforms.
- The shadow bias value is now computed correctly for shadow cascades and different shadow resolutions. [case 1076285](https://issuetracker.unity3d.com/issues/lwrp-realtime-directional-light-shadow-maps-exhibit-artifacts)
- When you use __Area Light__ with LWRP, __Cast Shadows__ no longer overlaps with other UI elements in the Inspector. [case 1085363](https://issuetracker.unity3d.com/issues/inspector-area-light-cast-shadows-ui-option-is-obscured-by-render-mode-for-lwrp-regression-in-2018-dot-3a3)

### Changed
Read/write XRGraphicsConfig -> Read-only XRGraphics interface to XRSettings. 

## [4.0.0-preview] - 2018-09-28
### Added
- When you have enabled Gizmos, they now appear correctly in the Game view.
- Added requiresDepthPrepass field to RenderingData struct to tell if the runtime platform requires a depth prepass to generate a camera depth texture.
- The `RenderingData` struct now holds a reference to `CullResults`.
- When __HDR__ is enabled in the Camera but disabled in the Asset, an information box in the Camera Inspector informs you about it.
- When __MSAA__ is enabled in the Camera but disabled in the Asset, an information box in the Camera Inspector informs you about it.
- Enabled instancing on the terrain shader.
- Sorting of opaque objects now respects camera `opaqueSortMode` setting.
- Sorting of opaque objects disables front-to-back sorting flag, when camera settings allow that and the GPU has hidden surface removal.
- LWRP now has a Custom Light Explorer that suits its feature set.
- LWRP now supports Vertex Lit shaders for detail meshes on terrain.
- LWRP now has three interactive Autodesk shaders: Autodesk Interactive, Autodesk Interactive Masked and Autodesk Interactive Transparent.
- [Shader API] The `GetMainLight` and `GetAdditionalLight` functions can now compute shadow attenuation and store it in the new `shadowAttenuation` field in `LightData` struct.
- [Shader API] Added a `VertexPositionInputs` struct that contains vertex position in difference spaces (world, view, hclip).
- [Shader API] Added a `GetVertexPositionInputs` function to get an initialized `VertexPositionInputs`.
- [Shader API] Added a `GetPerObjectLightIndex` function to return the per-object index given a for-loop index.
- [Shader API] Added a `GetShadowCoord` function that takes a `VertexPositionInputs` as input.
- [ShaderLibrary] Added VertexNormalInputs struct that contains data for per-pixel normal computation.
- [ShaderLibrary] Added GetVertexNormalInputs function to return an initialized VertexNormalInputs.

### Changed
- The `RenderingData` struct is now read-only.
- `ScriptableRenderer`always performs a Clear before calling `IRendererSetup::Setup.` 
- `ScriptableRenderPass::Execute` no longer takes `CullResults` as input. Instead, use `RenderingData`as input, since that references `CullResults`.
- `IRendererSetup_Setup` no longer takes `ScriptableRenderContext` and `CullResults` as input.
- Shader includes are now referenced via package relative paths instead of via the deprecated shader export path mechanism https://docs.unity3d.com/2018.3/Documentation/ScriptReference/ShaderIncludePathAttribute.html.
- The LWRP Asset settings were re-organized to be more clear.
- Vertex lighting now controls if additional lights should be shaded per-vertex or per-pixel.
- Renamed all `Local Lights` nomenclature to `Additional Lights`.
- Changed shader naming to conform to our SRP shader code convention.
- [Shader API] Renamed `SpotAttenuation` function to `AngleAttenuation`.
- [Shader API] Renamed `_SHADOWS_ENABLED` keyword to `_MAIN_LIGHT_SHADOWS`
- [Shader API] Renamed `_SHADOWS_CASCADE` keyword to `_MAIN_LIGHT_SHADOWS_CASCADE`
- [Shader API] Renamed `_VERTEX_LIGHTS` keyword to `_ADDITIONAL_LIGHTS_VERTEX`.
- [Shader API] Renamed `_LOCAL_SHADOWS_ENABLED` to `_ADDITIONAL_LIGHT_SHADOWS`
- [Shader API] Renamed `GetLight` function to `GetAdditionalLight`.
- [Shader API] Renamed `GetPixelLightCount` function to `GetAdditionalLightsCount`.
- [Shader API] Renamed `attenuation` to `distanceAttenuation` in `LightData`.
- [Shader API] Renamed `GetLocalLightShadowStrength` function to `GetAdditionalLightShadowStrength`.
- [Shader API] Renamed `SampleScreenSpaceShadowMap` functions to `SampleScreenSpaceShadowmap`.
- [Shader API] Renamed `MainLightRealtimeShadowAttenuation` function to `MainLightRealtimeShadow`.
- [Shader API] Renamed light constants from `Directional` and `Local` to `MainLight` and `AdditionalLights`.
- [Shader API] Renamed `GetLocalLightShadowSamplingData` function to `GetAdditionalLightShadowSamplingData`.
- [Shader API] Removed OUTPUT_NORMAL macro.
- [Shader API] Removed `lightIndex` and `substractiveAttenuation` from `LightData`.
- [Shader API] Removed `ComputeShadowCoord` function. `GetShadowCoord` is provided instead.
- All `LightweightPipeline` references in API and classes are now named `LightweightRenderPipeline`.
- Files no longer have the `Lightweight` prefix.
- Renamed Physically Based shaders to `Lit`, `ParticlesLit`, and `TerrainLit`.
- Renamed Simple Lighting shaders to `SimpleLit`, and `ParticlesSimpleLit`.
- [ShaderLibrary] Renamed `InputSurfacePBR.hlsl`, `InputSurfaceSimple.hlsl`, and `InputSurfaceUnlit` to `LitInput.hlsl`, `SimpleLitInput.hlsl`, and `UnlitInput.hlsl`. These files were moved from the `ShaderLibrary` folder to the`Shaders`.
- [ShaderLibrary] Renamed `LightweightPassLit.hlsl` and `LightweightPassLitSimple.hlsl` to `LitForwardPass.hlsl` and `SimpleLitForwardPass.hlsl`. These files were moved from the `ShaderLibrary` folder to `Shaders`.
- [ShaderLibrary] Renamed `LightweightPassMetaPBR.hlsl`, `LightweightPassMetaSimple.hlsl` and `LighweightPassMetaUnlit` to `LitMetaPass.hlsl`, `SimpleLitMetaPass.hlsl` and `UnlitMetaPass.hlsl`. These files were moved from the `ShaderLibrary` folder to `Shaders`.
- [ShaderLibrary] Renamed `LightweightPassShadow.hlsl` to `ShadowCasterPass.hlsl`. This file was moved to the `Shaders` folder.
- [ShaderLibrary] Renamed `LightweightPassDepthOnly.hlsl` to `DepthOnlyPass.hlsl`. This file was moved to the `Shaders` folder.
- [ShaderLibrary] Renamed `InputSurfaceTerrain.hlsl` to `TerrainLitInput.hlsl`. This file was moved to the `Shaders` folder.
- [ShaderLibrary] Renamed `LightweightPassLitTerrain.hlsl` to `TerrainLitPases.hlsl`. This file was moved to the `Shaders` folder.
- [ShaderLibrary] Renamed `ParticlesPBR.hlsl` to `ParticlesLitInput.hlsl`. This file was moved to the `Shaders` folder.
- [ShaderLibrary] Renamed `InputSurfacePBR.hlsl` to `LitInput.hlsl`. This file was moved to the `Shaders` folder.
- [ShaderLibrary] Renamed `InputSurfaceUnlit.hlsl` to `UnlitInput.hlsl`. This file was moved to the `Shaders` folder.
- [ShaderLibrary] Renamed `InputBuiltin.hlsl` to `UnityInput.hlsl`.
- [ShaderLibrary] Renamed `LightweightPassMetaCommon.hlsl` to `MetaInput.hlsl`.
- [ShaderLibrary] Renamed `InputSurfaceCommon.hlsl` to `SurfaceInput.hlsl`.
- [ShaderLibrary] Removed LightInput struct and GetLightDirectionAndAttenuation. Use GetAdditionalLight function instead.
- [ShaderLibrary] Removed ApplyFog and ApplyFogColor functions. Use MixFog and MixFogColor instead.
- [ShaderLibrary] Removed TangentWorldToNormal function. Use TransformTangentToWorld instead.
- [ShaderLibrary] Removed view direction normalization functions. View direction should always be normalized per pixel for accurate results.
- [ShaderLibrary] Renamed FragmentNormalWS function to NormalizeNormalPerPixel.

### Fixed
- If you have more than 16 lights in a scene, LWRP no longer causes random glitches while rendering lights.
- The Unlit shader now samples Global Illumination correctly.
- The Inspector window for the Unlit shader now displays correctly.
- Reduced GC pressure by removing several per-frame memory allocations.
- The tooltip for the the camera __MSAA__ property now appears correctly.
- Fixed multiple C# code analysis rule violations.
- The fullscreen mesh is no longer recreated upon every call to `ScriptableRenderer.fullscreenMesh`.

## [3.3.0-preview] - 2018-01-01
### Added
- Added callbacks to LWRP that can be attached to a camera (IBeforeCameraRender, IAfterDepthPrePass, IAfterOpaquePass, IAfterOpaquePostProcess, IAfterSkyboxPass, IAfterTransparentPass, IAfterRender)

###Changed
- Clean up LWRP creation of render textures. If we are not going straight to screen ensure that we create both depth and color targets.
- UNITY_DECLARE_FRAMEBUFFER_INPUT and UNITY_READ_FRAMEBUFFER_INPUT macros were added. They are necessary for reading transient attachments.
- UNITY_MATRIX_I_VP is now defined.
- Renamed LightweightForwardRenderer to ScriptableRenderer.
- Moved all light constants to _LightBuffer CBUFFER. Now _PerCamera CBUFFER contains all other per camera constants.
- Change real-time attenuation to inverse square.
- Change attenuation for baked GI to inverse square, to match real-time attenuation.
- Small optimization in light attenuation shader code.

### Fixed
- Lightweight Unlit shader UI doesn't throw an error about missing receive shadow property anymore.

## [3.2.0-preview] - 2018-01-01
### Changed
- Receive Shadows property is now exposed in the material instead of in the renderer.
- The UI for Lightweight asset has been updated with new categories. A more clean structure and foldouts has been added to keep things organized.

### Fixed
- Shadow casters are now properly culled per cascade. (case 1059142)
- Rendering no longer breaks when Android platform is selected in Build Settings. (case 1058812)
- Scriptable passes no longer have missing material references. Now they access cached materials in the renderer.(case 1061353)
- When you change a Shadow Cascade option in the Pipeline Asset, this no longer warns you that you've exceeded the array size for the _WorldToShadow property.
- Terrain shader optimizations.

## [3.1.0-preview] - 2018-01-01

### Fixed
- Fixed assert errors caused by multi spot lights
- Fixed LWRP-DirectionalShadowConstantBuffer params setting

## [3.0.0-preview] - 2018-01-01
### Added
- Added camera additional data component to control shadows, depth and color texture.
- pipeline now uses XRSEttings.eyeTextureResolutionScale as renderScale when in XR.
- New pass architecture. Allows for custom passes to be written and then used on a per camera basis in LWRP

### Changed
- Shadow rendering has been optimized for the Mali Utgard architecture by removing indexing and avoiding divisions for orthographic projections. This reduces the frame time by 25% on the Overdraw benchmark.
- Removed 7x7 tent filtering when using cascades.
- Screenspace shadow resolve is now only done when rendering shadow cascades.
- Updated the UI for the Lighweight pipeline asset.
- Update assembly definitions to output assemblies that match Unity naming convention (Unity.*).

### Fixed
- Post-processing now works with VR on PC.
- PS4 compiler error
- Fixed VR multiview rendering by forcing MSAA to be off. There's a current issue in engine that breaks MSAA and Texture2DArray.
- Fixed UnityPerDraw CB layout
- GLCore compute buffer compiler error
- Occlusion strength not being applied on LW standard shaders
- CopyDepth pass is being called even when a depth from prepass is available
- GLES2 shader compiler error in IntegrationTests
- Can't set RenderScale and ShadowDistance by script
- VR Single Pass Instancing shadows
- Fixed compilation errors on Nintendo Switch (limited XRSetting support).

## [2.0.0-preview] - 2018-01-01

### Added
- Explicit render target load/store actions were added to improve tile utilization
- Camera opaque color can be requested on the pipeline asset. It can be accessed in the shader by defining a _CameraOpaqueTexture. This can be used as an alternative to GrabPass.
- Dynamic Batching can be enabled in the pipeline asset
- Pipeline now strips unused or invalid variants and passes based on selected pipeline capabilities in the asset. This reduces build and memory consuption on target.
- Shader stripping settings were added to pipeline asset

### Changed
#### Pipeline
- Pipeline code is now more modular and extensible. A ForwardRenderer class is initialized by the pipeline with RenderingData and it's responsible for enqueueing and executing passes. In the future pluggable renderers will be supported.
- On mobile 1 directional light + up to 4 local lights (point or spot) are computed
- On other platforms 1 directional light + up to 8 local lights are computed
- Multiple shadow casting lights are supported. Currently only 1 directional + 4 spots light shadows.
#### Shading Framework
- Directional Lights are always considered a main light in shader. They have a fast shading path with no branching and no indexing.
- GetMainLight() is provided in shader to initialize Light struct with main light shading data. 
- Directional lights have a dedicated shadowmap for performance reasons. Shadow coord always comes from interpolator.
- MainLigthRealtimeShadowAttenuation(float4 shadowCoord) is provided to compute main light realtime shadows.
- Spot and Point lights are always shaded in the light loop. Branching on uniform and indexing happens when shading them.
- GetLight(half index, float3 positionWS) is provided in shader to initialize Light struct for spot and point lights.
- Spot light shadows are baked into a single shadow atlas.
- Shadow coord for spot lights is always computed on fragment.
- Use LocalLightShadowAttenuation(int lightIndex, float3 positionWS) to comppute realtime shadows for spot lights.

### Fixed
- Issue that was causing VR on Android to render black
- Camera viewport issues
- UWP build issues
- Prevent nested camera rendering in the pipeline

## [1.1.4-preview] - 2018-01-01

### Added
 - Terrain and grass shaders ported
 - Updated materials and shader default albedo and specular color to midgrey.
 - Exposed _ScaledScreenParams to shader. It works the same as _ScreenParams but takes pipeline RenderScale into consideration
 - Performance Improvements in mobile

### Fixed
 - SRP Shader library issue that was causing all constants to be highp in mobile
 - shader error that prevented LWRP to build to UWP
 - shader compilation errors in Linux due to case sensitive includes
 - Rendering Texture flipping issue
 - Standard Particles shader cutout and blending modes
 - crash caused by using projectors
 - issue that was causing Shadow Strength to not be computed on mobile
 - Material Upgrader issue that caused editor to SoftLocks
 - GI in Unlit shader
 - Null reference in the Unlit material shader GUI

## [1.1.2-preview] - 2018-01-01

### Changed
 - Performance improvements in mobile  

### Fixed
 - Shadows on GLES 2.0
 - CPU performance regression in shadow rendering
 - Alpha clip shadow issues
 - Unmatched command buffer error message
 - Null reference exception caused by missing resource in LWRP
 - Issue that was causing Camera clear flags was being ignored in mobile


## [1.1.1-preview] - 2018-01-01

### Added
 - Added Cascade Split selection UI
 - Added SHADER_HINT_NICE_QUALITY. If user defines this to 1 in the shader Lightweight pipeline will favor quality even on mobile platforms.

### Changed
 - Shadowmap uses 16bit format instead of 32bit.
 - Small shader performance improvements

### Fixed
 - Subtractive Mode
 - Shadow Distance does not accept negative values anymore


## [0.1.24] - 2018-01-01

### Added
 - Added Light abstraction layer on lightweight shader library.
 - Added HDR global setting on pipeline asset. 
 - Added Soft Particles settings on pipeline asset.
 - Ported particles shaders to SRP library

### Changed
 - HDR RT now uses what format is configured in Tier settings.
 - Refactored lightweight standard shaders and shader library to improve ease of use.
 - Optimized tile LOAD op on mobile.
 - Reduced GC pressure
 - Reduced shader variant count by ~56% by improving fog and lightmap keywords
 - Converted LW shader library files to use real/half when necessary.

### Fixed
 - Realtime shadows on OpenGL
 - Shader compiler errors in GLES 2.0
 - Issue sorting issues when BeforeTransparent custom fx was enabled.
 - VR single pass rendering.
 - Viewport rendering issues when rendering to backbuffer.
 - Viewport rendering issues when rendering to with MSAA turned off.
 - Multi-camera rendering.

## [0.1.23] - 2018-01-01

### Added
 - UI Improvements (Rendering features not supported by LW are hidden)

### Changed
 - Shaders were ported to the new SRP shader library. 
 - Constant Buffer refactor to use new Batcher
 - Shadow filtering and bias improved.
 - Pipeline now updates color constants in gamma when in Gamma colorspace.
 - Optimized ALU and CB usage on Shadows.
 - Reduced shader variant count by ~33% by improving shadow and light classification keywords
 - Default resources were removed from the pipeline asset.

### Fixed
 - Fixed shader include path when using SRP from package manager.
 - Fixed spot light attenuation to match Unity Built-in pipeline.
 - Fixed depth pre-pass clearing issue.

## [0.1.12] - 2018-01-01

### Added
 - Standard Unlit shader now has an option to sample GI.
 - Added Material Upgrader for stock Unity Mobile and Legacy Shaders.
 - UI improvements

### Changed
- Realtime shadow filtering was improved. 

### Fixed
 - Fixed an issue that was including unreferenced shaders in the build.
 - Fixed a null reference caused by Particle System component lights.<|MERGE_RESOLUTION|>--- conflicted
+++ resolved
@@ -6,11 +6,8 @@
 
 ## [10.1.0] - 2019-08-04
 ### Added
-<<<<<<< HEAD
 - Added support for the Shadowmask Mixed Lighting Mode, which supports up to four baked-shadow Lights.
-=======
 - Added ComplexLit shader for advanced material features such as clear coat.
->>>>>>> 60076ace
 
 ### Added
 - Support for Clear coat and ComplexLit forward only shader in shader graph.
