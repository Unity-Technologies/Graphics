--- conflicted
+++ resolved
@@ -89,11 +89,8 @@
 - Fixed GC allocations from XR occlusion mesh when using multipass.
 - Fixed wrong shader / properties assignement to materials created from 3DsMax 2021 Physical Material. (case 1293576)
 - Fixed shadow cascade blend culling factor.
-<<<<<<< HEAD
 - Fixed an issue where having "Opaque Texture" and MSAA enabled would cause the opaque texture to be rendered black on old Apple GPUs [case 1247423](https://issuetracker.unity3d.com/issues/urp-metal-opaque-objects-are-rendered-black-when-msaa-is-enabled)
-=======
 - Fixed an issue where bokeh dof is applied incorrectly when there is an overlay camera in the camera stack. [case 1303572](https://issuetracker.unity3d.com/issues/urp-bokeh-depth-of-field-is-applied-incorrectly-when-the-main-camera-has-an-overlay-camera-in-the-camera-stack)
->>>>>>> 2599e24a
 
 ## [10.2.0] - 2020-10-19
 
