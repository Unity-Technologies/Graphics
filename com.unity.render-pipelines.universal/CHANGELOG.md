--- conflicted
+++ resolved
@@ -10,36 +10,17 @@
 - Added the option to specify the maximum number of visible lights. If you set a value, lights are sorted based on their distance from the Camera.
 
 ### Changed
-<<<<<<< HEAD
 - The number of maximum visible lights is now set to 32 if the platform is mobile or if the graphics API is OpenGLCore, otherwise it is set to 256.
 - UniversalRenderPipelineAsset no longer supports presets [case 1197020](https://issuetracker.unity3d.com/issues/urp-reset-functionality-does-not-work-on-preset-of-universalrenderpipelineassets)
-- You can now subclass ForwardRenderer to create a custom renderer based on it.
 - The Metallic property value of a Material is now linear, which is the correct behavior for the PBR approach. In the previous URP package version, those values were interpreted as gamma values. This change might affect the look of Materials that use this property after upgrading from the previous package version.
 - The pipeline is now computing tangent space in per fragment.
-=======
-- The maximum number of visible lights is now set to 32 if the platform is mobile or if the graphics API is OpenGLCore, otherwise it is set to 256.
 - Optimized the 2D Renderer to skip rendering into certain internal buffers when not necessary.
 - The 2D Renderer now supports camera stacking.
->>>>>>> 0af41da3
 
 ### Fixed
 - Fixed an issue with shadows not appearing on terrains when no cascades are selected [case 1226530](https://issuetracker.unity3d.com/issues/urp-no-shadows-on-terrain-when-cascades-is-set-to-no-cascades-in-render-pipeline-asset-settings).
 - Fixed an issue that caused the anti-aliasing value in QualitySettings change without user interaction. [case 1195272](https://issuetracker.unity3d.com/issues/lwrp-the-anti-alias-quality-settings-value-is-changing-without-user-interaction).
 - Fixed a shader issue that caused the Color in Sprite Shape to work improperly.
-<<<<<<< HEAD
-- Fixed shader compilation errors when using multiple lights in DX10 level GPU. [case 1222302](https://issuetracker.unity3d.com/issues/urp-no-materials-apart-from-ui-are-rendered-when-using-direct3d11-graphics-api-on-a-dx10-gpu)
-- Fixed an issue where opaque objects were outputting incorrect alpha values [case 1168283](https://issuetracker.unity3d.com/issues/lwrp-alpha-clipping-material-makes-other-materials-look-like-alpha-clipping-when-gameobject-is-shown-in-render-texture)
-- Fixed an issue with URP switching such that every avaiable URP makes a total set of supported features such that all URPs are taken into consideration. [case 1157420](https://issuetracker.unity3d.com/issues/lwrp-srp-switching-doesnt-work-even-with-manually-adding-shadervariants-per-scene)
-- Fixed an issue that causes viewport to not work correctly when rendering to textures. [case 1225103](https://issuetracker.unity3d.com/issues/urp-the-viewport-rect-isnt-correctly-applied-when-the-camera-is-outputting-into-a-rendertexture)
-- Fixed an issue that caused incorrect sampling of HDR reflection probe textures.
-- Fixed UI text of RenderObjects feature to display LightMode tag instead of Shader Pass Name. [case 1201696](https://issuetracker.unity3d.com/issues/render-feature-slash-pass-ui-has-a-field-for-shader-pass-name-when-it-actually-expects-shader-pass-lightmode)
-- Fixed an issue that caused Android GLES to render blank screen when Depth texture was enabled without Opaque texture [case 1219325](https://issuetracker.unity3d.com/issues/scene-is-not-rendered-on-android-8-and-9-when-depth-texture-is-enabled-in-urp-asset)
-- Metallic slider on the Lit shader is now linear meaning correct values are used for PBR.
-- Fixed an issue with shadows not being correctly calculated in some shaders.
-- URP shaders that contain a priority slider now no longer have an offset of 50 by default.
-- Fixed issue where using DOF at the same time as Dynamic Scaling, the depth buffer was smapled with incorrect UVs. [case 1225467](https://issuetracker.unity3d.com/product/unity/issues/guid/1225467/)
-- Fixed an issue that caused depth texture to be flipped when sampling from shaders [case 1225362](https://issuetracker.unity3d.com/issues/game-object-is-rendered-incorrectly-in-the-game-view-when-sampling-depth-texture)
-=======
 - Fixed shader compilation errors when using multiple lights in DX10 level GPU. [case 1222302](https://issuetracker.unity3d.com/issues/urp-no-materials-apart-from-ui-are-rendered-when-using-direct3d11-graphics-api-on-a-dx10-gpu).
 - Fixed an issue that caused a depth texture to be flipped when sampling from shaders [case 1225362](https://issuetracker.unity3d.com/issues/game-object-is-rendered-incorrectly-in-the-game-view-when-sampling-depth-texture).
 - Fixed an issue where an exception was thrown when resetting the ShadowCaster2D component. [case 1225339](https://issuetracker.unity3d.com/issues/urp-unassignedreferenceexception-thrown-on-resetting-the-shadow-caster-2d-component).
@@ -65,7 +46,12 @@
 - Fixed GLES shaders compilation failing on Windows platform (not a mobile platform) due to uniform count limit.
 - Fixed an issue where preset button could still be used, when it is not supposed to. [case 1246261](https://issuetracker.unity3d.com/issues/urp-reset-functionality-does-not-work-for-renderobject-preset-asset)
 - Fixed an issue with URP switching such that every avaiable URP makes a total set of supported features such that all URPs are taken into consideration. [case 1157420](https://issuetracker.unity3d.com/issues/lwrp-srp-switching-doesnt-work-even-with-manually-adding-shadervariants-per-scene)
->>>>>>> 0af41da3
+- Fixed an issue that causes viewport to not work correctly when rendering to textures. [case 1225103](https://issuetracker.unity3d.com/issues/urp-the-viewport-rect-isnt-correctly-applied-when-the-camera-is-outputting-into-a-rendertexture)
+- Fixed an issue that caused incorrect sampling of HDR reflection probe textures.
+- Fixed an issue that caused Android GLES to render blank screen when Depth texture was enabled without Opaque texture [case 1219325](https://issuetracker.unity3d.com/issues/scene-is-not-rendered-on-android-8-and-9-when-depth-texture-is-enabled-in-urp-asset)
+- Metallic slider on the Lit shader is now linear meaning correct values are used for PBR.
+- URP shaders that contain a priority slider now no longer have an offset of 50 by default.
+- Fixed issue where using DOF at the same time as Dynamic Scaling, the depth buffer was smapled with incorrect UVs. [case 1225467](https://issuetracker.unity3d.com/product/unity/issues/guid/1225467/)
 
 ## [7.3.0] - 2020-03-11
 
