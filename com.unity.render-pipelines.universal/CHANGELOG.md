--- conflicted
+++ resolved
@@ -28,12 +28,9 @@
 - Added additional steps to the 2D Renderer setup page for quality and platform settings.
 - Added support for clear coat material feature in the Lit shader.
 - Added option to disable XR autotests on test settings.
-<<<<<<< HEAD
+- Added option to enable/disable Adaptive Performance when it's package is available.
 - Added three cascade as an option for shadows.
 - Added meter as an option in the ui for the the shadow cascades.
-=======
-- Added option to enable/disable Adaptive Performance when it's package is available.
->>>>>>> da3b6d0d
 
 ### Changed
 
