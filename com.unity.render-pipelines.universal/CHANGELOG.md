# Changelog
All notable changes to this package will be documented in this file.

The format is based on [Keep a Changelog](http://keepachangelog.com/en/1.0.0/)
and this project adheres to [Semantic Versioning](http://semver.org/spec/v2.0.0.html).

## [11.0.0] - 2020-10-21
### Added
- Added real-time Point Light Shadows.
- Added support for custom additional (i.e punctual) light shadow resolutions.
- Added a supported MSAA samples count check, so the actual supported MSAA samples count value can be assigned to RenderTexture descriptors.
- Added the TerrainCompatible SubShader Tag. Use this Tag in your custom shader to tell Unity that the shader is compatible with the Terrain system.
- Added _CameraSortingLayerTexture global shader variable and related parameters
- Added preset shapes for creating a freeform light
- Added serialization of Freeform ShapeLight mesh to avoid CPU cost of generating them on the runtime.
- Added 2D Renderer Asset Preset for creating a Universal Renderer Asset
- Added an option to use faster, but less accurate approximation functions when converting between the sRGB and Linear color spaces.
- Added screen space shadow as renderer feature
- Added [DisallowMultipleRendererFeature] attribute for Renderer Features.

### Changed
- Optimized 2D Renderer performance on mobile GPUs by reducing the number of render target switches.
- Optimized 2D Renderer performance by rendering the normal buffer at the same lower resolution as the light buffers.
- Improved Light2D UI/UX
- Improved 2D Menu layout
- Deprecated Light2D Parametric Light
- Deprecated Light2D point light cookie
- Renamed Light2D point light to spot light
- 2D Renderer: The per Blend Style render texture scale setting was replaced by a global scale setting for all Blend Styles.
- Optimized 2D Renderer performance by using a tiny light texture for layer/blend style pairs for which no light is rendered.
- Reorgnized the settings in 2D Renderer Data Inspector.
- FallOff Lookup Texture is now part of 2D RenderData.
- Creating a Shadow Caster 2D will use try and use sprite and physics bounds as the default shape
- Deleting all points in a Shadow Caster will cause the shape to use the bounds.
- Improved Geometry for Smooth Falloff of 2D Shape Lights.
- Updated the tooltips for Light 2D Inspector.
- Removed the Custom blend Mode option from the Blend Styles.
- New default Blend Styles when a new 2D Renderer Data asset is created.
- Added a supported MSAA samples count check, so the actual supported MSAA samples count value can be assigned to RenderTexture descriptors.
- Bloom in Gamma color-space now more closely matches Linear color-space, this will mean project using Bloom and Gamma color-space may need to adjust Bloom Intensity to match previous look.
- Autodesk Interactive Shader Graph files and folders containing them were renamed. The new file paths do not have spaces.
- Changed shader keywords of main light shadow from toggling to enumerating.
- Always use "High" quality normals, which normalizes the normal in pixel shader. "Low" quality normals looked too much like a bug.
- Re-enabled implicit MSAA resolve to backbuffer on Metal MacOS.
- Changed Post Process Data to bool. When it is no enabled all post processing is stripped from build, when it is enabled you can still override resources there.

### Fixed
- Fixed an issue where the 2D Renderer was incorrectly rendering transparency with normal maps on an empty background.
- Fixed an issue where Sprites on one Sorting Layer were fully lit even when there's no 2D light targeting that layer.
- Fixed an issue where null reference exception was thrown when creating a 2D Renderer Data asset while scripts are compiling. [case 1263040](https://issuetracker.unity3d.com/issues/urp-nullreferenceexception-error-is-thrown-on-creating-2d-renderer-asset)
- Fixed an issue where objects in motion might jitter when the Pixel Perfect Camera is used. [case 1300474](https://issuetracker.unity3d.com/issues/urp-characters-sprite-repeats-in-the-build-when-using-pixel-perfect-camera-and-2d-renderer)
- Fixed an issue where the letter box/pillar box areas were not properly cleared when the Pixel Perfect Camera is used. [case 1291224](https://issuetracker.unity3d.com/issues/pixel-perfect-image-artifact-appear-between-the-reference-resolution-and-screen-resolution-borders-when-strech-fill-is-enabled)
- Fixed an issue where the Cinemachine Pixel Perfect Extension might cause the Orthographic Size of the Camera to jump to 1 when the Scene is loaded. [case 1249076](https://issuetracker.unity3d.com/issues/cinemachine-pixel-perfect-camera-extension-causes-the-orthogonal-size-to-jump-to-1-when-the-scene-is-loaded)
- Fixed an issue where no preview would show for the lit sprite master node in shadergraph
- Fixed an issue where no shader was generated for unlit sprite shaders in shadergraph
- Fixed an issue where Sprite-Lit-Default shader's Normal Map property wasn't affected by Tiling or Offset. [case 1270850](https://issuetracker.unity3d.com/issues/sprite-lit-default-shaders-normal-map-and-mask-textures-are-not-affected-by-tiling-and-offset-values)
- Removed the warning about mis-matched vertex streams when creating a default Particle System. [case 1285272](https://issuetracker.unity3d.com/issues/particles-urp-default-material-shows-warning-in-inspector)
- Fixed latest mockHMD renderviewport scale doesn't fill whole view after scaling. [case 1286161] (https://issuetracker.unity3d.com/issues/xr-urp-renderviewportscale-doesnt-fill-whole-view-after-scaling)
- Fixed camera renders black in XR when user sets invalid MSAA value.
- Fixed an issue causing additional lights to stop working when set as the sun source. [case 1278768](https://issuetracker.unity3d.com/issues/urp-every-light-type-is-rendered-as-directional-light-if-it-is-set-as-sun-source-of-the-environment)
- Fixed an issue causing passthrough camera to not render. [case 1283894](https://issuetracker.unity3d.com/product/unity/issues/guid/1283894/)
- Fixed an issue that caused a null reference when Lift Gamma Gain was being displayed in the Inspector and URP was upgraded to a newer version.  [case 1283588](https://issuetracker.unity3d.com/issues/argumentnullexception-is-thrown-when-upgrading-urp-package-and-volume-with-lift-gamma-gain-is-focused-in-inspector)
- Fixed an issue where soft particles were not rendered when depth texture was disabled in the URP Asset. [case 1162556](https://issuetracker.unity3d.com/issues/lwrp-unlit-particles-shader-is-not-rendered-when-soft-particles-are-enabled-on-built-application)
- Fixed an issue where soft particles were rendered opaque on OpenGL. [case 1226288](https://issuetracker.unity3d.com/issues/urp-objects-that-are-using-soft-particles-are-rendered-opaque-when-opengl-is-used)
- Fixed an issue where the depth texture sample node used an incorrect texture in some frames. [case 1268079](https://issuetracker.unity3d.com/issues/urp-depth-texture-sample-node-does-not-use-correct-texture-in-some-frames)
- Fixed a compiler error in BakedLit shader when using Hybrid Renderer.
- Fixed an issue with upgrading material set to cutout didn't properly set alpha clipping. [case 1235516](https://issuetracker.unity3d.com/issues/urp-upgrade-material-utility-does-not-set-the-alpha-clipping-when-material-was-using-a-shader-with-rendering-mode-set-to-cutout)
- Fixed XR camera fov can be changed through camera inspector.
- Fixed an issue where Universal Render Pipeline with disabled antiAliasing was overwriting QualitySettings.asset on frequent cases. [case 1219159](https://issuetracker.unity3d.com/issues/urp-qualitysettings-dot-asset-file-gets-overwritten-with-the-same-content-when-the-editor-is-closed)
- Fixed a case where overlay camera with output texture caused base camera not to render to screen. [case 1283225](https://issuetracker.unity3d.com/issues/game-view-renders-a-black-view-when-having-an-overlay-camera-which-had-output-texture-assigned-in-the-camera-stack)
- Fixed an issue where the scene view camera ignored the pipeline assets HDR setting. [case 1284369](https://issuetracker.unity3d.com/issues/urp-scene-view-camera-ignores-pipeline-assets-hdr-settings-when-main-camera-uses-pipeline-settings)
- Fixed an issue where the Camera inspector was grabbing the URP asset in Graphics Settings rather than the currently active.
- Fixed an issue where the Light Explorer was grabbing the URP asset in Graphics Settings rather than the currently active.
- Fixed an issue causing materials to be upgraded multiple times.
- Fixed bloom inconsistencies between Gamma and Linear color-spaces.
- Fixed an issue in where all the entries in the Renderer List wasn't selectable and couldn't be deleted.
- Fixed Deferred renderer on some Android devices by forcing accurate GBuffer normals. [case 1288042]
- Fixed an issue where MSAA did not work in Editor Game View on Windows with Vulkan.
- Fixed issue where selecting and deselecting Forward Renderer asset would leak memory [case 1290628](https://issuetracker.unity3d.com/issues/urp-scriptablerendererfeatureeditor-memory-leak-while-interacting-with-forward-renderer-in-the-project-window)
- Fixed an issue where render scale was breaking SSAO in scene view. [case 1296710](https://issuetracker.unity3d.com/issues/ssao-effect-floating-in-the-air-in-scene-view-when-2-objects-with-shadergraph-materials-are-on-top-of-each-other)
- Fixed an issue where the inspector of Renderer Data would break after adding RenderObjects renderer feature and then adding another renderer feature.
<<<<<<< HEAD
- Fixed an issue such that it is now posible to enqueue render passes at runtime.
=======
- Fixed material upgrader to run in batch mode [case 1305402]
>>>>>>> 8d20d3dc

## [10.2.0] - 2020-10-19

### Changed
- Changed RenderObjectsFeature UI to only expose valid events. Previously, when selecting events before BeforeRenderingPrepasses objects would not be drawn correctly as stereo and camera setup only happens before rendering opaques objects.
- Transparent Lit ShaderGraph using Additive blending will now properly fade with alpha [1270344]

### Fixed
- Fixed the Unlit shader not being SRP Batcher compatible on OpenGLES/OpenGLCore. [case 1263720](https://issuetracker.unity3d.com/issues/urp-mobile-srp-batcher-is-not-visible-on-mobile-devices-in-frame-debugger)
- Fixed an issue with soft particles not rendering correctly for overlay cameras with post processing. [case 1241626](https://issuetracker.unity3d.com/issues/soft-particles-does-not-fade-out-near-the-opaque-surfaces-when-post-processing-is-enabled-on-a-stacked-camera)
- Fixed MSAA override on camera does not work in non-XR project if target eye is selected to both eye.

## [10.1.0] - 2020-10-12
- Added support for the Shadowmask Mixed Lighting Mode (Forward only), which supports up to four baked-shadow Lights.
- Added ComplexLit shader for advanced material features and deferred forward fallback.
- Added Clear Coat feature for ComplexLit shader and for shader graph.
- Added Parallax Mapping to the Lit shader (Lit.shader).
- Added the Detail Inputs setting group in the Lit shader (Lit.shader).
- Added Smooth shadow fading.
- The pipeline now outputs a warning in the console when trying to access camera color or depth texture when those are not valid. Those textures are only available in the context of `ScriptableRenderPass`.
- Added a property to access the renderer from the `CameraData`.

### Changed
- Shader functions SampleSH9, SampleSHPixel, SampleSHVertex are now gamma corrected in gamma space. As result LightProbes are gamma corrected too.
- The maximum number of visible lights when using OpenGL ES 3.x on Android now depends on the minimum OpenGL ES 3.x version as configured in PlayerSettings.
- The default value of the HDR property of a newly created Universal Render Pipeline Asset, is now set to true.

### Fixed
- Fixed an issue where the CapturePass would not capture the post processing effects.
- Fixed an issue were the filter window could not be defocused using the mouse. [case 1242032](https://issuetracker.unity3d.com/issues/urp-volume-override-window-doesnt-disappear-when-clicked-on-the-other-windows-in-the-editor)
- Fixed camera backgrounds not matching between editor and build when background is set to 'Uninitialized'. [case 1224369](https://issuetracker.unity3d.com/issues/urp-uninitialized-camera-background-type-does-not-match-between-the-build-and-game-view)
- Fixed a case where main light hard shadows would not work if any other light is present with soft shadows.[case 1250829](https://issuetracker.unity3d.com/issues/main-light-shadows-are-ignored-in-favor-of-additional-lights-shadows)
- Fixed issue that caused color grading to not work correctly with camera stacking. [case 1263193](https://issuetracker.unity3d.com/product/unity/issues/guid/1263193/)
- Fixed an issue that caused an infinite asset database reimport when running Unity in command line with -testResults argument.
- Fixed ParticlesUnlit shader to use fog color instead of always black. [case 1264585]
- Fixed issue that caused some properties in the camera to not be bolded and highlighted when edited in prefab mode. [case 1230082](https://issuetracker.unity3d.com/issues/urp-camera-prefab-fields-render-type-renderer-background-type-are-not-bolded-and-highlighted-when-edited-in-prefab-mode)
- Fixed issue where blur would sometimes flicker [case 1224915](https://issuetracker.unity3d.com/issues/urp-bloom-effect-flickers-when-using-integrated-post-processing-feature-set)
- Fixed an issue in where the camera inspector didn't refresh properly when changing pipeline in graphic settings. [case 1222668](https://issuetracker.unity3d.com/issues/urp-camera-properties-not-refreshing-on-adding-or-removing-urp-pipeline-in-the-graphics-setting)
- Fixed depth of field to work with dynamic resolution. [case 1225467](https://issuetracker.unity3d.com/issues/dynamic-resolution-rendering-error-when-using-depth-of-field-in-urp)
- Fixed FXAA, SSAO, Motion Blur to work with dynamic resolution.
- Fixed an issue where Pixel lighting variants were stripped in builds if another URP asset had Additional Lights set to Per Vertex [case 1263514](https://issuetracker.unity3d.com/issues/urp-all-pixel-lighting-variants-are-stripped-in-build-if-at-least-one-urp-asset-has-additional-lights-set-to-per-vertex)
- Fixed an issue where transparent meshes were rendered opaque when using custom render passes [case 1262887](https://issuetracker.unity3d.com/issues/urp-transparent-meshes-are-rendered-as-opaques-when-using-lit-shader-with-custom-render-pass)
- Fixed regression from 8.x.x that increased launch times on Android with GLES3. [case 1269119](https://issuetracker.unity3d.com/issues/android-launch-times-increased-x4-from-urp-8-dot-1-0-to-urp-10-dot-0-0-preview-dot-26)
- Fixed an issue with a render texture failing assertion when chosing an invalid format. [case 1222676](https://issuetracker.unity3d.com/issues/the-error-occurs-when-a-render-texture-which-has-a-certain-color-format-is-applied-to-the-cameras-output-target)
- Fixed an issue that caused the unity_CameraToWorld matrix to have z flipped values. [case 1257518](https://issuetracker.unity3d.com/issues/parameter-unity-cameratoworld-dot-13-23-33-is-inverted-when-using-universal-rp-7-dot-4-1-and-newer)
- Fixed not using the local skybox on the camera game object when the Skybox Material property in the Lighting window was set to null.
- Fixed an issue where, if URP was not in use, you would sometimes get errors about 2D Lights when going through the menus.
- Fixed GC when using XR single-pass automated tests.
- Fixed an issue that caused a null reference when deleting camera component in a prefab. [case 1244430](https://issuetracker.unity3d.com/issues/urp-argumentnullexception-error-is-thrown-on-removing-camera-component-from-camera-prefab)
- Fixed resolution of intermediate textures when rendering to part of a render texture. [case 1261287](https://issuetracker.unity3d.com/product/unity/issues/guid/1261287/)
- Fixed indirect albedo not working with shadergraph shaders in some rare setups. [case 1274967](https://issuetracker.unity3d.com/issues/gameobjects-with-custom-mesh-are-not-reflecting-the-light-when-using-the-shader-graph-shaders)
- Fixed XR mirroView sRGB issue when color space is gamma.
- Fixed an issue where XR eye textures are recreated multiple times per frame due to per camera MSAA change.
- Fixed an issue wehre XR mirror view selector stuck.
- Fixed LightProbes to have gamma correct when using gamma color space. [case 1268911](https://issuetracker.unity3d.com/issues/urp-has-no-gamma-correction-for-lightprobes)
- Fixed GLES2 shader compilation.
- Fixed useless mip maps on temporary RTs/PostProcessing inherited from Main RT descriptor.
- Fixed issue with lens distortion breaking rendering when enabled and its intensity is 0.
- Fixed mixed lighting subtractive and shadowmask modes for deferred renderer.
- Fixed issue that caused motion blur to not work in XR.
- Fixed 2D renderer when using Linear rendering on Android directly to backbuffer.
- Fixed issue where multiple cameras would cause GC each frame. [case 1259717](https://issuetracker.unity3d.com/issues/urp-scriptablerendercontext-dot-getcamera-array-dot-resize-creates-garbage-every-frame-when-more-than-one-camera-is-active)
- Fixed Missing camera cannot be removed after scene is saved by removing the Missing camera label. [case 1252255](https://issuetracker.unity3d.com/issues/universal-rp-missing-camera-cannot-be-removed-from-camera-stack-after-scene-is-saved)
- Fixed MissingReferenceException when removing Missing camera from camera stack by removing Missing camera label. [case 1252263](https://issuetracker.unity3d.com/issues/universal-rp-missingreferenceexception-errors-when-removing-missing-camera-from-stack)
- Fixed slow down in the editor when editing properties in the UI for renderer features. [case 1279804](https://issuetracker.unity3d.com/issues/a-short-freeze-occurs-in-the-editor-when-expanding-or-collapsing-with-the-arrow-the-renderer-feature-in-the-forward-renderer)
- Fixed test 130_UnityMatrixIVP on OpenGL ES 3
- Fixed MSAA on Metal MacOS and Editor.

## [10.0.0] - 2020-06-10
### Added
- Added the option to strip Terrain hole Shader variants.
- Added support for additional Directional Lights. The amount of additional Directional Lights is limited by the maximum Per-object Lights in the Render Pipeline Asset.
- Added default implementations of OnPreprocessMaterialDescription for FBX, Obj, Sketchup and 3DS file formats.
- Added Transparency Sort Mode and Transparency Sort Axis to 2DRendererData.
- Added support for a user defined default material to 2DRendererData.
- Added the option to toggle shadow receiving on transparent objects.
- Added XR multipass rendering. Multipass rendering is a requirement on many VR platforms and allows graceful fallback when single-pass rendering isn't available.
- Added support for Camera Stacking when using the Forward Renderer. This introduces the Camera `Render Type` property. A Base Camera can be initialized with either the Skybox or Solid Color, and can combine its output with that of one or more Overlay Cameras. An Overlay Camera is always initialized with the contents of the previous Camera that rendered in the Camera Stack.
- Added AssetPostprocessors and Shadergraphs to handle Arnold Standard Surface and 3DsMax Physical material import from FBX.
- Added `[MainTexture]` and `[MainColor]` shader property attributes to URP shader properties. These will link script material.mainTextureOffset and material.color to `_BaseMap` and `_BaseColor` shader properties.
- Added the option to specify the maximum number of visible lights. If you set a value, lights are sorted based on their distance from the Camera.
- Added the option to control the transparent layer separately in the Forward Renderer.
- Added the ability to set individual RendererFeatures to be active or not, use `ScriptableRendererFeature.SetActive(bool)` to set whether a Renderer Feature will execute,  `ScriptableRendererFeature.isActive` can be used to check the current active state of the Renderer Feature.
 additional steps to the 2D Renderer setup page for quality and platform settings.
- If Unity Editor Analytics are enabled, Universal collects anonymous data about usage of Universal. This helps the Universal team focus our efforts on the most common scenarios, and better understand the needs of our customers.
- Added a OnCameraSetup() function to the ScriptableRenderPass API, that gets called by the renderer before rendering each camera
- Added a OnCameraCleanup() function to the ScriptableRenderPass API, that gets called by the renderer after rendering each camera
- Added Default Material Type options to the 2D Renderer Data Asset property settings.
- Added additional steps to the 2D Renderer setup page for quality and platform settings.
- Added option to disable XR autotests on test settings.
- Shader Preprocessor strips gbuffer shader variants if DeferredRenderer is not in the list of renderers in any Scriptable Pipeline Assets.
- Added an option to enable/disable Adaptive Performance when the Adaptive Performance package is available in the project.
- Added support for 3DsMax's 2021 Simplified Physical Material from FBX files in the Model Importer.
- Added GI to SpeedTree
- Added support for DXT5nm-style normal maps on Android, iOS and tvOS
- Added stencil override support for deferred renderer.
- Added a warning message when a renderer is used with an unsupported graphics API, as the deferred renderer does not officially support GL-based platforms.
- Added option to skip a number of final bloom iterations.
- Added support for [Screen Space Ambient Occlusion](https://docs.unity3d.com/Packages/com.unity.render-pipelines.universal@10.0/manual/post-processing-ssao.html) and a new shader variant _SCREEN_SPACE_OCCLUSION.
- Added support for Normal Texture being generated in a prepass.
- Added a ConfigureInput() function to ScriptableRenderPass, so it is possible for passes to ask that a Depth, Normal and/or Opaque textures to be generated by the forward renderer.
- Added a float2 normalizedScreenSpaceUV to the InputData Struct.
- Added new sections to documentation: [Writing custom shaders](https://docs.unity3d.com/Packages/com.unity.render-pipelines.universal@10.0/manual/writing-custom-shaders-urp.html), and [Using the beginCameraRendering event](https://docs.unity3d.com/Packages/com.unity.render-pipelines.universal@10.0/manual/using-begincamerarendering.html).
- Added support for GPU instanced mesh particles on supported platforms.
- Added API to check if a Camera or Light is compatible with Universal Render Pipeline.

### Changed
- Moved the icon that indicates the type of a Light 2D from the Inspector header to the Light Type field.
- Eliminated some GC allocations from the 2D Renderer.
- Added SceneSelection pass for TerrainLit shader.
- Remove final blit pass to force alpha to 1.0 on mobile platforms.
- Deprecated the CinemachineUniversalPixelPerfect extension. Use the one from Cinemachine v2.4 instead.
- Replaced PlayerSettings.virtualRealitySupported with XRGraphics.tryEnable.
- Blend Style in the 2DRendererData are now automatically enabled/disabled.
- When using the 2D Renderer, Sprites will render with a faster rendering path when no lights are present.
- Particle shaders now receive shadows
- The Scene view now mirrors the Volume Layer Mask set on the Main Camera.
- Drawing order of SRPDefaultUnlit is now the same as the Built-in Render Pipline.
- Made MaterialDescriptionPreprocessors private.
- UniversalRenderPipelineAsset no longer supports presets. [Case 1197020](https://issuetracker.unity3d.com/issues/urp-reset-functionality-does-not-work-on-preset-of-universalrenderpipelineassets).
- The number of maximum visible lights is now determined by whether the platform is mobile or not.
- Renderer Feature list is now redesigned to fit more closely to the Volume Profile UI, this vastly improves UX and reliability of the Renderer Features List.
- Default color values for Lit and SimpleLit shaders changed to white due to issues with texture based workflows.
- You can now subclass ForwardRenderer to create a custom renderer based on it.
- URP is now computing tangent space per fragment.
- Optimized the 2D Renderer to skip rendering into certain internal buffers when not necessary.
- You can now subclass ForwardRenderer to create a custom renderer based on it.
- URP shaders that contain a priority slider now no longer have an offset of 50 by default.
- The virtual ScriptableRenderer.FrameCleanup() function has been marked obsolete and replaced by ScriptableRenderer.OnCameraCleanup() to better describe when the function gets invoked by the renderer.
- DepthOnlyPass, CopyDepthPass and CopyColorPass now use OnCameraSetup() instead of Configure() to set up their passes before executing as they only need to get their rendertextures once per camera instead of once per eye.
- Updated shaders to be compatible with Microsoft's DXC.
- Mesh GPU Instancing option is now hidden from the particles system renderer as this feature is not supported by URP.
- The 2D Renderer now supports camera stacking.
- 2D shaders now use half-precision floats whenever precise results are not necessary.
- Removed the ETC1_EXTERNAL_ALPHA variant from Shader Graph Sprite shaders.
- Eliminated some unnecessary clearing of render targets when using the 2D Renderer.
- The rendering of 2D lights is more effient as sorting layers affected by the same set of lights are now batched.
- Removed the 8 renderer limit from URP Asset.
- Merged the deferred renderer into the forward renderer.
- Changing the default value of Skip Iterations to 1 in Bloom effect editor
- Use SystemInfo to check if multiview is supported instead of being platform hardcoded
- Default attachment setup behaviour for ScriptableRenderPasses that execute before rendering opaques is now set use current the active render target setup. This improves performance in some situations.
- Combine XR occlusion meshes into one when using single-pass (multiview or instancing) to reduce draw calls and state changes.
- Shaders included in the URP package now use local Material keywords instead of global keywords. This increases the amount of available global user-defined Material keywords.

### Fixed
- Fixed an issue that caused WebGL to render blank screen when Depth texture was enabled [case 1240228](https://issuetracker.unity3d.com/issues/webgl-urp-scene-is-rendered-black-in-webgl-build-when-depth-texture-is-enabled)
- Fixed NaNs in tonemap algorithms (neutral and ACES) on Nintendo Switch.
- Fixed a performance problem with ShaderPreprocessor with large amount of active shader variants in the project
- Fixed an issue where linear to sRGB conversion occurred twice on certain Android devices.
- Fixed an issue where there were 2 widgets showing the outer angle of a spot light.
- Fixed an issue where Unity rendered fullscreen quads with the pink error shader when you enabled the Stop NaN post-processing pass.
- Fixed an issue where Terrain hole Shader changes were missing. [Case 1179808](https://issuetracker.unity3d.com/issues/terrain-brush-tool-is-not-drawing-when-paint-holes-is-selected).
- Fixed an issue where the Shader Graph `SceneDepth` node didn't work with XR single-pass (double-wide) rendering. See [case 1123069](https://issuetracker.unity3d.com/issues/lwrp-vr-shadergraph-scenedepth-doesnt-work-in-single-pass-rendering).
- Fixed Unlit and BakedLit shader compilations in the meta pass.
- Fixed an issue where the Bokeh Depth of Field shader would fail to compile on PS4.
- Fixed an issue where the Scene lighting button didn't work when you used the 2D Renderer.
- Fixed a performance regression when you used the 2D Renderer.
- Fixed an issue where the Freeform 2D Light gizmo didn't correctly show the Falloff offset.
- Fixed an issue where the 2D Renderer rendered nothing when you used shadow-casting lights with incompatible Renderer2DData.
- Fixed an issue where errors were generated when the Physics2D module was not included in the project's manifest.
- Fixed an issue where Prefab previews were incorrectly lit when you used the 2D Renderer.
- Fixed an issue where the Light didn't update correctly when you deleted a Sprite that a Sprite 2D Light uses.
- Fixed an issue where 2D Lighting was broken for Perspective Cameras.
- Fixed an issue where resetting a Freeform 2D Light would throw null reference exceptions. [Case 1184536](https://issuetracker.unity3d.com/issues/lwrp-changing-light-type-to-freeform-after-clicking-on-reset-throws-multiple-arguementoutofrangeexception).
- Fixed an issue where Freeform 2D Lights were not culled correctly when there was a Falloff Offset.
- Fixed an issue where Tilemap palettes were invisible in the Tile Palette window when the 2D Renderer was in use. [Case 1162550](https://issuetracker.unity3d.com/issues/adding-tiles-in-the-tile-palette-makes-the-tiles-invisible).
- Fixed issue where black emission would cause unneccesary inspector UI repaints. [Case 1105661](https://issuetracker.unity3d.com/issues/lwrp-inspector-window-is-being-repainted-when-using-the-material-with-emission-enabled-and-set-to-black-00-0).
- Fixed user LUT sampling being done in Linear instead of sRGB.
- Fixed an issue when trying to get the Renderer via API on the first frame. [Case 1189196](https://issuetracker.unity3d.com/product/unity/issues/guid/1189196/).
- Fixed a material leak on domain reload.
- Fixed an issue where deleting an entry from the Renderer List and then undoing that change could cause a null reference. [Case 1191896](https://issuetracker.unity3d.com/issues/nullreferenceexception-when-attempting-to-remove-entry-from-renderer-features-list-after-it-has-been-removed-and-then-undone).
- Fixed an issue where the user would get an error if they removed the Additional Camera Data component. [Case 1189926](https://issuetracker.unity3d.com/issues/unable-to-remove-universal-slash-hd-additional-camera-data-component-serializedobject-target-destroyed-error-is-thrown).
- Fixed post-processing with XR single-pass rendering modes.
- Fixed an issue where Cinemachine v2.4 couldn't be used together with Universal RP due to a circular dependency between the two packages.
- Fixed an issue that caused shaders containing `HDRP` string in their path to be stripped from the build.
- Fixed an issue that caused only selected object to render in SceneView when Wireframe drawmode was selected.
- Fixed Renderer Features UI tooltips. [Case 1191901](https://issuetracker.unity3d.com/issues/forward-renderers-render-objects-layer-mask-tooltip-is-incorrect-and-contains-a-typo).
- Fixed multiple issues where Shader Graph shaders failed to build for XR in the Universal RP.
- Fixed an issue when using the 2D Renderer where some types of renderers would not be assigned the correct material.
- Fixed inconsistent lighting between the forward renderer and the deferred renderer, that was caused by a missing normalize operation on vertex normals on some speedtree shader variants.
- Fixed issue where XR Multiview failed to render when using URP Shader Graph Shaders
- Fixed lazy initialization with last version of ResourceReloader
- Fixed broken images in package documentation.
- Fixed an issue where viewport aspect ratio was wrong when using the Stretch Fill option of the Pixel Perfect Camera. [case 1188695](https://issuetracker.unity3d.com/issues/pixel-perfect-camera-component-does-not-maintain-the-aspect-ratio-when-the-stretch-fill-is-enabled)
- Fixed an issue where setting a Normal map on a newly created material would not update. [case 1197217](https://issuetracker.unity3d.com/product/unity/issues/guid/1197217/)
- Fixed an issue where post-processing was not applied for custom renderers set to run on the "After Rendering" event [case 1196219](https://issuetracker.unity3d.com/issues/urp-post-processing-is-not-applied-to-the-scene-when-render-ui-event-is-set-to-after-rendering)
- Fixed an issue that caused an extra blit when using custom renderers [case 1156741](https://issuetracker.unity3d.com/issues/lwrp-performance-decrease-when-using-a-scriptablerendererfeature)
- Fixed an issue with transparent objects not receiving shadows when using shadow cascades. [case 1116936](https://issuetracker.unity3d.com/issues/lwrp-cascaded-shadows-do-not-appear-on-alpha-blended-objects)
- Fixed issue where using a ForwardRendererData preset would cause a crash. [case 1201052](https://issuetracker.unity3d.com/product/unity/issues/guid/1201052/)
- Fixed an issue where particles had dark outlines when blended together [case 1199812](https://issuetracker.unity3d.com/issues/urp-soft-particles-create-dark-blending-artefacts-when-intersecting-with-scene-geometry)
- Fixed an issue with deleting shader passes in the custom renderer features list [case 1201664](https://issuetracker.unity3d.com/issues/urp-remove-button-is-not-activated-in-shader-passes-list-after-creating-objects-from-renderer-features-in-urpassets-renderer)
- Fixed camera inverse view-projection matrix in XR mode, depth-copy and color-copy passes.
- Fixed an issue with the null check when `UniversalRenderPipelineLightEditor.cs` tries to access `SceneView.lastActiveSceneView`.
- Fixed an issue where the 'Depth Texture' drop down was incorrectly disabled in the Camera Inspector.
- Fixed an issue that caused errors if you disabled the VR Module when building a project.
- Fixed an issue where the default TerrainLit Material was outdated, which caused the default Terrain to use per-vertex normals instead of per-pixel normals.
- Fixed shader errors and warnings in the default Universal RP Terrain Shader. [case 1185948](https://issuetracker.unity3d.com/issues/urp-terrain-slash-lit-base-pass-shader-does-not-compile)
- Fixed an issue where the URP Material Upgrader tried to upgrade standard Universal Shaders. [case 1144710](https://issuetracker.unity3d.com/issues/upgrading-to-lwrp-materials-is-trying-to-upgrade-lwrp-materials)
- Fixed an issue where some Materials threw errors when you upgraded them to Universal Shaders. [case 1200938](https://issuetracker.unity3d.com/issues/universal-some-materials-throw-errors-when-updated-to-universal-rp-through-update-materials-to-universal-rp)
- Fixed issue where normal maps on terrain appeared to have flipped X-components when compared to the same normal map on a mesh. [case 1181518](https://fogbugz.unity3d.com/f/cases/1181518/)
- Fixed an issue where the editor would sometimes crash when using additional lights [case 1176131](https://issuetracker.unity3d.com/issues/mac-crash-on-processshadowcasternodevisibilityandcullwithoutumbra-when-same-rp-asset-is-set-in-graphics-and-quality-settings)
- Fixed RemoveComponent on Camera contextual menu to not remove Camera while a component depend on it.
- Fixed an issue where right eye is not rendered to. [case 1170619](https://issuetracker.unity3d.com/issues/vr-lwrp-terrain-is-not-rendered-in-the-right-eye-of-an-hmd-when-using-single-pass-instanced-stereo-rendering-mode-with-lwrp)
- Fixed issue where TerrainDetailLit.shader fails to compile when XR is enabled.
- Fixed an issue that allowed height-based blending on Terrains with more than 4 materials, which is not supported.
- Fixed an issue where opaque objects were outputting incorrect alpha values [case 1168283](https://issuetracker.unity3d.com/issues/lwrp-alpha-clipping-material-makes-other-materials-look-like-alpha-clipping-when-gameobject-is-shown-in-render-texture)
- Fixed an issue where a depth texture was always created when post-processing was enabled, even if no effects made use of it.
- Fixed incorrect light attenuation on Nintendo Switch.
- Fixed an issue where the Volume System would not use the Cameras Transform when no `Volume Trigger` was set.
- Fixed an issue where post processing disappeared when using custom renderers and SMAA or no AA
- Fixed an issue where the 2D Renderer upgrader did not upgrade using the correct default material
- Fixed an issue with soft particles having dark blending when intersecting with scene geometry [case 1199812](https://issuetracker.unity3d.com/issues/urp-soft-particles-create-dark-blending-artefacts-when-intersecting-with-scene-geometry)
- Fixed an issue with additive particles blending incorrectly [case 1215713](https://issuetracker.unity3d.com/issues/universal-render-pipeline-additive-particles-not-using-vertex-alpha)
- Fixed an issue where camera preview window was missing in scene view. [case 1211971](https://issuetracker.unity3d.com/issues/scene-view-urp-camera-preview-window-is-missing-in-the-scene-view)
- Fixed an issue with shadow cascade values were not readable in the render pipeline asset [case 1219003](https://issuetracker.unity3d.com/issues/urp-cascade-values-truncated-on-selecting-two-or-four-cascades-in-shadows-under-universalrenderpipelineasset)
- Fixed an issue where MSAA isn't applied until eye textures are relocated by changing their resolution. [case 1197958](https://issuetracker.unity3d.com/issues/oculus-quest-oculus-go-urp-msaa-isnt-applied-until-eye-textures-are-relocated-by-changing-their-resolution)
- Fixed an issue where camera stacking didn't work properly inside prefab mode. [case 1220509](https://issuetracker.unity3d.com/issues/urp-cannot-assign-overlay-cameras-to-a-camera-stack-while-in-prefab-mode)
- Fixed the definition of `mad()` in SMAA shader for OpenGL.
- Fixed an issue where partical shaders failed to handle Single-Pass Stereo VR rendering with Double-Wide Textures. [case 1201208](https://issuetracker.unity3d.com/issues/urp-vr-each-eye-uses-the-cameraopaquetexture-of-both-eyes-for-rendering-when-using-single-pass-rendering-mode)
- Fixed an issue that caused assets to be reimported if player prefs were cleared. [case 1192259](https://issuetracker.unity3d.com/issues/lwrp-clearing-playerprefs-through-a-script-or-editor-causes-delay-and-console-errors-to-appear-when-entering-the-play-mode)
- Fixed missing Custom Render Features after Library deletion. [case 1196338](https://issuetracker.unity3d.com/product/unity/issues/guid/1196338/)
- Fixed not being able to remove a Renderer Feature due to tricky UI selection rects. [case 1208113](https://issuetracker.unity3d.com/product/unity/issues/guid/1208113/)
- Fixed an issue where the Camera Override on the Render Object Feature would not work with many Render Features in a row. [case 1205185](https://issuetracker.unity3d.com/product/unity/issues/guid/1205185/)
- Fixed UI clipping issue in Forward Renderer inspector. [case 1211954](https://issuetracker.unity3d.com/product/unity/issues/guid/1211954/)
- Fixed a Null ref when trying to remove a missing Renderer Feature from the Forward Renderer. [case 1196651](https://issuetracker.unity3d.com/product/unity/issues/guid/1196651/)
- Fixed data serialization issue when adding a Renderer Feature to teh Forward Renderer. [case 1214779](https://issuetracker.unity3d.com/product/unity/issues/guid/1214779/)
- Fixed issue with AssetPostprocessors dependencies causing models to be imported twice when upgrading the package version.
- Fixed an issue where NullReferenceException might be thrown when creating 2D Lights. [case 1219374](https://issuetracker.unity3d.com/issues/urp-nullreferenceexception-threw-on-adding-the-light-2d-experimental-component-when-2d-render-data-not-assigned)
- Fixed an issue with a blurry settings icon. [case 1201895](https://issuetracker.unity3d.com/issues/urp-setting-icon-blurred-in-universalrendererpipelineasset)
- Fixed issue that caused the QualitySettings anti-aliasing changing without user interaction. [case 1195272](https://issuetracker.unity3d.com/issues/lwrp-the-anti-alias-quality-settings-value-is-changing-without-user-interaction)
- Fixed an issue where Shader Graph shaders generate undeclared identifier 'GetWorldSpaceNormalizeViewDir' error.
- Fixed an issue where rendering into RenderTexture with Single Pass Instanced renders both eyes overlapping.
- Fixed an issue where Renderscale setting has no effect when using XRSDK.
- Fixed an issue where renderScale != 1 or Display.main.requiresBlitToBackbuffer forced an unnecessary blit on XR.
- Fixed an issue that causes double sRGB correction on Quest. [case 1209292](https://issuetracker.unity3d.com/product/unity/issues/guid/1209292)
- Fixed an issue where terrain DepthOnly pass does not work for XR.
- Fixed an issue that caused depth texture to be flipped when sampling from shaders [case 1225362](https://issuetracker.unity3d.com/issues/game-object-is-rendered-incorrectly-in-the-game-view-when-sampling-depth-texture)
- Fixed an issue with URP switching such that every avaiable URP makes a total set of supported features such that all URPs are taken into consideration. [case 1157420](https://issuetracker.unity3d.com/issues/lwrp-srp-switching-doesnt-work-even-with-manually-adding-shadervariants-per-scene)
- Fixed an issue where XR multipass repeatedly throws error messages "Multi pass stereo mode doesn't support Camera Stacking".
- Fixed an issue with shadows not appearing on terrains when no cascades were selected [case 1226530](https://issuetracker.unity3d.com/issues/urp-no-shadows-on-terrain-when-cascades-is-set-to-no-cascades-in-render-pipeline-asset-settings)
- Fixed a shader issue that caused the Color in Sprite Shape to work improperly.
- Fixed an issue with URP switching such that every available URP makes a total set of supported features such that all URPs are taken into consideration. [case 1157420](https://issuetracker.unity3d.com/issues/lwrp-srp-switching-doesnt-work-even-with-manually-adding-shadervariants-per-scene)
- Metallic slider on the Lit shader is now linear meaning correct values are used for PBR.
- Fixed an issue where Post-Processing caused nothing to render on GLES2.
- Fixed an issue that causes viewport to not work correctly when rendering to textures. [case 1225103](https://issuetracker.unity3d.com/issues/urp-the-viewport-rect-isnt-correctly-applied-when-the-camera-is-outputting-into-a-rendertexture)
- Fixed an issue that caused incorrect sampling of HDR reflection probe textures.
- Fixed UI text of RenderObjects feature to display LightMode tag instead of Shader Pass Name. [case 1201696](https://issuetracker.unity3d.com/issues/render-feature-slash-pass-ui-has-a-field-for-shader-pass-name-when-it-actually-expects-shader-pass-lightmode)
- Fixed an issue when Linear -> sRGB conversion would not happen on some Android devices. [case 1226208](https://issuetracker.unity3d.com/issues/no-srgb-conversion-on-some-android-devices-when-using-the-universal-render-pipeline)
- Fixed issue where using DOF at the same time as Dynamic Scaling, the depth buffer was smapled with incorrect UVs. [case 1225467](https://issuetracker.unity3d.com/product/unity/issues/guid/1225467/)
- Fixed an issue where an exception would be thrown when resetting the ShadowCaster2D component. [case 1225339](https://issuetracker.unity3d.com/issues/urp-unassignedreferenceexception-thrown-on-resetting-the-shadow-caster-2d-component)
- Fixe an issue where using a Subtractive Blend Style for your 2D Lights might cause artifacts in certain post-processing effects. [case 1215584](https://issuetracker.unity3d.com/issues/urp-incorrect-colors-in-scene-when-using-subtractive-and-multiply-blend-mode-in-gamma-color-space)
- Fixed an issue where Cinemachine Pixel Perfect Extension didn't work when CinemachineBrain Update Method is anything other than Late Update.
- Fixed an issue where Sprite Shader Graph shaders weren't double-sided by default.
- Fixed an issue where particles using Sprite Shader Graph shaders were invisible.
- Fixed an issue where Scene objects might be incorrectly affected by 2D Lights from a previous Sorting Layer.
- Fixed an issue where errors would appear in the Console when entering Play Mode with a 2D Light selected in the Hierarchy. [Case 1226918](https://issuetracker.unity3d.com/issues/errors-appear-in-the-console-when-global-2d-light-is-selected-in-hierarchy)
- Fixed an issue that caused Android GLES to render blank screen when Depth texture was enabled without Opaque texture [case 1219325](https://issuetracker.unity3d.com/issues/scene-is-not-rendered-on-android-8-and-9-when-depth-texture-is-enabled-in-urp-asset)
- Fixed an issue that caused transparent objects to always render over top of world space UI. [case 1219877](https://issuetracker.unity3d.com/product/unity/issues/guid/1219877/)
- Fixed issue causing sorting fudge to not work between shadergraph and urp particle shaders. [case 1222762](https://issuetracker.unity3d.com/product/unity/issues/guid/1222762/)
- Fixed shader compilation errors when using multiple lights in DX10 level GPU. [case 1222302](https://issuetracker.unity3d.com/issues/urp-no-materials-apart-from-ui-are-rendered-when-using-direct3d11-graphics-api-on-a-dx10-gpu)
- Fixed an issue with shadows not being correctly calculated in some shaders.
- Fixed invalid implementation of one function in LWRP -> URP backward compatibility support.
- Fixed issue on Nintendo Switch where maximum number of visible lights in C# code did not match maximum number in shader code.
- Fixed OpenGL ES 3.0 support for URP ShaderGraph. [case 1230890](https://issuetracker.unity3d.com/issues/urptemplate-gles3-android-custom-shader-fails-to-compile-on-adreno-306-gpu)
- Fixed an issue where multi edit camera properties didn't work. [case 1230080](https://issuetracker.unity3d.com/issues/urp-certain-settings-are-not-applied-to-all-cameras-when-multi-editing-in-the-inspector)
- Fixed an issue where the emission value in particle shaders would not update in the editor without entering the Play mode.
- Fixed issues with performance when importing fbx files.
- Fixed issues with NullReferenceException happening with URP shaders.
- Fixed an issue that caused memory allocations when sorting cameras. [case 1226448](https://issuetracker.unity3d.com/issues/2d-renderer-using-more-than-one-camera-that-renders-out-to-a-render-texture-creates-gc-alloc-every-frame)
- Fixed an issue where grid lines were drawn on top of opaque objects in the preview window. [Case 1240723](https://issuetracker.unity3d.com/issues/urp-grid-is-rendered-in-front-of-the-model-in-the-inspector-animation-preview-window-when-depth-or-opaque-texture-is-enabled).
- Fixed an issue where objects in the preview window were affected by layer mask settings in the default renderer. [Case 1204376](https://issuetracker.unity3d.com/issues/urp-prefab-preview-is-blank-when-a-custom-forward-renderer-data-and-default-layer-mask-is-mixed-are-used).
- Fixed an issue with reflections when using an orthographic camera [case 1209255](https://issuetracker.unity3d.com/issues/urp-weird-reflections-when-using-lit-material-and-a-camera-with-orthographic-projection)
- Fixed issue that caused unity_AmbientSky, unity_AmbientEquator and unity_AmbientGround variables to be unintialized.
- Fixed issue that caused `SHADERGRAPH_AMBIENT_SKY`, `SHADERGRAPH_AMBIENT_EQUATOR` and `SHADERGRAPH_AMBIENT_GROUND` variables to be uninitialized.
- Fixed SceneView Draw Modes not being properly updated after opening new scene view panels or changing the editor layout.
- Fixed GLES shaders compilation failing on Windows platform (not a mobile platform) due to uniform count limit.
- Fixed an issue that caused the inverse view and projection matrix to output wrong values in some platforms. [case 1243990](https://issuetracker.unity3d.com/issues/urp-8-dot-1-breaks-unity-matrix-i-vp)
- Fixed an issue where the Render Scale setting of the pipeline asset didn't properly change the resolution when using the 2D Renderer. [case 1241537](https://issuetracker.unity3d.com/issues/render-scale-is-not-applied-to-the-rendered-image-when-2d-renderer-is-used-and-hdr-option-is-disabled)
- Fixed an issue where 2D lights didn't respect the Camera's Culling Mask. [case 1239136](https://issuetracker.unity3d.com/issues/urp-2d-2d-lights-are-ignored-by-camera-culling-mask)
- Fixed broken documentation links for some 2D related components.
- Fixed an issue where Sprite shaders generated by Shader Graph weren't double-sided. [case 1261232](https://issuetracker.unity3d.com/product/unity/issues/guid/1261232/)
- Fixed an issue where the package would fail to compile if the Animation module was disabled. [case 1227068](https://issuetracker.unity3d.com/product/unity/issues/guid/1227068/)
- Fixed an issue where Stencil settings wasn't serialized properly in sub object [case 1241218](https://issuetracker.unity3d.com/issues/stencil-overrides-in-urp-7-dot-3-1-render-objects-does-not-save-or-apply)
- Fixed an issue with not being able to remove Light Mode Tags [case 1240895](https://issuetracker.unity3d.com/issues/urp-unable-to-remove-added-lightmode-tags-of-filters-property-in-render-object)
- Fixed an issue where preset button could still be used, when it is not supposed to. [case 1246261](https://issuetracker.unity3d.com/issues/urp-reset-functionality-does-not-work-for-renderobject-preset-asset)
- Fixed an issue where Model Importer Materials used the Standard Shader from the Built-in Render Pipeline instead of URP Lit shader when the import happened at Editor startup.
- Fixed an issue where only unique names of cameras could be added to the camera stack.
- Fixed issue that caused shaders to fail to compile in OpenGL 4.1 or below.
- Fixed an issue where camera stacking with MSAA on OpenGL resulted in a black screen. [case 1250602](https://issuetracker.unity3d.com/issues/urp-camera-stacking-results-in-black-screen-when-msaa-and-opengl-graphics-api-are-used)
- Optimized shader compilation times by compiling different variant sets for vertex and fragment shaders.
- Fixed shadows for additional lights by limiting MAX_VISIBLE_LIGHTS to 16 for OpenGL ES 2.0 and 3.0 on mobile platforms. [case 1244391](https://issuetracker.unity3d.com/issues/android-urp-spotlight-shadows-are-not-being-rendered-on-adreno-330-and-320-when-built)
- Fixed Lit/SimpleLit/ParticlesLit/ParticlesSimpleLit/ParticlesUnlit shaders emission color not to be converted from gamma to linear color space. [case 1249615]
- Fixed missing unity_MatrixInvP for shader code and shaderGraph.
- Fixed XR support for deferred renderer.
- Fixing RenderObject to reflect name changes done at CustomForwardRenderer asset in project view. [case 1246256](https://issuetracker.unity3d.com/issues/urp-renderobject-name-does-not-reflect-inside-customforwardrendererdata-asset-on-renaming-in-the-inspector)
- Fixing camera overlay stacking adding to respect unity general reference restrictions. [case 1240788](https://issuetracker.unity3d.com/issues/urp-overlay-camera-is-missing-in-stack-list-of-the-base-camera-prefab)
- Fixed profiler marker errors. [case 1240963](https://issuetracker.unity3d.com/issues/urp-errors-are-thrown-in-a-console-when-using-profiler-to-profile-editor)
- Fixed issue that caused the pipeline to not create _CameraColorTexture if a custom render pass is injected. [case 1232761](https://issuetracker.unity3d.com/issues/urp-the-intermediate-color-texture-is-no-longer-created-when-there-is-at-least-one-renderer-feature)
- Fixed target eye UI for XR rendering is missing from camera inspector. [case 1261612](https://issuetracker.unity3d.com/issues/xr-cameras-target-eye-property-is-missing-when-inspector-is-in-normal-mode)
- Fixed an issue where terrain and speedtree materials would not get upgraded by upgrade project materials. [case 1204189](https://fogbugz.unity3d.com/f/cases/1204189/)
- Fixed an issue that caused renderer feature to not render correctly if the pass was injected before rendering opaques and didn't implement `Configure` method. [case 1259750](https://issuetracker.unity3d.com/issues/urp-not-rendering-with-a-renderer-feature-before-rendering-shadows)
- Fixed an issue where postFX's temp texture is not released properly.
- Fixed an issue where ArgumentOutOfRangeException errors were thrown after removing Render feature [case 1268147](https://issuetracker.unity3d.com/issues/urp-argumentoutofrangeexception-errors-are-thrown-on-undoing-after-removing-render-feature)
- Fixed an issue where depth and depth/normal of grass isn't rendered to depth texture.
- Fixed an issue that impacted MSAA performance on iOS/Metal [case 1219054](https://issuetracker.unity3d.com/issues/urp-ios-msaa-has-a-bigger-negative-impact-on-performance-when-using-urp-compared-to-built-in-rp)
- Fixed an issue that caused a warning to be thrown about temporary render texture not found when user calls ConfigureTarget(0). [case 1220871](https://issuetracker.unity3d.com/issues/urp-scriptable-render-passes-which-dont-require-a-bound-render-target-triggers-render-target-warning)
- Fixed performance issues in the C# shader stripper.

## [7.1.1] - 2019-09-05
### Upgrade Guide
- The render pipeline now handles custom renderers differently. You must now set up renderers for the Camera on the Render Pipeline Asset.
- Render Pipeline Assets upgrades automatically and either creates a default forward renderer in your project or links the existing custom one that you've assigned.
- If you have custom renderers assigned to Cameras, you must now add them to the current Render Pipeline Asset. Then you can select which renderer to use on the Camera.

### Added
- Added shader function `GetMainLightShadowParams`. This returns a half4 for the main light that packs shadow strength in x component and shadow soft property in y component.
- Added shader function `GetAdditionalLightShadowParams`. This returns a half4 for an additional light that packs shadow strength in x component and shadow soft property in y component.
- Added a `Debug Level` option to the Render Pipeline Asset. With this, you can control the amount of debug information generated by the render pipeline.
- Added ability to set the `ScriptableRenderer` that the Camera renders with via C# using `UniversalAdditionalCameraData.SetRenderer(int index)`. This maps to the **Renderer List** on the Render Pipeline Asset.
- Added shadow support for the 2D Renderer.
- Added ShadowCaster2D, and CompositeShadowCaster2D components.
- Added shadow intensity and shadow volume intensity properties to Light2D.
- Added new Gizmos for Lights.
- Added CinemachineUniversalPixelPerfect, a Cinemachine Virtual Camera Extension that solves some compatibility issues between Cinemachine and Pixel Perfect Camera.
- Added an option that disables the depth/stencil buffer for the 2D Renderer.
- Added manipulation handles for the inner cone angle for spot lights.
- Added documentation for the built-in post-processing solution and Volumes framework (and removed incorrect mention of the PPv2 package).

### Changed
- Increased visible lights limit for the forward renderer. It now supports 256 visible lights except in mobile platforms. Mobile platforms support 32 visible lights.
- Increased per-object lights limit for the forward renderer. It now supports 8 per-object lights in all platforms except GLES2. GLES2 supports 4 per-object lights.
- The Sprite-Lit-Default shader and the Sprite Lit Shader Graph shaders now use the vertex tangents for tangent space calculations.
- Temporary render textures for cameras rendering to render textures now use the same format and multisampling configuration as camera's target texture.
- All platforms now use R11G11B10_UFloat format for HDR render textures if supported.
- There is now a list of `ScriptableRendererData` on the Render Pipeline Asset as opposed to a renderer type. These are available to all Cameras and are included in builds.
- The renderer override on the Camera is now an enum that maps to the list of `ScriptableRendererData` on the Render Pipeline Asset.
- Pixel Perfect Camera now allows rendering to a render texture.
- Light2D GameObjects that you've created now have a default position with z equal to 0.
- Documentation: Changed the "Getting Started" section into "Install and Configure". Re-arranged the Table of Content.

### Fixed
- Fixed LightProbe occlusion contribution. [case 1146667](https://issuetracker.unity3d.com/product/unity/issues/guid/1146667/)
- Fixed an issue that caused a log message to be printed in the console when creating a new Material. [case 1173160](https://issuetracker.unity3d.com/product/unity/issues/guid/1173160/)
- Fixed an issue where OnRenderObjectCallback was never invoked. [case 1122420](https://issuetracker.unity3d.com/issues/lwrp-gl-dot-lines-and-debug-dot-drawline-dont-render-when-scriptable-render-pipeline-settings-is-set-to-lwrp)
- Fixed an issue where Sprite Masks didn't function properly when using the 2D Renderer. [case 1163474](https://issuetracker.unity3d.com/issues/lwrp-sprite-renderer-ignores-sprite-mask-when-lightweight-render-pipeline-asset-data-is-set-to-2d-renderer-experimental)
- Fixed memory leaks when using the Frame Debugger with the 2D Renderer.
- Fixed an issue where materials using `_Time` did not animate in the scene. [1175396](https://issuetracker.unity3d.com/product/unity/issues/guid/1175396/)
- Fixed an issue where the Particle Lit shader had artifacts when both soft particles and HDR were enabled. [1136285](https://issuetracker.unity3d.com/product/unity/issues/guid/1136285/)
- Fixed an issue where the Area Lights were set to Realtime, which caused them to not bake. [1159838](https://issuetracker.unity3d.com/issues/lwrp-template-baked-area-lights-do-not-work-if-project-is-created-with-lightweight-rp-template)
- Fixed an issue where the Disc Light did not generate any light. [1175097](https://issuetracker.unity3d.com/issues/using-lwrp-area-light-does-not-generate-light-when-its-shape-is-set-to-disc)
- Fixed an issue where the alpha was killed when an opaque texture was requested on an offscreen camera with HDR enabled [case 1163320](https://issuetracker.unity3d.com/issues/lwrp-mobile-secondary-camera-background-alpha-value-is-lost-when-hdr-and-opaque-texture-are-enabled-in-lwrp-asset).
- Fixed an issue that caused Orthographic camera with far plane set to 0 to span Unity console with errors. [case 1172269](https://issuetracker.unity3d.com/issues/orthographic-camera-with-far-plane-set-to-0-results-in-assertions)
- Fixed an issue causing heap allocation in `RenderPipelineManager.DoRenderLoop` [case 1156241](https://issuetracker.unity3d.com/issues/lwrp-playerloop-renderpipelinemanager-dot-dorenderloop-internal-gc-dot-alloc-allocates-around-2-dot-6kb-for-every-camera-in-the-scene)
- Fixed an issue that caused shadow artifacts when using large spot angle values [case 1136165](https://issuetracker.unity3d.com/issues/lwrp-adjusting-spot-angle-on-a-spotlight-produces-shadowmap-artifacts)
- Fixed an issue that caused self-shadowing artifacts when adjusting shadow near-plane on spot lights.
- Fixed an issue that caused specular highlights to disappear when the smoothness value was set to 1.0. [case 1161827](https://issuetracker.unity3d.com/issues/lwrp-hdrp-lit-shader-max-smoothness-value-is-incosistent-between-pipelines)
- Fixed an issue in the Material upgrader that caused transparent Materials to not upgrade correctly to Universal RP. [case 1170419](https://issuetracker.unity3d.com/issues/shader-conversion-upgrading-project-materials-causes-standard-transparent-materials-to-flicker-when-moving-the-camera).
- Fixed an issue causing shadows to be incorrectly rendered when a light was close to the shadow caster.
- Fixed post-processing for the 2D Renderer.
- Fixed an issue in Light2D that caused a black line to appear for a 360 degree spotlight.
- Fixed a post-processing rendering issue with non-fullscreen viewport. [case 1177660](https://issuetracker.unity3d.com/issues/urp-render-scale-slider-value-modifies-viewport-coordinates-of-the-screen-instead-of-the-resolution)
- Fixed an issue where **Undo** would not undo the creation of Additional Camera Data. [case 1158861](https://issuetracker.unity3d.com/issues/lwrp-additional-camera-data-script-component-appears-on-camera-after-manually-re-picking-use-pipeline-settings)
- Fixed an issue where selecting the same drop-down menu item twice would trigger a change event. [case 1158861](https://issuetracker.unity3d.com/issues/lwrp-additional-camera-data-script-component-appears-on-camera-after-manually-re-picking-use-pipeline-settings)
- Fixed an issue where selecting certain objects that use instancing materials would throw console warnings. [case 1127324](https://issuetracker.unity3d.com/issues/console-warning-is-being-spammed-when-having-lwrp-enabled-and-shader-with-gpu-instancing-present-in-the-scene)
- Fixed a GUID conflict with LWRP. [case 1179895](https://issuetracker.unity3d.com/product/unity/issues/guid/1179895/)
- Fixed an issue where the Terrain shader generated NaNs.
- Fixed an issue that caused the `Opaque Color` pass to never render at half or quarter resolution.
- Fixed and issue where stencil state on a `ForwardRendererData` was reset each time rendering happened.

## [7.0.1] - 2019-07-25
### Changed
- Platform checks now provide more helpful feedback about supported features in the Inspectors.

### Fixed
- Fixed specular lighting related artifacts on Mobile [case 1143049](https://issuetracker.unity3d.com/issues/ios-lwrp-rounded-cubes-has-graphical-artifacts-when-setting-pbr-shaders-smoothness-about-to-0-dot-65-in-shadergraph) and [case 1164822](https://issuetracker.unity3d.com/issues/lwrp-specular-highlight-becomes-hard-edged-when-increasing-the-size-of-an-object).
- Post-processing is no longer enabled in the previews.
- Unity no longer force-enables post-processing on a camera by default.
- Fixed an issue that caused the Scene to render darker in GLES3 and linear color space. [case 1169789](https://issuetracker.unity3d.com/issues/lwrp-android-scene-is-rendered-darker-in-build-when-graphics-api-set-to-gles3-and-color-space-set-to-linear)

## [7.0.0] - 2019-07-17
### Universal Render Pipeline
- LWRP has been renamed to the "Universal Render Pipeline" (UniversalRP).
- UniversalRP is the same as LWRP in terms of features and scope.
- Classes have moved to the Universal namespace (from LWRP).

### Upgrade Guide
- Upgrading to UniversalRP is designed to be almost seamless from the user side.
- LWRP package still exists, this forwards includes and classes to the UniversalRP Package.
- Please see the more involved upgrade guide (https://docs.google.com/document/d/1Xd5bZa8pYZRHri-EnNkyhwrWEzSa15vtnpcg--xUCIs/).

### Added
- Initial Stadia platform support.
- Added a menu option to create a new `ScriptableRendererFeature` script. To do so in the Editor, click on Asset > Create > Rendering > Lightweight Render Pipeline > Renderer Feature.
- Added documentation for SpeedTree Shaders in LWRP.
- Added extended features to LWRP Terrain Shader, so terrain assets can be forward-compatible with HDRP.
- Enabled per-layer advanced or legacy-mode blending in LWRP Terrain Shader.
- Added the documentation page "Rendering in LWRP", which describes the forward rendering camera loop.
- Added documentation overview for how Post Processing Version 2 works in LWRP.
- Added documentation notes and FAQ entry on the 2D Renderer affecting the LWRP Asset.

### Changed
- Replaced beginCameraRendering callbacks by non obsolete implementation in Light2D
- Updated `ScriptableRendererFeature` and `ScriptableRenderPass` API docs.
- Shader type Real translates to FP16 precision on Nintendo Switch.

### Fixed
- Fixed a case where built-in Shader time values could be out of sync with actual time. [case 1142495](https://fogbugz.unity3d.com/f/cases/1142495/)
- Fixed an issue that caused forward renderer resources to not load properly when you upgraded LWRP from an older version to 7.0.0. [case 1154925](https://issuetracker.unity3d.com/issues/lwrp-upgrading-lwrp-package-to-7-dot-0-0-breaks-forwardrenderdata-asset-in-resource-files)
- Fixed GC spikes caused by LWRP allocating heap memory every frame.
- Fixed distortion effect on particle unlit shader.
- Fixed NullReference exception caused when trying to add a ScriptableRendererFeature.
- Fixed issue with certain LWRP shaders not showing when using forward/2D renderer.
- Fixed the shadow resolve pass and the final pass, so they're not consuming unnecessary bandwidth. [case 1152439](https://issuetracker.unity3d.com/issues/lwrp-mobile-increased-memory-usage-and-extra-rendering-steps)
- Added missing page for 2D Lights in LWRP.
- Tilemap tiles no longer appear black when you use the 2D renderer.
- Sprites in the preview window are no longer lit by 2D Scene lighting.
- Fixed warnings for unsupported shadow map formats for GLES2 API.
- Disabled shadows for devices that do not support shadow maps or depth textures.
- Fixed support for LWRP per-pixel terrain. [case 1110520](https://fogbugz.unity3d.com/f/cases/1110520)
- Fixed some basic UI/usability issues with LWRP terrain Materials (use of warnings and modal value changes).
- Fixed an issue where using LWRP and Sprite Shape together would produce meta file conflicts.
- Fixed fp16 overflow in Switch in specular calculation
- Fixed shader compilation errors for Android XR projects.
- Updated the pipeline Asset UI to cap the render scale at 2x so that it matches the render pipeline implementation limit.

## [6.7.0] - 2019-05-16
### Added
- Added SpeedTree Shaders.
- Added two Shader Graph master nodes: Lit Sprite and Unlit Sprite. They only work with the 2D renderer.
- Added documentation for the 2D renderer.

### Changed
- The 2D renderer and Light2D component received a number of improvements and are now ready to try as experimental features.
- Updated the [Feature Comparison Table](lwrp-builtin-feature-comparison.md) to reflect the current state of LWRP features.

### Fixed
- When in playmode, the error 'Non matching Profiler.EndSample' no longer appears. [case 1140750](https://fogbugz.unity3d.com/f/cases/1140750/)
- LWRP Particle Shaders now correctly render in stereo rendering modes. [case 1106699](https://fogbugz.unity3d.com/f/cases/1106699/)
- Shaders with 'debug' in the name are no longer stripped automatically. [case 1112983](https://fogbugz.unity3d.com/f/cases/1112983/)
- Fixed tiling issue with selection outline and baked cutout shadows.
- in the Shadergraph Unlit Master node, Premultiply no longer acts the same as Alpha. [case 1114708](https://fogbugz.unity3d.com/f/cases/1114708/)
- Fixed an issue where Lightprobe data was missing if it was needed per-pixel and GPU instancing was enabled.
- The Soft ScreenSpaceShadows Shader variant no longer gets stripped form builds. [case 1138236](https://fogbugz.unity3d.com/f/cases/1138236/)
- Fixed a typo in the Particle Unlit Shader, so Soft Particles now work correctly.
- Fixed emissive Materials not being baked for some meshes. [case 1145297](https://issuetracker.unity3d.com/issues/lwrp-emissive-materials-are-not-baked)
- Camera matrices are now correctly set up when you call rendering functions in EndCameraRendering. [case 1146586](https://issuetracker.unity3d.com/issues/lwrp-drawmeshnow-returns-wrong-positions-slash-scales-when-called-from-endcamerarendering-hook)
- Fixed GI not baking correctly while in gamma color space.
- Fixed a NullReference exception when adding a renderer feature that is contained in a global namespace. [case 1147068](https://issuetracker.unity3d.com/issues/scriptablerenderpipeline-inspector-ui-crashes-when-a-scriptablerenderfeature-is-not-in-a-namespace)
- Shaders are now set up for VR stereo instancing on Vulkan. [case 1142952](https://fogbugz.unity3d.com/f/cases/1142952/).
- VR stereo matrices and vertex inputs are now set up on Vulkan. [case 1142952](https://fogbugz.unity3d.com/f/cases/1142952/).
- Fixed the Material Upgrader so it's now run upon updating the LWRP package. [1148764](https://issuetracker.unity3d.com/product/unity/issues/guid/1148764/)
- Fixed a NullReference exception when you create a new Lightweight Render Pipeline Asset. [case 1153388](https://issuetracker.unity3d.com/product/unity/issues/guid/1153388/)

## [6.6.0] - 2019-04-01
### Added
- Added support for Baked Indirect mixed lighting.
- You can now use Light Probes for occlusion. This means that baked lights can now occlude dynamic objects.
- Added RenderObjects. You can add RenderObjects to a Renderer to perform custom rendering.
- (WIP) Added an experimental 2D renderer that implements a 2D lighting system.
- (WIP) Added a Light2D component that works with the 2D renderer to add lighting effects to 2D sprites.

### Fixed
- Fixed a project import issue in the LWRP template.
- Fixed the warnings that appear when you create new Unlit Shader Graphs using the Lightweight Render Pipeline.
- Fixed light attenuation precision on mobile platforms.
- Fixed split-screen rendering on mobile platforms.
- Fixed rendering when using an off-screen camera that renders to a depth texture.
- Fixed the exposed stencil render state in the renderer.
- Fixed the default layer mask so it's now applied to a depth pre-pass.
- Made several improvements and fixes to the render pass UI.
- Fixed artifacts that appeared due to precision errors in large scaled objects.
- Fixed an XR rendering issue where Unity required a depth texture.
- Fixed an issue that caused transparent objects to sort incorrectly.

## [6.5.0] - 2019-03-07
### Added
- You can now create a custom forward renderer by clicking on `Assets/Create/Rendering/Lightweight Render Pipeline/Forward Renderer`. This creates an Asset in your Project. You can add additional features to it and drag-n-drop the renderer to either the pipeline Asset or to a camera.
- You can now add `ScriptableRendererFeature`  to the `ScriptableRenderer` to extend it with custom effects. A feature is an `ScriptableObject` that can be drag-n-dropped in the renderer and adds one or more `ScriptableRenderPass` to the renderer.
- `ScriptableRenderer` now exposes interface to configure lights. To do so, implement `SetupLights` when you create a new renderer.
- `ScriptableRenderer` now exposes interface to configure culling. To do so, implement `SetupCullingParameters` when you create a new renderer.
- `ScriptableRendererData` contains rendering resources for `ScriptableRenderer`. A renderer can be overridden globally for all cameras or on a per-camera basis.
- `ScriptableRenderPass` now has a `RenderPassEvents`. This controls where in the pipeline the render pass is added.
- `ScriptableRenderPass` now exposes `ConfigureTarget` and `ConfigureClear`. This allows the renderer to automatically figure out the currently active rendering targets.
- `ScriptableRenderPass` now exposes `Blit`. This performs a blit and sets the active render target in the renderer.
- `ScriptableRenderPass` now exposes `RenderPostProcessing`. This renders post-processing and sets the active render target in the renderer.
- `ScriptableRenderPass` now exposes `CreateDrawingSettings` as a helper for render passes that need to call `ScriptableRenderContext.DrawRenderers`.

### Changed
- Removed `RegisterShaderPassName` from `ScriptableRenderPass`. Instead, `CreateDrawingSettings` now  takes one or a list of `ShaderTagId`.
- Removed remaining experimental namespace from LWRP. All APIrelated to `ScriptableRenderer`, `ScriptableRenderPass`, and render pass injection is now out of preview.
- Removed `SetRenderTarget` from `ScriptableRenderPass`. You should never call it. Instead, call `ConfigureTarget`, and the renderer automatically sets up targets for you.
- Removed `RenderFullscreenQuad` from `ScriptableRenderer`. Use `CommandBuffer.DrawMesh` and `RenderingUtils.fullscreenMesh` instead.
- Removed `RenderPostProcess` from `ScriptableRenderer`. Use `ScriptableRenderPass.RenderPostProcessing` instead.
- Removed `postProcessingContext` property from `ScriptableRenderer`. This is now exposed in `RenderingUtils.postProcessingContext`.
- Removed `GetCameraClearFlag` from `ScriptableRenderer`.

### Fixed
- Fixed y-flip in VR when post-processing is active.
- Fixed occlusion mesh for VR not rendering before rendering opaques.
- Enabling or disabling SRP Batcher in runtime works now.
- Fixed video player recorder when post-processing is enabled.

## [6.4.0] - 2019-02-21

## [6.3.0] - 2019-02-18

## [6.2.0] - 2019-02-15

### Changed
- Code refactor: all macros with ARGS have been swapped with macros with PARAM. This is because the ARGS macros were incorrectly named.

## [6.1.0] - 2019-02-13

## [6.0.0] - 2019-02-23
### Added
- You can now implement a custom renderer for LWRP. To do so, implement an `IRendererData` that contains all resources used in rendering. Then create an `IRendererSetup` that creates and queues `ScriptableRenderPass`. Change the renderer type either in the Pipeline Asset or in the Camera Inspector.
- LWRP now uses the Unity recorder extension. You can use this to capture the output of Cameras.
- You can now inject a custom render pass before LWRP renders opaque objects. To do so, implement an `IBeforeRender` interface.
- Distortion support in all Particle Shaders.
- An upgrade system for LWRP Materials with `MaterialPostprocessor`.
- An upgrade path for Unlit shaders
- Tooltips for Shaders.
- SRP Batcher support for Particle Shaders.
- Docs for these Shaders: Baked Lit, Particles Lit, Particles Simple Lit, and Particles Unlit.
- LWRP now supports dynamic resolution scaling. The target platform must also support it.
- LWRP now includes version defines for both C# and Shaders in the format of `LWRP_X_Y_Z_OR_NEWER`. For example, `LWRP_5_3_0_OR_NEWER` defines version 5.3.0.
- The Terrain Lit Shader now samples Spherical Harmonics if you haven't baked any lightmaps for terrain.
- Added a __Priority__ option, which you can use to tweak the rendering order. This is similar to render queue in the built-in render pipeline. These Shaders now have this option: Lit, Simple Lit, Baked Lit, Unlit, and all three Particle Shaders.
- Added support for overriding terrain detail rendering shaders, via the render pipeline editor resources asset.

### Changed
- You can now only initialize a camera by setting a Background Type. The supported options are Skybox, Solid Color, and Don't Care.
- LWRP now uses non-square shadowmap textures when it renders directional shadows with 2 shadow cascades.
- LWRP now uses RGB111110 as the HDR format on mobile devices, when this format is supported.
- Removed `IAfterDepthPrePass` interface.
- We’ve redesigned the Shader GUI. For example, all property names in Shaders are now inline across the board
- The Simple Lit Shader now has Smoothness, which can be stored in the alpha of specular or albedo maps.
- The Simple Lit and Particles Simple Lit Shaders now take shininess from the length (brightness) of the specular map.
- The __Double sided__ property is now __Render Face__. This means you can also do front face culling.
- Changed the docs for Lit Shader, Simple Lit Shader and Unlit Shader according to Shader GUI changes.
- When you create a new LWRP Asset, it will now be initialized with settings that favor performance on mobile platforms.
- Updated the [FAQ](faq.md) and the [Built-in/LWRP feature comparison table](lwrp-builtin-feature-comparison.md).

### Fixed
- Several tweaks to reduce bandwidth consumption on mobile devices.
- The foldouts in the Lightweight Asset inspector UI now remember their state.
- Added missing meta file for GizmosRenderingPass.cs.
- Fixed artifacts when using multiple or Depth Only cameras. [Case 1072615](https://issuetracker.unity3d.com/issues/ios-using-multiple-cameras-in-the-scene-in-lightweight-render-pipeline-gives-corrupted-image-in-ios-device)
- Fixed a typo in ERROR_ON_UNSUPPORTED_FUNCTION() that was causing the shader compiler to run out of memory in GLES2. [Case 1104271](https://issuetracker.unity3d.com/issues/mobile-os-restarts-because-of-high-memory-usage-when-compiling-shaders-for-opengles2)
- LWRP now renders shadows on scaled objects correctly. [Case 1109017](https://issuetracker.unity3d.com/issues/scaled-objects-render-shadows-and-specularity-incorrectly-in-the-lwrp-on-device)
- LWRP now allows some Asset settings to be changed at runtime. [Case 1105552](https://issuetracker.unity3d.com/issues/lwrp-changing-render-scale-in-runtime-has-no-effect-since-lwrp-3-dot-3-0)
- Realtime shadows now work in GLES2. [Case 1087251](https://issuetracker.unity3d.com/issues/android-lwrp-no-real-time-light-and-shadows-using-gles2)
- Framedebugger now renders correctly when stepping through drawcalls.
- Cameras that request MSAA and Opaque Textures now use less frame bandwidth when they render.
- Fixed rendering in the gamma color space, so it doesn't appear darker.
- Particles SImple Lit and Particles Unlit Shaders now work correctly.
- __Soft Particles__ now work correctly.
- Camera fading for particles.
- Fixed a typo in the Unlit `IgnoreProjector` tag.
- Particles render in both eyes with stereo instancing
- Fixed specular issues on mobile. [case 1109017](https://issuetracker.unity3d.com/issues/scaled-objects-render-shadows-and-specularity-incorrectly-in-the-lwrp-on-device)
- Fixed issue causing LWRP to create MSAA framebuffer even when MSAA setting was disabled.
- Post-processing in mobile VR is now forced to be disabled. It was causing many rendering issues.
- Fixed Editor Previews breaking in Play Mode when VR is enabled. [Case 1109009](https://issuetracker.unity3d.com/issues/lwrp-editor-previews-break-in-play-mode-if-vr-is-enabled)
- A camera's HDR enable flag is now respected when rendering in XR.
- Terrain detail rendering now works correctly when LWRP is installed but inactive.

## [5.2.0] - 2018-11-27
### Added
- LWRP now handles blits that are required by the device when rendering to the backbuffer.
- You can now enable the SRP Batcher. To do so, go to the `Pipeline Asset`. Under `Advanced`, toggle `SRP Batcher`.

### Changed
- Renamed shader variable `unity_LightIndicesOffsetAndCount` to `unity_PerObjectLightData`.
- Shader variables `unity_4LightIndices0` and `unity_4LightIndices1` are now declared as `unity_PerObjectLightIndices` array.

## [5.1.0] - 2018-11-19
### Added
- The user documentation for LWRP is now in this GitHub repo, instead of in the separate GitHub wiki. You can find the most up-to-date pages in the [TableOfContents.md](TableOfCotents.md) file. Pages not listed in that file are still in progress.

### Changed
- The LWRP package is no longer in preview.
- LWRP built-in render passes are now internal.
- Changed namespace from `UnityEngine.Experimental.Rendering.LightweightPipeline` to `UnityEngine.Rendering.LWRP`.
- Changed namespace from `UnityEditor.Experimental.Rendering.LightweightPipeline` to `UnityEditor.Rendering.LWRP`.

### Fixed
- LWRP now respects the iOS Player setting **Force hard shadows**. When you enable this setting, hardware filtering of shadows is disabled.
- Scene view mode now renders baked lightmaps correctly. [Case 1092227](https://issuetracker.unity3d.com/issues/lwrp-scene-view-modes-render-objects-black)
- Shadow bias calculations are now correct for both Shader Graph and Terrain shaders.
- Blit shader now ignores culling.
- When you select __Per Vertex__ option for __Additional Lights__, the __Per Object Limit__ option is not greyed out anymore.
- When you change camera viewport height to values above 1.0, the Unity Editor doesn't freeze anymore. [Case 1097497](https://issuetracker.unity3d.com/issues/macos-lwrp-editor-freezes-after-changing-cameras-viewport-rect-values)
- When you use AR with LWRP, the following error message is not displayed in the console anymore: "The camera list passed to the render pipeline is either null or empty."

## [5.0.0-preview] - 2018-09-28
### Added
- Added occlusion mesh rendering/hookup for VR
- You can now configure default depth and normal shadow bias values in the pipeline asset.
- You can now add the `LWRPAdditionalLightData` component to a `Light` to override the default depth and normal shadow bias.
- You can now log the amount of shader variants in your build. To do so, go to the `Pipeline Asset`. Under `Advanced`, select and set the `Shader Variant Log Level`.
### Changed
- Removed the `supportedShaderFeatures` property from LWRP core. The shader stripper now figures out which variants to strip based on the current assigned pipeline Asset in the Graphics settings.
### Fixed
- The following error does not appear in console anymore: ("Begin/End Profiler section mismatch")
- When you select a material with the Lit shader, this no longer causes the following error in the console: ("Material doesn't have..."). [case 1092354](https://fogbugz.unity3d.com/f/cases/1092354/)
- In the Simple Lit shader, per-vertex additional lights are now shaded properly.
- Shader variant stripping now works when you're building a Project with Cloud Build. This greatly reduces build times from Cloud Build.
- Dynamic Objects now receive lighting when the light mode is set to mixed.
- MSAA now works on Desktop platforms.
- The shadow bias value is now computed correctly for shadow cascades and different shadow resolutions. [case 1076285](https://issuetracker.unity3d.com/issues/lwrp-realtime-directional-light-shadow-maps-exhibit-artifacts)
- When you use __Area Light__ with LWRP, __Cast Shadows__ no longer overlaps with other UI elements in the Inspector. [case 1085363](https://issuetracker.unity3d.com/issues/inspector-area-light-cast-shadows-ui-option-is-obscured-by-render-mode-for-lwrp-regression-in-2018-dot-3a3)

### Changed
Read/write XRGraphicsConfig -> Read-only XRGraphics interface to XRSettings.

## [4.0.0-preview] - 2018-09-28
### Added
- When you have enabled Gizmos, they now appear correctly in the Game view.
- Added requiresDepthPrepass field to RenderingData struct to tell if the runtime platform requires a depth prepass to generate a camera depth texture.
- The `RenderingData` struct now holds a reference to `CullResults`.
- When __HDR__ is enabled in the Camera but disabled in the Asset, an information box in the Camera Inspector informs you about it.
- When __MSAA__ is enabled in the Camera but disabled in the Asset, an information box in the Camera Inspector informs you about it.
- Enabled instancing on the terrain shader.
- Sorting of opaque objects now respects camera `opaqueSortMode` setting.
- Sorting of opaque objects disables front-to-back sorting flag, when camera settings allow that and the GPU has hidden surface removal.
- LWRP now has a Custom Light Explorer that suits its feature set.
- LWRP now supports Vertex Lit shaders for detail meshes on terrain.
- LWRP now has three interactive Autodesk shaders: Autodesk Interactive, Autodesk Interactive Masked and Autodesk Interactive Transparent.
- [Shader API] The `GetMainLight` and `GetAdditionalLight` functions can now compute shadow attenuation and store it in the new `shadowAttenuation` field in `LightData` struct.
- [Shader API] Added a `VertexPositionInputs` struct that contains vertex position in difference spaces (world, view, hclip).
- [Shader API] Added a `GetVertexPositionInputs` function to get an initialized `VertexPositionInputs`.
- [Shader API] Added a `GetPerObjectLightIndex` function to return the per-object index given a for-loop index.
- [Shader API] Added a `GetShadowCoord` function that takes a `VertexPositionInputs` as input.
- [ShaderLibrary] Added VertexNormalInputs struct that contains data for per-pixel normal computation.
- [ShaderLibrary] Added GetVertexNormalInputs function to return an initialized VertexNormalInputs.

### Changed
- The `RenderingData` struct is now read-only.
- `ScriptableRenderer`always performs a Clear before calling `IRendererSetup::Setup.`
- `ScriptableRenderPass::Execute` no longer takes `CullResults` as input. Instead, use `RenderingData`as input, since that references `CullResults`.
- `IRendererSetup_Setup` no longer takes `ScriptableRenderContext` and `CullResults` as input.
- Shader includes are now referenced via package relative paths instead of via the deprecated shader export path mechanism https://docs.unity3d.com/2018.3/Documentation/ScriptReference/ShaderIncludePathAttribute.html.
- The LWRP Asset settings were re-organized to be more clear.
- Vertex lighting now controls if additional lights should be shaded per-vertex or per-pixel.
- Renamed all `Local Lights` nomenclature to `Additional Lights`.
- Changed shader naming to conform to our SRP shader code convention.
- [Shader API] Renamed `SpotAttenuation` function to `AngleAttenuation`.
- [Shader API] Renamed `_SHADOWS_ENABLED` keyword to `_MAIN_LIGHT_SHADOWS`
- [Shader API] Renamed `_SHADOWS_CASCADE` keyword to `_MAIN_LIGHT_SHADOWS_CASCADE`
- [Shader API] Renamed `_VERTEX_LIGHTS` keyword to `_ADDITIONAL_LIGHTS_VERTEX`.
- [Shader API] Renamed `_LOCAL_SHADOWS_ENABLED` to `_ADDITIONAL_LIGHT_SHADOWS`
- [Shader API] Renamed `GetLight` function to `GetAdditionalLight`.
- [Shader API] Renamed `GetPixelLightCount` function to `GetAdditionalLightsCount`.
- [Shader API] Renamed `attenuation` to `distanceAttenuation` in `LightData`.
- [Shader API] Renamed `GetLocalLightShadowStrength` function to `GetAdditionalLightShadowStrength`.
- [Shader API] Renamed `SampleScreenSpaceShadowMap` functions to `SampleScreenSpaceShadowmap`.
- [Shader API] Renamed `MainLightRealtimeShadowAttenuation` function to `MainLightRealtimeShadow`.
- [Shader API] Renamed light constants from `Directional` and `Local` to `MainLight` and `AdditionalLights`.
- [Shader API] Renamed `GetLocalLightShadowSamplingData` function to `GetAdditionalLightShadowSamplingData`.
- [Shader API] Removed OUTPUT_NORMAL macro.
- [Shader API] Removed `lightIndex` and `substractiveAttenuation` from `LightData`.
- [Shader API] Removed `ComputeShadowCoord` function. `GetShadowCoord` is provided instead.
- All `LightweightPipeline` references in API and classes are now named `LightweightRenderPipeline`.
- Files no longer have the `Lightweight` prefix.
- Renamed Physically Based shaders to `Lit`, `ParticlesLit`, and `TerrainLit`.
- Renamed Simple Lighting shaders to `SimpleLit`, and `ParticlesSimpleLit`.
- [ShaderLibrary] Renamed `InputSurfacePBR.hlsl`, `InputSurfaceSimple.hlsl`, and `InputSurfaceUnlit` to `LitInput.hlsl`, `SimpleLitInput.hlsl`, and `UnlitInput.hlsl`. These files were moved from the `ShaderLibrary` folder to the`Shaders`.
- [ShaderLibrary] Renamed `LightweightPassLit.hlsl` and `LightweightPassLitSimple.hlsl` to `LitForwardPass.hlsl` and `SimpleLitForwardPass.hlsl`. These files were moved from the `ShaderLibrary` folder to `Shaders`.
- [ShaderLibrary] Renamed `LightweightPassMetaPBR.hlsl`, `LightweightPassMetaSimple.hlsl` and `LighweightPassMetaUnlit` to `LitMetaPass.hlsl`, `SimpleLitMetaPass.hlsl` and `UnlitMetaPass.hlsl`. These files were moved from the `ShaderLibrary` folder to `Shaders`.
- [ShaderLibrary] Renamed `LightweightPassShadow.hlsl` to `ShadowCasterPass.hlsl`. This file was moved to the `Shaders` folder.
- [ShaderLibrary] Renamed `LightweightPassDepthOnly.hlsl` to `DepthOnlyPass.hlsl`. This file was moved to the `Shaders` folder.
- [ShaderLibrary] Renamed `InputSurfaceTerrain.hlsl` to `TerrainLitInput.hlsl`. This file was moved to the `Shaders` folder.
- [ShaderLibrary] Renamed `LightweightPassLitTerrain.hlsl` to `TerrainLitPases.hlsl`. This file was moved to the `Shaders` folder.
- [ShaderLibrary] Renamed `ParticlesPBR.hlsl` to `ParticlesLitInput.hlsl`. This file was moved to the `Shaders` folder.
- [ShaderLibrary] Renamed `InputSurfacePBR.hlsl` to `LitInput.hlsl`. This file was moved to the `Shaders` folder.
- [ShaderLibrary] Renamed `InputSurfaceUnlit.hlsl` to `UnlitInput.hlsl`. This file was moved to the `Shaders` folder.
- [ShaderLibrary] Renamed `InputBuiltin.hlsl` to `UnityInput.hlsl`.
- [ShaderLibrary] Renamed `LightweightPassMetaCommon.hlsl` to `MetaInput.hlsl`.
- [ShaderLibrary] Renamed `InputSurfaceCommon.hlsl` to `SurfaceInput.hlsl`.
- [ShaderLibrary] Removed LightInput struct and GetLightDirectionAndAttenuation. Use GetAdditionalLight function instead.
- [ShaderLibrary] Removed ApplyFog and ApplyFogColor functions. Use MixFog and MixFogColor instead.
- [ShaderLibrary] Removed TangentWorldToNormal function. Use TransformTangentToWorld instead.
- [ShaderLibrary] Removed view direction normalization functions. View direction should always be normalized per pixel for accurate results.
- [ShaderLibrary] Renamed FragmentNormalWS function to NormalizeNormalPerPixel.

### Fixed
- If you have more than 16 lights in a scene, LWRP no longer causes random glitches while rendering lights.
- The Unlit shader now samples Global Illumination correctly.
- The Inspector window for the Unlit shader now displays correctly.
- Reduced GC pressure by removing several per-frame memory allocations.
- The tooltip for the the camera __MSAA__ property now appears correctly.
- Fixed multiple C# code analysis rule violations.
- The fullscreen mesh is no longer recreated upon every call to `ScriptableRenderer.fullscreenMesh`.

## [3.3.0-preview] - 2018-01-01
### Added
- Added callbacks to LWRP that can be attached to a camera (IBeforeCameraRender, IAfterDepthPrePass, IAfterOpaquePass, IAfterOpaquePostProcess, IAfterSkyboxPass, IAfterTransparentPass, IAfterRender)

###Changed
- Clean up LWRP creation of render textures. If we are not going straight to screen ensure that we create both depth and color targets.
- UNITY_DECLARE_FRAMEBUFFER_INPUT and UNITY_READ_FRAMEBUFFER_INPUT macros were added. They are necessary for reading transient attachments.
- UNITY_MATRIX_I_VP is now defined.
- Renamed LightweightForwardRenderer to ScriptableRenderer.
- Moved all light constants to _LightBuffer CBUFFER. Now _PerCamera CBUFFER contains all other per camera constants.
- Change real-time attenuation to inverse square.
- Change attenuation for baked GI to inverse square, to match real-time attenuation.
- Small optimization in light attenuation shader code.

### Fixed
- Lightweight Unlit shader UI doesn't throw an error about missing receive shadow property anymore.

## [3.2.0-preview] - 2018-01-01
### Changed
- Receive Shadows property is now exposed in the material instead of in the renderer.
- The UI for Lightweight asset has been updated with new categories. A more clean structure and foldouts has been added to keep things organized.

### Fixed
- Shadow casters are now properly culled per cascade. (case 1059142)
- Rendering no longer breaks when Android platform is selected in Build Settings. (case 1058812)
- Scriptable passes no longer have missing material references. Now they access cached materials in the renderer.(case 1061353)
- When you change a Shadow Cascade option in the Pipeline Asset, this no longer warns you that you've exceeded the array size for the _WorldToShadow property.
- Terrain shader optimizations.

## [3.1.0-preview] - 2018-01-01

### Fixed
- Fixed assert errors caused by multi spot lights
- Fixed LWRP-DirectionalShadowConstantBuffer params setting

## [3.0.0-preview] - 2018-01-01
### Added
- Added camera additional data component to control shadows, depth and color texture.
- pipeline now uses XRSEttings.eyeTextureResolutionScale as renderScale when in XR.
- New pass architecture. Allows for custom passes to be written and then used on a per camera basis in LWRP

### Changed
- Shadow rendering has been optimized for the Mali Utgard architecture by removing indexing and avoiding divisions for orthographic projections. This reduces the frame time by 25% on the Overdraw benchmark.
- Removed 7x7 tent filtering when using cascades.
- Screenspace shadow resolve is now only done when rendering shadow cascades.
- Updated the UI for the Lighweight pipeline asset.
- Update assembly definitions to output assemblies that match Unity naming convention (Unity.*).

### Fixed
- Post-processing now works with VR on PC.
- PS4 compiler error
- Fixed VR multiview rendering by forcing MSAA to be off. There's a current issue in engine that breaks MSAA and Texture2DArray.
- Fixed UnityPerDraw CB layout
- GLCore compute buffer compiler error
- Occlusion strength not being applied on LW standard shaders
- CopyDepth pass is being called even when a depth from prepass is available
- GLES2 shader compiler error in IntegrationTests
- Can't set RenderScale and ShadowDistance by script
- VR Single Pass Instancing shadows
- Fixed compilation errors on Nintendo Switch (limited XRSetting support).

## [2.0.0-preview] - 2018-01-01

### Added
- Explicit render target load/store actions were added to improve tile utilization
- Camera opaque color can be requested on the pipeline asset. It can be accessed in the shader by defining a _CameraOpaqueTexture. This can be used as an alternative to GrabPass.
- Dynamic Batching can be enabled in the pipeline asset
- Pipeline now strips unused or invalid variants and passes based on selected pipeline capabilities in the asset. This reduces build and memory consuption on target.
- Shader stripping settings were added to pipeline asset

### Changed
#### Pipeline
- Pipeline code is now more modular and extensible. A ForwardRenderer class is initialized by the pipeline with RenderingData and it's responsible for enqueueing and executing passes. In the future pluggable renderers will be supported.
- On mobile 1 directional light + up to 4 local lights (point or spot) are computed
- On other platforms 1 directional light + up to 8 local lights are computed
- Multiple shadow casting lights are supported. Currently only 1 directional + 4 spots light shadows.
#### Shading Framework
- Directional Lights are always considered a main light in shader. They have a fast shading path with no branching and no indexing.
- GetMainLight() is provided in shader to initialize Light struct with main light shading data.
- Directional lights have a dedicated shadowmap for performance reasons. Shadow coord always comes from interpolator.
- MainLigthRealtimeShadowAttenuation(float4 shadowCoord) is provided to compute main light realtime shadows.
- Spot and Point lights are always shaded in the light loop. Branching on uniform and indexing happens when shading them.
- GetLight(half index, float3 positionWS) is provided in shader to initialize Light struct for spot and point lights.
- Spot light shadows are baked into a single shadow atlas.
- Shadow coord for spot lights is always computed on fragment.
- Use LocalLightShadowAttenuation(int lightIndex, float3 positionWS) to comppute realtime shadows for spot lights.

### Fixed
- Issue that was causing VR on Android to render black
- Camera viewport issues
- UWP build issues
- Prevent nested camera rendering in the pipeline

## [1.1.4-preview] - 2018-01-01

### Added
 - Terrain and grass shaders ported
 - Updated materials and shader default albedo and specular color to midgrey.
 - Exposed _ScaledScreenParams to shader. It works the same as _ScreenParams but takes pipeline RenderScale into consideration
 - Performance Improvements in mobile

### Fixed
 - SRP Shader library issue that was causing all constants to be highp in mobile
 - shader error that prevented LWRP to build to UWP
 - shader compilation errors in Linux due to case sensitive includes
 - Rendering Texture flipping issue
 - Standard Particles shader cutout and blending modes
 - crash caused by using projectors
 - issue that was causing Shadow Strength to not be computed on mobile
 - Material Upgrader issue that caused editor to SoftLocks
 - GI in Unlit shader
 - Null reference in the Unlit material shader GUI

## [1.1.2-preview] - 2018-01-01

### Changed
 - Performance improvements in mobile

### Fixed
 - Shadows on GLES 2.0
 - CPU performance regression in shadow rendering
 - Alpha clip shadow issues
 - Unmatched command buffer error message
 - Null reference exception caused by missing resource in LWRP
 - Issue that was causing Camera clear flags was being ignored in mobile


## [1.1.1-preview] - 2018-01-01

### Added
 - Added Cascade Split selection UI
 - Added SHADER_HINT_NICE_QUALITY. If user defines this to 1 in the shader Lightweight pipeline will favor quality even on mobile platforms.

### Changed
 - Shadowmap uses 16bit format instead of 32bit.
 - Small shader performance improvements

### Fixed
 - Subtractive Mode
 - Shadow Distance does not accept negative values anymore


## [0.1.24] - 2018-01-01

### Added
 - Added Light abstraction layer on lightweight shader library.
 - Added HDR global setting on pipeline asset.
 - Added Soft Particles settings on pipeline asset.
 - Ported particles shaders to SRP library

### Changed
 - HDR RT now uses what format is configured in Tier settings.
 - Refactored lightweight standard shaders and shader library to improve ease of use.
 - Optimized tile LOAD op on mobile.
 - Reduced GC pressure
 - Reduced shader variant count by ~56% by improving fog and lightmap keywords
 - Converted LW shader library files to use real/half when necessary.

### Fixed
 - Realtime shadows on OpenGL
 - Shader compiler errors in GLES 2.0
 - Issue sorting issues when BeforeTransparent custom fx was enabled.
 - VR single pass rendering.
 - Viewport rendering issues when rendering to backbuffer.
 - Viewport rendering issues when rendering to with MSAA turned off.
 - Multi-camera rendering.

## [0.1.23] - 2018-01-01

### Added
 - UI Improvements (Rendering features not supported by LW are hidden)

### Changed
 - Shaders were ported to the new SRP shader library.
 - Constant Buffer refactor to use new Batcher
 - Shadow filtering and bias improved.
 - Pipeline now updates color constants in gamma when in Gamma colorspace.
 - Optimized ALU and CB usage on Shadows.
 - Reduced shader variant count by ~33% by improving shadow and light classification keywords
 - Default resources were removed from the pipeline asset.

### Fixed
 - Fixed shader include path when using SRP from package manager.
 - Fixed spot light attenuation to match Unity Built-in pipeline.
 - Fixed depth pre-pass clearing issue.

## [0.1.12] - 2018-01-01

### Added
 - Standard Unlit shader now has an option to sample GI.
 - Added Material Upgrader for stock Unity Mobile and Legacy Shaders.
 - UI improvements

### Changed
- Realtime shadow filtering was improved.

### Fixed
 - Fixed an issue that was including unreferenced shaders in the build.
 - Fixed a null reference caused by Particle System component lights.<|MERGE_RESOLUTION|>--- conflicted
+++ resolved
@@ -79,11 +79,8 @@
 - Fixed issue where selecting and deselecting Forward Renderer asset would leak memory [case 1290628](https://issuetracker.unity3d.com/issues/urp-scriptablerendererfeatureeditor-memory-leak-while-interacting-with-forward-renderer-in-the-project-window)
 - Fixed an issue where render scale was breaking SSAO in scene view. [case 1296710](https://issuetracker.unity3d.com/issues/ssao-effect-floating-in-the-air-in-scene-view-when-2-objects-with-shadergraph-materials-are-on-top-of-each-other)
 - Fixed an issue where the inspector of Renderer Data would break after adding RenderObjects renderer feature and then adding another renderer feature.
-<<<<<<< HEAD
+- Fixed material upgrader to run in batch mode [case 1305402]
 - Fixed an issue such that it is now posible to enqueue render passes at runtime.
-=======
-- Fixed material upgrader to run in batch mode [case 1305402]
->>>>>>> 8d20d3dc
 
 ## [10.2.0] - 2020-10-19
 
