# Changelog
All notable changes to this package will be documented in this file.

The format is based on [Keep a Changelog](http://keepachangelog.com/en/1.0.0/)
and this project adheres to [Semantic Versioning](http://semver.org/spec/v2.0.0.html).

## [12.0.0] - 2021-01-11
### Changed
- Moved fog evaluation from vertex shader to pixel shader. This improves rendering of fog for big triangles and fog quality. This can change the look of the fog slightly.
- UNITY_Z_0_FAR_FROM_CLIPSPACE now remaps to [0, far] range on all platforms consistently. Previously OpenGL platforms did not remap, discarding small amount of range [-near, 0].

### Added
- Added View Vector node to mimic old behavior of View Direction node in URP.
- Added support for the PlayStation 5 platform.
- Enabled deferred renderer in UI.
- Fixed an error where multisampled texture being bound to a non-multisampled sampler in XR. [case 1297013](https://issuetracker.unity3d.com/issues/android-urp-black-screen-when-building-project-to-an-android-device-with-mock-hmd-enabled-and-multisampled-sampler-errors)

### Changed
- ClearFlag.Depth does not implicitely clear stencil anymore. ClearFlag.Stencil added.
- The Forward Renderer asset is renamed to the Universal Renderer asset. The Universal Renderer asset contains the property Rendering Path that lets you select the Forward or the Deferred Rendering Path.
- Move Assets/Create/Rendering/Universal Render Pipeline/Pipeline Asset (2D Renderer) to Assets/Create/Rendering/URP Asset (with 2D Renderer)
- Move Assets/Create/Rendering/Universal Render Pipeline/2D Renderer to Assets/Create/Rendering/URP 2D Renderer
- Move Assets/Create/Rendering/Universal Render Pipeline/Renderer Feature to Assets/Create/Rendering/URP Renderer Feature
- Move Assets/Create/Rendering/Universal Render Pipeline/Post-process Data to Assets/Create/Rendering/URP Post-process Data
- Move Assets/Create/Rendering/Universal Render Pipeline/Pipeline Asset (Forward Renderer) to Assets/Create/Rendering/URP Asset (with Forward Renderer)
- Move Assets/Create/Rendering/Universal Render Pipeline/XR System Data to Assets/Create/Rendering/URP XR System Data
- Move Assets/Create/Rendering/Universal Render Pipeline/Forward Renderer to Assets/Create/Rendering/URP Forward Renderer
- Removing unused temporary depth buffers for Depth of Field and Panini Projection.
- Optimized the Bokeh Depth of Field shader on mobile by using half precision floats.
- Added Depth and DepthNormals passes to particles shaders.
- Changed UniversalRenderPipelineCameraEditor to URPCameraEditor
- Reduced the size of the fragment input struct of the TerrainLitPasses and LitGBufferPass, SimpleLitForwardPass and SimpleLitGBufferPass lighting shaders.
<<<<<<< HEAD
- Opacity as Density blending feature for Terrain Lit Shader is now disabled when the Terrain has more than four Terrain Layers. This is now similar to the Height-blend feature for the Terrain Lit Shader.
=======
- Bokeh Depth of Field performance improvement: moved some calculations from GPU to CPU.
>>>>>>> 29514514

### Fixed
- Fixed Opacity as Density blending artifacts on Terrain that that caused Terrain to have modified splat weights of zero in some areas and greater than one in others. [case 1283124](https://issuetracker.unity3d.com/product/unity/issues/guid/1283124/)
- Fixed an issue where ShadowCaster2D was generating garbage when running in the editor. [case 1304158](https://issuetracker.unity3d.com/product/unity/issues/guid/1304158/)
- Fixed an issue where 2D lighting was incorrectly calculated when using a perspective camera.
- Fixed an issue where objects in motion might jitter when the Pixel Perfect Camera is used. [case 1300474](https://issuetracker.unity3d.com/issues/urp-characters-sprite-repeats-in-the-build-when-using-pixel-perfect-camera-and-2d-renderer)
- Fixed an issue where the scene view camera was not correctly cleared for the 2D Renderer. [case 1311377](https://issuetracker.unity3d.com/product/unity/issues/guid/1311377/)
- Fixed an issue where the letter box/pillar box areas were not properly cleared when the Pixel Perfect Camera is used. [case 1291224](https://issuetracker.unity3d.com/issues/pixel-perfect-image-artifact-appear-between-the-reference-resolution-and-screen-resolution-borders-when-strech-fill-is-enabled)
- Fixed an issue where the Cinemachine Pixel Perfect Extension might cause the Orthographic Size of the Camera to jump to 1 when the Scene is loaded. [case 1249076](https://issuetracker.unity3d.com/issues/cinemachine-pixel-perfect-camera-extension-causes-the-orthogonal-size-to-jump-to-1-when-the-scene-is-loaded)
- Fixed an issue where 2D Shadows were casting to the wrong layers [case 1300753][https://issuetracker.unity3d.com/product/unity/issues/guid/1300753/]
- Fixed an issue where Light2D did not upgrade Shadow Strength, Volumetric Intensity, Volumetric Shadow Strength correctly [case 1317755](https://issuetracker.unity3d.com/issues/urp-lighting-missing-orange-tint-in-scene-background)
- Fixed an issue where render scale was breaking SSAO in scene view. [case 1296710](https://issuetracker.unity3d.com/issues/ssao-effect-floating-in-the-air-in-scene-view-when-2-objects-with-shadergraph-materials-are-on-top-of-each-other)
- Fixed GC allocations from XR occlusion mesh when using multipass.
- SMAA post-filter only clear stencil buffer instead of depth and stencil buffers.
- Fixed an issue where the inspector of Renderer Data would break after adding RenderObjects renderer feature and then adding another renderer feature.
- Fixed an issue where soft particles did not work with orthographic projection. [case 1294607](https://issuetracker.unity3d.com/product/unity/issues/guid/1294607/)
- Fixed wrong shader / properties assignement to materials created from 3DsMax 2021 Physical Material. (case 1293576)
- Normalized the view direction in Shader Graph to be consistent across Scriptable Render Pieplines.
- Fixed material upgrader to run in batch mode [case 1305402]
- Fixed gizmos drawing in game view. [case 1302504](https://issuetracker.unity3d.com/issues/urp-handles-with-set-ztest-do-not-respect-depth-sorting-in-the-game-view)
- Fixed an issue in shaderGraph target where the ShaderPass.hlsl was being included after SHADERPASS was defined
- Fixed base camera to keep render texture in sync with camera stacks. [case 1288105](https://issuetracker.unity3d.com/issues/srp-base-camera-rendering-to-render-texture-takes-overlay-camera-into-account-but-not-its-canvas)
- Fixed base camera to keep viewport in sync with camera stacks. [case 1311268](https://issuetracker.unity3d.com/issues/buttons-clickable-area-is-offset-when-canvas-render-camera-is-an-overlay-camera-and-viewport-rect-is-changed-on-base-camera)
- Fixed base camera to keep display index in sync with camera stacks. [case 1252265](https://issuetracker.unity3d.com/issues/universal-rp-overlay-camera-still-renders-to-displaya)
- Fixed base camera to keep display index in sync with camera stacks for canvas. [case 1291872](https://issuetracker.unity3d.com/issues/canvas-renders-only-on-the-display-1-when-its-set-to-screen-space-camera-or-world-space-and-has-overlay-type-camera-assigned)
- Fixed render pass reusage with camera stack on vulkan. [case 1226940](https://issuetracker.unity3d.com/issues/vulkan-each-camera-stack-layer-generate-a-render-pass-separately-when-render-pass-are-the-same)
- Fixed camera stack UI correctly work with prefabs. [case 1308717](https://issuetracker.unity3d.com/issues/the-prefab-apply-slash-revert-menu-cant-be-opened-by-right-clicking-on-the-stack-label-under-the-camera-component-in-the-inspector)
- Fixed an issue where Particle Lit shader had an incorrect fallback shader [case 1312459]
- Fixed an issue with backbuffer MSAA on Vulkan desktop platforms.
- Fixed shadow cascade blend culling factor.
- Fixed shadowCoord error when main light shadow defined in unlit shader graph [case 1175274](https://issuetracker.unity3d.com/issues/shadows-not-applying-when-using-file-in-a-custom-function-node-with-universal-rp)
- Removed Custom.meta which was causing warnings. [case 1314288](https://issuetracker.unity3d.com/issues/urp-warnings-about-missing-metadata-appear-after-installing)
- Fixed a case where shadow fade was clipped too early.
- Fixed multi editing of Bias property on lights. [case 1289620]
- Fixed an issue where bokeh dof is applied incorrectly when there is an overlay camera in the camera stack. [case 1303572](https://issuetracker.unity3d.com/issues/urp-bokeh-depth-of-field-is-applied-incorrectly-when-the-main-camera-has-an-overlay-camera-in-the-camera-stack)
- Fixed SafeNormalize returning invalid vector when using half with zero length. [case 1315956]
- Fixed lit shader property duplication issue. [case 1315032](https://issuetracker.unity3d.com/issues/shader-dot-propertytoid-returns-the-same-id-when-shaders-properties-have-the-same-name-but-different-type)
- Fixed undo issues for the additional light property on the UniversalRenderPipeline Asset. [case 1300367]
- Fixed an issue where SSAO would sometimes not render with a recently imported renderer.
- Fixed a regression where the precision was changed. [case 1313942](https://issuetracker.unity3d.com/issues/urp-shader-precision-is-reduced-to-half-when-scriptablerenderfeature-class-is-in-the-project)
- Fixed an issue where motion blur would allocate memory each frame. [case 1314613](https://issuetracker.unity3d.com/issues/urp-gc-alloc-increases-when-motion-blur-override-is-enabled-with-intensity-set-above-0)
- Fixed an issue where using Camera.targetTexture with Linear Color Space on an Android device that does not support sRGB backbuffer results in a RenderTexture that is too bright. [case 1307710]
- Fixed issue causing missing shaders on DirectX 11 feature level 10 GPUs. [case 1278390](https://issuetracker.unity3d.com/product/unity/issues/guid/1278390/)
- Fixed errors when the Profiler is used with XR multipass. [case 1313141](https://issuetracker.unity3d.com/issues/xr-urp-profiler-spams-errors-in-the-console-upon-entering-play-mode)
- Fixed materials being constantly dirty.
- Fixed double sided and clear coat multi editing shader.

### Changed
- Change Asset/Create/Shader/Universal Render Pipeline/Lit Shader Graph to Asset/Create/Shader Graph/URP/Lit Shader Graph
- Change Asset/Create/Shader/Universal Render Pipeline/Sprite Lit Shader Graph to Asset/Create/Shader Graph/URP/Sprite Lit Shader Graph
- Change Asset/Create/Shader/Universal Render Pipeline/Unlit Shader Graph to Asset/Create/Shader Graph/URP/Unlit Shader Graph
- Change Asset/Create/Shader/Universal Render Pipeline/Sprite Unlit Shader Graph to Asset/Create/Shader Graph/URP/Sprite Unlit Shader Graph
- Moved Edit/Render Pipeline/Universal Render Pipeline/Upgrade Project Materials to 2D Renderer Materials to Edit/Rendering/Materials/Convert All Built-in Materials to URP 2D Renderer
- Moved Edit/Render Pipeline/Universal Render Pipeline/Upgrade Scene Materials to 2D Renderer Materials to Edit/Rendering/Materials/Convert All Built-in Scene Materials to URP 2D Renderer
- Moved Edit/Render Pipeline/Universal Render Pipeline/Upgrade Project URP Parametric Lights to Freeform to Edit/Rendering/Lights/Convert Project URP Parametric Lights to Freeform
- Moved Edit/Render Pipeline/Universal Render Pipeline/Upgrade Scene URP Parametric Lights to Freeform to Edit/Rendering/Lights/Convert Scene URP Parametric Lights to Freeform
- Moved Edit/Render Pipeline/Universal Render Pipeline/Upgrade Project Materials to URP Materials to Edit/Rendering/Materials/Convert All Built-in Materials to URP
- Moved Edit/Render Pipeline/Universal Render Pipeline/Upgrade Selected Materials to URP Materials to Edit/Rendering/Materials/Convert Selected Built-in Materials to URP
- Deprecated GetShadowFade in Shadows.hlsl, use GetMainLightShadowFade or GetAdditionalLightShadowFade.
- Improved shadow cascade GUI drawing with pixel perfect, hover and focus functionalities.
- Shadow fade now uses border value for calculating shadow fade distance and fall off linearly.
- Improved URP profiling scopes. Remove low impact scopes from the command buffer for a small performance gain. Fix the name and invalid scope for context.submit() scope. Change the default profiling name of ScriptableRenderPass to Unnamed_ScriptableRenderPass.
- Using the same MaterialHeaderScope for material editor as HDRP is using

## [11.0.0] - 2020-10-21
### Added
- Added real-time Point Light Shadows.
- Added a supported MSAA samples count check, so the actual supported MSAA samples count value can be assigned to RenderTexture descriptors.
- Added the TerrainCompatible SubShader Tag. Use this Tag in your custom shader to tell Unity that the shader is compatible with the Terrain system.
- Added _CameraSortingLayerTexture global shader variable and related parameters
- Added preset shapes for creating a freeform light
- Added serialization of Freeform ShapeLight mesh to avoid CPU cost of generating them on the runtime.
- Added 2D Renderer Asset Preset for creating a Universal Renderer Asset
- Added an option to use faster, but less accurate approximation functions when converting between the sRGB and Linear color spaces.
- Added screen space shadow as renderer feature
- Added [DisallowMultipleRendererFeature] attribute for Renderer Features.

### Changed
- Optimized 2D Renderer performance on mobile GPUs by reducing the number of render target switches.
- Optimized 2D Renderer performance by rendering the normal buffer at the same lower resolution as the light buffers.
- Improved Light2D UI/UX
- Improved 2D Menu layout
- Deprecated Light2D Parametric Light
- Deprecated Light2D point light cookie
- Renamed Light2D point light to spot light
- 2D Renderer: The per Blend Style render texture scale setting was replaced by a global scale setting for all Blend Styles.
- Optimized 2D Renderer performance by using a tiny light texture for layer/blend style pairs for which no light is rendered.
- Reorgnized the settings in 2D Renderer Data Inspector.
- FallOff Lookup Texture is now part of 2D RenderData.
- Creating a Shadow Caster 2D will use try and use sprite and physics bounds as the default shape
- Deleting all points in a Shadow Caster will cause the shape to use the bounds.
- Improved Geometry for Smooth Falloff of 2D Shape Lights.
- Updated the tooltips for Light 2D Inspector.
- Removed the Custom blend Mode option from the Blend Styles.
- New default Blend Styles when a new 2D Renderer Data asset is created.
- Added a supported MSAA samples count check, so the actual supported MSAA samples count value can be assigned to RenderTexture descriptors.
- Bloom in Gamma color-space now more closely matches Linear color-space, this will mean project using Bloom and Gamma color-space may need to adjust Bloom Intensity to match previous look.
- Autodesk Interactive Shader Graph files and folders containing them were renamed. The new file paths do not have spaces.
- Moved `FinalPostProcessPass` to `AfterRenderingPostProcessing` event from `AfterRendering`. This allows user pass to execute before and after `FinalPostProcessPass` and `CapturePass` to capture everything.
- Changed shader keywords of main light shadow from toggling to enumerating.
- Always use "High" quality normals, which normalizes the normal in pixel shader. "Low" quality normals looked too much like a bug.
- Re-enabled implicit MSAA resolve to backbuffer on Metal MacOS.
- Optimized 2D performance by rendering straight to the backbuffer if possible
- Changed Post Process Data to bool. When it is no enabled all post processing is stripped from build, when it is enabled you can still override resources there.
- Converted XR automated tests to use MockHMD.
- Reduced the size of the fragment input struct of the Terrain and Forward lighting shaders.

### Fixed
- Fixed an issue where additional lights would not render with WebGL 1
- Fixed an issue where the 2D Renderer was incorrectly rendering transparency with normal maps on an empty background.
- Fixed an issue that that caused a null error when creating a Sprite Light. [case 1307125](https://issuetracker.unity3d.com/issues/urp-nullreferenceexception-thrown-on-creating-sprite-light-2d-object-in-the-hierarchy)
- Fixed an issue where Sprites on one Sorting Layer were fully lit even when there's no 2D light targeting that layer.
- Fixed an issue where null reference exception was thrown when creating a 2D Renderer Data asset while scripts are compiling. [case 1263040](https://issuetracker.unity3d.com/issues/urp-nullreferenceexception-error-is-thrown-on-creating-2d-renderer-asset)
- Fixed an issue where no preview would show for the lit sprite master node in shadergraph
- Fixed an issue where no shader was generated for unlit sprite shaders in shadergraph
- Fixed an issue where Sprite-Lit-Default shader's Normal Map property wasn't affected by Tiling or Offset. [case 1270850](https://issuetracker.unity3d.com/issues/sprite-lit-default-shaders-normal-map-and-mask-textures-are-not-affected-by-tiling-and-offset-values)
- Fixed an issue where normal-mapped Sprites could render differently depending on whether they're dynamically-batched. [case 1286186](https://issuetracker.unity3d.com/issues/urp-2d-2d-light-on-a-rotated-sprite-is-skewed-when-using-normal-map-and-sorting-layer-is-not-default)
- Removed the warning about mis-matched vertex streams when creating a default Particle System. [case 1285272](https://issuetracker.unity3d.com/issues/particles-urp-default-material-shows-warning-in-inspector)
- Fixed latest mockHMD renderviewport scale doesn't fill whole view after scaling. [case 1286161] (https://issuetracker.unity3d.com/issues/xr-urp-renderviewportscale-doesnt-fill-whole-view-after-scaling)
- Fixed camera renders black in XR when user sets invalid MSAA value.
- Fixed an issue causing additional lights to stop working when set as the sun source. [case 1278768](https://issuetracker.unity3d.com/issues/urp-every-light-type-is-rendered-as-directional-light-if-it-is-set-as-sun-source-of-the-environment)
- Fixed an issue causing passthrough camera to not render. [case 1283894](https://issuetracker.unity3d.com/product/unity/issues/guid/1283894/)
- Fixed an issue that caused a null reference when Lift Gamma Gain was being displayed in the Inspector and URP was upgraded to a newer version.  [case 1283588](https://issuetracker.unity3d.com/issues/argumentnullexception-is-thrown-when-upgrading-urp-package-and-volume-with-lift-gamma-gain-is-focused-in-inspector)
- Fixed an issue where soft particles were not rendered when depth texture was disabled in the URP Asset. [case 1162556](https://issuetracker.unity3d.com/issues/lwrp-unlit-particles-shader-is-not-rendered-when-soft-particles-are-enabled-on-built-application)
- Fixed an issue where soft particles were rendered opaque on OpenGL. [case 1226288](https://issuetracker.unity3d.com/issues/urp-objects-that-are-using-soft-particles-are-rendered-opaque-when-opengl-is-used)
- Fixed an issue where the depth texture sample node used an incorrect texture in some frames. [case 1268079](https://issuetracker.unity3d.com/issues/urp-depth-texture-sample-node-does-not-use-correct-texture-in-some-frames)
- Fixed a compiler error in BakedLit shader when using Hybrid Renderer.
- Fixed an issue with upgrading material set to cutout didn't properly set alpha clipping. [case 1235516](https://issuetracker.unity3d.com/issues/urp-upgrade-material-utility-does-not-set-the-alpha-clipping-when-material-was-using-a-shader-with-rendering-mode-set-to-cutout)
- Fixed XR camera fov can be changed through camera inspector.
- Fixed an issue where Universal Render Pipeline with disabled antiAliasing was overwriting QualitySettings.asset on frequent cases. [case 1219159](https://issuetracker.unity3d.com/issues/urp-qualitysettings-dot-asset-file-gets-overwritten-with-the-same-content-when-the-editor-is-closed)
- Fixed a case where overlay camera with output texture caused base camera not to render to screen. [case 1283225](https://issuetracker.unity3d.com/issues/game-view-renders-a-black-view-when-having-an-overlay-camera-which-had-output-texture-assigned-in-the-camera-stack)
- Fixed an issue where the scene view camera ignored the pipeline assets HDR setting. [case 1284369](https://issuetracker.unity3d.com/issues/urp-scene-view-camera-ignores-pipeline-assets-hdr-settings-when-main-camera-uses-pipeline-settings)
- Fixed an issue where the Camera inspector was grabbing the URP asset in Graphics Settings rather than the currently active.
- Fixed an issue where the Light Explorer was grabbing the URP asset in Graphics Settings rather than the currently active.
- Fixed an issue causing materials to be upgraded multiple times.
- Fixed bloom inconsistencies between Gamma and Linear color-spaces.
- Fixed an issue in where all the entries in the Renderer List wasn't selectable and couldn't be deleted.
- Fixed Deferred renderer on some Android devices by forcing accurate GBuffer normals. [case 1288042]
- Fixed an issue where MSAA did not work in Editor Game View on Windows with Vulkan.
- Fixed issue where selecting and deselecting Forward Renderer asset would leak memory [case 1290628](https://issuetracker.unity3d.com/issues/urp-scriptablerendererfeatureeditor-memory-leak-while-interacting-with-forward-renderer-in-the-project-window)
- Fixed the default background color for previews to use the original color.
- Fixed an issue where the scene view would turn black when bloom was enabled. [case 1298790](https://issuetracker.unity3d.com/issues/urp-bloom-and-tonemapping-causes-the-screen-to-go-black-in-scene-mode)
- Fixed an issue where having "Opaque Texture" and MSAA enabled would cause the opaque texture to be rendered black on old Apple GPUs [case 1247423](https://issuetracker.unity3d.com/issues/urp-metal-opaque-objects-are-rendered-black-when-msaa-is-enabled)
- Fixed SAMPLE_TEXTURECUBE_ARRAY_LOD macro when using OpenGL ES. [case 1285132](https://issuetracker.unity3d.com/issues/urp-android-error-sample-texturecube-array-lod-is-not-supported-on-gles-3-dot-0-when-using-cubemap-array-shader-shaders)
- Fixed an issue such that it is now posible to enqueue render passes at runtime.
- Fixed SpeedTree LOD fade functionality. [case 1198135]

## [10.2.0] - 2020-10-19

### Changed
- Changed RenderObjectsFeature UI to only expose valid events. Previously, when selecting events before BeforeRenderingPrepasses objects would not be drawn correctly as stereo and camera setup only happens before rendering opaques objects.
- Transparent Lit ShaderGraph using Additive blending will now properly fade with alpha [1270344]

### Fixed
- Fixed the Unlit shader not being SRP Batcher compatible on OpenGLES/OpenGLCore. [case 1263720](https://issuetracker.unity3d.com/issues/urp-mobile-srp-batcher-is-not-visible-on-mobile-devices-in-frame-debugger)
- Fixed an issue with soft particles not rendering correctly for overlay cameras with post processing. [case 1241626](https://issuetracker.unity3d.com/issues/soft-particles-does-not-fade-out-near-the-opaque-surfaces-when-post-processing-is-enabled-on-a-stacked-camera)
- Fixed MSAA override on camera does not work in non-XR project if target eye is selected to both eye.

## [10.1.0] - 2020-10-12
- Added support for the Shadowmask Mixed Lighting Mode (Forward only), which supports up to four baked-shadow Lights.
- Added ComplexLit shader for advanced material features and deferred forward fallback.
- Added Clear Coat feature for ComplexLit shader and for shader graph.
- Added Parallax Mapping to the Lit shader (Lit.shader).
- Added the Detail Inputs setting group in the Lit shader (Lit.shader).
- Added Smooth shadow fading.
- Added SSAO support for deferred renderer.
- The pipeline now outputs a warning in the console when trying to access camera color or depth texture when those are not valid. Those textures are only available in the context of `ScriptableRenderPass`.
- Added a property to access the renderer from the `CameraData`.

### Changed
- Shader functions SampleSH9, SampleSHPixel, SampleSHVertex are now gamma corrected in gamma space. As result LightProbes are gamma corrected too.
- The maximum number of visible lights when using OpenGL ES 3.x on Android now depends on the minimum OpenGL ES 3.x version as configured in PlayerSettings.
- The default value of the HDR property of a newly created Universal Render Pipeline Asset, is now set to true.

### Fixed
- Fixed an issue where the CapturePass would not capture the post processing effects.
- Fixed an issue were the filter window could not be defocused using the mouse. [case 1242032](https://issuetracker.unity3d.com/issues/urp-volume-override-window-doesnt-disappear-when-clicked-on-the-other-windows-in-the-editor)
- Fixed camera backgrounds not matching between editor and build when background is set to 'Uninitialized'. [case 1224369](https://issuetracker.unity3d.com/issues/urp-uninitialized-camera-background-type-does-not-match-between-the-build-and-game-view)
- Fixed a case where main light hard shadows would not work if any other light is present with soft shadows.[case 1250829](https://issuetracker.unity3d.com/issues/main-light-shadows-are-ignored-in-favor-of-additional-lights-shadows)
- Fixed issue that caused color grading to not work correctly with camera stacking. [case 1263193](https://issuetracker.unity3d.com/product/unity/issues/guid/1263193/)
- Fixed an issue that caused an infinite asset database reimport when running Unity in command line with -testResults argument.
- Fixed ParticlesUnlit shader to use fog color instead of always black. [case 1264585]
- Fixed issue that caused some properties in the camera to not be bolded and highlighted when edited in prefab mode. [case 1230082](https://issuetracker.unity3d.com/issues/urp-camera-prefab-fields-render-type-renderer-background-type-are-not-bolded-and-highlighted-when-edited-in-prefab-mode)
- Fixed issue where blur would sometimes flicker [case 1224915](https://issuetracker.unity3d.com/issues/urp-bloom-effect-flickers-when-using-integrated-post-processing-feature-set)
- Fixed an issue in where the camera inspector didn't refresh properly when changing pipeline in graphic settings. [case 1222668](https://issuetracker.unity3d.com/issues/urp-camera-properties-not-refreshing-on-adding-or-removing-urp-pipeline-in-the-graphics-setting)
- Fixed depth of field to work with dynamic resolution. [case 1225467](https://issuetracker.unity3d.com/issues/dynamic-resolution-rendering-error-when-using-depth-of-field-in-urp)
- Fixed FXAA, SSAO, Motion Blur to work with dynamic resolution.
- Fixed an issue where Pixel lighting variants were stripped in builds if another URP asset had Additional Lights set to Per Vertex [case 1263514](https://issuetracker.unity3d.com/issues/urp-all-pixel-lighting-variants-are-stripped-in-build-if-at-least-one-urp-asset-has-additional-lights-set-to-per-vertex)
- Fixed an issue where transparent meshes were rendered opaque when using custom render passes [case 1262887](https://issuetracker.unity3d.com/issues/urp-transparent-meshes-are-rendered-as-opaques-when-using-lit-shader-with-custom-render-pass)
- Fixed regression from 8.x.x that increased launch times on Android with GLES3. [case 1269119](https://issuetracker.unity3d.com/issues/android-launch-times-increased-x4-from-urp-8-dot-1-0-to-urp-10-dot-0-0-preview-dot-26)
- Fixed an issue with a render texture failing assertion when chosing an invalid format. [case 1222676](https://issuetracker.unity3d.com/issues/the-error-occurs-when-a-render-texture-which-has-a-certain-color-format-is-applied-to-the-cameras-output-target)
- Fixed an issue that caused the unity_CameraToWorld matrix to have z flipped values. [case 1257518](https://issuetracker.unity3d.com/issues/parameter-unity-cameratoworld-dot-13-23-33-is-inverted-when-using-universal-rp-7-dot-4-1-and-newer)
- Fixed not using the local skybox on the camera game object when the Skybox Material property in the Lighting window was set to null.
- Fixed an issue where, if URP was not in use, you would sometimes get errors about 2D Lights when going through the menus.
- Fixed GC when using XR single-pass automated tests.
- Fixed an issue that caused a null reference when deleting camera component in a prefab. [case 1244430](https://issuetracker.unity3d.com/issues/urp-argumentnullexception-error-is-thrown-on-removing-camera-component-from-camera-prefab)
- Fixed resolution of intermediate textures when rendering to part of a render texture. [case 1261287](https://issuetracker.unity3d.com/product/unity/issues/guid/1261287/)
- Fixed indirect albedo not working with shadergraph shaders in some rare setups. [case 1274967](https://issuetracker.unity3d.com/issues/gameobjects-with-custom-mesh-are-not-reflecting-the-light-when-using-the-shader-graph-shaders)
- Fixed XR mirroView sRGB issue when color space is gamma.
- Fixed an issue where XR eye textures are recreated multiple times per frame due to per camera MSAA change.
- Fixed an issue wehre XR mirror view selector stuck.
- Fixed LightProbes to have gamma correct when using gamma color space. [case 1268911](https://issuetracker.unity3d.com/issues/urp-has-no-gamma-correction-for-lightprobes)
- Fixed GLES2 shader compilation.
- Fixed useless mip maps on temporary RTs/PostProcessing inherited from Main RT descriptor.
- Fixed issue with lens distortion breaking rendering when enabled and its intensity is 0.
- Fixed mixed lighting subtractive and shadowmask modes for deferred renderer.
- Fixed issue that caused motion blur to not work in XR.
- Fixed 2D renderer when using Linear rendering on Android directly to backbuffer.
- Fixed issue where multiple cameras would cause GC each frame. [case 1259717](https://issuetracker.unity3d.com/issues/urp-scriptablerendercontext-dot-getcamera-array-dot-resize-creates-garbage-every-frame-when-more-than-one-camera-is-active)
- Fixed Missing camera cannot be removed after scene is saved by removing the Missing camera label. [case 1252255](https://issuetracker.unity3d.com/issues/universal-rp-missing-camera-cannot-be-removed-from-camera-stack-after-scene-is-saved)
- Fixed MissingReferenceException when removing Missing camera from camera stack by removing Missing camera label. [case 1252263](https://issuetracker.unity3d.com/issues/universal-rp-missingreferenceexception-errors-when-removing-missing-camera-from-stack)
- Fixed slow down in the editor when editing properties in the UI for renderer features. [case 1279804](https://issuetracker.unity3d.com/issues/a-short-freeze-occurs-in-the-editor-when-expanding-or-collapsing-with-the-arrow-the-renderer-feature-in-the-forward-renderer)
- Fixed test 130_UnityMatrixIVP on OpenGL ES 3
- Fixed MSAA on Metal MacOS and Editor.

## [10.0.0] - 2020-06-10
### Added
- Added the option to strip Terrain hole Shader variants.
- Added support for additional Directional Lights. The amount of additional Directional Lights is limited by the maximum Per-object Lights in the Render Pipeline Asset.
- Added default implementations of OnPreprocessMaterialDescription for FBX, Obj, Sketchup and 3DS file formats.
- Added Transparency Sort Mode and Transparency Sort Axis to 2DRendererData.
- Added support for a user defined default material to 2DRendererData.
- Added the option to toggle shadow receiving on transparent objects.
- Added XR multipass rendering. Multipass rendering is a requirement on many VR platforms and allows graceful fallback when single-pass rendering isn't available.
- Added support for Camera Stacking when using the Forward Renderer. This introduces the Camera `Render Type` property. A Base Camera can be initialized with either the Skybox or Solid Color, and can combine its output with that of one or more Overlay Cameras. An Overlay Camera is always initialized with the contents of the previous Camera that rendered in the Camera Stack.
- Added AssetPostprocessors and Shadergraphs to handle Arnold Standard Surface and 3DsMax Physical material import from FBX.
- Added `[MainTexture]` and `[MainColor]` shader property attributes to URP shader properties. These will link script material.mainTextureOffset and material.color to `_BaseMap` and `_BaseColor` shader properties.
- Added the option to specify the maximum number of visible lights. If you set a value, lights are sorted based on their distance from the Camera.
- Added the option to control the transparent layer separately in the Forward Renderer.
- Added the ability to set individual RendererFeatures to be active or not, use `ScriptableRendererFeature.SetActive(bool)` to set whether a Renderer Feature will execute,  `ScriptableRendererFeature.isActive` can be used to check the current active state of the Renderer Feature.
 additional steps to the 2D Renderer setup page for quality and platform settings.
- If Unity Editor Analytics are enabled, Universal collects anonymous data about usage of Universal. This helps the Universal team focus our efforts on the most common scenarios, and better understand the needs of our customers.
- Added a OnCameraSetup() function to the ScriptableRenderPass API, that gets called by the renderer before rendering each camera
- Added a OnCameraCleanup() function to the ScriptableRenderPass API, that gets called by the renderer after rendering each camera
- Added Default Material Type options to the 2D Renderer Data Asset property settings.
- Added additional steps to the 2D Renderer setup page for quality and platform settings.
- Added option to disable XR autotests on test settings.
- Shader Preprocessor strips gbuffer shader variants if DeferredRenderer is not in the list of renderers in any Scriptable Pipeline Assets.
- Added an option to enable/disable Adaptive Performance when the Adaptive Performance package is available in the project.
- Added support for 3DsMax's 2021 Simplified Physical Material from FBX files in the Model Importer.
- Added GI to SpeedTree
- Added support for DXT5nm-style normal maps on Android, iOS and tvOS
- Added stencil override support for deferred renderer.
- Added a warning message when a renderer is used with an unsupported graphics API, as the deferred renderer does not officially support GL-based platforms.
- Added option to skip a number of final bloom iterations.
- Added support for [Screen Space Ambient Occlusion](https://docs.unity3d.com/Packages/com.unity.render-pipelines.universal@10.0/manual/post-processing-ssao.html) and a new shader variant _SCREEN_SPACE_OCCLUSION.
- Added support for Normal Texture being generated in a prepass.
- Added a ConfigureInput() function to ScriptableRenderPass, so it is possible for passes to ask that a Depth, Normal and/or Opaque textures to be generated by the forward renderer.
- Added a float2 normalizedScreenSpaceUV to the InputData Struct.
- Added new sections to documentation: [Writing custom shaders](https://docs.unity3d.com/Packages/com.unity.render-pipelines.universal@10.0/manual/writing-custom-shaders-urp.html), and [Using the beginCameraRendering event](https://docs.unity3d.com/Packages/com.unity.render-pipelines.universal@10.0/manual/using-begincamerarendering.html).
- Added support for GPU instanced mesh particles on supported platforms.
- Added API to check if a Camera or Light is compatible with Universal Render Pipeline.

### Changed
- Moved the icon that indicates the type of a Light 2D from the Inspector header to the Light Type field.
- Eliminated some GC allocations from the 2D Renderer.
- Added SceneSelection pass for TerrainLit shader.
- Remove final blit pass to force alpha to 1.0 on mobile platforms.
- Deprecated the CinemachineUniversalPixelPerfect extension. Use the one from Cinemachine v2.4 instead.
- Replaced PlayerSettings.virtualRealitySupported with XRGraphics.tryEnable.
- Blend Style in the 2DRendererData are now automatically enabled/disabled.
- When using the 2D Renderer, Sprites will render with a faster rendering path when no lights are present.
- Particle shaders now receive shadows
- The Scene view now mirrors the Volume Layer Mask set on the Main Camera.
- Drawing order of SRPDefaultUnlit is now the same as the Built-in Render Pipline.
- Made MaterialDescriptionPreprocessors private.
- UniversalRenderPipelineAsset no longer supports presets. [Case 1197020](https://issuetracker.unity3d.com/issues/urp-reset-functionality-does-not-work-on-preset-of-universalrenderpipelineassets).
- The number of maximum visible lights is now determined by whether the platform is mobile or not.
- Renderer Feature list is now redesigned to fit more closely to the Volume Profile UI, this vastly improves UX and reliability of the Renderer Features List.
- Default color values for Lit and SimpleLit shaders changed to white due to issues with texture based workflows.
- You can now subclass ForwardRenderer to create a custom renderer based on it.
- URP is now computing tangent space per fragment.
- Optimized the 2D Renderer to skip rendering into certain internal buffers when not necessary.
- You can now subclass ForwardRenderer to create a custom renderer based on it.
- URP shaders that contain a priority slider now no longer have an offset of 50 by default.
- The virtual ScriptableRenderer.FrameCleanup() function has been marked obsolete and replaced by ScriptableRenderer.OnCameraCleanup() to better describe when the function gets invoked by the renderer.
- DepthOnlyPass, CopyDepthPass and CopyColorPass now use OnCameraSetup() instead of Configure() to set up their passes before executing as they only need to get their rendertextures once per camera instead of once per eye.
- Updated shaders to be compatible with Microsoft's DXC.
- Mesh GPU Instancing option is now hidden from the particles system renderer as this feature is not supported by URP.
- The 2D Renderer now supports camera stacking.
- 2D shaders now use half-precision floats whenever precise results are not necessary.
- Removed the ETC1_EXTERNAL_ALPHA variant from Shader Graph Sprite shaders.
- Eliminated some unnecessary clearing of render targets when using the 2D Renderer.
- The rendering of 2D lights is more effient as sorting layers affected by the same set of lights are now batched.
- Removed the 8 renderer limit from URP Asset.
- Merged the deferred renderer into the forward renderer.
- Changing the default value of Skip Iterations to 1 in Bloom effect editor
- Use SystemInfo to check if multiview is supported instead of being platform hardcoded
- Default attachment setup behaviour for ScriptableRenderPasses that execute before rendering opaques is now set use current the active render target setup. This improves performance in some situations.
- Combine XR occlusion meshes into one when using single-pass (multiview or instancing) to reduce draw calls and state changes.
- Shaders included in the URP package now use local Material keywords instead of global keywords. This increases the amount of available global user-defined Material keywords.

### Fixed
- Fixed an issue that caused WebGL to render blank screen when Depth texture was enabled [case 1240228](https://issuetracker.unity3d.com/issues/webgl-urp-scene-is-rendered-black-in-webgl-build-when-depth-texture-is-enabled)
- Fixed NaNs in tonemap algorithms (neutral and ACES) on platforms defaulting to lower precision.
- Fixed a performance problem with ShaderPreprocessor with large amount of active shader variants in the project
- Fixed an issue where linear to sRGB conversion occurred twice on certain Android devices.
- Fixed an issue where there were 2 widgets showing the outer angle of a spot light.
- Fixed an issue where Unity rendered fullscreen quads with the pink error shader when you enabled the Stop NaN post-processing pass.
- Fixed an issue where Terrain hole Shader changes were missing. [Case 1179808](https://issuetracker.unity3d.com/issues/terrain-brush-tool-is-not-drawing-when-paint-holes-is-selected).
- Fixed an issue where the Shader Graph `SceneDepth` node didn't work with XR single-pass (double-wide) rendering. See [case 1123069](https://issuetracker.unity3d.com/issues/lwrp-vr-shadergraph-scenedepth-doesnt-work-in-single-pass-rendering).
- Fixed Unlit and BakedLit shader compilations in the meta pass.
- Fixed an issue where the Bokeh Depth of Field shader would fail to compile on PS4.
- Fixed an issue where the Scene lighting button didn't work when you used the 2D Renderer.
- Fixed a performance regression when you used the 2D Renderer.
- Fixed an issue where the Freeform 2D Light gizmo didn't correctly show the Falloff offset.
- Fixed an issue where the 2D Renderer rendered nothing when you used shadow-casting lights with incompatible Renderer2DData.
- Fixed an issue where errors were generated when the Physics2D module was not included in the project's manifest.
- Fixed an issue where Prefab previews were incorrectly lit when you used the 2D Renderer.
- Fixed an issue where the Light didn't update correctly when you deleted a Sprite that a Sprite 2D Light uses.
- Fixed an issue where 2D Lighting was broken for Perspective Cameras.
- Fixed an issue where resetting a Freeform 2D Light would throw null reference exceptions. [Case 1184536](https://issuetracker.unity3d.com/issues/lwrp-changing-light-type-to-freeform-after-clicking-on-reset-throws-multiple-arguementoutofrangeexception).
- Fixed an issue where Freeform 2D Lights were not culled correctly when there was a Falloff Offset.
- Fixed an issue where Tilemap palettes were invisible in the Tile Palette window when the 2D Renderer was in use. [Case 1162550](https://issuetracker.unity3d.com/issues/adding-tiles-in-the-tile-palette-makes-the-tiles-invisible).
- Fixed issue where black emission would cause unneccesary inspector UI repaints. [Case 1105661](https://issuetracker.unity3d.com/issues/lwrp-inspector-window-is-being-repainted-when-using-the-material-with-emission-enabled-and-set-to-black-00-0).
- Fixed user LUT sampling being done in Linear instead of sRGB.
- Fixed an issue when trying to get the Renderer via API on the first frame. [Case 1189196](https://issuetracker.unity3d.com/product/unity/issues/guid/1189196/).
- Fixed a material leak on domain reload.
- Fixed an issue where deleting an entry from the Renderer List and then undoing that change could cause a null reference. [Case 1191896](https://issuetracker.unity3d.com/issues/nullreferenceexception-when-attempting-to-remove-entry-from-renderer-features-list-after-it-has-been-removed-and-then-undone).
- Fixed an issue where the user would get an error if they removed the Additional Camera Data component. [Case 1189926](https://issuetracker.unity3d.com/issues/unable-to-remove-universal-slash-hd-additional-camera-data-component-serializedobject-target-destroyed-error-is-thrown).
- Fixed post-processing with XR single-pass rendering modes.
- Fixed an issue where Cinemachine v2.4 couldn't be used together with Universal RP due to a circular dependency between the two packages.
- Fixed an issue that caused shaders containing `HDRP` string in their path to be stripped from the build.
- Fixed an issue that caused only selected object to render in SceneView when Wireframe drawmode was selected.
- Fixed Renderer Features UI tooltips. [Case 1191901](https://issuetracker.unity3d.com/issues/forward-renderers-render-objects-layer-mask-tooltip-is-incorrect-and-contains-a-typo).
- Fixed multiple issues where Shader Graph shaders failed to build for XR in the Universal RP.
- Fixed an issue when using the 2D Renderer where some types of renderers would not be assigned the correct material.
- Fixed inconsistent lighting between the forward renderer and the deferred renderer, that was caused by a missing normalize operation on vertex normals on some speedtree shader variants.
- Fixed issue where XR Multiview failed to render when using URP Shader Graph Shaders
- Fixed lazy initialization with last version of ResourceReloader
- Fixed broken images in package documentation.
- Fixed an issue where viewport aspect ratio was wrong when using the Stretch Fill option of the Pixel Perfect Camera. [case 1188695](https://issuetracker.unity3d.com/issues/pixel-perfect-camera-component-does-not-maintain-the-aspect-ratio-when-the-stretch-fill-is-enabled)
- Fixed an issue where setting a Normal map on a newly created material would not update. [case 1197217](https://issuetracker.unity3d.com/product/unity/issues/guid/1197217/)
- Fixed an issue where post-processing was not applied for custom renderers set to run on the "After Rendering" event [case 1196219](https://issuetracker.unity3d.com/issues/urp-post-processing-is-not-applied-to-the-scene-when-render-ui-event-is-set-to-after-rendering)
- Fixed an issue that caused an extra blit when using custom renderers [case 1156741](https://issuetracker.unity3d.com/issues/lwrp-performance-decrease-when-using-a-scriptablerendererfeature)
- Fixed an issue with transparent objects not receiving shadows when using shadow cascades. [case 1116936](https://issuetracker.unity3d.com/issues/lwrp-cascaded-shadows-do-not-appear-on-alpha-blended-objects)
- Fixed issue where using a ForwardRendererData preset would cause a crash. [case 1201052](https://issuetracker.unity3d.com/product/unity/issues/guid/1201052/)
- Fixed an issue where particles had dark outlines when blended together [case 1199812](https://issuetracker.unity3d.com/issues/urp-soft-particles-create-dark-blending-artefacts-when-intersecting-with-scene-geometry)
- Fixed an issue with deleting shader passes in the custom renderer features list [case 1201664](https://issuetracker.unity3d.com/issues/urp-remove-button-is-not-activated-in-shader-passes-list-after-creating-objects-from-renderer-features-in-urpassets-renderer)
- Fixed camera inverse view-projection matrix in XR mode, depth-copy and color-copy passes.
- Fixed an issue with the null check when `UniversalRenderPipelineLightEditor.cs` tries to access `SceneView.lastActiveSceneView`.
- Fixed an issue where the 'Depth Texture' drop down was incorrectly disabled in the Camera Inspector.
- Fixed an issue that caused errors if you disabled the VR Module when building a project.
- Fixed an issue where the default TerrainLit Material was outdated, which caused the default Terrain to use per-vertex normals instead of per-pixel normals.
- Fixed shader errors and warnings in the default Universal RP Terrain Shader. [case 1185948](https://issuetracker.unity3d.com/issues/urp-terrain-slash-lit-base-pass-shader-does-not-compile)
- Fixed an issue where the URP Material Upgrader tried to upgrade standard Universal Shaders. [case 1144710](https://issuetracker.unity3d.com/issues/upgrading-to-lwrp-materials-is-trying-to-upgrade-lwrp-materials)
- Fixed an issue where some Materials threw errors when you upgraded them to Universal Shaders. [case 1200938](https://issuetracker.unity3d.com/issues/universal-some-materials-throw-errors-when-updated-to-universal-rp-through-update-materials-to-universal-rp)
- Fixed issue where normal maps on terrain appeared to have flipped X-components when compared to the same normal map on a mesh. [case 1181518](https://fogbugz.unity3d.com/f/cases/1181518/)
- Fixed an issue where the editor would sometimes crash when using additional lights [case 1176131](https://issuetracker.unity3d.com/issues/mac-crash-on-processshadowcasternodevisibilityandcullwithoutumbra-when-same-rp-asset-is-set-in-graphics-and-quality-settings)
- Fixed RemoveComponent on Camera contextual menu to not remove Camera while a component depend on it.
- Fixed an issue where right eye is not rendered to. [case 1170619](https://issuetracker.unity3d.com/issues/vr-lwrp-terrain-is-not-rendered-in-the-right-eye-of-an-hmd-when-using-single-pass-instanced-stereo-rendering-mode-with-lwrp)
- Fixed issue where TerrainDetailLit.shader fails to compile when XR is enabled.
- Fixed an issue that allowed height-based blending on Terrains with more than 4 materials, which is not supported.
- Fixed an issue where opaque objects were outputting incorrect alpha values [case 1168283](https://issuetracker.unity3d.com/issues/lwrp-alpha-clipping-material-makes-other-materials-look-like-alpha-clipping-when-gameobject-is-shown-in-render-texture)
- Fixed an issue where a depth texture was always created when post-processing was enabled, even if no effects made use of it.
- Fixed incorrect light attenuation on some platforms.
- Fixed an issue where the Volume System would not use the Cameras Transform when no `Volume Trigger` was set.
- Fixed an issue where post processing disappeared when using custom renderers and SMAA or no AA
- Fixed an issue where the 2D Renderer upgrader did not upgrade using the correct default material
- Fixed an issue with soft particles having dark blending when intersecting with scene geometry [case 1199812](https://issuetracker.unity3d.com/issues/urp-soft-particles-create-dark-blending-artefacts-when-intersecting-with-scene-geometry)
- Fixed an issue with additive particles blending incorrectly [case 1215713](https://issuetracker.unity3d.com/issues/universal-render-pipeline-additive-particles-not-using-vertex-alpha)
- Fixed an issue where camera preview window was missing in scene view. [case 1211971](https://issuetracker.unity3d.com/issues/scene-view-urp-camera-preview-window-is-missing-in-the-scene-view)
- Fixed an issue with shadow cascade values were not readable in the render pipeline asset [case 1219003](https://issuetracker.unity3d.com/issues/urp-cascade-values-truncated-on-selecting-two-or-four-cascades-in-shadows-under-universalrenderpipelineasset)
- Fixed an issue where MSAA isn't applied until eye textures are relocated by changing their resolution. [case 1197958](https://issuetracker.unity3d.com/issues/oculus-quest-oculus-go-urp-msaa-isnt-applied-until-eye-textures-are-relocated-by-changing-their-resolution)
- Fixed an issue where camera stacking didn't work properly inside prefab mode. [case 1220509](https://issuetracker.unity3d.com/issues/urp-cannot-assign-overlay-cameras-to-a-camera-stack-while-in-prefab-mode)
- Fixed the definition of `mad()` in SMAA shader for OpenGL.
- Fixed an issue where partical shaders failed to handle Single-Pass Stereo VR rendering with Double-Wide Textures. [case 1201208](https://issuetracker.unity3d.com/issues/urp-vr-each-eye-uses-the-cameraopaquetexture-of-both-eyes-for-rendering-when-using-single-pass-rendering-mode)
- Fixed an issue that caused assets to be reimported if player prefs were cleared. [case 1192259](https://issuetracker.unity3d.com/issues/lwrp-clearing-playerprefs-through-a-script-or-editor-causes-delay-and-console-errors-to-appear-when-entering-the-play-mode)
- Fixed missing Custom Render Features after Library deletion. [case 1196338](https://issuetracker.unity3d.com/product/unity/issues/guid/1196338/)
- Fixed not being able to remove a Renderer Feature due to tricky UI selection rects. [case 1208113](https://issuetracker.unity3d.com/product/unity/issues/guid/1208113/)
- Fixed an issue where the Camera Override on the Render Object Feature would not work with many Render Features in a row. [case 1205185](https://issuetracker.unity3d.com/product/unity/issues/guid/1205185/)
- Fixed UI clipping issue in Forward Renderer inspector. [case 1211954](https://issuetracker.unity3d.com/product/unity/issues/guid/1211954/)
- Fixed a Null ref when trying to remove a missing Renderer Feature from the Forward Renderer. [case 1196651](https://issuetracker.unity3d.com/product/unity/issues/guid/1196651/)
- Fixed data serialization issue when adding a Renderer Feature to teh Forward Renderer. [case 1214779](https://issuetracker.unity3d.com/product/unity/issues/guid/1214779/)
- Fixed issue with AssetPostprocessors dependencies causing models to be imported twice when upgrading the package version.
- Fixed an issue where NullReferenceException might be thrown when creating 2D Lights. [case 1219374](https://issuetracker.unity3d.com/issues/urp-nullreferenceexception-threw-on-adding-the-light-2d-experimental-component-when-2d-render-data-not-assigned)
- Fixed an issue with a blurry settings icon. [case 1201895](https://issuetracker.unity3d.com/issues/urp-setting-icon-blurred-in-universalrendererpipelineasset)
- Fixed issue that caused the QualitySettings anti-aliasing changing without user interaction. [case 1195272](https://issuetracker.unity3d.com/issues/lwrp-the-anti-alias-quality-settings-value-is-changing-without-user-interaction)
- Fixed an issue where Shader Graph shaders generate undeclared identifier 'GetWorldSpaceNormalizeViewDir' error.
- Fixed an issue where rendering into RenderTexture with Single Pass Instanced renders both eyes overlapping.
- Fixed an issue where Renderscale setting has no effect when using XRSDK.
- Fixed an issue where renderScale != 1 or Display.main.requiresBlitToBackbuffer forced an unnecessary blit on XR.
- Fixed an issue that causes double sRGB correction on Quest. [case 1209292](https://issuetracker.unity3d.com/product/unity/issues/guid/1209292)
- Fixed an issue where terrain DepthOnly pass does not work for XR.
- Fixed an issue that caused depth texture to be flipped when sampling from shaders [case 1225362](https://issuetracker.unity3d.com/issues/game-object-is-rendered-incorrectly-in-the-game-view-when-sampling-depth-texture)
- Fixed an issue with URP switching such that every avaiable URP makes a total set of supported features such that all URPs are taken into consideration. [case 1157420](https://issuetracker.unity3d.com/issues/lwrp-srp-switching-doesnt-work-even-with-manually-adding-shadervariants-per-scene)
- Fixed an issue where XR multipass repeatedly throws error messages "Multi pass stereo mode doesn't support Camera Stacking".
- Fixed an issue with shadows not appearing on terrains when no cascades were selected [case 1226530](https://issuetracker.unity3d.com/issues/urp-no-shadows-on-terrain-when-cascades-is-set-to-no-cascades-in-render-pipeline-asset-settings)
- Fixed a shader issue that caused the Color in Sprite Shape to work improperly.
- Fixed an issue with URP switching such that every available URP makes a total set of supported features such that all URPs are taken into consideration. [case 1157420](https://issuetracker.unity3d.com/issues/lwrp-srp-switching-doesnt-work-even-with-manually-adding-shadervariants-per-scene)
- Metallic slider on the Lit shader is now linear meaning correct values are used for PBR.
- Fixed an issue where Post-Processing caused nothing to render on GLES2.
- Fixed an issue that causes viewport to not work correctly when rendering to textures. [case 1225103](https://issuetracker.unity3d.com/issues/urp-the-viewport-rect-isnt-correctly-applied-when-the-camera-is-outputting-into-a-rendertexture)
- Fixed an issue that caused incorrect sampling of HDR reflection probe textures.
- Fixed UI text of RenderObjects feature to display LightMode tag instead of Shader Pass Name. [case 1201696](https://issuetracker.unity3d.com/issues/render-feature-slash-pass-ui-has-a-field-for-shader-pass-name-when-it-actually-expects-shader-pass-lightmode)
- Fixed an issue when Linear -> sRGB conversion would not happen on some Android devices. [case 1226208](https://issuetracker.unity3d.com/issues/no-srgb-conversion-on-some-android-devices-when-using-the-universal-render-pipeline)
- Fixed issue where using DOF at the same time as Dynamic Scaling, the depth buffer was smapled with incorrect UVs. [case 1225467](https://issuetracker.unity3d.com/product/unity/issues/guid/1225467/)
- Fixed an issue where an exception would be thrown when resetting the ShadowCaster2D component. [case 1225339](https://issuetracker.unity3d.com/issues/urp-unassignedreferenceexception-thrown-on-resetting-the-shadow-caster-2d-component)
- Fixe an issue where using a Subtractive Blend Style for your 2D Lights might cause artifacts in certain post-processing effects. [case 1215584](https://issuetracker.unity3d.com/issues/urp-incorrect-colors-in-scene-when-using-subtractive-and-multiply-blend-mode-in-gamma-color-space)
- Fixed an issue where Cinemachine Pixel Perfect Extension didn't work when CinemachineBrain Update Method is anything other than Late Update.
- Fixed an issue where Sprite Shader Graph shaders weren't double-sided by default.
- Fixed an issue where particles using Sprite Shader Graph shaders were invisible.
- Fixed an issue where Scene objects might be incorrectly affected by 2D Lights from a previous Sorting Layer.
- Fixed an issue where errors would appear in the Console when entering Play Mode with a 2D Light selected in the Hierarchy. [Case 1226918](https://issuetracker.unity3d.com/issues/errors-appear-in-the-console-when-global-2d-light-is-selected-in-hierarchy)
- Fixed an issue that caused Android GLES to render blank screen when Depth texture was enabled without Opaque texture [case 1219325](https://issuetracker.unity3d.com/issues/scene-is-not-rendered-on-android-8-and-9-when-depth-texture-is-enabled-in-urp-asset)
- Fixed an issue that caused transparent objects to always render over top of world space UI. [case 1219877](https://issuetracker.unity3d.com/product/unity/issues/guid/1219877/)
- Fixed issue causing sorting fudge to not work between shadergraph and urp particle shaders. [case 1222762](https://issuetracker.unity3d.com/product/unity/issues/guid/1222762/)
- Fixed shader compilation errors when using multiple lights in DX10 level GPU. [case 1222302](https://issuetracker.unity3d.com/issues/urp-no-materials-apart-from-ui-are-rendered-when-using-direct3d11-graphics-api-on-a-dx10-gpu)
- Fixed an issue with shadows not being correctly calculated in some shaders.
- Fixed invalid implementation of one function in LWRP -> URP backward compatibility support.
- Fixed issue where maximum number of visible lights in C# code did not match maximum number in shader code on some platforms.
- Fixed OpenGL ES 3.0 support for URP ShaderGraph. [case 1230890](https://issuetracker.unity3d.com/issues/urptemplate-gles3-android-custom-shader-fails-to-compile-on-adreno-306-gpu)
- Fixed an issue where multi edit camera properties didn't work. [case 1230080](https://issuetracker.unity3d.com/issues/urp-certain-settings-are-not-applied-to-all-cameras-when-multi-editing-in-the-inspector)
- Fixed an issue where the emission value in particle shaders would not update in the editor without entering the Play mode.
- Fixed issues with performance when importing fbx files.
- Fixed issues with NullReferenceException happening with URP shaders.
- Fixed an issue that caused memory allocations when sorting cameras. [case 1226448](https://issuetracker.unity3d.com/issues/2d-renderer-using-more-than-one-camera-that-renders-out-to-a-render-texture-creates-gc-alloc-every-frame)
- Fixed an issue where grid lines were drawn on top of opaque objects in the preview window. [Case 1240723](https://issuetracker.unity3d.com/issues/urp-grid-is-rendered-in-front-of-the-model-in-the-inspector-animation-preview-window-when-depth-or-opaque-texture-is-enabled).
- Fixed an issue where objects in the preview window were affected by layer mask settings in the default renderer. [Case 1204376](https://issuetracker.unity3d.com/issues/urp-prefab-preview-is-blank-when-a-custom-forward-renderer-data-and-default-layer-mask-is-mixed-are-used).
- Fixed an issue with reflections when using an orthographic camera [case 1209255](https://issuetracker.unity3d.com/issues/urp-weird-reflections-when-using-lit-material-and-a-camera-with-orthographic-projection)
- Fixed issue that caused unity_AmbientSky, unity_AmbientEquator and unity_AmbientGround variables to be unintialized.
- Fixed issue that caused `SHADERGRAPH_AMBIENT_SKY`, `SHADERGRAPH_AMBIENT_EQUATOR` and `SHADERGRAPH_AMBIENT_GROUND` variables to be uninitialized.
- Fixed SceneView Draw Modes not being properly updated after opening new scene view panels or changing the editor layout.
- Fixed GLES shaders compilation failing on Windows platform (not a mobile platform) due to uniform count limit.
- Fixed an issue that caused the inverse view and projection matrix to output wrong values in some platforms. [case 1243990](https://issuetracker.unity3d.com/issues/urp-8-dot-1-breaks-unity-matrix-i-vp)
- Fixed an issue where the Render Scale setting of the pipeline asset didn't properly change the resolution when using the 2D Renderer. [case 1241537](https://issuetracker.unity3d.com/issues/render-scale-is-not-applied-to-the-rendered-image-when-2d-renderer-is-used-and-hdr-option-is-disabled)
- Fixed an issue where 2D lights didn't respect the Camera's Culling Mask. [case 1239136](https://issuetracker.unity3d.com/issues/urp-2d-2d-lights-are-ignored-by-camera-culling-mask)
- Fixed broken documentation links for some 2D related components.
- Fixed an issue where Sprite shaders generated by Shader Graph weren't double-sided. [case 1261232](https://issuetracker.unity3d.com/product/unity/issues/guid/1261232/)
- Fixed an issue where the package would fail to compile if the Animation module was disabled. [case 1227068](https://issuetracker.unity3d.com/product/unity/issues/guid/1227068/)
- Fixed an issue where Stencil settings wasn't serialized properly in sub object [case 1241218](https://issuetracker.unity3d.com/issues/stencil-overrides-in-urp-7-dot-3-1-render-objects-does-not-save-or-apply)
- Fixed an issue with not being able to remove Light Mode Tags [case 1240895](https://issuetracker.unity3d.com/issues/urp-unable-to-remove-added-lightmode-tags-of-filters-property-in-render-object)
- Fixed an issue where preset button could still be used, when it is not supposed to. [case 1246261](https://issuetracker.unity3d.com/issues/urp-reset-functionality-does-not-work-for-renderobject-preset-asset)
- Fixed an issue where Model Importer Materials used the Standard Shader from the Built-in Render Pipeline instead of URP Lit shader when the import happened at Editor startup.
- Fixed an issue where only unique names of cameras could be added to the camera stack.
- Fixed issue that caused shaders to fail to compile in OpenGL 4.1 or below.
- Fixed an issue where camera stacking with MSAA on OpenGL resulted in a black screen. [case 1250602](https://issuetracker.unity3d.com/issues/urp-camera-stacking-results-in-black-screen-when-msaa-and-opengl-graphics-api-are-used)
- Optimized shader compilation times by compiling different variant sets for vertex and fragment shaders.
- Fixed shadows for additional lights by limiting MAX_VISIBLE_LIGHTS to 16 for OpenGL ES 2.0 and 3.0 on mobile platforms. [case 1244391](https://issuetracker.unity3d.com/issues/android-urp-spotlight-shadows-are-not-being-rendered-on-adreno-330-and-320-when-built)
- Fixed Lit/SimpleLit/ParticlesLit/ParticlesSimpleLit/ParticlesUnlit shaders emission color not to be converted from gamma to linear color space. [case 1249615]
- Fixed missing unity_MatrixInvP for shader code and shaderGraph.
- Fixed XR support for deferred renderer.
- Fixing RenderObject to reflect name changes done at CustomForwardRenderer asset in project view. [case 1246256](https://issuetracker.unity3d.com/issues/urp-renderobject-name-does-not-reflect-inside-customforwardrendererdata-asset-on-renaming-in-the-inspector)
- Fixing camera overlay stacking adding to respect unity general reference restrictions. [case 1240788](https://issuetracker.unity3d.com/issues/urp-overlay-camera-is-missing-in-stack-list-of-the-base-camera-prefab)
- Fixed profiler marker errors. [case 1240963](https://issuetracker.unity3d.com/issues/urp-errors-are-thrown-in-a-console-when-using-profiler-to-profile-editor)
- Fixed issue that caused the pipeline to not create _CameraColorTexture if a custom render pass is injected. [case 1232761](https://issuetracker.unity3d.com/issues/urp-the-intermediate-color-texture-is-no-longer-created-when-there-is-at-least-one-renderer-feature)
- Fixed target eye UI for XR rendering is missing from camera inspector. [case 1261612](https://issuetracker.unity3d.com/issues/xr-cameras-target-eye-property-is-missing-when-inspector-is-in-normal-mode)
- Fixed an issue where terrain and speedtree materials would not get upgraded by upgrade project materials. [case 1204189](https://fogbugz.unity3d.com/f/cases/1204189/)
- Fixed an issue that caused renderer feature to not render correctly if the pass was injected before rendering opaques and didn't implement `Configure` method. [case 1259750](https://issuetracker.unity3d.com/issues/urp-not-rendering-with-a-renderer-feature-before-rendering-shadows)
- Fixed an issue where postFX's temp texture is not released properly.
- Fixed an issue where ArgumentOutOfRangeException errors were thrown after removing Render feature [case 1268147](https://issuetracker.unity3d.com/issues/urp-argumentoutofrangeexception-errors-are-thrown-on-undoing-after-removing-render-feature)
- Fixed an issue where depth and depth/normal of grass isn't rendered to depth texture.
- Fixed an issue that impacted MSAA performance on iOS/Metal [case 1219054](https://issuetracker.unity3d.com/issues/urp-ios-msaa-has-a-bigger-negative-impact-on-performance-when-using-urp-compared-to-built-in-rp)
- Fixed an issue that caused a warning to be thrown about temporary render texture not found when user calls ConfigureTarget(0). [case 1220871](https://issuetracker.unity3d.com/issues/urp-scriptable-render-passes-which-dont-require-a-bound-render-target-triggers-render-target-warning)
- Fixed performance issues in the C# shader stripper.

## [7.1.1] - 2019-09-05
### Upgrade Guide
- The render pipeline now handles custom renderers differently. You must now set up renderers for the Camera on the Render Pipeline Asset.
- Render Pipeline Assets upgrades automatically and either creates a default forward renderer in your project or links the existing custom one that you've assigned.
- If you have custom renderers assigned to Cameras, you must now add them to the current Render Pipeline Asset. Then you can select which renderer to use on the Camera.

### Added
- Added shader function `GetMainLightShadowParams`. This returns a half4 for the main light that packs shadow strength in x component and shadow soft property in y component.
- Added shader function `GetAdditionalLightShadowParams`. This returns a half4 for an additional light that packs shadow strength in x component and shadow soft property in y component.
- Added a `Debug Level` option to the Render Pipeline Asset. With this, you can control the amount of debug information generated by the render pipeline.
- Added ability to set the `ScriptableRenderer` that the Camera renders with via C# using `UniversalAdditionalCameraData.SetRenderer(int index)`. This maps to the **Renderer List** on the Render Pipeline Asset.
- Added shadow support for the 2D Renderer.
- Added ShadowCaster2D, and CompositeShadowCaster2D components.
- Added shadow intensity and shadow volume intensity properties to Light2D.
- Added new Gizmos for Lights.
- Added CinemachineUniversalPixelPerfect, a Cinemachine Virtual Camera Extension that solves some compatibility issues between Cinemachine and Pixel Perfect Camera.
- Added an option that disables the depth/stencil buffer for the 2D Renderer.
- Added manipulation handles for the inner cone angle for spot lights.
- Added documentation for the built-in post-processing solution and Volumes framework (and removed incorrect mention of the PPv2 package).

### Changed
- Increased visible lights limit for the forward renderer. It now supports 256 visible lights except in mobile platforms. Mobile platforms support 32 visible lights.
- Increased per-object lights limit for the forward renderer. It now supports 8 per-object lights in all platforms except GLES2. GLES2 supports 4 per-object lights.
- The Sprite-Lit-Default shader and the Sprite Lit Shader Graph shaders now use the vertex tangents for tangent space calculations.
- Temporary render textures for cameras rendering to render textures now use the same format and multisampling configuration as camera's target texture.
- All platforms now use R11G11B10_UFloat format for HDR render textures if supported.
- There is now a list of `ScriptableRendererData` on the Render Pipeline Asset as opposed to a renderer type. These are available to all Cameras and are included in builds.
- The renderer override on the Camera is now an enum that maps to the list of `ScriptableRendererData` on the Render Pipeline Asset.
- Pixel Perfect Camera now allows rendering to a render texture.
- Light2D GameObjects that you've created now have a default position with z equal to 0.
- Documentation: Changed the "Getting Started" section into "Install and Configure". Re-arranged the Table of Content.

### Fixed
- Fixed LightProbe occlusion contribution. [case 1146667](https://issuetracker.unity3d.com/product/unity/issues/guid/1146667/)
- Fixed an issue that caused a log message to be printed in the console when creating a new Material. [case 1173160](https://issuetracker.unity3d.com/product/unity/issues/guid/1173160/)
- Fixed an issue where OnRenderObjectCallback was never invoked. [case 1122420](https://issuetracker.unity3d.com/issues/lwrp-gl-dot-lines-and-debug-dot-drawline-dont-render-when-scriptable-render-pipeline-settings-is-set-to-lwrp)
- Fixed an issue where Sprite Masks didn't function properly when using the 2D Renderer. [case 1163474](https://issuetracker.unity3d.com/issues/lwrp-sprite-renderer-ignores-sprite-mask-when-lightweight-render-pipeline-asset-data-is-set-to-2d-renderer-experimental)
- Fixed memory leaks when using the Frame Debugger with the 2D Renderer.
- Fixed an issue where materials using `_Time` did not animate in the scene. [1175396](https://issuetracker.unity3d.com/product/unity/issues/guid/1175396/)
- Fixed an issue where the Particle Lit shader had artifacts when both soft particles and HDR were enabled. [1136285](https://issuetracker.unity3d.com/product/unity/issues/guid/1136285/)
- Fixed an issue where the Area Lights were set to Realtime, which caused them to not bake. [1159838](https://issuetracker.unity3d.com/issues/lwrp-template-baked-area-lights-do-not-work-if-project-is-created-with-lightweight-rp-template)
- Fixed an issue where the Disc Light did not generate any light. [1175097](https://issuetracker.unity3d.com/issues/using-lwrp-area-light-does-not-generate-light-when-its-shape-is-set-to-disc)
- Fixed an issue where the alpha was killed when an opaque texture was requested on an offscreen camera with HDR enabled [case 1163320](https://issuetracker.unity3d.com/issues/lwrp-mobile-secondary-camera-background-alpha-value-is-lost-when-hdr-and-opaque-texture-are-enabled-in-lwrp-asset).
- Fixed an issue that caused Orthographic camera with far plane set to 0 to span Unity console with errors. [case 1172269](https://issuetracker.unity3d.com/issues/orthographic-camera-with-far-plane-set-to-0-results-in-assertions)
- Fixed an issue causing heap allocation in `RenderPipelineManager.DoRenderLoop` [case 1156241](https://issuetracker.unity3d.com/issues/lwrp-playerloop-renderpipelinemanager-dot-dorenderloop-internal-gc-dot-alloc-allocates-around-2-dot-6kb-for-every-camera-in-the-scene)
- Fixed an issue that caused shadow artifacts when using large spot angle values [case 1136165](https://issuetracker.unity3d.com/issues/lwrp-adjusting-spot-angle-on-a-spotlight-produces-shadowmap-artifacts)
- Fixed an issue that caused self-shadowing artifacts when adjusting shadow near-plane on spot lights.
- Fixed an issue that caused specular highlights to disappear when the smoothness value was set to 1.0. [case 1161827](https://issuetracker.unity3d.com/issues/lwrp-hdrp-lit-shader-max-smoothness-value-is-incosistent-between-pipelines)
- Fixed an issue in the Material upgrader that caused transparent Materials to not upgrade correctly to Universal RP. [case 1170419](https://issuetracker.unity3d.com/issues/shader-conversion-upgrading-project-materials-causes-standard-transparent-materials-to-flicker-when-moving-the-camera).
- Fixed an issue causing shadows to be incorrectly rendered when a light was close to the shadow caster.
- Fixed post-processing for the 2D Renderer.
- Fixed an issue in Light2D that caused a black line to appear for a 360 degree spotlight.
- Fixed a post-processing rendering issue with non-fullscreen viewport. [case 1177660](https://issuetracker.unity3d.com/issues/urp-render-scale-slider-value-modifies-viewport-coordinates-of-the-screen-instead-of-the-resolution)
- Fixed an issue where **Undo** would not undo the creation of Additional Camera Data. [case 1158861](https://issuetracker.unity3d.com/issues/lwrp-additional-camera-data-script-component-appears-on-camera-after-manually-re-picking-use-pipeline-settings)
- Fixed an issue where selecting the same drop-down menu item twice would trigger a change event. [case 1158861](https://issuetracker.unity3d.com/issues/lwrp-additional-camera-data-script-component-appears-on-camera-after-manually-re-picking-use-pipeline-settings)
- Fixed an issue where selecting certain objects that use instancing materials would throw console warnings. [case 1127324](https://issuetracker.unity3d.com/issues/console-warning-is-being-spammed-when-having-lwrp-enabled-and-shader-with-gpu-instancing-present-in-the-scene)
- Fixed a GUID conflict with LWRP. [case 1179895](https://issuetracker.unity3d.com/product/unity/issues/guid/1179895/)
- Fixed an issue where the Terrain shader generated NaNs.
- Fixed an issue that caused the `Opaque Color` pass to never render at half or quarter resolution.
- Fixed and issue where stencil state on a `ForwardRendererData` was reset each time rendering happened.

## [7.0.1] - 2019-07-25
### Changed
- Platform checks now provide more helpful feedback about supported features in the Inspectors.

### Fixed
- Fixed specular lighting related artifacts on Mobile [case 1143049](https://issuetracker.unity3d.com/issues/ios-lwrp-rounded-cubes-has-graphical-artifacts-when-setting-pbr-shaders-smoothness-about-to-0-dot-65-in-shadergraph) and [case 1164822](https://issuetracker.unity3d.com/issues/lwrp-specular-highlight-becomes-hard-edged-when-increasing-the-size-of-an-object).
- Post-processing is no longer enabled in the previews.
- Unity no longer force-enables post-processing on a camera by default.
- Fixed an issue that caused the Scene to render darker in GLES3 and linear color space. [case 1169789](https://issuetracker.unity3d.com/issues/lwrp-android-scene-is-rendered-darker-in-build-when-graphics-api-set-to-gles3-and-color-space-set-to-linear)

## [7.0.0] - 2019-07-17
### Universal Render Pipeline
- LWRP has been renamed to the "Universal Render Pipeline" (UniversalRP).
- UniversalRP is the same as LWRP in terms of features and scope.
- Classes have moved to the Universal namespace (from LWRP).

### Upgrade Guide
- Upgrading to URP is designed to be almost seamless from the user side.
- LWRP package still exists, this forwards includes and classes to the UniversalRP Package.
- Please see the more involved upgrade guide (https://docs.google.com/document/d/1Xd5bZa8pYZRHri-EnNkyhwrWEzSa15vtnpcg--xUCIs/).

### Added
- Initial Stadia platform support.
- Added a menu option to create a new `ScriptableRendererFeature` script. To do so in the Editor, click on Asset > Create > Rendering > Lightweight Render Pipeline > Renderer Feature.
- Added documentation for SpeedTree Shaders in LWRP.
- Added extended features to LWRP Terrain Shader, so terrain assets can be forward-compatible with HDRP.
- Enabled per-layer advanced or legacy-mode blending in LWRP Terrain Shader.
- Added the documentation page "Rendering in LWRP", which describes the forward rendering camera loop.
- Added documentation overview for how Post Processing Version 2 works in LWRP.
- Added documentation notes and FAQ entry on the 2D Renderer affecting the LWRP Asset.

### Changed
- Replaced beginCameraRendering callbacks by non obsolete implementation in Light2D
- Updated `ScriptableRendererFeature` and `ScriptableRenderPass` API docs.
- Changed shader type Real to translate to FP16 precision on some platforms.

### Fixed
- Fixed a case where built-in Shader time values could be out of sync with actual time. [case 1142495](https://fogbugz.unity3d.com/f/cases/1142495/)
- Fixed an issue that caused forward renderer resources to not load properly when you upgraded LWRP from an older version to 7.0.0. [case 1154925](https://issuetracker.unity3d.com/issues/lwrp-upgrading-lwrp-package-to-7-dot-0-0-breaks-forwardrenderdata-asset-in-resource-files)
- Fixed GC spikes caused by LWRP allocating heap memory every frame.
- Fixed distortion effect on particle unlit shader.
- Fixed NullReference exception caused when trying to add a ScriptableRendererFeature.
- Fixed issue with certain LWRP shaders not showing when using forward/2D renderer.
- Fixed the shadow resolve pass and the final pass, so they're not consuming unnecessary bandwidth. [case 1152439](https://issuetracker.unity3d.com/issues/lwrp-mobile-increased-memory-usage-and-extra-rendering-steps)
- Added missing page for 2D Lights in LWRP.
- Tilemap tiles no longer appear black when you use the 2D renderer.
- Sprites in the preview window are no longer lit by 2D Scene lighting.
- Fixed warnings for unsupported shadow map formats for GLES2 API.
- Disabled shadows for devices that do not support shadow maps or depth textures.
- Fixed support for LWRP per-pixel terrain. [case 1110520](https://fogbugz.unity3d.com/f/cases/1110520)
- Fixed some basic UI/usability issues with LWRP terrain Materials (use of warnings and modal value changes).
- Fixed an issue where using LWRP and Sprite Shape together would produce meta file conflicts.
- Fixed specular calculation fp16 overflow on some platforms
- Fixed shader compilation errors for Android XR projects.
- Updated the pipeline Asset UI to cap the render scale at 2x so that it matches the render pipeline implementation limit.

## [6.7.0] - 2019-05-16
### Added
- Added SpeedTree Shaders.
- Added two Shader Graph master nodes: Lit Sprite and Unlit Sprite. They only work with the 2D renderer.
- Added documentation for the 2D renderer.

### Changed
- The 2D renderer and Light2D component received a number of improvements and are now ready to try as experimental features.
- Updated the [Feature Comparison Table](lwrp-builtin-feature-comparison.md) to reflect the current state of LWRP features.

### Fixed
- When in playmode, the error 'Non matching Profiler.EndSample' no longer appears. [case 1140750](https://fogbugz.unity3d.com/f/cases/1140750/)
- LWRP Particle Shaders now correctly render in stereo rendering modes. [case 1106699](https://fogbugz.unity3d.com/f/cases/1106699/)
- Shaders with 'debug' in the name are no longer stripped automatically. [case 1112983](https://fogbugz.unity3d.com/f/cases/1112983/)
- Fixed tiling issue with selection outline and baked cutout shadows.
- in the Shadergraph Unlit Master node, Premultiply no longer acts the same as Alpha. [case 1114708](https://fogbugz.unity3d.com/f/cases/1114708/)
- Fixed an issue where Lightprobe data was missing if it was needed per-pixel and GPU instancing was enabled.
- The Soft ScreenSpaceShadows Shader variant no longer gets stripped form builds. [case 1138236](https://fogbugz.unity3d.com/f/cases/1138236/)
- Fixed a typo in the Particle Unlit Shader, so Soft Particles now work correctly.
- Fixed emissive Materials not being baked for some meshes. [case 1145297](https://issuetracker.unity3d.com/issues/lwrp-emissive-materials-are-not-baked)
- Camera matrices are now correctly set up when you call rendering functions in EndCameraRendering. [case 1146586](https://issuetracker.unity3d.com/issues/lwrp-drawmeshnow-returns-wrong-positions-slash-scales-when-called-from-endcamerarendering-hook)
- Fixed GI not baking correctly while in gamma color space.
- Fixed a NullReference exception when adding a renderer feature that is contained in a global namespace. [case 1147068](https://issuetracker.unity3d.com/issues/scriptablerenderpipeline-inspector-ui-crashes-when-a-scriptablerenderfeature-is-not-in-a-namespace)
- Shaders are now set up for VR stereo instancing on Vulkan. [case 1142952](https://fogbugz.unity3d.com/f/cases/1142952/).
- VR stereo matrices and vertex inputs are now set up on Vulkan. [case 1142952](https://fogbugz.unity3d.com/f/cases/1142952/).
- Fixed the Material Upgrader so it's now run upon updating the LWRP package. [1148764](https://issuetracker.unity3d.com/product/unity/issues/guid/1148764/)
- Fixed a NullReference exception when you create a new Lightweight Render Pipeline Asset. [case 1153388](https://issuetracker.unity3d.com/product/unity/issues/guid/1153388/)

## [6.6.0] - 2019-04-01
### Added
- Added support for Baked Indirect mixed lighting.
- You can now use Light Probes for occlusion. This means that baked lights can now occlude dynamic objects.
- Added RenderObjects. You can add RenderObjects to a Renderer to perform custom rendering.
- (WIP) Added an experimental 2D renderer that implements a 2D lighting system.
- (WIP) Added a Light2D component that works with the 2D renderer to add lighting effects to 2D sprites.

### Fixed
- Fixed a project import issue in the LWRP template.
- Fixed the warnings that appear when you create new Unlit Shader Graphs using the Lightweight Render Pipeline.
- Fixed light attenuation precision on mobile platforms.
- Fixed split-screen rendering on mobile platforms.
- Fixed rendering when using an off-screen camera that renders to a depth texture.
- Fixed the exposed stencil render state in the renderer.
- Fixed the default layer mask so it's now applied to a depth pre-pass.
- Made several improvements and fixes to the render pass UI.
- Fixed artifacts that appeared due to precision errors in large scaled objects.
- Fixed an XR rendering issue where Unity required a depth texture.
- Fixed an issue that caused transparent objects to sort incorrectly.

## [6.5.0] - 2019-03-07
### Added
- You can now create a custom forward renderer by clicking on `Assets/Create/Rendering/Lightweight Render Pipeline/Forward Renderer`. This creates an Asset in your Project. You can add additional features to it and drag-n-drop the renderer to either the pipeline Asset or to a camera.
- You can now add `ScriptableRendererFeature`  to the `ScriptableRenderer` to extend it with custom effects. A feature is an `ScriptableObject` that can be drag-n-dropped in the renderer and adds one or more `ScriptableRenderPass` to the renderer.
- `ScriptableRenderer` now exposes interface to configure lights. To do so, implement `SetupLights` when you create a new renderer.
- `ScriptableRenderer` now exposes interface to configure culling. To do so, implement `SetupCullingParameters` when you create a new renderer.
- `ScriptableRendererData` contains rendering resources for `ScriptableRenderer`. A renderer can be overridden globally for all cameras or on a per-camera basis.
- `ScriptableRenderPass` now has a `RenderPassEvents`. This controls where in the pipeline the render pass is added.
- `ScriptableRenderPass` now exposes `ConfigureTarget` and `ConfigureClear`. This allows the renderer to automatically figure out the currently active rendering targets.
- `ScriptableRenderPass` now exposes `Blit`. This performs a blit and sets the active render target in the renderer.
- `ScriptableRenderPass` now exposes `RenderPostProcessing`. This renders post-processing and sets the active render target in the renderer.
- `ScriptableRenderPass` now exposes `CreateDrawingSettings` as a helper for render passes that need to call `ScriptableRenderContext.DrawRenderers`.

### Changed
- Removed `RegisterShaderPassName` from `ScriptableRenderPass`. Instead, `CreateDrawingSettings` now  takes one or a list of `ShaderTagId`.
- Removed remaining experimental namespace from LWRP. All APIrelated to `ScriptableRenderer`, `ScriptableRenderPass`, and render pass injection is now out of preview.
- Removed `SetRenderTarget` from `ScriptableRenderPass`. You should never call it. Instead, call `ConfigureTarget`, and the renderer automatically sets up targets for you.
- Removed `RenderFullscreenQuad` from `ScriptableRenderer`. Use `CommandBuffer.DrawMesh` and `RenderingUtils.fullscreenMesh` instead.
- Removed `RenderPostProcess` from `ScriptableRenderer`. Use `ScriptableRenderPass.RenderPostProcessing` instead.
- Removed `postProcessingContext` property from `ScriptableRenderer`. This is now exposed in `RenderingUtils.postProcessingContext`.
- Removed `GetCameraClearFlag` from `ScriptableRenderer`.

### Fixed
- Fixed y-flip in VR when post-processing is active.
- Fixed occlusion mesh for VR not rendering before rendering opaques.
- Enabling or disabling SRP Batcher in runtime works now.
- Fixed video player recorder when post-processing is enabled.

## [6.4.0] - 2019-02-21

## [6.3.0] - 2019-02-18

## [6.2.0] - 2019-02-15

### Changed
- Code refactor: all macros with ARGS have been swapped with macros with PARAM. This is because the ARGS macros were incorrectly named.

## [6.1.0] - 2019-02-13

## [6.0.0] - 2019-02-23
### Added
- You can now implement a custom renderer for LWRP. To do so, implement an `IRendererData` that contains all resources used in rendering. Then create an `IRendererSetup` that creates and queues `ScriptableRenderPass`. Change the renderer type either in the Pipeline Asset or in the Camera Inspector.
- LWRP now uses the Unity recorder extension. You can use this to capture the output of Cameras.
- You can now inject a custom render pass before LWRP renders opaque objects. To do so, implement an `IBeforeRender` interface.
- Distortion support in all Particle Shaders.
- An upgrade system for LWRP Materials with `MaterialPostprocessor`.
- An upgrade path for Unlit shaders
- Tooltips for Shaders.
- SRP Batcher support for Particle Shaders.
- Docs for these Shaders: Baked Lit, Particles Lit, Particles Simple Lit, and Particles Unlit.
- LWRP now supports dynamic resolution scaling. The target platform must also support it.
- LWRP now includes version defines for both C# and Shaders in the format of `LWRP_X_Y_Z_OR_NEWER`. For example, `LWRP_5_3_0_OR_NEWER` defines version 5.3.0.
- The Terrain Lit Shader now samples Spherical Harmonics if you haven't baked any lightmaps for terrain.
- Added a __Priority__ option, which you can use to tweak the rendering order. This is similar to render queue in the built-in render pipeline. These Shaders now have this option: Lit, Simple Lit, Baked Lit, Unlit, and all three Particle Shaders.
- Added support for overriding terrain detail rendering shaders, via the render pipeline editor resources asset.

### Changed
- You can now only initialize a camera by setting a Background Type. The supported options are Skybox, Solid Color, and Don't Care.
- LWRP now uses non-square shadowmap textures when it renders directional shadows with 2 shadow cascades.
- LWRP now uses RGB111110 as the HDR format on mobile devices, when this format is supported.
- Removed `IAfterDepthPrePass` interface.
- We’ve redesigned the Shader GUI. For example, all property names in Shaders are now inline across the board
- The Simple Lit Shader now has Smoothness, which can be stored in the alpha of specular or albedo maps.
- The Simple Lit and Particles Simple Lit Shaders now take shininess from the length (brightness) of the specular map.
- The __Double sided__ property is now __Render Face__. This means you can also do front face culling.
- Changed the docs for Lit Shader, Simple Lit Shader and Unlit Shader according to Shader GUI changes.
- When you create a new LWRP Asset, it will now be initialized with settings that favor performance on mobile platforms.
- Updated the [FAQ](faq.md) and the [Built-in/LWRP feature comparison table](lwrp-builtin-feature-comparison.md).

### Fixed
- Several tweaks to reduce bandwidth consumption on mobile devices.
- The foldouts in the Lightweight Asset inspector UI now remember their state.
- Added missing meta file for GizmosRenderingPass.cs.
- Fixed artifacts when using multiple or Depth Only cameras. [Case 1072615](https://issuetracker.unity3d.com/issues/ios-using-multiple-cameras-in-the-scene-in-lightweight-render-pipeline-gives-corrupted-image-in-ios-device)
- Fixed a typo in ERROR_ON_UNSUPPORTED_FUNCTION() that was causing the shader compiler to run out of memory in GLES2. [Case 1104271](https://issuetracker.unity3d.com/issues/mobile-os-restarts-because-of-high-memory-usage-when-compiling-shaders-for-opengles2)
- LWRP now renders shadows on scaled objects correctly. [Case 1109017](https://issuetracker.unity3d.com/issues/scaled-objects-render-shadows-and-specularity-incorrectly-in-the-lwrp-on-device)
- LWRP now allows some Asset settings to be changed at runtime. [Case 1105552](https://issuetracker.unity3d.com/issues/lwrp-changing-render-scale-in-runtime-has-no-effect-since-lwrp-3-dot-3-0)
- Realtime shadows now work in GLES2. [Case 1087251](https://issuetracker.unity3d.com/issues/android-lwrp-no-real-time-light-and-shadows-using-gles2)
- Framedebugger now renders correctly when stepping through drawcalls.
- Cameras that request MSAA and Opaque Textures now use less frame bandwidth when they render.
- Fixed rendering in the gamma color space, so it doesn't appear darker.
- Particles SImple Lit and Particles Unlit Shaders now work correctly.
- __Soft Particles__ now work correctly.
- Camera fading for particles.
- Fixed a typo in the Unlit `IgnoreProjector` tag.
- Particles render in both eyes with stereo instancing
- Fixed specular issues on mobile. [case 1109017](https://issuetracker.unity3d.com/issues/scaled-objects-render-shadows-and-specularity-incorrectly-in-the-lwrp-on-device)
- Fixed issue causing LWRP to create MSAA framebuffer even when MSAA setting was disabled.
- Post-processing in mobile VR is now forced to be disabled. It was causing many rendering issues.
- Fixed Editor Previews breaking in Play Mode when VR is enabled. [Case 1109009](https://issuetracker.unity3d.com/issues/lwrp-editor-previews-break-in-play-mode-if-vr-is-enabled)
- A camera's HDR enable flag is now respected when rendering in XR.
- Terrain detail rendering now works correctly when LWRP is installed but inactive.

## [5.2.0] - 2018-11-27
### Added
- LWRP now handles blits that are required by the device when rendering to the backbuffer.
- You can now enable the SRP Batcher. To do so, go to the `Pipeline Asset`. Under `Advanced`, toggle `SRP Batcher`.

### Changed
- Renamed shader variable `unity_LightIndicesOffsetAndCount` to `unity_PerObjectLightData`.
- Shader variables `unity_4LightIndices0` and `unity_4LightIndices1` are now declared as `unity_PerObjectLightIndices` array.

## [5.1.0] - 2018-11-19
### Added
- The user documentation for LWRP is now in this GitHub repo, instead of in the separate GitHub wiki. You can find the most up-to-date pages in the [TableOfContents.md](TableOfCotents.md) file. Pages not listed in that file are still in progress.

### Changed
- The LWRP package is no longer in preview.
- LWRP built-in render passes are now internal.
- Changed namespace from `UnityEngine.Experimental.Rendering.LightweightPipeline` to `UnityEngine.Rendering.LWRP`.
- Changed namespace from `UnityEditor.Experimental.Rendering.LightweightPipeline` to `UnityEditor.Rendering.LWRP`.

### Fixed
- LWRP now respects the iOS Player setting **Force hard shadows**. When you enable this setting, hardware filtering of shadows is disabled.
- Scene view mode now renders baked lightmaps correctly. [Case 1092227](https://issuetracker.unity3d.com/issues/lwrp-scene-view-modes-render-objects-black)
- Shadow bias calculations are now correct for both Shader Graph and Terrain shaders.
- Blit shader now ignores culling.
- When you select __Per Vertex__ option for __Additional Lights__, the __Per Object Limit__ option is not greyed out anymore.
- When you change camera viewport height to values above 1.0, the Unity Editor doesn't freeze anymore. [Case 1097497](https://issuetracker.unity3d.com/issues/macos-lwrp-editor-freezes-after-changing-cameras-viewport-rect-values)
- When you use AR with LWRP, the following error message is not displayed in the console anymore: "The camera list passed to the render pipeline is either null or empty."

## [5.0.0-preview] - 2018-09-28
### Added
- Added occlusion mesh rendering/hookup for VR
- You can now configure default depth and normal shadow bias values in the pipeline asset.
- You can now add the `LWRPAdditionalLightData` component to a `Light` to override the default depth and normal shadow bias.
- You can now log the amount of shader variants in your build. To do so, go to the `Pipeline Asset`. Under `Advanced`, select and set the `Shader Variant Log Level`.
### Changed
- Removed the `supportedShaderFeatures` property from LWRP core. The shader stripper now figures out which variants to strip based on the current assigned pipeline Asset in the Graphics settings.
### Fixed
- The following error does not appear in console anymore: ("Begin/End Profiler section mismatch")
- When you select a material with the Lit shader, this no longer causes the following error in the console: ("Material doesn't have..."). [case 1092354](https://fogbugz.unity3d.com/f/cases/1092354/)
- In the Simple Lit shader, per-vertex additional lights are now shaded properly.
- Shader variant stripping now works when you're building a Project with Cloud Build. This greatly reduces build times from Cloud Build.
- Dynamic Objects now receive lighting when the light mode is set to mixed.
- MSAA now works on Desktop platforms.
- The shadow bias value is now computed correctly for shadow cascades and different shadow resolutions. [case 1076285](https://issuetracker.unity3d.com/issues/lwrp-realtime-directional-light-shadow-maps-exhibit-artifacts)
- When you use __Area Light__ with LWRP, __Cast Shadows__ no longer overlaps with other UI elements in the Inspector. [case 1085363](https://issuetracker.unity3d.com/issues/inspector-area-light-cast-shadows-ui-option-is-obscured-by-render-mode-for-lwrp-regression-in-2018-dot-3a3)

### Changed
Read/write XRGraphicsConfig -> Read-only XRGraphics interface to XRSettings.

## [4.0.0-preview] - 2018-09-28
### Added
- When you have enabled Gizmos, they now appear correctly in the Game view.
- Added requiresDepthPrepass field to RenderingData struct to tell if the runtime platform requires a depth prepass to generate a camera depth texture.
- The `RenderingData` struct now holds a reference to `CullResults`.
- When __HDR__ is enabled in the Camera but disabled in the Asset, an information box in the Camera Inspector informs you about it.
- When __MSAA__ is enabled in the Camera but disabled in the Asset, an information box in the Camera Inspector informs you about it.
- Enabled instancing on the terrain shader.
- Sorting of opaque objects now respects camera `opaqueSortMode` setting.
- Sorting of opaque objects disables front-to-back sorting flag, when camera settings allow that and the GPU has hidden surface removal.
- LWRP now has a Custom Light Explorer that suits its feature set.
- LWRP now supports Vertex Lit shaders for detail meshes on terrain.
- LWRP now has three interactive Autodesk shaders: Autodesk Interactive, Autodesk Interactive Masked and Autodesk Interactive Transparent.
- [Shader API] The `GetMainLight` and `GetAdditionalLight` functions can now compute shadow attenuation and store it in the new `shadowAttenuation` field in `LightData` struct.
- [Shader API] Added a `VertexPositionInputs` struct that contains vertex position in difference spaces (world, view, hclip).
- [Shader API] Added a `GetVertexPositionInputs` function to get an initialized `VertexPositionInputs`.
- [Shader API] Added a `GetPerObjectLightIndex` function to return the per-object index given a for-loop index.
- [Shader API] Added a `GetShadowCoord` function that takes a `VertexPositionInputs` as input.
- [ShaderLibrary] Added VertexNormalInputs struct that contains data for per-pixel normal computation.
- [ShaderLibrary] Added GetVertexNormalInputs function to return an initialized VertexNormalInputs.

### Changed
- The `RenderingData` struct is now read-only.
- `ScriptableRenderer`always performs a Clear before calling `IRendererSetup::Setup.`
- `ScriptableRenderPass::Execute` no longer takes `CullResults` as input. Instead, use `RenderingData`as input, since that references `CullResults`.
- `IRendererSetup_Setup` no longer takes `ScriptableRenderContext` and `CullResults` as input.
- Shader includes are now referenced via package relative paths instead of via the deprecated shader export path mechanism https://docs.unity3d.com/2018.3/Documentation/ScriptReference/ShaderIncludePathAttribute.html.
- The LWRP Asset settings were re-organized to be more clear.
- Vertex lighting now controls if additional lights should be shaded per-vertex or per-pixel.
- Renamed all `Local Lights` nomenclature to `Additional Lights`.
- Changed shader naming to conform to our SRP shader code convention.
- [Shader API] Renamed `SpotAttenuation` function to `AngleAttenuation`.
- [Shader API] Renamed `_SHADOWS_ENABLED` keyword to `_MAIN_LIGHT_SHADOWS`
- [Shader API] Renamed `_SHADOWS_CASCADE` keyword to `_MAIN_LIGHT_SHADOWS_CASCADE`
- [Shader API] Renamed `_VERTEX_LIGHTS` keyword to `_ADDITIONAL_LIGHTS_VERTEX`.
- [Shader API] Renamed `_LOCAL_SHADOWS_ENABLED` to `_ADDITIONAL_LIGHT_SHADOWS`
- [Shader API] Renamed `GetLight` function to `GetAdditionalLight`.
- [Shader API] Renamed `GetPixelLightCount` function to `GetAdditionalLightsCount`.
- [Shader API] Renamed `attenuation` to `distanceAttenuation` in `LightData`.
- [Shader API] Renamed `GetLocalLightShadowStrength` function to `GetAdditionalLightShadowStrength`.
- [Shader API] Renamed `SampleScreenSpaceShadowMap` functions to `SampleScreenSpaceShadowmap`.
- [Shader API] Renamed `MainLightRealtimeShadowAttenuation` function to `MainLightRealtimeShadow`.
- [Shader API] Renamed light constants from `Directional` and `Local` to `MainLight` and `AdditionalLights`.
- [Shader API] Renamed `GetLocalLightShadowSamplingData` function to `GetAdditionalLightShadowSamplingData`.
- [Shader API] Removed OUTPUT_NORMAL macro.
- [Shader API] Removed `lightIndex` and `substractiveAttenuation` from `LightData`.
- [Shader API] Removed `ComputeShadowCoord` function. `GetShadowCoord` is provided instead.
- All `LightweightPipeline` references in API and classes are now named `LightweightRenderPipeline`.
- Files no longer have the `Lightweight` prefix.
- Renamed Physically Based shaders to `Lit`, `ParticlesLit`, and `TerrainLit`.
- Renamed Simple Lighting shaders to `SimpleLit`, and `ParticlesSimpleLit`.
- [ShaderLibrary] Renamed `InputSurfacePBR.hlsl`, `InputSurfaceSimple.hlsl`, and `InputSurfaceUnlit` to `LitInput.hlsl`, `SimpleLitInput.hlsl`, and `UnlitInput.hlsl`. These files were moved from the `ShaderLibrary` folder to the`Shaders`.
- [ShaderLibrary] Renamed `LightweightPassLit.hlsl` and `LightweightPassLitSimple.hlsl` to `LitForwardPass.hlsl` and `SimpleLitForwardPass.hlsl`. These files were moved from the `ShaderLibrary` folder to `Shaders`.
- [ShaderLibrary] Renamed `LightweightPassMetaPBR.hlsl`, `LightweightPassMetaSimple.hlsl` and `LighweightPassMetaUnlit` to `LitMetaPass.hlsl`, `SimpleLitMetaPass.hlsl` and `UnlitMetaPass.hlsl`. These files were moved from the `ShaderLibrary` folder to `Shaders`.
- [ShaderLibrary] Renamed `LightweightPassShadow.hlsl` to `ShadowCasterPass.hlsl`. This file was moved to the `Shaders` folder.
- [ShaderLibrary] Renamed `LightweightPassDepthOnly.hlsl` to `DepthOnlyPass.hlsl`. This file was moved to the `Shaders` folder.
- [ShaderLibrary] Renamed `InputSurfaceTerrain.hlsl` to `TerrainLitInput.hlsl`. This file was moved to the `Shaders` folder.
- [ShaderLibrary] Renamed `LightweightPassLitTerrain.hlsl` to `TerrainLitPases.hlsl`. This file was moved to the `Shaders` folder.
- [ShaderLibrary] Renamed `ParticlesPBR.hlsl` to `ParticlesLitInput.hlsl`. This file was moved to the `Shaders` folder.
- [ShaderLibrary] Renamed `InputSurfacePBR.hlsl` to `LitInput.hlsl`. This file was moved to the `Shaders` folder.
- [ShaderLibrary] Renamed `InputSurfaceUnlit.hlsl` to `UnlitInput.hlsl`. This file was moved to the `Shaders` folder.
- [ShaderLibrary] Renamed `InputBuiltin.hlsl` to `UnityInput.hlsl`.
- [ShaderLibrary] Renamed `LightweightPassMetaCommon.hlsl` to `MetaInput.hlsl`.
- [ShaderLibrary] Renamed `InputSurfaceCommon.hlsl` to `SurfaceInput.hlsl`.
- [ShaderLibrary] Removed LightInput struct and GetLightDirectionAndAttenuation. Use GetAdditionalLight function instead.
- [ShaderLibrary] Removed ApplyFog and ApplyFogColor functions. Use MixFog and MixFogColor instead.
- [ShaderLibrary] Removed TangentWorldToNormal function. Use TransformTangentToWorld instead.
- [ShaderLibrary] Removed view direction normalization functions. View direction should always be normalized per pixel for accurate results.
- [ShaderLibrary] Renamed FragmentNormalWS function to NormalizeNormalPerPixel.

### Fixed
- If you have more than 16 lights in a scene, LWRP no longer causes random glitches while rendering lights.
- The Unlit shader now samples Global Illumination correctly.
- The Inspector window for the Unlit shader now displays correctly.
- Reduced GC pressure by removing several per-frame memory allocations.
- The tooltip for the the camera __MSAA__ property now appears correctly.
- Fixed multiple C# code analysis rule violations.
- The fullscreen mesh is no longer recreated upon every call to `ScriptableRenderer.fullscreenMesh`.

## [3.3.0-preview] - 2018-01-01
### Added
- Added callbacks to LWRP that can be attached to a camera (IBeforeCameraRender, IAfterDepthPrePass, IAfterOpaquePass, IAfterOpaquePostProcess, IAfterSkyboxPass, IAfterTransparentPass, IAfterRender)

###Changed
- Clean up LWRP creation of render textures. If we are not going straight to screen ensure that we create both depth and color targets.
- UNITY_DECLARE_FRAMEBUFFER_INPUT and UNITY_READ_FRAMEBUFFER_INPUT macros were added. They are necessary for reading transient attachments.
- UNITY_MATRIX_I_VP is now defined.
- Renamed LightweightForwardRenderer to ScriptableRenderer.
- Moved all light constants to _LightBuffer CBUFFER. Now _PerCamera CBUFFER contains all other per camera constants.
- Change real-time attenuation to inverse square.
- Change attenuation for baked GI to inverse square, to match real-time attenuation.
- Small optimization in light attenuation shader code.

### Fixed
- Lightweight Unlit shader UI doesn't throw an error about missing receive shadow property anymore.

## [3.2.0-preview] - 2018-01-01
### Changed
- Receive Shadows property is now exposed in the material instead of in the renderer.
- The UI for Lightweight asset has been updated with new categories. A more clean structure and foldouts has been added to keep things organized.

### Fixed
- Shadow casters are now properly culled per cascade. (case 1059142)
- Rendering no longer breaks when Android platform is selected in Build Settings. (case 1058812)
- Scriptable passes no longer have missing material references. Now they access cached materials in the renderer.(case 1061353)
- When you change a Shadow Cascade option in the Pipeline Asset, this no longer warns you that you've exceeded the array size for the _WorldToShadow property.
- Terrain shader optimizations.

## [3.1.0-preview] - 2018-01-01

### Fixed
- Fixed assert errors caused by multi spot lights
- Fixed LWRP-DirectionalShadowConstantBuffer params setting

## [3.0.0-preview] - 2018-01-01
### Added
- Added camera additional data component to control shadows, depth and color texture.
- pipeline now uses XRSEttings.eyeTextureResolutionScale as renderScale when in XR.
- New pass architecture. Allows for custom passes to be written and then used on a per camera basis in LWRP

### Changed
- Shadow rendering has been optimized for the Mali Utgard architecture by removing indexing and avoiding divisions for orthographic projections. This reduces the frame time by 25% on the Overdraw benchmark.
- Removed 7x7 tent filtering when using cascades.
- Screenspace shadow resolve is now only done when rendering shadow cascades.
- Updated the UI for the Lighweight pipeline asset.
- Update assembly definitions to output assemblies that match Unity naming convention (Unity.*).

### Fixed
- Post-processing now works with VR on PC.
- PS4 compiler error
- Fixed VR multiview rendering by forcing MSAA to be off. There's a current issue in engine that breaks MSAA and Texture2DArray.
- Fixed UnityPerDraw CB layout
- GLCore compute buffer compiler error
- Occlusion strength not being applied on LW standard shaders
- CopyDepth pass is being called even when a depth from prepass is available
- GLES2 shader compiler error in IntegrationTests
- Can't set RenderScale and ShadowDistance by script
- VR Single Pass Instancing shadows
- Fixed compilation errors on platforms with limited XRSetting support.

## [2.0.0-preview] - 2018-01-01

### Added
- Explicit render target load/store actions were added to improve tile utilization
- Camera opaque color can be requested on the pipeline asset. It can be accessed in the shader by defining a _CameraOpaqueTexture. This can be used as an alternative to GrabPass.
- Dynamic Batching can be enabled in the pipeline asset
- Pipeline now strips unused or invalid variants and passes based on selected pipeline capabilities in the asset. This reduces build and memory consuption on target.
- Shader stripping settings were added to pipeline asset

### Changed
#### Pipeline
- Pipeline code is now more modular and extensible. A ForwardRenderer class is initialized by the pipeline with RenderingData and it's responsible for enqueueing and executing passes. In the future pluggable renderers will be supported.
- On mobile 1 directional light + up to 4 local lights (point or spot) are computed
- On other platforms 1 directional light + up to 8 local lights are computed
- Multiple shadow casting lights are supported. Currently only 1 directional + 4 spots light shadows.
#### Shading Framework
- Directional Lights are always considered a main light in shader. They have a fast shading path with no branching and no indexing.
- GetMainLight() is provided in shader to initialize Light struct with main light shading data.
- Directional lights have a dedicated shadowmap for performance reasons. Shadow coord always comes from interpolator.
- MainLigthRealtimeShadowAttenuation(float4 shadowCoord) is provided to compute main light realtime shadows.
- Spot and Point lights are always shaded in the light loop. Branching on uniform and indexing happens when shading them.
- GetLight(half index, float3 positionWS) is provided in shader to initialize Light struct for spot and point lights.
- Spot light shadows are baked into a single shadow atlas.
- Shadow coord for spot lights is always computed on fragment.
- Use LocalLightShadowAttenuation(int lightIndex, float3 positionWS) to comppute realtime shadows for spot lights.

### Fixed
- Issue that was causing VR on Android to render black
- Camera viewport issues
- UWP build issues
- Prevent nested camera rendering in the pipeline

## [1.1.4-preview] - 2018-01-01

### Added
 - Terrain and grass shaders ported
 - Updated materials and shader default albedo and specular color to midgrey.
 - Exposed _ScaledScreenParams to shader. It works the same as _ScreenParams but takes pipeline RenderScale into consideration
 - Performance Improvements in mobile

### Fixed
 - SRP Shader library issue that was causing all constants to be highp in mobile
 - shader error that prevented LWRP to build to UWP
 - shader compilation errors in Linux due to case sensitive includes
 - Rendering Texture flipping issue
 - Standard Particles shader cutout and blending modes
 - crash caused by using projectors
 - issue that was causing Shadow Strength to not be computed on mobile
 - Material Upgrader issue that caused editor to SoftLocks
 - GI in Unlit shader
 - Null reference in the Unlit material shader GUI

## [1.1.2-preview] - 2018-01-01

### Changed
 - Performance improvements in mobile

### Fixed
 - Shadows on GLES 2.0
 - CPU performance regression in shadow rendering
 - Alpha clip shadow issues
 - Unmatched command buffer error message
 - Null reference exception caused by missing resource in LWRP
 - Issue that was causing Camera clear flags was being ignored in mobile


## [1.1.1-preview] - 2018-01-01

### Added
 - Added Cascade Split selection UI
 - Added SHADER_HINT_NICE_QUALITY. If user defines this to 1 in the shader Lightweight pipeline will favor quality even on mobile platforms.

### Changed
 - Shadowmap uses 16bit format instead of 32bit.
 - Small shader performance improvements

### Fixed
 - Subtractive Mode
 - Shadow Distance does not accept negative values anymore


## [0.1.24] - 2018-01-01

### Added
 - Added Light abstraction layer on lightweight shader library.
 - Added HDR global setting on pipeline asset.
 - Added Soft Particles settings on pipeline asset.
 - Ported particles shaders to SRP library

### Changed
 - HDR RT now uses what format is configured in Tier settings.
 - Refactored lightweight standard shaders and shader library to improve ease of use.
 - Optimized tile LOAD op on mobile.
 - Reduced GC pressure
 - Reduced shader variant count by ~56% by improving fog and lightmap keywords
 - Converted LW shader library files to use real/half when necessary.

### Fixed
 - Realtime shadows on OpenGL
 - Shader compiler errors in GLES 2.0
 - Issue sorting issues when BeforeTransparent custom fx was enabled.
 - VR single pass rendering.
 - Viewport rendering issues when rendering to backbuffer.
 - Viewport rendering issues when rendering to with MSAA turned off.
 - Multi-camera rendering.

## [0.1.23] - 2018-01-01

### Added
 - UI Improvements (Rendering features not supported by LW are hidden)

### Changed
 - Shaders were ported to the new SRP shader library.
 - Constant Buffer refactor to use new Batcher
 - Shadow filtering and bias improved.
 - Pipeline now updates color constants in gamma when in Gamma colorspace.
 - Optimized ALU and CB usage on Shadows.
 - Reduced shader variant count by ~33% by improving shadow and light classification keywords
 - Default resources were removed from the pipeline asset.

### Fixed
 - Fixed shader include path when using SRP from package manager.
 - Fixed spot light attenuation to match Unity Built-in pipeline.
 - Fixed depth pre-pass clearing issue.

## [0.1.12] - 2018-01-01

### Added
 - Standard Unlit shader now has an option to sample GI.
 - Added Material Upgrader for stock Unity Mobile and Legacy Shaders.
 - UI improvements

### Changed
- Realtime shadow filtering was improved.

### Fixed
 - Fixed an issue that was including unreferenced shaders in the build.
 - Fixed a null reference caused by Particle System component lights.<|MERGE_RESOLUTION|>--- conflicted
+++ resolved
@@ -30,11 +30,8 @@
 - Added Depth and DepthNormals passes to particles shaders.
 - Changed UniversalRenderPipelineCameraEditor to URPCameraEditor
 - Reduced the size of the fragment input struct of the TerrainLitPasses and LitGBufferPass, SimpleLitForwardPass and SimpleLitGBufferPass lighting shaders.
-<<<<<<< HEAD
+- Bokeh Depth of Field performance improvement: moved some calculations from GPU to CPU.
 - Opacity as Density blending feature for Terrain Lit Shader is now disabled when the Terrain has more than four Terrain Layers. This is now similar to the Height-blend feature for the Terrain Lit Shader.
-=======
-- Bokeh Depth of Field performance improvement: moved some calculations from GPU to CPU.
->>>>>>> 29514514
 
 ### Fixed
 - Fixed Opacity as Density blending artifacts on Terrain that that caused Terrain to have modified splat weights of zero in some areas and greater than one in others. [case 1283124](https://issuetracker.unity3d.com/product/unity/issues/guid/1283124/)
