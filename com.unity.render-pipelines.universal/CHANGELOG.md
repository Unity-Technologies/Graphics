# Changelog
All notable changes to this package will be documented in this file.

The format is based on [Keep a Changelog](http://keepachangelog.com/en/1.0.0/)
and this project adheres to [Semantic Versioning](http://semver.org/spec/v2.0.0.html).

## [11.0.0] - 2020-10-21
### Added
- Added real-time Point Light Shadows.
- Added support for custom additional (i.e punctual) light shadow resolutions.
- Added a supported MSAA samples count check, so the actual supported MSAA samples count value can be assigned to RenderTexture descriptors.
- Added the TerrainCompatible SubShader Tag. Use this Tag in your custom shader to tell Unity that the shader is compatible with the Terrain system.
- Added _CameraSortingLayerTexture global shader variable and related parameters
- Added preset shapes for creating a freeform light
- Added serialization of Freeform ShapeLight mesh to avoid CPU cost of generating them on the runtime.
- Added 2D Renderer Asset Preset for creating a Universal Renderer Asset
- Added an option to use faster, but less accurate approximation functions when converting between the sRGB and Linear color spaces.
- Added screen space shadow as renderer feature

### Changed
- Optimized 2D Renderer performance on mobile GPUs by reducing the number of render target switches.
- Optimized 2D Renderer performance by rendering the normal buffer at the same lower resolution as the light buffers.
- Improved Light2D UI/UX
- Improved 2D Menu layout
- Deprecated Light2D Parametric Light
- Deprecated Light2D point light cookie
- Renamed Light2D point light to spot light
- 2D Renderer: The per Blend Style render texture scale setting was replaced by a global scale setting for all Blend Styles.
- Optimized 2D Renderer performance by using a tiny light texture for layer/blend style pairs for which no light is rendered.
- Reorgnized the settings in 2D Renderer Data Inspector.
- FallOff Lookup Texture is now part of 2D RenderData.
- Creating a Shadow Caster 2D will use try and use sprite and physics bounds as the default shape
- Deleting all points in a Shadow Caster will cause the shape to use the bounds.
- Improved Geometry for Smooth Falloff of 2D Shape Lights.
- Updated the tooltips for Light 2D Inspector.
- Removed the Custom blend Mode option from the Blend Styles.
- New default Blend Styles when a new 2D Renderer Data asset is created.
- Added a supported MSAA samples count check, so the actual supported MSAA samples count value can be assigned to RenderTexture descriptors.
- Bloom in Gamma color-space now more closely matches Linear color-space, this will mean project using Bloom and Gamma color-space may need to adjust Bloom Intensity to match previous look.
- Autodesk Interactive Shader Graph files and folders containing them were renamed. The new file paths do not have spaces.
- Changed shader keywords of main light shadow from toggling to enumerating.
- Moved `ForwardRendererData.postProcessData` into `UniversalRenderPipelineAsset.postProcessData` and made it optional. Builds do not include post-processing shaders and textures when `UniversalRenderPipelineAsset.postProcessData` is null.
<<<<<<< HEAD
- Always use "High" quality normals, which normalizes the normal in pixel shader. "Low" quality normals looked too much like a bug.
=======
- Re-enabled implicit MSAA resolve to backbuffer on Metal MacOS.
>>>>>>> ddc7818c

### Fixed
- Fixed an issue where the 2D Renderer was incorrectly rendering transparency with normal maps on an empty background.
- Fixed an issue where Sprites on one Sorting Layer were fully lit even when there's no 2D light targeting that layer.
- Fixed an issue where null reference exception was thrown when creating a 2D Renderer Data asset while scripts are compiling. [case 1263040](https://issuetracker.unity3d.com/issues/urp-nullreferenceexception-error-is-thrown-on-creating-2d-renderer-asset)
- Fixed an issue where no preview would show for the lit sprite master node in shadergraph
- Fixed an issue where no shader was generated for unlit sprite shaders in shadergraph
- Fixed an issue where Sprite-Lit-Default shader's Normal Map property wasn't affected by Tiling or Offset. [case 1270850](https://issuetracker.unity3d.com/issues/sprite-lit-default-shaders-normal-map-and-mask-textures-are-not-affected-by-tiling-and-offset-values)
- Removed the warning about mis-matched vertex streams when creating a default Particle System. [case 1285272](https://issuetracker.unity3d.com/issues/particles-urp-default-material-shows-warning-in-inspector)
- Fixed latest mockHMD renderviewport scale doesn't fill whole view after scaling. [case 1286161] (https://issuetracker.unity3d.com/issues/xr-urp-renderviewportscale-doesnt-fill-whole-view-after-scaling)
- Fixed camera renders black in XR when user sets invalid MSAA value.
- Fixed an issue causing additional lights to stop working when set as the sun source. [case 1278768](https://issuetracker.unity3d.com/issues/urp-every-light-type-is-rendered-as-directional-light-if-it-is-set-as-sun-source-of-the-environment)
- Fixed an issue causing passthrough camera to not render. [case 1283894](https://issuetracker.unity3d.com/product/unity/issues/guid/1283894/)
- Fixed an issue that caused a null reference when Lift Gamma Gain was being displayed in the Inspector and URP was upgraded to a newer version.  [case 1283588](https://issuetracker.unity3d.com/issues/argumentnullexception-is-thrown-when-upgrading-urp-package-and-volume-with-lift-gamma-gain-is-focused-in-inspector)
- Fixed an issue where soft particles were not rendered when depth texture was disabled in the URP Asset. [case 1162556](https://issuetracker.unity3d.com/issues/lwrp-unlit-particles-shader-is-not-rendered-when-soft-particles-are-enabled-on-built-application)
- Fixed an issue where soft particles were rendered opaque on OpenGL. [case 1226288](https://issuetracker.unity3d.com/issues/urp-objects-that-are-using-soft-particles-are-rendered-opaque-when-opengl-is-used)
- Fixed an issue where the depth texture sample node used an incorrect texture in some frames. [case 1268079](https://issuetracker.unity3d.com/issues/urp-depth-texture-sample-node-does-not-use-correct-texture-in-some-frames)
- Fixed a compiler error in BakedLit shader when using Hybrid Renderer.
- Fixed an issue with upgrading material set to cutout didn't properly set alpha clipping. [case 1235516](https://issuetracker.unity3d.com/issues/urp-upgrade-material-utility-does-not-set-the-alpha-clipping-when-material-was-using-a-shader-with-rendering-mode-set-to-cutout)
- Fixed XR camera fov can be changed through camera inspector.
- Fixed an issue where Universal Render Pipeline with disabled antiAliasing was overwriting QualitySettings.asset on frequent cases. [case 1219159](https://issuetracker.unity3d.com/issues/urp-qualitysettings-dot-asset-file-gets-overwritten-with-the-same-content-when-the-editor-is-closed)
- Fixed a case where overlay camera with output texture caused base camera not to render to screen. [case 1283225](https://issuetracker.unity3d.com/issues/game-view-renders-a-black-view-when-having-an-overlay-camera-which-had-output-texture-assigned-in-the-camera-stack)
- Fixed an issue where the scene view camera ignored the pipeline assets HDR setting. [case 1284369](https://issuetracker.unity3d.com/issues/urp-scene-view-camera-ignores-pipeline-assets-hdr-settings-when-main-camera-uses-pipeline-settings)
- Fixed an issue where the Camera inspector was grabbing the URP asset in Graphics Settings rather than the currently active.
- Fixed an issue where the Light Explorer was grabbing the URP asset in Graphics Settings rather than the currently active.
- Fixed an issue causing materials to be upgraded multiple times.
- Fixed bloom inconsistencies between Gamma and Linear color-spaces.
- Fixed an issue in where all the entries in the Renderer List wasn't selectable and couldn't be deleted.
- Fixed Deferred renderer on some Android devices by forcing accurate GBuffer normals. [case 1288042]
- Fixed an issue where MSAA did not work in Editor Game View on Windows with Vulkan.
- Fixed issue where selecting and deselecting Forward Renderer asset would leak memory [case 1290628](https://issuetracker.unity3d.com/issues/urp-scriptablerendererfeatureeditor-memory-leak-while-interacting-with-forward-renderer-in-the-project-window)

## [10.2.0] - 2020-10-19

### Changed
- Changed RenderObjectsFeature UI to only expose valid events. Previously, when selecting events before BeforeRenderingPrepasses objects would not be drawn correctly as stereo and camera setup only happens before rendering opaques objects.
- Transparent Lit ShaderGraph using Additive blending will now properly fade with alpha [1270344]

### Fixed
- Fixed the Unlit shader not being SRP Batcher compatible on OpenGLES/OpenGLCore. [case 1263720](https://issuetracker.unity3d.com/issues/urp-mobile-srp-batcher-is-not-visible-on-mobile-devices-in-frame-debugger)
- Fixed an issue with soft particles not rendering correctly for overlay cameras with post processing. [case 1241626](https://issuetracker.unity3d.com/issues/soft-particles-does-not-fade-out-near-the-opaque-surfaces-when-post-processing-is-enabled-on-a-stacked-camera)
- Fixed MSAA override on camera does not work in non-XR project if target eye is selected to both eye.

## [10.1.0] - 2020-10-12
- Added support for the Shadowmask Mixed Lighting Mode (Forward only), which supports up to four baked-shadow Lights.
- Added ComplexLit shader for advanced material features and deferred forward fallback.
- Added Clear Coat feature for ComplexLit shader and for shader graph.
- Added Parallax Mapping to the Lit shader (Lit.shader).
- Added the Detail Inputs setting group in the Lit shader (Lit.shader).
- Added Smooth shadow fading.
- The pipeline now outputs a warning in the console when trying to access camera color or depth texture when those are not valid. Those textures are only available in the context of `ScriptableRenderPass`.
- Added a property to access the renderer from the `CameraData`.

### Changed
- Shader functions SampleSH9, SampleSHPixel, SampleSHVertex are now gamma corrected in gamma space. As result LightProbes are gamma corrected too.
- The maximum number of visible lights when using OpenGL ES 3.x on Android now depends on the minimum OpenGL ES 3.x version as configured in PlayerSettings.
- The default value of the HDR property of a newly created Universal Render Pipeline Asset, is now set to true.

### Fixed
- Fixed an issue where the CapturePass would not capture the post processing effects.
- Fixed an issue were the filter window could not be defocused using the mouse. [case 1242032](https://issuetracker.unity3d.com/issues/urp-volume-override-window-doesnt-disappear-when-clicked-on-the-other-windows-in-the-editor)
- Fixed camera backgrounds not matching between editor and build when background is set to 'Uninitialized'. [case 1224369](https://issuetracker.unity3d.com/issues/urp-uninitialized-camera-background-type-does-not-match-between-the-build-and-game-view)
- Fixed a case where main light hard shadows would not work if any other light is present with soft shadows.[case 1250829](https://issuetracker.unity3d.com/issues/main-light-shadows-are-ignored-in-favor-of-additional-lights-shadows)
- Fixed issue that caused color grading to not work correctly with camera stacking. [case 1263193](https://issuetracker.unity3d.com/product/unity/issues/guid/1263193/)
- Fixed an issue that caused an infinite asset database reimport when running Unity in command line with -testResults argument.
- Fixed ParticlesUnlit shader to use fog color instead of always black. [case 1264585]
- Fixed issue that caused some properties in the camera to not be bolded and highlighted when edited in prefab mode. [case 1230082](https://issuetracker.unity3d.com/issues/urp-camera-prefab-fields-render-type-renderer-background-type-are-not-bolded-and-highlighted-when-edited-in-prefab-mode)
- Fixed issue where blur would sometimes flicker [case 1224915](https://issuetracker.unity3d.com/issues/urp-bloom-effect-flickers-when-using-integrated-post-processing-feature-set)
- Fixed an issue in where the camera inspector didn't refresh properly when changing pipeline in graphic settings. [case 1222668](https://issuetracker.unity3d.com/issues/urp-camera-properties-not-refreshing-on-adding-or-removing-urp-pipeline-in-the-graphics-setting)
- Fixed depth of field to work with dynamic resolution. [case 1225467](https://issuetracker.unity3d.com/issues/dynamic-resolution-rendering-error-when-using-depth-of-field-in-urp)
- Fixed FXAA, SSAO, Motion Blur to work with dynamic resolution.
- Fixed an issue where Pixel lighting variants were stripped in builds if another URP asset had Additional Lights set to Per Vertex [case 1263514](https://issuetracker.unity3d.com/issues/urp-all-pixel-lighting-variants-are-stripped-in-build-if-at-least-one-urp-asset-has-additional-lights-set-to-per-vertex)
- Fixed an issue where transparent meshes were rendered opaque when using custom render passes [case 1262887](https://issuetracker.unity3d.com/issues/urp-transparent-meshes-are-rendered-as-opaques-when-using-lit-shader-with-custom-render-pass)
- Fixed regression from 8.x.x that increased launch times on Android with GLES3. [case 1269119](https://issuetracker.unity3d.com/issues/android-launch-times-increased-x4-from-urp-8-dot-1-0-to-urp-10-dot-0-0-preview-dot-26)
- Fixed an issue with a render texture failing assertion when chosing an invalid format. [case 1222676](https://issuetracker.unity3d.com/issues/the-error-occurs-when-a-render-texture-which-has-a-certain-color-format-is-applied-to-the-cameras-output-target)
- Fixed an issue that caused the unity_CameraToWorld matrix to have z flipped values. [case 1257518](https://issuetracker.unity3d.com/issues/parameter-unity-cameratoworld-dot-13-23-33-is-inverted-when-using-universal-rp-7-dot-4-1-and-newer)
- Fixed not using the local skybox on the camera game object when the Skybox Material property in the Lighting window was set to null.
- Fixed an issue where, if URP was not in use, you would sometimes get errors about 2D Lights when going through the menus.
- Fixed GC when using XR single-pass automated tests.
- Fixed an issue that caused a null reference when deleting camera component in a prefab. [case 1244430](https://issuetracker.unity3d.com/issues/urp-argumentnullexception-error-is-thrown-on-removing-camera-component-from-camera-prefab)
- Fixed resolution of intermediate textures when rendering to part of a render texture. [case 1261287](https://issuetracker.unity3d.com/product/unity/issues/guid/1261287/)
- Fixed indirect albedo not working with shadergraph shaders in some rare setups. [case 1274967](https://issuetracker.unity3d.com/issues/gameobjects-with-custom-mesh-are-not-reflecting-the-light-when-using-the-shader-graph-shaders)
- Fixed XR mirroView sRGB issue when color space is gamma.
- Fixed an issue where XR eye textures are recreated multiple times per frame due to per camera MSAA change.
- Fixed an issue wehre XR mirror view selector stuck.
- Fixed LightProbes to have gamma correct when using gamma color space. [case 1268911](https://issuetracker.unity3d.com/issues/urp-has-no-gamma-correction-for-lightprobes)
- Fixed GLES2 shader compilation.
- Fixed useless mip maps on temporary RTs/PostProcessing inherited from Main RT descriptor.
- Fixed issue with lens distortion breaking rendering when enabled and its intensity is 0.
- Fixed mixed lighting subtractive and shadowmask modes for deferred renderer.
- Fixed issue that caused motion blur to not work in XR.
- Fixed 2D renderer when using Linear rendering on Android directly to backbuffer.
- Fixed issue where multiple cameras would cause GC each frame. [case 1259717](https://issuetracker.unity3d.com/issues/urp-scriptablerendercontext-dot-getcamera-array-dot-resize-creates-garbage-every-frame-when-more-than-one-camera-is-active)
- Fixed Missing camera cannot be removed after scene is saved by removing the Missing camera label. [case 1252255](https://issuetracker.unity3d.com/issues/universal-rp-missing-camera-cannot-be-removed-from-camera-stack-after-scene-is-saved)
- Fixed MissingReferenceException when removing Missing camera from camera stack by removing Missing camera label. [case 1252263](https://issuetracker.unity3d.com/issues/universal-rp-missingreferenceexception-errors-when-removing-missing-camera-from-stack)
- Fixed slow down in the editor when editing properties in the UI for renderer features. [case 1279804](https://issuetracker.unity3d.com/issues/a-short-freeze-occurs-in-the-editor-when-expanding-or-collapsing-with-the-arrow-the-renderer-feature-in-the-forward-renderer)
- Fixed test 130_UnityMatrixIVP on OpenGL ES 3
- Fixed MSAA on Metal MacOS and Editor.

## [10.0.0] - 2020-06-10
### Added
- Added the option to strip Terrain hole Shader variants.
- Added support for additional Directional Lights. The amount of additional Directional Lights is limited by the maximum Per-object Lights in the Render Pipeline Asset.
- Added default implementations of OnPreprocessMaterialDescription for FBX, Obj, Sketchup and 3DS file formats.
- Added Transparency Sort Mode and Transparency Sort Axis to 2DRendererData.
- Added support for a user defined default material to 2DRendererData.
- Added the option to toggle shadow receiving on transparent objects.
- Added XR multipass rendering. Multipass rendering is a requirement on many VR platforms and allows graceful fallback when single-pass rendering isn't available.
- Added support for Camera Stacking when using the Forward Renderer. This introduces the Camera `Render Type` property. A Base Camera can be initialized with either the Skybox or Solid Color, and can combine its output with that of one or more Overlay Cameras. An Overlay Camera is always initialized with the contents of the previous Camera that rendered in the Camera Stack.
- Added AssetPostprocessors and Shadergraphs to handle Arnold Standard Surface and 3DsMax Physical material import from FBX.
- Added `[MainTexture]` and `[MainColor]` shader property attributes to URP shader properties. These will link script material.mainTextureOffset and material.color to `_BaseMap` and `_BaseColor` shader properties.
- Added the option to specify the maximum number of visible lights. If you set a value, lights are sorted based on their distance from the Camera.
- Added the option to control the transparent layer separately in the Forward Renderer.
- Added the ability to set individual RendererFeatures to be active or not, use `ScriptableRendererFeature.SetActive(bool)` to set whether a Renderer Feature will execute,  `ScriptableRendererFeature.isActive` can be used to check the current active state of the Renderer Feature.
 additional steps to the 2D Renderer setup page for quality and platform settings.
- If Unity Editor Analytics are enabled, Universal collects anonymous data about usage of Universal. This helps the Universal team focus our efforts on the most common scenarios, and better understand the needs of our customers.
- Added a OnCameraSetup() function to the ScriptableRenderPass API, that gets called by the renderer before rendering each camera
- Added a OnCameraCleanup() function to the ScriptableRenderPass API, that gets called by the renderer after rendering each camera
- Added Default Material Type options to the 2D Renderer Data Asset property settings.
- Added additional steps to the 2D Renderer setup page for quality and platform settings.
- Added option to disable XR autotests on test settings.
- Shader Preprocessor strips gbuffer shader variants if DeferredRenderer is not in the list of renderers in any Scriptable Pipeline Assets.
- Added an option to enable/disable Adaptive Performance when the Adaptive Performance package is available in the project.
- Added support for 3DsMax's 2021 Simplified Physical Material from FBX files in the Model Importer.
- Added GI to SpeedTree
- Added support for DXT5nm-style normal maps on Android, iOS and tvOS
- Added stencil override support for deferred renderer.
- Added a warning message when a renderer is used with an unsupported graphics API, as the deferred renderer does not officially support GL-based platforms.
- Added option to skip a number of final bloom iterations.
- Added support for [Screen Space Ambient Occlusion](https://docs.unity3d.com/Packages/com.unity.render-pipelines.universal@10.0/manual/post-processing-ssao.html) and a new shader variant _SCREEN_SPACE_OCCLUSION.
- Added support for Normal Texture being generated in a prepass.
- Added a ConfigureInput() function to ScriptableRenderPass, so it is possible for passes to ask that a Depth, Normal and/or Opaque textures to be generated by the forward renderer.
- Added a float2 normalizedScreenSpaceUV to the InputData Struct.
- Added new sections to documentation: [Writing custom shaders](https://docs.unity3d.com/Packages/com.unity.render-pipelines.universal@10.0/manual/writing-custom-shaders-urp.html), and [Using the beginCameraRendering event](https://docs.unity3d.com/Packages/com.unity.render-pipelines.universal@10.0/manual/using-begincamerarendering.html).
- Added support for GPU instanced mesh particles on supported platforms.
- Added API to check if a Camera or Light is compatible with Universal Render Pipeline.

### Changed
- Moved the icon that indicates the type of a Light 2D from the Inspector header to the Light Type field.
- Eliminated some GC allocations from the 2D Renderer.
- Added SceneSelection pass for TerrainLit shader.
- Remove final blit pass to force alpha to 1.0 on mobile platforms.
- Deprecated the CinemachineUniversalPixelPerfect extension. Use the one from Cinemachine v2.4 instead.
- Replaced PlayerSettings.virtualRealitySupported with XRGraphics.tryEnable.
- Blend Style in the 2DRendererData are now automatically enabled/disabled.
- When using the 2D Renderer, Sprites will render with a faster rendering path when no lights are present.
- Particle shaders now receive shadows
- The Scene view now mirrors the Volume Layer Mask set on the Main Camera.
- Drawing order of SRPDefaultUnlit is now the same as the Built-in Render Pipline.
- Made MaterialDescriptionPreprocessors private.
- UniversalRenderPipelineAsset no longer supports presets. [Case 1197020](https://issuetracker.unity3d.com/issues/urp-reset-functionality-does-not-work-on-preset-of-universalrenderpipelineassets).
- The number of maximum visible lights is now determined by whether the platform is mobile or not.
- Renderer Feature list is now redesigned to fit more closely to the Volume Profile UI, this vastly improves UX and reliability of the Renderer Features List.
- Default color values for Lit and SimpleLit shaders changed to white due to issues with texture based workflows.
- You can now subclass ForwardRenderer to create a custom renderer based on it.
- URP is now computing tangent space per fragment.
- Optimized the 2D Renderer to skip rendering into certain internal buffers when not necessary.
- You can now subclass ForwardRenderer to create a custom renderer based on it.
- URP shaders that contain a priority slider now no longer have an offset of 50 by default.
- The virtual ScriptableRenderer.FrameCleanup() function has been marked obsolete and replaced by ScriptableRenderer.OnCameraCleanup() to better describe when the function gets invoked by the renderer.
- DepthOnlyPass, CopyDepthPass and CopyColorPass now use OnCameraSetup() instead of Configure() to set up their passes before executing as they only need to get their rendertextures once per camera instead of once per eye.
- Updated shaders to be compatible with Microsoft's DXC.
- Mesh GPU Instancing option is now hidden from the particles system renderer as this feature is not supported by URP.
- The 2D Renderer now supports camera stacking.
- 2D shaders now use half-precision floats whenever precise results are not necessary.
- Removed the ETC1_EXTERNAL_ALPHA variant from Shader Graph Sprite shaders.
- Eliminated some unnecessary clearing of render targets when using the 2D Renderer.
- The rendering of 2D lights is more effient as sorting layers affected by the same set of lights are now batched.
- Removed the 8 renderer limit from URP Asset.
- Merged the deferred renderer into the forward renderer.
- Changing the default value of Skip Iterations to 1 in Bloom effect editor
- Use SystemInfo to check if multiview is supported instead of being platform hardcoded
- Default attachment setup behaviour for ScriptableRenderPasses that execute before rendering opaques is now set use current the active render target setup. This improves performance in some situations.
- Combine XR occlusion meshes into one when using single-pass (multiview or instancing) to reduce draw calls and state changes.
- Shaders included in the URP package now use local Material keywords instead of global keywords. This increases the amount of available global user-defined Material keywords.

### Fixed
- Fixed an issue that caused WebGL to render blank screen when Depth texture was enabled [case 1240228](https://issuetracker.unity3d.com/issues/webgl-urp-scene-is-rendered-black-in-webgl-build-when-depth-texture-is-enabled)
- Fixed NaNs in tonemap algorithms (neutral and ACES) on Nintendo Switch.
- Fixed a performance problem with ShaderPreprocessor with large amount of active shader variants in the project
- Fixed an issue where linear to sRGB conversion occurred twice on certain Android devices.
- Fixed an issue where there were 2 widgets showing the outer angle of a spot light.
- Fixed an issue where Unity rendered fullscreen quads with the pink error shader when you enabled the Stop NaN post-processing pass.
- Fixed an issue where Terrain hole Shader changes were missing. [Case 1179808](https://issuetracker.unity3d.com/issues/terrain-brush-tool-is-not-drawing-when-paint-holes-is-selected).
- Fixed an issue where the Shader Graph `SceneDepth` node didn't work with XR single-pass (double-wide) rendering. See [case 1123069](https://issuetracker.unity3d.com/issues/lwrp-vr-shadergraph-scenedepth-doesnt-work-in-single-pass-rendering).
- Fixed Unlit and BakedLit shader compilations in the meta pass.
- Fixed an issue where the Bokeh Depth of Field shader would fail to compile on PS4.
- Fixed an issue where the Scene lighting button didn't work when you used the 2D Renderer.
- Fixed a performance regression when you used the 2D Renderer.
- Fixed an issue where the Freeform 2D Light gizmo didn't correctly show the Falloff offset.
- Fixed an issue where the 2D Renderer rendered nothing when you used shadow-casting lights with incompatible Renderer2DData.
- Fixed an issue where errors were generated when the Physics2D module was not included in the project's manifest.
- Fixed an issue where Prefab previews were incorrectly lit when you used the 2D Renderer.
- Fixed an issue where the Light didn't update correctly when you deleted a Sprite that a Sprite 2D Light uses.
- Fixed an issue where 2D Lighting was broken for Perspective Cameras.
- Fixed an issue where resetting a Freeform 2D Light would throw null reference exceptions. [Case 1184536](https://issuetracker.unity3d.com/issues/lwrp-changing-light-type-to-freeform-after-clicking-on-reset-throws-multiple-arguementoutofrangeexception).
- Fixed an issue where Freeform 2D Lights were not culled correctly when there was a Falloff Offset.
- Fixed an issue where Tilemap palettes were invisible in the Tile Palette window when the 2D Renderer was in use. [Case 1162550](https://issuetracker.unity3d.com/issues/adding-tiles-in-the-tile-palette-makes-the-tiles-invisible).
- Fixed issue where black emission would cause unneccesary inspector UI repaints. [Case 1105661](https://issuetracker.unity3d.com/issues/lwrp-inspector-window-is-being-repainted-when-using-the-material-with-emission-enabled-and-set-to-black-00-0).
- Fixed user LUT sampling being done in Linear instead of sRGB.
- Fixed an issue when trying to get the Renderer via API on the first frame. [Case 1189196](https://issuetracker.unity3d.com/product/unity/issues/guid/1189196/).
- Fixed a material leak on domain reload.
- Fixed an issue where deleting an entry from the Renderer List and then undoing that change could cause a null reference. [Case 1191896](https://issuetracker.unity3d.com/issues/nullreferenceexception-when-attempting-to-remove-entry-from-renderer-features-list-after-it-has-been-removed-and-then-undone).
- Fixed an issue where the user would get an error if they removed the Additional Camera Data component. [Case 1189926](https://issuetracker.unity3d.com/issues/unable-to-remove-universal-slash-hd-additional-camera-data-component-serializedobject-target-destroyed-error-is-thrown).
- Fixed post-processing with XR single-pass rendering modes.
- Fixed an issue where Cinemachine v2.4 couldn't be used together with Universal RP due to a circular dependency between the two packages.
- Fixed an issue that caused shaders containing `HDRP` string in their path to be stripped from the build.
- Fixed an issue that caused only selected object to render in SceneView when Wireframe drawmode was selected.
- Fixed Renderer Features UI tooltips. [Case 1191901](https://issuetracker.unity3d.com/issues/forward-renderers-render-objects-layer-mask-tooltip-is-incorrect-and-contains-a-typo).
- Fixed multiple issues where Shader Graph shaders failed to build for XR in the Universal RP.
- Fixed an issue when using the 2D Renderer where some types of renderers would not be assigned the correct material.
- Fixed inconsistent lighting between the forward renderer and the deferred renderer, that was caused by a missing normalize operation on vertex normals on some speedtree shader variants.
- Fixed issue where XR Multiview failed to render when using URP Shader Graph Shaders
- Fixed lazy initialization with last version of ResourceReloader
- Fixed broken images in package documentation.
- Fixed an issue where viewport aspect ratio was wrong when using the Stretch Fill option of the Pixel Perfect Camera. [case 1188695](https://issuetracker.unity3d.com/issues/pixel-perfect-camera-component-does-not-maintain-the-aspect-ratio-when-the-stretch-fill-is-enabled)
- Fixed an issue where setting a Normal map on a newly created material would not update. [case 1197217](https://issuetracker.unity3d.com/product/unity/issues/guid/1197217/)
- Fixed an issue where post-processing was not applied for custom renderers set to run on the "After Rendering" event [case 1196219](https://issuetracker.unity3d.com/issues/urp-post-processing-is-not-applied-to-the-scene-when-render-ui-event-is-set-to-after-rendering)
- Fixed an issue that caused an extra blit when using custom renderers [case 1156741](https://issuetracker.unity3d.com/issues/lwrp-performance-decrease-when-using-a-scriptablerendererfeature)
- Fixed an issue with transparent objects not receiving shadows when using shadow cascades. [case 1116936](https://issuetracker.unity3d.com/issues/lwrp-cascaded-shadows-do-not-appear-on-alpha-blended-objects)
- Fixed issue where using a ForwardRendererData preset would cause a crash. [case 1201052](https://issuetracker.unity3d.com/product/unity/issues/guid/1201052/)
- Fixed an issue where particles had dark outlines when blended together [case 1199812](https://issuetracker.unity3d.com/issues/urp-soft-particles-create-dark-blending-artefacts-when-intersecting-with-scene-geometry)
- Fixed an issue with deleting shader passes in the custom renderer features list [case 1201664](https://issuetracker.unity3d.com/issues/urp-remove-button-is-not-activated-in-shader-passes-list-after-creating-objects-from-renderer-features-in-urpassets-renderer)
- Fixed camera inverse view-projection matrix in XR mode, depth-copy and color-copy passes.
- Fixed an issue with the null check when `UniversalRenderPipelineLightEditor.cs` tries to access `SceneView.lastActiveSceneView`.
- Fixed an issue where the 'Depth Texture' drop down was incorrectly disabled in the Camera Inspector.
- Fixed an issue that caused errors if you disabled the VR Module when building a project.
- Fixed an issue where the default TerrainLit Material was outdated, which caused the default Terrain to use per-vertex normals instead of per-pixel normals.
- Fixed shader errors and warnings in the default Universal RP Terrain Shader. [case 1185948](https://issuetracker.unity3d.com/issues/urp-terrain-slash-lit-base-pass-shader-does-not-compile)
- Fixed an issue where the URP Material Upgrader tried to upgrade standard Universal Shaders. [case 1144710](https://issuetracker.unity3d.com/issues/upgrading-to-lwrp-materials-is-trying-to-upgrade-lwrp-materials)
- Fixed an issue where some Materials threw errors when you upgraded them to Universal Shaders. [case 1200938](https://issuetracker.unity3d.com/issues/universal-some-materials-throw-errors-when-updated-to-universal-rp-through-update-materials-to-universal-rp)
- Fixed issue where normal maps on terrain appeared to have flipped X-components when compared to the same normal map on a mesh. [case 1181518](https://fogbugz.unity3d.com/f/cases/1181518/)
- Fixed an issue where the editor would sometimes crash when using additional lights [case 1176131](https://issuetracker.unity3d.com/issues/mac-crash-on-processshadowcasternodevisibilityandcullwithoutumbra-when-same-rp-asset-is-set-in-graphics-and-quality-settings)
- Fixed RemoveComponent on Camera contextual menu to not remove Camera while a component depend on it.
- Fixed an issue where right eye is not rendered to. [case 1170619](https://issuetracker.unity3d.com/issues/vr-lwrp-terrain-is-not-rendered-in-the-right-eye-of-an-hmd-when-using-single-pass-instanced-stereo-rendering-mode-with-lwrp)
- Fixed issue where TerrainDetailLit.shader fails to compile when XR is enabled.
- Fixed an issue that allowed height-based blending on Terrains with more than 4 materials, which is not supported.
- Fixed an issue where opaque objects were outputting incorrect alpha values [case 1168283](https://issuetracker.unity3d.com/issues/lwrp-alpha-clipping-material-makes-other-materials-look-like-alpha-clipping-when-gameobject-is-shown-in-render-texture)
- Fixed an issue where a depth texture was always created when post-processing was enabled, even if no effects made use of it.
- Fixed incorrect light attenuation on Nintendo Switch.
- Fixed an issue where the Volume System would not use the Cameras Transform when no `Volume Trigger` was set.
- Fixed an issue where post processing disappeared when using custom renderers and SMAA or no AA
- Fixed an issue where the 2D Renderer upgrader did not upgrade using the correct default material
- Fixed an issue with soft particles having dark blending when intersecting with scene geometry [case 1199812](https://issuetracker.unity3d.com/issues/urp-soft-particles-create-dark-blending-artefacts-when-intersecting-with-scene-geometry)
- Fixed an issue with additive particles blending incorrectly [case 1215713](https://issuetracker.unity3d.com/issues/universal-render-pipeline-additive-particles-not-using-vertex-alpha)
- Fixed an issue where camera preview window was missing in scene view. [case 1211971](https://issuetracker.unity3d.com/issues/scene-view-urp-camera-preview-window-is-missing-in-the-scene-view)
- Fixed an issue with shadow cascade values were not readable in the render pipeline asset [case 1219003](https://issuetracker.unity3d.com/issues/urp-cascade-values-truncated-on-selecting-two-or-four-cascades-in-shadows-under-universalrenderpipelineasset)
- Fixed an issue where MSAA isn't applied until eye textures are relocated by changing their resolution. [case 1197958](https://issuetracker.unity3d.com/issues/oculus-quest-oculus-go-urp-msaa-isnt-applied-until-eye-textures-are-relocated-by-changing-their-resolution)
- Fixed an issue where camera stacking didn't work properly inside prefab mode. [case 1220509](https://issuetracker.unity3d.com/issues/urp-cannot-assign-overlay-cameras-to-a-camera-stack-while-in-prefab-mode)
- Fixed the definition of `mad()` in SMAA shader for OpenGL.
- Fixed an issue where partical shaders failed to handle Single-Pass Stereo VR rendering with Double-Wide Textures. [case 1201208](https://issuetracker.unity3d.com/issues/urp-vr-each-eye-uses-the-cameraopaquetexture-of-both-eyes-for-rendering-when-using-single-pass-rendering-mode)
- Fixed an issue that caused assets to be reimported if player prefs were cleared. [case 1192259](https://issuetracker.unity3d.com/issues/lwrp-clearing-playerprefs-through-a-script-or-editor-causes-delay-and-console-errors-to-appear-when-entering-the-play-mode)
- Fixed missing Custom Render Features after Library deletion. [case 1196338](https://issuetracker.unity3d.com/product/unity/issues/guid/1196338/)
- Fixed not being able to remove a Renderer Feature due to tricky UI selection rects. [case 1208113](https://issuetracker.unity3d.com/product/unity/issues/guid/1208113/)
- Fixed an issue where the Camera Override on the Render Object Feature would not work with many Render Features in a row. [case 1205185](https://issuetracker.unity3d.com/product/unity/issues/guid/1205185/)
- Fixed UI clipping issue in Forward Renderer inspector. [case 1211954](https://issuetracker.unity3d.com/product/unity/issues/guid/1211954/)
- Fixed a Null ref when trying to remove a missing Renderer Feature from the Forward Renderer. [case 1196651](https://issuetracker.unity3d.com/product/unity/issues/guid/1196651/)
- Fixed data serialization issue when adding a Renderer Feature to teh Forward Renderer. [case 1214779](https://issuetracker.unity3d.com/product/unity/issues/guid/1214779/)
- Fixed issue with AssetPostprocessors dependencies causing models to be imported twice when upgrading the package version.
- Fixed an issue where NullReferenceException might be thrown when creating 2D Lights. [case 1219374](https://issuetracker.unity3d.com/issues/urp-nullreferenceexception-threw-on-adding-the-light-2d-experimental-component-when-2d-render-data-not-assigned)
- Fixed an issue with a blurry settings icon. [case 1201895](https://issuetracker.unity3d.com/issues/urp-setting-icon-blurred-in-universalrendererpipelineasset)
- Fixed issue that caused the QualitySettings anti-aliasing changing without user interaction. [case 1195272](https://issuetracker.unity3d.com/issues/lwrp-the-anti-alias-quality-settings-value-is-changing-without-user-interaction)
- Fixed an issue where Shader Graph shaders generate undeclared identifier 'GetWorldSpaceNormalizeViewDir' error.
- Fixed an issue where rendering into RenderTexture with Single Pass Instanced renders both eyes overlapping.
- Fixed an issue where Renderscale setting has no effect when using XRSDK.
- Fixed an issue where renderScale != 1 or Display.main.requiresBlitToBackbuffer forced an unnecessary blit on XR.
- Fixed an issue that causes double sRGB correction on Quest. [case 1209292](https://issuetracker.unity3d.com/product/unity/issues/guid/1209292)
- Fixed an issue where terrain DepthOnly pass does not work for XR.
- Fixed an issue that caused depth texture to be flipped when sampling from shaders [case 1225362](https://issuetracker.unity3d.com/issues/game-object-is-rendered-incorrectly-in-the-game-view-when-sampling-depth-texture)
- Fixed an issue with URP switching such that every avaiable URP makes a total set of supported features such that all URPs are taken into consideration. [case 1157420](https://issuetracker.unity3d.com/issues/lwrp-srp-switching-doesnt-work-even-with-manually-adding-shadervariants-per-scene)
- Fixed an issue where XR multipass repeatedly throws error messages "Multi pass stereo mode doesn't support Camera Stacking".
- Fixed an issue with shadows not appearing on terrains when no cascades were selected [case 1226530](https://issuetracker.unity3d.com/issues/urp-no-shadows-on-terrain-when-cascades-is-set-to-no-cascades-in-render-pipeline-asset-settings)
- Fixed a shader issue that caused the Color in Sprite Shape to work improperly.
- Fixed an issue with URP switching such that every available URP makes a total set of supported features such that all URPs are taken into consideration. [case 1157420](https://issuetracker.unity3d.com/issues/lwrp-srp-switching-doesnt-work-even-with-manually-adding-shadervariants-per-scene)
- Metallic slider on the Lit shader is now linear meaning correct values are used for PBR.
- Fixed an issue where Post-Processing caused nothing to render on GLES2.
- Fixed an issue that causes viewport to not work correctly when rendering to textures. [case 1225103](https://issuetracker.unity3d.com/issues/urp-the-viewport-rect-isnt-correctly-applied-when-the-camera-is-outputting-into-a-rendertexture)
- Fixed an issue that caused incorrect sampling of HDR reflection probe textures.
- Fixed UI text of RenderObjects feature to display LightMode tag instead of Shader Pass Name. [case 1201696](https://issuetracker.unity3d.com/issues/render-feature-slash-pass-ui-has-a-field-for-shader-pass-name-when-it-actually-expects-shader-pass-lightmode)
- Fixed an issue when Linear -> sRGB conversion would not happen on some Android devices. [case 1226208](https://issuetracker.unity3d.com/issues/no-srgb-conversion-on-some-android-devices-when-using-the-universal-render-pipeline)
- Fixed issue where using DOF at the same time as Dynamic Scaling, the depth buffer was smapled with incorrect UVs. [case 1225467](https://issuetracker.unity3d.com/product/unity/issues/guid/1225467/)
- Fixed an issue where an exception would be thrown when resetting the ShadowCaster2D component. [case 1225339](https://issuetracker.unity3d.com/issues/urp-unassignedreferenceexception-thrown-on-resetting-the-shadow-caster-2d-component)
- Fixe an issue where using a Subtractive Blend Style for your 2D Lights might cause artifacts in certain post-processing effects. [case 1215584](https://issuetracker.unity3d.com/issues/urp-incorrect-colors-in-scene-when-using-subtractive-and-multiply-blend-mode-in-gamma-color-space)
- Fixed an issue where Cinemachine Pixel Perfect Extension didn't work when CinemachineBrain Update Method is anything other than Late Update.
- Fixed an issue where Sprite Shader Graph shaders weren't double-sided by default.
- Fixed an issue where particles using Sprite Shader Graph shaders were invisible.
- Fixed an issue where Scene objects might be incorrectly affected by 2D Lights from a previous Sorting Layer.
- Fixed an issue where errors would appear in the Console when entering Play Mode with a 2D Light selected in the Hierarchy. [Case 1226918](https://issuetracker.unity3d.com/issues/errors-appear-in-the-console-when-global-2d-light-is-selected-in-hierarchy)
- Fixed an issue that caused Android GLES to render blank screen when Depth texture was enabled without Opaque texture [case 1219325](https://issuetracker.unity3d.com/issues/scene-is-not-rendered-on-android-8-and-9-when-depth-texture-is-enabled-in-urp-asset)
- Fixed an issue that caused transparent objects to always render over top of world space UI. [case 1219877](https://issuetracker.unity3d.com/product/unity/issues/guid/1219877/)
- Fixed issue causing sorting fudge to not work between shadergraph and urp particle shaders. [case 1222762](https://issuetracker.unity3d.com/product/unity/issues/guid/1222762/)
- Fixed shader compilation errors when using multiple lights in DX10 level GPU. [case 1222302](https://issuetracker.unity3d.com/issues/urp-no-materials-apart-from-ui-are-rendered-when-using-direct3d11-graphics-api-on-a-dx10-gpu)
- Fixed an issue with shadows not being correctly calculated in some shaders.
- Fixed invalid implementation of one function in LWRP -> URP backward compatibility support.
- Fixed issue on Nintendo Switch where maximum number of visible lights in C# code did not match maximum number in shader code.
- Fixed OpenGL ES 3.0 support for URP ShaderGraph. [case 1230890](https://issuetracker.unity3d.com/issues/urptemplate-gles3-android-custom-shader-fails-to-compile-on-adreno-306-gpu)
- Fixed an issue where multi edit camera properties didn't work. [case 1230080](https://issuetracker.unity3d.com/issues/urp-certain-settings-are-not-applied-to-all-cameras-when-multi-editing-in-the-inspector)
- Fixed an issue where the emission value in particle shaders would not update in the editor without entering the Play mode.
- Fixed issues with performance when importing fbx files.
- Fixed issues with NullReferenceException happening with URP shaders.
- Fixed an issue that caused memory allocations when sorting cameras. [case 1226448](https://issuetracker.unity3d.com/issues/2d-renderer-using-more-than-one-camera-that-renders-out-to-a-render-texture-creates-gc-alloc-every-frame)
- Fixed an issue where grid lines were drawn on top of opaque objects in the preview window. [Case 1240723](https://issuetracker.unity3d.com/issues/urp-grid-is-rendered-in-front-of-the-model-in-the-inspector-animation-preview-window-when-depth-or-opaque-texture-is-enabled).
- Fixed an issue where objects in the preview window were affected by layer mask settings in the default renderer. [Case 1204376](https://issuetracker.unity3d.com/issues/urp-prefab-preview-is-blank-when-a-custom-forward-renderer-data-and-default-layer-mask-is-mixed-are-used).
- Fixed an issue with reflections when using an orthographic camera [case 1209255](https://issuetracker.unity3d.com/issues/urp-weird-reflections-when-using-lit-material-and-a-camera-with-orthographic-projection)
- Fixed issue that caused unity_AmbientSky, unity_AmbientEquator and unity_AmbientGround variables to be unintialized.
- Fixed issue that caused `SHADERGRAPH_AMBIENT_SKY`, `SHADERGRAPH_AMBIENT_EQUATOR` and `SHADERGRAPH_AMBIENT_GROUND` variables to be uninitialized.
- Fixed SceneView Draw Modes not being properly updated after opening new scene view panels or changing the editor layout.
- Fixed GLES shaders compilation failing on Windows platform (not a mobile platform) due to uniform count limit.
- Fixed an issue that caused the inverse view and projection matrix to output wrong values in some platforms. [case 1243990](https://issuetracker.unity3d.com/issues/urp-8-dot-1-breaks-unity-matrix-i-vp)
- Fixed an issue where the Render Scale setting of the pipeline asset didn't properly change the resolution when using the 2D Renderer. [case 1241537](https://issuetracker.unity3d.com/issues/render-scale-is-not-applied-to-the-rendered-image-when-2d-renderer-is-used-and-hdr-option-is-disabled)
- Fixed an issue where 2D lights didn't respect the Camera's Culling Mask. [case 1239136](https://issuetracker.unity3d.com/issues/urp-2d-2d-lights-are-ignored-by-camera-culling-mask)
- Fixed broken documentation links for some 2D related components.
- Fixed an issue where Sprite shaders generated by Shader Graph weren't double-sided. [case 1261232](https://issuetracker.unity3d.com/product/unity/issues/guid/1261232/)
- Fixed an issue where the package would fail to compile if the Animation module was disabled. [case 1227068](https://issuetracker.unity3d.com/product/unity/issues/guid/1227068/)
- Fixed an issue where Stencil settings wasn't serialized properly in sub object [case 1241218](https://issuetracker.unity3d.com/issues/stencil-overrides-in-urp-7-dot-3-1-render-objects-does-not-save-or-apply)
- Fixed an issue with not being able to remove Light Mode Tags [case 1240895](https://issuetracker.unity3d.com/issues/urp-unable-to-remove-added-lightmode-tags-of-filters-property-in-render-object)
- Fixed an issue where preset button could still be used, when it is not supposed to. [case 1246261](https://issuetracker.unity3d.com/issues/urp-reset-functionality-does-not-work-for-renderobject-preset-asset)
- Fixed an issue where Model Importer Materials used the Standard Shader from the Built-in Render Pipeline instead of URP Lit shader when the import happened at Editor startup.
- Fixed an issue where only unique names of cameras could be added to the camera stack.
- Fixed issue that caused shaders to fail to compile in OpenGL 4.1 or below.
- Fixed an issue where camera stacking with MSAA on OpenGL resulted in a black screen. [case 1250602](https://issuetracker.unity3d.com/issues/urp-camera-stacking-results-in-black-screen-when-msaa-and-opengl-graphics-api-are-used)
- Optimized shader compilation times by compiling different variant sets for vertex and fragment shaders.
- Fixed shadows for additional lights by limiting MAX_VISIBLE_LIGHTS to 16 for OpenGL ES 2.0 and 3.0 on mobile platforms. [case 1244391](https://issuetracker.unity3d.com/issues/android-urp-spotlight-shadows-are-not-being-rendered-on-adreno-330-and-320-when-built)
- Fixed Lit/SimpleLit/ParticlesLit/ParticlesSimpleLit/ParticlesUnlit shaders emission color not to be converted from gamma to linear color space. [case 1249615]
- Fixed missing unity_MatrixInvP for shader code and shaderGraph.
- Fixed XR support for deferred renderer.
- Fixing RenderObject to reflect name changes done at CustomForwardRenderer asset in project view. [case 1246256](https://issuetracker.unity3d.com/issues/urp-renderobject-name-does-not-reflect-inside-customforwardrendererdata-asset-on-renaming-in-the-inspector)
- Fixing camera overlay stacking adding to respect unity general reference restrictions. [case 1240788](https://issuetracker.unity3d.com/issues/urp-overlay-camera-is-missing-in-stack-list-of-the-base-camera-prefab)
- Fixed profiler marker errors. [case 1240963](https://issuetracker.unity3d.com/issues/urp-errors-are-thrown-in-a-console-when-using-profiler-to-profile-editor)
- Fixed issue that caused the pipeline to not create _CameraColorTexture if a custom render pass is injected. [case 1232761](https://issuetracker.unity3d.com/issues/urp-the-intermediate-color-texture-is-no-longer-created-when-there-is-at-least-one-renderer-feature)
- Fixed target eye UI for XR rendering is missing from camera inspector. [case 1261612](https://issuetracker.unity3d.com/issues/xr-cameras-target-eye-property-is-missing-when-inspector-is-in-normal-mode)
- Fixed an issue where terrain and speedtree materials would not get upgraded by upgrade project materials. [case 1204189](https://fogbugz.unity3d.com/f/cases/1204189/)
- Fixed an issue that caused renderer feature to not render correctly if the pass was injected before rendering opaques and didn't implement `Configure` method. [case 1259750](https://issuetracker.unity3d.com/issues/urp-not-rendering-with-a-renderer-feature-before-rendering-shadows)
- Fixed an issue where postFX's temp texture is not released properly.
- Fixed an issue where ArgumentOutOfRangeException errors were thrown after removing Render feature [case 1268147](https://issuetracker.unity3d.com/issues/urp-argumentoutofrangeexception-errors-are-thrown-on-undoing-after-removing-render-feature)
- Fixed an issue where depth and depth/normal of grass isn't rendered to depth texture.
- Fixed an issue that impacted MSAA performance on iOS/Metal [case 1219054](https://issuetracker.unity3d.com/issues/urp-ios-msaa-has-a-bigger-negative-impact-on-performance-when-using-urp-compared-to-built-in-rp)
- Fixed an issue that caused a warning to be thrown about temporary render texture not found when user calls ConfigureTarget(0). [case 1220871](https://issuetracker.unity3d.com/issues/urp-scriptable-render-passes-which-dont-require-a-bound-render-target-triggers-render-target-warning)
- Fixed performance issues in the C# shader stripper.

## [7.1.1] - 2019-09-05
### Upgrade Guide
- The render pipeline now handles custom renderers differently. You must now set up renderers for the Camera on the Render Pipeline Asset.
- Render Pipeline Assets upgrades automatically and either creates a default forward renderer in your project or links the existing custom one that you've assigned.
- If you have custom renderers assigned to Cameras, you must now add them to the current Render Pipeline Asset. Then you can select which renderer to use on the Camera.

### Added
- Added shader function `GetMainLightShadowParams`. This returns a half4 for the main light that packs shadow strength in x component and shadow soft property in y component.
- Added shader function `GetAdditionalLightShadowParams`. This returns a half4 for an additional light that packs shadow strength in x component and shadow soft property in y component.
- Added a `Debug Level` option to the Render Pipeline Asset. With this, you can control the amount of debug information generated by the render pipeline.
- Added ability to set the `ScriptableRenderer` that the Camera renders with via C# using `UniversalAdditionalCameraData.SetRenderer(int index)`. This maps to the **Renderer List** on the Render Pipeline Asset.
- Added shadow support for the 2D Renderer.
- Added ShadowCaster2D, and CompositeShadowCaster2D components.
- Added shadow intensity and shadow volume intensity properties to Light2D.
- Added new Gizmos for Lights.
- Added CinemachineUniversalPixelPerfect, a Cinemachine Virtual Camera Extension that solves some compatibility issues between Cinemachine and Pixel Perfect Camera.
- Added an option that disables the depth/stencil buffer for the 2D Renderer.
- Added manipulation handles for the inner cone angle for spot lights.
- Added documentation for the built-in post-processing solution and Volumes framework (and removed incorrect mention of the PPv2 package).

### Changed
- Increased visible lights limit for the forward renderer. It now supports 256 visible lights except in mobile platforms. Mobile platforms support 32 visible lights.
- Increased per-object lights limit for the forward renderer. It now supports 8 per-object lights in all platforms except GLES2. GLES2 supports 4 per-object lights.
- The Sprite-Lit-Default shader and the Sprite Lit Shader Graph shaders now use the vertex tangents for tangent space calculations.
- Temporary render textures for cameras rendering to render textures now use the same format and multisampling configuration as camera's target texture.
- All platforms now use R11G11B10_UFloat format for HDR render textures if supported.
- There is now a list of `ScriptableRendererData` on the Render Pipeline Asset as opposed to a renderer type. These are available to all Cameras and are included in builds.
- The renderer override on the Camera is now an enum that maps to the list of `ScriptableRendererData` on the Render Pipeline Asset.
- Pixel Perfect Camera now allows rendering to a render texture.
- Light2D GameObjects that you've created now have a default position with z equal to 0.
- Documentation: Changed the "Getting Started" section into "Install and Configure". Re-arranged the Table of Content.  

### Fixed
- Fixed LightProbe occlusion contribution. [case 1146667](https://issuetracker.unity3d.com/product/unity/issues/guid/1146667/)
- Fixed an issue that caused a log message to be printed in the console when creating a new Material. [case 1173160](https://issuetracker.unity3d.com/product/unity/issues/guid/1173160/)
- Fixed an issue where OnRenderObjectCallback was never invoked. [case 1122420](https://issuetracker.unity3d.com/issues/lwrp-gl-dot-lines-and-debug-dot-drawline-dont-render-when-scriptable-render-pipeline-settings-is-set-to-lwrp)
- Fixed an issue where Sprite Masks didn't function properly when using the 2D Renderer. [case 1163474](https://issuetracker.unity3d.com/issues/lwrp-sprite-renderer-ignores-sprite-mask-when-lightweight-render-pipeline-asset-data-is-set-to-2d-renderer-experimental)
- Fixed memory leaks when using the Frame Debugger with the 2D Renderer.
- Fixed an issue where materials using `_Time` did not animate in the scene. [1175396](https://issuetracker.unity3d.com/product/unity/issues/guid/1175396/)
- Fixed an issue where the Particle Lit shader had artifacts when both soft particles and HDR were enabled. [1136285](https://issuetracker.unity3d.com/product/unity/issues/guid/1136285/)
- Fixed an issue where the Area Lights were set to Realtime, which caused them to not bake. [1159838](https://issuetracker.unity3d.com/issues/lwrp-template-baked-area-lights-do-not-work-if-project-is-created-with-lightweight-rp-template)
- Fixed an issue where the Disc Light did not generate any light. [1175097](https://issuetracker.unity3d.com/issues/using-lwrp-area-light-does-not-generate-light-when-its-shape-is-set-to-disc)
- Fixed an issue where the alpha was killed when an opaque texture was requested on an offscreen camera with HDR enabled [case 1163320](https://issuetracker.unity3d.com/issues/lwrp-mobile-secondary-camera-background-alpha-value-is-lost-when-hdr-and-opaque-texture-are-enabled-in-lwrp-asset).
- Fixed an issue that caused Orthographic camera with far plane set to 0 to span Unity console with errors. [case 1172269](https://issuetracker.unity3d.com/issues/orthographic-camera-with-far-plane-set-to-0-results-in-assertions)
- Fixed an issue causing heap allocation in `RenderPipelineManager.DoRenderLoop` [case 1156241](https://issuetracker.unity3d.com/issues/lwrp-playerloop-renderpipelinemanager-dot-dorenderloop-internal-gc-dot-alloc-allocates-around-2-dot-6kb-for-every-camera-in-the-scene)
- Fixed an issue that caused shadow artifacts when using large spot angle values [case 1136165](https://issuetracker.unity3d.com/issues/lwrp-adjusting-spot-angle-on-a-spotlight-produces-shadowmap-artifacts)
- Fixed an issue that caused self-shadowing artifacts when adjusting shadow near-plane on spot lights.
- Fixed an issue that caused specular highlights to disappear when the smoothness value was set to 1.0. [case 1161827](https://issuetracker.unity3d.com/issues/lwrp-hdrp-lit-shader-max-smoothness-value-is-incosistent-between-pipelines)
- Fixed an issue in the Material upgrader that caused transparent Materials to not upgrade correctly to Universal RP. [case 1170419](https://issuetracker.unity3d.com/issues/shader-conversion-upgrading-project-materials-causes-standard-transparent-materials-to-flicker-when-moving-the-camera).
- Fixed an issue causing shadows to be incorrectly rendered when a light was close to the shadow caster.
- Fixed post-processing for the 2D Renderer.
- Fixed an issue in Light2D that caused a black line to appear for a 360 degree spotlight.
- Fixed a post-processing rendering issue with non-fullscreen viewport. [case 1177660](https://issuetracker.unity3d.com/issues/urp-render-scale-slider-value-modifies-viewport-coordinates-of-the-screen-instead-of-the-resolution)
- Fixed an issue where **Undo** would not undo the creation of Additional Camera Data. [case 1158861](https://issuetracker.unity3d.com/issues/lwrp-additional-camera-data-script-component-appears-on-camera-after-manually-re-picking-use-pipeline-settings)
- Fixed an issue where selecting the same drop-down menu item twice would trigger a change event. [case 1158861](https://issuetracker.unity3d.com/issues/lwrp-additional-camera-data-script-component-appears-on-camera-after-manually-re-picking-use-pipeline-settings)
- Fixed an issue where selecting certain objects that use instancing materials would throw console warnings. [case 1127324](https://issuetracker.unity3d.com/issues/console-warning-is-being-spammed-when-having-lwrp-enabled-and-shader-with-gpu-instancing-present-in-the-scene)
- Fixed a GUID conflict with LWRP. [case 1179895](https://issuetracker.unity3d.com/product/unity/issues/guid/1179895/)
- Fixed an issue where the Terrain shader generated NaNs.
- Fixed an issue that caused the `Opaque Color` pass to never render at half or quarter resolution.
- Fixed and issue where stencil state on a `ForwardRendererData` was reset each time rendering happened.

## [7.0.1] - 2019-07-25
### Changed
- Platform checks now provide more helpful feedback about supported features in the Inspectors.

### Fixed
- Fixed specular lighting related artifacts on Mobile [case 1143049](https://issuetracker.unity3d.com/issues/ios-lwrp-rounded-cubes-has-graphical-artifacts-when-setting-pbr-shaders-smoothness-about-to-0-dot-65-in-shadergraph) and [case 1164822](https://issuetracker.unity3d.com/issues/lwrp-specular-highlight-becomes-hard-edged-when-increasing-the-size-of-an-object).
- Post-processing is no longer enabled in the previews.
- Unity no longer force-enables post-processing on a camera by default.
- Fixed an issue that caused the Scene to render darker in GLES3 and linear color space. [case 1169789](https://issuetracker.unity3d.com/issues/lwrp-android-scene-is-rendered-darker-in-build-when-graphics-api-set-to-gles3-and-color-space-set-to-linear)

## [7.0.0] - 2019-07-17
### Universal Render Pipeline
- LWRP has been renamed to the "Universal Render Pipeline" (UniversalRP).
- UniversalRP is the same as LWRP in terms of features and scope.
- Classes have moved to the Universal namespace (from LWRP).

### Upgrade Guide
- Upgrading to UniversalRP is designed to be almost seamless from the user side.
- LWRP package still exists, this forwards includes and classes to the UniversalRP Package.
- Please see the more involved upgrade guide (https://docs.google.com/document/d/1Xd5bZa8pYZRHri-EnNkyhwrWEzSa15vtnpcg--xUCIs/).

### Added
- Initial Stadia platform support.
- Added a menu option to create a new `ScriptableRendererFeature` script. To do so in the Editor, click on Asset > Create > Rendering > Lightweight Render Pipeline > Renderer Feature.
- Added documentation for SpeedTree Shaders in LWRP.
- Added extended features to LWRP Terrain Shader, so terrain assets can be forward-compatible with HDRP.
- Enabled per-layer advanced or legacy-mode blending in LWRP Terrain Shader.
- Added the documentation page "Rendering in LWRP", which describes the forward rendering camera loop.
- Added documentation overview for how Post Processing Version 2 works in LWRP.
- Added documentation notes and FAQ entry on the 2D Renderer affecting the LWRP Asset.

### Changed
- Replaced beginCameraRendering callbacks by non obsolete implementation in Light2D
- Updated `ScriptableRendererFeature` and `ScriptableRenderPass` API docs.
- Shader type Real translates to FP16 precision on Nintendo Switch.

### Fixed
- Fixed a case where built-in Shader time values could be out of sync with actual time. [case 1142495](https://fogbugz.unity3d.com/f/cases/1142495/)
- Fixed an issue that caused forward renderer resources to not load properly when you upgraded LWRP from an older version to 7.0.0. [case 1154925](https://issuetracker.unity3d.com/issues/lwrp-upgrading-lwrp-package-to-7-dot-0-0-breaks-forwardrenderdata-asset-in-resource-files)
- Fixed GC spikes caused by LWRP allocating heap memory every frame.
- Fixed distortion effect on particle unlit shader.
- Fixed NullReference exception caused when trying to add a ScriptableRendererFeature.
- Fixed issue with certain LWRP shaders not showing when using forward/2D renderer.
- Fixed the shadow resolve pass and the final pass, so they're not consuming unnecessary bandwidth. [case 1152439](https://issuetracker.unity3d.com/issues/lwrp-mobile-increased-memory-usage-and-extra-rendering-steps)
- Added missing page for 2D Lights in LWRP.
- Tilemap tiles no longer appear black when you use the 2D renderer.
- Sprites in the preview window are no longer lit by 2D Scene lighting.
- Fixed warnings for unsupported shadow map formats for GLES2 API.
- Disabled shadows for devices that do not support shadow maps or depth textures.
- Fixed support for LWRP per-pixel terrain. [case 1110520](https://fogbugz.unity3d.com/f/cases/1110520)
- Fixed some basic UI/usability issues with LWRP terrain Materials (use of warnings and modal value changes).
- Fixed an issue where using LWRP and Sprite Shape together would produce meta file conflicts.
- Fixed fp16 overflow in Switch in specular calculation
- Fixed shader compilation errors for Android XR projects.
- Updated the pipeline Asset UI to cap the render scale at 2x so that it matches the render pipeline implementation limit.

## [6.7.0] - 2019-05-16
### Added
- Added SpeedTree Shaders.
- Added two Shader Graph master nodes: Lit Sprite and Unlit Sprite. They only work with the 2D renderer.
- Added documentation for the 2D renderer.

### Changed
- The 2D renderer and Light2D component received a number of improvements and are now ready to try as experimental features.
- Updated the [Feature Comparison Table](lwrp-builtin-feature-comparison.md) to reflect the current state of LWRP features.

### Fixed
- When in playmode, the error 'Non matching Profiler.EndSample' no longer appears. [case 1140750](https://fogbugz.unity3d.com/f/cases/1140750/)
- LWRP Particle Shaders now correctly render in stereo rendering modes. [case 1106699](https://fogbugz.unity3d.com/f/cases/1106699/)
- Shaders with 'debug' in the name are no longer stripped automatically. [case 1112983](https://fogbugz.unity3d.com/f/cases/1112983/)
- Fixed tiling issue with selection outline and baked cutout shadows.
- in the Shadergraph Unlit Master node, Premultiply no longer acts the same as Alpha. [case 1114708](https://fogbugz.unity3d.com/f/cases/1114708/)
- Fixed an issue where Lightprobe data was missing if it was needed per-pixel and GPU instancing was enabled.
- The Soft ScreenSpaceShadows Shader variant no longer gets stripped form builds. [case 1138236](https://fogbugz.unity3d.com/f/cases/1138236/)
- Fixed a typo in the Particle Unlit Shader, so Soft Particles now work correctly.
- Fixed emissive Materials not being baked for some meshes. [case 1145297](https://issuetracker.unity3d.com/issues/lwrp-emissive-materials-are-not-baked)
- Camera matrices are now correctly set up when you call rendering functions in EndCameraRendering. [case 1146586](https://issuetracker.unity3d.com/issues/lwrp-drawmeshnow-returns-wrong-positions-slash-scales-when-called-from-endcamerarendering-hook)
- Fixed GI not baking correctly while in gamma color space.
- Fixed a NullReference exception when adding a renderer feature that is contained in a global namespace. [case 1147068](https://issuetracker.unity3d.com/issues/scriptablerenderpipeline-inspector-ui-crashes-when-a-scriptablerenderfeature-is-not-in-a-namespace)
- Shaders are now set up for VR stereo instancing on Vulkan. [case 1142952](https://fogbugz.unity3d.com/f/cases/1142952/).
- VR stereo matrices and vertex inputs are now set up on Vulkan. [case 1142952](https://fogbugz.unity3d.com/f/cases/1142952/).
- Fixed the Material Upgrader so it's now run upon updating the LWRP package. [1148764](https://issuetracker.unity3d.com/product/unity/issues/guid/1148764/)
- Fixed a NullReference exception when you create a new Lightweight Render Pipeline Asset. [case 1153388](https://issuetracker.unity3d.com/product/unity/issues/guid/1153388/)

## [6.6.0] - 2019-04-01
### Added
- Added support for Baked Indirect mixed lighting.
- You can now use Light Probes for occlusion. This means that baked lights can now occlude dynamic objects.
- Added RenderObjects. You can add RenderObjects to a Renderer to perform custom rendering.
- (WIP) Added an experimental 2D renderer that implements a 2D lighting system.
- (WIP) Added a Light2D component that works with the 2D renderer to add lighting effects to 2D sprites.

### Fixed
- Fixed a project import issue in the LWRP template.
- Fixed the warnings that appear when you create new Unlit Shader Graphs using the Lightweight Render Pipeline.
- Fixed light attenuation precision on mobile platforms.
- Fixed split-screen rendering on mobile platforms.
- Fixed rendering when using an off-screen camera that renders to a depth texture.
- Fixed the exposed stencil render state in the renderer.
- Fixed the default layer mask so it's now applied to a depth pre-pass.
- Made several improvements and fixes to the render pass UI.
- Fixed artifacts that appeared due to precision errors in large scaled objects.
- Fixed an XR rendering issue where Unity required a depth texture.
- Fixed an issue that caused transparent objects to sort incorrectly.

## [6.5.0] - 2019-03-07
### Added
- You can now create a custom forward renderer by clicking on `Assets/Create/Rendering/Lightweight Render Pipeline/Forward Renderer`. This creates an Asset in your Project. You can add additional features to it and drag-n-drop the renderer to either the pipeline Asset or to a camera.
- You can now add `ScriptableRendererFeature`  to the `ScriptableRenderer` to extend it with custom effects. A feature is an `ScriptableObject` that can be drag-n-dropped in the renderer and adds one or more `ScriptableRenderPass` to the renderer.
- `ScriptableRenderer` now exposes interface to configure lights. To do so, implement `SetupLights` when you create a new renderer.
- `ScriptableRenderer` now exposes interface to configure culling. To do so, implement `SetupCullingParameters` when you create a new renderer.
- `ScriptableRendererData` contains rendering resources for `ScriptableRenderer`. A renderer can be overridden globally for all cameras or on a per-camera basis.
- `ScriptableRenderPass` now has a `RenderPassEvents`. This controls where in the pipeline the render pass is added.
- `ScriptableRenderPass` now exposes `ConfigureTarget` and `ConfigureClear`. This allows the renderer to automatically figure out the currently active rendering targets.
- `ScriptableRenderPass` now exposes `Blit`. This performs a blit and sets the active render target in the renderer.
- `ScriptableRenderPass` now exposes `RenderPostProcessing`. This renders post-processing and sets the active render target in the renderer.
- `ScriptableRenderPass` now exposes `CreateDrawingSettings` as a helper for render passes that need to call `ScriptableRenderContext.DrawRenderers`.

### Changed
- Removed `RegisterShaderPassName` from `ScriptableRenderPass`. Instead, `CreateDrawingSettings` now  takes one or a list of `ShaderTagId`.
- Removed remaining experimental namespace from LWRP. All APIrelated to `ScriptableRenderer`, `ScriptableRenderPass`, and render pass injection is now out of preview.
- Removed `SetRenderTarget` from `ScriptableRenderPass`. You should never call it. Instead, call `ConfigureTarget`, and the renderer automatically sets up targets for you.
- Removed `RenderFullscreenQuad` from `ScriptableRenderer`. Use `CommandBuffer.DrawMesh` and `RenderingUtils.fullscreenMesh` instead.
- Removed `RenderPostProcess` from `ScriptableRenderer`. Use `ScriptableRenderPass.RenderPostProcessing` instead.
- Removed `postProcessingContext` property from `ScriptableRenderer`. This is now exposed in `RenderingUtils.postProcessingContext`.
- Removed `GetCameraClearFlag` from `ScriptableRenderer`.

### Fixed
- Fixed y-flip in VR when post-processing is active.
- Fixed occlusion mesh for VR not rendering before rendering opaques.
- Enabling or disabling SRP Batcher in runtime works now.
- Fixed video player recorder when post-processing is enabled.

## [6.4.0] - 2019-02-21

## [6.3.0] - 2019-02-18

## [6.2.0] - 2019-02-15

### Changed
- Code refactor: all macros with ARGS have been swapped with macros with PARAM. This is because the ARGS macros were incorrectly named.

## [6.1.0] - 2019-02-13

## [6.0.0] - 2019-02-23
### Added
- You can now implement a custom renderer for LWRP. To do so, implement an `IRendererData` that contains all resources used in rendering. Then create an `IRendererSetup` that creates and queues `ScriptableRenderPass`. Change the renderer type either in the Pipeline Asset or in the Camera Inspector.
- LWRP now uses the Unity recorder extension. You can use this to capture the output of Cameras.
- You can now inject a custom render pass before LWRP renders opaque objects. To do so, implement an `IBeforeRender` interface.
- Distortion support in all Particle Shaders.
- An upgrade system for LWRP Materials with `MaterialPostprocessor`.
- An upgrade path for Unlit shaders
- Tooltips for Shaders.
- SRP Batcher support for Particle Shaders.
- Docs for these Shaders: Baked Lit, Particles Lit, Particles Simple Lit, and Particles Unlit.
- LWRP now supports dynamic resolution scaling. The target platform must also support it.
- LWRP now includes version defines for both C# and Shaders in the format of `LWRP_X_Y_Z_OR_NEWER`. For example, `LWRP_5_3_0_OR_NEWER` defines version 5.3.0.
- The Terrain Lit Shader now samples Spherical Harmonics if you haven't baked any lightmaps for terrain.
- Added a __Priority__ option, which you can use to tweak the rendering order. This is similar to render queue in the built-in render pipeline. These Shaders now have this option: Lit, Simple Lit, Baked Lit, Unlit, and all three Particle Shaders.
- Added support for overriding terrain detail rendering shaders, via the render pipeline editor resources asset.

### Changed
- You can now only initialize a camera by setting a Background Type. The supported options are Skybox, Solid Color, and Don't Care.
- LWRP now uses non-square shadowmap textures when it renders directional shadows with 2 shadow cascades.
- LWRP now uses RGB111110 as the HDR format on mobile devices, when this format is supported.
- Removed `IAfterDepthPrePass` interface.
- We’ve redesigned the Shader GUI. For example, all property names in Shaders are now inline across the board
- The Simple Lit Shader now has Smoothness, which can be stored in the alpha of specular or albedo maps.
- The Simple Lit and Particles Simple Lit Shaders now take shininess from the length (brightness) of the specular map.
- The __Double sided__ property is now __Render Face__. This means you can also do front face culling.
- Changed the docs for Lit Shader, Simple Lit Shader and Unlit Shader according to Shader GUI changes.
- When you create a new LWRP Asset, it will now be initialized with settings that favor performance on mobile platforms.
- Updated the [FAQ](faq.md) and the [Built-in/LWRP feature comparison table](lwrp-builtin-feature-comparison.md).

### Fixed
- Several tweaks to reduce bandwidth consumption on mobile devices.
- The foldouts in the Lightweight Asset inspector UI now remember their state.
- Added missing meta file for GizmosRenderingPass.cs.
- Fixed artifacts when using multiple or Depth Only cameras. [Case 1072615](https://issuetracker.unity3d.com/issues/ios-using-multiple-cameras-in-the-scene-in-lightweight-render-pipeline-gives-corrupted-image-in-ios-device)
- Fixed a typo in ERROR_ON_UNSUPPORTED_FUNCTION() that was causing the shader compiler to run out of memory in GLES2. [Case 1104271](https://issuetracker.unity3d.com/issues/mobile-os-restarts-because-of-high-memory-usage-when-compiling-shaders-for-opengles2)
- LWRP now renders shadows on scaled objects correctly. [Case 1109017](https://issuetracker.unity3d.com/issues/scaled-objects-render-shadows-and-specularity-incorrectly-in-the-lwrp-on-device)
- LWRP now allows some Asset settings to be changed at runtime. [Case 1105552](https://issuetracker.unity3d.com/issues/lwrp-changing-render-scale-in-runtime-has-no-effect-since-lwrp-3-dot-3-0)
- Realtime shadows now work in GLES2. [Case 1087251](https://issuetracker.unity3d.com/issues/android-lwrp-no-real-time-light-and-shadows-using-gles2)
- Framedebugger now renders correctly when stepping through drawcalls.
- Cameras that request MSAA and Opaque Textures now use less frame bandwidth when they render.
- Fixed rendering in the gamma color space, so it doesn't appear darker.
- Particles SImple Lit and Particles Unlit Shaders now work correctly.
- __Soft Particles__ now work correctly.
- Camera fading for particles.
- Fixed a typo in the Unlit `IgnoreProjector` tag.
- Particles render in both eyes with stereo instancing
- Fixed specular issues on mobile. [case 1109017](https://issuetracker.unity3d.com/issues/scaled-objects-render-shadows-and-specularity-incorrectly-in-the-lwrp-on-device)
- Fixed issue causing LWRP to create MSAA framebuffer even when MSAA setting was disabled.
- Post-processing in mobile VR is now forced to be disabled. It was causing many rendering issues.
- Fixed Editor Previews breaking in Play Mode when VR is enabled. [Case 1109009](https://issuetracker.unity3d.com/issues/lwrp-editor-previews-break-in-play-mode-if-vr-is-enabled)
- A camera's HDR enable flag is now respected when rendering in XR.
- Terrain detail rendering now works correctly when LWRP is installed but inactive.

## [5.2.0] - 2018-11-27
### Added
- LWRP now handles blits that are required by the device when rendering to the backbuffer.
- You can now enable the SRP Batcher. To do so, go to the `Pipeline Asset`. Under `Advanced`, toggle `SRP Batcher`.

### Changed
- Renamed shader variable `unity_LightIndicesOffsetAndCount` to `unity_PerObjectLightData`.
- Shader variables `unity_4LightIndices0` and `unity_4LightIndices1` are now declared as `unity_PerObjectLightIndices` array.

## [5.1.0] - 2018-11-19
### Added
- The user documentation for LWRP is now in this GitHub repo, instead of in the separate GitHub wiki. You can find the most up-to-date pages in the [TableOfContents.md](TableOfCotents.md) file. Pages not listed in that file are still in progress.

### Changed
- The LWRP package is no longer in preview.
- LWRP built-in render passes are now internal.
- Changed namespace from `UnityEngine.Experimental.Rendering.LightweightPipeline` to `UnityEngine.Rendering.LWRP`.
- Changed namespace from `UnityEditor.Experimental.Rendering.LightweightPipeline` to `UnityEditor.Rendering.LWRP`.

### Fixed
- LWRP now respects the iOS Player setting **Force hard shadows**. When you enable this setting, hardware filtering of shadows is disabled.
- Scene view mode now renders baked lightmaps correctly. [Case 1092227](https://issuetracker.unity3d.com/issues/lwrp-scene-view-modes-render-objects-black)
- Shadow bias calculations are now correct for both Shader Graph and Terrain shaders.
- Blit shader now ignores culling.
- When you select __Per Vertex__ option for __Additional Lights__, the __Per Object Limit__ option is not greyed out anymore.
- When you change camera viewport height to values above 1.0, the Unity Editor doesn't freeze anymore. [Case 1097497](https://issuetracker.unity3d.com/issues/macos-lwrp-editor-freezes-after-changing-cameras-viewport-rect-values)
- When you use AR with LWRP, the following error message is not displayed in the console anymore: "The camera list passed to the render pipeline is either null or empty."

## [5.0.0-preview] - 2018-09-28
### Added
- Added occlusion mesh rendering/hookup for VR
- You can now configure default depth and normal shadow bias values in the pipeline asset.
- You can now add the `LWRPAdditionalLightData` component to a `Light` to override the default depth and normal shadow bias.
- You can now log the amount of shader variants in your build. To do so, go to the `Pipeline Asset`. Under `Advanced`, select and set the `Shader Variant Log Level`.
### Changed
- Removed the `supportedShaderFeatures` property from LWRP core. The shader stripper now figures out which variants to strip based on the current assigned pipeline Asset in the Graphics settings.
### Fixed
- The following error does not appear in console anymore: ("Begin/End Profiler section mismatch")
- When you select a material with the Lit shader, this no longer causes the following error in the console: ("Material doesn't have..."). [case 1092354](https://fogbugz.unity3d.com/f/cases/1092354/)
- In the Simple Lit shader, per-vertex additional lights are now shaded properly.
- Shader variant stripping now works when you're building a Project with Cloud Build. This greatly reduces build times from Cloud Build.
- Dynamic Objects now receive lighting when the light mode is set to mixed.
- MSAA now works on Desktop platforms.
- The shadow bias value is now computed correctly for shadow cascades and different shadow resolutions. [case 1076285](https://issuetracker.unity3d.com/issues/lwrp-realtime-directional-light-shadow-maps-exhibit-artifacts)
- When you use __Area Light__ with LWRP, __Cast Shadows__ no longer overlaps with other UI elements in the Inspector. [case 1085363](https://issuetracker.unity3d.com/issues/inspector-area-light-cast-shadows-ui-option-is-obscured-by-render-mode-for-lwrp-regression-in-2018-dot-3a3)

### Changed
Read/write XRGraphicsConfig -> Read-only XRGraphics interface to XRSettings.

## [4.0.0-preview] - 2018-09-28
### Added
- When you have enabled Gizmos, they now appear correctly in the Game view.
- Added requiresDepthPrepass field to RenderingData struct to tell if the runtime platform requires a depth prepass to generate a camera depth texture.
- The `RenderingData` struct now holds a reference to `CullResults`.
- When __HDR__ is enabled in the Camera but disabled in the Asset, an information box in the Camera Inspector informs you about it.
- When __MSAA__ is enabled in the Camera but disabled in the Asset, an information box in the Camera Inspector informs you about it.
- Enabled instancing on the terrain shader.
- Sorting of opaque objects now respects camera `opaqueSortMode` setting.
- Sorting of opaque objects disables front-to-back sorting flag, when camera settings allow that and the GPU has hidden surface removal.
- LWRP now has a Custom Light Explorer that suits its feature set.
- LWRP now supports Vertex Lit shaders for detail meshes on terrain.
- LWRP now has three interactive Autodesk shaders: Autodesk Interactive, Autodesk Interactive Masked and Autodesk Interactive Transparent.
- [Shader API] The `GetMainLight` and `GetAdditionalLight` functions can now compute shadow attenuation and store it in the new `shadowAttenuation` field in `LightData` struct.
- [Shader API] Added a `VertexPositionInputs` struct that contains vertex position in difference spaces (world, view, hclip).
- [Shader API] Added a `GetVertexPositionInputs` function to get an initialized `VertexPositionInputs`.
- [Shader API] Added a `GetPerObjectLightIndex` function to return the per-object index given a for-loop index.
- [Shader API] Added a `GetShadowCoord` function that takes a `VertexPositionInputs` as input.
- [ShaderLibrary] Added VertexNormalInputs struct that contains data for per-pixel normal computation.
- [ShaderLibrary] Added GetVertexNormalInputs function to return an initialized VertexNormalInputs.

### Changed
- The `RenderingData` struct is now read-only.
- `ScriptableRenderer`always performs a Clear before calling `IRendererSetup::Setup.`
- `ScriptableRenderPass::Execute` no longer takes `CullResults` as input. Instead, use `RenderingData`as input, since that references `CullResults`.
- `IRendererSetup_Setup` no longer takes `ScriptableRenderContext` and `CullResults` as input.
- Shader includes are now referenced via package relative paths instead of via the deprecated shader export path mechanism https://docs.unity3d.com/2018.3/Documentation/ScriptReference/ShaderIncludePathAttribute.html.
- The LWRP Asset settings were re-organized to be more clear.
- Vertex lighting now controls if additional lights should be shaded per-vertex or per-pixel.
- Renamed all `Local Lights` nomenclature to `Additional Lights`.
- Changed shader naming to conform to our SRP shader code convention.
- [Shader API] Renamed `SpotAttenuation` function to `AngleAttenuation`.
- [Shader API] Renamed `_SHADOWS_ENABLED` keyword to `_MAIN_LIGHT_SHADOWS`
- [Shader API] Renamed `_SHADOWS_CASCADE` keyword to `_MAIN_LIGHT_SHADOWS_CASCADE`
- [Shader API] Renamed `_VERTEX_LIGHTS` keyword to `_ADDITIONAL_LIGHTS_VERTEX`.
- [Shader API] Renamed `_LOCAL_SHADOWS_ENABLED` to `_ADDITIONAL_LIGHT_SHADOWS`
- [Shader API] Renamed `GetLight` function to `GetAdditionalLight`.
- [Shader API] Renamed `GetPixelLightCount` function to `GetAdditionalLightsCount`.
- [Shader API] Renamed `attenuation` to `distanceAttenuation` in `LightData`.
- [Shader API] Renamed `GetLocalLightShadowStrength` function to `GetAdditionalLightShadowStrength`.
- [Shader API] Renamed `SampleScreenSpaceShadowMap` functions to `SampleScreenSpaceShadowmap`.
- [Shader API] Renamed `MainLightRealtimeShadowAttenuation` function to `MainLightRealtimeShadow`.
- [Shader API] Renamed light constants from `Directional` and `Local` to `MainLight` and `AdditionalLights`.
- [Shader API] Renamed `GetLocalLightShadowSamplingData` function to `GetAdditionalLightShadowSamplingData`.
- [Shader API] Removed OUTPUT_NORMAL macro.
- [Shader API] Removed `lightIndex` and `substractiveAttenuation` from `LightData`.
- [Shader API] Removed `ComputeShadowCoord` function. `GetShadowCoord` is provided instead.
- All `LightweightPipeline` references in API and classes are now named `LightweightRenderPipeline`.
- Files no longer have the `Lightweight` prefix.
- Renamed Physically Based shaders to `Lit`, `ParticlesLit`, and `TerrainLit`.
- Renamed Simple Lighting shaders to `SimpleLit`, and `ParticlesSimpleLit`.
- [ShaderLibrary] Renamed `InputSurfacePBR.hlsl`, `InputSurfaceSimple.hlsl`, and `InputSurfaceUnlit` to `LitInput.hlsl`, `SimpleLitInput.hlsl`, and `UnlitInput.hlsl`. These files were moved from the `ShaderLibrary` folder to the`Shaders`.
- [ShaderLibrary] Renamed `LightweightPassLit.hlsl` and `LightweightPassLitSimple.hlsl` to `LitForwardPass.hlsl` and `SimpleLitForwardPass.hlsl`. These files were moved from the `ShaderLibrary` folder to `Shaders`.
- [ShaderLibrary] Renamed `LightweightPassMetaPBR.hlsl`, `LightweightPassMetaSimple.hlsl` and `LighweightPassMetaUnlit` to `LitMetaPass.hlsl`, `SimpleLitMetaPass.hlsl` and `UnlitMetaPass.hlsl`. These files were moved from the `ShaderLibrary` folder to `Shaders`.
- [ShaderLibrary] Renamed `LightweightPassShadow.hlsl` to `ShadowCasterPass.hlsl`. This file was moved to the `Shaders` folder.
- [ShaderLibrary] Renamed `LightweightPassDepthOnly.hlsl` to `DepthOnlyPass.hlsl`. This file was moved to the `Shaders` folder.
- [ShaderLibrary] Renamed `InputSurfaceTerrain.hlsl` to `TerrainLitInput.hlsl`. This file was moved to the `Shaders` folder.
- [ShaderLibrary] Renamed `LightweightPassLitTerrain.hlsl` to `TerrainLitPases.hlsl`. This file was moved to the `Shaders` folder.
- [ShaderLibrary] Renamed `ParticlesPBR.hlsl` to `ParticlesLitInput.hlsl`. This file was moved to the `Shaders` folder.
- [ShaderLibrary] Renamed `InputSurfacePBR.hlsl` to `LitInput.hlsl`. This file was moved to the `Shaders` folder.
- [ShaderLibrary] Renamed `InputSurfaceUnlit.hlsl` to `UnlitInput.hlsl`. This file was moved to the `Shaders` folder.
- [ShaderLibrary] Renamed `InputBuiltin.hlsl` to `UnityInput.hlsl`.
- [ShaderLibrary] Renamed `LightweightPassMetaCommon.hlsl` to `MetaInput.hlsl`.
- [ShaderLibrary] Renamed `InputSurfaceCommon.hlsl` to `SurfaceInput.hlsl`.
- [ShaderLibrary] Removed LightInput struct and GetLightDirectionAndAttenuation. Use GetAdditionalLight function instead.
- [ShaderLibrary] Removed ApplyFog and ApplyFogColor functions. Use MixFog and MixFogColor instead.
- [ShaderLibrary] Removed TangentWorldToNormal function. Use TransformTangentToWorld instead.
- [ShaderLibrary] Removed view direction normalization functions. View direction should always be normalized per pixel for accurate results.
- [ShaderLibrary] Renamed FragmentNormalWS function to NormalizeNormalPerPixel.

### Fixed
- If you have more than 16 lights in a scene, LWRP no longer causes random glitches while rendering lights.
- The Unlit shader now samples Global Illumination correctly.
- The Inspector window for the Unlit shader now displays correctly.
- Reduced GC pressure by removing several per-frame memory allocations.
- The tooltip for the the camera __MSAA__ property now appears correctly.
- Fixed multiple C# code analysis rule violations.
- The fullscreen mesh is no longer recreated upon every call to `ScriptableRenderer.fullscreenMesh`.

## [3.3.0-preview] - 2018-01-01
### Added
- Added callbacks to LWRP that can be attached to a camera (IBeforeCameraRender, IAfterDepthPrePass, IAfterOpaquePass, IAfterOpaquePostProcess, IAfterSkyboxPass, IAfterTransparentPass, IAfterRender)

###Changed
- Clean up LWRP creation of render textures. If we are not going straight to screen ensure that we create both depth and color targets.
- UNITY_DECLARE_FRAMEBUFFER_INPUT and UNITY_READ_FRAMEBUFFER_INPUT macros were added. They are necessary for reading transient attachments.
- UNITY_MATRIX_I_VP is now defined.
- Renamed LightweightForwardRenderer to ScriptableRenderer.
- Moved all light constants to _LightBuffer CBUFFER. Now _PerCamera CBUFFER contains all other per camera constants.
- Change real-time attenuation to inverse square.
- Change attenuation for baked GI to inverse square, to match real-time attenuation.
- Small optimization in light attenuation shader code.

### Fixed
- Lightweight Unlit shader UI doesn't throw an error about missing receive shadow property anymore.

## [3.2.0-preview] - 2018-01-01
### Changed
- Receive Shadows property is now exposed in the material instead of in the renderer.
- The UI for Lightweight asset has been updated with new categories. A more clean structure and foldouts has been added to keep things organized.

### Fixed
- Shadow casters are now properly culled per cascade. (case 1059142)
- Rendering no longer breaks when Android platform is selected in Build Settings. (case 1058812)
- Scriptable passes no longer have missing material references. Now they access cached materials in the renderer.(case 1061353)
- When you change a Shadow Cascade option in the Pipeline Asset, this no longer warns you that you've exceeded the array size for the _WorldToShadow property.
- Terrain shader optimizations.

## [3.1.0-preview] - 2018-01-01

### Fixed
- Fixed assert errors caused by multi spot lights
- Fixed LWRP-DirectionalShadowConstantBuffer params setting

## [3.0.0-preview] - 2018-01-01
### Added
- Added camera additional data component to control shadows, depth and color texture.
- pipeline now uses XRSEttings.eyeTextureResolutionScale as renderScale when in XR.
- New pass architecture. Allows for custom passes to be written and then used on a per camera basis in LWRP

### Changed
- Shadow rendering has been optimized for the Mali Utgard architecture by removing indexing and avoiding divisions for orthographic projections. This reduces the frame time by 25% on the Overdraw benchmark.
- Removed 7x7 tent filtering when using cascades.
- Screenspace shadow resolve is now only done when rendering shadow cascades.
- Updated the UI for the Lighweight pipeline asset.
- Update assembly definitions to output assemblies that match Unity naming convention (Unity.*).

### Fixed
- Post-processing now works with VR on PC.
- PS4 compiler error
- Fixed VR multiview rendering by forcing MSAA to be off. There's a current issue in engine that breaks MSAA and Texture2DArray.
- Fixed UnityPerDraw CB layout
- GLCore compute buffer compiler error
- Occlusion strength not being applied on LW standard shaders
- CopyDepth pass is being called even when a depth from prepass is available
- GLES2 shader compiler error in IntegrationTests
- Can't set RenderScale and ShadowDistance by script
- VR Single Pass Instancing shadows
- Fixed compilation errors on Nintendo Switch (limited XRSetting support).

## [2.0.0-preview] - 2018-01-01

### Added
- Explicit render target load/store actions were added to improve tile utilization
- Camera opaque color can be requested on the pipeline asset. It can be accessed in the shader by defining a _CameraOpaqueTexture. This can be used as an alternative to GrabPass.
- Dynamic Batching can be enabled in the pipeline asset
- Pipeline now strips unused or invalid variants and passes based on selected pipeline capabilities in the asset. This reduces build and memory consuption on target.
- Shader stripping settings were added to pipeline asset

### Changed
#### Pipeline
- Pipeline code is now more modular and extensible. A ForwardRenderer class is initialized by the pipeline with RenderingData and it's responsible for enqueueing and executing passes. In the future pluggable renderers will be supported.
- On mobile 1 directional light + up to 4 local lights (point or spot) are computed
- On other platforms 1 directional light + up to 8 local lights are computed
- Multiple shadow casting lights are supported. Currently only 1 directional + 4 spots light shadows.
#### Shading Framework
- Directional Lights are always considered a main light in shader. They have a fast shading path with no branching and no indexing.
- GetMainLight() is provided in shader to initialize Light struct with main light shading data.
- Directional lights have a dedicated shadowmap for performance reasons. Shadow coord always comes from interpolator.
- MainLigthRealtimeShadowAttenuation(float4 shadowCoord) is provided to compute main light realtime shadows.
- Spot and Point lights are always shaded in the light loop. Branching on uniform and indexing happens when shading them.
- GetLight(half index, float3 positionWS) is provided in shader to initialize Light struct for spot and point lights.
- Spot light shadows are baked into a single shadow atlas.
- Shadow coord for spot lights is always computed on fragment.
- Use LocalLightShadowAttenuation(int lightIndex, float3 positionWS) to comppute realtime shadows for spot lights.

### Fixed
- Issue that was causing VR on Android to render black
- Camera viewport issues
- UWP build issues
- Prevent nested camera rendering in the pipeline

## [1.1.4-preview] - 2018-01-01

### Added
 - Terrain and grass shaders ported
 - Updated materials and shader default albedo and specular color to midgrey.
 - Exposed _ScaledScreenParams to shader. It works the same as _ScreenParams but takes pipeline RenderScale into consideration
 - Performance Improvements in mobile

### Fixed
 - SRP Shader library issue that was causing all constants to be highp in mobile
 - shader error that prevented LWRP to build to UWP
 - shader compilation errors in Linux due to case sensitive includes
 - Rendering Texture flipping issue
 - Standard Particles shader cutout and blending modes
 - crash caused by using projectors
 - issue that was causing Shadow Strength to not be computed on mobile
 - Material Upgrader issue that caused editor to SoftLocks
 - GI in Unlit shader
 - Null reference in the Unlit material shader GUI

## [1.1.2-preview] - 2018-01-01

### Changed
 - Performance improvements in mobile  

### Fixed
 - Shadows on GLES 2.0
 - CPU performance regression in shadow rendering
 - Alpha clip shadow issues
 - Unmatched command buffer error message
 - Null reference exception caused by missing resource in LWRP
 - Issue that was causing Camera clear flags was being ignored in mobile


## [1.1.1-preview] - 2018-01-01

### Added
 - Added Cascade Split selection UI
 - Added SHADER_HINT_NICE_QUALITY. If user defines this to 1 in the shader Lightweight pipeline will favor quality even on mobile platforms.

### Changed
 - Shadowmap uses 16bit format instead of 32bit.
 - Small shader performance improvements

### Fixed
 - Subtractive Mode
 - Shadow Distance does not accept negative values anymore


## [0.1.24] - 2018-01-01

### Added
 - Added Light abstraction layer on lightweight shader library.
 - Added HDR global setting on pipeline asset.
 - Added Soft Particles settings on pipeline asset.
 - Ported particles shaders to SRP library

### Changed
 - HDR RT now uses what format is configured in Tier settings.
 - Refactored lightweight standard shaders and shader library to improve ease of use.
 - Optimized tile LOAD op on mobile.
 - Reduced GC pressure
 - Reduced shader variant count by ~56% by improving fog and lightmap keywords
 - Converted LW shader library files to use real/half when necessary.

### Fixed
 - Realtime shadows on OpenGL
 - Shader compiler errors in GLES 2.0
 - Issue sorting issues when BeforeTransparent custom fx was enabled.
 - VR single pass rendering.
 - Viewport rendering issues when rendering to backbuffer.
 - Viewport rendering issues when rendering to with MSAA turned off.
 - Multi-camera rendering.

## [0.1.23] - 2018-01-01

### Added
 - UI Improvements (Rendering features not supported by LW are hidden)

### Changed
 - Shaders were ported to the new SRP shader library.
 - Constant Buffer refactor to use new Batcher
 - Shadow filtering and bias improved.
 - Pipeline now updates color constants in gamma when in Gamma colorspace.
 - Optimized ALU and CB usage on Shadows.
 - Reduced shader variant count by ~33% by improving shadow and light classification keywords
 - Default resources were removed from the pipeline asset.

### Fixed
 - Fixed shader include path when using SRP from package manager.
 - Fixed spot light attenuation to match Unity Built-in pipeline.
 - Fixed depth pre-pass clearing issue.

## [0.1.12] - 2018-01-01

### Added
 - Standard Unlit shader now has an option to sample GI.
 - Added Material Upgrader for stock Unity Mobile and Legacy Shaders.
 - UI improvements

### Changed
- Realtime shadow filtering was improved.

### Fixed
 - Fixed an issue that was including unreferenced shaders in the build.
 - Fixed a null reference caused by Particle System component lights.<|MERGE_RESOLUTION|>--- conflicted
+++ resolved
@@ -40,11 +40,8 @@
 - Autodesk Interactive Shader Graph files and folders containing them were renamed. The new file paths do not have spaces.
 - Changed shader keywords of main light shadow from toggling to enumerating.
 - Moved `ForwardRendererData.postProcessData` into `UniversalRenderPipelineAsset.postProcessData` and made it optional. Builds do not include post-processing shaders and textures when `UniversalRenderPipelineAsset.postProcessData` is null.
-<<<<<<< HEAD
 - Always use "High" quality normals, which normalizes the normal in pixel shader. "Low" quality normals looked too much like a bug.
-=======
 - Re-enabled implicit MSAA resolve to backbuffer on Metal MacOS.
->>>>>>> ddc7818c
 
 ### Fixed
 - Fixed an issue where the 2D Renderer was incorrectly rendering transparency with normal maps on an empty background.
