--- conflicted
+++ resolved
@@ -71,11 +71,8 @@
 - Fixed an issue in where all the entries in the Renderer List wasn't selectable and couldn't be deleted.
 - Fixed Deferred renderer on some Android devices by forcing accurate GBuffer normals. [case 1288042]
 - Fixed an issue where MSAA did not work in Editor Game View on Windows with Vulkan.
-<<<<<<< HEAD
+- Fixed issue where selecting and deselecting Forward Renderer asset would leak memory [case 1290628](https://issuetracker.unity3d.com/issues/urp-scriptablerendererfeatureeditor-memory-leak-while-interacting-with-forward-renderer-in-the-project-window)
 - Fixed the default background color for previews to use the original color that Unity always had.
-=======
-- Fixed issue where selecting and deselecting Forward Renderer asset would leak memory [case 1290628](https://issuetracker.unity3d.com/issues/urp-scriptablerendererfeatureeditor-memory-leak-while-interacting-with-forward-renderer-in-the-project-window)
->>>>>>> 02d95f99
 
 ## [10.2.0] - 2020-10-19
 
