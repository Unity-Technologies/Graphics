--- conflicted
+++ resolved
@@ -9,15 +9,11 @@
 Version Updated
 The version number for this package has increased due to a version update of a related graphics package.
 
-<<<<<<< HEAD
-### Fixed
+## [7.5.3] - 2021-01-11
+
+### Fixed
+- Fixed a case where overlay camera with output texture caused base camera not to render to screen. [case 1283225](https://issuetracker.unity3d.com/issues/game-view-renders-a-black-view-when-having-an-overlay-camera-which-had-output-texture-assigned-in-the-camera-stack)
 - Fixed an issue such that it is now posible to enqueue render passes at runtime.
-=======
-## [7.5.3] - 2021-01-11
-
-### Fixed
-- Fixed a case where overlay camera with output texture caused base camera not to render to screen. [case 1283225](https://issuetracker.unity3d.com/issues/game-view-renders-a-black-view-when-having-an-overlay-camera-which-had-output-texture-assigned-in-the-camera-stack)
->>>>>>> 1eaa3562
 
 ## [7.5.2] - 2020-11-16
 
