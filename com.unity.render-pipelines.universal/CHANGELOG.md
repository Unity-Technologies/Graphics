--- conflicted
+++ resolved
@@ -31,12 +31,9 @@
 - Shader Preprocessor strips gbuffer shader variants if DeferredRenderer is not in the list of renderers in any Scriptable Pipeline Assets.
 - Added option to enable/disable Adaptive Performance when it's package is available.
 - Added support for 3DsMax's 2021 Simplified Physical Material from FBX files in the Model Importer.
-<<<<<<< HEAD
+- Added support for DXT5nm-style normal maps on Android, iOS and tvOS
 - Added the option to specify shader quality which is used by the shaders to know which features to use.
 - Added Shadow fading which uses the shadow quality
-=======
-- Added support for DXT5nm-style normal maps on Android, iOS and tvOS
->>>>>>> bd4bcd69
 
 ### Changed
 
