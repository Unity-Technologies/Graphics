--- conflicted
+++ resolved
@@ -205,11 +205,8 @@
 - Fixed issue that caused shaders to fail to compile in OpenGL 4.1 or below.
 - Fixed an issue where camera stacking with MSAA on OpenGL resulted in a black screen. [case 1250602](https://issuetracker.unity3d.com/issues/urp-camera-stacking-results-in-black-screen-when-msaa-and-opengl-graphics-api-are-used)
 - Optimized shader compilation times by compiling different variant sets for vertex and fragment shaders.
-<<<<<<< HEAD
+- Fixed shadows for additional lights by limiting MAX_VISIBLE_LIGHTS to 16 for OpenGL ES 2.0 and 3.0 on mobile platforms. [case 1244391](https://issuetracker.unity3d.com/issues/android-urp-spotlight-shadows-are-not-being-rendered-on-adreno-330-and-320-when-built)
 - Adding HDR attribute to Lit shader emission color property to avoid gamma to linear conversion.
-=======
-- Fixed shadows for additional lights by limiting MAX_VISIBLE_LIGHTS to 16 for OpenGL ES 2.0 and 3.0 on mobile platforms. [case 1244391](https://issuetracker.unity3d.com/issues/android-urp-spotlight-shadows-are-not-being-rendered-on-adreno-330-and-320-when-built)
->>>>>>> b1e15128
 
 ## [7.1.1] - 2019-09-05
 ### Upgrade Guide
