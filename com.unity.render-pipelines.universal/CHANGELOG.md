# Changelog
All notable changes to this package will be documented in this file.

The format is based on [Keep a Changelog](http://keepachangelog.com/en/1.0.0/)
and this project adheres to [Semantic Versioning](http://semver.org/spec/v2.0.0.html).

## [14.0.1] - 2021-12-07

### Added
- Added support for user-selected upscaling filters. Current options are automatic, bilinear, and nearest-neighbor.
- Added batch mode support for the converters.

### Changed
- Re-added the menu button to be able to convert selected materials.
- Reverted intermediate texture behavior.
- Shader Variant Log Level moved from the URP Asset to URP Global Settings.

### Fixed
- Fix mismatch on some platforms between Editor-side and Runtime-side implementations of UnityEngine.Rendering.Universal.DecalRendererFeature.IsAutomaticDBuffer() [case 1364134]
- Fixed incorrect light indexing on Windows Editor with Android target. [case 1378103](https://issuetracker.unity3d.com/product/unity/issues/guid/1378103/)
- Fixed missing depth for Depth of Field in an overlay camera. [case 1365623](https://issuetracker.unity3d.com/product/unity/issues/guid/1365623/)
- Fixed FXAA quality issues when render scale is not 1.0.
- Fixed material converter not being able to be called in batch mode. [case 1375962]
- Fixed an issue where specular color was not matching behaviour in Legacy and HDRP. [case 1326941](https://issuetracker.unity3d.com/issues/urp-specular-color-behavior-does-not-match-legacy-or-hdrp)
- Fixed a shader compiler issue with mismatching variable types when calling lerp.

## [14.0.0] - 2021-11-17

### Added
- Renderer Features can now use the HelpURLAttribute to specify a documentation URL to be used in the inspector.
- Added inspector documentation URLs to the SSAO, Decal, and Render Objects renderer features.
- Changed "_USE_DRAW_PROCEDURAL" to be used only in vertex shader in Post Processing related shaders as they are not needed for fragment shaders. In result we now generate less shader variants.

### Fixed
- Fix shadow rendering correctly to work with shader stripping in WebGl. [case 1381881](https://issuetracker.unity3d.com/issues/webgl-urp-mesh-is-not-rendered-in-the-scene-on-webgl-build)
- VFX: Incorrect Decal rendering when rendescale is different than one [case 1343674](https://issuetracker.unity3d.com/product/unity/issues/guid/1343674/)
- Fixed inspector documentation URLs for the URP asset and Universal Renderer asset.
- Fixed render scale setting unintentionally affecting the scene view camera.
- Fixed property wrappers around material properties.

## [13.1.2] - 2021-11-05

### Added
- Added minimal picking support for DOTS 1.0 (on parity with Hybrid Renderer V2)
- Added support for `RTHandle`.

### Changed
- Converted internal render targets to use `RTHandle` targets instead of `RenderTargetHandle` and `RenderTargetIdentifier`.
- Set usage of `RenderTargetHandle` and public functions using `RenderTargetIdentifier` as obsolete for future removal.
- Split RendererFeatures `AddRenderPasses` into two functions with `SetupRenderPasses` so render targets can be used after allocation.
- The "Add Renderer Feature" menu now supports filtering.
- Removed the name input for the SSAO and Screen Space Shadows renderer features.

### Fixed
- Fixed an issue where 2D global lights with shadows enabled could break light layer batching [case 1376487](https://issuetracker.unity3d.com/issues/2d-urp-upgrading-global-light-sets-shadow-settings-to-enabled)
- Fixed broken soft shadow filtering. [case 1374960](https://issuetracker.unity3d.com/product/unity/issues/guid/1374960/)
- Fixed Lens Flare not accounting Render Scale setting. [case 1376820](https://issuetracker.unity3d.com/issues/urp-lens-flare-do-not-account-for-render-scale-setting)
- Fixed an issue where SSAO would throw a "RenderingCommandBuffer: invalid pass index" errors. [case 1374215](https://issuetracker.unity3d.com/issues/urp-renderingcommandbuffer-invalid-pass-index-errors-when-opening-urp-sample-scenes)
- Fixed performance regression for 2D shaders where alpha discard was disabled. [case 1335648]
- Fixed an issue with MSAA falling back to the incorrect value when sample count 2 is not supported on some Android GPUs
- Fixed decals to work with native render pass [case 1353141](https://issuetracker.unity3d.com/issues/urp-decals-are-not-visible-in-game-view-after-modifying-urp-asset-properties)
- Fixed decals to work with render scale [1353885](https://issuetracker.unity3d.com/issues/urp-builtin-to-urp-render-pipeline-converter-freezes-the-editor-when-converting-rendering-settings)
- Fixed an issue in where the _ScreenParams is not setup correctly.
- Fixed an issue where intermediate rendertextures were not scaled when a camera was rendering to a texture [case 1342895](https://issuetracker.unity3d.com/issues/camera-rendertocubemap-offsets-and-stretches-out-the-ambient-occlusionl-layer-when-the-render-scale-is-not-equal-to-1)

## [13.1.1] - 2021-10-04

### Added
- Added Depth Texture setting for Overlay Camera.
- Added Depth Priming support for Vulkan with MSAA.
- Added Shadows and Additional Lights off variants stripping.
- Added Adaptive Performance Decals scaler.
- Exposed public API for DebugDisplaySettings.
- Added Display Stats panel to Rendering Debugger that displays CPU/GPU frame timings and bottlenecks.
- Preserve Specular blend mode toggle for glass like materials where the specular reflection itself is not transparent.
- Emulate alpha for multiply blend mode by whitening the base map colors using the alpha value. Keyword _ALPHAMODULATE_ON is set for multiply blend mode.

### Changed
- Main light shadow, additional light shadow and additional light keywords are now enabled based on urp setting instead of existence in scene. This allows better variant stripping.
- Now using the SpeedTree8 PBRLit shadergraph as the default SpeedTree8 shader for Universal.
- Changed default target sorting layers of Light2D to "Everything". Newly added sorting layers will be included in Light2Ds that have target sorting layers already set to "Everything".
- Separated Premultiplied blend mode and Preserve Specular Lighting feature from each other. Premultiplied blend mode is now true straight premultiply mode. Preserve Specular Lighting, which applies alpha differently for diffuse and specular parts of lighting, is now a separate option for Alpha and Additive blend modes. The results of previous Premultiplied blend implementation can be achieved by using Alpha blend mode with Preserve Specular Lighting toggled on.
- Multiply blend now keeps DstAlpha as it's RGB only.
- Particle AlphaModulate() renamed to AlphaModulateAndPremultiply() as it does both. Moved separate AlphaModulate() and AlphaPremultiply() to URP shader library. Fix double alpha multiply for ParticleLit.
- Improved blending modes trigger a material update which tries to keep the existing look intact. This is not always possible and manual blend mode changes might be required.

### Fixed
- Fixed incorrect premultiply blend mode. case 1260085, case 1357703, [case 1347301](https://issuetracker.unity3d.com/product/unity/issues/guid/1347301/)
- Fixed a regression where ShaderGraph screen position was not correct in game view and when using XR [1369450]
- Fixed overwriting of preview camera background color. [case 1357004](https://issuetracker.unity3d.com/product/unity/issues/guid/1361557/)
- Fixed ShadowCaster now requires varying normalWS to include changed normals from vertex shader in shader graph.
- Fixed typo in numIterationsEnclosingSphere api name
- Fix for rendering thumbnails. [case 1348209](https://issuetracker.unity3d.com/issues/preview-of-assets-do-not-show-in-the-project-window)
- Fixed a regression bug where XR camera postion can not be modified in beginCameraRendering [case 1365000]
- Fixed an issue in where installing the Adaptive Performance package caused errors to the inspector UI [1368161](https://issuetracker.unity3d.com/issues/urp-package-throws-compilation-error-cs1525-when-imported-together-with-adaptive-performance-package)
- Fixed a regression where filtering the scene view yielded incorrect visual results [1360233](https://issuetracker.unity3d.com/product/unity/issues/guid/1360233)
- Fixed disabled debug lighting modes on Vulkan and OpenGL following a shader compiler fix. [case 1334240]
- Fixed an issue in where the Convert Renderering Settings would cause a freeze. [case 1353885](https://issuetracker.unity3d.com/issues/urp-builtin-to-urp-render-pipeline-converter-freezes-the-editor-when-converting-rendering-settings)
- Fixed incorrect behavior of Reflections with Smoothness lighting debug mode. [case 1374181]
- Fixed a performance regression in the 2D renderer regarding the PostProcessPass [case 1347893]
- Fixed light banding artifacts on some mobile platforms. [case 1375791](https://issuetracker.unity3d.com/issues/mobile-urp-banding-like-artifacts-are-visible-when-smooth-material-is-lit-by-light)

## [13.1.0] - 2021-09-24
### Added
- Added public api and updated docs for Light2D shape properties.
<<<<<<< HEAD
- Depth Texture setting for Overlay Camera.
- Render Objects now has an option to only run on certain camera types using a camera type mask.
=======
>>>>>>> 9134945b

### Changed

- URP will no longer render via an intermediate texture unless actively required by a Renderer Feature. See the upgrade guide for compatibility options and how assets are upgraded.
- MaterialReimporter.ReimportAllMaterials now batches the asset database changes to improve performance.

### Fixed
- Fixed post processing with Pixel Perfect camera [case 1363763](https://issuetracker.unity3d.com/product/unity/issues/guid/1363763/)
- Fixed the LensFlare flicker with TAA on SceneView (case 1356734).
- Fixed an issue where Unlit and ParticlesUnlit shaders did not have HDR color selection for albedo [case 1283767](https://issuetracker.unity3d.com/issues/built-in-unlit-particle-shader-has-hdr-color-selection-for-albedo-urp-unlit-particles-do-not)

## [13.0.0] - 2021-09-01
### Added
- URP global setting for stripping post processing shader variants.
- URP global setting for stripping off shader variants.
- Terrain grass shader alpha changed to always write 1 to alpha. Enabled alpha channel write mask.

### Changed
- Removed experimental tile deferred code.
- VFX: New shadergraph support directly on Universal target.

### Fixed
- Added warning for lit shader detailed abledo, if texture is not linear. [1342011](https://issuetracker.unity3d.com/issues/detail-maps-packed-differently-in-built-in-vs-urp)
- Fixed lit detail correctly upgraded from standard shader. [1323725](https://issuetracker.unity3d.com/issues/urp-detail-map-tiling-is-tied-to-base-texture-tiling)
- URP asset can now use multi-edit. [case 1364966](https://issuetracker.unity3d.com/issues/urp-universalrenderpipelineasset-does-not-support-multi-edit)
- Fixed an issue in where the current open scene didn't load after running the converters. [case 1365101]
- Added "Conservative Enclosing Sphere" setting to fix shadow frustum culling issue where shadows are erroneously culled in corners of cascades [case 1153151](https://issuetracker.unity3d.com/issues/lwrp-shadows-are-being-culled-incorrectly-in-the-corner-of-the-camera-viewport-when-the-far-clip-plane-is-small)
- Fixed memory leak with XR combined occlusion meshes. [case 1366173]
- Fixed a bug with Sprite Targets in ShaderGraph not rendering correctly in game view [1352225]

### Changed
- Remove use of deprecated UNITY_USE_NATIVE_HDR keyword in shaders.

## [12.0.0] - 2021-01-11
### Added
- Added support for default sprite mask shaders for the 2D Renderer in URP.
- Added View Vector node to mimic old behavior of View Direction node in URP.
- Added support for the PlayStation 5 platform.
- Enabled deferred renderer in UI.
- Added support for light layers, which uses Rendering Layer Masks to make Lights in your Scene only light up specific Meshes.
- 2D Light Texture Node. A Shader Graph node that enable sampling of the Light Textures generated by the 2D Renderer in a lit scene.
- Fixed an error where multisampled texture being bound to a non-multisampled sampler in XR. [case 1297013](https://issuetracker.unity3d.com/issues/android-urp-black-screen-when-building-project-to-an-android-device-with-mock-hmd-enabled-and-multisampled-sampler-errors)
- Added _SURFACE_TYPE_TRANSPARENT keyword to URP shaders.
- Added Depth and DepthNormals passes to particles shaders.
- Added support for SSAO in Particle and Unlit shaders.
- Added Decal support. This includes new Decal Projector component, Decal renderer feature and Decal shader graph.
- Added a SpeedTree 8 Shader Graph but did not set it as the default when importing or upgrading Speed Tree 8 assets. Because URP doesn't yet support per-material culling, this Shader Graph does not yet behave in the same way as the existing handwritten SpeedTree 8 shader for URP.
- Added optional Depth Priming. Allows the forward opaque pass of the base camera to skip shading certain fragments if they don't contribute to the final opaque output.
- Added blending and box projection for reflection probes.
- Added 'Store Actions' option that enables bandwidth optimizations on mobile GPU architectures.
- Added "Allow Material Override" option to Lit and Unlit ShaderGraph targets.  When checked, allows Material to control the surface options (transparent/opaque, blend mode, etc).
- Added a new UI for Render Pipeline Converters. Used now for Built-in to Universal conversion.
- Added sections on Light Inspector.
- Reorder camera inspector to be in the same order as HDRP.
- Added new URP Debug Views under Window/Analysis/Rendering Debugger.
- Added support for controlling Volume Framework Update Frequency in UI on Cameras and URP Asset as well as through scripting.
- Added URP Global Settings Asset to the Graphics Settings - a common place for project-wide URP settings.
- Added possibility to rename light layer values.
- Added Light cookies support to directional, point and spot light. Directional light cookie is main light only feature.
- Added GetUniversalAdditionalLightData, a method that returns the additional data component for a given light or create one if it doesn't exist yet.
- VFX: Basic support of Lit output.
- Added Motion Vector render pass for URP.
- VFX: Fix light cookies integration.
- Added Lights 2D to the Light Explorer window.
- Two new URP specific scene templates, Basic which has a camera and directional light, then Standard which has the addition of a global volume with basic post effects setup.
- Added Render Settings Converter to the Render Pipeline Converter, this tool creates and assigns URP Assets based off rendering settings of a Builtin project.
- XR: Added Late Latching support to reduce VR latency (Quest).
- Fixed incorrect shadow fade in deferred rendering mode.
- Added a help button on material editor to show the shader documentation page
- Added "Copy Depth Mode" Universal Renderer Data option that allows to specify if URP should copy the depth after the opaques pass or after the transparents pass. This can lead to bandwidth savings on mobile.

### Changed
- Moved fog evaluation from vertex shader to pixel shader. This improves rendering of fog for big triangles and fog quality. This can change the look of the fog slightly.
- UNITY_Z_0_FAR_FROM_CLIPSPACE now remaps to [0, far] range on all platforms consistently. Previously OpenGL platforms did not remap, discarding small amount of range [-near, 0].
- Moved all 2D APIs out of experimental namespace.
- ClearFlag.Depth does not implicitely clear stencil anymore. ClearFlag.Stencil added.
- The Forward Renderer asset is renamed to the Universal Renderer asset. The Universal Renderer asset contains the property Rendering Path that lets you select the Forward or the Deferred Rendering Path.
- Improved PixelPerfectCamera UI/UX
- Changed Pixel Snapping and Upscale Render Texture in the PixelPerfectCamera to a dropdown.
- Move Assets/Create/Rendering/Universal Render Pipeline/Pipeline Asset (2D Renderer) to Assets/Create/Rendering/URP Asset (with 2D Renderer)
- Move Assets/Create/Rendering/Universal Render Pipeline/2D Renderer to Assets/Create/Rendering/URP 2D Renderer
- Move Assets/Create/Rendering/Universal Render Pipeline/Renderer Feature to Assets/Create/Rendering/URP Renderer Feature
- Move Assets/Create/Rendering/Universal Render Pipeline/Post-process Data to Assets/Create/Rendering/URP Post-process Data
- Move Assets/Create/Rendering/Universal Render Pipeline/Pipeline Asset (Forward Renderer) to Assets/Create/Rendering/URP Asset (with Forward Renderer)
- Move Assets/Create/Rendering/Universal Render Pipeline/XR System Data to Assets/Create/Rendering/URP XR System Data
- Move Assets/Create/Rendering/Universal Render Pipeline/Forward Renderer to Assets/Create/Rendering/URP Forward Renderer
- Removing unused temporary depth buffers for Depth of Field and Panini Projection.
- Optimized the Bokeh Depth of Field shader on mobile by using half precision floats.
- Changed UniversalRenderPipelineCameraEditor to URPCameraEditor
- Made 2D shadow casting more efficient
- Reduced the size of the fragment input struct of the TerrainLitPasses and LitGBufferPass, SimpleLitForwardPass and SimpleLitGBufferPass lighting shaders.
- Bokeh Depth of Field performance improvement: moved some calculations from GPU to CPU.
- Advanced Options > Priority has been renamed to Sorting Priority
- Opacity as Density blending feature for Terrain Lit Shader is now disabled when the Terrain has more than four Terrain Layers. This is now similar to the Height-blend feature for the Terrain Lit Shader.
- DepthNormals passes now sample normal maps if used on the material, otherwise output the geometry normal.
- SSAO Texture is now R8 instead of ARGB32 if supported by the platform.
- Enabled subsurface scattering with GI on handwritten Universal ST8 shader.
- Material upgrader now also upgrades AnimationClips in the project that have curves bound to renamed material properties.
- 2D Lights now inherit from Light2DBase.
- The behavior of setting a camera's Background Type to "Dont Care" has changed on mobile. Previously, "Dont Care" would behave identically to "Solid Color" on mobile. Now, "Dont Care" corresponds to the render target being filled with arbitrary data at the beginning of the frame, which may be faster in some situations. Note that there are no guarantees for the exact content of the render target, so projects should use "Dont care" only if they are guaranteed to render to, or otherwise write every pixel every frame.
- Stripping shader variants per renderer features instead of combined renderer features.
- When MSAA is enabled and a depth texture is required, the opaque pass depth will be copied instead of scheduling a depth prepass.
- URP Asset Inspector - Advanced settings have been reordered under `Show Additional Properties` on each section.
- Changed the default name when a new urp asset is created.
- URP Asset Inspector - `General` section has been renamed to `Rendering`.
- Refactored some of the array resizing code around decal projector rendering to use new APIs in render core
- UniversalRendererData and ForwardRendererData GUIDs have been reversed so that users coming from 2019LTS, 2020LTS and 2021.1 have a smooth upgrade path, you may encounter issues coming from 2021.2 Alpha/Beta versions and are recommended to start with a fresh library if initial upgrade fails.

### Fixed
- Fixed an issue in PostProcessPass causing OnGUI draws to not show on screen. [case 1346650]
- Fixed an issue with the blend mode in Sprite-Lit-Default shader causing alpha to overwrite the framebuffer. [case 1331392](https://issuetracker.unity3d.com/product/unity/issues/guid/1331392/)
- Fixed pixel perfect camera rect not being correctly initialized. [case 1312646](https://issuetracker.unity3d.com/product/unity/issues/guid/1312646/)
- Camera Inspector Stack list edition fixes.
- Fix indentation of Emission map on material editor.
- Fixed additional camera data help url
- Fixed additional light data help url
- Fixed Opacity as Density blending artifacts on Terrain that that caused Terrain to have modified splat weights of zero in some areas and greater than one in others. [case 1283124](https://issuetracker.unity3d.com/product/unity/issues/guid/1283124/)
- Fixed an issue where Sprite type Light2Ds would throw an exeception if missing a sprite
- Fixed an issue where Sprite type Light2Ds were missing a default sprite
- Fixed an issue where ShadowCasters were sometimes being rendered twice in the editor while in playmode.
- Fixed an issue where ShadowCaster2D was generating garbage when running in the editor. [case 1304158](https://issuetracker.unity3d.com/product/unity/issues/guid/1304158/)
- Fixed an issue where the 2D Renderer was not rendering depth and stencil in the normal rendering pass
- Fixed an issue where 2D lighting was incorrectly calculated when using a perspective camera.
- Fixed an issue where objects in motion might jitter when the Pixel Perfect Camera is used. [case 1300474](https://issuetracker.unity3d.com/issues/urp-characters-sprite-repeats-in-the-build-when-using-pixel-perfect-camera-and-2d-renderer)
- Fixed an issue where filtering in the scene view would not properly highlight the filtered objects. case 1324359
- Fixed an issue where the scene view camera was not correctly cleared for the 2D Renderer. [case 1311377](https://issuetracker.unity3d.com/product/unity/issues/guid/1311377/)
- Fixed an issue where the letter box/pillar box areas were not properly cleared when the Pixel Perfect Camera is used. [case 1291224](https://issuetracker.unity3d.com/issues/pixel-perfect-image-artifact-appear-between-the-reference-resolution-and-screen-resolution-borders-when-strech-fill-is-enabled)
- Fixed an issue where the Cinemachine Pixel Perfect Extension might cause the Orthographic Size of the Camera to jump to 1 when the Scene is loaded. [case 1249076](https://issuetracker.unity3d.com/issues/cinemachine-pixel-perfect-camera-extension-causes-the-orthogonal-size-to-jump-to-1-when-the-scene-is-loaded)
- Fixed an issue where 2D Shadows were casting to the wrong layers [case 1300753][https://issuetracker.unity3d.com/product/unity/issues/guid/1300753/]
- Fixed an issue where Light2D did not upgrade Shadow Strength, Volumetric Intensity, Volumetric Shadow Strength correctly [case 1317755](https://issuetracker.unity3d.com/issues/urp-lighting-missing-orange-tint-in-scene-background)
- Fixed an issue where render scale was breaking SSAO in scene view. [case 1296710](https://issuetracker.unity3d.com/issues/ssao-effect-floating-in-the-air-in-scene-view-when-2-objects-with-shadergraph-materials-are-on-top-of-each-other)
- Fixed GC allocations from XR occlusion mesh when using multipass.
- SMAA post-filter only clear stencil buffer instead of depth and stencil buffers.
- Fixed an issue where the inspector of Renderer Data would break after adding RenderObjects renderer feature and then adding another renderer feature.
- Fixed an issue where soft particles did not work with orthographic projection. [case 1294607](https://issuetracker.unity3d.com/product/unity/issues/guid/1294607/)
- Fixed wrong shader / properties assignement to materials created from 3DsMax 2021 Physical Material. (case 1293576)
- Normalized the view direction in Shader Graph to be consistent across Scriptable Render Pieplines.
- Fixed material upgrader to run in batch mode [case 1305402]
- Fixed gizmos drawing in game view. [case 1302504](https://issuetracker.unity3d.com/issues/urp-handles-with-set-ztest-do-not-respect-depth-sorting-in-the-game-view)
- Fixed an issue in shaderGraph target where the ShaderPass.hlsl was being included after SHADERPASS was defined
- Fixed base camera to keep render texture in sync with camera stacks. [case 1288105](https://issuetracker.unity3d.com/issues/srp-base-camera-rendering-to-render-texture-takes-overlay-camera-into-account-but-not-its-canvas)
- Fixed base camera to keep viewport in sync with camera stacks. [case 1311268](https://issuetracker.unity3d.com/issues/buttons-clickable-area-is-offset-when-canvas-render-camera-is-an-overlay-camera-and-viewport-rect-is-changed-on-base-camera)
- Fixed base camera to keep display index in sync with camera stacks. [case 1252265](https://issuetracker.unity3d.com/issues/universal-rp-overlay-camera-still-renders-to-displaya)
- Fixed base camera to keep display index in sync with camera stacks for canvas. [case 1291872](https://issuetracker.unity3d.com/issues/canvas-renders-only-on-the-display-1-when-its-set-to-screen-space-camera-or-world-space-and-has-overlay-type-camera-assigned)
- Fixed render pass reusage with camera stack on vulkan. [case 1226940](https://issuetracker.unity3d.com/issues/vulkan-each-camera-stack-layer-generate-a-render-pass-separately-when-render-pass-are-the-same)
- Fixed camera stack UI correctly work with prefabs. [case 1308717](https://issuetracker.unity3d.com/issues/the-prefab-apply-slash-revert-menu-cant-be-opened-by-right-clicking-on-the-stack-label-under-the-camera-component-in-the-inspector)
- Fixed an issue where Particle Lit shader had an incorrect fallback shader [case 1312459]
- Fixed an issue with backbuffer MSAA on Vulkan desktop platforms.
- Fixed shadow cascade blend culling factor.
- Fixed remove of the Additional Light Data when removing the Light Component.
- Fixed remove of the Additional Camera Data when removing the Camera Component.
- Fixed shadowCoord error when main light shadow defined in unlit shader graph [case 1175274](https://issuetracker.unity3d.com/issues/shadows-not-applying-when-using-file-in-a-custom-function-node-with-universal-rp)
- Removed Custom.meta which was causing warnings. [case 1314288](https://issuetracker.unity3d.com/issues/urp-warnings-about-missing-metadata-appear-after-installing)
- Fixed a case where shadow fade was clipped too early.
- Fixed an issue where SmoothnessSource would be upgraded to the wrong value in the material upgrader.
- Fixed multi editing of Bias property on lights. [case 1289620]
- Fixed an issue where bokeh dof is applied incorrectly when there is an overlay camera in the camera stack. [case 1303572](https://issuetracker.unity3d.com/issues/urp-bokeh-depth-of-field-is-applied-incorrectly-when-the-main-camera-has-an-overlay-camera-in-the-camera-stack)
- Fixed SafeNormalize returning invalid vector when using half with zero length. [case 1315956]
- Fixed lit shader property duplication issue. [case 1315032](https://issuetracker.unity3d.com/issues/shader-dot-propertytoid-returns-the-same-id-when-shaders-properties-have-the-same-name-but-different-type)
- Fixed undo issues for the additional light property on the UniversalRenderPipeline Asset. [case 1300367]
- Fixed an issue where SSAO would sometimes not render with a recently imported renderer.
- Fixed a regression where the precision was changed. [case 1313942](https://issuetracker.unity3d.com/issues/urp-shader-precision-is-reduced-to-half-when-scriptablerenderfeature-class-is-in-the-project)
- Fixed an issue where motion blur would allocate memory each frame. [case 1314613](https://issuetracker.unity3d.com/issues/urp-gc-alloc-increases-when-motion-blur-override-is-enabled-with-intensity-set-above-0)
- Fixed an issue where using Camera.targetTexture with Linear Color Space on an Android device that does not support sRGB backbuffer results in a RenderTexture that is too bright. [case 1307710]
- Fixed issue causing missing shaders on DirectX 11 feature level 10 GPUs. [case 1278390](https://issuetracker.unity3d.com/product/unity/issues/guid/1278390/)
- Fixed errors when the Profiler is used with XR multipass. [case 1313141](https://issuetracker.unity3d.com/issues/xr-urp-profiler-spams-errors-in-the-console-upon-entering-play-mode)
- Fixed materials being constantly dirty.
- Fixed double sided and clear coat multi editing shader.
- Fixed issue where copy depth depth pass for gizmos was being skipped in game view [case 1302504](https://issuetracker.unity3d.com/issues/urp-handles-with-set-ztest-do-not-respect-depth-sorting-in-the-game-view)
- Fixed an issue where transparent objects sampled SSAO.
- Fixed an issue where Depth Prepass was not run when SSAO was set to Depth Mode.
- Fixed an issue where changing camera's position in the BeginCameraRendering do not apply properly. [case 1318629] (https://issuetracker.unity3d.com/issues/camera-doesnt-move-when-changing-its-position-in-the-begincamerarendering-and-the-endcamerarendering-methods)
- Fixed depth of field pass usage on unsupported devices. [case 1327076](https://issuetracker.unity3d.com/issues/adreno-3xx-nothing-is-rendered-when-post-processing-is-enabled)
- Fixed an issue where SMAA did not work for OpenGL [case 1318214](https://issuetracker.unity3d.com/issues/urp-there-is-no-effect-when-using-smaa-in-urp-with-opengles-api)
- Fixed an issue with Shader Graph Lit shaders where the normalized view direction produced incorrect lighting. [1332804]
- Fixed return values from GetStereoProjectionMatrix() and SetStereoViewMatrix(). [case 1312813](https://issuetracker.unity3d.com/issues/xr-urp-begincamerarender-method-is-lagging-behind-when-using-urp)
- Fixed CopyDepthPass incorrectly always enqueued when deferred rendering mode was enabled when it should depends on the pipeline asset settings.
- Fixed renderer post processing option to work with asset selector re-assing. [case 1319454](https://issuetracker.unity3d.com/issues/urp-universal-renderer-post-processing-doesnt-enable-when-postprocessdata-reassigned-from-the-asset-selector-window)
- Fixed post processing to be enabled by default in the renderer when creating URP asset option. [case 1333461](https://issuetracker.unity3d.com/issues/post-processing-is-disabled-by-default-in-the-forward-renderer-when-creating-a-new-urp-asset)
- Fixed shaderGraph shaders to render into correct depthNormals passes when deferred rendering mode and SSAO are enabled.
- Fixed ordering of subshaders in the Unlit Shader Graph, such that shader target 4.5 takes priority over 2.0. [case 1328636](https://issuetracker.unity3d.com/product/unity/issues/guid/1328636/)
- Fixed issue where it will clear camera color if post processing is happening on XR [case 1324451]
- Fixed a case where camera dimension can be zero. [case 1321168](https://issuetracker.unity3d.com/issues/urp-attempting-to-get-camera-relative-temporary-rendertexture-is-thrown-when-tweening-the-viewport-rect-values-of-a-camera)
- Fixed renderer creation in playmode to have its property reloaded. [case 1333463]
- Fixed gizmos no longer allocate memory in game view. [case 1328852]
- Fixed an issue where shadow artefacts appeared between cascades on Terrain Detail objects.
- Fixed ShaderGraph materials to select render queue in the same way as handwritten shader materials by default, but allows for a user override for custom behavior. [case 1335795]
- Fixed sceneview debug mode rendering (case 1211436).
- URP Global Settings can now be unassigned in the Graphics tab (case 1343570).
- VFX: Fixed soft particles when HDR or Opaque texture isn't enabled
- VFX: Fixed OpenGL soft particles fallback when depth texture isn't available
- Fixed soft shadows shader variants not set to multi_compile_fragment on some shaders (gbuffer pass, speedtree shaders, WavingGrass shader).
- Fixed issue with legacy stereo matrices with XR multipass. [case 1342416]
- Fixed unlit shader function name ambiguity
- Fixed Terrain holes not appearing in shadows [case 1349305]
- VFX: Compilation issue with ShaderGraph and planar lit outputs [case 1349894](https://issuetracker.unity3d.com/product/unity/issues/guid/1349894/)
- Fixed an issue where _AfterPostProcessTexture was no longer being assigned in UniversalRenderer.
- Fixed an issue where TerrainLit was rendering color lighter than Lit [case 1340751] (https://issuetracker.unity3d.com/product/unity/issues/guid/1340751/)
- Fixed Camera rendering when capture action and post processing present. [case 1350313]
- Fixed artifacts in Speed Tree 8 billboard LODs due to SpeedTree LOD smoothing/crossfading [case 1348407]
- Fix sporadic NaN when using normal maps with XYZ-encoding [case 1351020](https://issuetracker.unity3d.com/issues/android-urp-vulkan-nan-pixels-and-bloom-post-processing-generates-visual-artifacts)
- Support undo of URP Global Settings asset assignation (case 1342987).
- Removed unsupported fields from Presets of Light and Camera [case 1335979].
- Fixed graphical artefact when terrain height map is used with rendering layer mask for lighting.
- Fixed URP's vignette effect to respect XR's view center, since with Asymmetric FOV, the center of the view is not always the center of the texture [case 1358336](https://issuetracker.unity3d.com/issues/xr-sdk-urp-vignette-post-processing-effect-is-overlapping-between-eyes)
- Fixed an issue where screen space shadows has flickering with deferred mode [case 1354681](https://issuetracker.unity3d.com/issues/screen-space-shadows-flicker-in-scene-view-when-using-deferred-rendering)
- Fixed shadowCascadeBlendCullingFactor to be 1.0
- Fixed missing property values in a RendererFeature of screen space shadows by adding tooltip for it instead of showing them. [case 1327356]

### Changed
- Change Asset/Create/Shader/Universal Render Pipeline/Lit Shader Graph to Asset/Create/Shader Graph/URP/Lit Shader Graph
- Change Asset/Create/Shader/Universal Render Pipeline/Sprite Lit Shader Graph to Asset/Create/Shader Graph/URP/Sprite Lit Shader Graph
- Change Asset/Create/Shader/Universal Render Pipeline/Unlit Shader Graph to Asset/Create/Shader Graph/URP/Unlit Shader Graph
- Change Asset/Create/Shader/Universal Render Pipeline/Sprite Unlit Shader Graph to Asset/Create/Shader Graph/URP/Sprite Unlit Shader Graph
- Moved Edit/Render Pipeline/Universal Render Pipeline/Upgrade Project Materials to 2D Renderer Materials to Edit/Rendering/Materials/Convert All Built-in Materials to URP 2D Renderer
- Moved Edit/Render Pipeline/Universal Render Pipeline/Upgrade Scene Materials to 2D Renderer Materials to Edit/Rendering/Materials/Convert All Built-in Scene Materials to URP 2D Renderer
- Moved Edit/Render Pipeline/Universal Render Pipeline/Upgrade Project URP Parametric Lights to Freeform to Edit/Rendering/Lights/Convert Project URP Parametric Lights to Freeform
- Moved Edit/Render Pipeline/Universal Render Pipeline/Upgrade Scene URP Parametric Lights to Freeform to Edit/Rendering/Lights/Convert Scene URP Parametric Lights to Freeform
- Moved Edit/Render Pipeline/Universal Render Pipeline/Upgrade Project Materials to URP Materials to Edit/Rendering/Materials/Convert All Built-in Materials to URP
- Moved Edit/Render Pipeline/Universal Render Pipeline/Upgrade Selected Materials to URP Materials to Edit/Rendering/Materials/Convert Selected Built-in Materials to URP
- Deprecated GetShadowFade in Shadows.hlsl, use GetMainLightShadowFade or GetAdditionalLightShadowFade.
- Improved shadow cascade GUI drawing with pixel perfect, hover and focus functionalities.
- Shadow fade now uses border value for calculating shadow fade distance and fall off linearly.
- Improved URP profiling scopes. Remove low impact scopes from the command buffer for a small performance gain. Fix the name and invalid scope for context.submit() scope. Change the default profiling name of ScriptableRenderPass to Unnamed_ScriptableRenderPass.
- Using the same MaterialHeaderScope for material editor as HDRP is using

### Removed
- Code to upgrade from LWRP to URP was removed. This means if you want to upgrade from LWRP you must first upgrade to previous versions of URP and then upgrade to this version.

## [11.0.0] - 2020-10-21
### Added
- Added real-time Point Light Shadows.
- Added a supported MSAA samples count check, so the actual supported MSAA samples count value can be assigned to RenderTexture descriptors.
- Added the TerrainCompatible SubShader Tag. Use this Tag in your custom shader to tell Unity that the shader is compatible with the Terrain system.
- Added _CameraSortingLayerTexture global shader variable and related parameters
- Added preset shapes for creating a freeform light
- Added serialization of Freeform ShapeLight mesh to avoid CPU cost of generating them on the runtime.
- Added 2D Renderer Asset Preset for creating a Universal Renderer Asset
- Added an option to use faster, but less accurate approximation functions when converting between the sRGB and Linear color spaces.
- Added screen space shadow as renderer feature
- Added [DisallowMultipleRendererFeature] attribute for Renderer Features.
- Added support for Enlighten precomputed realtime Global Illumination.

### Changed
- Optimized 2D Renderer performance on mobile GPUs by reducing the number of render target switches.
- Optimized 2D Renderer performance by rendering the normal buffer at the same lower resolution as the light buffers.
- Improved Light2D UI/UX
- Improved 2D Menu layout
- Deprecated Light2D Parametric Light
- Deprecated Light2D point light cookie
- Renamed Light2D point light to spot light
- 2D Renderer: The per Blend Style render texture scale setting was replaced by a global scale setting for all Blend Styles.
- Optimized 2D Renderer performance by using a tiny light texture for layer/blend style pairs for which no light is rendered.
- Reorgnized the settings in 2D Renderer Data Inspector.
- FallOff Lookup Texture is now part of 2D RenderData.
- Creating a Shadow Caster 2D will use try and use sprite and physics bounds as the default shape
- Deleting all points in a Shadow Caster will cause the shape to use the bounds.
- Improved Geometry for Smooth Falloff of 2D Shape Lights.
- Updated the tooltips for Light 2D Inspector.
- Removed the Custom blend Mode option from the Blend Styles.
- New default Blend Styles when a new 2D Renderer Data asset is created.
- Added a supported MSAA samples count check, so the actual supported MSAA samples count value can be assigned to RenderTexture descriptors.
- Bloom in Gamma color-space now more closely matches Linear color-space, this will mean project using Bloom and Gamma color-space may need to adjust Bloom Intensity to match previous look.
- Autodesk Interactive Shader Graph files and folders containing them were renamed. The new file paths do not have spaces.
- Moved `FinalPostProcessPass` to `AfterRenderingPostProcessing` event from `AfterRendering`. This allows user pass to execute before and after `FinalPostProcessPass` and `CapturePass` to capture everything.
- Changed shader keywords of main light shadow from toggling to enumerating.
- Always use "High" quality normals, which normalizes the normal in pixel shader. "Low" quality normals looked too much like a bug.
- Re-enabled implicit MSAA resolve to backbuffer on Metal MacOS.
- Optimized 2D performance by rendering straight to the backbuffer if possible
- Changed Post Process Data to bool. When it is no enabled all post processing is stripped from build, when it is enabled you can still override resources there.
- Converted XR automated tests to use MockHMD.
- Improved 2D Renderer performance on mobile GPUs when using MSAA
- Reduced the size of the fragment input struct of the Terrain and Forward lighting shaders.

### Fixed
- Fixed an issue where additional lights would not render with WebGL 1
- Fixed an issue where the 2D Renderer was incorrectly rendering transparency with normal maps on an empty background.
- Fixed an issue that that caused a null error when creating a Sprite Light. [case 1307125](https://issuetracker.unity3d.com/issues/urp-nullreferenceexception-thrown-on-creating-sprite-light-2d-object-in-the-hierarchy)
- Fixed an issue where Sprites on one Sorting Layer were fully lit even when there's no 2D light targeting that layer.
- Fixed an issue where null reference exception was thrown when creating a 2D Renderer Data asset while scripts are compiling. [case 1263040](https://issuetracker.unity3d.com/issues/urp-nullreferenceexception-error-is-thrown-on-creating-2d-renderer-asset)
- Fixed an issue where no preview would show for the lit sprite master node in shadergraph
- Fixed an issue where no shader was generated for unlit sprite shaders in shadergraph
- Fixed an issue where Sprite-Lit-Default shader's Normal Map property wasn't affected by Tiling or Offset. [case 1270850](https://issuetracker.unity3d.com/issues/sprite-lit-default-shaders-normal-map-and-mask-textures-are-not-affected-by-tiling-and-offset-values)
- Fixed an issue where normal-mapped Sprites could render differently depending on whether they're dynamically-batched. [case 1286186](https://issuetracker.unity3d.com/issues/urp-2d-2d-light-on-a-rotated-sprite-is-skewed-when-using-normal-map-and-sorting-layer-is-not-default)
- Removed the warning about mis-matched vertex streams when creating a default Particle System. [case 1285272](https://issuetracker.unity3d.com/issues/particles-urp-default-material-shows-warning-in-inspector)
- Fixed latest mockHMD renderviewport scale doesn't fill whole view after scaling. [case 1286161] (https://issuetracker.unity3d.com/issues/xr-urp-renderviewportscale-doesnt-fill-whole-view-after-scaling)
- Fixed camera renders black in XR when user sets invalid MSAA value.
- Fixed an issue causing additional lights to stop working when set as the sun source. [case 1278768](https://issuetracker.unity3d.com/issues/urp-every-light-type-is-rendered-as-directional-light-if-it-is-set-as-sun-source-of-the-environment)
- Fixed an issue causing passthrough camera to not render. [case 1283894](https://issuetracker.unity3d.com/product/unity/issues/guid/1283894/)
- Fixed an issue that caused a null reference when Lift Gamma Gain was being displayed in the Inspector and URP was upgraded to a newer version.  [case 1283588](https://issuetracker.unity3d.com/issues/argumentnullexception-is-thrown-when-upgrading-urp-package-and-volume-with-lift-gamma-gain-is-focused-in-inspector)
- Fixed an issue where soft particles were not rendered when depth texture was disabled in the URP Asset. [case 1162556](https://issuetracker.unity3d.com/issues/lwrp-unlit-particles-shader-is-not-rendered-when-soft-particles-are-enabled-on-built-application)
- Fixed an issue where soft particles were rendered opaque on OpenGL. [case 1226288](https://issuetracker.unity3d.com/issues/urp-objects-that-are-using-soft-particles-are-rendered-opaque-when-opengl-is-used)
- Fixed an issue where the depth texture sample node used an incorrect texture in some frames. [case 1268079](https://issuetracker.unity3d.com/issues/urp-depth-texture-sample-node-does-not-use-correct-texture-in-some-frames)
- Fixed a compiler error in BakedLit shader when using Hybrid Renderer.
- Fixed an issue with upgrading material set to cutout didn't properly set alpha clipping. [case 1235516](https://issuetracker.unity3d.com/issues/urp-upgrade-material-utility-does-not-set-the-alpha-clipping-when-material-was-using-a-shader-with-rendering-mode-set-to-cutout)
- Fixed XR camera fov can be changed through camera inspector.
- Fixed an issue where Universal Render Pipeline with disabled antiAliasing was overwriting QualitySettings.asset on frequent cases. [case 1219159](https://issuetracker.unity3d.com/issues/urp-qualitysettings-dot-asset-file-gets-overwritten-with-the-same-content-when-the-editor-is-closed)
- Fixed a case where overlay camera with output texture caused base camera not to render to screen. [case 1283225](https://issuetracker.unity3d.com/issues/game-view-renders-a-black-view-when-having-an-overlay-camera-which-had-output-texture-assigned-in-the-camera-stack)
- Fixed an issue where the scene view camera ignored the pipeline assets HDR setting. [case 1284369](https://issuetracker.unity3d.com/issues/urp-scene-view-camera-ignores-pipeline-assets-hdr-settings-when-main-camera-uses-pipeline-settings)
- Fixed an issue where the Camera inspector was grabbing the URP asset in Graphics Settings rather than the currently active.
- Fixed an issue where the Light Explorer was grabbing the URP asset in Graphics Settings rather than the currently active.
- Fixed an issue causing materials to be upgraded multiple times.
- Fixed bloom inconsistencies between Gamma and Linear color-spaces.
- Fixed an issue in where all the entries in the Renderer List wasn't selectable and couldn't be deleted.
- Fixed Deferred renderer on some Android devices by forcing accurate GBuffer normals. [case 1288042]
- Fixed an issue where MSAA did not work in Editor Game View on Windows with Vulkan.
- Fixed issue where selecting and deselecting Forward Renderer asset would leak memory [case 1290628](https://issuetracker.unity3d.com/issues/urp-scriptablerendererfeatureeditor-memory-leak-while-interacting-with-forward-renderer-in-the-project-window)
- Fixed the default background color for previews to use the original color.
- Fixed an issue where the scene view would turn black when bloom was enabled. [case 1298790](https://issuetracker.unity3d.com/issues/urp-bloom-and-tonemapping-causes-the-screen-to-go-black-in-scene-mode)
- Fixed an issue where having "Opaque Texture" and MSAA enabled would cause the opaque texture to be rendered black on old Apple GPUs [case 1247423](https://issuetracker.unity3d.com/issues/urp-metal-opaque-objects-are-rendered-black-when-msaa-is-enabled)
- Fixed SAMPLE_TEXTURECUBE_ARRAY_LOD macro when using OpenGL ES. [case 1285132](https://issuetracker.unity3d.com/issues/urp-android-error-sample-texturecube-array-lod-is-not-supported-on-gles-3-dot-0-when-using-cubemap-array-shader-shaders)
- Fixed an issue such that it is now posible to enqueue render passes at runtime.
- Fixed SpeedTree LOD fade functionality. [case 1198135]

## [10.2.0] - 2020-10-19

### Changed
- Changed RenderObjectsFeature UI to only expose valid events. Previously, when selecting events before BeforeRenderingPrepasses objects would not be drawn correctly as stereo and camera setup only happens before rendering opaques objects.
- Transparent Lit ShaderGraph using Additive blending will now properly fade with alpha [1270344]

### Fixed
- Fixed the Unlit shader not being SRP Batcher compatible on OpenGLES/OpenGLCore. [case 1263720](https://issuetracker.unity3d.com/issues/urp-mobile-srp-batcher-is-not-visible-on-mobile-devices-in-frame-debugger)
- Fixed an issue with soft particles not rendering correctly for overlay cameras with post processing. [case 1241626](https://issuetracker.unity3d.com/issues/soft-particles-does-not-fade-out-near-the-opaque-surfaces-when-post-processing-is-enabled-on-a-stacked-camera)
- Fixed MSAA override on camera does not work in non-XR project if target eye is selected to both eye.

## [10.1.0] - 2020-10-12
- Added support for the Shadowmask Mixed Lighting Mode (Forward only), which supports up to four baked-shadow Lights.
- Added ComplexLit shader for advanced material features and deferred forward fallback.
- Added Clear Coat feature for ComplexLit shader and for shader graph.
- Added Parallax Mapping to the Lit shader (Lit.shader).
- Added the Detail Inputs setting group in the Lit shader (Lit.shader).
- Added Smooth shadow fading.
- Added SSAO support for deferred renderer.
- The pipeline now outputs a warning in the console when trying to access camera color or depth texture when those are not valid. Those textures are only available in the context of `ScriptableRenderPass`.
- Added a property to access the renderer from the `CameraData`.

### Changed
- Shader functions SampleSH9, SampleSHPixel, SampleSHVertex are now gamma corrected in gamma space. As result LightProbes are gamma corrected too.
- The maximum number of visible lights when using OpenGL ES 3.x on Android now depends on the minimum OpenGL ES 3.x version as configured in PlayerSettings.
- The default value of the HDR property of a newly created Universal Render Pipeline Asset, is now set to true.

### Fixed
- Fixed an issue where the CapturePass would not capture the post processing effects.
- Fixed an issue were the filter window could not be defocused using the mouse. [case 1242032](https://issuetracker.unity3d.com/issues/urp-volume-override-window-doesnt-disappear-when-clicked-on-the-other-windows-in-the-editor)
- Fixed camera backgrounds not matching between editor and build when background is set to 'Uninitialized'. [case 1224369](https://issuetracker.unity3d.com/issues/urp-uninitialized-camera-background-type-does-not-match-between-the-build-and-game-view)
- Fixed a case where main light hard shadows would not work if any other light is present with soft shadows.[case 1250829](https://issuetracker.unity3d.com/issues/main-light-shadows-are-ignored-in-favor-of-additional-lights-shadows)
- Fixed issue that caused color grading to not work correctly with camera stacking. [case 1263193](https://issuetracker.unity3d.com/product/unity/issues/guid/1263193/)
- Fixed an issue that caused an infinite asset database reimport when running Unity in command line with -testResults argument.
- Fixed ParticlesUnlit shader to use fog color instead of always black. [case 1264585]
- Fixed issue that caused some properties in the camera to not be bolded and highlighted when edited in prefab mode. [case 1230082](https://issuetracker.unity3d.com/issues/urp-camera-prefab-fields-render-type-renderer-background-type-are-not-bolded-and-highlighted-when-edited-in-prefab-mode)
- Fixed issue where blur would sometimes flicker [case 1224915](https://issuetracker.unity3d.com/issues/urp-bloom-effect-flickers-when-using-integrated-post-processing-feature-set)
- Fixed an issue in where the camera inspector didn't refresh properly when changing pipeline in graphic settings. [case 1222668](https://issuetracker.unity3d.com/issues/urp-camera-properties-not-refreshing-on-adding-or-removing-urp-pipeline-in-the-graphics-setting)
- Fixed depth of field to work with dynamic resolution. [case 1225467](https://issuetracker.unity3d.com/issues/dynamic-resolution-rendering-error-when-using-depth-of-field-in-urp)
- Fixed FXAA, SSAO, Motion Blur to work with dynamic resolution.
- Fixed an issue where Pixel lighting variants were stripped in builds if another URP asset had Additional Lights set to Per Vertex [case 1263514](https://issuetracker.unity3d.com/issues/urp-all-pixel-lighting-variants-are-stripped-in-build-if-at-least-one-urp-asset-has-additional-lights-set-to-per-vertex)
- Fixed an issue where transparent meshes were rendered opaque when using custom render passes [case 1262887](https://issuetracker.unity3d.com/issues/urp-transparent-meshes-are-rendered-as-opaques-when-using-lit-shader-with-custom-render-pass)
- Fixed regression from 8.x.x that increased launch times on Android with GLES3. [case 1269119](https://issuetracker.unity3d.com/issues/android-launch-times-increased-x4-from-urp-8-dot-1-0-to-urp-10-dot-0-0-preview-dot-26)
- Fixed an issue with a render texture failing assertion when chosing an invalid format. [case 1222676](https://issuetracker.unity3d.com/issues/the-error-occurs-when-a-render-texture-which-has-a-certain-color-format-is-applied-to-the-cameras-output-target)
- Fixed an issue that caused the unity_CameraToWorld matrix to have z flipped values. [case 1257518](https://issuetracker.unity3d.com/issues/parameter-unity-cameratoworld-dot-13-23-33-is-inverted-when-using-universal-rp-7-dot-4-1-and-newer)
- Fixed not using the local skybox on the camera game object when the Skybox Material property in the Lighting window was set to null.
- Fixed an issue where, if URP was not in use, you would sometimes get errors about 2D Lights when going through the menus.
- Fixed GC when using XR single-pass automated tests.
- Fixed an issue that caused a null reference when deleting camera component in a prefab. [case 1244430](https://issuetracker.unity3d.com/issues/urp-argumentnullexception-error-is-thrown-on-removing-camera-component-from-camera-prefab)
- Fixed resolution of intermediate textures when rendering to part of a render texture. [case 1261287](https://issuetracker.unity3d.com/product/unity/issues/guid/1261287/)
- Fixed indirect albedo not working with shadergraph shaders in some rare setups. [case 1274967](https://issuetracker.unity3d.com/issues/gameobjects-with-custom-mesh-are-not-reflecting-the-light-when-using-the-shader-graph-shaders)
- Fixed XR mirroView sRGB issue when color space is gamma.
- Fixed an issue where XR eye textures are recreated multiple times per frame due to per camera MSAA change.
- Fixed an issue wehre XR mirror view selector stuck.
- Fixed LightProbes to have gamma correct when using gamma color space. [case 1268911](https://issuetracker.unity3d.com/issues/urp-has-no-gamma-correction-for-lightprobes)
- Fixed GLES2 shader compilation.
- Fixed useless mip maps on temporary RTs/PostProcessing inherited from Main RT descriptor.
- Fixed issue with lens distortion breaking rendering when enabled and its intensity is 0.
- Fixed mixed lighting subtractive and shadowmask modes for deferred renderer.
- Fixed issue that caused motion blur to not work in XR.
- Fixed 2D renderer when using Linear rendering on Android directly to backbuffer.
- Fixed issue where multiple cameras would cause GC each frame. [case 1259717](https://issuetracker.unity3d.com/issues/urp-scriptablerendercontext-dot-getcamera-array-dot-resize-creates-garbage-every-frame-when-more-than-one-camera-is-active)
- Fixed Missing camera cannot be removed after scene is saved by removing the Missing camera label. [case 1252255](https://issuetracker.unity3d.com/issues/universal-rp-missing-camera-cannot-be-removed-from-camera-stack-after-scene-is-saved)
- Fixed MissingReferenceException when removing Missing camera from camera stack by removing Missing camera label. [case 1252263](https://issuetracker.unity3d.com/issues/universal-rp-missingreferenceexception-errors-when-removing-missing-camera-from-stack)
- Fixed slow down in the editor when editing properties in the UI for renderer features. [case 1279804](https://issuetracker.unity3d.com/issues/a-short-freeze-occurs-in-the-editor-when-expanding-or-collapsing-with-the-arrow-the-renderer-feature-in-the-forward-renderer)
- Fixed test 130_UnityMatrixIVP on OpenGL ES 3
- Fixed MSAA on Metal MacOS and Editor.

## [10.0.0] - 2020-06-10
### Added
- Added the option to strip Terrain hole Shader variants.
- Added support for additional Directional Lights. The amount of additional Directional Lights is limited by the maximum Per-object Lights in the Render Pipeline Asset.
- Added Package Samples: 2 Camera Stacking, 2 Renderer Features
- Added default implementations of OnPreprocessMaterialDescription for FBX, Obj, Sketchup and 3DS file formats.
- Added Transparency Sort Mode and Transparency Sort Axis to 2DRendererData.
- Added support for a user defined default material to 2DRendererData.
- Added the option to toggle shadow receiving on transparent objects.
- Added XR multipass rendering. Multipass rendering is a requirement on many VR platforms and allows graceful fallback when single-pass rendering isn't available.
- Added support for Camera Stacking when using the Forward Renderer. This introduces the Camera `Render Type` property. A Base Camera can be initialized with either the Skybox or Solid Color, and can combine its output with that of one or more Overlay Cameras. An Overlay Camera is always initialized with the contents of the previous Camera that rendered in the Camera Stack.
- Added AssetPostprocessors and Shadergraphs to handle Arnold Standard Surface and 3DsMax Physical material import from FBX.
- Added `[MainTexture]` and `[MainColor]` shader property attributes to URP shader properties. These will link script material.mainTextureOffset and material.color to `_BaseMap` and `_BaseColor` shader properties.
- Added the option to specify the maximum number of visible lights. If you set a value, lights are sorted based on their distance from the Camera.
- Added the option to control the transparent layer separately in the Forward Renderer.
- Added the ability to set individual RendererFeatures to be active or not, use `ScriptableRendererFeature.SetActive(bool)` to set whether a Renderer Feature will execute,  `ScriptableRendererFeature.isActive` can be used to check the current active state of the Renderer Feature.
 additional steps to the 2D Renderer setup page for quality and platform settings.
- If Unity Editor Analytics are enabled, Universal collects anonymous data about usage of Universal. This helps the Universal team focus our efforts on the most common scenarios, and better understand the needs of our customers.
- Added a OnCameraSetup() function to the ScriptableRenderPass API, that gets called by the renderer before rendering each camera
- Added a OnCameraCleanup() function to the ScriptableRenderPass API, that gets called by the renderer after rendering each camera
- Added Default Material Type options to the 2D Renderer Data Asset property settings.
- Added additional steps to the 2D Renderer setup page for quality and platform settings.
- Added option to disable XR autotests on test settings.
- Shader Preprocessor strips gbuffer shader variants if DeferredRenderer is not in the list of renderers in any Scriptable Pipeline Assets.
- Added an option to enable/disable Adaptive Performance when the Adaptive Performance package is available in the project.
- Added support for 3DsMax's 2021 Simplified Physical Material from FBX files in the Model Importer.
- Added GI to SpeedTree
- Added support for DXT5nm-style normal maps on Android, iOS and tvOS
- Added stencil override support for deferred renderer.
- Added a warning message when a renderer is used with an unsupported graphics API, as the deferred renderer does not officially support GL-based platforms.
- Added option to skip a number of final bloom iterations.
- Added support for [Screen Space Ambient Occlusion](https://docs.unity3d.com/Packages/com.unity.render-pipelines.universal@10.0/manual/post-processing-ssao.html) and a new shader variant _SCREEN_SPACE_OCCLUSION.
- Added support for Normal Texture being generated in a prepass.
- Added a ConfigureInput() function to ScriptableRenderPass, so it is possible for passes to ask that a Depth, Normal and/or Opaque textures to be generated by the forward renderer.
- Added a float2 normalizedScreenSpaceUV to the InputData Struct.
- Added new sections to documentation: [Writing custom shaders](https://docs.unity3d.com/Packages/com.unity.render-pipelines.universal@10.0/manual/writing-custom-shaders-urp.html), and [Using the beginCameraRendering event](https://docs.unity3d.com/Packages/com.unity.render-pipelines.universal@10.0/manual/using-begincamerarendering.html).
- Added support for GPU instanced mesh particles on supported platforms.
- Added API to check if a Camera or Light is compatible with Universal Render Pipeline.

### Changed
- Moved the icon that indicates the type of a Light 2D from the Inspector header to the Light Type field.
- Eliminated some GC allocations from the 2D Renderer.
- Added SceneSelection pass for TerrainLit shader.
- Remove final blit pass to force alpha to 1.0 on mobile platforms.
- Deprecated the CinemachineUniversalPixelPerfect extension. Use the one from Cinemachine v2.4 instead.
- Replaced PlayerSettings.virtualRealitySupported with XRGraphics.tryEnable.
- Blend Style in the 2DRendererData are now automatically enabled/disabled.
- When using the 2D Renderer, Sprites will render with a faster rendering path when no lights are present.
- Particle shaders now receive shadows
- The Scene view now mirrors the Volume Layer Mask set on the Main Camera.
- Drawing order of SRPDefaultUnlit is now the same as the Built-in Render Pipline.
- Made MaterialDescriptionPreprocessors private.
- UniversalRenderPipelineAsset no longer supports presets. [Case 1197020](https://issuetracker.unity3d.com/issues/urp-reset-functionality-does-not-work-on-preset-of-universalrenderpipelineassets).
- The number of maximum visible lights is now determined by whether the platform is mobile or not.
- Renderer Feature list is now redesigned to fit more closely to the Volume Profile UI, this vastly improves UX and reliability of the Renderer Features List.
- Default color values for Lit and SimpleLit shaders changed to white due to issues with texture based workflows.
- You can now subclass ForwardRenderer to create a custom renderer based on it.
- URP is now computing tangent space per fragment.
- Optimized the 2D Renderer to skip rendering into certain internal buffers when not necessary.
- You can now subclass ForwardRenderer to create a custom renderer based on it.
- URP shaders that contain a priority slider now no longer have an offset of 50 by default.
- The virtual ScriptableRenderer.FrameCleanup() function has been marked obsolete and replaced by ScriptableRenderer.OnCameraCleanup() to better describe when the function gets invoked by the renderer.
- DepthOnlyPass, CopyDepthPass and CopyColorPass now use OnCameraSetup() instead of Configure() to set up their passes before executing as they only need to get their rendertextures once per camera instead of once per eye.
- Updated shaders to be compatible with Microsoft's DXC.
- Mesh GPU Instancing option is now hidden from the particles system renderer as this feature is not supported by URP.
- The 2D Renderer now supports camera stacking.
- 2D shaders now use half-precision floats whenever precise results are not necessary.
- Removed the ETC1_EXTERNAL_ALPHA variant from Shader Graph Sprite shaders.
- Eliminated some unnecessary clearing of render targets when using the 2D Renderer.
- The rendering of 2D lights is more effient as sorting layers affected by the same set of lights are now batched.
- Removed the 8 renderer limit from URP Asset.
- Merged the deferred renderer into the forward renderer.
- Changing the default value of Skip Iterations to 1 in Bloom effect editor
- Use SystemInfo to check if multiview is supported instead of being platform hardcoded
- Default attachment setup behaviour for ScriptableRenderPasses that execute before rendering opaques is now set use current the active render target setup. This improves performance in some situations.
- Combine XR occlusion meshes into one when using single-pass (multiview or instancing) to reduce draw calls and state changes.
- Shaders included in the URP package now use local Material keywords instead of global keywords. This increases the amount of available global user-defined Material keywords.

### Fixed
- Fixed an issue that caused WebGL to render blank screen when Depth texture was enabled [case 1240228](https://issuetracker.unity3d.com/issues/webgl-urp-scene-is-rendered-black-in-webgl-build-when-depth-texture-is-enabled)
- Fixed NaNs in tonemap algorithms (neutral and ACES) on platforms defaulting to lower precision.
- Fixed a performance problem with ShaderPreprocessor with large amount of active shader variants in the project
- Fixed an issue where linear to sRGB conversion occurred twice on certain Android devices.
- Fixed an issue where there were 2 widgets showing the outer angle of a spot light.
- Fixed an issue where Unity rendered fullscreen quads with the pink error shader when you enabled the Stop NaN post-processing pass.
- Fixed an issue where Terrain hole Shader changes were missing. [Case 1179808](https://issuetracker.unity3d.com/issues/terrain-brush-tool-is-not-drawing-when-paint-holes-is-selected).
- Fixed an issue where the Shader Graph `SceneDepth` node didn't work with XR single-pass (double-wide) rendering. See [case 1123069](https://issuetracker.unity3d.com/issues/lwrp-vr-shadergraph-scenedepth-doesnt-work-in-single-pass-rendering).
- Fixed Unlit and BakedLit shader compilations in the meta pass.
- Fixed an issue where the Bokeh Depth of Field shader would fail to compile on PS4.
- Fixed an issue where the Scene lighting button didn't work when you used the 2D Renderer.
- Fixed a performance regression when you used the 2D Renderer.
- Fixed an issue where the Freeform 2D Light gizmo didn't correctly show the Falloff offset.
- Fixed an issue where the 2D Renderer rendered nothing when you used shadow-casting lights with incompatible Renderer2DData.
- Fixed an issue where errors were generated when the Physics2D module was not included in the project's manifest.
- Fixed an issue where Prefab previews were incorrectly lit when you used the 2D Renderer.
- Fixed an issue where the Light didn't update correctly when you deleted a Sprite that a Sprite 2D Light uses.
- Fixed an issue where 2D Lighting was broken for Perspective Cameras.
- Fixed an issue where resetting a Freeform 2D Light would throw null reference exceptions. [Case 1184536](https://issuetracker.unity3d.com/issues/lwrp-changing-light-type-to-freeform-after-clicking-on-reset-throws-multiple-arguementoutofrangeexception).
- Fixed an issue where Freeform 2D Lights were not culled correctly when there was a Falloff Offset.
- Fixed an issue where Tilemap palettes were invisible in the Tile Palette window when the 2D Renderer was in use. [Case 1162550](https://issuetracker.unity3d.com/issues/adding-tiles-in-the-tile-palette-makes-the-tiles-invisible).
- Fixed issue where black emission would cause unneccesary inspector UI repaints. [Case 1105661](https://issuetracker.unity3d.com/issues/lwrp-inspector-window-is-being-repainted-when-using-the-material-with-emission-enabled-and-set-to-black-00-0).
- Fixed user LUT sampling being done in Linear instead of sRGB.
- Fixed an issue when trying to get the Renderer via API on the first frame. [Case 1189196](https://issuetracker.unity3d.com/product/unity/issues/guid/1189196/).
- Fixed a material leak on domain reload.
- Fixed an issue where deleting an entry from the Renderer List and then undoing that change could cause a null reference. [Case 1191896](https://issuetracker.unity3d.com/issues/nullreferenceexception-when-attempting-to-remove-entry-from-renderer-features-list-after-it-has-been-removed-and-then-undone).
- Fixed an issue where the user would get an error if they removed the Additional Camera Data component. [Case 1189926](https://issuetracker.unity3d.com/issues/unable-to-remove-universal-slash-hd-additional-camera-data-component-serializedobject-target-destroyed-error-is-thrown).
- Fixed post-processing with XR single-pass rendering modes.
- Fixed an issue where Cinemachine v2.4 couldn't be used together with Universal RP due to a circular dependency between the two packages.
- Fixed an issue that caused shaders containing `HDRP` string in their path to be stripped from the build.
- Fixed an issue that caused only selected object to render in SceneView when Wireframe drawmode was selected.
- Fixed Renderer Features UI tooltips. [Case 1191901](https://issuetracker.unity3d.com/issues/forward-renderers-render-objects-layer-mask-tooltip-is-incorrect-and-contains-a-typo).
- Fixed multiple issues where Shader Graph shaders failed to build for XR in the Universal RP.
- Fixed an issue when using the 2D Renderer where some types of renderers would not be assigned the correct material.
- Fixed inconsistent lighting between the forward renderer and the deferred renderer, that was caused by a missing normalize operation on vertex normals on some speedtree shader variants.
- Fixed issue where XR Multiview failed to render when using URP Shader Graph Shaders
- Fixed lazy initialization with last version of ResourceReloader
- Fixed broken images in package documentation.
- Fixed an issue where viewport aspect ratio was wrong when using the Stretch Fill option of the Pixel Perfect Camera. [case 1188695](https://issuetracker.unity3d.com/issues/pixel-perfect-camera-component-does-not-maintain-the-aspect-ratio-when-the-stretch-fill-is-enabled)
- Fixed an issue where setting a Normal map on a newly created material would not update. [case 1197217](https://issuetracker.unity3d.com/product/unity/issues/guid/1197217/)
- Fixed an issue where post-processing was not applied for custom renderers set to run on the "After Rendering" event [case 1196219](https://issuetracker.unity3d.com/issues/urp-post-processing-is-not-applied-to-the-scene-when-render-ui-event-is-set-to-after-rendering)
- Fixed an issue that caused an extra blit when using custom renderers [case 1156741](https://issuetracker.unity3d.com/issues/lwrp-performance-decrease-when-using-a-scriptablerendererfeature)
- Fixed an issue with transparent objects not receiving shadows when using shadow cascades. [case 1116936](https://issuetracker.unity3d.com/issues/lwrp-cascaded-shadows-do-not-appear-on-alpha-blended-objects)
- Fixed issue where using a ForwardRendererData preset would cause a crash. [case 1201052](https://issuetracker.unity3d.com/product/unity/issues/guid/1201052/)
- Fixed an issue where particles had dark outlines when blended together [case 1199812](https://issuetracker.unity3d.com/issues/urp-soft-particles-create-dark-blending-artefacts-when-intersecting-with-scene-geometry)
- Fixed an issue with deleting shader passes in the custom renderer features list [case 1201664](https://issuetracker.unity3d.com/issues/urp-remove-button-is-not-activated-in-shader-passes-list-after-creating-objects-from-renderer-features-in-urpassets-renderer)
- Fixed camera inverse view-projection matrix in XR mode, depth-copy and color-copy passes.
- Fixed an issue with the null check when `UniversalRenderPipelineLightEditor.cs` tries to access `SceneView.lastActiveSceneView`.
- Fixed an issue where the 'Depth Texture' drop down was incorrectly disabled in the Camera Inspector.
- Fixed an issue that caused errors if you disabled the VR Module when building a project.
- Fixed an issue where the default TerrainLit Material was outdated, which caused the default Terrain to use per-vertex normals instead of per-pixel normals.
- Fixed shader errors and warnings in the default Universal RP Terrain Shader. [case 1185948](https://issuetracker.unity3d.com/issues/urp-terrain-slash-lit-base-pass-shader-does-not-compile)
- Fixed an issue where the URP Material Upgrader tried to upgrade standard Universal Shaders. [case 1144710](https://issuetracker.unity3d.com/issues/upgrading-to-lwrp-materials-is-trying-to-upgrade-lwrp-materials)
- Fixed an issue where some Materials threw errors when you upgraded them to Universal Shaders. [case 1200938](https://issuetracker.unity3d.com/issues/universal-some-materials-throw-errors-when-updated-to-universal-rp-through-update-materials-to-universal-rp)
- Fixed issue where normal maps on terrain appeared to have flipped X-components when compared to the same normal map on a mesh. [case 1181518](https://fogbugz.unity3d.com/f/cases/1181518/)
- Fixed an issue where the editor would sometimes crash when using additional lights [case 1176131](https://issuetracker.unity3d.com/issues/mac-crash-on-processshadowcasternodevisibilityandcullwithoutumbra-when-same-rp-asset-is-set-in-graphics-and-quality-settings)
- Fixed RemoveComponent on Camera contextual menu to not remove Camera while a component depend on it.
- Fixed an issue where right eye is not rendered to. [case 1170619](https://issuetracker.unity3d.com/issues/vr-lwrp-terrain-is-not-rendered-in-the-right-eye-of-an-hmd-when-using-single-pass-instanced-stereo-rendering-mode-with-lwrp)
- Fixed issue where TerrainDetailLit.shader fails to compile when XR is enabled.
- Fixed an issue that allowed height-based blending on Terrains with more than 4 materials, which is not supported.
- Fixed an issue where opaque objects were outputting incorrect alpha values [case 1168283](https://issuetracker.unity3d.com/issues/lwrp-alpha-clipping-material-makes-other-materials-look-like-alpha-clipping-when-gameobject-is-shown-in-render-texture)
- Fixed an issue where a depth texture was always created when post-processing was enabled, even if no effects made use of it.
- Fixed incorrect light attenuation on some platforms.
- Fixed an issue where the Volume System would not use the Cameras Transform when no `Volume Trigger` was set.
- Fixed an issue where post processing disappeared when using custom renderers and SMAA or no AA
- Fixed an issue where the 2D Renderer upgrader did not upgrade using the correct default material
- Fixed an issue with soft particles having dark blending when intersecting with scene geometry [case 1199812](https://issuetracker.unity3d.com/issues/urp-soft-particles-create-dark-blending-artefacts-when-intersecting-with-scene-geometry)
- Fixed an issue with additive particles blending incorrectly [case 1215713](https://issuetracker.unity3d.com/issues/universal-render-pipeline-additive-particles-not-using-vertex-alpha)
- Fixed an issue where camera preview window was missing in scene view. [case 1211971](https://issuetracker.unity3d.com/issues/scene-view-urp-camera-preview-window-is-missing-in-the-scene-view)
- Fixed an issue with shadow cascade values were not readable in the render pipeline asset [case 1219003](https://issuetracker.unity3d.com/issues/urp-cascade-values-truncated-on-selecting-two-or-four-cascades-in-shadows-under-universalrenderpipelineasset)
- Fixed an issue where MSAA isn't applied until eye textures are relocated by changing their resolution. [case 1197958](https://issuetracker.unity3d.com/issues/oculus-quest-oculus-go-urp-msaa-isnt-applied-until-eye-textures-are-relocated-by-changing-their-resolution)
- Fixed an issue where camera stacking didn't work properly inside prefab mode. [case 1220509](https://issuetracker.unity3d.com/issues/urp-cannot-assign-overlay-cameras-to-a-camera-stack-while-in-prefab-mode)
- Fixed the definition of `mad()` in SMAA shader for OpenGL.
- Fixed an issue where partical shaders failed to handle Single-Pass Stereo VR rendering with Double-Wide Textures. [case 1201208](https://issuetracker.unity3d.com/issues/urp-vr-each-eye-uses-the-cameraopaquetexture-of-both-eyes-for-rendering-when-using-single-pass-rendering-mode)
- Fixed an issue that caused assets to be reimported if player prefs were cleared. [case 1192259](https://issuetracker.unity3d.com/issues/lwrp-clearing-playerprefs-through-a-script-or-editor-causes-delay-and-console-errors-to-appear-when-entering-the-play-mode)
- Fixed missing Custom Render Features after Library deletion. [case 1196338](https://issuetracker.unity3d.com/product/unity/issues/guid/1196338/)
- Fixed not being able to remove a Renderer Feature due to tricky UI selection rects. [case 1208113](https://issuetracker.unity3d.com/product/unity/issues/guid/1208113/)
- Fixed an issue where the Camera Override on the Render Object Feature would not work with many Render Features in a row. [case 1205185](https://issuetracker.unity3d.com/product/unity/issues/guid/1205185/)
- Fixed UI clipping issue in Forward Renderer inspector. [case 1211954](https://issuetracker.unity3d.com/product/unity/issues/guid/1211954/)
- Fixed a Null ref when trying to remove a missing Renderer Feature from the Forward Renderer. [case 1196651](https://issuetracker.unity3d.com/product/unity/issues/guid/1196651/)
- Fixed data serialization issue when adding a Renderer Feature to teh Forward Renderer. [case 1214779](https://issuetracker.unity3d.com/product/unity/issues/guid/1214779/)
- Fixed issue with AssetPostprocessors dependencies causing models to be imported twice when upgrading the package version.
- Fixed an issue where NullReferenceException might be thrown when creating 2D Lights. [case 1219374](https://issuetracker.unity3d.com/issues/urp-nullreferenceexception-threw-on-adding-the-light-2d-experimental-component-when-2d-render-data-not-assigned)
- Fixed an issue with a blurry settings icon. [case 1201895](https://issuetracker.unity3d.com/issues/urp-setting-icon-blurred-in-universalrendererpipelineasset)
- Fixed issue that caused the QualitySettings anti-aliasing changing without user interaction. [case 1195272](https://issuetracker.unity3d.com/issues/lwrp-the-anti-alias-quality-settings-value-is-changing-without-user-interaction)
- Fixed an issue where Shader Graph shaders generate undeclared identifier 'GetWorldSpaceNormalizeViewDir' error.
- Fixed an issue where rendering into RenderTexture with Single Pass Instanced renders both eyes overlapping.
- Fixed an issue where Renderscale setting has no effect when using XRSDK.
- Fixed an issue where renderScale != 1 or Display.main.requiresBlitToBackbuffer forced an unnecessary blit on XR.
- Fixed an issue that causes double sRGB correction on Quest. [case 1209292](https://issuetracker.unity3d.com/product/unity/issues/guid/1209292)
- Fixed an issue where terrain DepthOnly pass does not work for XR.
- Fixed an issue that caused depth texture to be flipped when sampling from shaders [case 1225362](https://issuetracker.unity3d.com/issues/game-object-is-rendered-incorrectly-in-the-game-view-when-sampling-depth-texture)
- Fixed an issue with URP switching such that every avaiable URP makes a total set of supported features such that all URPs are taken into consideration. [case 1157420](https://issuetracker.unity3d.com/issues/lwrp-srp-switching-doesnt-work-even-with-manually-adding-shadervariants-per-scene)
- Fixed an issue where XR multipass repeatedly throws error messages "Multi pass stereo mode doesn't support Camera Stacking".
- Fixed an issue with shadows not appearing on terrains when no cascades were selected [case 1226530](https://issuetracker.unity3d.com/issues/urp-no-shadows-on-terrain-when-cascades-is-set-to-no-cascades-in-render-pipeline-asset-settings)
- Fixed a shader issue that caused the Color in Sprite Shape to work improperly.
- Fixed an issue with URP switching such that every available URP makes a total set of supported features such that all URPs are taken into consideration. [case 1157420](https://issuetracker.unity3d.com/issues/lwrp-srp-switching-doesnt-work-even-with-manually-adding-shadervariants-per-scene)
- Metallic slider on the Lit shader is now linear meaning correct values are used for PBR.
- Fixed an issue where Post-Processing caused nothing to render on GLES2.
- Fixed an issue that causes viewport to not work correctly when rendering to textures. [case 1225103](https://issuetracker.unity3d.com/issues/urp-the-viewport-rect-isnt-correctly-applied-when-the-camera-is-outputting-into-a-rendertexture)
- Fixed an issue that caused incorrect sampling of HDR reflection probe textures.
- Fixed UI text of RenderObjects feature to display LightMode tag instead of Shader Pass Name. [case 1201696](https://issuetracker.unity3d.com/issues/render-feature-slash-pass-ui-has-a-field-for-shader-pass-name-when-it-actually-expects-shader-pass-lightmode)
- Fixed an issue when Linear -> sRGB conversion would not happen on some Android devices. [case 1226208](https://issuetracker.unity3d.com/issues/no-srgb-conversion-on-some-android-devices-when-using-the-universal-render-pipeline)
- Fixed issue where using DOF at the same time as Dynamic Scaling, the depth buffer was smapled with incorrect UVs. [case 1225467](https://issuetracker.unity3d.com/product/unity/issues/guid/1225467/)
- Fixed an issue where an exception would be thrown when resetting the ShadowCaster2D component. [case 1225339](https://issuetracker.unity3d.com/issues/urp-unassignedreferenceexception-thrown-on-resetting-the-shadow-caster-2d-component)
- Fixe an issue where using a Subtractive Blend Style for your 2D Lights might cause artifacts in certain post-processing effects. [case 1215584](https://issuetracker.unity3d.com/issues/urp-incorrect-colors-in-scene-when-using-subtractive-and-multiply-blend-mode-in-gamma-color-space)
- Fixed an issue where Cinemachine Pixel Perfect Extension didn't work when CinemachineBrain Update Method is anything other than Late Update.
- Fixed an issue where Sprite Shader Graph shaders weren't double-sided by default.
- Fixed an issue where particles using Sprite Shader Graph shaders were invisible.
- Fixed an issue where Scene objects might be incorrectly affected by 2D Lights from a previous Sorting Layer.
- Fixed an issue where errors would appear in the Console when entering Play Mode with a 2D Light selected in the Hierarchy. [Case 1226918](https://issuetracker.unity3d.com/issues/errors-appear-in-the-console-when-global-2d-light-is-selected-in-hierarchy)
- Fixed an issue that caused Android GLES to render blank screen when Depth texture was enabled without Opaque texture [case 1219325](https://issuetracker.unity3d.com/issues/scene-is-not-rendered-on-android-8-and-9-when-depth-texture-is-enabled-in-urp-asset)
- Fixed an issue that caused transparent objects to always render over top of world space UI. [case 1219877](https://issuetracker.unity3d.com/product/unity/issues/guid/1219877/)
- Fixed issue causing sorting fudge to not work between shadergraph and urp particle shaders. [case 1222762](https://issuetracker.unity3d.com/product/unity/issues/guid/1222762/)
- Fixed shader compilation errors when using multiple lights in DX10 level GPU. [case 1222302](https://issuetracker.unity3d.com/issues/urp-no-materials-apart-from-ui-are-rendered-when-using-direct3d11-graphics-api-on-a-dx10-gpu)
- Fixed an issue with shadows not being correctly calculated in some shaders.
- Fixed invalid implementation of one function in LWRP -> URP backward compatibility support.
- Fixed issue where maximum number of visible lights in C# code did not match maximum number in shader code on some platforms.
- Fixed OpenGL ES 3.0 support for URP ShaderGraph. [case 1230890](https://issuetracker.unity3d.com/issues/urptemplate-gles3-android-custom-shader-fails-to-compile-on-adreno-306-gpu)
- Fixed an issue where multi edit camera properties didn't work. [case 1230080](https://issuetracker.unity3d.com/issues/urp-certain-settings-are-not-applied-to-all-cameras-when-multi-editing-in-the-inspector)
- Fixed an issue where the emission value in particle shaders would not update in the editor without entering the Play mode.
- Fixed issues with performance when importing fbx files.
- Fixed issues with NullReferenceException happening with URP shaders.
- Fixed an issue that caused memory allocations when sorting cameras. [case 1226448](https://issuetracker.unity3d.com/issues/2d-renderer-using-more-than-one-camera-that-renders-out-to-a-render-texture-creates-gc-alloc-every-frame)
- Fixed an issue where grid lines were drawn on top of opaque objects in the preview window. [Case 1240723](https://issuetracker.unity3d.com/issues/urp-grid-is-rendered-in-front-of-the-model-in-the-inspector-animation-preview-window-when-depth-or-opaque-texture-is-enabled).
- Fixed an issue where objects in the preview window were affected by layer mask settings in the default renderer. [Case 1204376](https://issuetracker.unity3d.com/issues/urp-prefab-preview-is-blank-when-a-custom-forward-renderer-data-and-default-layer-mask-is-mixed-are-used).
- Fixed an issue with reflections when using an orthographic camera [case 1209255](https://issuetracker.unity3d.com/issues/urp-weird-reflections-when-using-lit-material-and-a-camera-with-orthographic-projection)
- Fixed issue that caused unity_AmbientSky, unity_AmbientEquator and unity_AmbientGround variables to be unintialized.
- Fixed issue that caused `SHADERGRAPH_AMBIENT_SKY`, `SHADERGRAPH_AMBIENT_EQUATOR` and `SHADERGRAPH_AMBIENT_GROUND` variables to be uninitialized.
- Fixed SceneView Draw Modes not being properly updated after opening new scene view panels or changing the editor layout.
- Fixed GLES shaders compilation failing on Windows platform (not a mobile platform) due to uniform count limit.
- Fixed an issue that caused the inverse view and projection matrix to output wrong values in some platforms. [case 1243990](https://issuetracker.unity3d.com/issues/urp-8-dot-1-breaks-unity-matrix-i-vp)
- Fixed an issue where the Render Scale setting of the pipeline asset didn't properly change the resolution when using the 2D Renderer. [case 1241537](https://issuetracker.unity3d.com/issues/render-scale-is-not-applied-to-the-rendered-image-when-2d-renderer-is-used-and-hdr-option-is-disabled)
- Fixed an issue where 2D lights didn't respect the Camera's Culling Mask. [case 1239136](https://issuetracker.unity3d.com/issues/urp-2d-2d-lights-are-ignored-by-camera-culling-mask)
- Fixed broken documentation links for some 2D related components.
- Fixed an issue where Sprite shaders generated by Shader Graph weren't double-sided. [case 1261232](https://issuetracker.unity3d.com/product/unity/issues/guid/1261232/)
- Fixed an issue where the package would fail to compile if the Animation module was disabled. [case 1227068](https://issuetracker.unity3d.com/product/unity/issues/guid/1227068/)
- Fixed an issue where Stencil settings wasn't serialized properly in sub object [case 1241218](https://issuetracker.unity3d.com/issues/stencil-overrides-in-urp-7-dot-3-1-render-objects-does-not-save-or-apply)
- Fixed an issue with not being able to remove Light Mode Tags [case 1240895](https://issuetracker.unity3d.com/issues/urp-unable-to-remove-added-lightmode-tags-of-filters-property-in-render-object)
- Fixed an issue where preset button could still be used, when it is not supposed to. [case 1246261](https://issuetracker.unity3d.com/issues/urp-reset-functionality-does-not-work-for-renderobject-preset-asset)
- Fixed an issue where Model Importer Materials used the Standard Shader from the Built-in Render Pipeline instead of URP Lit shader when the import happened at Editor startup.
- Fixed an issue where only unique names of cameras could be added to the camera stack.
- Fixed issue that caused shaders to fail to compile in OpenGL 4.1 or below.
- Fixed an issue where camera stacking with MSAA on OpenGL resulted in a black screen. [case 1250602](https://issuetracker.unity3d.com/issues/urp-camera-stacking-results-in-black-screen-when-msaa-and-opengl-graphics-api-are-used)
- Optimized shader compilation times by compiling different variant sets for vertex and fragment shaders.
- Fixed shadows for additional lights by limiting MAX_VISIBLE_LIGHTS to 16 for OpenGL ES 2.0 and 3.0 on mobile platforms. [case 1244391](https://issuetracker.unity3d.com/issues/android-urp-spotlight-shadows-are-not-being-rendered-on-adreno-330-and-320-when-built)
- Fixed Lit/SimpleLit/ParticlesLit/ParticlesSimpleLit/ParticlesUnlit shaders emission color not to be converted from gamma to linear color space. [case 1249615]
- Fixed missing unity_MatrixInvP for shader code and shaderGraph.
- Fixed XR support for deferred renderer.
- Fixing RenderObject to reflect name changes done at CustomForwardRenderer asset in project view. [case 1246256](https://issuetracker.unity3d.com/issues/urp-renderobject-name-does-not-reflect-inside-customforwardrendererdata-asset-on-renaming-in-the-inspector)
- Fixing camera overlay stacking adding to respect unity general reference restrictions. [case 1240788](https://issuetracker.unity3d.com/issues/urp-overlay-camera-is-missing-in-stack-list-of-the-base-camera-prefab)
- Fixed profiler marker errors. [case 1240963](https://issuetracker.unity3d.com/issues/urp-errors-are-thrown-in-a-console-when-using-profiler-to-profile-editor)
- Fixed issue that caused the pipeline to not create _CameraColorTexture if a custom render pass is injected. [case 1232761](https://issuetracker.unity3d.com/issues/urp-the-intermediate-color-texture-is-no-longer-created-when-there-is-at-least-one-renderer-feature)
- Fixed target eye UI for XR rendering is missing from camera inspector. [case 1261612](https://issuetracker.unity3d.com/issues/xr-cameras-target-eye-property-is-missing-when-inspector-is-in-normal-mode)
- Fixed an issue where terrain and speedtree materials would not get upgraded by upgrade project materials. [case 1204189](https://fogbugz.unity3d.com/f/cases/1204189/)
- Fixed an issue that caused renderer feature to not render correctly if the pass was injected before rendering opaques and didn't implement `Configure` method. [case 1259750](https://issuetracker.unity3d.com/issues/urp-not-rendering-with-a-renderer-feature-before-rendering-shadows)
- Fixed an issue where postFX's temp texture is not released properly.
- Fixed an issue where ArgumentOutOfRangeException errors were thrown after removing Render feature [case 1268147](https://issuetracker.unity3d.com/issues/urp-argumentoutofrangeexception-errors-are-thrown-on-undoing-after-removing-render-feature)
- Fixed an issue where depth and depth/normal of grass isn't rendered to depth texture.
- Fixed an issue that impacted MSAA performance on iOS/Metal [case 1219054](https://issuetracker.unity3d.com/issues/urp-ios-msaa-has-a-bigger-negative-impact-on-performance-when-using-urp-compared-to-built-in-rp)
- Fixed an issue that caused a warning to be thrown about temporary render texture not found when user calls ConfigureTarget(0). [case 1220871](https://issuetracker.unity3d.com/issues/urp-scriptable-render-passes-which-dont-require-a-bound-render-target-triggers-render-target-warning)
- Fixed performance issues in the C# shader stripper.

## [7.1.1] - 2019-09-05
### Upgrade Guide
- The render pipeline now handles custom renderers differently. You must now set up renderers for the Camera on the Render Pipeline Asset.
- Render Pipeline Assets upgrades automatically and either creates a default forward renderer in your project or links the existing custom one that you've assigned.
- If you have custom renderers assigned to Cameras, you must now add them to the current Render Pipeline Asset. Then you can select which renderer to use on the Camera.

### Added
- Added shader function `GetMainLightShadowParams`. This returns a half4 for the main light that packs shadow strength in x component and shadow soft property in y component.
- Added shader function `GetAdditionalLightShadowParams`. This returns a half4 for an additional light that packs shadow strength in x component and shadow soft property in y component.
- Added a `Debug Level` option to the Render Pipeline Asset. With this, you can control the amount of debug information generated by the render pipeline.
- Added ability to set the `ScriptableRenderer` that the Camera renders with via C# using `UniversalAdditionalCameraData.SetRenderer(int index)`. This maps to the **Renderer List** on the Render Pipeline Asset.
- Added shadow support for the 2D Renderer.
- Added ShadowCaster2D, and CompositeShadowCaster2D components.
- Added shadow intensity and shadow volume intensity properties to Light2D.
- Added new Gizmos for Lights.
- Added CinemachineUniversalPixelPerfect, a Cinemachine Virtual Camera Extension that solves some compatibility issues between Cinemachine and Pixel Perfect Camera.
- Added an option that disables the depth/stencil buffer for the 2D Renderer.
- Added manipulation handles for the inner cone angle for spot lights.
- Added documentation for the built-in post-processing solution and Volumes framework (and removed incorrect mention of the PPv2 package).

### Changed
- Increased visible lights limit for the forward renderer. It now supports 256 visible lights except in mobile platforms. Mobile platforms support 32 visible lights.
- Increased per-object lights limit for the forward renderer. It now supports 8 per-object lights in all platforms except GLES2. GLES2 supports 4 per-object lights.
- The Sprite-Lit-Default shader and the Sprite Lit Shader Graph shaders now use the vertex tangents for tangent space calculations.
- Temporary render textures for cameras rendering to render textures now use the same format and multisampling configuration as camera's target texture.
- All platforms now use R11G11B10_UFloat format for HDR render textures if supported.
- There is now a list of `ScriptableRendererData` on the Render Pipeline Asset as opposed to a renderer type. These are available to all Cameras and are included in builds.
- The renderer override on the Camera is now an enum that maps to the list of `ScriptableRendererData` on the Render Pipeline Asset.
- Pixel Perfect Camera now allows rendering to a render texture.
- Light2D GameObjects that you've created now have a default position with z equal to 0.
- Documentation: Changed the "Getting Started" section into "Install and Configure". Re-arranged the Table of Content.

### Fixed
- Fixed LightProbe occlusion contribution. [case 1146667](https://issuetracker.unity3d.com/product/unity/issues/guid/1146667/)
- Fixed an issue that caused a log message to be printed in the console when creating a new Material. [case 1173160](https://issuetracker.unity3d.com/product/unity/issues/guid/1173160/)
- Fixed an issue where OnRenderObjectCallback was never invoked. [case 1122420](https://issuetracker.unity3d.com/issues/lwrp-gl-dot-lines-and-debug-dot-drawline-dont-render-when-scriptable-render-pipeline-settings-is-set-to-lwrp)
- Fixed an issue where Sprite Masks didn't function properly when using the 2D Renderer. [case 1163474](https://issuetracker.unity3d.com/issues/lwrp-sprite-renderer-ignores-sprite-mask-when-lightweight-render-pipeline-asset-data-is-set-to-2d-renderer-experimental)
- Fixed memory leaks when using the Frame Debugger with the 2D Renderer.
- Fixed an issue where materials using `_Time` did not animate in the scene. [1175396](https://issuetracker.unity3d.com/product/unity/issues/guid/1175396/)
- Fixed an issue where the Particle Lit shader had artifacts when both soft particles and HDR were enabled. [1136285](https://issuetracker.unity3d.com/product/unity/issues/guid/1136285/)
- Fixed an issue where the Area Lights were set to Realtime, which caused them to not bake. [1159838](https://issuetracker.unity3d.com/issues/lwrp-template-baked-area-lights-do-not-work-if-project-is-created-with-lightweight-rp-template)
- Fixed an issue where the Disc Light did not generate any light. [1175097](https://issuetracker.unity3d.com/issues/using-lwrp-area-light-does-not-generate-light-when-its-shape-is-set-to-disc)
- Fixed an issue where the alpha was killed when an opaque texture was requested on an offscreen camera with HDR enabled [case 1163320](https://issuetracker.unity3d.com/issues/lwrp-mobile-secondary-camera-background-alpha-value-is-lost-when-hdr-and-opaque-texture-are-enabled-in-lwrp-asset).
- Fixed an issue that caused Orthographic camera with far plane set to 0 to span Unity console with errors. [case 1172269](https://issuetracker.unity3d.com/issues/orthographic-camera-with-far-plane-set-to-0-results-in-assertions)
- Fixed an issue causing heap allocation in `RenderPipelineManager.DoRenderLoop` [case 1156241](https://issuetracker.unity3d.com/issues/lwrp-playerloop-renderpipelinemanager-dot-dorenderloop-internal-gc-dot-alloc-allocates-around-2-dot-6kb-for-every-camera-in-the-scene)
- Fixed an issue that caused shadow artifacts when using large spot angle values [case 1136165](https://issuetracker.unity3d.com/issues/lwrp-adjusting-spot-angle-on-a-spotlight-produces-shadowmap-artifacts)
- Fixed an issue that caused self-shadowing artifacts when adjusting shadow near-plane on spot lights.
- Fixed an issue that caused specular highlights to disappear when the smoothness value was set to 1.0. [case 1161827](https://issuetracker.unity3d.com/issues/lwrp-hdrp-lit-shader-max-smoothness-value-is-incosistent-between-pipelines)
- Fixed an issue in the Material upgrader that caused transparent Materials to not upgrade correctly to Universal RP. [case 1170419](https://issuetracker.unity3d.com/issues/shader-conversion-upgrading-project-materials-causes-standard-transparent-materials-to-flicker-when-moving-the-camera).
- Fixed an issue causing shadows to be incorrectly rendered when a light was close to the shadow caster.
- Fixed post-processing for the 2D Renderer.
- Fixed an issue in Light2D that caused a black line to appear for a 360 degree spotlight.
- Fixed a post-processing rendering issue with non-fullscreen viewport. [case 1177660](https://issuetracker.unity3d.com/issues/urp-render-scale-slider-value-modifies-viewport-coordinates-of-the-screen-instead-of-the-resolution)
- Fixed an issue where **Undo** would not undo the creation of Additional Camera Data. [case 1158861](https://issuetracker.unity3d.com/issues/lwrp-additional-camera-data-script-component-appears-on-camera-after-manually-re-picking-use-pipeline-settings)
- Fixed an issue where selecting the same drop-down menu item twice would trigger a change event. [case 1158861](https://issuetracker.unity3d.com/issues/lwrp-additional-camera-data-script-component-appears-on-camera-after-manually-re-picking-use-pipeline-settings)
- Fixed an issue where selecting certain objects that use instancing materials would throw console warnings. [case 1127324](https://issuetracker.unity3d.com/issues/console-warning-is-being-spammed-when-having-lwrp-enabled-and-shader-with-gpu-instancing-present-in-the-scene)
- Fixed a GUID conflict with LWRP. [case 1179895](https://issuetracker.unity3d.com/product/unity/issues/guid/1179895/)
- Fixed an issue where the Terrain shader generated NaNs.
- Fixed an issue that caused the `Opaque Color` pass to never render at half or quarter resolution.
- Fixed and issue where stencil state on a `ForwardRendererData` was reset each time rendering happened.

## [7.0.1] - 2019-07-25
### Changed
- Platform checks now provide more helpful feedback about supported features in the Inspectors.

### Fixed
- Fixed specular lighting related artifacts on Mobile [case 1143049](https://issuetracker.unity3d.com/issues/ios-lwrp-rounded-cubes-has-graphical-artifacts-when-setting-pbr-shaders-smoothness-about-to-0-dot-65-in-shadergraph) and [case 1164822](https://issuetracker.unity3d.com/issues/lwrp-specular-highlight-becomes-hard-edged-when-increasing-the-size-of-an-object).
- Post-processing is no longer enabled in the previews.
- Unity no longer force-enables post-processing on a camera by default.
- Fixed an issue that caused the Scene to render darker in GLES3 and linear color space. [case 1169789](https://issuetracker.unity3d.com/issues/lwrp-android-scene-is-rendered-darker-in-build-when-graphics-api-set-to-gles3-and-color-space-set-to-linear)

## [7.0.0] - 2019-07-17
### Universal Render Pipeline
- LWRP has been renamed to the "Universal Render Pipeline" (UniversalRP).
- UniversalRP is the same as LWRP in terms of features and scope.
- Classes have moved to the Universal namespace (from LWRP).

### Upgrade Guide
- Upgrading to URP is designed to be almost seamless from the user side.
- LWRP package still exists, this forwards includes and classes to the UniversalRP Package.
- Please see the more involved upgrade guide (https://docs.google.com/document/d/1Xd5bZa8pYZRHri-EnNkyhwrWEzSa15vtnpcg--xUCIs/).

### Added
- Initial Stadia platform support.
- Added a menu option to create a new `ScriptableRendererFeature` script. To do so in the Editor, click on Asset > Create > Rendering > Lightweight Render Pipeline > Renderer Feature.
- Added documentation for SpeedTree Shaders in LWRP.
- Added extended features to LWRP Terrain Shader, so terrain assets can be forward-compatible with HDRP.
- Enabled per-layer advanced or legacy-mode blending in LWRP Terrain Shader.
- Added the documentation page "Rendering in LWRP", which describes the forward rendering camera loop.
- Added documentation overview for how Post Processing Version 2 works in LWRP.
- Added documentation notes and FAQ entry on the 2D Renderer affecting the LWRP Asset.

### Changed
- Replaced beginCameraRendering callbacks by non obsolete implementation in Light2D
- Updated `ScriptableRendererFeature` and `ScriptableRenderPass` API docs.
- Changed shader type Real to translate to FP16 precision on some platforms.

### Fixed
- Fixed a case where built-in Shader time values could be out of sync with actual time. [case 1142495](https://fogbugz.unity3d.com/f/cases/1142495/)
- Fixed an issue that caused forward renderer resources to not load properly when you upgraded LWRP from an older version to 7.0.0. [case 1154925](https://issuetracker.unity3d.com/issues/lwrp-upgrading-lwrp-package-to-7-dot-0-0-breaks-forwardrenderdata-asset-in-resource-files)
- Fixed GC spikes caused by LWRP allocating heap memory every frame.
- Fixed distortion effect on particle unlit shader.
- Fixed NullReference exception caused when trying to add a ScriptableRendererFeature.
- Fixed issue with certain LWRP shaders not showing when using forward/2D renderer.
- Fixed the shadow resolve pass and the final pass, so they're not consuming unnecessary bandwidth. [case 1152439](https://issuetracker.unity3d.com/issues/lwrp-mobile-increased-memory-usage-and-extra-rendering-steps)
- Added missing page for 2D Lights in LWRP.
- Tilemap tiles no longer appear black when you use the 2D renderer.
- Sprites in the preview window are no longer lit by 2D Scene lighting.
- Fixed warnings for unsupported shadow map formats for GLES2 API.
- Disabled shadows for devices that do not support shadow maps or depth textures.
- Fixed support for LWRP per-pixel terrain. [case 1110520](https://fogbugz.unity3d.com/f/cases/1110520)
- Fixed some basic UI/usability issues with LWRP terrain Materials (use of warnings and modal value changes).
- Fixed an issue where using LWRP and Sprite Shape together would produce meta file conflicts.
- Fixed specular calculation fp16 overflow on some platforms
- Fixed shader compilation errors for Android XR projects.
- Updated the pipeline Asset UI to cap the render scale at 2x so that it matches the render pipeline implementation limit.

## [6.7.0] - 2019-05-16
### Added
- Added SpeedTree Shaders.
- Added two Shader Graph master nodes: Lit Sprite and Unlit Sprite. They only work with the 2D renderer.
- Added documentation for the 2D renderer.

### Changed
- The 2D renderer and Light2D component received a number of improvements and are now ready to try as experimental features.
- Updated the [Feature Comparison Table](lwrp-builtin-feature-comparison.md) to reflect the current state of LWRP features.

### Fixed
- When in playmode, the error 'Non matching Profiler.EndSample' no longer appears. [case 1140750](https://fogbugz.unity3d.com/f/cases/1140750/)
- LWRP Particle Shaders now correctly render in stereo rendering modes. [case 1106699](https://fogbugz.unity3d.com/f/cases/1106699/)
- Shaders with 'debug' in the name are no longer stripped automatically. [case 1112983](https://fogbugz.unity3d.com/f/cases/1112983/)
- Fixed tiling issue with selection outline and baked cutout shadows.
- in the Shadergraph Unlit Master node, Premultiply no longer acts the same as Alpha. [case 1114708](https://fogbugz.unity3d.com/f/cases/1114708/)
- Fixed an issue where Lightprobe data was missing if it was needed per-pixel and GPU instancing was enabled.
- The Soft ScreenSpaceShadows Shader variant no longer gets stripped form builds. [case 1138236](https://fogbugz.unity3d.com/f/cases/1138236/)
- Fixed a typo in the Particle Unlit Shader, so Soft Particles now work correctly.
- Fixed emissive Materials not being baked for some meshes. [case 1145297](https://issuetracker.unity3d.com/issues/lwrp-emissive-materials-are-not-baked)
- Camera matrices are now correctly set up when you call rendering functions in EndCameraRendering. [case 1146586](https://issuetracker.unity3d.com/issues/lwrp-drawmeshnow-returns-wrong-positions-slash-scales-when-called-from-endcamerarendering-hook)
- Fixed GI not baking correctly while in gamma color space.
- Fixed a NullReference exception when adding a renderer feature that is contained in a global namespace. [case 1147068](https://issuetracker.unity3d.com/issues/scriptablerenderpipeline-inspector-ui-crashes-when-a-scriptablerenderfeature-is-not-in-a-namespace)
- Shaders are now set up for VR stereo instancing on Vulkan. [case 1142952](https://fogbugz.unity3d.com/f/cases/1142952/).
- VR stereo matrices and vertex inputs are now set up on Vulkan. [case 1142952](https://fogbugz.unity3d.com/f/cases/1142952/).
- Fixed the Material Upgrader so it's now run upon updating the LWRP package. [1148764](https://issuetracker.unity3d.com/product/unity/issues/guid/1148764/)
- Fixed a NullReference exception when you create a new Lightweight Render Pipeline Asset. [case 1153388](https://issuetracker.unity3d.com/product/unity/issues/guid/1153388/)

## [6.6.0] - 2019-04-01
### Added
- Added support for Baked Indirect mixed lighting.
- You can now use Light Probes for occlusion. This means that baked lights can now occlude dynamic objects.
- Added RenderObjects. You can add RenderObjects to a Renderer to perform custom rendering.
- (WIP) Added an experimental 2D renderer that implements a 2D lighting system.
- (WIP) Added a Light2D component that works with the 2D renderer to add lighting effects to 2D sprites.

### Fixed
- Fixed a project import issue in the LWRP template.
- Fixed the warnings that appear when you create new Unlit Shader Graphs using the Lightweight Render Pipeline.
- Fixed light attenuation precision on mobile platforms.
- Fixed split-screen rendering on mobile platforms.
- Fixed rendering when using an off-screen camera that renders to a depth texture.
- Fixed the exposed stencil render state in the renderer.
- Fixed the default layer mask so it's now applied to a depth pre-pass.
- Made several improvements and fixes to the render pass UI.
- Fixed artifacts that appeared due to precision errors in large scaled objects.
- Fixed an XR rendering issue where Unity required a depth texture.
- Fixed an issue that caused transparent objects to sort incorrectly.

## [6.5.0] - 2019-03-07
### Added
- You can now create a custom forward renderer by clicking on `Assets/Create/Rendering/Lightweight Render Pipeline/Forward Renderer`. This creates an Asset in your Project. You can add additional features to it and drag-n-drop the renderer to either the pipeline Asset or to a camera.
- You can now add `ScriptableRendererFeature`  to the `ScriptableRenderer` to extend it with custom effects. A feature is an `ScriptableObject` that can be drag-n-dropped in the renderer and adds one or more `ScriptableRenderPass` to the renderer.
- `ScriptableRenderer` now exposes interface to configure lights. To do so, implement `SetupLights` when you create a new renderer.
- `ScriptableRenderer` now exposes interface to configure culling. To do so, implement `SetupCullingParameters` when you create a new renderer.
- `ScriptableRendererData` contains rendering resources for `ScriptableRenderer`. A renderer can be overridden globally for all cameras or on a per-camera basis.
- `ScriptableRenderPass` now has a `RenderPassEvents`. This controls where in the pipeline the render pass is added.
- `ScriptableRenderPass` now exposes `ConfigureTarget` and `ConfigureClear`. This allows the renderer to automatically figure out the currently active rendering targets.
- `ScriptableRenderPass` now exposes `Blit`. This performs a blit and sets the active render target in the renderer.
- `ScriptableRenderPass` now exposes `RenderPostProcessing`. This renders post-processing and sets the active render target in the renderer.
- `ScriptableRenderPass` now exposes `CreateDrawingSettings` as a helper for render passes that need to call `ScriptableRenderContext.DrawRenderers`.

### Changed
- Removed `RegisterShaderPassName` from `ScriptableRenderPass`. Instead, `CreateDrawingSettings` now  takes one or a list of `ShaderTagId`.
- Removed remaining experimental namespace from LWRP. All APIrelated to `ScriptableRenderer`, `ScriptableRenderPass`, and render pass injection is now out of preview.
- Removed `SetRenderTarget` from `ScriptableRenderPass`. You should never call it. Instead, call `ConfigureTarget`, and the renderer automatically sets up targets for you.
- Removed `RenderFullscreenQuad` from `ScriptableRenderer`. Use `CommandBuffer.DrawMesh` and `RenderingUtils.fullscreenMesh` instead.
- Removed `RenderPostProcess` from `ScriptableRenderer`. Use `ScriptableRenderPass.RenderPostProcessing` instead.
- Removed `postProcessingContext` property from `ScriptableRenderer`. This is now exposed in `RenderingUtils.postProcessingContext`.
- Removed `GetCameraClearFlag` from `ScriptableRenderer`.

### Fixed
- Fixed y-flip in VR when post-processing is active.
- Fixed occlusion mesh for VR not rendering before rendering opaques.
- Enabling or disabling SRP Batcher in runtime works now.
- Fixed video player recorder when post-processing is enabled.

## [6.4.0] - 2019-02-21

## [6.3.0] - 2019-02-18

## [6.2.0] - 2019-02-15

### Changed
- Code refactor: all macros with ARGS have been swapped with macros with PARAM. This is because the ARGS macros were incorrectly named.

## [6.1.0] - 2019-02-13

## [6.0.0] - 2019-02-23
### Added
- You can now implement a custom renderer for LWRP. To do so, implement an `IRendererData` that contains all resources used in rendering. Then create an `IRendererSetup` that creates and queues `ScriptableRenderPass`. Change the renderer type either in the Pipeline Asset or in the Camera Inspector.
- LWRP now uses the Unity recorder extension. You can use this to capture the output of Cameras.
- You can now inject a custom render pass before LWRP renders opaque objects. To do so, implement an `IBeforeRender` interface.
- Distortion support in all Particle Shaders.
- An upgrade system for LWRP Materials with `MaterialPostprocessor`.
- An upgrade path for Unlit shaders
- Tooltips for Shaders.
- SRP Batcher support for Particle Shaders.
- Docs for these Shaders: Baked Lit, Particles Lit, Particles Simple Lit, and Particles Unlit.
- LWRP now supports dynamic resolution scaling. The target platform must also support it.
- LWRP now includes version defines for both C# and Shaders in the format of `LWRP_X_Y_Z_OR_NEWER`. For example, `LWRP_5_3_0_OR_NEWER` defines version 5.3.0.
- The Terrain Lit Shader now samples Spherical Harmonics if you haven't baked any lightmaps for terrain.
- Added a __Priority__ option, which you can use to tweak the rendering order. This is similar to render queue in the built-in render pipeline. These Shaders now have this option: Lit, Simple Lit, Baked Lit, Unlit, and all three Particle Shaders.
- Added support for overriding terrain detail rendering shaders, via the render pipeline editor resources asset.

### Changed
- You can now only initialize a camera by setting a Background Type. The supported options are Skybox, Solid Color, and Don't Care.
- LWRP now uses non-square shadowmap textures when it renders directional shadows with 2 shadow cascades.
- LWRP now uses RGB111110 as the HDR format on mobile devices, when this format is supported.
- Removed `IAfterDepthPrePass` interface.
- We’ve redesigned the Shader GUI. For example, all property names in Shaders are now inline across the board
- The Simple Lit Shader now has Smoothness, which can be stored in the alpha of specular or albedo maps.
- The Simple Lit and Particles Simple Lit Shaders now take shininess from the length (brightness) of the specular map.
- The __Double sided__ property is now __Render Face__. This means you can also do front face culling.
- Changed the docs for Lit Shader, Simple Lit Shader and Unlit Shader according to Shader GUI changes.
- When you create a new LWRP Asset, it will now be initialized with settings that favor performance on mobile platforms.
- Updated the [FAQ](faq.md) and the [Built-in/LWRP feature comparison table](lwrp-builtin-feature-comparison.md).

### Fixed
- Several tweaks to reduce bandwidth consumption on mobile devices.
- The foldouts in the Lightweight Asset inspector UI now remember their state.
- Added missing meta file for GizmosRenderingPass.cs.
- Fixed artifacts when using multiple or Depth Only cameras. [Case 1072615](https://issuetracker.unity3d.com/issues/ios-using-multiple-cameras-in-the-scene-in-lightweight-render-pipeline-gives-corrupted-image-in-ios-device)
- Fixed a typo in ERROR_ON_UNSUPPORTED_FUNCTION() that was causing the shader compiler to run out of memory in GLES2. [Case 1104271](https://issuetracker.unity3d.com/issues/mobile-os-restarts-because-of-high-memory-usage-when-compiling-shaders-for-opengles2)
- LWRP now renders shadows on scaled objects correctly. [Case 1109017](https://issuetracker.unity3d.com/issues/scaled-objects-render-shadows-and-specularity-incorrectly-in-the-lwrp-on-device)
- LWRP now allows some Asset settings to be changed at runtime. [Case 1105552](https://issuetracker.unity3d.com/issues/lwrp-changing-render-scale-in-runtime-has-no-effect-since-lwrp-3-dot-3-0)
- Realtime shadows now work in GLES2. [Case 1087251](https://issuetracker.unity3d.com/issues/android-lwrp-no-real-time-light-and-shadows-using-gles2)
- Framedebugger now renders correctly when stepping through drawcalls.
- Cameras that request MSAA and Opaque Textures now use less frame bandwidth when they render.
- Fixed rendering in the gamma color space, so it doesn't appear darker.
- Particles SImple Lit and Particles Unlit Shaders now work correctly.
- __Soft Particles__ now work correctly.
- Camera fading for particles.
- Fixed a typo in the Unlit `IgnoreProjector` tag.
- Particles render in both eyes with stereo instancing
- Fixed specular issues on mobile. [case 1109017](https://issuetracker.unity3d.com/issues/scaled-objects-render-shadows-and-specularity-incorrectly-in-the-lwrp-on-device)
- Fixed issue causing LWRP to create MSAA framebuffer even when MSAA setting was disabled.
- Post-processing in mobile VR is now forced to be disabled. It was causing many rendering issues.
- Fixed Editor Previews breaking in Play Mode when VR is enabled. [Case 1109009](https://issuetracker.unity3d.com/issues/lwrp-editor-previews-break-in-play-mode-if-vr-is-enabled)
- A camera's HDR enable flag is now respected when rendering in XR.
- Terrain detail rendering now works correctly when LWRP is installed but inactive.

## [5.2.0] - 2018-11-27
### Added
- LWRP now handles blits that are required by the device when rendering to the backbuffer.
- You can now enable the SRP Batcher. To do so, go to the `Pipeline Asset`. Under `Advanced`, toggle `SRP Batcher`.

### Changed
- Renamed shader variable `unity_LightIndicesOffsetAndCount` to `unity_PerObjectLightData`.
- Shader variables `unity_4LightIndices0` and `unity_4LightIndices1` are now declared as `unity_PerObjectLightIndices` array.

## [5.1.0] - 2018-11-19
### Added
- The user documentation for LWRP is now in this GitHub repo, instead of in the separate GitHub wiki. You can find the most up-to-date pages in the [TableOfContents.md](TableOfCotents.md) file. Pages not listed in that file are still in progress.

### Changed
- The LWRP package is no longer in preview.
- LWRP built-in render passes are now internal.
- Changed namespace from `UnityEngine.Experimental.Rendering.LightweightPipeline` to `UnityEngine.Rendering.LWRP`.
- Changed namespace from `UnityEditor.Experimental.Rendering.LightweightPipeline` to `UnityEditor.Rendering.LWRP`.

### Fixed
- LWRP now respects the iOS Player setting **Force hard shadows**. When you enable this setting, hardware filtering of shadows is disabled.
- Scene view mode now renders baked lightmaps correctly. [Case 1092227](https://issuetracker.unity3d.com/issues/lwrp-scene-view-modes-render-objects-black)
- Shadow bias calculations are now correct for both Shader Graph and Terrain shaders.
- Blit shader now ignores culling.
- When you select __Per Vertex__ option for __Additional Lights__, the __Per Object Limit__ option is not greyed out anymore.
- When you change camera viewport height to values above 1.0, the Unity Editor doesn't freeze anymore. [Case 1097497](https://issuetracker.unity3d.com/issues/macos-lwrp-editor-freezes-after-changing-cameras-viewport-rect-values)
- When you use AR with LWRP, the following error message is not displayed in the console anymore: "The camera list passed to the render pipeline is either null or empty."

## [5.0.0-preview] - 2018-09-28
### Added
- Added occlusion mesh rendering/hookup for VR
- You can now configure default depth and normal shadow bias values in the pipeline asset.
- You can now add the `LWRPAdditionalLightData` component to a `Light` to override the default depth and normal shadow bias.
- You can now log the amount of shader variants in your build. To do so, go to the `Pipeline Asset`. Under `Advanced`, select and set the `Shader Variant Log Level`.
### Changed
- Removed the `supportedShaderFeatures` property from LWRP core. The shader stripper now figures out which variants to strip based on the current assigned pipeline Asset in the Graphics settings.
### Fixed
- The following error does not appear in console anymore: ("Begin/End Profiler section mismatch")
- When you select a material with the Lit shader, this no longer causes the following error in the console: ("Material doesn't have..."). [case 1092354](https://fogbugz.unity3d.com/f/cases/1092354/)
- In the Simple Lit shader, per-vertex additional lights are now shaded properly.
- Shader variant stripping now works when you're building a Project with Cloud Build. This greatly reduces build times from Cloud Build.
- Dynamic Objects now receive lighting when the light mode is set to mixed.
- MSAA now works on Desktop platforms.
- The shadow bias value is now computed correctly for shadow cascades and different shadow resolutions. [case 1076285](https://issuetracker.unity3d.com/issues/lwrp-realtime-directional-light-shadow-maps-exhibit-artifacts)
- When you use __Area Light__ with LWRP, __Cast Shadows__ no longer overlaps with other UI elements in the Inspector. [case 1085363](https://issuetracker.unity3d.com/issues/inspector-area-light-cast-shadows-ui-option-is-obscured-by-render-mode-for-lwrp-regression-in-2018-dot-3a3)

### Changed
Read/write XRGraphicsConfig -> Read-only XRGraphics interface to XRSettings.

## [4.0.0-preview] - 2018-09-28
### Added
- When you have enabled Gizmos, they now appear correctly in the Game view.
- Added requiresDepthPrepass field to RenderingData struct to tell if the runtime platform requires a depth prepass to generate a camera depth texture.
- The `RenderingData` struct now holds a reference to `CullResults`.
- When __HDR__ is enabled in the Camera but disabled in the Asset, an information box in the Camera Inspector informs you about it.
- When __MSAA__ is enabled in the Camera but disabled in the Asset, an information box in the Camera Inspector informs you about it.
- Enabled instancing on the terrain shader.
- Sorting of opaque objects now respects camera `opaqueSortMode` setting.
- Sorting of opaque objects disables front-to-back sorting flag, when camera settings allow that and the GPU has hidden surface removal.
- LWRP now has a Custom Light Explorer that suits its feature set.
- LWRP now supports Vertex Lit shaders for detail meshes on terrain.
- LWRP now has three interactive Autodesk shaders: Autodesk Interactive, Autodesk Interactive Masked and Autodesk Interactive Transparent.
- [Shader API] The `GetMainLight` and `GetAdditionalLight` functions can now compute shadow attenuation and store it in the new `shadowAttenuation` field in `LightData` struct.
- [Shader API] Added a `VertexPositionInputs` struct that contains vertex position in difference spaces (world, view, hclip).
- [Shader API] Added a `GetVertexPositionInputs` function to get an initialized `VertexPositionInputs`.
- [Shader API] Added a `GetPerObjectLightIndex` function to return the per-object index given a for-loop index.
- [Shader API] Added a `GetShadowCoord` function that takes a `VertexPositionInputs` as input.
- [ShaderLibrary] Added VertexNormalInputs struct that contains data for per-pixel normal computation.
- [ShaderLibrary] Added GetVertexNormalInputs function to return an initialized VertexNormalInputs.

### Changed
- The `RenderingData` struct is now read-only.
- `ScriptableRenderer`always performs a Clear before calling `IRendererSetup::Setup.`
- `ScriptableRenderPass::Execute` no longer takes `CullResults` as input. Instead, use `RenderingData`as input, since that references `CullResults`.
- `IRendererSetup_Setup` no longer takes `ScriptableRenderContext` and `CullResults` as input.
- Shader includes are now referenced via package relative paths instead of via the deprecated shader export path mechanism https://docs.unity3d.com/2018.3/Documentation/ScriptReference/ShaderIncludePathAttribute.html.
- The LWRP Asset settings were re-organized to be more clear.
- Vertex lighting now controls if additional lights should be shaded per-vertex or per-pixel.
- Renamed all `Local Lights` nomenclature to `Additional Lights`.
- Changed shader naming to conform to our SRP shader code convention.
- [Shader API] Renamed `SpotAttenuation` function to `AngleAttenuation`.
- [Shader API] Renamed `_SHADOWS_ENABLED` keyword to `_MAIN_LIGHT_SHADOWS`
- [Shader API] Renamed `_SHADOWS_CASCADE` keyword to `_MAIN_LIGHT_SHADOWS_CASCADE`
- [Shader API] Renamed `_VERTEX_LIGHTS` keyword to `_ADDITIONAL_LIGHTS_VERTEX`.
- [Shader API] Renamed `_LOCAL_SHADOWS_ENABLED` to `_ADDITIONAL_LIGHT_SHADOWS`
- [Shader API] Renamed `GetLight` function to `GetAdditionalLight`.
- [Shader API] Renamed `GetPixelLightCount` function to `GetAdditionalLightsCount`.
- [Shader API] Renamed `attenuation` to `distanceAttenuation` in `LightData`.
- [Shader API] Renamed `GetLocalLightShadowStrength` function to `GetAdditionalLightShadowStrength`.
- [Shader API] Renamed `SampleScreenSpaceShadowMap` functions to `SampleScreenSpaceShadowmap`.
- [Shader API] Renamed `MainLightRealtimeShadowAttenuation` function to `MainLightRealtimeShadow`.
- [Shader API] Renamed light constants from `Directional` and `Local` to `MainLight` and `AdditionalLights`.
- [Shader API] Renamed `GetLocalLightShadowSamplingData` function to `GetAdditionalLightShadowSamplingData`.
- [Shader API] Removed OUTPUT_NORMAL macro.
- [Shader API] Removed `lightIndex` and `substractiveAttenuation` from `LightData`.
- [Shader API] Removed `ComputeShadowCoord` function. `GetShadowCoord` is provided instead.
- All `LightweightPipeline` references in API and classes are now named `LightweightRenderPipeline`.
- Files no longer have the `Lightweight` prefix.
- Renamed Physically Based shaders to `Lit`, `ParticlesLit`, and `TerrainLit`.
- Renamed Simple Lighting shaders to `SimpleLit`, and `ParticlesSimpleLit`.
- [ShaderLibrary] Renamed `InputSurfacePBR.hlsl`, `InputSurfaceSimple.hlsl`, and `InputSurfaceUnlit` to `LitInput.hlsl`, `SimpleLitInput.hlsl`, and `UnlitInput.hlsl`. These files were moved from the `ShaderLibrary` folder to the`Shaders`.
- [ShaderLibrary] Renamed `LightweightPassLit.hlsl` and `LightweightPassLitSimple.hlsl` to `LitForwardPass.hlsl` and `SimpleLitForwardPass.hlsl`. These files were moved from the `ShaderLibrary` folder to `Shaders`.
- [ShaderLibrary] Renamed `LightweightPassMetaPBR.hlsl`, `LightweightPassMetaSimple.hlsl` and `LighweightPassMetaUnlit` to `LitMetaPass.hlsl`, `SimpleLitMetaPass.hlsl` and `UnlitMetaPass.hlsl`. These files were moved from the `ShaderLibrary` folder to `Shaders`.
- [ShaderLibrary] Renamed `LightweightPassShadow.hlsl` to `ShadowCasterPass.hlsl`. This file was moved to the `Shaders` folder.
- [ShaderLibrary] Renamed `LightweightPassDepthOnly.hlsl` to `DepthOnlyPass.hlsl`. This file was moved to the `Shaders` folder.
- [ShaderLibrary] Renamed `InputSurfaceTerrain.hlsl` to `TerrainLitInput.hlsl`. This file was moved to the `Shaders` folder.
- [ShaderLibrary] Renamed `LightweightPassLitTerrain.hlsl` to `TerrainLitPases.hlsl`. This file was moved to the `Shaders` folder.
- [ShaderLibrary] Renamed `ParticlesPBR.hlsl` to `ParticlesLitInput.hlsl`. This file was moved to the `Shaders` folder.
- [ShaderLibrary] Renamed `InputSurfacePBR.hlsl` to `LitInput.hlsl`. This file was moved to the `Shaders` folder.
- [ShaderLibrary] Renamed `InputSurfaceUnlit.hlsl` to `UnlitInput.hlsl`. This file was moved to the `Shaders` folder.
- [ShaderLibrary] Renamed `InputBuiltin.hlsl` to `UnityInput.hlsl`.
- [ShaderLibrary] Renamed `LightweightPassMetaCommon.hlsl` to `MetaInput.hlsl`.
- [ShaderLibrary] Renamed `InputSurfaceCommon.hlsl` to `SurfaceInput.hlsl`.
- [ShaderLibrary] Removed LightInput struct and GetLightDirectionAndAttenuation. Use GetAdditionalLight function instead.
- [ShaderLibrary] Removed ApplyFog and ApplyFogColor functions. Use MixFog and MixFogColor instead.
- [ShaderLibrary] Removed TangentWorldToNormal function. Use TransformTangentToWorld instead.
- [ShaderLibrary] Removed view direction normalization functions. View direction should always be normalized per pixel for accurate results.
- [ShaderLibrary] Renamed FragmentNormalWS function to NormalizeNormalPerPixel.

### Fixed
- If you have more than 16 lights in a scene, LWRP no longer causes random glitches while rendering lights.
- The Unlit shader now samples Global Illumination correctly.
- The Inspector window for the Unlit shader now displays correctly.
- Reduced GC pressure by removing several per-frame memory allocations.
- The tooltip for the the camera __MSAA__ property now appears correctly.
- Fixed multiple C# code analysis rule violations.
- The fullscreen mesh is no longer recreated upon every call to `ScriptableRenderer.fullscreenMesh`.

## [3.3.0-preview] - 2018-01-01
### Added
- Added callbacks to LWRP that can be attached to a camera (IBeforeCameraRender, IAfterDepthPrePass, IAfterOpaquePass, IAfterOpaquePostProcess, IAfterSkyboxPass, IAfterTransparentPass, IAfterRender)

###Changed
- Clean up LWRP creation of render textures. If we are not going straight to screen ensure that we create both depth and color targets.
- UNITY_DECLARE_FRAMEBUFFER_INPUT and UNITY_READ_FRAMEBUFFER_INPUT macros were added. They are necessary for reading transient attachments.
- UNITY_MATRIX_I_VP is now defined.
- Renamed LightweightForwardRenderer to ScriptableRenderer.
- Moved all light constants to _LightBuffer CBUFFER. Now _PerCamera CBUFFER contains all other per camera constants.
- Change real-time attenuation to inverse square.
- Change attenuation for baked GI to inverse square, to match real-time attenuation.
- Small optimization in light attenuation shader code.

### Fixed
- Lightweight Unlit shader UI doesn't throw an error about missing receive shadow property anymore.

## [3.2.0-preview] - 2018-01-01
### Changed
- Receive Shadows property is now exposed in the material instead of in the renderer.
- The UI for Lightweight asset has been updated with new categories. A more clean structure and foldouts has been added to keep things organized.

### Fixed
- Shadow casters are now properly culled per cascade. (case 1059142)
- Rendering no longer breaks when Android platform is selected in Build Settings. (case 1058812)
- Scriptable passes no longer have missing material references. Now they access cached materials in the renderer.(case 1061353)
- When you change a Shadow Cascade option in the Pipeline Asset, this no longer warns you that you've exceeded the array size for the _WorldToShadow property.
- Terrain shader optimizations.

## [3.1.0-preview] - 2018-01-01

### Fixed
- Fixed assert errors caused by multi spot lights
- Fixed LWRP-DirectionalShadowConstantBuffer params setting

## [3.0.0-preview] - 2018-01-01
### Added
- Added camera additional data component to control shadows, depth and color texture.
- pipeline now uses XRSEttings.eyeTextureResolutionScale as renderScale when in XR.
- New pass architecture. Allows for custom passes to be written and then used on a per camera basis in LWRP

### Changed
- Shadow rendering has been optimized for the Mali Utgard architecture by removing indexing and avoiding divisions for orthographic projections. This reduces the frame time by 25% on the Overdraw benchmark.
- Removed 7x7 tent filtering when using cascades.
- Screenspace shadow resolve is now only done when rendering shadow cascades.
- Updated the UI for the Lighweight pipeline asset.
- Update assembly definitions to output assemblies that match Unity naming convention (Unity.*).

### Fixed
- Post-processing now works with VR on PC.
- PS4 compiler error
- Fixed VR multiview rendering by forcing MSAA to be off. There's a current issue in engine that breaks MSAA and Texture2DArray.
- Fixed UnityPerDraw CB layout
- GLCore compute buffer compiler error
- Occlusion strength not being applied on LW standard shaders
- CopyDepth pass is being called even when a depth from prepass is available
- GLES2 shader compiler error in IntegrationTests
- Can't set RenderScale and ShadowDistance by script
- VR Single Pass Instancing shadows
- Fixed compilation errors on platforms with limited XRSetting support.

## [2.0.0-preview] - 2018-01-01

### Added
- Explicit render target load/store actions were added to improve tile utilization
- Camera opaque color can be requested on the pipeline asset. It can be accessed in the shader by defining a _CameraOpaqueTexture. This can be used as an alternative to GrabPass.
- Dynamic Batching can be enabled in the pipeline asset
- Pipeline now strips unused or invalid variants and passes based on selected pipeline capabilities in the asset. This reduces build and memory consuption on target.
- Shader stripping settings were added to pipeline asset

### Changed
#### Pipeline
- Pipeline code is now more modular and extensible. A ForwardRenderer class is initialized by the pipeline with RenderingData and it's responsible for enqueueing and executing passes. In the future pluggable renderers will be supported.
- On mobile 1 directional light + up to 4 local lights (point or spot) are computed
- On other platforms 1 directional light + up to 8 local lights are computed
- Multiple shadow casting lights are supported. Currently only 1 directional + 4 spots light shadows.
#### Shading Framework
- Directional Lights are always considered a main light in shader. They have a fast shading path with no branching and no indexing.
- GetMainLight() is provided in shader to initialize Light struct with main light shading data.
- Directional lights have a dedicated shadowmap for performance reasons. Shadow coord always comes from interpolator.
- MainLigthRealtimeShadowAttenuation(float4 shadowCoord) is provided to compute main light realtime shadows.
- Spot and Point lights are always shaded in the light loop. Branching on uniform and indexing happens when shading them.
- GetLight(half index, float3 positionWS) is provided in shader to initialize Light struct for spot and point lights.
- Spot light shadows are baked into a single shadow atlas.
- Shadow coord for spot lights is always computed on fragment.
- Use LocalLightShadowAttenuation(int lightIndex, float3 positionWS) to comppute realtime shadows for spot lights.

### Fixed
- Issue that was causing VR on Android to render black
- Camera viewport issues
- UWP build issues
- Prevent nested camera rendering in the pipeline

## [1.1.4-preview] - 2018-01-01

### Added
 - Terrain and grass shaders ported
 - Updated materials and shader default albedo and specular color to midgrey.
 - Exposed _ScaledScreenParams to shader. It works the same as _ScreenParams but takes pipeline RenderScale into consideration
 - Performance Improvements in mobile

### Fixed
 - SRP Shader library issue that was causing all constants to be highp in mobile
 - shader error that prevented LWRP to build to UWP
 - shader compilation errors in Linux due to case sensitive includes
 - Rendering Texture flipping issue
 - Standard Particles shader cutout and blending modes
 - crash caused by using projectors
 - issue that was causing Shadow Strength to not be computed on mobile
 - Material Upgrader issue that caused editor to SoftLocks
 - GI in Unlit shader
 - Null reference in the Unlit material shader GUI

## [1.1.2-preview] - 2018-01-01

### Changed
 - Performance improvements in mobile

### Fixed
 - Shadows on GLES 2.0
 - CPU performance regression in shadow rendering
 - Alpha clip shadow issues
 - Unmatched command buffer error message
 - Null reference exception caused by missing resource in LWRP
 - Issue that was causing Camera clear flags was being ignored in mobile


## [1.1.1-preview] - 2018-01-01

### Added
 - Added Cascade Split selection UI
 - Added SHADER_HINT_NICE_QUALITY. If user defines this to 1 in the shader Lightweight pipeline will favor quality even on mobile platforms.

### Changed
 - Shadowmap uses 16bit format instead of 32bit.
 - Small shader performance improvements

### Fixed
 - Subtractive Mode
 - Shadow Distance does not accept negative values anymore


## [0.1.24] - 2018-01-01

### Added
 - Added Light abstraction layer on lightweight shader library.
 - Added HDR global setting on pipeline asset.
 - Added Soft Particles settings on pipeline asset.
 - Ported particles shaders to SRP library

### Changed
 - HDR RT now uses what format is configured in Tier settings.
 - Refactored lightweight standard shaders and shader library to improve ease of use.
 - Optimized tile LOAD op on mobile.
 - Reduced GC pressure
 - Reduced shader variant count by ~56% by improving fog and lightmap keywords
 - Converted LW shader library files to use real/half when necessary.

### Fixed
 - Realtime shadows on OpenGL
 - Shader compiler errors in GLES 2.0
 - Issue sorting issues when BeforeTransparent custom fx was enabled.
 - VR single pass rendering.
 - Viewport rendering issues when rendering to backbuffer.
 - Viewport rendering issues when rendering to with MSAA turned off.
 - Multi-camera rendering.

## [0.1.23] - 2018-01-01

### Added
 - UI Improvements (Rendering features not supported by LW are hidden)

### Changed
 - Shaders were ported to the new SRP shader library.
 - Constant Buffer refactor to use new Batcher
 - Shadow filtering and bias improved.
 - Pipeline now updates color constants in gamma when in Gamma colorspace.
 - Optimized ALU and CB usage on Shadows.
 - Reduced shader variant count by ~33% by improving shadow and light classification keywords
 - Default resources were removed from the pipeline asset.

### Fixed
 - Fixed shader include path when using SRP from package manager.
 - Fixed spot light attenuation to match Unity Built-in pipeline.
 - Fixed depth pre-pass clearing issue.

## [0.1.12] - 2018-01-01

### Added
 - Standard Unlit shader now has an option to sample GI.
 - Added Material Upgrader for stock Unity Mobile and Legacy Shaders.
 - UI improvements

### Changed
- Realtime shadow filtering was improved.

### Fixed
 - Fixed an issue that was including unreferenced shaders in the build.
 - Fixed a null reference caused by Particle System component lights.<|MERGE_RESOLUTION|>--- conflicted
+++ resolved
@@ -9,6 +9,8 @@
 ### Added
 - Added support for user-selected upscaling filters. Current options are automatic, bilinear, and nearest-neighbor.
 - Added batch mode support for the converters.
+- Depth Texture setting for Overlay Camera.
+- Render Objects now has an option to only run on certain camera types using a camera type mask.
 
 ### Changed
 - Re-added the menu button to be able to convert selected materials.
@@ -103,11 +105,6 @@
 ## [13.1.0] - 2021-09-24
 ### Added
 - Added public api and updated docs for Light2D shape properties.
-<<<<<<< HEAD
-- Depth Texture setting for Overlay Camera.
-- Render Objects now has an option to only run on certain camera types using a camera type mask.
-=======
->>>>>>> 9134945b
 
 ### Changed
 
