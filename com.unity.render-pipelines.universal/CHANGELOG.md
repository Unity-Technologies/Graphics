# Changelog
All notable changes to this package will be documented in this file.

The format is based on [Keep a Changelog](http://keepachangelog.com/en/1.0.0/)
and this project adheres to [Semantic Versioning](http://semver.org/spec/v2.0.0.html).

## [Unreleased]
### Added
- Added the option to strip Terrain hole Shader variants.
- Added support for additional Directional Lights. The amount of additional Directional Lights is limited by the maximum Per-object Lights in the Render Pipeline Asset.
- Added default implementations of OnPreprocessMaterialDescription for FBX, Obj, Sketchup and 3DS file formats.
- Added Transparency Sort Mode and Transparency Sort Axis to 2DRendererData.
- Added support for a user defined default material to 2DRendererData.
- Added the option to toggle shadow receiving on transparent objects.
- Added XR multipass rendering. Multipass rendering is a requirement on many VR platforms and allows graceful fallback when single-pass rendering isn't available.
- Added support for Camera Stacking when using the Forward Renderer. This introduces the Camera `Render Type` property. A Base Camera can be initialized with either the Skybox or Solid Color, and can combine its output with that of one or more Overlay Cameras. An Overlay Camera is always initialized with the contents of the previous Camera that rendered in the Camera Stack.
- Fixed NaNs in tonemap algorithms (neutral and ACES) on Nintendo Switch.
- Added AssetPostprocessors and Shadergraphs to handle Arnold Standard Surface and 3DsMax Physical material import from FBX.
- Added `[MainTexture]` and `[MainColor]` shader property attributes to URP shader properties. These will link script material.mainTextureOffset and material.color to `_BaseMap` and `_BaseColor` shader properties.
- Added the option to specify the maximum number of visible lights. If you set a value, lights are sorted based on their distance from the Camera.
- Added the option to control the transparent layer separately in the Forward Renderer.
- Added the ability to set individual RendererFeatures to be active or not, use `ScriptableRendererFeature.SetActive(bool)` to set whether a Renderer Feature will execute,  `ScriptableRendererFeature.isActive` can be used to check the current active state of the Renderer Feature.
 additional steps to the 2D Renderer setup page for quality and platform settings.
- If Unity Editor Analytics are enabled, Universal collects anonymous data about usage of Universal. This helps the Universal team focus our efforts on the most common scenarios, and better understand the needs of our customers.
- Added a OnCameraSetup() function to the ScriptableRenderPass API, that gets called by the renderer before rendering each camera
- Added a OnCameraCleanup() function to the ScriptableRenderPass API, that gets called by the renderer after rendering each camera
- Added Default Material Type options to the 2D Renderer Data Asset property settings.
- Added additional steps to the 2D Renderer setup page for quality and platform settings.

### Changed

- Moved the icon that indicates the type of a Light 2D from the Inspector header to the Light Type field.
- Eliminated some GC allocations from the 2D Renderer.
- Added SceneSelection pass for TerrainLit shader.
- Remove final blit pass to force alpha to 1.0 on mobile platforms.
- Deprecated the CinemachineUniversalPixelPerfect extension. Use the one from Cinemachine v2.4 instead.
- Replaced PlayerSettings.virtualRealitySupported with XRGraphics.tryEnable.
- Blend Style in the 2DRendererData are now automatically enabled/disabled.
- When using the 2D Renderer, Sprites will render with a faster rendering path when no lights are present.
- Particle shaders now receive shadows
- The Scene view now mirrors the Volume Layer Mask set on the Main Camera.
- Drawing order of SRPDefaultUnlit is now the same as the Built-in Render Pipline.
- Made MaterialDescriptionPreprocessors private.
- UniversalRenderPipelineAsset no longer supports presets [case 1197020](https://issuetracker.unity3d.com/issues/urp-reset-functionality-does-not-work-on-preset-of-universalrenderpipelineassets)
- The number of maximum visible lights is now determined by whether the platform is mobile or not.
- Renderer Feature list is now redesigned to fit more closely to the Volume Profile UI, this vastly improves UX and reliability of the Renderer Features List.
- Default color values for Lit and SimpleLit shaders changed to white due to issues with texture based workflows.
- You can now subclass ForwardRenderer to create a custom renderer based on it.
- The pipeline is now computing tangent space in per fragment.
- Optimized the 2D Renderer to skip rendering into certain internal buffers when not necessary.
- You can now subclass ForwardRenderer to create a custom renderer based on it.
- URP shaders that contain a priority slider now no longer have an offset of 50 by default.
- The virtual ScriptableRenderer.FrameCleanup() function has been marked obsolete and replaced by ScriptableRenderer.OnCameraCleanup() to better describe when the function gets invoked by the renderer.
- DepthOnlyPass, CopyDepthPass and CopyColorPass now use OnCameraSetup() instead of Configure() to set up their passes before executing as they only need to get their rendertextures once per camera instead of once per eye.
- Updated shaders to be compatible with Microsoft's DXC.
<<<<<<< HEAD
- renderingData.cameraData.isSceneCamera is now marked as obsolete and replaced by renderingData.cameraData.cameraType.
=======
- Mesh GPU Instancing option is now hidden from the particles system renderer as this feature is not supported by URP.
>>>>>>> 72a38aea

### Fixed
- Fixed an issue where linear to sRGB conversion occurred twice on certain Android devices.
- Fixed an issue where there were 2 widgets showing the outer angle of a spot light.
- Fixed an issue where Unity rendered fullscreen quads with the pink error shader when you enabled the Stop NaN post-processing pass.
- Fixed an issue where Terrain hole Shader changes were missing. [case 1179808](https://issuetracker.unity3d.com/issues/terrain-brush-tool-is-not-drawing-when-paint-holes-is-selected)
- Fixed an issue where the Shader Graph `SceneDepth` node didn't work with XR single-pass (double-wide) rendering. See [case 1123069](https://issuetracker.unity3d.com/issues/lwrp-vr-shadergraph-scenedepth-doesnt-work-in-single-pass-rendering).
- Fixed Unlit and BakedLit shader compilations in the meta pass.
- Fixed an issue where the Bokeh Depth of Field shader would fail to compile on PS4.
- Fixed an issue where the Scene lighting button didn't work when you used the 2D Renderer.
- Fixed a performance regression when you used the 2D Renderer.
- Fixed an issue where the Freeform 2D Light gizmo didn't correctly show the Falloff offset.
- Fixed an issue where the 2D Renderer rendered nothing when you used shadow-casting lights with incompatible Renderer2DData.
- Fixed an issue where Prefab previews were incorrectly lit when you used the 2D Renderer.
- Fixed an issue where the Light didn't update correctly when you deleted a Sprite that a Sprite 2D Light uses.
- Fixed an issue where 2D Lighting was broken for Perspective Cameras.
- Fixed an issue where resetting a Freeform 2D Light would throw null reference exceptions. [case 1184536](https://issuetracker.unity3d.com/issues/lwrp-changing-light-type-to-freeform-after-clicking-on-reset-throws-multiple-arguementoutofrangeexception)
- Fixed an issue where Freeform 2D Lights were not culled correctly when there was a Falloff Offset.
- Fixed an issue where Tilemap palettes were invisible in the Tile Palette window when the 2D Renderer was in use. [case 1162550](https://issuetracker.unity3d.com/issues/adding-tiles-in-the-tile-palette-makes-the-tiles-invisible)
- Fixed issue where black emission would cause unneccesary inspector UI repaints [case 1105661](https://issuetracker.unity3d.com/issues/lwrp-inspector-window-is-being-repainted-when-using-the-material-with-emission-enabled-and-set-to-black-00-0)
- Fixed user LUT sampling being done in Linear instead of sRGB.
- Fixed an issue when trying to get the Renderer via API on the first frame [case 1189196](https://issuetracker.unity3d.com/product/unity/issues/guid/1189196/)
- Fixed a material leak on domain reload.
- Fixed an issue where deleting an entry from the Renderer List and then undoing that change could cause a null reference. [case 1191896](https://issuetracker.unity3d.com/issues/nullreferenceexception-when-attempting-to-remove-entry-from-renderer-features-list-after-it-has-been-removed-and-then-undone)
- Fixed an issue where the user would get an error if they removed the Additional Camera Data component. [case 1189926](https://issuetracker.unity3d.com/issues/unable-to-remove-universal-slash-hd-additional-camera-data-component-serializedobject-target-destroyed-error-is-thrown)
- Fixed post-processing with XR single-pass rendering modes.
- Fixed an issue where Cinemachine v2.4 couldn't be used together with Universal RP due to a circular dependency between the two packages.
- Fixed an issue that caused shaders containing `HDRP` string in their path to be stripped from the build.
- Fixed an issue that caused only selected object to render in SceneView when Wireframe drawmode was selected.
- Fixed Renderer Features UI tooltips. [case 1191901](https://issuetracker.unity3d.com/issues/forward-renderers-render-objects-layer-mask-tooltip-is-incorrect-and-contains-a-typo)
- Fixed multiple issues where Shader Graph shaders failed to build for XR in the Universal RP.
- Fixed an issue when using the 2D Renderer where some types of renderers would not be assigned the correct material.
- Fixed inconsistent lighting between the forward renderer and the deferred renderer, that was caused by a missing normalize operation on vertex normals on some speedtree shader variants.
- Fixed issue where XR Multiview failed to render when using URP Shader Graph Shaders
- Fixed lazy initialization with last version of ResourceReloader
- Fixed broken images in package documentation.
- Fixed an issue where viewport aspect ratio was wrong when using the Stretch Fill option of the Pixel Perfect Camera. [case 1188695](https://issuetracker.unity3d.com/issues/pixel-perfect-camera-component-does-not-maintain-the-aspect-ratio-when-the-stretch-fill-is-enabled)
- Fixed an issue where setting a Normal map on a newly created material would not update. [case 1197217](https://issuetracker.unity3d.com/product/unity/issues/guid/1197217/)
- Fixed an issue where post-processing was not applied for custom renderers set to run on the "After Rendering" event [case 1196219](https://issuetracker.unity3d.com/issues/urp-post-processing-is-not-applied-to-the-scene-when-render-ui-event-is-set-to-after-rendering)
- Fixed an issue that caused an extra blit when using custom renderers [case 1156741](https://issuetracker.unity3d.com/issues/lwrp-performance-decrease-when-using-a-scriptablerendererfeature)
- Fixed an issue with transparent objects not receiving shadows when using shadow cascades. [case 1116936](https://issuetracker.unity3d.com/issues/lwrp-cascaded-shadows-do-not-appear-on-alpha-blended-objects)
- Fixed issue where using a ForwardRendererData preset would cause a crash. [case 1201052](https://issuetracker.unity3d.com/product/unity/issues/guid/1201052/)
- Fixed an issue where particles had dark outlines when blended together [case 1199812](https://issuetracker.unity3d.com/issues/urp-soft-particles-create-dark-blending-artefacts-when-intersecting-with-scene-geometry)
- Fixed an issue with deleting shader passes in the custom renderer features list [case 1201664](https://issuetracker.unity3d.com/issues/urp-remove-button-is-not-activated-in-shader-passes-list-after-creating-objects-from-renderer-features-in-urpassets-renderer)
- Fixed camera inverse view-projection matrix in XR mode, depth-copy and color-copy passes.
- Fixed an issue with the null check when `UniversalRenderPipelineLightEditor.cs` tries to access `SceneView.lastActiveSceneView`.
- Fixed an issue where the 'Depth Texture' drop down was incorrectly disabled in the Camera Inspector. 
- Fixed an issue that caused errors if you disabled the VR Module when building a project.
- Fixed an issue where the default TerrainLit Material was outdated, which caused the default Terrain to use per-vertex normals instead of per-pixel normals.
- Fixed shader errors and warnings in the default Universal RP Terrain Shader. [case 1185948](https://issuetracker.unity3d.com/issues/urp-terrain-slash-lit-base-pass-shader-does-not-compile)
- Fixed an issue where the URP Material Upgrader tried to upgrade standard Universal Shaders. [case 1144710](https://issuetracker.unity3d.com/issues/upgrading-to-lwrp-materials-is-trying-to-upgrade-lwrp-materials)
- Fixed an issue where some Materials threw errors when you upgraded them to Universal Shaders. [case 1200938](https://issuetracker.unity3d.com/issues/universal-some-materials-throw-errors-when-updated-to-universal-rp-through-update-materials-to-universal-rp)
- Fixed issue where normal maps on terrain appeared to have flipped X-components when compared to the same normal map on a mesh. [case 1181518](https://fogbugz.unity3d.com/f/cases/1181518/)
- Fixed an issue where the editor would sometimes crash when using additional lights [case 1176131](https://issuetracker.unity3d.com/issues/mac-crash-on-processshadowcasternodevisibilityandcullwithoutumbra-when-same-rp-asset-is-set-in-graphics-and-quality-settings)
- Fixed RemoveComponent on Camera contextual menu to not remove Camera while a component depend on it.
- Fixed an issue where right eye is not rendered to. [case 1170619](https://issuetracker.unity3d.com/issues/vr-lwrp-terrain-is-not-rendered-in-the-right-eye-of-an-hmd-when-using-single-pass-instanced-stereo-rendering-mode-with-lwrp)
- Fixed issue where TerrainDetailLit.shader fails to compile when XR is enabled.
- Fixed an issue that allowed height-based blending on Terrains with more than 4 materials, which is not supported.
- Fixed an issue where opaque objects were outputting incorrect alpha values [case 1168283](https://issuetracker.unity3d.com/issues/lwrp-alpha-clipping-material-makes-other-materials-look-like-alpha-clipping-when-gameobject-is-shown-in-render-texture)
- Fixed an issue where a depth texture was always created when post-processing was enabled, even if no effects made use of it.
- Fixed incorrect light attenuation on Nintendo Switch.
- Fixed an issue where the Volume System would not use the Cameras Transform when no `Volume Trigger` was set.
- Fixed an issue where post processing disappeared when using custom renderers and SMAA or no AA
- Fixed an issue where the 2D Renderer upgrader did not upgrade using the correct default material
- Fixed an issue with soft particles having dark blending when intersecting with scene geometry [case 1199812](https://issuetracker.unity3d.com/issues/urp-soft-particles-create-dark-blending-artefacts-when-intersecting-with-scene-geometry)
- Fixed an issue with additive particles blending incorrectly [case 1215713](https://issuetracker.unity3d.com/issues/universal-render-pipeline-additive-particles-not-using-vertex-alpha)
- Fixed an issue where camera preview window was missing in scene view. [case 1211971](https://issuetracker.unity3d.com/issues/scene-view-urp-camera-preview-window-is-missing-in-the-scene-view)
- Fixed an issue with shadow cascade values were not readable in the render pipeline asset [case 1219003](https://issuetracker.unity3d.com/issues/urp-cascade-values-truncated-on-selecting-two-or-four-cascades-in-shadows-under-universalrenderpipelineasset)
- Fixed an issue where MSAA isn't applied until eye textures are relocated by changing their resolution. [case 1197958](https://issuetracker.unity3d.com/issues/oculus-quest-oculus-go-urp-msaa-isnt-applied-until-eye-textures-are-relocated-by-changing-their-resolution)
- Fixed an issue where camera stacking didn't work properly inside prefab mode. [case 1220509](https://issuetracker.unity3d.com/issues/urp-cannot-assign-overlay-cameras-to-a-camera-stack-while-in-prefab-mode)
- Fixed the definition of `mad()` in SMAA shader for OpenGL.
- Fixed an issue where partical shaders failed to handle Single-Pass Stereo VR rendering with Double-Wide Textures. [case 1201208](https://issuetracker.unity3d.com/issues/urp-vr-each-eye-uses-the-cameraopaquetexture-of-both-eyes-for-rendering-when-using-single-pass-rendering-mode)
- Fixed an issue that caused assets to be reimported if player prefs were cleared. [case 1192259](https://issuetracker.unity3d.com/issues/lwrp-clearing-playerprefs-through-a-script-or-editor-causes-delay-and-console-errors-to-appear-when-entering-the-play-mode)
- Fixed missing Custom Render Features after Library deletion. [case 1196338](https://issuetracker.unity3d.com/product/unity/issues/guid/1196338/)
- Fixed not being able to remove a Renderer Feature due to tricky UI selection rects. [case 1208113](https://issuetracker.unity3d.com/product/unity/issues/guid/1208113/)
- Fixed an issue where the Camera Override on the Render Object Feature would not work with many Render Features in a row. [case 1205185](https://issuetracker.unity3d.com/product/unity/issues/guid/1205185/)
- Fixed UI clipping issue in Forward Renderer inspector. [case 1211954](https://issuetracker.unity3d.com/product/unity/issues/guid/1211954/)
- Fixed a Null ref when trying to remove a missing Renderer Feature from the Forward Renderer. [case 1196651](https://issuetracker.unity3d.com/product/unity/issues/guid/1196651/)
- Fixed data serialization issue when adding a Renderer Feature to teh Forward Renderer. [case 1214779](https://issuetracker.unity3d.com/product/unity/issues/guid/1214779/)
- Fixed issue with AssetPostprocessors dependencies causing models to be imported twice when upgrading the package version.
- Fixed an issue where NullReferenceException might be thrown when creating 2D Lights. [case 1219374](https://issuetracker.unity3d.com/issues/urp-nullreferenceexception-threw-on-adding-the-light-2d-experimental-component-when-2d-render-data-not-assigned) 
- Fixed an issue with a blurry settings icon. [case 1201895](https://issuetracker.unity3d.com/issues/urp-setting-icon-blurred-in-universalrendererpipelineasset)
- Fixed issue that caused the QualitySettings anti-aliasing changing without user interaction. [case 1195272](https://issuetracker.unity3d.com/issues/lwrp-the-anti-alias-quality-settings-value-is-changing-without-user-interaction)
- Fixed an issue where Shader Graph shaders generate undeclared identifier 'GetWorldSpaceNormalizeViewDir' error.
- Fixed an issue where rendering into RenderTexture with Single Pass Instanced renders both eyes overlapping.
- Fixed an issue where Renderscale setting has no effect when using XRSDK.
- Fixed an issue where renderScale != 1 or Display.main.requiresBlitToBackbuffer forced an unnecessary blit on XR.
- Fixed an issue that causes double sRGB correction on Quest. [case 1209292](https://issuetracker.unity3d.com/product/unity/issues/guid/1209292)
- Fixed an issue where terrain DepthOnly pass does not work for XR.
- Fixed an issue that caused depth texture to be flipped when sampling from shaders [case 1225362](https://issuetracker.unity3d.com/issues/game-object-is-rendered-incorrectly-in-the-game-view-when-sampling-depth-texture)
- Fixed an issue with URP switching such that every avaiable URP makes a total set of supported features such that all URPs are taken into consideration. [case 1157420](https://issuetracker.unity3d.com/issues/lwrp-srp-switching-doesnt-work-even-with-manually-adding-shadervariants-per-scene)
- Fixed an issue where XR multipass throws doesn't support camera stack spamming.
- Fixed an issue with shadows not appearing on terrains when no cascades were selected [case 1226530](https://issuetracker.unity3d.com/issues/urp-no-shadows-on-terrain-when-cascades-is-set-to-no-cascades-in-render-pipeline-asset-settings)
- Fixed a shader issue that caused the Color in Sprite Shape to work improperly.
- Fixed an issue with URP switching such that every available URP makes a total set of supported features such that all URPs are taken into consideration. [case 1157420](https://issuetracker.unity3d.com/issues/lwrp-srp-switching-doesnt-work-even-with-manually-adding-shadervariants-per-scene)
- Metallic slider on the Lit shader is now linear meaning correct values are used for PBR.
- Fixed an issue where Post-Processing caused nothing to render on GLES2.
- Fixed an issue that causes viewport to not work correctly when rendering to textures. [case 1225103](https://issuetracker.unity3d.com/issues/urp-the-viewport-rect-isnt-correctly-applied-when-the-camera-is-outputting-into-a-rendertexture)
- Fixed an issue that caused incorrect sampling of HDR reflection probe textures.
- Fixed UI text of RenderObjects feature to display LightMode tag instead of Shader Pass Name. [case 1201696](https://issuetracker.unity3d.com/issues/render-feature-slash-pass-ui-has-a-field-for-shader-pass-name-when-it-actually-expects-shader-pass-lightmode)
- Fixed an issue when Linear -> sRGB conversion would not happen on some Android devices. [case 1226208](https://issuetracker.unity3d.com/issues/no-srgb-conversion-on-some-android-devices-when-using-the-universal-render-pipeline)
- Fixed issue where using DOF at the same time as Dynamic Scaling, the depth buffer was smapled with incorrect UVs. [case 1225467](https://issuetracker.unity3d.com/product/unity/issues/guid/1225467/)
- Fixed an issue where an exception would be thrown when resetting the ShadowCaster2D component. [case 1225339](https://issuetracker.unity3d.com/issues/urp-unassignedreferenceexception-thrown-on-resetting-the-shadow-caster-2d-component)
- Fixe an issue where using a Subtractive Blend Style for your 2D Lights might cause artifacts in certain post-processing effects. [case 1215584](https://issuetracker.unity3d.com/issues/urp-incorrect-colors-in-scene-when-using-subtractive-and-multiply-blend-mode-in-gamma-color-space)
- Fixed an issue where Cinemachine Pixel Perfect Extension didn't work when CinemachineBrain Update Method is anything other than Late Update.
- Fixed an issue where Sprite Shader Graph shaders weren't double-sided by default.
- Fixed an issue where particles using Sprite Shader Graph shaders were invisible.
- Fixed an issue where Scene objects might be incorrectly affected by 2D Lights from a previous Sorting Layer.
- Fixed an issue where errors would appear in the Console when entering Play Mode with a 2D Light selected in the Hierarchy. [Case 1226918](https://issuetracker.unity3d.com/issues/errors-appear-in-the-console-when-global-2d-light-is-selected-in-hierarchy)
- Fixed an issue that caused Android GLES to render blank screen when Depth texture was enabled without Opaque texture [case 1219325](https://issuetracker.unity3d.com/issues/scene-is-not-rendered-on-android-8-and-9-when-depth-texture-is-enabled-in-urp-asset)
- Fixed an issue that caused transparent objects to always render over top of world space UI. [case 1219877](https://issuetracker.unity3d.com/product/unity/issues/guid/1219877/)
- Fixed issue causing sorting fudge to not work between shadergraph and urp particle shaders. [case 1222762](https://issuetracker.unity3d.com/product/unity/issues/guid/1222762/)
- Fixed shader compilation errors when using multiple lights in DX10 level GPU. [case 1222302](https://issuetracker.unity3d.com/issues/urp-no-materials-apart-from-ui-are-rendered-when-using-direct3d11-graphics-api-on-a-dx10-gpu)
- Fixed an issue with shadows not being correctly calculated in some shaders.
- Fixed invalid implementation of one function in LWRP -> URP backward compatibility support.
- Fixed issue on Nintendo Switch where maximum number of visible lights in C# code did not match maximum number in shader code.
- Fixed OpenGL ES 3.0 support for URP ShaderGraph. [case 1230890](https://issuetracker.unity3d.com/issues/urptemplate-gles3-android-custom-shader-fails-to-compile-on-adreno-306-gpu)
- Fixed an issue where multi edit camera properties didn't work. [case 1230080](https://issuetracker.unity3d.com/issues/urp-certain-settings-are-not-applied-to-all-cameras-when-multi-editing-in-the-inspector)
- Fixed an issue where grid lines were being drawn on top of opaque objects in the preview window [case 1240723](https://issuetracker.unity3d.com/issues/urp-grid-is-rendered-in-front-of-the-model-in-the-inspector-animation-preview-window-when-depth-or-opaque-texture-is-enabled)
- Fixed an issue where objects in the preview window were being affected by layer mask settings in the default renderer [case 1204376](https://issuetracker.unity3d.com/issues/urp-prefab-preview-is-blank-when-a-custom-forward-renderer-data-and-default-layer-mask-is-mixed-are-used)

## [7.1.1] - 2019-09-05
### Upgrade Guide
- The render pipeline now handles custom renderers differently. You must now set up renderers for the Camera on the Render Pipeline Asset.
- Render Pipeline Assets upgrades automatically and either creates a default forward renderer in your project or links the existing custom one that you've assigned.
- If you have custom renderers assigned to Cameras, you must now add them to the current Render Pipeline Asset. Then you can select which renderer to use on the Camera.

### Added
- Added shader function `GetMainLightShadowParams`. This returns a half4 for the main light that packs shadow strength in x component and shadow soft property in y component.
- Added shader function `GetAdditionalLightShadowParams`. This returns a half4 for an additional light that packs shadow strength in x component and shadow soft property in y component.
- Added a `Debug Level` option to the Render Pipeline Asset. With this, you can control the amount of debug information generated by the render pipeline.
- Added ability to set the `ScriptableRenderer` that the Camera renders with via C# using `UniversalAdditionalCameraData.SetRenderer(int index)`. This maps to the **Renderer List** on the Render Pipeline Asset.
- Added shadow support for the 2D Renderer. 
- Added ShadowCaster2D, and CompositeShadowCaster2D components.
- Added shadow intensity and shadow volume intensity properties to Light2D.
- Added new Gizmos for Lights.
- Added CinemachineUniversalPixelPerfect, a Cinemachine Virtual Camera Extension that solves some compatibility issues between Cinemachine and Pixel Perfect Camera.
- Added an option that disables the depth/stencil buffer for the 2D Renderer.
- Added manipulation handles for the inner cone angle for spot lights.
- Added documentation for the built-in post-processing solution and Volumes framework (and removed incorrect mention of the PPv2 package). 

### Changed
- Increased visible lights limit for the forward renderer. It now supports 256 visible lights except in mobile platforms. Mobile platforms support 32 visible lights.
- Increased per-object lights limit for the forward renderer. It now supports 8 per-object lights in all platforms except GLES2. GLES2 supports 4 per-object lights.
- The Sprite-Lit-Default shader and the Sprite Lit Shader Graph shaders now use the vertex tangents for tangent space calculations.
- Temporary render textures for cameras rendering to render textures now use the same format and multisampling configuration as camera's target texture.
- All platforms now use R11G11B10_UFloat format for HDR render textures if supported.
- There is now a list of `ScriptableRendererData` on the Render Pipeline Asset as opposed to a renderer type. These are available to all Cameras and are included in builds.
- The renderer override on the Camera is now an enum that maps to the list of `ScriptableRendererData` on the Render Pipeline Asset.
- Pixel Perfect Camera now allows rendering to a render texture.
- Light2D GameObjects that you've created now have a default position with z equal to 0.
- Documentation: Changed the "Getting Started" section into "Install and Configure". Re-arranged the Table of Content.  

### Fixed
- Fixed LightProbe occlusion contribution. [case 1146667](https://issuetracker.unity3d.com/product/unity/issues/guid/1146667/)
- Fixed an issue that caused a log message to be printed in the console when creating a new Material. [case 1173160](https://issuetracker.unity3d.com/product/unity/issues/guid/1173160/)
- Fixed an issue where OnRenderObjectCallback was never invoked. [case 1122420](https://issuetracker.unity3d.com/issues/lwrp-gl-dot-lines-and-debug-dot-drawline-dont-render-when-scriptable-render-pipeline-settings-is-set-to-lwrp)
- Fixed an issue where Sprite Masks didn't function properly when using the 2D Renderer. [case 1163474](https://issuetracker.unity3d.com/issues/lwrp-sprite-renderer-ignores-sprite-mask-when-lightweight-render-pipeline-asset-data-is-set-to-2d-renderer-experimental)
- Fixed memory leaks when using the Frame Debugger with the 2D Renderer.
- Fixed an issue where materials using `_Time` did not animate in the scene. [1175396](https://issuetracker.unity3d.com/product/unity/issues/guid/1175396/)
- Fixed an issue where the Particle Lit shader had artifacts when both soft particles and HDR were enabled. [1136285](https://issuetracker.unity3d.com/product/unity/issues/guid/1136285/)
- Fixed an issue where the Area Lights were set to Realtime, which caused them to not bake. [1159838](https://issuetracker.unity3d.com/issues/lwrp-template-baked-area-lights-do-not-work-if-project-is-created-with-lightweight-rp-template)
- Fixed an issue where the Disc Light did not generate any light. [1175097](https://issuetracker.unity3d.com/issues/using-lwrp-area-light-does-not-generate-light-when-its-shape-is-set-to-disc)
- Fixed an issue where the alpha was killed when an opaque texture was requested on an offscreen camera with HDR enabled [case 1163320](https://issuetracker.unity3d.com/issues/lwrp-mobile-secondary-camera-background-alpha-value-is-lost-when-hdr-and-opaque-texture-are-enabled-in-lwrp-asset).
- Fixed an issue that caused Orthographic camera with far plane set to 0 to span Unity console with errors. [case 1172269](https://issuetracker.unity3d.com/issues/orthographic-camera-with-far-plane-set-to-0-results-in-assertions)
- Fixed an issue causing heap allocation in `RenderPipelineManager.DoRenderLoop` [case 1156241](https://issuetracker.unity3d.com/issues/lwrp-playerloop-renderpipelinemanager-dot-dorenderloop-internal-gc-dot-alloc-allocates-around-2-dot-6kb-for-every-camera-in-the-scene)
- Fixed an issue that caused shadow artifacts when using large spot angle values [case 1136165](https://issuetracker.unity3d.com/issues/lwrp-adjusting-spot-angle-on-a-spotlight-produces-shadowmap-artifacts)
- Fixed an issue that caused self-shadowing artifacts when adjusting shadow near-plane on spot lights.
- Fixed an issue that caused specular highlights to disappear when the smoothness value was set to 1.0. [case 1161827](https://issuetracker.unity3d.com/issues/lwrp-hdrp-lit-shader-max-smoothness-value-is-incosistent-between-pipelines)
- Fixed an issue in the Material upgrader that caused transparent Materials to not upgrade correctly to Universal RP. [case 1170419](https://issuetracker.unity3d.com/issues/shader-conversion-upgrading-project-materials-causes-standard-transparent-materials-to-flicker-when-moving-the-camera).
- Fixed post-processing for the 2D Renderer.
- Fixed an issue in Light2D that caused a black line to appear for a 360 degree spotlight.
- Fixed a post-processing rendering issue with non-fullscreen viewport. [case 1177660](https://issuetracker.unity3d.com/issues/urp-render-scale-slider-value-modifies-viewport-coordinates-of-the-screen-instead-of-the-resolution)
- Fixed an issue where **Undo** would not undo the creation of Additional Camera Data. [case 1158861](https://issuetracker.unity3d.com/issues/lwrp-additional-camera-data-script-component-appears-on-camera-after-manually-re-picking-use-pipeline-settings)
- Fixed an issue where selecting the same drop-down menu item twice would trigger a change event. [case 1158861](https://issuetracker.unity3d.com/issues/lwrp-additional-camera-data-script-component-appears-on-camera-after-manually-re-picking-use-pipeline-settings)
- Fixed an issue where selecting certain objects that use instancing materials would throw console warnings. [case 1127324](https://issuetracker.unity3d.com/issues/console-warning-is-being-spammed-when-having-lwrp-enabled-and-shader-with-gpu-instancing-present-in-the-scene)
- Fixed a GUID conflict with LWRP. [case 1179895](https://issuetracker.unity3d.com/product/unity/issues/guid/1179895/)
- Fixed an issue where the Terrain shader generated NaNs.
- Fixed an issue that caused the `Opaque Color` pass to never render at half or quarter resolution.
- Fixed and issue where stencil state on a `ForwardRendererData` was reset each time rendering happened.

## [7.0.1] - 2019-07-25
### Changed
- Platform checks now provide more helpful feedback about supported features in the Inspectors.

### Fixed
- Fixed specular lighting related artifacts on Mobile [case 1143049](https://issuetracker.unity3d.com/issues/ios-lwrp-rounded-cubes-has-graphical-artifacts-when-setting-pbr-shaders-smoothness-about-to-0-dot-65-in-shadergraph) and [case 1164822](https://issuetracker.unity3d.com/issues/lwrp-specular-highlight-becomes-hard-edged-when-increasing-the-size-of-an-object).
- Post-processing is no longer enabled in the previews.
- Unity no longer force-enables post-processing on a camera by default.
- Fixed an issue that caused the Scene to render darker in GLES3 and linear color space. [case 1169789](https://issuetracker.unity3d.com/issues/lwrp-android-scene-is-rendered-darker-in-build-when-graphics-api-set-to-gles3-and-color-space-set-to-linear)

## [7.0.0] - 2019-07-17
### Universal Render Pipeline
- LWRP has been renamed to the "Universal Render Pipeline" (UniversalRP).
- UniversalRP is the same as LWRP in terms of features and scope.
- Classes have moved to the Universal namespace (from LWRP).

### Upgrade Guide
- Upgrading to UniversalRP is designed to be almost seamless from the user side.
- LWRP package still exists, this forwards includes and classes to the UniversalRP Package.
- Please see the more involved upgrade guide (https://docs.google.com/document/d/1Xd5bZa8pYZRHri-EnNkyhwrWEzSa15vtnpcg--xUCIs/).

### Added
- Initial Stadia platform support.
- Added a menu option to create a new `ScriptableRendererFeature` script. To do so in the Editor, click on Asset > Create > Rendering > Lightweight Render Pipeline > Renderer Feature.
- Added documentation for SpeedTree Shaders in LWRP.
- Added extended features to LWRP Terrain Shader, so terrain assets can be forward-compatible with HDRP.
- Enabled per-layer advanced or legacy-mode blending in LWRP Terrain Shader. 
- Added the documentation page "Rendering in LWRP", which describes the forward rendering camera loop.
- Added documentation overview for how Post Processing Version 2 works in LWRP.
- Added documentation notes and FAQ entry on the 2D Renderer affecting the LWRP Asset.

### Changed
- Replaced beginCameraRendering callbacks by non obsolete implementation in Light2D
- Updated `ScriptableRendererFeature` and `ScriptableRenderPass` API docs.
- Shader type Real translates to FP16 precision on Nintendo Switch.

### Fixed
- Fixed a case where built-in Shader time values could be out of sync with actual time. [case 1142495](https://fogbugz.unity3d.com/f/cases/1142495/)
- Fixed an issue that caused forward renderer resources to not load properly when you upgraded LWRP from an older version to 7.0.0. [case 1154925](https://issuetracker.unity3d.com/issues/lwrp-upgrading-lwrp-package-to-7-dot-0-0-breaks-forwardrenderdata-asset-in-resource-files)
- Fixed GC spikes caused by LWRP allocating heap memory every frame.
- Fixed distortion effect on particle unlit shader.
- Fixed NullReference exception caused when trying to add a ScriptableRendererFeature.
- Fixed issue with certain LWRP shaders not showing when using forward/2D renderer.
- Fixed the shadow resolve pass and the final pass, so they're not consuming unnecessary bandwidth. [case 1152439](https://issuetracker.unity3d.com/issues/lwrp-mobile-increased-memory-usage-and-extra-rendering-steps) 
- Added missing page for 2D Lights in LWRP.
- Tilemap tiles no longer appear black when you use the 2D renderer.
- Sprites in the preview window are no longer lit by 2D Scene lighting.
- Fixed warnings for unsupported shadow map formats for GLES2 API.
- Disabled shadows for devices that do not support shadow maps or depth textures.
- Fixed support for LWRP per-pixel terrain. [case 1110520](https://fogbugz.unity3d.com/f/cases/1110520)
- Fixed some basic UI/usability issues with LWRP terrain Materials (use of warnings and modal value changes).
- Fixed an issue where using LWRP and Sprite Shape together would produce meta file conflicts.
- Fixed fp16 overflow in Switch in specular calculation
- Fixed shader compilation errors for Android XR projects.
- Updated the pipeline Asset UI to cap the render scale at 2x so that it matches the render pipeline implementation limit.

## [6.7.0] - 2019-05-16
### Added
- Added SpeedTree Shaders.
- Added two Shader Graph master nodes: Lit Sprite and Unlit Sprite. They only work with the 2D renderer.
- Added documentation for the 2D renderer.

### Changed
- The 2D renderer and Light2D component received a number of improvements and are now ready to try as experimental features.
- Updated the [Feature Comparison Table](lwrp-builtin-feature-comparison.md) to reflect the current state of LWRP features.

### Fixed
- When in playmode, the error 'Non matching Profiler.EndSample' no longer appears. [case 1140750](https://fogbugz.unity3d.com/f/cases/1140750/)
- LWRP Particle Shaders now correctly render in stereo rendering modes. [case 1106699](https://fogbugz.unity3d.com/f/cases/1106699/)
- Shaders with 'debug' in the name are no longer stripped automatically. [case 1112983](https://fogbugz.unity3d.com/f/cases/1112983/)
- Fixed tiling issue with selection outline and baked cutout shadows.
- in the Shadergraph Unlit Master node, Premultiply no longer acts the same as Alpha. [case 1114708](https://fogbugz.unity3d.com/f/cases/1114708/)
- Fixed an issue where Lightprobe data was missing if it was needed per-pixel and GPU instancing was enabled.
- The Soft ScreenSpaceShadows Shader variant no longer gets stripped form builds. [case 1138236](https://fogbugz.unity3d.com/f/cases/1138236/)
- Fixed a typo in the Particle Unlit Shader, so Soft Particles now work correctly.
- Fixed emissive Materials not being baked for some meshes. [case 1145297](https://issuetracker.unity3d.com/issues/lwrp-emissive-materials-are-not-baked)
- Camera matrices are now correctly set up when you call rendering functions in EndCameraRendering. [case 1146586](https://issuetracker.unity3d.com/issues/lwrp-drawmeshnow-returns-wrong-positions-slash-scales-when-called-from-endcamerarendering-hook)
- Fixed GI not baking correctly while in gamma color space.
- Fixed a NullReference exception when adding a renderer feature that is contained in a global namespace. [case 1147068](https://issuetracker.unity3d.com/issues/scriptablerenderpipeline-inspector-ui-crashes-when-a-scriptablerenderfeature-is-not-in-a-namespace)
- Shaders are now set up for VR stereo instancing on Vulkan. [case 1142952](https://fogbugz.unity3d.com/f/cases/1142952/).
- VR stereo matrices and vertex inputs are now set up on Vulkan. [case 1142952](https://fogbugz.unity3d.com/f/cases/1142952/).
- Fixed the Material Upgrader so it's now run upon updating the LWRP package. [1148764](https://issuetracker.unity3d.com/product/unity/issues/guid/1148764/)
- Fixed a NullReference exception when you create a new Lightweight Render Pipeline Asset. [case 1153388](https://issuetracker.unity3d.com/product/unity/issues/guid/1153388/) 

## [6.6.0] - 2019-04-01
### Added
- Added support for Baked Indirect mixed lighting.
- You can now use Light Probes for occlusion. This means that baked lights can now occlude dynamic objects.
- Added RenderObjects. You can add RenderObjects to a Renderer to perform custom rendering.
- (WIP) Added an experimental 2D renderer that implements a 2D lighting system.
- (WIP) Added a Light2D component that works with the 2D renderer to add lighting effects to 2D sprites.

### Fixed
- Fixed a project import issue in the LWRP template.
- Fixed the warnings that appear when you create new Unlit Shader Graphs using the Lightweight Render Pipeline.
- Fixed light attenuation precision on mobile platforms.
- Fixed split-screen rendering on mobile platforms.
- Fixed rendering when using an off-screen camera that renders to a depth texture.
- Fixed the exposed stencil render state in the renderer.
- Fixed the default layer mask so it's now applied to a depth pre-pass.
- Made several improvements and fixes to the render pass UI.
- Fixed artifacts that appeared due to precision errors in large scaled objects.
- Fixed an XR rendering issue where Unity required a depth texture.
- Fixed an issue that caused transparent objects to sort incorrectly.

## [6.5.0] - 2019-03-07
### Added
- You can now create a custom forward renderer by clicking on `Assets/Create/Rendering/Lightweight Render Pipeline/Forward Renderer`. This creates an Asset in your Project. You can add additional features to it and drag-n-drop the renderer to either the pipeline Asset or to a camera.
- You can now add `ScriptableRendererFeature`  to the `ScriptableRenderer` to extend it with custom effects. A feature is an `ScriptableObject` that can be drag-n-dropped in the renderer and adds one or more `ScriptableRenderPass` to the renderer.
- `ScriptableRenderer` now exposes interface to configure lights. To do so, implement `SetupLights` when you create a new renderer.
- `ScriptableRenderer` now exposes interface to configure culling. To do so, implement `SetupCullingParameters` when you create a new renderer.
- `ScriptableRendererData` contains rendering resources for `ScriptableRenderer`. A renderer can be overridden globally for all cameras or on a per-camera basis.
- `ScriptableRenderPass` now has a `RenderPassEvents`. This controls where in the pipeline the render pass is added.
- `ScriptableRenderPass` now exposes `ConfigureTarget` and `ConfigureClear`. This allows the renderer to automatically figure out the currently active rendering targets.
- `ScriptableRenderPass` now exposes `Blit`. This performs a blit and sets the active render target in the renderer.
- `ScriptableRenderPass` now exposes `RenderPostProcessing`. This renders post-processing and sets the active render target in the renderer.
- `ScriptableRenderPass` now exposes `CreateDrawingSettings` as a helper for render passes that need to call `ScriptableRenderContext.DrawRenderers`.

### Changed
- Removed `RegisterShaderPassName` from `ScriptableRenderPass`. Instead, `CreateDrawingSettings` now  takes one or a list of `ShaderTagId`. 
- Removed remaining experimental namespace from LWRP. All APIrelated to `ScriptableRenderer`, `ScriptableRenderPass`, and render pass injection is now out of preview.
- Removed `SetRenderTarget` from `ScriptableRenderPass`. You should never call it. Instead, call `ConfigureTarget`, and the renderer automatically sets up targets for you. 
- Removed `RenderFullscreenQuad` from `ScriptableRenderer`. Use `CommandBuffer.DrawMesh` and `RenderingUtils.fullscreenMesh` instead.
- Removed `RenderPostProcess` from `ScriptableRenderer`. Use `ScriptableRenderPass.RenderPostProcessing` instead.
- Removed `postProcessingContext` property from `ScriptableRenderer`. This is now exposed in `RenderingUtils.postProcessingContext`.
- Removed `GetCameraClearFlag` from `ScriptableRenderer`.

### Fixed
- Fixed y-flip in VR when post-processing is active.
- Fixed occlusion mesh for VR not rendering before rendering opaques.
- Enabling or disabling SRP Batcher in runtime works now.
- Fixed video player recorder when post-processing is enabled.

## [6.4.0] - 2019-02-21

## [6.3.0] - 2019-02-18

## [6.2.0] - 2019-02-15

### Changed
- Code refactor: all macros with ARGS have been swapped with macros with PARAM. This is because the ARGS macros were incorrectly named.

## [6.1.0] - 2019-02-13

## [6.0.0] - 2019-02-23
### Added
- You can now implement a custom renderer for LWRP. To do so, implement an `IRendererData` that contains all resources used in rendering. Then create an `IRendererSetup` that creates and queues `ScriptableRenderPass`. Change the renderer type either in the Pipeline Asset or in the Camera Inspector.
- LWRP now uses the Unity recorder extension. You can use this to capture the output of Cameras.
- You can now inject a custom render pass before LWRP renders opaque objects. To do so, implement an `IBeforeRender` interface.
- Distortion support in all Particle Shaders.
- An upgrade system for LWRP Materials with `MaterialPostprocessor`.
- An upgrade path for Unlit shaders
- Tooltips for Shaders.
- SRP Batcher support for Particle Shaders.
- Docs for these Shaders: Baked Lit, Particles Lit, Particles Simple Lit, and Particles Unlit.
- LWRP now supports dynamic resolution scaling. The target platform must also support it.
- LWRP now includes version defines for both C# and Shaders in the format of `LWRP_X_Y_Z_OR_NEWER`. For example, `LWRP_5_3_0_OR_NEWER` defines version 5.3.0.
- The Terrain Lit Shader now samples Spherical Harmonics if you haven't baked any lightmaps for terrain.
- Added a __Priority__ option, which you can use to tweak the rendering order. This is similar to render queue in the built-in render pipeline. These Shaders now have this option: Lit, Simple Lit, Baked Lit, Unlit, and all three Particle Shaders.
- Added support for overriding terrain detail rendering shaders, via the render pipeline editor resources asset.

### Changed
- You can now only initialize a camera by setting a Background Type. The supported options are Skybox, Solid Color, and Don't Care.
- LWRP now uses non-square shadowmap textures when it renders directional shadows with 2 shadow cascades. 
- LWRP now uses RGB111110 as the HDR format on mobile devices, when this format is supported.
- Removed `IAfterDepthPrePass` interface.
- We’ve redesigned the Shader GUI. For example, all property names in Shaders are now inline across the board
- The Simple Lit Shader now has Smoothness, which can be stored in the alpha of specular or albedo maps.
- The Simple Lit and Particles Simple Lit Shaders now take shininess from the length (brightness) of the specular map.
- The __Double sided__ property is now __Render Face__. This means you can also do front face culling.
- Changed the docs for Lit Shader, Simple Lit Shader and Unlit Shader according to Shader GUI changes.
- When you create a new LWRP Asset, it will now be initialized with settings that favor performance on mobile platforms.
- Updated the [FAQ](faq.md) and the [Built-in/LWRP feature comparison table](lwrp-builtin-feature-comparison.md).

### Fixed
- Several tweaks to reduce bandwidth consumption on mobile devices.
- The foldouts in the Lightweight Asset inspector UI now remember their state.
- Added missing meta file for GizmosRenderingPass.cs.
- Fixed artifacts when using multiple or Depth Only cameras. [Case 1072615](https://issuetracker.unity3d.com/issues/ios-using-multiple-cameras-in-the-scene-in-lightweight-render-pipeline-gives-corrupted-image-in-ios-device)
- Fixed a typo in ERROR_ON_UNSUPPORTED_FUNCTION() that was causing the shader compiler to run out of memory in GLES2. [Case 1104271](https://issuetracker.unity3d.com/issues/mobile-os-restarts-because-of-high-memory-usage-when-compiling-shaders-for-opengles2)
- LWRP now renders shadows on scaled objects correctly. [Case 1109017](https://issuetracker.unity3d.com/issues/scaled-objects-render-shadows-and-specularity-incorrectly-in-the-lwrp-on-device)
- LWRP now allows some Asset settings to be changed at runtime. [Case 1105552](https://issuetracker.unity3d.com/issues/lwrp-changing-render-scale-in-runtime-has-no-effect-since-lwrp-3-dot-3-0)
- Realtime shadows now work in GLES2. [Case 1087251](https://issuetracker.unity3d.com/issues/android-lwrp-no-real-time-light-and-shadows-using-gles2)
- Framedebugger now renders correctly when stepping through drawcalls.
- Cameras that request MSAA and Opaque Textures now use less frame bandwidth when they render.
- Fixed rendering in the gamma color space, so it doesn't appear darker.
- Particles SImple Lit and Particles Unlit Shaders now work correctly.
- __Soft Particles__ now work correctly.
- Camera fading for particles.
- Fixed a typo in the Unlit `IgnoreProjector` tag.
- Particles render in both eyes with stereo instancing
- Fixed specular issues on mobile. [case 1109017](https://issuetracker.unity3d.com/issues/scaled-objects-render-shadows-and-specularity-incorrectly-in-the-lwrp-on-device)
- Fixed issue causing LWRP to create MSAA framebuffer even when MSAA setting was disabled.
- Post-processing in mobile VR is now forced to be disabled. It was causing many rendering issues.
- Fixed Editor Previews breaking in Play Mode when VR is enabled. [Case 1109009](https://issuetracker.unity3d.com/issues/lwrp-editor-previews-break-in-play-mode-if-vr-is-enabled)
- A camera's HDR enable flag is now respected when rendering in XR.
- Terrain detail rendering now works correctly when LWRP is installed but inactive.

## [5.2.0] - 2018-11-27
### Added
- LWRP now handles blits that are required by the device when rendering to the backbuffer.
- You can now enable the SRP Batcher. To do so, go to the `Pipeline Asset`. Under `Advanced`, toggle `SRP Batcher`.

### Changed
- Renamed shader variable `unity_LightIndicesOffsetAndCount` to `unity_PerObjectLightData`.
- Shader variables `unity_4LightIndices0` and `unity_4LightIndices1` are now declared as `unity_PerObjectLightIndices` array.

## [5.1.0] - 2018-11-19
### Added
- The user documentation for LWRP is now in this GitHub repo, instead of in the separate GitHub wiki. You can find the most up-to-date pages in the [TableOfContents.md](TableOfCotents.md) file. Pages not listed in that file are still in progress.

### Changed
- The LWRP package is no longer in preview.
- LWRP built-in render passes are now internal.
- Changed namespace from `UnityEngine.Experimental.Rendering.LightweightPipeline` to `UnityEngine.Rendering.LWRP`.
- Changed namespace from `UnityEditor.Experimental.Rendering.LightweightPipeline` to `UnityEditor.Rendering.LWRP`.

### Fixed
- LWRP now respects the iOS Player setting **Force hard shadows**. When you enable this setting, hardware filtering of shadows is disabled.
- Scene view mode now renders baked lightmaps correctly. [Case 1092227](https://issuetracker.unity3d.com/issues/lwrp-scene-view-modes-render-objects-black)
- Shadow bias calculations are now correct for both Shader Graph and Terrain shaders.
- Blit shader now ignores culling.
- When you select __Per Vertex__ option for __Additional Lights__, the __Per Object Limit__ option is not greyed out anymore.
- When you change camera viewport height to values above 1.0, the Unity Editor doesn't freeze anymore. [Case 1097497](https://issuetracker.unity3d.com/issues/macos-lwrp-editor-freezes-after-changing-cameras-viewport-rect-values)
- When you use AR with LWRP, the following error message is not displayed in the console anymore: "The camera list passed to the render pipeline is either null or empty."

## [5.0.0-preview] - 2018-09-28
### Added
- Added occlusion mesh rendering/hookup for VR
- You can now configure default depth and normal shadow bias values in the pipeline asset.
- You can now add the `LWRPAdditionalLightData` component to a `Light` to override the default depth and normal shadow bias.
- You can now log the amount of shader variants in your build. To do so, go to the `Pipeline Asset`. Under `Advanced`, select and set the `Shader Variant Log Level`.
### Changed
- Removed the `supportedShaderFeatures` property from LWRP core. The shader stripper now figures out which variants to strip based on the current assigned pipeline Asset in the Graphics settings.
### Fixed
- The following error does not appear in console anymore: ("Begin/End Profiler section mismatch")
- When you select a material with the Lit shader, this no longer causes the following error in the console: ("Material doesn't have..."). [case 1092354](https://fogbugz.unity3d.com/f/cases/1092354/)
- In the Simple Lit shader, per-vertex additional lights are now shaded properly.
- Shader variant stripping now works when you're building a Project with Cloud Build. This greatly reduces build times from Cloud Build.
- Dynamic Objects now receive lighting when the light mode is set to mixed.
- MSAA now works on Desktop platforms.
- The shadow bias value is now computed correctly for shadow cascades and different shadow resolutions. [case 1076285](https://issuetracker.unity3d.com/issues/lwrp-realtime-directional-light-shadow-maps-exhibit-artifacts)
- When you use __Area Light__ with LWRP, __Cast Shadows__ no longer overlaps with other UI elements in the Inspector. [case 1085363](https://issuetracker.unity3d.com/issues/inspector-area-light-cast-shadows-ui-option-is-obscured-by-render-mode-for-lwrp-regression-in-2018-dot-3a3)

### Changed
Read/write XRGraphicsConfig -> Read-only XRGraphics interface to XRSettings. 

## [4.0.0-preview] - 2018-09-28
### Added
- When you have enabled Gizmos, they now appear correctly in the Game view.
- Added requiresDepthPrepass field to RenderingData struct to tell if the runtime platform requires a depth prepass to generate a camera depth texture.
- The `RenderingData` struct now holds a reference to `CullResults`.
- When __HDR__ is enabled in the Camera but disabled in the Asset, an information box in the Camera Inspector informs you about it.
- When __MSAA__ is enabled in the Camera but disabled in the Asset, an information box in the Camera Inspector informs you about it.
- Enabled instancing on the terrain shader.
- Sorting of opaque objects now respects camera `opaqueSortMode` setting.
- Sorting of opaque objects disables front-to-back sorting flag, when camera settings allow that and the GPU has hidden surface removal.
- LWRP now has a Custom Light Explorer that suits its feature set.
- LWRP now supports Vertex Lit shaders for detail meshes on terrain.
- LWRP now has three interactive Autodesk shaders: Autodesk Interactive, Autodesk Interactive Masked and Autodesk Interactive Transparent.
- [Shader API] The `GetMainLight` and `GetAdditionalLight` functions can now compute shadow attenuation and store it in the new `shadowAttenuation` field in `LightData` struct.
- [Shader API] Added a `VertexPositionInputs` struct that contains vertex position in difference spaces (world, view, hclip).
- [Shader API] Added a `GetVertexPositionInputs` function to get an initialized `VertexPositionInputs`.
- [Shader API] Added a `GetPerObjectLightIndex` function to return the per-object index given a for-loop index.
- [Shader API] Added a `GetShadowCoord` function that takes a `VertexPositionInputs` as input.
- [ShaderLibrary] Added VertexNormalInputs struct that contains data for per-pixel normal computation.
- [ShaderLibrary] Added GetVertexNormalInputs function to return an initialized VertexNormalInputs.

### Changed
- The `RenderingData` struct is now read-only.
- `ScriptableRenderer`always performs a Clear before calling `IRendererSetup::Setup.` 
- `ScriptableRenderPass::Execute` no longer takes `CullResults` as input. Instead, use `RenderingData`as input, since that references `CullResults`.
- `IRendererSetup_Setup` no longer takes `ScriptableRenderContext` and `CullResults` as input.
- Shader includes are now referenced via package relative paths instead of via the deprecated shader export path mechanism https://docs.unity3d.com/2018.3/Documentation/ScriptReference/ShaderIncludePathAttribute.html.
- The LWRP Asset settings were re-organized to be more clear.
- Vertex lighting now controls if additional lights should be shaded per-vertex or per-pixel.
- Renamed all `Local Lights` nomenclature to `Additional Lights`.
- Changed shader naming to conform to our SRP shader code convention.
- [Shader API] Renamed `SpotAttenuation` function to `AngleAttenuation`.
- [Shader API] Renamed `_SHADOWS_ENABLED` keyword to `_MAIN_LIGHT_SHADOWS`
- [Shader API] Renamed `_SHADOWS_CASCADE` keyword to `_MAIN_LIGHT_SHADOWS_CASCADE`
- [Shader API] Renamed `_VERTEX_LIGHTS` keyword to `_ADDITIONAL_LIGHTS_VERTEX`.
- [Shader API] Renamed `_LOCAL_SHADOWS_ENABLED` to `_ADDITIONAL_LIGHT_SHADOWS`
- [Shader API] Renamed `GetLight` function to `GetAdditionalLight`.
- [Shader API] Renamed `GetPixelLightCount` function to `GetAdditionalLightsCount`.
- [Shader API] Renamed `attenuation` to `distanceAttenuation` in `LightData`.
- [Shader API] Renamed `GetLocalLightShadowStrength` function to `GetAdditionalLightShadowStrength`.
- [Shader API] Renamed `SampleScreenSpaceShadowMap` functions to `SampleScreenSpaceShadowmap`.
- [Shader API] Renamed `MainLightRealtimeShadowAttenuation` function to `MainLightRealtimeShadow`.
- [Shader API] Renamed light constants from `Directional` and `Local` to `MainLight` and `AdditionalLights`.
- [Shader API] Renamed `GetLocalLightShadowSamplingData` function to `GetAdditionalLightShadowSamplingData`.
- [Shader API] Removed OUTPUT_NORMAL macro.
- [Shader API] Removed `lightIndex` and `substractiveAttenuation` from `LightData`.
- [Shader API] Removed `ComputeShadowCoord` function. `GetShadowCoord` is provided instead.
- All `LightweightPipeline` references in API and classes are now named `LightweightRenderPipeline`.
- Files no longer have the `Lightweight` prefix.
- Renamed Physically Based shaders to `Lit`, `ParticlesLit`, and `TerrainLit`.
- Renamed Simple Lighting shaders to `SimpleLit`, and `ParticlesSimpleLit`.
- [ShaderLibrary] Renamed `InputSurfacePBR.hlsl`, `InputSurfaceSimple.hlsl`, and `InputSurfaceUnlit` to `LitInput.hlsl`, `SimpleLitInput.hlsl`, and `UnlitInput.hlsl`. These files were moved from the `ShaderLibrary` folder to the`Shaders`.
- [ShaderLibrary] Renamed `LightweightPassLit.hlsl` and `LightweightPassLitSimple.hlsl` to `LitForwardPass.hlsl` and `SimpleLitForwardPass.hlsl`. These files were moved from the `ShaderLibrary` folder to `Shaders`.
- [ShaderLibrary] Renamed `LightweightPassMetaPBR.hlsl`, `LightweightPassMetaSimple.hlsl` and `LighweightPassMetaUnlit` to `LitMetaPass.hlsl`, `SimpleLitMetaPass.hlsl` and `UnlitMetaPass.hlsl`. These files were moved from the `ShaderLibrary` folder to `Shaders`.
- [ShaderLibrary] Renamed `LightweightPassShadow.hlsl` to `ShadowCasterPass.hlsl`. This file was moved to the `Shaders` folder.
- [ShaderLibrary] Renamed `LightweightPassDepthOnly.hlsl` to `DepthOnlyPass.hlsl`. This file was moved to the `Shaders` folder.
- [ShaderLibrary] Renamed `InputSurfaceTerrain.hlsl` to `TerrainLitInput.hlsl`. This file was moved to the `Shaders` folder.
- [ShaderLibrary] Renamed `LightweightPassLitTerrain.hlsl` to `TerrainLitPases.hlsl`. This file was moved to the `Shaders` folder.
- [ShaderLibrary] Renamed `ParticlesPBR.hlsl` to `ParticlesLitInput.hlsl`. This file was moved to the `Shaders` folder.
- [ShaderLibrary] Renamed `InputSurfacePBR.hlsl` to `LitInput.hlsl`. This file was moved to the `Shaders` folder.
- [ShaderLibrary] Renamed `InputSurfaceUnlit.hlsl` to `UnlitInput.hlsl`. This file was moved to the `Shaders` folder.
- [ShaderLibrary] Renamed `InputBuiltin.hlsl` to `UnityInput.hlsl`.
- [ShaderLibrary] Renamed `LightweightPassMetaCommon.hlsl` to `MetaInput.hlsl`.
- [ShaderLibrary] Renamed `InputSurfaceCommon.hlsl` to `SurfaceInput.hlsl`.
- [ShaderLibrary] Removed LightInput struct and GetLightDirectionAndAttenuation. Use GetAdditionalLight function instead.
- [ShaderLibrary] Removed ApplyFog and ApplyFogColor functions. Use MixFog and MixFogColor instead.
- [ShaderLibrary] Removed TangentWorldToNormal function. Use TransformTangentToWorld instead.
- [ShaderLibrary] Removed view direction normalization functions. View direction should always be normalized per pixel for accurate results.
- [ShaderLibrary] Renamed FragmentNormalWS function to NormalizeNormalPerPixel.

### Fixed
- If you have more than 16 lights in a scene, LWRP no longer causes random glitches while rendering lights.
- The Unlit shader now samples Global Illumination correctly.
- The Inspector window for the Unlit shader now displays correctly.
- Reduced GC pressure by removing several per-frame memory allocations.
- The tooltip for the the camera __MSAA__ property now appears correctly.
- Fixed multiple C# code analysis rule violations.
- The fullscreen mesh is no longer recreated upon every call to `ScriptableRenderer.fullscreenMesh`.

## [3.3.0-preview] - 2018-01-01
### Added
- Added callbacks to LWRP that can be attached to a camera (IBeforeCameraRender, IAfterDepthPrePass, IAfterOpaquePass, IAfterOpaquePostProcess, IAfterSkyboxPass, IAfterTransparentPass, IAfterRender)

###Changed
- Clean up LWRP creation of render textures. If we are not going straight to screen ensure that we create both depth and color targets.
- UNITY_DECLARE_FRAMEBUFFER_INPUT and UNITY_READ_FRAMEBUFFER_INPUT macros were added. They are necessary for reading transient attachments.
- UNITY_MATRIX_I_VP is now defined.
- Renamed LightweightForwardRenderer to ScriptableRenderer.
- Moved all light constants to _LightBuffer CBUFFER. Now _PerCamera CBUFFER contains all other per camera constants.
- Change real-time attenuation to inverse square.
- Change attenuation for baked GI to inverse square, to match real-time attenuation.
- Small optimization in light attenuation shader code.

### Fixed
- Lightweight Unlit shader UI doesn't throw an error about missing receive shadow property anymore.

## [3.2.0-preview] - 2018-01-01
### Changed
- Receive Shadows property is now exposed in the material instead of in the renderer.
- The UI for Lightweight asset has been updated with new categories. A more clean structure and foldouts has been added to keep things organized.

### Fixed
- Shadow casters are now properly culled per cascade. (case 1059142)
- Rendering no longer breaks when Android platform is selected in Build Settings. (case 1058812)
- Scriptable passes no longer have missing material references. Now they access cached materials in the renderer.(case 1061353)
- When you change a Shadow Cascade option in the Pipeline Asset, this no longer warns you that you've exceeded the array size for the _WorldToShadow property.
- Terrain shader optimizations.

## [3.1.0-preview] - 2018-01-01

### Fixed
- Fixed assert errors caused by multi spot lights
- Fixed LWRP-DirectionalShadowConstantBuffer params setting

## [3.0.0-preview] - 2018-01-01
### Added
- Added camera additional data component to control shadows, depth and color texture.
- pipeline now uses XRSEttings.eyeTextureResolutionScale as renderScale when in XR.
- New pass architecture. Allows for custom passes to be written and then used on a per camera basis in LWRP

### Changed
- Shadow rendering has been optimized for the Mali Utgard architecture by removing indexing and avoiding divisions for orthographic projections. This reduces the frame time by 25% on the Overdraw benchmark.
- Removed 7x7 tent filtering when using cascades.
- Screenspace shadow resolve is now only done when rendering shadow cascades.
- Updated the UI for the Lighweight pipeline asset.
- Update assembly definitions to output assemblies that match Unity naming convention (Unity.*).

### Fixed
- Post-processing now works with VR on PC.
- PS4 compiler error
- Fixed VR multiview rendering by forcing MSAA to be off. There's a current issue in engine that breaks MSAA and Texture2DArray.
- Fixed UnityPerDraw CB layout
- GLCore compute buffer compiler error
- Occlusion strength not being applied on LW standard shaders
- CopyDepth pass is being called even when a depth from prepass is available
- GLES2 shader compiler error in IntegrationTests
- Can't set RenderScale and ShadowDistance by script
- VR Single Pass Instancing shadows
- Fixed compilation errors on Nintendo Switch (limited XRSetting support).

## [2.0.0-preview] - 2018-01-01

### Added
- Explicit render target load/store actions were added to improve tile utilization
- Camera opaque color can be requested on the pipeline asset. It can be accessed in the shader by defining a _CameraOpaqueTexture. This can be used as an alternative to GrabPass.
- Dynamic Batching can be enabled in the pipeline asset
- Pipeline now strips unused or invalid variants and passes based on selected pipeline capabilities in the asset. This reduces build and memory consuption on target.
- Shader stripping settings were added to pipeline asset

### Changed
#### Pipeline
- Pipeline code is now more modular and extensible. A ForwardRenderer class is initialized by the pipeline with RenderingData and it's responsible for enqueueing and executing passes. In the future pluggable renderers will be supported.
- On mobile 1 directional light + up to 4 local lights (point or spot) are computed
- On other platforms 1 directional light + up to 8 local lights are computed
- Multiple shadow casting lights are supported. Currently only 1 directional + 4 spots light shadows.
#### Shading Framework
- Directional Lights are always considered a main light in shader. They have a fast shading path with no branching and no indexing.
- GetMainLight() is provided in shader to initialize Light struct with main light shading data. 
- Directional lights have a dedicated shadowmap for performance reasons. Shadow coord always comes from interpolator.
- MainLigthRealtimeShadowAttenuation(float4 shadowCoord) is provided to compute main light realtime shadows.
- Spot and Point lights are always shaded in the light loop. Branching on uniform and indexing happens when shading them.
- GetLight(half index, float3 positionWS) is provided in shader to initialize Light struct for spot and point lights.
- Spot light shadows are baked into a single shadow atlas.
- Shadow coord for spot lights is always computed on fragment.
- Use LocalLightShadowAttenuation(int lightIndex, float3 positionWS) to comppute realtime shadows for spot lights.

### Fixed
- Issue that was causing VR on Android to render black
- Camera viewport issues
- UWP build issues
- Prevent nested camera rendering in the pipeline

## [1.1.4-preview] - 2018-01-01

### Added
 - Terrain and grass shaders ported
 - Updated materials and shader default albedo and specular color to midgrey.
 - Exposed _ScaledScreenParams to shader. It works the same as _ScreenParams but takes pipeline RenderScale into consideration
 - Performance Improvements in mobile

### Fixed
 - SRP Shader library issue that was causing all constants to be highp in mobile
 - shader error that prevented LWRP to build to UWP
 - shader compilation errors in Linux due to case sensitive includes
 - Rendering Texture flipping issue
 - Standard Particles shader cutout and blending modes
 - crash caused by using projectors
 - issue that was causing Shadow Strength to not be computed on mobile
 - Material Upgrader issue that caused editor to SoftLocks
 - GI in Unlit shader
 - Null reference in the Unlit material shader GUI

## [1.1.2-preview] - 2018-01-01

### Changed
 - Performance improvements in mobile  

### Fixed
 - Shadows on GLES 2.0
 - CPU performance regression in shadow rendering
 - Alpha clip shadow issues
 - Unmatched command buffer error message
 - Null reference exception caused by missing resource in LWRP
 - Issue that was causing Camera clear flags was being ignored in mobile


## [1.1.1-preview] - 2018-01-01

### Added
 - Added Cascade Split selection UI
 - Added SHADER_HINT_NICE_QUALITY. If user defines this to 1 in the shader Lightweight pipeline will favor quality even on mobile platforms.

### Changed
 - Shadowmap uses 16bit format instead of 32bit.
 - Small shader performance improvements

### Fixed
 - Subtractive Mode
 - Shadow Distance does not accept negative values anymore


## [0.1.24] - 2018-01-01

### Added
 - Added Light abstraction layer on lightweight shader library.
 - Added HDR global setting on pipeline asset. 
 - Added Soft Particles settings on pipeline asset.
 - Ported particles shaders to SRP library

### Changed
 - HDR RT now uses what format is configured in Tier settings.
 - Refactored lightweight standard shaders and shader library to improve ease of use.
 - Optimized tile LOAD op on mobile.
 - Reduced GC pressure
 - Reduced shader variant count by ~56% by improving fog and lightmap keywords
 - Converted LW shader library files to use real/half when necessary.

### Fixed
 - Realtime shadows on OpenGL
 - Shader compiler errors in GLES 2.0
 - Issue sorting issues when BeforeTransparent custom fx was enabled.
 - VR single pass rendering.
 - Viewport rendering issues when rendering to backbuffer.
 - Viewport rendering issues when rendering to with MSAA turned off.
 - Multi-camera rendering.

## [0.1.23] - 2018-01-01

### Added
 - UI Improvements (Rendering features not supported by LW are hidden)

### Changed
 - Shaders were ported to the new SRP shader library. 
 - Constant Buffer refactor to use new Batcher
 - Shadow filtering and bias improved.
 - Pipeline now updates color constants in gamma when in Gamma colorspace.
 - Optimized ALU and CB usage on Shadows.
 - Reduced shader variant count by ~33% by improving shadow and light classification keywords
 - Default resources were removed from the pipeline asset.

### Fixed
 - Fixed shader include path when using SRP from package manager.
 - Fixed spot light attenuation to match Unity Built-in pipeline.
 - Fixed depth pre-pass clearing issue.

## [0.1.12] - 2018-01-01

### Added
 - Standard Unlit shader now has an option to sample GI.
 - Added Material Upgrader for stock Unity Mobile and Legacy Shaders.
 - UI improvements

### Changed
- Realtime shadow filtering was improved. 

### Fixed
 - Fixed an issue that was including unreferenced shaders in the build.
 - Fixed a null reference caused by Particle System component lights.<|MERGE_RESOLUTION|>--- conflicted
+++ resolved
@@ -53,11 +53,8 @@
 - The virtual ScriptableRenderer.FrameCleanup() function has been marked obsolete and replaced by ScriptableRenderer.OnCameraCleanup() to better describe when the function gets invoked by the renderer.
 - DepthOnlyPass, CopyDepthPass and CopyColorPass now use OnCameraSetup() instead of Configure() to set up their passes before executing as they only need to get their rendertextures once per camera instead of once per eye.
 - Updated shaders to be compatible with Microsoft's DXC.
-<<<<<<< HEAD
+- Mesh GPU Instancing option is now hidden from the particles system renderer as this feature is not supported by URP.
 - renderingData.cameraData.isSceneCamera is now marked as obsolete and replaced by renderingData.cameraData.cameraType.
-=======
-- Mesh GPU Instancing option is now hidden from the particles system renderer as this feature is not supported by URP.
->>>>>>> 72a38aea
 
 ### Fixed
 - Fixed an issue where linear to sRGB conversion occurred twice on certain Android devices.
