# Changelog
All notable changes to this package will be documented in this file.

The format is based on [Keep a Changelog](http://keepachangelog.com/en/1.0.0/)
and this project adheres to [Semantic Versioning](http://semver.org/spec/v2.0.0.html).

## [10.1.0] - 2019-08-04

### Added
- Support for Clear coat and ComplexLit forward only shader in shader graph.

### Fixed
- Fixed a case where main light hard shadows would not work if any other light is present with soft shadows.[case 1250829](https://issuetracker.unity3d.com/issues/main-light-shadows-are-ignored-in-favor-of-additional-lights-shadows)
- Fixed issue that caused color grading to not work correctly with camera stacking. [case 1263193](https://issuetracker.unity3d.com/product/unity/issues/guid/1263193/)
- Fixed an issue that caused an infinite asset database reimport when running Unity in command line with -testResults argument.

## [10.0.0] - 2019-06-10
### Added
- Fixed an issue that caused WebGL to render blank screen when Depth texture was enabled [case 1240228](https://issuetracker.unity3d.com/issues/webgl-urp-scene-is-rendered-black-in-webgl-build-when-depth-texture-is-enabled)
- Added the option to strip Terrain hole Shader variants.
- Added support for additional Directional Lights. The amount of additional Directional Lights is limited by the maximum Per-object Lights in the Render Pipeline Asset.
- Added default implementations of OnPreprocessMaterialDescription for FBX, Obj, Sketchup and 3DS file formats.
- Added Transparency Sort Mode and Transparency Sort Axis to 2DRendererData.
- Added support for a user defined default material to 2DRendererData.
- Added the option to toggle shadow receiving on transparent objects.
- Added XR multipass rendering. Multipass rendering is a requirement on many VR platforms and allows graceful fallback when single-pass rendering isn't available.
- Added support for Camera Stacking when using the Forward Renderer. This introduces the Camera `Render Type` property. A Base Camera can be initialized with either the Skybox or Solid Color, and can combine its output with that of one or more Overlay Cameras. An Overlay Camera is always initialized with the contents of the previous Camera that rendered in the Camera Stack.
- Fixed NaNs in tonemap algorithms (neutral and ACES) on Nintendo Switch.
- Added AssetPostprocessors and Shadergraphs to handle Arnold Standard Surface and 3DsMax Physical material import from FBX.
- Added `[MainTexture]` and `[MainColor]` shader property attributes to URP shader properties. These will link script material.mainTextureOffset and material.color to `_BaseMap` and `_BaseColor` shader properties.
- Added the option to specify the maximum number of visible lights. If you set a value, lights are sorted based on their distance from the Camera.
- Added the option to control the transparent layer separately in the Forward Renderer.
- Added the ability to set individual RendererFeatures to be active or not, use `ScriptableRendererFeature.SetActive(bool)` to set whether a Renderer Feature will execute,  `ScriptableRendererFeature.isActive` can be used to check the current active state of the Renderer Feature.
 additional steps to the 2D Renderer setup page for quality and platform settings.
- If Unity Editor Analytics are enabled, Universal collects anonymous data about usage of Universal. This helps the Universal team focus our efforts on the most common scenarios, and better understand the needs of our customers.
- Added a OnCameraSetup() function to the ScriptableRenderPass API, that gets called by the renderer before rendering each camera
- Added a OnCameraCleanup() function to the ScriptableRenderPass API, that gets called by the renderer after rendering each camera
- Added Default Material Type options to the 2D Renderer Data Asset property settings.
- Added additional steps to the 2D Renderer setup page for quality and platform settings.
- Added support for clear coat material feature in the Lit shader.
- Added option to disable XR autotests on test settings.
- Shader Preprocessor strips gbuffer shader variants if DeferredRenderer is not in the list of renderers in any Scriptable Pipeline Assets.
- Added an option to enable/disable Adaptive Performance when the Adaptive Performance package is available in the project.
- Added support for 3DsMax's 2021 Simplified Physical Material from FBX files in the Model Importer.
- Added support for DXT5nm-style normal maps on Android, iOS and tvOS
- Added Parallax Mapping to the Lit shader (Lit.shader).
- Added stencil override support for deferred renderer.
- Added a warning message when a renderer is used with an unsupported graphics API, as the deferred renderer does not officially support GL-based platforms.
- Added option to skip a number of final bloom iterations.
- Added support for [Screen Space Ambient Occlusion](https://docs.unity3d.com/Packages/com.unity.render-pipelines.universal@10.0/manual/post-processing-ssao.html) and a new shader variant _SCREEN_SPACE_OCCLUSION.
- Added support for Normal Texture being generated in a prepass.
- Added a ConfigureInput() function to ScriptableRenderPass, so it is possible for passes to ask that a Depth, Normal and/or Opaque textures to be generated by the forward renderer.
- Added a float2 normalizedScreenSpaceUV to the InputData Struct.
- Added clear coat support for Lit particles.
- Added new sections to documentation: [Writing custom shaders](https://docs.unity3d.com/Packages/com.unity.render-pipelines.universal@10.0/manual/writing-custom-shaders-urp.html), and [Using the beginCameraRendering event](https://docs.unity3d.com/Packages/com.unity.render-pipelines.universal@10.0/manual/using-begincamerarendering.html).
- Added support for GPU instanced mesh particles on supported platforms.
- Added API to check if a Camera or Light is compatible with Universal Render Pipeline.
- Fixed an issue that impacted MSAA performance on iOS/Metal [case 1219054](https://issuetracker.unity3d.com/issues/urp-ios-msaa-has-a-bigger-negative-impact-on-performance-when-using-urp-compared-to-built-in-rp)

### Changed

- Moved the icon that indicates the type of a Light 2D from the Inspector header to the Light Type field.
- Eliminated some GC allocations from the 2D Renderer.
- Added SceneSelection pass for TerrainLit shader.
- Remove final blit pass to force alpha to 1.0 on mobile platforms.
- Deprecated the CinemachineUniversalPixelPerfect extension. Use the one from Cinemachine v2.4 instead.
- Replaced PlayerSettings.virtualRealitySupported with XRGraphics.tryEnable.
- Blend Style in the 2DRendererData are now automatically enabled/disabled.
- When using the 2D Renderer, Sprites will render with a faster rendering path when no lights are present.
- Particle shaders now receive shadows
- The Scene view now mirrors the Volume Layer Mask set on the Main Camera.
- Drawing order of SRPDefaultUnlit is now the same as the Built-in Render Pipline.
- Made MaterialDescriptionPreprocessors private.
- UniversalRenderPipelineAsset no longer supports presets. [Case 1197020](https://issuetracker.unity3d.com/issues/urp-reset-functionality-does-not-work-on-preset-of-universalrenderpipelineassets).
- The number of maximum visible lights is now determined by whether the platform is mobile or not.
- Renderer Feature list is now redesigned to fit more closely to the Volume Profile UI, this vastly improves UX and reliability of the Renderer Features List.
- Default color values for Lit and SimpleLit shaders changed to white due to issues with texture based workflows.
- You can now subclass ForwardRenderer to create a custom renderer based on it.
- URP is now computing tangent space per fragment.
- Optimized the 2D Renderer to skip rendering into certain internal buffers when not necessary.
- You can now subclass ForwardRenderer to create a custom renderer based on it.
- URP shaders that contain a priority slider now no longer have an offset of 50 by default.
- The virtual ScriptableRenderer.FrameCleanup() function has been marked obsolete and replaced by ScriptableRenderer.OnCameraCleanup() to better describe when the function gets invoked by the renderer.
- DepthOnlyPass, CopyDepthPass and CopyColorPass now use OnCameraSetup() instead of Configure() to set up their passes before executing as they only need to get their rendertextures once per camera instead of once per eye.
- Updated shaders to be compatible with Microsoft's DXC.
- Mesh GPU Instancing option is now hidden from the particles system renderer as this feature is not supported by URP.
- The 2D Renderer now supports camera stacking.
- 2D shaders now use half-precision floats whenever precise results are not necessary.
- Removed the ETC1_EXTERNAL_ALPHA variant from Shader Graph Sprite shaders.
- Eliminated some unnecessary clearing of render targets when using the 2D Renderer.
- The rendering of 2D lights is more effient as sorting layers affected by the same set of lights are now batched.
- Removed the 8 renderer limit from URP Asset.
<<<<<<< HEAD
- Combine XR occlusion meshes into one when using single-pass (multiview or instancing) to reduce draw calls and state changes.
=======
- Changing the default value of Skip Iterations to 1 in Bloom effect editor
- Use SystemInfo to check if multiview is supported instead of being platform hardcoded
- Default attachment setup behaviour for ScriptableRenderPasses that execute before rendering opaques is now set use current the active render target setup. This improves performance in some situations.
>>>>>>> ad7fa796

### Fixed
- Fixed a performance problem with ShaderPreprocessor with large amount of active shader variants in the project 
- Fixed an issue where linear to sRGB conversion occurred twice on certain Android devices.
- Fixed an issue where there were 2 widgets showing the outer angle of a spot light.
- Fixed an issue where Unity rendered fullscreen quads with the pink error shader when you enabled the Stop NaN post-processing pass.
- Fixed an issue where Terrain hole Shader changes were missing. [Case 1179808](https://issuetracker.unity3d.com/issues/terrain-brush-tool-is-not-drawing-when-paint-holes-is-selected).
- Fixed an issue where the Shader Graph `SceneDepth` node didn't work with XR single-pass (double-wide) rendering. See [case 1123069](https://issuetracker.unity3d.com/issues/lwrp-vr-shadergraph-scenedepth-doesnt-work-in-single-pass-rendering).
- Fixed Unlit and BakedLit shader compilations in the meta pass.
- Fixed an issue where the Bokeh Depth of Field shader would fail to compile on PS4.
- Fixed an issue where the Scene lighting button didn't work when you used the 2D Renderer.
- Fixed a performance regression when you used the 2D Renderer.
- Fixed an issue where the Freeform 2D Light gizmo didn't correctly show the Falloff offset.
- Fixed an issue where the 2D Renderer rendered nothing when you used shadow-casting lights with incompatible Renderer2DData.
- Fixed an issue where errors were generated when the Physics2D module was not included in the project's manifest.
- Fixed an issue where Prefab previews were incorrectly lit when you used the 2D Renderer.
- Fixed an issue where the Light didn't update correctly when you deleted a Sprite that a Sprite 2D Light uses.
- Fixed an issue where 2D Lighting was broken for Perspective Cameras.
- Fixed an issue where resetting a Freeform 2D Light would throw null reference exceptions. [Case 1184536](https://issuetracker.unity3d.com/issues/lwrp-changing-light-type-to-freeform-after-clicking-on-reset-throws-multiple-arguementoutofrangeexception).
- Fixed an issue where Freeform 2D Lights were not culled correctly when there was a Falloff Offset.
- Fixed an issue where Tilemap palettes were invisible in the Tile Palette window when the 2D Renderer was in use. [Case 1162550](https://issuetracker.unity3d.com/issues/adding-tiles-in-the-tile-palette-makes-the-tiles-invisible).
- Fixed issue where black emission would cause unneccesary inspector UI repaints. [Case 1105661](https://issuetracker.unity3d.com/issues/lwrp-inspector-window-is-being-repainted-when-using-the-material-with-emission-enabled-and-set-to-black-00-0).
- Fixed user LUT sampling being done in Linear instead of sRGB.
- Fixed an issue when trying to get the Renderer via API on the first frame. [Case 1189196](https://issuetracker.unity3d.com/product/unity/issues/guid/1189196/).
- Fixed a material leak on domain reload.
- Fixed an issue where deleting an entry from the Renderer List and then undoing that change could cause a null reference. [Case 1191896](https://issuetracker.unity3d.com/issues/nullreferenceexception-when-attempting-to-remove-entry-from-renderer-features-list-after-it-has-been-removed-and-then-undone).
- Fixed an issue where the user would get an error if they removed the Additional Camera Data component. [Case 1189926](https://issuetracker.unity3d.com/issues/unable-to-remove-universal-slash-hd-additional-camera-data-component-serializedobject-target-destroyed-error-is-thrown).
- Fixed post-processing with XR single-pass rendering modes.
- Fixed an issue where Cinemachine v2.4 couldn't be used together with Universal RP due to a circular dependency between the two packages.
- Fixed an issue that caused shaders containing `HDRP` string in their path to be stripped from the build.
- Fixed an issue that caused only selected object to render in SceneView when Wireframe drawmode was selected.
- Fixed Renderer Features UI tooltips. [Case 1191901](https://issuetracker.unity3d.com/issues/forward-renderers-render-objects-layer-mask-tooltip-is-incorrect-and-contains-a-typo).
- Fixed multiple issues where Shader Graph shaders failed to build for XR in the Universal RP.
- Fixed an issue when using the 2D Renderer where some types of renderers would not be assigned the correct material.
- Fixed inconsistent lighting between the forward renderer and the deferred renderer, that was caused by a missing normalize operation on vertex normals on some speedtree shader variants.
- Fixed issue where XR Multiview failed to render when using URP Shader Graph Shaders
- Fixed lazy initialization with last version of ResourceReloader
- Fixed broken images in package documentation.
- Fixed an issue where viewport aspect ratio was wrong when using the Stretch Fill option of the Pixel Perfect Camera. [case 1188695](https://issuetracker.unity3d.com/issues/pixel-perfect-camera-component-does-not-maintain-the-aspect-ratio-when-the-stretch-fill-is-enabled)
- Fixed an issue where setting a Normal map on a newly created material would not update. [case 1197217](https://issuetracker.unity3d.com/product/unity/issues/guid/1197217/)
- Fixed an issue where post-processing was not applied for custom renderers set to run on the "After Rendering" event [case 1196219](https://issuetracker.unity3d.com/issues/urp-post-processing-is-not-applied-to-the-scene-when-render-ui-event-is-set-to-after-rendering)
- Fixed an issue that caused an extra blit when using custom renderers [case 1156741](https://issuetracker.unity3d.com/issues/lwrp-performance-decrease-when-using-a-scriptablerendererfeature)
- Fixed an issue with transparent objects not receiving shadows when using shadow cascades. [case 1116936](https://issuetracker.unity3d.com/issues/lwrp-cascaded-shadows-do-not-appear-on-alpha-blended-objects)
- Fixed issue where using a ForwardRendererData preset would cause a crash. [case 1201052](https://issuetracker.unity3d.com/product/unity/issues/guid/1201052/)
- Fixed an issue where particles had dark outlines when blended together [case 1199812](https://issuetracker.unity3d.com/issues/urp-soft-particles-create-dark-blending-artefacts-when-intersecting-with-scene-geometry)
- Fixed an issue with deleting shader passes in the custom renderer features list [case 1201664](https://issuetracker.unity3d.com/issues/urp-remove-button-is-not-activated-in-shader-passes-list-after-creating-objects-from-renderer-features-in-urpassets-renderer)
- Fixed camera inverse view-projection matrix in XR mode, depth-copy and color-copy passes.
- Fixed an issue with the null check when `UniversalRenderPipelineLightEditor.cs` tries to access `SceneView.lastActiveSceneView`.
- Fixed an issue where the 'Depth Texture' drop down was incorrectly disabled in the Camera Inspector. 
- Fixed an issue that caused errors if you disabled the VR Module when building a project.
- Fixed an issue where the default TerrainLit Material was outdated, which caused the default Terrain to use per-vertex normals instead of per-pixel normals.
- Fixed shader errors and warnings in the default Universal RP Terrain Shader. [case 1185948](https://issuetracker.unity3d.com/issues/urp-terrain-slash-lit-base-pass-shader-does-not-compile)
- Fixed an issue where the URP Material Upgrader tried to upgrade standard Universal Shaders. [case 1144710](https://issuetracker.unity3d.com/issues/upgrading-to-lwrp-materials-is-trying-to-upgrade-lwrp-materials)
- Fixed an issue where some Materials threw errors when you upgraded them to Universal Shaders. [case 1200938](https://issuetracker.unity3d.com/issues/universal-some-materials-throw-errors-when-updated-to-universal-rp-through-update-materials-to-universal-rp)
- Fixed issue where normal maps on terrain appeared to have flipped X-components when compared to the same normal map on a mesh. [case 1181518](https://fogbugz.unity3d.com/f/cases/1181518/)
- Fixed an issue where the editor would sometimes crash when using additional lights [case 1176131](https://issuetracker.unity3d.com/issues/mac-crash-on-processshadowcasternodevisibilityandcullwithoutumbra-when-same-rp-asset-is-set-in-graphics-and-quality-settings)
- Fixed RemoveComponent on Camera contextual menu to not remove Camera while a component depend on it.
- Fixed an issue where right eye is not rendered to. [case 1170619](https://issuetracker.unity3d.com/issues/vr-lwrp-terrain-is-not-rendered-in-the-right-eye-of-an-hmd-when-using-single-pass-instanced-stereo-rendering-mode-with-lwrp)
- Fixed issue where TerrainDetailLit.shader fails to compile when XR is enabled.
- Fixed an issue that allowed height-based blending on Terrains with more than 4 materials, which is not supported.
- Fixed an issue where opaque objects were outputting incorrect alpha values [case 1168283](https://issuetracker.unity3d.com/issues/lwrp-alpha-clipping-material-makes-other-materials-look-like-alpha-clipping-when-gameobject-is-shown-in-render-texture)
- Fixed an issue where a depth texture was always created when post-processing was enabled, even if no effects made use of it.
- Fixed incorrect light attenuation on Nintendo Switch.
- Fixed an issue where the Volume System would not use the Cameras Transform when no `Volume Trigger` was set.
- Fixed an issue where post processing disappeared when using custom renderers and SMAA or no AA
- Fixed an issue where the 2D Renderer upgrader did not upgrade using the correct default material
- Fixed an issue with soft particles having dark blending when intersecting with scene geometry [case 1199812](https://issuetracker.unity3d.com/issues/urp-soft-particles-create-dark-blending-artefacts-when-intersecting-with-scene-geometry)
- Fixed an issue with additive particles blending incorrectly [case 1215713](https://issuetracker.unity3d.com/issues/universal-render-pipeline-additive-particles-not-using-vertex-alpha)
- Fixed an issue where camera preview window was missing in scene view. [case 1211971](https://issuetracker.unity3d.com/issues/scene-view-urp-camera-preview-window-is-missing-in-the-scene-view)
- Fixed an issue with shadow cascade values were not readable in the render pipeline asset [case 1219003](https://issuetracker.unity3d.com/issues/urp-cascade-values-truncated-on-selecting-two-or-four-cascades-in-shadows-under-universalrenderpipelineasset)
- Fixed an issue where MSAA isn't applied until eye textures are relocated by changing their resolution. [case 1197958](https://issuetracker.unity3d.com/issues/oculus-quest-oculus-go-urp-msaa-isnt-applied-until-eye-textures-are-relocated-by-changing-their-resolution)
- Fixed an issue where camera stacking didn't work properly inside prefab mode. [case 1220509](https://issuetracker.unity3d.com/issues/urp-cannot-assign-overlay-cameras-to-a-camera-stack-while-in-prefab-mode)
- Fixed the definition of `mad()` in SMAA shader for OpenGL.
- Fixed an issue where partical shaders failed to handle Single-Pass Stereo VR rendering with Double-Wide Textures. [case 1201208](https://issuetracker.unity3d.com/issues/urp-vr-each-eye-uses-the-cameraopaquetexture-of-both-eyes-for-rendering-when-using-single-pass-rendering-mode)
- Fixed an issue that caused assets to be reimported if player prefs were cleared. [case 1192259](https://issuetracker.unity3d.com/issues/lwrp-clearing-playerprefs-through-a-script-or-editor-causes-delay-and-console-errors-to-appear-when-entering-the-play-mode)
- Fixed missing Custom Render Features after Library deletion. [case 1196338](https://issuetracker.unity3d.com/product/unity/issues/guid/1196338/)
- Fixed not being able to remove a Renderer Feature due to tricky UI selection rects. [case 1208113](https://issuetracker.unity3d.com/product/unity/issues/guid/1208113/)
- Fixed an issue where the Camera Override on the Render Object Feature would not work with many Render Features in a row. [case 1205185](https://issuetracker.unity3d.com/product/unity/issues/guid/1205185/)
- Fixed UI clipping issue in Forward Renderer inspector. [case 1211954](https://issuetracker.unity3d.com/product/unity/issues/guid/1211954/)
- Fixed a Null ref when trying to remove a missing Renderer Feature from the Forward Renderer. [case 1196651](https://issuetracker.unity3d.com/product/unity/issues/guid/1196651/)
- Fixed data serialization issue when adding a Renderer Feature to teh Forward Renderer. [case 1214779](https://issuetracker.unity3d.com/product/unity/issues/guid/1214779/)
- Fixed issue with AssetPostprocessors dependencies causing models to be imported twice when upgrading the package version.
- Fixed an issue where NullReferenceException might be thrown when creating 2D Lights. [case 1219374](https://issuetracker.unity3d.com/issues/urp-nullreferenceexception-threw-on-adding-the-light-2d-experimental-component-when-2d-render-data-not-assigned) 
- Fixed an issue with a blurry settings icon. [case 1201895](https://issuetracker.unity3d.com/issues/urp-setting-icon-blurred-in-universalrendererpipelineasset)
- Fixed issue that caused the QualitySettings anti-aliasing changing without user interaction. [case 1195272](https://issuetracker.unity3d.com/issues/lwrp-the-anti-alias-quality-settings-value-is-changing-without-user-interaction)
- Fixed an issue where Shader Graph shaders generate undeclared identifier 'GetWorldSpaceNormalizeViewDir' error.
- Fixed an issue where rendering into RenderTexture with Single Pass Instanced renders both eyes overlapping.
- Fixed an issue where Renderscale setting has no effect when using XRSDK.
- Fixed an issue where renderScale != 1 or Display.main.requiresBlitToBackbuffer forced an unnecessary blit on XR.
- Fixed an issue that causes double sRGB correction on Quest. [case 1209292](https://issuetracker.unity3d.com/product/unity/issues/guid/1209292)
- Fixed an issue where terrain DepthOnly pass does not work for XR.
- Fixed an issue that caused depth texture to be flipped when sampling from shaders [case 1225362](https://issuetracker.unity3d.com/issues/game-object-is-rendered-incorrectly-in-the-game-view-when-sampling-depth-texture)
- Fixed an issue with URP switching such that every avaiable URP makes a total set of supported features such that all URPs are taken into consideration. [case 1157420](https://issuetracker.unity3d.com/issues/lwrp-srp-switching-doesnt-work-even-with-manually-adding-shadervariants-per-scene)
- Fixed an issue where XR multipass repeatedly throws error messages "Multi pass stereo mode doesn't support Camera Stacking".
- Fixed an issue with shadows not appearing on terrains when no cascades were selected [case 1226530](https://issuetracker.unity3d.com/issues/urp-no-shadows-on-terrain-when-cascades-is-set-to-no-cascades-in-render-pipeline-asset-settings)
- Fixed a shader issue that caused the Color in Sprite Shape to work improperly.
- Fixed an issue with URP switching such that every available URP makes a total set of supported features such that all URPs are taken into consideration. [case 1157420](https://issuetracker.unity3d.com/issues/lwrp-srp-switching-doesnt-work-even-with-manually-adding-shadervariants-per-scene)
- Metallic slider on the Lit shader is now linear meaning correct values are used for PBR.
- Fixed an issue where Post-Processing caused nothing to render on GLES2.
- Fixed an issue that causes viewport to not work correctly when rendering to textures. [case 1225103](https://issuetracker.unity3d.com/issues/urp-the-viewport-rect-isnt-correctly-applied-when-the-camera-is-outputting-into-a-rendertexture)
- Fixed an issue that caused incorrect sampling of HDR reflection probe textures.
- Fixed UI text of RenderObjects feature to display LightMode tag instead of Shader Pass Name. [case 1201696](https://issuetracker.unity3d.com/issues/render-feature-slash-pass-ui-has-a-field-for-shader-pass-name-when-it-actually-expects-shader-pass-lightmode)
- Fixed an issue when Linear -> sRGB conversion would not happen on some Android devices. [case 1226208](https://issuetracker.unity3d.com/issues/no-srgb-conversion-on-some-android-devices-when-using-the-universal-render-pipeline)
- Fixed issue where using DOF at the same time as Dynamic Scaling, the depth buffer was smapled with incorrect UVs. [case 1225467](https://issuetracker.unity3d.com/product/unity/issues/guid/1225467/)
- Fixed an issue where an exception would be thrown when resetting the ShadowCaster2D component. [case 1225339](https://issuetracker.unity3d.com/issues/urp-unassignedreferenceexception-thrown-on-resetting-the-shadow-caster-2d-component)
- Fixe an issue where using a Subtractive Blend Style for your 2D Lights might cause artifacts in certain post-processing effects. [case 1215584](https://issuetracker.unity3d.com/issues/urp-incorrect-colors-in-scene-when-using-subtractive-and-multiply-blend-mode-in-gamma-color-space)
- Fixed an issue where Cinemachine Pixel Perfect Extension didn't work when CinemachineBrain Update Method is anything other than Late Update.
- Fixed an issue where Sprite Shader Graph shaders weren't double-sided by default.
- Fixed an issue where particles using Sprite Shader Graph shaders were invisible.
- Fixed an issue where Scene objects might be incorrectly affected by 2D Lights from a previous Sorting Layer.
- Fixed an issue where errors would appear in the Console when entering Play Mode with a 2D Light selected in the Hierarchy. [Case 1226918](https://issuetracker.unity3d.com/issues/errors-appear-in-the-console-when-global-2d-light-is-selected-in-hierarchy)
- Fixed an issue that caused Android GLES to render blank screen when Depth texture was enabled without Opaque texture [case 1219325](https://issuetracker.unity3d.com/issues/scene-is-not-rendered-on-android-8-and-9-when-depth-texture-is-enabled-in-urp-asset)
- Fixed an issue that caused transparent objects to always render over top of world space UI. [case 1219877](https://issuetracker.unity3d.com/product/unity/issues/guid/1219877/)
- Fixed issue causing sorting fudge to not work between shadergraph and urp particle shaders. [case 1222762](https://issuetracker.unity3d.com/product/unity/issues/guid/1222762/)
- Fixed shader compilation errors when using multiple lights in DX10 level GPU. [case 1222302](https://issuetracker.unity3d.com/issues/urp-no-materials-apart-from-ui-are-rendered-when-using-direct3d11-graphics-api-on-a-dx10-gpu)
- Fixed an issue with shadows not being correctly calculated in some shaders.
- Fixed invalid implementation of one function in LWRP -> URP backward compatibility support.
- Fixed issue on Nintendo Switch where maximum number of visible lights in C# code did not match maximum number in shader code.
- Fixed OpenGL ES 3.0 support for URP ShaderGraph. [case 1230890](https://issuetracker.unity3d.com/issues/urptemplate-gles3-android-custom-shader-fails-to-compile-on-adreno-306-gpu)
- Fixed an issue where multi edit camera properties didn't work. [case 1230080](https://issuetracker.unity3d.com/issues/urp-certain-settings-are-not-applied-to-all-cameras-when-multi-editing-in-the-inspector)
- Fixed an issue where the emission value in particle shaders would not update in the editor without entering the Play mode.
- Fixed issues with performance when importing fbx files.
- Fixed issues with NullReferenceException happening with URP shaders.
- Fixed an issue that caused memory allocations when sorting cameras. [case 1226448](https://issuetracker.unity3d.com/issues/2d-renderer-using-more-than-one-camera-that-renders-out-to-a-render-texture-creates-gc-alloc-every-frame)
- Fixed an issue where grid lines were drawn on top of opaque objects in the preview window. [Case 1240723](https://issuetracker.unity3d.com/issues/urp-grid-is-rendered-in-front-of-the-model-in-the-inspector-animation-preview-window-when-depth-or-opaque-texture-is-enabled).
- Fixed an issue where objects in the preview window were affected by layer mask settings in the default renderer. [Case 1204376](https://issuetracker.unity3d.com/issues/urp-prefab-preview-is-blank-when-a-custom-forward-renderer-data-and-default-layer-mask-is-mixed-are-used).
- Fixed an issue with reflections when using an orthographic camera [case 1209255](https://issuetracker.unity3d.com/issues/urp-weird-reflections-when-using-lit-material-and-a-camera-with-orthographic-projection)
- Fixed issue that caused unity_AmbientSky, unity_AmbientEquator and unity_AmbientGround variables to be unintialized.
- Fixed issue that caused `SHADERGRAPH_AMBIENT_SKY`, `SHADERGRAPH_AMBIENT_EQUATOR` and `SHADERGRAPH_AMBIENT_GROUND` variables to be uninitialized.
- Fixed SceneView Draw Modes not being properly updated after opening new scene view panels or changing the editor layout.
- Fixed GLES shaders compilation failing on Windows platform (not a mobile platform) due to uniform count limit.
- Fixed an issue that caused the inverse view and projection matrix to output wrong values in some platforms. [case 1243990](https://issuetracker.unity3d.com/issues/urp-8-dot-1-breaks-unity-matrix-i-vp)
- Fixed an issue where the Render Scale setting of the pipeline asset didn't properly change the resolution when using the 2D Renderer. [case 1241537](https://issuetracker.unity3d.com/issues/render-scale-is-not-applied-to-the-rendered-image-when-2d-renderer-is-used-and-hdr-option-is-disabled)
- Fixed an issue where 2D lights didn't respect the Camera's Culling Mask. [case 1239136](https://issuetracker.unity3d.com/issues/urp-2d-2d-lights-are-ignored-by-camera-culling-mask)
- Fixed broken documentation links for some 2D related components.
- Fixed an issue where Sprite shaders generated by Shader Graph weren't double-sided. [case 1261232](https://issuetracker.unity3d.com/product/unity/issues/guid/1261232/)
- Fixed an issue where the package would fail to compile if the Animation module was disabled. [case 1227068](https://issuetracker.unity3d.com/product/unity/issues/guid/1227068/)
- Fixed an issue where Stencil settings wasn't serialized properly in sub object [case 1241218](https://issuetracker.unity3d.com/issues/stencil-overrides-in-urp-7-dot-3-1-render-objects-does-not-save-or-apply)
- Fixed an issue with not being able to remove Light Mode Tags [case 1240895](https://issuetracker.unity3d.com/issues/urp-unable-to-remove-added-lightmode-tags-of-filters-property-in-render-object)
- Fixed an issue where preset button could still be used, when it is not supposed to. [case 1246261](https://issuetracker.unity3d.com/issues/urp-reset-functionality-does-not-work-for-renderobject-preset-asset)
- Fixed an issue where Model Importer Materials used the Standard Shader from the Built-in Render Pipeline instead of URP Lit shader when the import happened at Editor startup.
- Fixed an issue where only unique names of cameras could be added to the camera stack.
- Fixed issue that caused shaders to fail to compile in OpenGL 4.1 or below.
- Fixed an issue where camera stacking with MSAA on OpenGL resulted in a black screen. [case 1250602](https://issuetracker.unity3d.com/issues/urp-camera-stacking-results-in-black-screen-when-msaa-and-opengl-graphics-api-are-used)
- Optimized shader compilation times by compiling different variant sets for vertex and fragment shaders.
- Fixed shadows for additional lights by limiting MAX_VISIBLE_LIGHTS to 16 for OpenGL ES 2.0 and 3.0 on mobile platforms. [case 1244391](https://issuetracker.unity3d.com/issues/android-urp-spotlight-shadows-are-not-being-rendered-on-adreno-330-and-320-when-built)
- Fixed Lit/SimpleLit/ParticlesLit/ParticlesSimpleLit/ParticlesUnlit shaders emission color not to be converted from gamma to linear color space. [case 1249615]
- Fixed missing unity_MatrixInvP for shader code and shaderGraph.
- Fixed XR support for deferred renderer.
- Fixing RenderObject to reflect name changes done at CustomForwardRenderer asset in project view. [case 1246256](https://issuetracker.unity3d.com/issues/urp-renderobject-name-does-not-reflect-inside-customforwardrendererdata-asset-on-renaming-in-the-inspector)
- Fixing camera overlay stacking adding to respect unity general reference restrictions. [case 1240788](https://issuetracker.unity3d.com/issues/urp-overlay-camera-is-missing-in-stack-list-of-the-base-camera-prefab)
- Fixed profiler marker errors. [case 1240963](https://issuetracker.unity3d.com/issues/urp-errors-are-thrown-in-a-console-when-using-profiler-to-profile-editor)
- Fixed issue that caused the pipeline to not create _CameraColorTexture if a custom render pass is injected. [case 1232761](https://issuetracker.unity3d.com/issues/urp-the-intermediate-color-texture-is-no-longer-created-when-there-is-at-least-one-renderer-feature)
- Fixed target eye UI for XR rendering is missing from camera inspector. [case 1261612](https://issuetracker.unity3d.com/issues/xr-cameras-target-eye-property-is-missing-when-inspector-is-in-normal-mode)
- Fixed an issue where terrain and speedtree materials would not get upgraded by upgrade project materials. [case 1204189](https://fogbugz.unity3d.com/f/cases/1204189/)
- Fixed an issue that caused renderer feature to not render correctly if the pass was injected before rendering opaques and didn't implement `Configure` method. [case 1259750](https://issuetracker.unity3d.com/issues/urp-not-rendering-with-a-renderer-feature-before-rendering-shadows)
- Fixed an issue where postFX's temp texture is not released properly.
- Fixed an issue where ArgumentOutOfRangeException errors were thrown after removing Render feature [case 1268147](https://issuetracker.unity3d.com/issues/urp-argumentoutofrangeexception-errors-are-thrown-on-undoing-after-removing-render-feature)

## [7.1.1] - 2019-09-05
### Upgrade Guide
- The render pipeline now handles custom renderers differently. You must now set up renderers for the Camera on the Render Pipeline Asset.
- Render Pipeline Assets upgrades automatically and either creates a default forward renderer in your project or links the existing custom one that you've assigned.
- If you have custom renderers assigned to Cameras, you must now add them to the current Render Pipeline Asset. Then you can select which renderer to use on the Camera.

### Added
- Added shader function `GetMainLightShadowParams`. This returns a half4 for the main light that packs shadow strength in x component and shadow soft property in y component.
- Added shader function `GetAdditionalLightShadowParams`. This returns a half4 for an additional light that packs shadow strength in x component and shadow soft property in y component.
- Added a `Debug Level` option to the Render Pipeline Asset. With this, you can control the amount of debug information generated by the render pipeline.
- Added ability to set the `ScriptableRenderer` that the Camera renders with via C# using `UniversalAdditionalCameraData.SetRenderer(int index)`. This maps to the **Renderer List** on the Render Pipeline Asset.
- Added shadow support for the 2D Renderer. 
- Added ShadowCaster2D, and CompositeShadowCaster2D components.
- Added shadow intensity and shadow volume intensity properties to Light2D.
- Added new Gizmos for Lights.
- Added CinemachineUniversalPixelPerfect, a Cinemachine Virtual Camera Extension that solves some compatibility issues between Cinemachine and Pixel Perfect Camera.
- Added an option that disables the depth/stencil buffer for the 2D Renderer.
- Added manipulation handles for the inner cone angle for spot lights.
- Added documentation for the built-in post-processing solution and Volumes framework (and removed incorrect mention of the PPv2 package). 

### Changed
- Increased visible lights limit for the forward renderer. It now supports 256 visible lights except in mobile platforms. Mobile platforms support 32 visible lights.
- Increased per-object lights limit for the forward renderer. It now supports 8 per-object lights in all platforms except GLES2. GLES2 supports 4 per-object lights.
- The Sprite-Lit-Default shader and the Sprite Lit Shader Graph shaders now use the vertex tangents for tangent space calculations.
- Temporary render textures for cameras rendering to render textures now use the same format and multisampling configuration as camera's target texture.
- All platforms now use R11G11B10_UFloat format for HDR render textures if supported.
- There is now a list of `ScriptableRendererData` on the Render Pipeline Asset as opposed to a renderer type. These are available to all Cameras and are included in builds.
- The renderer override on the Camera is now an enum that maps to the list of `ScriptableRendererData` on the Render Pipeline Asset.
- Pixel Perfect Camera now allows rendering to a render texture.
- Light2D GameObjects that you've created now have a default position with z equal to 0.
- Documentation: Changed the "Getting Started" section into "Install and Configure". Re-arranged the Table of Content.  

### Fixed
- Fixed LightProbe occlusion contribution. [case 1146667](https://issuetracker.unity3d.com/product/unity/issues/guid/1146667/)
- Fixed an issue that caused a log message to be printed in the console when creating a new Material. [case 1173160](https://issuetracker.unity3d.com/product/unity/issues/guid/1173160/)
- Fixed an issue where OnRenderObjectCallback was never invoked. [case 1122420](https://issuetracker.unity3d.com/issues/lwrp-gl-dot-lines-and-debug-dot-drawline-dont-render-when-scriptable-render-pipeline-settings-is-set-to-lwrp)
- Fixed an issue where Sprite Masks didn't function properly when using the 2D Renderer. [case 1163474](https://issuetracker.unity3d.com/issues/lwrp-sprite-renderer-ignores-sprite-mask-when-lightweight-render-pipeline-asset-data-is-set-to-2d-renderer-experimental)
- Fixed memory leaks when using the Frame Debugger with the 2D Renderer.
- Fixed an issue where materials using `_Time` did not animate in the scene. [1175396](https://issuetracker.unity3d.com/product/unity/issues/guid/1175396/)
- Fixed an issue where the Particle Lit shader had artifacts when both soft particles and HDR were enabled. [1136285](https://issuetracker.unity3d.com/product/unity/issues/guid/1136285/)
- Fixed an issue where the Area Lights were set to Realtime, which caused them to not bake. [1159838](https://issuetracker.unity3d.com/issues/lwrp-template-baked-area-lights-do-not-work-if-project-is-created-with-lightweight-rp-template)
- Fixed an issue where the Disc Light did not generate any light. [1175097](https://issuetracker.unity3d.com/issues/using-lwrp-area-light-does-not-generate-light-when-its-shape-is-set-to-disc)
- Fixed an issue where the alpha was killed when an opaque texture was requested on an offscreen camera with HDR enabled [case 1163320](https://issuetracker.unity3d.com/issues/lwrp-mobile-secondary-camera-background-alpha-value-is-lost-when-hdr-and-opaque-texture-are-enabled-in-lwrp-asset).
- Fixed an issue that caused Orthographic camera with far plane set to 0 to span Unity console with errors. [case 1172269](https://issuetracker.unity3d.com/issues/orthographic-camera-with-far-plane-set-to-0-results-in-assertions)
- Fixed an issue causing heap allocation in `RenderPipelineManager.DoRenderLoop` [case 1156241](https://issuetracker.unity3d.com/issues/lwrp-playerloop-renderpipelinemanager-dot-dorenderloop-internal-gc-dot-alloc-allocates-around-2-dot-6kb-for-every-camera-in-the-scene)
- Fixed an issue that caused shadow artifacts when using large spot angle values [case 1136165](https://issuetracker.unity3d.com/issues/lwrp-adjusting-spot-angle-on-a-spotlight-produces-shadowmap-artifacts)
- Fixed an issue that caused self-shadowing artifacts when adjusting shadow near-plane on spot lights.
- Fixed an issue that caused specular highlights to disappear when the smoothness value was set to 1.0. [case 1161827](https://issuetracker.unity3d.com/issues/lwrp-hdrp-lit-shader-max-smoothness-value-is-incosistent-between-pipelines)
- Fixed an issue in the Material upgrader that caused transparent Materials to not upgrade correctly to Universal RP. [case 1170419](https://issuetracker.unity3d.com/issues/shader-conversion-upgrading-project-materials-causes-standard-transparent-materials-to-flicker-when-moving-the-camera).
- Fixed an issue causing shadows to be incorrectly rendered when a light was close to the shadow caster.
- Fixed post-processing for the 2D Renderer.
- Fixed an issue in Light2D that caused a black line to appear for a 360 degree spotlight.
- Fixed a post-processing rendering issue with non-fullscreen viewport. [case 1177660](https://issuetracker.unity3d.com/issues/urp-render-scale-slider-value-modifies-viewport-coordinates-of-the-screen-instead-of-the-resolution)
- Fixed an issue where **Undo** would not undo the creation of Additional Camera Data. [case 1158861](https://issuetracker.unity3d.com/issues/lwrp-additional-camera-data-script-component-appears-on-camera-after-manually-re-picking-use-pipeline-settings)
- Fixed an issue where selecting the same drop-down menu item twice would trigger a change event. [case 1158861](https://issuetracker.unity3d.com/issues/lwrp-additional-camera-data-script-component-appears-on-camera-after-manually-re-picking-use-pipeline-settings)
- Fixed an issue where selecting certain objects that use instancing materials would throw console warnings. [case 1127324](https://issuetracker.unity3d.com/issues/console-warning-is-being-spammed-when-having-lwrp-enabled-and-shader-with-gpu-instancing-present-in-the-scene)
- Fixed a GUID conflict with LWRP. [case 1179895](https://issuetracker.unity3d.com/product/unity/issues/guid/1179895/)
- Fixed an issue where the Terrain shader generated NaNs.
- Fixed an issue that caused the `Opaque Color` pass to never render at half or quarter resolution.
- Fixed and issue where stencil state on a `ForwardRendererData` was reset each time rendering happened.

## [7.0.1] - 2019-07-25
### Changed
- Platform checks now provide more helpful feedback about supported features in the Inspectors.

### Fixed
- Fixed specular lighting related artifacts on Mobile [case 1143049](https://issuetracker.unity3d.com/issues/ios-lwrp-rounded-cubes-has-graphical-artifacts-when-setting-pbr-shaders-smoothness-about-to-0-dot-65-in-shadergraph) and [case 1164822](https://issuetracker.unity3d.com/issues/lwrp-specular-highlight-becomes-hard-edged-when-increasing-the-size-of-an-object).
- Post-processing is no longer enabled in the previews.
- Unity no longer force-enables post-processing on a camera by default.
- Fixed an issue that caused the Scene to render darker in GLES3 and linear color space. [case 1169789](https://issuetracker.unity3d.com/issues/lwrp-android-scene-is-rendered-darker-in-build-when-graphics-api-set-to-gles3-and-color-space-set-to-linear)

## [7.0.0] - 2019-07-17
### Universal Render Pipeline
- LWRP has been renamed to the "Universal Render Pipeline" (UniversalRP).
- UniversalRP is the same as LWRP in terms of features and scope.
- Classes have moved to the Universal namespace (from LWRP).

### Upgrade Guide
- Upgrading to UniversalRP is designed to be almost seamless from the user side.
- LWRP package still exists, this forwards includes and classes to the UniversalRP Package.
- Please see the more involved upgrade guide (https://docs.google.com/document/d/1Xd5bZa8pYZRHri-EnNkyhwrWEzSa15vtnpcg--xUCIs/).

### Added
- Initial Stadia platform support.
- Added a menu option to create a new `ScriptableRendererFeature` script. To do so in the Editor, click on Asset > Create > Rendering > Lightweight Render Pipeline > Renderer Feature.
- Added documentation for SpeedTree Shaders in LWRP.
- Added extended features to LWRP Terrain Shader, so terrain assets can be forward-compatible with HDRP.
- Enabled per-layer advanced or legacy-mode blending in LWRP Terrain Shader. 
- Added the documentation page "Rendering in LWRP", which describes the forward rendering camera loop.
- Added documentation overview for how Post Processing Version 2 works in LWRP.
- Added documentation notes and FAQ entry on the 2D Renderer affecting the LWRP Asset.

### Changed
- Replaced beginCameraRendering callbacks by non obsolete implementation in Light2D
- Updated `ScriptableRendererFeature` and `ScriptableRenderPass` API docs.
- Shader type Real translates to FP16 precision on Nintendo Switch.

### Fixed
- Fixed a case where built-in Shader time values could be out of sync with actual time. [case 1142495](https://fogbugz.unity3d.com/f/cases/1142495/)
- Fixed an issue that caused forward renderer resources to not load properly when you upgraded LWRP from an older version to 7.0.0. [case 1154925](https://issuetracker.unity3d.com/issues/lwrp-upgrading-lwrp-package-to-7-dot-0-0-breaks-forwardrenderdata-asset-in-resource-files)
- Fixed GC spikes caused by LWRP allocating heap memory every frame.
- Fixed distortion effect on particle unlit shader.
- Fixed NullReference exception caused when trying to add a ScriptableRendererFeature.
- Fixed issue with certain LWRP shaders not showing when using forward/2D renderer.
- Fixed the shadow resolve pass and the final pass, so they're not consuming unnecessary bandwidth. [case 1152439](https://issuetracker.unity3d.com/issues/lwrp-mobile-increased-memory-usage-and-extra-rendering-steps) 
- Added missing page for 2D Lights in LWRP.
- Tilemap tiles no longer appear black when you use the 2D renderer.
- Sprites in the preview window are no longer lit by 2D Scene lighting.
- Fixed warnings for unsupported shadow map formats for GLES2 API.
- Disabled shadows for devices that do not support shadow maps or depth textures.
- Fixed support for LWRP per-pixel terrain. [case 1110520](https://fogbugz.unity3d.com/f/cases/1110520)
- Fixed some basic UI/usability issues with LWRP terrain Materials (use of warnings and modal value changes).
- Fixed an issue where using LWRP and Sprite Shape together would produce meta file conflicts.
- Fixed fp16 overflow in Switch in specular calculation
- Fixed shader compilation errors for Android XR projects.
- Updated the pipeline Asset UI to cap the render scale at 2x so that it matches the render pipeline implementation limit.

## [6.7.0] - 2019-05-16
### Added
- Added SpeedTree Shaders.
- Added two Shader Graph master nodes: Lit Sprite and Unlit Sprite. They only work with the 2D renderer.
- Added documentation for the 2D renderer.

### Changed
- The 2D renderer and Light2D component received a number of improvements and are now ready to try as experimental features.
- Updated the [Feature Comparison Table](lwrp-builtin-feature-comparison.md) to reflect the current state of LWRP features.

### Fixed
- When in playmode, the error 'Non matching Profiler.EndSample' no longer appears. [case 1140750](https://fogbugz.unity3d.com/f/cases/1140750/)
- LWRP Particle Shaders now correctly render in stereo rendering modes. [case 1106699](https://fogbugz.unity3d.com/f/cases/1106699/)
- Shaders with 'debug' in the name are no longer stripped automatically. [case 1112983](https://fogbugz.unity3d.com/f/cases/1112983/)
- Fixed tiling issue with selection outline and baked cutout shadows.
- in the Shadergraph Unlit Master node, Premultiply no longer acts the same as Alpha. [case 1114708](https://fogbugz.unity3d.com/f/cases/1114708/)
- Fixed an issue where Lightprobe data was missing if it was needed per-pixel and GPU instancing was enabled.
- The Soft ScreenSpaceShadows Shader variant no longer gets stripped form builds. [case 1138236](https://fogbugz.unity3d.com/f/cases/1138236/)
- Fixed a typo in the Particle Unlit Shader, so Soft Particles now work correctly.
- Fixed emissive Materials not being baked for some meshes. [case 1145297](https://issuetracker.unity3d.com/issues/lwrp-emissive-materials-are-not-baked)
- Camera matrices are now correctly set up when you call rendering functions in EndCameraRendering. [case 1146586](https://issuetracker.unity3d.com/issues/lwrp-drawmeshnow-returns-wrong-positions-slash-scales-when-called-from-endcamerarendering-hook)
- Fixed GI not baking correctly while in gamma color space.
- Fixed a NullReference exception when adding a renderer feature that is contained in a global namespace. [case 1147068](https://issuetracker.unity3d.com/issues/scriptablerenderpipeline-inspector-ui-crashes-when-a-scriptablerenderfeature-is-not-in-a-namespace)
- Shaders are now set up for VR stereo instancing on Vulkan. [case 1142952](https://fogbugz.unity3d.com/f/cases/1142952/).
- VR stereo matrices and vertex inputs are now set up on Vulkan. [case 1142952](https://fogbugz.unity3d.com/f/cases/1142952/).
- Fixed the Material Upgrader so it's now run upon updating the LWRP package. [1148764](https://issuetracker.unity3d.com/product/unity/issues/guid/1148764/)
- Fixed a NullReference exception when you create a new Lightweight Render Pipeline Asset. [case 1153388](https://issuetracker.unity3d.com/product/unity/issues/guid/1153388/) 

## [6.6.0] - 2019-04-01
### Added
- Added support for Baked Indirect mixed lighting.
- You can now use Light Probes for occlusion. This means that baked lights can now occlude dynamic objects.
- Added RenderObjects. You can add RenderObjects to a Renderer to perform custom rendering.
- (WIP) Added an experimental 2D renderer that implements a 2D lighting system.
- (WIP) Added a Light2D component that works with the 2D renderer to add lighting effects to 2D sprites.

### Fixed
- Fixed a project import issue in the LWRP template.
- Fixed the warnings that appear when you create new Unlit Shader Graphs using the Lightweight Render Pipeline.
- Fixed light attenuation precision on mobile platforms.
- Fixed split-screen rendering on mobile platforms.
- Fixed rendering when using an off-screen camera that renders to a depth texture.
- Fixed the exposed stencil render state in the renderer.
- Fixed the default layer mask so it's now applied to a depth pre-pass.
- Made several improvements and fixes to the render pass UI.
- Fixed artifacts that appeared due to precision errors in large scaled objects.
- Fixed an XR rendering issue where Unity required a depth texture.
- Fixed an issue that caused transparent objects to sort incorrectly.

## [6.5.0] - 2019-03-07
### Added
- You can now create a custom forward renderer by clicking on `Assets/Create/Rendering/Lightweight Render Pipeline/Forward Renderer`. This creates an Asset in your Project. You can add additional features to it and drag-n-drop the renderer to either the pipeline Asset or to a camera.
- You can now add `ScriptableRendererFeature`  to the `ScriptableRenderer` to extend it with custom effects. A feature is an `ScriptableObject` that can be drag-n-dropped in the renderer and adds one or more `ScriptableRenderPass` to the renderer.
- `ScriptableRenderer` now exposes interface to configure lights. To do so, implement `SetupLights` when you create a new renderer.
- `ScriptableRenderer` now exposes interface to configure culling. To do so, implement `SetupCullingParameters` when you create a new renderer.
- `ScriptableRendererData` contains rendering resources for `ScriptableRenderer`. A renderer can be overridden globally for all cameras or on a per-camera basis.
- `ScriptableRenderPass` now has a `RenderPassEvents`. This controls where in the pipeline the render pass is added.
- `ScriptableRenderPass` now exposes `ConfigureTarget` and `ConfigureClear`. This allows the renderer to automatically figure out the currently active rendering targets.
- `ScriptableRenderPass` now exposes `Blit`. This performs a blit and sets the active render target in the renderer.
- `ScriptableRenderPass` now exposes `RenderPostProcessing`. This renders post-processing and sets the active render target in the renderer.
- `ScriptableRenderPass` now exposes `CreateDrawingSettings` as a helper for render passes that need to call `ScriptableRenderContext.DrawRenderers`.

### Changed
- Removed `RegisterShaderPassName` from `ScriptableRenderPass`. Instead, `CreateDrawingSettings` now  takes one or a list of `ShaderTagId`. 
- Removed remaining experimental namespace from LWRP. All APIrelated to `ScriptableRenderer`, `ScriptableRenderPass`, and render pass injection is now out of preview.
- Removed `SetRenderTarget` from `ScriptableRenderPass`. You should never call it. Instead, call `ConfigureTarget`, and the renderer automatically sets up targets for you. 
- Removed `RenderFullscreenQuad` from `ScriptableRenderer`. Use `CommandBuffer.DrawMesh` and `RenderingUtils.fullscreenMesh` instead.
- Removed `RenderPostProcess` from `ScriptableRenderer`. Use `ScriptableRenderPass.RenderPostProcessing` instead.
- Removed `postProcessingContext` property from `ScriptableRenderer`. This is now exposed in `RenderingUtils.postProcessingContext`.
- Removed `GetCameraClearFlag` from `ScriptableRenderer`.

### Fixed
- Fixed y-flip in VR when post-processing is active.
- Fixed occlusion mesh for VR not rendering before rendering opaques.
- Enabling or disabling SRP Batcher in runtime works now.
- Fixed video player recorder when post-processing is enabled.

## [6.4.0] - 2019-02-21

## [6.3.0] - 2019-02-18

## [6.2.0] - 2019-02-15

### Changed
- Code refactor: all macros with ARGS have been swapped with macros with PARAM. This is because the ARGS macros were incorrectly named.

## [6.1.0] - 2019-02-13

## [6.0.0] - 2019-02-23
### Added
- You can now implement a custom renderer for LWRP. To do so, implement an `IRendererData` that contains all resources used in rendering. Then create an `IRendererSetup` that creates and queues `ScriptableRenderPass`. Change the renderer type either in the Pipeline Asset or in the Camera Inspector.
- LWRP now uses the Unity recorder extension. You can use this to capture the output of Cameras.
- You can now inject a custom render pass before LWRP renders opaque objects. To do so, implement an `IBeforeRender` interface.
- Distortion support in all Particle Shaders.
- An upgrade system for LWRP Materials with `MaterialPostprocessor`.
- An upgrade path for Unlit shaders
- Tooltips for Shaders.
- SRP Batcher support for Particle Shaders.
- Docs for these Shaders: Baked Lit, Particles Lit, Particles Simple Lit, and Particles Unlit.
- LWRP now supports dynamic resolution scaling. The target platform must also support it.
- LWRP now includes version defines for both C# and Shaders in the format of `LWRP_X_Y_Z_OR_NEWER`. For example, `LWRP_5_3_0_OR_NEWER` defines version 5.3.0.
- The Terrain Lit Shader now samples Spherical Harmonics if you haven't baked any lightmaps for terrain.
- Added a __Priority__ option, which you can use to tweak the rendering order. This is similar to render queue in the built-in render pipeline. These Shaders now have this option: Lit, Simple Lit, Baked Lit, Unlit, and all three Particle Shaders.
- Added support for overriding terrain detail rendering shaders, via the render pipeline editor resources asset.

### Changed
- You can now only initialize a camera by setting a Background Type. The supported options are Skybox, Solid Color, and Don't Care.
- LWRP now uses non-square shadowmap textures when it renders directional shadows with 2 shadow cascades. 
- LWRP now uses RGB111110 as the HDR format on mobile devices, when this format is supported.
- Removed `IAfterDepthPrePass` interface.
- We’ve redesigned the Shader GUI. For example, all property names in Shaders are now inline across the board
- The Simple Lit Shader now has Smoothness, which can be stored in the alpha of specular or albedo maps.
- The Simple Lit and Particles Simple Lit Shaders now take shininess from the length (brightness) of the specular map.
- The __Double sided__ property is now __Render Face__. This means you can also do front face culling.
- Changed the docs for Lit Shader, Simple Lit Shader and Unlit Shader according to Shader GUI changes.
- When you create a new LWRP Asset, it will now be initialized with settings that favor performance on mobile platforms.
- Updated the [FAQ](faq.md) and the [Built-in/LWRP feature comparison table](lwrp-builtin-feature-comparison.md).

### Fixed
- Several tweaks to reduce bandwidth consumption on mobile devices.
- The foldouts in the Lightweight Asset inspector UI now remember their state.
- Added missing meta file for GizmosRenderingPass.cs.
- Fixed artifacts when using multiple or Depth Only cameras. [Case 1072615](https://issuetracker.unity3d.com/issues/ios-using-multiple-cameras-in-the-scene-in-lightweight-render-pipeline-gives-corrupted-image-in-ios-device)
- Fixed a typo in ERROR_ON_UNSUPPORTED_FUNCTION() that was causing the shader compiler to run out of memory in GLES2. [Case 1104271](https://issuetracker.unity3d.com/issues/mobile-os-restarts-because-of-high-memory-usage-when-compiling-shaders-for-opengles2)
- LWRP now renders shadows on scaled objects correctly. [Case 1109017](https://issuetracker.unity3d.com/issues/scaled-objects-render-shadows-and-specularity-incorrectly-in-the-lwrp-on-device)
- LWRP now allows some Asset settings to be changed at runtime. [Case 1105552](https://issuetracker.unity3d.com/issues/lwrp-changing-render-scale-in-runtime-has-no-effect-since-lwrp-3-dot-3-0)
- Realtime shadows now work in GLES2. [Case 1087251](https://issuetracker.unity3d.com/issues/android-lwrp-no-real-time-light-and-shadows-using-gles2)
- Framedebugger now renders correctly when stepping through drawcalls.
- Cameras that request MSAA and Opaque Textures now use less frame bandwidth when they render.
- Fixed rendering in the gamma color space, so it doesn't appear darker.
- Particles SImple Lit and Particles Unlit Shaders now work correctly.
- __Soft Particles__ now work correctly.
- Camera fading for particles.
- Fixed a typo in the Unlit `IgnoreProjector` tag.
- Particles render in both eyes with stereo instancing
- Fixed specular issues on mobile. [case 1109017](https://issuetracker.unity3d.com/issues/scaled-objects-render-shadows-and-specularity-incorrectly-in-the-lwrp-on-device)
- Fixed issue causing LWRP to create MSAA framebuffer even when MSAA setting was disabled.
- Post-processing in mobile VR is now forced to be disabled. It was causing many rendering issues.
- Fixed Editor Previews breaking in Play Mode when VR is enabled. [Case 1109009](https://issuetracker.unity3d.com/issues/lwrp-editor-previews-break-in-play-mode-if-vr-is-enabled)
- A camera's HDR enable flag is now respected when rendering in XR.
- Terrain detail rendering now works correctly when LWRP is installed but inactive.

## [5.2.0] - 2018-11-27
### Added
- LWRP now handles blits that are required by the device when rendering to the backbuffer.
- You can now enable the SRP Batcher. To do so, go to the `Pipeline Asset`. Under `Advanced`, toggle `SRP Batcher`.

### Changed
- Renamed shader variable `unity_LightIndicesOffsetAndCount` to `unity_PerObjectLightData`.
- Shader variables `unity_4LightIndices0` and `unity_4LightIndices1` are now declared as `unity_PerObjectLightIndices` array.

## [5.1.0] - 2018-11-19
### Added
- The user documentation for LWRP is now in this GitHub repo, instead of in the separate GitHub wiki. You can find the most up-to-date pages in the [TableOfContents.md](TableOfCotents.md) file. Pages not listed in that file are still in progress.

### Changed
- The LWRP package is no longer in preview.
- LWRP built-in render passes are now internal.
- Changed namespace from `UnityEngine.Experimental.Rendering.LightweightPipeline` to `UnityEngine.Rendering.LWRP`.
- Changed namespace from `UnityEditor.Experimental.Rendering.LightweightPipeline` to `UnityEditor.Rendering.LWRP`.

### Fixed
- LWRP now respects the iOS Player setting **Force hard shadows**. When you enable this setting, hardware filtering of shadows is disabled.
- Scene view mode now renders baked lightmaps correctly. [Case 1092227](https://issuetracker.unity3d.com/issues/lwrp-scene-view-modes-render-objects-black)
- Shadow bias calculations are now correct for both Shader Graph and Terrain shaders.
- Blit shader now ignores culling.
- When you select __Per Vertex__ option for __Additional Lights__, the __Per Object Limit__ option is not greyed out anymore.
- When you change camera viewport height to values above 1.0, the Unity Editor doesn't freeze anymore. [Case 1097497](https://issuetracker.unity3d.com/issues/macos-lwrp-editor-freezes-after-changing-cameras-viewport-rect-values)
- When you use AR with LWRP, the following error message is not displayed in the console anymore: "The camera list passed to the render pipeline is either null or empty."

## [5.0.0-preview] - 2018-09-28
### Added
- Added occlusion mesh rendering/hookup for VR
- You can now configure default depth and normal shadow bias values in the pipeline asset.
- You can now add the `LWRPAdditionalLightData` component to a `Light` to override the default depth and normal shadow bias.
- You can now log the amount of shader variants in your build. To do so, go to the `Pipeline Asset`. Under `Advanced`, select and set the `Shader Variant Log Level`.
### Changed
- Removed the `supportedShaderFeatures` property from LWRP core. The shader stripper now figures out which variants to strip based on the current assigned pipeline Asset in the Graphics settings.
### Fixed
- The following error does not appear in console anymore: ("Begin/End Profiler section mismatch")
- When you select a material with the Lit shader, this no longer causes the following error in the console: ("Material doesn't have..."). [case 1092354](https://fogbugz.unity3d.com/f/cases/1092354/)
- In the Simple Lit shader, per-vertex additional lights are now shaded properly.
- Shader variant stripping now works when you're building a Project with Cloud Build. This greatly reduces build times from Cloud Build.
- Dynamic Objects now receive lighting when the light mode is set to mixed.
- MSAA now works on Desktop platforms.
- The shadow bias value is now computed correctly for shadow cascades and different shadow resolutions. [case 1076285](https://issuetracker.unity3d.com/issues/lwrp-realtime-directional-light-shadow-maps-exhibit-artifacts)
- When you use __Area Light__ with LWRP, __Cast Shadows__ no longer overlaps with other UI elements in the Inspector. [case 1085363](https://issuetracker.unity3d.com/issues/inspector-area-light-cast-shadows-ui-option-is-obscured-by-render-mode-for-lwrp-regression-in-2018-dot-3a3)

### Changed
Read/write XRGraphicsConfig -> Read-only XRGraphics interface to XRSettings. 

## [4.0.0-preview] - 2018-09-28
### Added
- When you have enabled Gizmos, they now appear correctly in the Game view.
- Added requiresDepthPrepass field to RenderingData struct to tell if the runtime platform requires a depth prepass to generate a camera depth texture.
- The `RenderingData` struct now holds a reference to `CullResults`.
- When __HDR__ is enabled in the Camera but disabled in the Asset, an information box in the Camera Inspector informs you about it.
- When __MSAA__ is enabled in the Camera but disabled in the Asset, an information box in the Camera Inspector informs you about it.
- Enabled instancing on the terrain shader.
- Sorting of opaque objects now respects camera `opaqueSortMode` setting.
- Sorting of opaque objects disables front-to-back sorting flag, when camera settings allow that and the GPU has hidden surface removal.
- LWRP now has a Custom Light Explorer that suits its feature set.
- LWRP now supports Vertex Lit shaders for detail meshes on terrain.
- LWRP now has three interactive Autodesk shaders: Autodesk Interactive, Autodesk Interactive Masked and Autodesk Interactive Transparent.
- [Shader API] The `GetMainLight` and `GetAdditionalLight` functions can now compute shadow attenuation and store it in the new `shadowAttenuation` field in `LightData` struct.
- [Shader API] Added a `VertexPositionInputs` struct that contains vertex position in difference spaces (world, view, hclip).
- [Shader API] Added a `GetVertexPositionInputs` function to get an initialized `VertexPositionInputs`.
- [Shader API] Added a `GetPerObjectLightIndex` function to return the per-object index given a for-loop index.
- [Shader API] Added a `GetShadowCoord` function that takes a `VertexPositionInputs` as input.
- [ShaderLibrary] Added VertexNormalInputs struct that contains data for per-pixel normal computation.
- [ShaderLibrary] Added GetVertexNormalInputs function to return an initialized VertexNormalInputs.

### Changed
- The `RenderingData` struct is now read-only.
- `ScriptableRenderer`always performs a Clear before calling `IRendererSetup::Setup.` 
- `ScriptableRenderPass::Execute` no longer takes `CullResults` as input. Instead, use `RenderingData`as input, since that references `CullResults`.
- `IRendererSetup_Setup` no longer takes `ScriptableRenderContext` and `CullResults` as input.
- Shader includes are now referenced via package relative paths instead of via the deprecated shader export path mechanism https://docs.unity3d.com/2018.3/Documentation/ScriptReference/ShaderIncludePathAttribute.html.
- The LWRP Asset settings were re-organized to be more clear.
- Vertex lighting now controls if additional lights should be shaded per-vertex or per-pixel.
- Renamed all `Local Lights` nomenclature to `Additional Lights`.
- Changed shader naming to conform to our SRP shader code convention.
- [Shader API] Renamed `SpotAttenuation` function to `AngleAttenuation`.
- [Shader API] Renamed `_SHADOWS_ENABLED` keyword to `_MAIN_LIGHT_SHADOWS`
- [Shader API] Renamed `_SHADOWS_CASCADE` keyword to `_MAIN_LIGHT_SHADOWS_CASCADE`
- [Shader API] Renamed `_VERTEX_LIGHTS` keyword to `_ADDITIONAL_LIGHTS_VERTEX`.
- [Shader API] Renamed `_LOCAL_SHADOWS_ENABLED` to `_ADDITIONAL_LIGHT_SHADOWS`
- [Shader API] Renamed `GetLight` function to `GetAdditionalLight`.
- [Shader API] Renamed `GetPixelLightCount` function to `GetAdditionalLightsCount`.
- [Shader API] Renamed `attenuation` to `distanceAttenuation` in `LightData`.
- [Shader API] Renamed `GetLocalLightShadowStrength` function to `GetAdditionalLightShadowStrength`.
- [Shader API] Renamed `SampleScreenSpaceShadowMap` functions to `SampleScreenSpaceShadowmap`.
- [Shader API] Renamed `MainLightRealtimeShadowAttenuation` function to `MainLightRealtimeShadow`.
- [Shader API] Renamed light constants from `Directional` and `Local` to `MainLight` and `AdditionalLights`.
- [Shader API] Renamed `GetLocalLightShadowSamplingData` function to `GetAdditionalLightShadowSamplingData`.
- [Shader API] Removed OUTPUT_NORMAL macro.
- [Shader API] Removed `lightIndex` and `substractiveAttenuation` from `LightData`.
- [Shader API] Removed `ComputeShadowCoord` function. `GetShadowCoord` is provided instead.
- All `LightweightPipeline` references in API and classes are now named `LightweightRenderPipeline`.
- Files no longer have the `Lightweight` prefix.
- Renamed Physically Based shaders to `Lit`, `ParticlesLit`, and `TerrainLit`.
- Renamed Simple Lighting shaders to `SimpleLit`, and `ParticlesSimpleLit`.
- [ShaderLibrary] Renamed `InputSurfacePBR.hlsl`, `InputSurfaceSimple.hlsl`, and `InputSurfaceUnlit` to `LitInput.hlsl`, `SimpleLitInput.hlsl`, and `UnlitInput.hlsl`. These files were moved from the `ShaderLibrary` folder to the`Shaders`.
- [ShaderLibrary] Renamed `LightweightPassLit.hlsl` and `LightweightPassLitSimple.hlsl` to `LitForwardPass.hlsl` and `SimpleLitForwardPass.hlsl`. These files were moved from the `ShaderLibrary` folder to `Shaders`.
- [ShaderLibrary] Renamed `LightweightPassMetaPBR.hlsl`, `LightweightPassMetaSimple.hlsl` and `LighweightPassMetaUnlit` to `LitMetaPass.hlsl`, `SimpleLitMetaPass.hlsl` and `UnlitMetaPass.hlsl`. These files were moved from the `ShaderLibrary` folder to `Shaders`.
- [ShaderLibrary] Renamed `LightweightPassShadow.hlsl` to `ShadowCasterPass.hlsl`. This file was moved to the `Shaders` folder.
- [ShaderLibrary] Renamed `LightweightPassDepthOnly.hlsl` to `DepthOnlyPass.hlsl`. This file was moved to the `Shaders` folder.
- [ShaderLibrary] Renamed `InputSurfaceTerrain.hlsl` to `TerrainLitInput.hlsl`. This file was moved to the `Shaders` folder.
- [ShaderLibrary] Renamed `LightweightPassLitTerrain.hlsl` to `TerrainLitPases.hlsl`. This file was moved to the `Shaders` folder.
- [ShaderLibrary] Renamed `ParticlesPBR.hlsl` to `ParticlesLitInput.hlsl`. This file was moved to the `Shaders` folder.
- [ShaderLibrary] Renamed `InputSurfacePBR.hlsl` to `LitInput.hlsl`. This file was moved to the `Shaders` folder.
- [ShaderLibrary] Renamed `InputSurfaceUnlit.hlsl` to `UnlitInput.hlsl`. This file was moved to the `Shaders` folder.
- [ShaderLibrary] Renamed `InputBuiltin.hlsl` to `UnityInput.hlsl`.
- [ShaderLibrary] Renamed `LightweightPassMetaCommon.hlsl` to `MetaInput.hlsl`.
- [ShaderLibrary] Renamed `InputSurfaceCommon.hlsl` to `SurfaceInput.hlsl`.
- [ShaderLibrary] Removed LightInput struct and GetLightDirectionAndAttenuation. Use GetAdditionalLight function instead.
- [ShaderLibrary] Removed ApplyFog and ApplyFogColor functions. Use MixFog and MixFogColor instead.
- [ShaderLibrary] Removed TangentWorldToNormal function. Use TransformTangentToWorld instead.
- [ShaderLibrary] Removed view direction normalization functions. View direction should always be normalized per pixel for accurate results.
- [ShaderLibrary] Renamed FragmentNormalWS function to NormalizeNormalPerPixel.

### Fixed
- If you have more than 16 lights in a scene, LWRP no longer causes random glitches while rendering lights.
- The Unlit shader now samples Global Illumination correctly.
- The Inspector window for the Unlit shader now displays correctly.
- Reduced GC pressure by removing several per-frame memory allocations.
- The tooltip for the the camera __MSAA__ property now appears correctly.
- Fixed multiple C# code analysis rule violations.
- The fullscreen mesh is no longer recreated upon every call to `ScriptableRenderer.fullscreenMesh`.

## [3.3.0-preview] - 2018-01-01
### Added
- Added callbacks to LWRP that can be attached to a camera (IBeforeCameraRender, IAfterDepthPrePass, IAfterOpaquePass, IAfterOpaquePostProcess, IAfterSkyboxPass, IAfterTransparentPass, IAfterRender)

###Changed
- Clean up LWRP creation of render textures. If we are not going straight to screen ensure that we create both depth and color targets.
- UNITY_DECLARE_FRAMEBUFFER_INPUT and UNITY_READ_FRAMEBUFFER_INPUT macros were added. They are necessary for reading transient attachments.
- UNITY_MATRIX_I_VP is now defined.
- Renamed LightweightForwardRenderer to ScriptableRenderer.
- Moved all light constants to _LightBuffer CBUFFER. Now _PerCamera CBUFFER contains all other per camera constants.
- Change real-time attenuation to inverse square.
- Change attenuation for baked GI to inverse square, to match real-time attenuation.
- Small optimization in light attenuation shader code.

### Fixed
- Lightweight Unlit shader UI doesn't throw an error about missing receive shadow property anymore.

## [3.2.0-preview] - 2018-01-01
### Changed
- Receive Shadows property is now exposed in the material instead of in the renderer.
- The UI for Lightweight asset has been updated with new categories. A more clean structure and foldouts has been added to keep things organized.

### Fixed
- Shadow casters are now properly culled per cascade. (case 1059142)
- Rendering no longer breaks when Android platform is selected in Build Settings. (case 1058812)
- Scriptable passes no longer have missing material references. Now they access cached materials in the renderer.(case 1061353)
- When you change a Shadow Cascade option in the Pipeline Asset, this no longer warns you that you've exceeded the array size for the _WorldToShadow property.
- Terrain shader optimizations.

## [3.1.0-preview] - 2018-01-01

### Fixed
- Fixed assert errors caused by multi spot lights
- Fixed LWRP-DirectionalShadowConstantBuffer params setting

## [3.0.0-preview] - 2018-01-01
### Added
- Added camera additional data component to control shadows, depth and color texture.
- pipeline now uses XRSEttings.eyeTextureResolutionScale as renderScale when in XR.
- New pass architecture. Allows for custom passes to be written and then used on a per camera basis in LWRP

### Changed
- Shadow rendering has been optimized for the Mali Utgard architecture by removing indexing and avoiding divisions for orthographic projections. This reduces the frame time by 25% on the Overdraw benchmark.
- Removed 7x7 tent filtering when using cascades.
- Screenspace shadow resolve is now only done when rendering shadow cascades.
- Updated the UI for the Lighweight pipeline asset.
- Update assembly definitions to output assemblies that match Unity naming convention (Unity.*).

### Fixed
- Post-processing now works with VR on PC.
- PS4 compiler error
- Fixed VR multiview rendering by forcing MSAA to be off. There's a current issue in engine that breaks MSAA and Texture2DArray.
- Fixed UnityPerDraw CB layout
- GLCore compute buffer compiler error
- Occlusion strength not being applied on LW standard shaders
- CopyDepth pass is being called even when a depth from prepass is available
- GLES2 shader compiler error in IntegrationTests
- Can't set RenderScale and ShadowDistance by script
- VR Single Pass Instancing shadows
- Fixed compilation errors on Nintendo Switch (limited XRSetting support).

## [2.0.0-preview] - 2018-01-01

### Added
- Explicit render target load/store actions were added to improve tile utilization
- Camera opaque color can be requested on the pipeline asset. It can be accessed in the shader by defining a _CameraOpaqueTexture. This can be used as an alternative to GrabPass.
- Dynamic Batching can be enabled in the pipeline asset
- Pipeline now strips unused or invalid variants and passes based on selected pipeline capabilities in the asset. This reduces build and memory consuption on target.
- Shader stripping settings were added to pipeline asset

### Changed
#### Pipeline
- Pipeline code is now more modular and extensible. A ForwardRenderer class is initialized by the pipeline with RenderingData and it's responsible for enqueueing and executing passes. In the future pluggable renderers will be supported.
- On mobile 1 directional light + up to 4 local lights (point or spot) are computed
- On other platforms 1 directional light + up to 8 local lights are computed
- Multiple shadow casting lights are supported. Currently only 1 directional + 4 spots light shadows.
#### Shading Framework
- Directional Lights are always considered a main light in shader. They have a fast shading path with no branching and no indexing.
- GetMainLight() is provided in shader to initialize Light struct with main light shading data. 
- Directional lights have a dedicated shadowmap for performance reasons. Shadow coord always comes from interpolator.
- MainLigthRealtimeShadowAttenuation(float4 shadowCoord) is provided to compute main light realtime shadows.
- Spot and Point lights are always shaded in the light loop. Branching on uniform and indexing happens when shading them.
- GetLight(half index, float3 positionWS) is provided in shader to initialize Light struct for spot and point lights.
- Spot light shadows are baked into a single shadow atlas.
- Shadow coord for spot lights is always computed on fragment.
- Use LocalLightShadowAttenuation(int lightIndex, float3 positionWS) to comppute realtime shadows for spot lights.

### Fixed
- Issue that was causing VR on Android to render black
- Camera viewport issues
- UWP build issues
- Prevent nested camera rendering in the pipeline

## [1.1.4-preview] - 2018-01-01

### Added
 - Terrain and grass shaders ported
 - Updated materials and shader default albedo and specular color to midgrey.
 - Exposed _ScaledScreenParams to shader. It works the same as _ScreenParams but takes pipeline RenderScale into consideration
 - Performance Improvements in mobile

### Fixed
 - SRP Shader library issue that was causing all constants to be highp in mobile
 - shader error that prevented LWRP to build to UWP
 - shader compilation errors in Linux due to case sensitive includes
 - Rendering Texture flipping issue
 - Standard Particles shader cutout and blending modes
 - crash caused by using projectors
 - issue that was causing Shadow Strength to not be computed on mobile
 - Material Upgrader issue that caused editor to SoftLocks
 - GI in Unlit shader
 - Null reference in the Unlit material shader GUI

## [1.1.2-preview] - 2018-01-01

### Changed
 - Performance improvements in mobile  

### Fixed
 - Shadows on GLES 2.0
 - CPU performance regression in shadow rendering
 - Alpha clip shadow issues
 - Unmatched command buffer error message
 - Null reference exception caused by missing resource in LWRP
 - Issue that was causing Camera clear flags was being ignored in mobile


## [1.1.1-preview] - 2018-01-01

### Added
 - Added Cascade Split selection UI
 - Added SHADER_HINT_NICE_QUALITY. If user defines this to 1 in the shader Lightweight pipeline will favor quality even on mobile platforms.

### Changed
 - Shadowmap uses 16bit format instead of 32bit.
 - Small shader performance improvements

### Fixed
 - Subtractive Mode
 - Shadow Distance does not accept negative values anymore


## [0.1.24] - 2018-01-01

### Added
 - Added Light abstraction layer on lightweight shader library.
 - Added HDR global setting on pipeline asset. 
 - Added Soft Particles settings on pipeline asset.
 - Ported particles shaders to SRP library

### Changed
 - HDR RT now uses what format is configured in Tier settings.
 - Refactored lightweight standard shaders and shader library to improve ease of use.
 - Optimized tile LOAD op on mobile.
 - Reduced GC pressure
 - Reduced shader variant count by ~56% by improving fog and lightmap keywords
 - Converted LW shader library files to use real/half when necessary.

### Fixed
 - Realtime shadows on OpenGL
 - Shader compiler errors in GLES 2.0
 - Issue sorting issues when BeforeTransparent custom fx was enabled.
 - VR single pass rendering.
 - Viewport rendering issues when rendering to backbuffer.
 - Viewport rendering issues when rendering to with MSAA turned off.
 - Multi-camera rendering.

## [0.1.23] - 2018-01-01

### Added
 - UI Improvements (Rendering features not supported by LW are hidden)

### Changed
 - Shaders were ported to the new SRP shader library. 
 - Constant Buffer refactor to use new Batcher
 - Shadow filtering and bias improved.
 - Pipeline now updates color constants in gamma when in Gamma colorspace.
 - Optimized ALU and CB usage on Shadows.
 - Reduced shader variant count by ~33% by improving shadow and light classification keywords
 - Default resources were removed from the pipeline asset.

### Fixed
 - Fixed shader include path when using SRP from package manager.
 - Fixed spot light attenuation to match Unity Built-in pipeline.
 - Fixed depth pre-pass clearing issue.

## [0.1.12] - 2018-01-01

### Added
 - Standard Unlit shader now has an option to sample GI.
 - Added Material Upgrader for stock Unity Mobile and Legacy Shaders.
 - UI improvements

### Changed
- Realtime shadow filtering was improved. 

### Fixed
 - Fixed an issue that was including unreferenced shaders in the build.
 - Fixed a null reference caused by Particle System component lights.<|MERGE_RESOLUTION|>--- conflicted
+++ resolved
@@ -90,13 +90,10 @@
 - Eliminated some unnecessary clearing of render targets when using the 2D Renderer.
 - The rendering of 2D lights is more effient as sorting layers affected by the same set of lights are now batched.
 - Removed the 8 renderer limit from URP Asset.
-<<<<<<< HEAD
-- Combine XR occlusion meshes into one when using single-pass (multiview or instancing) to reduce draw calls and state changes.
-=======
 - Changing the default value of Skip Iterations to 1 in Bloom effect editor
 - Use SystemInfo to check if multiview is supported instead of being platform hardcoded
 - Default attachment setup behaviour for ScriptableRenderPasses that execute before rendering opaques is now set use current the active render target setup. This improves performance in some situations.
->>>>>>> ad7fa796
+- Combine XR occlusion meshes into one when using single-pass (multiview or instancing) to reduce draw calls and state changes.
 
 ### Fixed
 - Fixed a performance problem with ShaderPreprocessor with large amount of active shader variants in the project 
