# Changelog
All notable changes to this package will be documented in this file.

The format is based on [Keep a Changelog](http://keepachangelog.com/en/1.0.0/)
and this project adheres to [Semantic Versioning](http://semver.org/spec/v2.0.0.html).

## [7.8.0] - 2021-07-23

### Fixed
<<<<<<< HEAD
- Fixed artifacts in Speed Tree 8 billboard LODs due to SpeedTree LOD smoothing/crossfading [case 1348407]
=======
- Fixed an issue where 2D Renderer was generating garbage in editor.
- Fixed multi-edit for UniversalRenderPipelineAsset.
>>>>>>> e258c6a8

## [7.7.0] - 2021-04-28

### Changed
- Opacity as Density blending feature for Terrain Lit Shader is now disabled when the Terrain has more than four Terrain Layers. This is now similar to the Height-blend feature for the Terrain Lit Shader.

### Fixed
- Fixed resolution of intermediate textures when rendering to part of a render texture. [case 1261287](https://issuetracker.unity3d.com/product/unity/issues/guid/1261287/)
- Fixed an issue when using the opaque texture with XR multipass. [case 1256604](https://issuetracker.unity3d.com/issues/urp-xr-xr-sdk-opaque-texture-is-black-in-one-eye-if-both-depth-and-opaque-texture-enabled-for-multipass-vr-in-urp)
- Fixed an issue where SMAA did not work for OpenGL [case 1318214](https://issuetracker.unity3d.com/issues/urp-there-is-no-effect-when-using-smaa-in-urp-with-opengles-api)
- Fixed Opacity as Density blending artifacts on Terrain that that caused Terrain to have modified splat weights of zero in some areas and greater than one in others.
- Fixed an issue where Particle Lit shader had an incorrect fallback shader [case 1339084]
- Drawing order of SRPDefaultUnlit is now the same as the Built-in Render Pipeline. [case 1325883](https://issuetracker.unity3d.com/product/unity/issues/guid/1325883/)

## [7.6.0] - 2021-03-25

### Added
- Support for the PlayStation 5 platform has been added.

### Fixed
- Fixed an issue such that it is now posible to enqueue render passes at runtime.
- Fixed an issue that caused HDR to not work correctly in XR. [case 1311161](https://issuetracker.unity3d.com/issues/xr-urp-emission-effect-does-not-work-when-in-play-mode-and-xr-is-enabled)
- Fixed an issue where having "Opaque Texture" and MSAA enabled would cause the opaque texture to be rendered black on old Apple GPUs [case 1247423](https://issuetracker.unity3d.com/issues/urp-metal-opaque-objects-are-rendered-black-when-msaa-is-enabled)
- Fixed resolution of intermediate textures when rendering to part of a render texture. [case 1261287](https://issuetracker.unity3d.com/product/unity/issues/guid/1261287/)

## [7.5.3] - 2021-01-11

### Fixed
- Fixed a case where overlay camera with output texture caused base camera not to render to screen. [case 1283225](https://issuetracker.unity3d.com/issues/game-view-renders-a-black-view-when-having-an-overlay-camera-which-had-output-texture-assigned-in-the-camera-stack)
- Fixed material upgrader to run in batch mode [case 1305402]

## [7.5.2] - 2020-11-16

### Changed
- Bloom in Gamma color-space now more closely matches Linear color-space, this will mean project using Bloom and Gamma color-space may need to adjust Bloom Intensity to match previous look.
- Changed RenderObjectsFeature UI to only expose valid events. Previously, when selecting events before BeforeRenderingPrepasses objects would not be drawn correctly as stereo and camera setup only happens before rendering opaques objects.

### Fixed
- Fixed not using the local skybox on the camera game object when Lighting>environment skybox was set to null.
- Fixed an issue with a render texture failing assertion when chosing an invalid format. [case 1271034](https://issuetracker.unity3d.com/issues/the-error-occurs-when-a-render-texture-which-has-a-certain-color-format-is-applied-to-the-cameras-output-target)
- Fixed camera backgrounds not matching between editor and build when background is set to 'Uninitialized'. [case 1224369](https://issuetracker.unity3d.com/issues/urp-uninitialized-camera-background-type-does-not-match-between-the-build-and-game-view)
- Fixed an issue where Pixel lighting variants were stripped in builds if another URP asset had Additional Lights set to Per Vertex [case 1263514](https://issuetracker.unity3d.com/issues/urp-all-pixel-lighting-variants-are-stripped-in-build-if-at-least-one-urp-asset-has-additional-lights-set-to-per-vertex)
- Fixed an issue where transparent meshes were rendered opaque when using custom render passes [case 1262887](https://issuetracker.unity3d.com/issues/urp-transparent-meshes-are-rendered-as-opaques-when-using-lit-shader-with-custom-render-pass)
- Fixed Missing camera cannot be removed after scene is saved by removing the Missing camera label. [case 1252255](https://issuetracker.unity3d.com/issues/universal-rp-missing-camera-cannot-be-removed-from-camera-stack-after-scene-is-saved)
- Fixed MissingReferenceException when removing Missing camera from camera stack by removing Missing camera label. [case 1252263](https://issuetracker.unity3d.com/issues/universal-rp-missingreferenceexception-errors-when-removing-missing-camera-from-stack)
- Fixed an issue that caused the unity_CameraToWorld matrix to have z flipped values. [case 1257518](https://issuetracker.unity3d.com/issues/parameter-unity-cameratoworld-dot-13-23-33-is-inverted-when-using-universal-rp-7-dot-4-1-and-newer)
- Fixed a memory leak in Scriptable Renderer Data Editor.
- Fixed an issue causing additional lights to stop working when set as the sun source. [case 1278768](https://issuetracker.unity3d.com/issues/urp-every-light-type-is-rendered-as-directional-light-if-it-is-set-as-sun-source-of-the-environment)
- Fixed indirect albedo not working with shadergraph shaders in some rare setups. [case 1274967](https://issuetracker.unity3d.com/issues/gameobjects-with-custom-mesh-are-not-reflecting-the-light-when-using-the-shader-graph-shaders)
- Fixed an issue with upgrading material set to cutout didn't properly set alpha clipping. [case 1235516](https://issuetracker.unity3d.com/issues/urp-upgrade-material-utility-does-not-set-the-alpha-clipping-when-material-was-using-a-shader-with-rendering-mode-set-to-cutout)
- Fixed bloom inconsistencies between Gamma and Linear color-spaces.
- Fixed issue where selecting and deselecting Forward Renderer asset would leak memory [case 1290628](https://issuetracker.unity3d.com/issues/urp-scriptablerendererfeatureeditor-memory-leak-while-interacting-with-forward-renderer-in-the-project-window)
- Fixed an issue where the Camera inspector was grabbing the URP asset in Graphics Settings rather than the currently active.
- Fixed an issue where the Light Explorer was grabbing the URP asset in Graphics Settings rather than the currently active.
- Fixed an issue where Universal Render Pipeline with disabled antiAliasing was overwriting QualitySettings.asset on frequent cases. [case 1219159](https://issuetracker.unity3d.com/issues/urp-qualitysettings-dot-asset-file-gets-overwritten-with-the-same-content-when-the-editor-is-closed)
- Fixed useless mip maps on temporary RTs/PostProcessing inherited from Main RT descriptor.

## [7.5.1] - 2020-09-02

### Added
- Added option to enable/disable Adaptive Performance when it's package is available.
- Added GI to SpeedTree

### Fixed
- Fixed an issue that caused WebGL to render blank screen when Depth texture was enabled [case 1240228](https://issuetracker.unity3d.com/issues/webgl-urp-scene-is-rendered-black-in-webgl-build-when-depth-texture-is-enabled)
- Fixed an issue where URP Simple Lit shader had attributes swapped incorrectly for BaseMap and BaseColor properties.
- Fixed an issue where camera stacking with MSAA on OpenGL resulted in a black screen. [case 1250602](https://issuetracker.unity3d.com/issues/urp-camera-stacking-results-in-black-screen-when-msaa-and-opengl-graphics-api-are-used)
- Fixed issue with Model Importer materials using the Legacy standard shader instead of URP's Lit shader when import happens at Editor startup.
- Fixed an issue where errors were generated when the Physics2D module was not included in the project's manifest.
- Fixed an issue where the package would fail to compile if the Animation module was disabled. [case 1227068](https://issuetracker.unity3d.com/product/unity/issues/guid/1227068/)
- Fixed camera overlay stacking adding to respect unity general reference restrictions. [case 1240788](https://issuetracker.unity3d.com/issues/urp-overlay-camera-is-missing-in-stack-list-of-the-base-camera-prefab)
- Fixed RenderObject to reflect name changes done in CustomForwardRenderer asset. [case 1246256](https://issuetracker.unity3d.com/issues/urp-renderobject-name-does-not-reflect-inside-customforwardrendererdata-asset-on-renaming-in-the-inspector)
- Fixed a case where main light hard shadows would not work if any other light is present with soft shadows.[case 1250829](https://issuetracker.unity3d.com/issues/main-light-shadows-are-ignored-in-favor-of-additional-lights-shadows)
- Fixed an issue where Stencil settings wasn't serialized properly in sub object [case 1241218](https://issuetracker.unity3d.com/issues/stencil-overrides-in-urp-7-dot-3-1-render-objects-does-not-save-or-apply)
- Fixed issue that caused color grading to not work correctly with camera stacking. [case 1263193](https://issuetracker.unity3d.com/product/unity/issues/guid/1263193/)
- Fixed an issue that caused an infinite asset database reimport when running Unity in command line with -testResults argument.
- Fixed an issue that caused a warning to be thrown about temporary render texture not found when user calls ConfigureTarget(0). [case 1220871](https://issuetracker.unity3d.com/issues/urp-scriptable-render-passes-which-dont-require-a-bound-render-target-triggers-render-target-warning)
- Fixed issue that caused some properties in the camera to not be bold and highlighted when edited in prefab mode. [case 1230082](https://issuetracker.unity3d.com/issues/urp-camera-prefab-fields-render-type-renderer-background-type-are-not-bolded-and-highlighted-when-edited-in-prefab-mode)
- Fixed an issue that impacted MSAA performance on iOS/Metal [case 1219054](https://issuetracker.unity3d.com/issues/urp-ios-msaa-has-a-bigger-negative-impact-on-performance-when-using-urp-compared-to-built-in-rp)
- Fixed division by zero in `V_SmithJointGGX` function.

## [7.4.1] - 2020-06-03

Version Updated
The version number for this package has increased due to a version update of a related graphics package.

## [7.4.0] - 2020-05-22

### Added
- Added the option to specify the maximum number of visible lights. If you set a value, lights are sorted based on their distance from the Camera.

### Changed
- The number of maximum visible lights is now set to 32 if the platform is mobile or if the graphics API is OpenGLCore, otherwise it is set to 256.
- UniversalRenderPipelineAsset no longer supports presets [case 1197020](https://issuetracker.unity3d.com/issues/urp-reset-functionality-does-not-work-on-preset-of-universalrenderpipelineassets)
- The Metallic property value of a Material is now linear, which is the correct behavior for the PBR approach. In the previous URP package version, those values were interpreted as gamma values. This change might affect the look of Materials that use this property after upgrading from the previous package version.
- The pipeline is now computing tangent space in per fragment.
- Optimized the 2D Renderer to skip rendering into certain internal buffers when not necessary.
- The 2D Renderer now supports camera stacking.

### Fixed
- Fixed an issue with the editor where pausing during play mode causes the Scene View to be greyed out [case 1241239](https://issuetracker.unity3d.com/issues/urp-scene-window-is-rendered-gray-and-game-window-is-rendered-black-when-using-xr-plugin-management-and-universal-rp-7-dot-3-1)
- Fixed an issue with shadows not appearing on terrains when no cascades are selected [case 1226530](https://issuetracker.unity3d.com/issues/urp-no-shadows-on-terrain-when-cascades-is-set-to-no-cascades-in-render-pipeline-asset-settings).
- Fixed an issue that caused the anti-aliasing value in QualitySettings change without user interaction. [case 1195272](https://issuetracker.unity3d.com/issues/lwrp-the-anti-alias-quality-settings-value-is-changing-without-user-interaction).
- Fixed a shader issue that caused the Color in Sprite Shape to work improperly.
- Fixed shader compilation errors when using multiple lights in DX10 level GPU. [case 1222302](https://issuetracker.unity3d.com/issues/urp-no-materials-apart-from-ui-are-rendered-when-using-direct3d11-graphics-api-on-a-dx10-gpu).
- Fixed an issue that caused a depth texture to be flipped when sampling from shaders [case 1225362](https://issuetracker.unity3d.com/issues/game-object-is-rendered-incorrectly-in-the-game-view-when-sampling-depth-texture).
- Fixed an issue where an exception was thrown when resetting the ShadowCaster2D component. [case 1225339](https://issuetracker.unity3d.com/issues/urp-unassignedreferenceexception-thrown-on-resetting-the-shadow-caster-2d-component).
- Fixed an issue where using a Subtractive Blend Style for 2D Lights might cause artifacts in certain post-processing effects. [case 1215584](https://issuetracker.unity3d.com/issues/urp-incorrect-colors-in-scene-when-using-subtractive-and-multiply-blend-mode-in-gamma-color-space).
- Fixed an issue where Cinemachine Pixel Perfect extension didn't work when CinemachineBrain Update Method was anything other than Late Update.
- Fixed an issue where particles that used Sprite Shader Graph shaders were invisible.
- Fixed an issue where Scene objects might be affected incorrectly by 2D Lights from a previous Sorting Layer.
- Fixed an issue where errors would appear in the Console when entering Play Mode with a 2D Light selected in the Hierarchy. [Case 1226918](https://issuetracker.unity3d.com/issues/errors-appear-in-the-console-when-global-2d-light-is-selected-in-hierarchy).
- Fixed an issue with shadows calculated incorrectly in some shaders.
- Fixed an invalid implementation of a function in LWRP to URP backward compatibility support.
- Fixed an issue when Linear to sRGB conversion would not happen on some Android devices. [case 1226208](https://issuetracker.unity3d.com/issues/no-srgb-conversion-on-some-android-devices-when-using-the-universal-render-pipeline).
- Fixed issues with performance when importing fbx files.
- Fixed issues with NullReferenceException raised with URP shaders.
- Fixed an issue where the emission value in particle shaders would not update in the Editor without entering Play Mode.
- Fixed an issue where grid lines were drawn on top of opaque objects in the preview window. [case 1240723](https://issuetracker.unity3d.com/issues/urp-grid-is-rendered-in-front-of-the-model-in-the-inspector-animation-preview-window-when-depth-or-opaque-texture-is-enabled).
- Fixed an issue where objects in the Preview window were affected by layer mask settings in the default renderer. [case 1204376](https://issuetracker.unity3d.com/issues/urp-prefab-preview-is-blank-when-a-custom-forward-renderer-data-and-default-layer-mask-is-mixed-are-used).
- Fixed SceneView Draw Modes not being updated properly after opening new Scene view panels or changing the Editor layout.
- Fixed an issue that caused viewport to work incorrectly when rendering to textures. [case 1225103](https://issuetracker.unity3d.com/issues/urp-the-viewport-rect-isnt-correctly-applied-when-the-camera-is-outputting-into-a-rendertexture).
- Fixed an issue that caused incorrect sampling of HDR reflection probe textures.
- Fixed an issue that caused the inverse view and projection matrix to output wrong values in some platforms. [case 1243990](https://issuetracker.unity3d.com/issues/urp-8-dot-1-breaks-unity-matrix-i-vp)
- Fixed UI text of RenderObjects feature to display LightMode tag instead of Shader Pass Name. [case 1201696](https://issuetracker.unity3d.com/issues/render-feature-slash-pass-ui-has-a-field-for-shader-pass-name-when-it-actually-expects-shader-pass-lightmode).
- Fixed an issue that caused memory allocations when sorting cameras. [case 1226448](https://issuetracker.unity3d.com/issues/2d-renderer-using-more-than-one-camera-that-renders-out-to-a-render-texture-creates-gc-alloc-every-frame).
- Fixed GLES shaders compilation failing on Windows platform (not a mobile platform) due to uniform count limit.
- Fixed an issue where preset button could still be used, when it is not supposed to. [case 1246261](https://issuetracker.unity3d.com/issues/urp-reset-functionality-does-not-work-for-renderobject-preset-asset)
- Fixed an issue with URP switching such that every avaiable URP makes a total set of supported features such that all URPs are taken into consideration. [case 1157420](https://issuetracker.unity3d.com/issues/lwrp-srp-switching-doesnt-work-even-with-manually-adding-shadervariants-per-scene)
- Fixed an issue that causes viewport to not work correctly when rendering to textures. [case 1225103](https://issuetracker.unity3d.com/issues/urp-the-viewport-rect-isnt-correctly-applied-when-the-camera-is-outputting-into-a-rendertexture)
- Fixed an issue that caused incorrect sampling of HDR reflection probe textures.
- Fixed an issue that caused Android GLES to render blank screen when Depth texture was enabled without Opaque texture [case 1219325](https://issuetracker.unity3d.com/issues/scene-is-not-rendered-on-android-8-and-9-when-depth-texture-is-enabled-in-urp-asset)
- Metallic slider on the Lit shader is now linear meaning correct values are used for PBR.
- URP shaders that contain a priority slider now no longer have an offset of 50 by default.
- Fixed issue where using DOF at the same time as Dynamic Scaling, the depth buffer was smapled with incorrect UVs. [case 1225467](https://issuetracker.unity3d.com/product/unity/issues/guid/1225467/)
- Fixed a performance problem with ShaderPreprocessor with large amount of active shader variants in the project.

## [7.3.0] - 2020-03-11

### Added
- Added the option to control the transparent layer separately in the Forward Renderer.
- Added the ability to set individual RendererFeatures to be active or not, use `ScriptableRendererFeature.SetActive(bool)` to set whether a Renderer Feature will execute,  `ScriptableRendererFeature.isActive` can be used to check the current active state of the Renderer Feature.

### Changed
- Renderer Feature list is now redesigned to fit more closely to the Volume Profile UI, this vastly improves UX and reliability of the Renderer Features List.
- Default color values for Lit and SimpleLit shaders changed to white due to issues with texture based workflows.

### Fixed
- Fixed an issue where camera stacking didn't work properly inside prefab mode. [case 1220509](https://issuetracker.unity3d.com/issues/urp-cannot-assign-overlay-cameras-to-a-camera-stack-while-in-prefab-mode)
- Fixed a material leak on domain reload.
- Fixed NaNs in tonemap algorithms (neutral and ACES) on Nintendo Switch.
- Fixed an issue with shadow cascade values were not readable in the render pipeline asset [case 1219003](https://issuetracker.unity3d.com/issues/urp-cascade-values-truncated-on-selecting-two-or-four-cascades-in-shadows-under-universalrenderpipelineasset)
- Fixed the definition of `mad()` in SMAA shader for OpenGL.
- Fixed an issue that caused assets to be reimported if player prefs were cleared. [case 1192259](https://issuetracker.unity3d.com/issues/lwrp-clearing-playerprefs-through-a-script-or-editor-causes-delay-and-console-errors-to-appear-when-entering-the-play-mode)
- Fixed missing Custom Render Features after Library deletion. [case 1196338](https://issuetracker.unity3d.com/product/unity/issues/guid/1196338/)
- Fixed not being able to remove a Renderer Feature due to tricky UI selection rects. [case 1208113](https://issuetracker.unity3d.com/product/unity/issues/guid/1208113/)
- Fixed an issue where the Camera Override on the Render Object Feature would not work with many Render Features in a row. [case 1205185](https://issuetracker.unity3d.com/product/unity/issues/guid/1205185/)
- Fixed UI clipping issue in Forward Renderer inspector. [case 1211954](https://issuetracker.unity3d.com/product/unity/issues/guid/1211954/)
- Fixed a Null ref when trying to remove a missing Renderer Feature from the Forward Renderer. [case 1196651](https://issuetracker.unity3d.com/product/unity/issues/guid/1196651/)
- Fixed data serialization issue when adding a Renderer Feature to teh Forward Renderer. [case 1214779](https://issuetracker.unity3d.com/product/unity/issues/guid/1214779/)
- Fixed an issue where NullReferenceException might be thrown when creating 2D Lights. [case 1219374](https://issuetracker.unity3d.com/issues/urp-nullreferenceexception-threw-on-adding-the-light-2d-experimental-component-when-2d-render-data-not-assigned)
- Fixed an issue where the 2D Renderer upgrader did not upgrade using the correct default material.
- Fixed issue with AssetPostprocessors dependencies causing models to be imported twice when upgrading the package version.
- Fixed an issue where partical shaders failed to handle Single-Pass Stereo VR rendering with Double-Wide Textures. [case 1201208](https://issuetracker.unity3d.com/issues/urp-vr-each-eye-uses-the-cameraopaquetexture-of-both-eyes-for-rendering-when-using-single-pass-rendering-mode)
- Fixed an issue where MSAA isn't applied until eye textures are relocated by changing their resolution. [case 1197958](https://issuetracker.unity3d.com/issues/oculus-quest-oculus-go-urp-msaa-isnt-applied-until-eye-textures-are-relocated-by-changing-their-resolution)
- Fixed an issue with a blurry settings icon. [case 1201895](https://issuetracker.unity3d.com/issues/urp-setting-icon-blurred-in-universalrendererpipelineasset)
- Fixed an issue where rendering into RenderTexture with Single Pass Instanced renders both eyes overlapping.
- Fixed an issue where Renderscale setting has no effect when using XRSDK.
- Fixed an issue where renderScale != 1 or Display.main.requiresBlitToBackbuffer forced an unnecessary blit on XR.
- Fixed an issue that causes double sRGB correction on Quest. [case 1209292](https://issuetracker.unity3d.com/product/unity/issues/guid/1209292)
- Fixed an issue where terrain DepthOnly pass does not work for XR.
- Fixed an issue where Shaders that used Texture Arrays and FrontFace didn't compile at build time, which caused the build to fail.
- Fixed an issue where Shader Graph subshaders referenced incorrect asset GUIDs. 
- Fixed an issue where Post-Processing caused nothing to render on GLES2.

### Added
- If Unity Editor Analytics are enabled, Universal collects anonymous data about usage of Universal. This helps the Universal team focus our efforts on the most common scenarios, and better understand the needs of our customers.

## [7.2.0] - 2020-02-10

### Added
![Camera Stacking in URP](Documentation~/Images/camera-stacking-example.png)

- Added support for [Camera Stacking](Documentation~/camera-stacking.md) when using the Forward Renderer. This introduces the Camera [Render Type](Documentation~/camera-types-and-render-type.md) property. A Base Camera can be initialized with either the Skybox or Solid Color, and can combine its output with that of one or more Overlay Cameras. An Overlay Camera is always initialized with the contents of the previous Camera that rendered in the Camera Stack.
- Added XR multipass rendering. Multipass rendering is a requirement on many VR platforms and allows graceful fallback when single-pass rendering isn't available. 
- Added support for [Post Processing Version 2 (PPv2)](https://docs.unity3d.com/Packages/com.unity.postprocessing@latest) as a fallback post-processing solution, in addition to URP's integrated post-processing solution. This enables developers to use PPv2 with Unity 2019 LTS.
- Added Transparency Sort Mode, Transparency Sort Axis, and support for a user defined default material to 2DRendererData.
- Added the option to toggle shadow receiving on transparent objects.
- Added support for particle shaders to receive shadows.
- Added AssetPostprocessors and Shadergraphs to handle Arnold Standard Surface and 3DsMax Physical material import from FBX. Basic PBR material properties like Base Color, Metalness, Roughness, Specular IOR, Emission and Normals are imported and mapped to custom shaders in Unity.

### Changed
- Removed final blit pass to force alpha to 1.0 on mobile platforms.
- Blend Styles in the 2DRendererData are now automatically enabled/disabled.
- When using the 2D Renderer, Sprites render with a faster rendering path when no lights are present.
- The Scene view now mirrors the Volume Layer Mask set on the Main Camera.

### Fixed
- Fixed an issue when using the 2D Renderer where some types of renderers would not be assigned the correct material.
- Fixed an issue where viewport aspect ratio was wrong when using the Stretch Fill option of the Pixel Perfect Camera. [case 1188695](https://issuetracker.unity3d.com/issues/pixel-perfect-camera-component-does-not-maintain-the-aspect-ratio-when-the-stretch-fill-is-enabled)
- Fixed an issue where the default TerrainLit Material was outdated, which caused the default Terrain to use per-vertex normals instead of per-pixel normals.
- Fixed shader errors and warnings in the default Universal RP Terrain Shader. [case 1185948](https://issuetracker.unity3d.com/issues/urp-terrain-slash-lit-base-pass-shader-does-not-compile)
- Fixed broken images in package documentation.
- Fixed an issue where post-processing was not applied for custom renderers set to run on the "After Rendering" event [case 1196219](https://issuetracker.unity3d.com/issues/urp-post-processing-is-not-applied-to-the-scene-when-render-ui-event-is-set-to-after-rendering)
- Fixed an issue that caused an extra blit when using custom renderers [case 1156741](https://issuetracker.unity3d.com/issues/lwrp-performance-decrease-when-using-a-scriptablerendererfeature)
- Fixed an issue with transparent objects not receiving shadows when using shadow cascades. [case 1116936](https://issuetracker.unity3d.com/issues/lwrp-cascaded-shadows-do-not-appear-on-alpha-blended-objects)
- Fixed issue where using a ForwardRendererData preset would cause a crash. [case 1201052](https://issuetracker.unity3d.com/product/unity/issues/guid/1201052/)
- Fixed an issue that caused errors if you disabled the VR Module when building a project.
- Fixed an issue with the null check when `UniversalRenderPipelineLightEditor.cs` tries to access `SceneView.lastActiveSceneView`.
- Fixed an issue where the 'Depth Texture' drop down was incorrectly disabled in the Camera Inspector. 
- Fixed issue where normal maps on terrain appeared to have flipped X-components when compared to the same normal map on a mesh. [case 1181518](https://fogbugz.unity3d.com/f/cases/1181518/)
- Fixed RemoveComponent on Camera contextual menu to not remove Camera while a component depend on it.
- Fixed an issue where right eye is not rendered to. [case 1170619](https://issuetracker.unity3d.com/issues/vr-lwrp-terrain-is-not-rendered-in-the-right-eye-of-an-hmd-when-using-single-pass-instanced-stereo-rendering-mode-with-lwrp)
- Fixed issue where TerrainDetailLit.shader fails to compile when XR is enabled.
- Fixed an issue that allowed height-based blending on Terrains with more than 4 materials, which is not supported.
- Fixed an issue where opaque objects were outputting incorrect alpha values [case 1168283](https://issuetracker.unity3d.com/issues/lwrp-alpha-clipping-material-makes-other-materials-look-like-alpha-clipping-when-gameobject-is-shown-in-render-texture)
- Fixed an issue where the editor would sometimes crash when using additional lights [case 1176131](https://issuetracker.unity3d.com/issues/mac-crash-on-processshadowcasternodevisibilityandcullwithoutumbra-when-same-rp-asset-is-set-in-graphics-and-quality-settings)
- Fixed an issue that allowed height-based blending on Terrains with more than 4 materials, which is not supported and causes artifacts.
- Fixed an issue where a depth texture was always created when post-processing was enabled, even if no effects made use of it.
- Fixed an issue where the Volume System would not use the Cameras Transform when no `Volume Trigger` was set.
- Fixed an issue where post processing disappeared when using custom renderers and SMAA or no AA
- Fixed an issue with soft particles having dark blending when intersecting with scene geometry [case 1199812](https://issuetracker.unity3d.com/issues/urp-soft-particles-create-dark-blending-artefacts-when-intersecting-with-scene-geometry)
- Fixed an issue with additive particles blending incorrectly [case 1215713](https://issuetracker.unity3d.com/issues/universal-render-pipeline-additive-particles-not-using-vertex-alpha)
- Fixed incorrect light attenuation on Nintendo Switch.
- Fixed XR SDK single-pass incorrectly switching to multipass issue. Add query for XR SDK single-pass availability using XR SDK renderpass descriptors.
- Fixed a performance issue in Hololens when using renderer with custom render passes.
-
## [7.1.8] - 2020-01-20

### Fixed
- Fixed an issue that caused errors if you disabled the VR Module when building a project.

### Changed
- On Xbox and PS4 you will also need to download the com.unity.render-pipeline.platform (ps4 or xboxone) package from the appropriate platform developer forum

## [7.1.7] - 2019-12-11

### Fixed
- Fixed inconsistent lighting between the forward renderer and the deferred renderer that was caused by a missing normalize operation on vertex normals on some SpeedTree shader variants.
- Fixed issue where the Editor would crash when you used a `ForwardRendererData` preset. [case 1201052](https://issuetracker.unity3d.com/product/unity/issues/guid/1201052/)
- Fixed an issue where Normal Map Textures didn't apply when you added them to newly-created Materials. [case 1197217](https://issuetracker.unity3d.com/product/unity/issues/guid/1197217/)
- Fixed an issue with deleting shader passes in the custom renderer features list [case 1201664](https://issuetracker.unity3d.com/issues/urp-remove-button-is-not-activated-in-shader-passes-list-after-creating-objects-from-renderer-features-in-urpassets-renderer)
- Fixed an issue where particles had dark outlines when blended together [case 1199812](https://issuetracker.unity3d.com/issues/urp-soft-particles-create-dark-blending-artefacts-when-intersecting-with-scene-geometry)
- Fixed MSAA on Metal MacOS and Editor.

## [7.1.6] - 2019-11-22

### Fixed
- Fixed issue where XR Multiview failed to render when using URP Shader Graph Shaders
- Fixed lazy initialization with last version of ResourceReloader

## [7.1.5] - 2019-11-15

### Fixed
- Fixed multiple issues where Shader Graph shaders failed to build for XR in the Universal RP.
- Fixed conflicting meta with HDRP

## [7.1.4] - 2019-11-13

### Fixed
- Terrain Holes fixes
- Fixed post-processing with XR single-pass rendering modes.

## [7.1.3] - 2019-11-04
### Added
- Added default implementations of OnPreprocessMaterialDescription for FBX, Obj, Sketchup and 3DS file formats.

### Changed
- Moved the icon that indicates the type of a Light 2D from the Inspector header to the Light Type field.
- Eliminated some GC allocations from the 2D Renderer.
- Deprecated the CinemachineUniversalPixelPerfect extension. Use the one from Cinemachine v2.4 instead.
- Replaced PlayerSettings.virtualRealitySupported with XRGraphics.tryEnable.

### Fixed
- Fixed an issue where linear to sRGB conversion occurred twice on certain Android devices.
- Fixed an issue where Unity rendered fullscreen quads with the pink error shader when you enabled the Stop NaN post-processing pass.
- Fixed an issue where 2D Lighting was broken for Perspective Cameras.
- Fixed an issue where resetting a Freeform 2D Light would throw null reference exceptions. [case 1184536](https://issuetracker.unity3d.com/issues/lwrp-changing-light-type-to-freeform-after-clicking-on-reset-throws-multiple-arguementoutofrangeexception)
- Fixed an issue where Freeform 2D Lights were not culled correctly when there was a Falloff Offset.
- Fixed an issue where Tilemap palettes were invisible in the Tile Palette window when the 2D Renderer was in use. [case 1162550](https://issuetracker.unity3d.com/issues/adding-tiles-in-the-tile-palette-makes-the-tiles-invisible)
- Fixed user LUT sampling being done in Linear instead of sRGB.
- Fixed an issue when trying to get the Renderer via API on the first frame [case 1189196](https://issuetracker.unity3d.com/product/unity/issues/guid/1189196/)
- Fixed an issue where deleting an entry from the Renderer List and then undoing that change could cause a null reference. [case 1191896](https://issuetracker.unity3d.com/issues/nullreferenceexception-when-attempting-to-remove-entry-from-renderer-features-list-after-it-has-been-removed-and-then-undone)
- Fixed an issue where the user would get an error if they removed the Additional Camera Data component. [case 1189926](https://issuetracker.unity3d.com/issues/unable-to-remove-universal-slash-hd-additional-camera-data-component-serializedobject-target-destroyed-error-is-thrown)
- Fixed an issue that caused shaders containing `HDRP` string in their path to be stripped from the build.
- Fixed an issue that caused only selected object to render in SceneView when Wireframe drawmode was selected.
- Fixed Renderer Features UI tooltips. [case 1191901](https://issuetracker.unity3d.com/issues/forward-renderers-render-objects-layer-mask-tooltip-is-incorrect-and-contains-a-typo)
- Fixed an issue where the Scene lighting button didn't work when you used the 2D Renderer.
- Fixed a performance regression when you used the 2D Renderer.
- Fixed an issue where the Freeform 2D Light gizmo didn't correctly show the Falloff offset.
- Fixed an issue where the 2D Renderer rendered nothing when you used shadow-casting lights with incompatible Renderer2DData.
- Fixed an issue where Prefab previews were incorrectly lit when you used the 2D Renderer.
- Fixed an issue where the Light didn't update correctly when you deleted a Sprite that a Sprite 2D Light uses.
- Fixed an issue where Cinemachine v2.4 couldn't be used together with Universal RP due to a circular dependency between the two packages.
- Fixed an issue where terrain and speedtree materials would not get upgraded by upgrade project materials. [case 1204189](https://fogbugz.unity3d.com/f/cases/1204189/)
- Fixed camera overlay stacking adding to respect unity general reference restrictions. [case 1240788](https://issuetracker.unity3d.com/issues/urp-overlay-camera-is-missing-in-stack-list-of-the-base-camera-prefab)
- Fixed RenderObject to reflect name changes done in CustomForwardRenderer asset. [case 1246256](https://issuetracker.unity3d.com/issues/urp-renderobject-name-does-not-reflect-inside-customforwardrendererdata-asset-on-renaming-in-the-inspector)
- Fixed a case where main light hard shadows would not work if any other light is present with soft shadows.[case 1250829](https://issuetracker.unity3d.com/issues/main-light-shadows-are-ignored-in-favor-of-additional-lights-shadows)
- Fixed an issue that caused renderer feature to not render correctly if the pass was injected before rendering opaques and didn't implement `Configure` method. [case 1259750](https://issuetracker.unity3d.com/issues/urp-not-rendering-with-a-renderer-feature-before-rendering-shadows)
- Fixed issue that caused color grading to not work correctly with camera stacking. [case 1263193](https://issuetracker.unity3d.com/product/unity/issues/guid/1263193/)
- Fixed an issue that caused an infinite asset database reimport when running Unity in command line with -testResults argument.
- Fixed an issue that caused a warning to be thrown about temporary render texture not found when user calls ConfigureTarget(0). [case 1220871](https://issuetracker.unity3d.com/issues/urp-scriptable-render-passes-which-dont-require-a-bound-render-target-triggers-render-target-warning)

## [7.1.2] - 2019-09-19
### Added
- Added support for additional Directional Lights. The amount of additional Directional Lights is limited by the maximum Per-object Lights in the Render Pipeline Asset.

### Fixed
- Fixed an issue where there were 2 widgets showing the outer angle of a spot light.
- Fixed an issue where the Shader Graph `SceneDepth` node didn't work with XR single-pass (double-wide) rendering. See [case 1123069](https://issuetracker.unity3d.com/issues/lwrp-vr-shadergraph-scenedepth-doesnt-work-in-single-pass-rendering).
- Fixed Unlit and BakedLit shader compilations in the meta pass.
- Fixed an issue where the Bokeh Depth of Field shader would fail to compile on PS4.
- Improved overall memory bandwidth usage.
- Added SceneSelection pass for TerrainLit shader.

## [7.1.1] - 2019-09-05
### Upgrade Guide
- The render pipeline now handles custom renderers differently. You must now set up renderers for the Camera on the Render Pipeline Asset.
- Render Pipeline Assets upgrades automatically and either creates a default forward renderer in your project or links the existing custom one that you've assigned.
- If you have custom renderers assigned to Cameras, you must now add them to the current Render Pipeline Asset. Then you can select which renderer to use on the Camera.

### Added
- Added shader function `GetMainLightShadowParams`. This returns a half4 for the main light that packs shadow strength in x component and shadow soft property in y component.
- Added shader function `GetAdditionalLightShadowParams`. This returns a half4 for an additional light that packs shadow strength in x component and shadow soft property in y component.
- Added a `Debug Level` option to the Render Pipeline Asset. With this, you can control the amount of debug information generated by the render pipeline.
- Added ability to set the `ScriptableRenderer` that the Camera renders with via C# using `UniversalAdditionalCameraData.SetRenderer(int index)`. This maps to the **Renderer List** on the Render Pipeline Asset.
- Added shadow support for the 2D Renderer. 
- Added ShadowCaster2D, and CompositeShadowCaster2D components.
- Added shadow intensity and shadow volume intensity properties to Light2D.
- Added new Gizmos for Lights.
- Added CinemachineUniversalPixelPerfect, a Cinemachine Virtual Camera Extension that solves some compatibility issues between Cinemachine and Pixel Perfect Camera.
- Added an option that disables the depth/stencil buffer for the 2D Renderer.
- Added manipulation handles for the inner cone angle for spot lights.
- Added documentation for the built-in post-processing solution and Volumes framework (and removed incorrect mention of the PPv2 package). 

### Changed
- Increased visible lights limit for the forward renderer. It now supports 256 visible lights except in mobile platforms. Mobile platforms support 32 visible lights.
- Increased per-object lights limit for the forward renderer. It now supports 8 per-object lights in all platforms except GLES2. GLES2 supports 4 per-object lights.
- The Sprite-Lit-Default shader and the Sprite Lit Shader Graph shaders now use the vertex tangents for tangent space calculations.
- Temporary render textures for cameras rendering to render textures now use the same format and multisampling configuration as camera's target texture.
- All platforms now use R11G11B10_UFloat format for HDR render textures if supported.
- There is now a list of `ScriptableRendererData` on the Render Pipeline Asset as opposed to a renderer type. These are available to all Cameras and are included in builds.
- The renderer override on the Camera is now an enum that maps to the list of `ScriptableRendererData` on the Render Pipeline Asset.
- Pixel Perfect Camera now allows rendering to a render texture.
- Light2D GameObjects that you've created now have a default position with z equal to 0.
- Documentation: Changed the "Getting Started" section into "Install and Configure". Re-arranged the Table of Content.
- Default attachment setup behaviour for ScriptableRenderPasses that execute before rendering opaques is now set use current the active render target setup. This improves performance in some situations.  

### Fixed
- Fixed LightProbe occlusion contribution. [case 1146667](https://issuetracker.unity3d.com/product/unity/issues/guid/1146667/)
- Fixed an issue that caused a log message to be printed in the console when creating a new Material. [case 1173160](https://issuetracker.unity3d.com/product/unity/issues/guid/1173160/)
- Fixed an issue where OnRenderObjectCallback was never invoked. [case 1122420](https://issuetracker.unity3d.com/issues/lwrp-gl-dot-lines-and-debug-dot-drawline-dont-render-when-scriptable-render-pipeline-settings-is-set-to-lwrp)
- Fixed an issue where Sprite Masks didn't function properly when using the 2D Renderer. [case 1163474](https://issuetracker.unity3d.com/issues/lwrp-sprite-renderer-ignores-sprite-mask-when-lightweight-render-pipeline-asset-data-is-set-to-2d-renderer-experimental)
- Fixed memory leaks when using the Frame Debugger with the 2D Renderer.
- Fixed an issue where materials using `_Time` did not animate in the scene. [1175396](https://issuetracker.unity3d.com/product/unity/issues/guid/1175396/)
- Fixed an issue where the Particle Lit shader had artifacts when both soft particles and HDR were enabled. [1136285](https://issuetracker.unity3d.com/product/unity/issues/guid/1136285/)
- Fixed an issue where the Area Lights were set to Realtime, which caused them to not bake. [1159838](https://issuetracker.unity3d.com/issues/lwrp-template-baked-area-lights-do-not-work-if-project-is-created-with-lightweight-rp-template)
- Fixed an issue where the Disc Light did not generate any light. [1175097](https://issuetracker.unity3d.com/issues/using-lwrp-area-light-does-not-generate-light-when-its-shape-is-set-to-disc)
- Fixed an issue where the alpha was killed when an opaque texture was requested on an offscreen camera with HDR enabled [case 1163320](https://issuetracker.unity3d.com/issues/lwrp-mobile-secondary-camera-background-alpha-value-is-lost-when-hdr-and-opaque-texture-are-enabled-in-lwrp-asset).
- Fixed an issue that caused Orthographic camera with far plane set to 0 to span Unity console with errors. [case 1172269](https://issuetracker.unity3d.com/issues/orthographic-camera-with-far-plane-set-to-0-results-in-assertions)
- Fixed an issue causing heap allocation in `RenderPipelineManager.DoRenderLoop` [case 1156241](https://issuetracker.unity3d.com/issues/lwrp-playerloop-renderpipelinemanager-dot-dorenderloop-internal-gc-dot-alloc-allocates-around-2-dot-6kb-for-every-camera-in-the-scene)
- Fixed an issue that caused shadow artifacts when using large spot angle values [case 1136165](https://issuetracker.unity3d.com/issues/lwrp-adjusting-spot-angle-on-a-spotlight-produces-shadowmap-artifacts)
- Fixed an issue that caused self-shadowing artifacts when adjusting shadow near-plane on spot lights.
- Fixed an issue that caused specular highlights to disappear when the smoothness value was set to 1.0. [case 1161827](https://issuetracker.unity3d.com/issues/lwrp-hdrp-lit-shader-max-smoothness-value-is-incosistent-between-pipelines)
- Fixed an issue in the Material upgrader that caused transparent Materials to not upgrade correctly to Universal RP. [case 1170419](https://issuetracker.unity3d.com/issues/shader-conversion-upgrading-project-materials-causes-standard-transparent-materials-to-flicker-when-moving-the-camera).
- Fixed post-processing for the 2D Renderer.
- Fixed an issue in Light2D that caused a black line to appear for a 360 degree spotlight.
- Fixed a post-processing rendering issue with non-fullscreen viewport. [case 1177660](https://issuetracker.unity3d.com/issues/urp-render-scale-slider-value-modifies-viewport-coordinates-of-the-screen-instead-of-the-resolution)
- Fixed an issue where **Undo** would not undo the creation of Additional Camera Data. [case 1158861](https://issuetracker.unity3d.com/issues/lwrp-additional-camera-data-script-component-appears-on-camera-after-manually-re-picking-use-pipeline-settings)
- Fixed an issue where selecting the same drop-down menu item twice would trigger a change event. [case 1158861](https://issuetracker.unity3d.com/issues/lwrp-additional-camera-data-script-component-appears-on-camera-after-manually-re-picking-use-pipeline-settings)
- Fixed an issue where selecting certain objects that use instancing materials would throw console warnings. [case 1127324](https://issuetracker.unity3d.com/issues/console-warning-is-being-spammed-when-having-lwrp-enabled-and-shader-with-gpu-instancing-present-in-the-scene)
- Fixed a GUID conflict with LWRP. [case 1179895](https://issuetracker.unity3d.com/product/unity/issues/guid/1179895/)
- Fixed an issue where the Terrain shader generated NaNs.
- Fixed an issue that caused the `Opaque Color` pass to never render at half or quarter resolution.
- Fixed and issue where stencil state on a `ForwardRendererData` was reset each time rendering happened.
- Fixed an issue where the URP Material Upgrader tried to upgrade standard Universal Shaders. [case 1144710](https://issuetracker.unity3d.com/issues/upgrading-to-lwrp-materials-is-trying-to-upgrade-lwrp-materials)
- Fixed an issue where some Materials threw errors when you upgraded them to Universal Shaders. [case 1200938](https://issuetracker.unity3d.com/issues/universal-some-materials-throw-errors-when-updated-to-universal-rp-through-update-materials-to-universal-rp)
- Fixed an issue that caused renderer feature to not render correctly if the pass was injected before rendering opaques and didn't implement `Configure` method. [case 1259750](https://issuetracker.unity3d.com/issues/urp-not-rendering-with-a-renderer-feature-before-rendering-shadows)

## [7.0.1] - 2019-07-25
### Changed
- Platform checks now provide more helpful feedback about supported features in the Inspectors.

### Fixed
- Fixed specular lighting related artifacts on Mobile [case 1143049](https://issuetracker.unity3d.com/issues/ios-lwrp-rounded-cubes-has-graphical-artifacts-when-setting-pbr-shaders-smoothness-about-to-0-dot-65-in-shadergraph) and [case 1164822](https://issuetracker.unity3d.com/issues/lwrp-specular-highlight-becomes-hard-edged-when-increasing-the-size-of-an-object).
- Post-processing is no longer enabled in the previews.
- Unity no longer force-enables post-processing on a camera by default.
- Fixed an issue that caused the Scene to render darker in GLES3 and linear color space. [case 1169789](https://issuetracker.unity3d.com/issues/lwrp-android-scene-is-rendered-darker-in-build-when-graphics-api-set-to-gles3-and-color-space-set-to-linear)

## [7.0.0] - 2019-07-17
### Universal Render Pipeline
- LWRP has been renamed to the "Universal Render Pipeline" (UniversalRP).
- UniversalRP is the same as LWRP in terms of features and scope.
- Classes have moved to the Universal namespace (from LWRP).

### Upgrade Guide
- Upgrading to UniversalRP is designed to be almost seamless from the user side.
- LWRP package still exists, this forwards includes and classes to the UniversalRP Package.
- Please see the more involved upgrade guide (https://docs.google.com/document/d/1Xd5bZa8pYZRHri-EnNkyhwrWEzSa15vtnpcg--xUCIs/).

### Added
- Initial Stadia platform support.
- Added a menu option to create a new `ScriptableRendererFeature` script. To do so in the Editor, click on Asset > Create > Rendering > Lightweight Render Pipeline > Renderer Feature.
- Added documentation for SpeedTree Shaders in LWRP.
- Added extended features to LWRP Terrain Shader, so terrain assets can be forward-compatible with HDRP.
- Enabled per-layer advanced or legacy-mode blending in LWRP Terrain Shader. 
- Added the documentation page "Rendering in LWRP", which describes the forward rendering camera loop.
- Added documentation overview for how Post Processing Version 2 works in LWRP.
- Added documentation notes and FAQ entry on the 2D Renderer affecting the LWRP Asset.

### Changed
- Replaced beginCameraRendering callbacks by non obsolete implementation in Light2D
- Updated `ScriptableRendererFeature` and `ScriptableRenderPass` API docs.
- Shader type Real translates to FP16 precision on Nintendo Switch.

### Fixed
- Fixed a case where built-in Shader time values could be out of sync with actual time. [case 1142495](https://fogbugz.unity3d.com/f/cases/1142495/)
- Fixed an issue that caused forward renderer resources to not load properly when you upgraded LWRP from an older version to 7.0.0. [case 1154925](https://issuetracker.unity3d.com/issues/lwrp-upgrading-lwrp-package-to-7-dot-0-0-breaks-forwardrenderdata-asset-in-resource-files)
- Fixed GC spikes caused by LWRP allocating heap memory every frame.
- Fixed distortion effect on particle unlit shader.
- Fixed NullReference exception caused when trying to add a ScriptableRendererFeature.
- Fixed issue with certain LWRP shaders not showing when using forward/2D renderer.
- Fixed the shadow resolve pass and the final pass, so they're not consuming unnecessary bandwidth. [case 1152439](https://issuetracker.unity3d.com/issues/lwrp-mobile-increased-memory-usage-and-extra-rendering-steps) 
- Added missing page for 2D Lights in LWRP.
- Tilemap tiles no longer appear black when you use the 2D renderer.
- Sprites in the preview window are no longer lit by 2D Scene lighting.
- Fixed warnings for unsupported shadow map formats for GLES2 API.
- Disabled shadows for devices that do not support shadow maps or depth textures.
- Fixed support for LWRP per-pixel terrain. [case 1110520](https://fogbugz.unity3d.com/f/cases/1110520)
- Fixed some basic UI/usability issues with LWRP terrain Materials (use of warnings and modal value changes).
- Fixed an issue where using LWRP and Sprite Shape together would produce meta file conflicts.
- Fixed fp16 overflow in Switch in specular calculation
- Fixed shader compilation errors for Android XR projects.
- Updated the pipeline Asset UI to cap the render scale at 2x so that it matches the render pipeline implementation limit.

## [6.7.0] - 2019-05-16
### Added
- Added SpeedTree Shaders.
- Added two Shader Graph master nodes: Lit Sprite and Unlit Sprite. They only work with the 2D renderer.
- Added documentation for the 2D renderer.

### Changed
- The 2D renderer and Light2D component received a number of improvements and are now ready to try as experimental features.
- Updated the [Feature Comparison Table](lwrp-builtin-feature-comparison.md) to reflect the current state of LWRP features.

### Fixed
- When in playmode, the error 'Non matching Profiler.EndSample' no longer appears. [case 1140750](https://fogbugz.unity3d.com/f/cases/1140750/)
- LWRP Particle Shaders now correctly render in stereo rendering modes. [case 1106699](https://fogbugz.unity3d.com/f/cases/1106699/)
- Shaders with 'debug' in the name are no longer stripped automatically. [case 1112983](https://fogbugz.unity3d.com/f/cases/1112983/)
- Fixed tiling issue with selection outline and baked cutout shadows.
- in the Shadergraph Unlit Master node, Premultiply no longer acts the same as Alpha. [case 1114708](https://fogbugz.unity3d.com/f/cases/1114708/)
- Fixed an issue where Lightprobe data was missing if it was needed per-pixel and GPU instancing was enabled.
- The Soft ScreenSpaceShadows Shader variant no longer gets stripped form builds. [case 1138236](https://fogbugz.unity3d.com/f/cases/1138236/)
- Fixed a typo in the Particle Unlit Shader, so Soft Particles now work correctly.
- Fixed emissive Materials not being baked for some meshes. [case 1145297](https://issuetracker.unity3d.com/issues/lwrp-emissive-materials-are-not-baked)
- Camera matrices are now correctly set up when you call rendering functions in EndCameraRendering. [case 1146586](https://issuetracker.unity3d.com/issues/lwrp-drawmeshnow-returns-wrong-positions-slash-scales-when-called-from-endcamerarendering-hook)
- Fixed GI not baking correctly while in gamma color space.
- Fixed a NullReference exception when adding a renderer feature that is contained in a global namespace. [case 1147068](https://issuetracker.unity3d.com/issues/scriptablerenderpipeline-inspector-ui-crashes-when-a-scriptablerenderfeature-is-not-in-a-namespace)
- Shaders are now set up for VR stereo instancing on Vulkan. [case 1142952](https://fogbugz.unity3d.com/f/cases/1142952/).
- VR stereo matrices and vertex inputs are now set up on Vulkan. [case 1142952](https://fogbugz.unity3d.com/f/cases/1142952/).
- Fixed the Material Upgrader so it's now run upon updating the LWRP package. [1148764](https://issuetracker.unity3d.com/product/unity/issues/guid/1148764/)
- Fixed a NullReference exception when you create a new Lightweight Render Pipeline Asset. [case 1153388](https://issuetracker.unity3d.com/product/unity/issues/guid/1153388/) 

## [6.6.0] - 2019-04-01
### Added
- Added support for Baked Indirect mixed lighting.
- You can now use Light Probes for occlusion. This means that baked lights can now occlude dynamic objects.
- Added RenderObjects. You can add RenderObjects to a Renderer to perform custom rendering.
- (WIP) Added an experimental 2D renderer that implements a 2D lighting system.
- (WIP) Added a Light2D component that works with the 2D renderer to add lighting effects to 2D sprites.

### Fixed
- Fixed a project import issue in the LWRP template.
- Fixed the warnings that appear when you create new Unlit Shader Graphs using the Lightweight Render Pipeline.
- Fixed light attenuation precision on mobile platforms.
- Fixed split-screen rendering on mobile platforms.
- Fixed rendering when using an off-screen camera that renders to a depth texture.
- Fixed the exposed stencil render state in the renderer.
- Fixed the default layer mask so it's now applied to a depth pre-pass.
- Made several improvements and fixes to the render pass UI.
- Fixed artifacts that appeared due to precision errors in large scaled objects.
- Fixed an XR rendering issue where Unity required a depth texture.
- Fixed an issue that caused transparent objects to sort incorrectly.

## [6.5.0] - 2019-03-07
### Added
- You can now create a custom forward renderer by clicking on `Assets/Create/Rendering/Lightweight Render Pipeline/Forward Renderer`. This creates an Asset in your Project. You can add additional features to it and drag-n-drop the renderer to either the pipeline Asset or to a camera.
- You can now add `ScriptableRendererFeature`  to the `ScriptableRenderer` to extend it with custom effects. A feature is an `ScriptableObject` that can be drag-n-dropped in the renderer and adds one or more `ScriptableRenderPass` to the renderer.
- `ScriptableRenderer` now exposes interface to configure lights. To do so, implement `SetupLights` when you create a new renderer.
- `ScriptableRenderer` now exposes interface to configure culling. To do so, implement `SetupCullingParameters` when you create a new renderer.
- `ScriptableRendererData` contains rendering resources for `ScriptableRenderer`. A renderer can be overridden globally for all cameras or on a per-camera basis.
- `ScriptableRenderPass` now has a `RenderPassEvents`. This controls where in the pipeline the render pass is added.
- `ScriptableRenderPass` now exposes `ConfigureTarget` and `ConfigureClear`. This allows the renderer to automatically figure out the currently active rendering targets.
- `ScriptableRenderPass` now exposes `Blit`. This performs a blit and sets the active render target in the renderer.
- `ScriptableRenderPass` now exposes `RenderPostProcessing`. This renders post-processing and sets the active render target in the renderer.
- `ScriptableRenderPass` now exposes `CreateDrawingSettings` as a helper for render passes that need to call `ScriptableRenderContext.DrawRenderers`.

### Changed
- Removed `RegisterShaderPassName` from `ScriptableRenderPass`. Instead, `CreateDrawingSettings` now  takes one or a list of `ShaderTagId`. 
- Removed remaining experimental namespace from LWRP. All APIrelated to `ScriptableRenderer`, `ScriptableRenderPass`, and render pass injection is now out of preview.
- Removed `SetRenderTarget` from `ScriptableRenderPass`. You should never call it. Instead, call `ConfigureTarget`, and the renderer automatically sets up targets for you. 
- Removed `RenderFullscreenQuad` from `ScriptableRenderer`. Use `CommandBuffer.DrawMesh` and `RenderingUtils.fullscreenMesh` instead.
- Removed `RenderPostProcess` from `ScriptableRenderer`. Use `ScriptableRenderPass.RenderPostProcessing` instead.
- Removed `postProcessingContext` property from `ScriptableRenderer`. This is now exposed in `RenderingUtils.postProcessingContext`.
- Removed `GetCameraClearFlag` from `ScriptableRenderer`.

### Fixed
- Fixed y-flip in VR when post-processing is active.
- Fixed occlusion mesh for VR not rendering before rendering opaques.
- Enabling or disabling SRP Batcher in runtime works now.
- Fixed video player recorder when post-processing is enabled.

## [6.4.0] - 2019-02-21

## [6.3.0] - 2019-02-18

## [6.2.0] - 2019-02-15

### Changed
- Code refactor: all macros with ARGS have been swapped with macros with PARAM. This is because the ARGS macros were incorrectly named.

## [6.1.0] - 2019-02-13

## [6.0.0] - 2019-02-23
### Added
- You can now implement a custom renderer for LWRP. To do so, implement an `IRendererData` that contains all resources used in rendering. Then create an `IRendererSetup` that creates and queues `ScriptableRenderPass`. Change the renderer type either in the Pipeline Asset or in the Camera Inspector.
- LWRP now uses the Unity recorder extension. You can use this to capture the output of Cameras.
- You can now inject a custom render pass before LWRP renders opaque objects. To do so, implement an `IBeforeRender` interface.
- Distortion support in all Particle Shaders.
- An upgrade system for LWRP Materials with `MaterialPostprocessor`.
- An upgrade path for Unlit shaders
- Tooltips for Shaders.
- SRP Batcher support for Particle Shaders.
- Docs for these Shaders: Baked Lit, Particles Lit, Particles Simple Lit, and Particles Unlit.
- LWRP now supports dynamic resolution scaling. The target platform must also support it.
- LWRP now includes version defines for both C# and Shaders in the format of `LWRP_X_Y_Z_OR_NEWER`. For example, `LWRP_5_3_0_OR_NEWER` defines version 5.3.0.
- The Terrain Lit Shader now samples Spherical Harmonics if you haven't baked any lightmaps for terrain.
- Added a __Priority__ option, which you can use to tweak the rendering order. This is similar to render queue in the built-in render pipeline. These Shaders now have this option: Lit, Simple Lit, Baked Lit, Unlit, and all three Particle Shaders.
- Added support for overriding terrain detail rendering shaders, via the render pipeline editor resources asset.

### Changed
- You can now only initialize a camera by setting a Background Type. The supported options are Skybox, Solid Color, and Don't Care.
- LWRP now uses non-square shadowmap textures when it renders directional shadows with 2 shadow cascades. 
- LWRP now uses RGB111110 as the HDR format on mobile devices, when this format is supported.
- Removed `IAfterDepthPrePass` interface.
- We’ve redesigned the Shader GUI. For example, all property names in Shaders are now inline across the board
- The Simple Lit Shader now has Smoothness, which can be stored in the alpha of specular or albedo maps.
- The Simple Lit and Particles Simple Lit Shaders now take shininess from the length (brightness) of the specular map.
- The __Double sided__ property is now __Render Face__. This means you can also do front face culling.
- Changed the docs for Lit Shader, Simple Lit Shader and Unlit Shader according to Shader GUI changes.
- When you create a new LWRP Asset, it will now be initialized with settings that favor performance on mobile platforms.
- Updated the [FAQ](faq.md) and the [Built-in/LWRP feature comparison table](lwrp-builtin-feature-comparison.md).

### Fixed
- Several tweaks to reduce bandwidth consumption on mobile devices.
- The foldouts in the Lightweight Asset inspector UI now remember their state.
- Added missing meta file for GizmosRenderingPass.cs.
- Fixed artifacts when using multiple or Depth Only cameras. [Case 1072615](https://issuetracker.unity3d.com/issues/ios-using-multiple-cameras-in-the-scene-in-lightweight-render-pipeline-gives-corrupted-image-in-ios-device)
- Fixed a typo in ERROR_ON_UNSUPPORTED_FUNCTION() that was causing the shader compiler to run out of memory in GLES2. [Case 1104271](https://issuetracker.unity3d.com/issues/mobile-os-restarts-because-of-high-memory-usage-when-compiling-shaders-for-opengles2)
- LWRP now renders shadows on scaled objects correctly. [Case 1109017](https://issuetracker.unity3d.com/issues/scaled-objects-render-shadows-and-specularity-incorrectly-in-the-lwrp-on-device)
- LWRP now allows some Asset settings to be changed at runtime. [Case 1105552](https://issuetracker.unity3d.com/issues/lwrp-changing-render-scale-in-runtime-has-no-effect-since-lwrp-3-dot-3-0)
- Realtime shadows now work in GLES2. [Case 1087251](https://issuetracker.unity3d.com/issues/android-lwrp-no-real-time-light-and-shadows-using-gles2)
- Framedebugger now renders correctly when stepping through drawcalls.
- Cameras that request MSAA and Opaque Textures now use less frame bandwidth when they render.
- Fixed rendering in the gamma color space, so it doesn't appear darker.
- Particles SImple Lit and Particles Unlit Shaders now work correctly.
- __Soft Particles__ now work correctly.
- Camera fading for particles.
- Fixed a typo in the Unlit `IgnoreProjector` tag.
- Particles render in both eyes with stereo instancing
- Fixed specular issues on mobile. [case 1109017](https://issuetracker.unity3d.com/issues/scaled-objects-render-shadows-and-specularity-incorrectly-in-the-lwrp-on-device)
- Fixed issue causing LWRP to create MSAA framebuffer even when MSAA setting was disabled.
- Post-processing in mobile VR is now forced to be disabled. It was causing many rendering issues.
- Fixed Editor Previews breaking in Play Mode when VR is enabled. [Case 1109009](https://issuetracker.unity3d.com/issues/lwrp-editor-previews-break-in-play-mode-if-vr-is-enabled)
- A camera's HDR enable flag is now respected when rendering in XR.
- Terrain detail rendering now works correctly when LWRP is installed but inactive.

## [5.2.0] - 2018-11-27
### Added
- LWRP now handles blits that are required by the device when rendering to the backbuffer.
- You can now enable the SRP Batcher. To do so, go to the `Pipeline Asset`. Under `Advanced`, toggle `SRP Batcher`.

### Changed
- Renamed shader variable `unity_LightIndicesOffsetAndCount` to `unity_PerObjectLightData`.
- Shader variables `unity_4LightIndices0` and `unity_4LightIndices1` are now declared as `unity_PerObjectLightIndices` array.

## [5.1.0] - 2018-11-19
### Added
- The user documentation for LWRP is now in this GitHub repo, instead of in the separate GitHub wiki. You can find the most up-to-date pages in the [TableOfContents.md](TableOfCotents.md) file. Pages not listed in that file are still in progress.

### Changed
- The LWRP package is no longer in preview.
- LWRP built-in render passes are now internal.
- Changed namespace from `UnityEngine.Experimental.Rendering.LightweightPipeline` to `UnityEngine.Rendering.LWRP`.
- Changed namespace from `UnityEditor.Experimental.Rendering.LightweightPipeline` to `UnityEditor.Rendering.LWRP`.

### Fixed
- LWRP now respects the iOS Player setting **Force hard shadows**. When you enable this setting, hardware filtering of shadows is disabled.
- Scene view mode now renders baked lightmaps correctly. [Case 1092227](https://issuetracker.unity3d.com/issues/lwrp-scene-view-modes-render-objects-black)
- Shadow bias calculations are now correct for both Shader Graph and Terrain shaders.
- Blit shader now ignores culling.
- When you select __Per Vertex__ option for __Additional Lights__, the __Per Object Limit__ option is not greyed out anymore.
- When you change camera viewport height to values above 1.0, the Unity Editor doesn't freeze anymore. [Case 1097497](https://issuetracker.unity3d.com/issues/macos-lwrp-editor-freezes-after-changing-cameras-viewport-rect-values)
- When you use AR with LWRP, the following error message is not displayed in the console anymore: "The camera list passed to the render pipeline is either null or empty."

## [5.0.0-preview] - 2018-09-28
### Added
- Added occlusion mesh rendering/hookup for VR
- You can now configure default depth and normal shadow bias values in the pipeline asset.
- You can now add the `LWRPAdditionalLightData` component to a `Light` to override the default depth and normal shadow bias.
- You can now log the amount of shader variants in your build. To do so, go to the `Pipeline Asset`. Under `Advanced`, select and set the `Shader Variant Log Level`.
### Changed
- Removed the `supportedShaderFeatures` property from LWRP core. The shader stripper now figures out which variants to strip based on the current assigned pipeline Asset in the Graphics settings.
### Fixed
- The following error does not appear in console anymore: ("Begin/End Profiler section mismatch")
- When you select a material with the Lit shader, this no longer causes the following error in the console: ("Material doesn't have..."). [case 1092354](https://fogbugz.unity3d.com/f/cases/1092354/)
- In the Simple Lit shader, per-vertex additional lights are now shaded properly.
- Shader variant stripping now works when you're building a Project with Cloud Build. This greatly reduces build times from Cloud Build.
- Dynamic Objects now receive lighting when the light mode is set to mixed.
- MSAA now works on Desktop platforms.
- The shadow bias value is now computed correctly for shadow cascades and different shadow resolutions. [case 1076285](https://issuetracker.unity3d.com/issues/lwrp-realtime-directional-light-shadow-maps-exhibit-artifacts)
- When you use __Area Light__ with LWRP, __Cast Shadows__ no longer overlaps with other UI elements in the Inspector. [case 1085363](https://issuetracker.unity3d.com/issues/inspector-area-light-cast-shadows-ui-option-is-obscured-by-render-mode-for-lwrp-regression-in-2018-dot-3a3)

### Changed
Read/write XRGraphicsConfig -> Read-only XRGraphics interface to XRSettings. 

## [4.0.0-preview] - 2018-09-28
### Added
- When you have enabled Gizmos, they now appear correctly in the Game view.
- Added requiresDepthPrepass field to RenderingData struct to tell if the runtime platform requires a depth prepass to generate a camera depth texture.
- The `RenderingData` struct now holds a reference to `CullResults`.
- When __HDR__ is enabled in the Camera but disabled in the Asset, an information box in the Camera Inspector informs you about it.
- When __MSAA__ is enabled in the Camera but disabled in the Asset, an information box in the Camera Inspector informs you about it.
- Enabled instancing on the terrain shader.
- Sorting of opaque objects now respects camera `opaqueSortMode` setting.
- Sorting of opaque objects disables front-to-back sorting flag, when camera settings allow that and the GPU has hidden surface removal.
- LWRP now has a Custom Light Explorer that suits its feature set.
- LWRP now supports Vertex Lit shaders for detail meshes on terrain.
- LWRP now has three interactive Autodesk shaders: Autodesk Interactive, Autodesk Interactive Masked and Autodesk Interactive Transparent.
- [Shader API] The `GetMainLight` and `GetAdditionalLight` functions can now compute shadow attenuation and store it in the new `shadowAttenuation` field in `LightData` struct.
- [Shader API] Added a `VertexPositionInputs` struct that contains vertex position in difference spaces (world, view, hclip).
- [Shader API] Added a `GetVertexPositionInputs` function to get an initialized `VertexPositionInputs`.
- [Shader API] Added a `GetPerObjectLightIndex` function to return the per-object index given a for-loop index.
- [Shader API] Added a `GetShadowCoord` function that takes a `VertexPositionInputs` as input.
- [ShaderLibrary] Added VertexNormalInputs struct that contains data for per-pixel normal computation.
- [ShaderLibrary] Added GetVertexNormalInputs function to return an initialized VertexNormalInputs.

### Changed
- The `RenderingData` struct is now read-only.
- `ScriptableRenderer`always performs a Clear before calling `IRendererSetup::Setup.` 
- `ScriptableRenderPass::Execute` no longer takes `CullResults` as input. Instead, use `RenderingData`as input, since that references `CullResults`.
- `IRendererSetup_Setup` no longer takes `ScriptableRenderContext` and `CullResults` as input.
- Shader includes are now referenced via package relative paths instead of via the deprecated shader export path mechanism https://docs.unity3d.com/2018.3/Documentation/ScriptReference/ShaderIncludePathAttribute.html.
- The LWRP Asset settings were re-organized to be more clear.
- Vertex lighting now controls if additional lights should be shaded per-vertex or per-pixel.
- Renamed all `Local Lights` nomenclature to `Additional Lights`.
- Changed shader naming to conform to our SRP shader code convention.
- [Shader API] Renamed `SpotAttenuation` function to `AngleAttenuation`.
- [Shader API] Renamed `_SHADOWS_ENABLED` keyword to `_MAIN_LIGHT_SHADOWS`
- [Shader API] Renamed `_SHADOWS_CASCADE` keyword to `_MAIN_LIGHT_SHADOWS_CASCADE`
- [Shader API] Renamed `_VERTEX_LIGHTS` keyword to `_ADDITIONAL_LIGHTS_VERTEX`.
- [Shader API] Renamed `_LOCAL_SHADOWS_ENABLED` to `_ADDITIONAL_LIGHT_SHADOWS`
- [Shader API] Renamed `GetLight` function to `GetAdditionalLight`.
- [Shader API] Renamed `GetPixelLightCount` function to `GetAdditionalLightsCount`.
- [Shader API] Renamed `attenuation` to `distanceAttenuation` in `LightData`.
- [Shader API] Renamed `GetLocalLightShadowStrength` function to `GetAdditionalLightShadowStrength`.
- [Shader API] Renamed `SampleScreenSpaceShadowMap` functions to `SampleScreenSpaceShadowmap`.
- [Shader API] Renamed `MainLightRealtimeShadowAttenuation` function to `MainLightRealtimeShadow`.
- [Shader API] Renamed light constants from `Directional` and `Local` to `MainLight` and `AdditionalLights`.
- [Shader API] Renamed `GetLocalLightShadowSamplingData` function to `GetAdditionalLightShadowSamplingData`.
- [Shader API] Removed OUTPUT_NORMAL macro.
- [Shader API] Removed `lightIndex` and `substractiveAttenuation` from `LightData`.
- [Shader API] Removed `ComputeShadowCoord` function. `GetShadowCoord` is provided instead.
- All `LightweightPipeline` references in API and classes are now named `LightweightRenderPipeline`.
- Files no longer have the `Lightweight` prefix.
- Renamed Physically Based shaders to `Lit`, `ParticlesLit`, and `TerrainLit`.
- Renamed Simple Lighting shaders to `SimpleLit`, and `ParticlesSimpleLit`.
- [ShaderLibrary] Renamed `InputSurfacePBR.hlsl`, `InputSurfaceSimple.hlsl`, and `InputSurfaceUnlit` to `LitInput.hlsl`, `SimpleLitInput.hlsl`, and `UnlitInput.hlsl`. These files were moved from the `ShaderLibrary` folder to the`Shaders`.
- [ShaderLibrary] Renamed `LightweightPassLit.hlsl` and `LightweightPassLitSimple.hlsl` to `LitForwardPass.hlsl` and `SimpleLitForwardPass.hlsl`. These files were moved from the `ShaderLibrary` folder to `Shaders`.
- [ShaderLibrary] Renamed `LightweightPassMetaPBR.hlsl`, `LightweightPassMetaSimple.hlsl` and `LighweightPassMetaUnlit` to `LitMetaPass.hlsl`, `SimpleLitMetaPass.hlsl` and `UnlitMetaPass.hlsl`. These files were moved from the `ShaderLibrary` folder to `Shaders`.
- [ShaderLibrary] Renamed `LightweightPassShadow.hlsl` to `ShadowCasterPass.hlsl`. This file was moved to the `Shaders` folder.
- [ShaderLibrary] Renamed `LightweightPassDepthOnly.hlsl` to `DepthOnlyPass.hlsl`. This file was moved to the `Shaders` folder.
- [ShaderLibrary] Renamed `InputSurfaceTerrain.hlsl` to `TerrainLitInput.hlsl`. This file was moved to the `Shaders` folder.
- [ShaderLibrary] Renamed `LightweightPassLitTerrain.hlsl` to `TerrainLitPases.hlsl`. This file was moved to the `Shaders` folder.
- [ShaderLibrary] Renamed `ParticlesPBR.hlsl` to `ParticlesLitInput.hlsl`. This file was moved to the `Shaders` folder.
- [ShaderLibrary] Renamed `InputSurfacePBR.hlsl` to `LitInput.hlsl`. This file was moved to the `Shaders` folder.
- [ShaderLibrary] Renamed `InputSurfaceUnlit.hlsl` to `UnlitInput.hlsl`. This file was moved to the `Shaders` folder.
- [ShaderLibrary] Renamed `InputBuiltin.hlsl` to `UnityInput.hlsl`.
- [ShaderLibrary] Renamed `LightweightPassMetaCommon.hlsl` to `MetaInput.hlsl`.
- [ShaderLibrary] Renamed `InputSurfaceCommon.hlsl` to `SurfaceInput.hlsl`.
- [ShaderLibrary] Removed LightInput struct and GetLightDirectionAndAttenuation. Use GetAdditionalLight function instead.
- [ShaderLibrary] Removed ApplyFog and ApplyFogColor functions. Use MixFog and MixFogColor instead.
- [ShaderLibrary] Removed TangentWorldToNormal function. Use TransformTangentToWorld instead.
- [ShaderLibrary] Removed view direction normalization functions. View direction should always be normalized per pixel for accurate results.
- [ShaderLibrary] Renamed FragmentNormalWS function to NormalizeNormalPerPixel.

### Fixed
- If you have more than 16 lights in a scene, LWRP no longer causes random glitches while rendering lights.
- The Unlit shader now samples Global Illumination correctly.
- The Inspector window for the Unlit shader now displays correctly.
- Reduced GC pressure by removing several per-frame memory allocations.
- The tooltip for the the camera __MSAA__ property now appears correctly.
- Fixed multiple C# code analysis rule violations.
- The fullscreen mesh is no longer recreated upon every call to `ScriptableRenderer.fullscreenMesh`.

## [3.3.0-preview] - 2018-01-01
### Added
- Added callbacks to LWRP that can be attached to a camera (IBeforeCameraRender, IAfterDepthPrePass, IAfterOpaquePass, IAfterOpaquePostProcess, IAfterSkyboxPass, IAfterTransparentPass, IAfterRender)

###Changed
- Clean up LWRP creation of render textures. If we are not going straight to screen ensure that we create both depth and color targets.
- UNITY_DECLARE_FRAMEBUFFER_INPUT and UNITY_READ_FRAMEBUFFER_INPUT macros were added. They are necessary for reading transient attachments.
- UNITY_MATRIX_I_VP is now defined.
- Renamed LightweightForwardRenderer to ScriptableRenderer.
- Moved all light constants to _LightBuffer CBUFFER. Now _PerCamera CBUFFER contains all other per camera constants.
- Change real-time attenuation to inverse square.
- Change attenuation for baked GI to inverse square, to match real-time attenuation.
- Small optimization in light attenuation shader code.

### Fixed
- Lightweight Unlit shader UI doesn't throw an error about missing receive shadow property anymore.

## [3.2.0-preview] - 2018-01-01
### Changed
- Receive Shadows property is now exposed in the material instead of in the renderer.
- The UI for Lightweight asset has been updated with new categories. A more clean structure and foldouts has been added to keep things organized.

### Fixed
- Shadow casters are now properly culled per cascade. (case 1059142)
- Rendering no longer breaks when Android platform is selected in Build Settings. (case 1058812)
- Scriptable passes no longer have missing material references. Now they access cached materials in the renderer.(case 1061353)
- When you change a Shadow Cascade option in the Pipeline Asset, this no longer warns you that you've exceeded the array size for the _WorldToShadow property.
- Terrain shader optimizations.

## [3.1.0-preview] - 2018-01-01

### Fixed
- Fixed assert errors caused by multi spot lights
- Fixed LWRP-DirectionalShadowConstantBuffer params setting

## [3.0.0-preview] - 2018-01-01
### Added
- Added camera additional data component to control shadows, depth and color texture.
- pipeline now uses XRSEttings.eyeTextureResolutionScale as renderScale when in XR.
- New pass architecture. Allows for custom passes to be written and then used on a per camera basis in LWRP

### Changed
- Shadow rendering has been optimized for the Mali Utgard architecture by removing indexing and avoiding divisions for orthographic projections. This reduces the frame time by 25% on the Overdraw benchmark.
- Removed 7x7 tent filtering when using cascades.
- Screenspace shadow resolve is now only done when rendering shadow cascades.
- Updated the UI for the Lighweight pipeline asset.
- Update assembly definitions to output assemblies that match Unity naming convention (Unity.*).

### Fixed
- Post-processing now works with VR on PC.
- PS4 compiler error
- Fixed VR multiview rendering by forcing MSAA to be off. There's a current issue in engine that breaks MSAA and Texture2DArray.
- Fixed UnityPerDraw CB layout
- GLCore compute buffer compiler error
- Occlusion strength not being applied on LW standard shaders
- CopyDepth pass is being called even when a depth from prepass is available
- GLES2 shader compiler error in IntegrationTests
- Can't set RenderScale and ShadowDistance by script
- VR Single Pass Instancing shadows
- Fixed compilation errors on Nintendo Switch (limited XRSetting support).

## [2.0.0-preview] - 2018-01-01

### Added
- Explicit render target load/store actions were added to improve tile utilization
- Camera opaque color can be requested on the pipeline asset. It can be accessed in the shader by defining a _CameraOpaqueTexture. This can be used as an alternative to GrabPass.
- Dynamic Batching can be enabled in the pipeline asset
- Pipeline now strips unused or invalid variants and passes based on selected pipeline capabilities in the asset. This reduces build and memory consuption on target.
- Shader stripping settings were added to pipeline asset

### Changed
#### Pipeline
- Pipeline code is now more modular and extensible. A ForwardRenderer class is initialized by the pipeline with RenderingData and it's responsible for enqueueing and executing passes. In the future pluggable renderers will be supported.
- On mobile 1 directional light + up to 4 local lights (point or spot) are computed
- On other platforms 1 directional light + up to 8 local lights are computed
- Multiple shadow casting lights are supported. Currently only 1 directional + 4 spots light shadows.
#### Shading Framework
- Directional Lights are always considered a main light in shader. They have a fast shading path with no branching and no indexing.
- GetMainLight() is provided in shader to initialize Light struct with main light shading data. 
- Directional lights have a dedicated shadowmap for performance reasons. Shadow coord always comes from interpolator.
- MainLigthRealtimeShadowAttenuation(float4 shadowCoord) is provided to compute main light realtime shadows.
- Spot and Point lights are always shaded in the light loop. Branching on uniform and indexing happens when shading them.
- GetLight(half index, float3 positionWS) is provided in shader to initialize Light struct for spot and point lights.
- Spot light shadows are baked into a single shadow atlas.
- Shadow coord for spot lights is always computed on fragment.
- Use LocalLightShadowAttenuation(int lightIndex, float3 positionWS) to comppute realtime shadows for spot lights.

### Fixed
- Issue that was causing VR on Android to render black
- Camera viewport issues
- UWP build issues
- Prevent nested camera rendering in the pipeline

## [1.1.4-preview] - 2018-01-01

### Added
 - Terrain and grass shaders ported
 - Updated materials and shader default albedo and specular color to midgrey.
 - Exposed _ScaledScreenParams to shader. It works the same as _ScreenParams but takes pipeline RenderScale into consideration
 - Performance Improvements in mobile

### Fixed
 - SRP Shader library issue that was causing all constants to be highp in mobile
 - shader error that prevented LWRP to build to UWP
 - shader compilation errors in Linux due to case sensitive includes
 - Rendering Texture flipping issue
 - Standard Particles shader cutout and blending modes
 - crash caused by using projectors
 - issue that was causing Shadow Strength to not be computed on mobile
 - Material Upgrader issue that caused editor to SoftLocks
 - GI in Unlit shader
 - Null reference in the Unlit material shader GUI

## [1.1.2-preview] - 2018-01-01

### Changed
 - Performance improvements in mobile  

### Fixed
 - Shadows on GLES 2.0
 - CPU performance regression in shadow rendering
 - Alpha clip shadow issues
 - Unmatched command buffer error message
 - Null reference exception caused by missing resource in LWRP
 - Issue that was causing Camera clear flags was being ignored in mobile


## [1.1.1-preview] - 2018-01-01

### Added
 - Added Cascade Split selection UI
 - Added SHADER_HINT_NICE_QUALITY. If user defines this to 1 in the shader Lightweight pipeline will favor quality even on mobile platforms.

### Changed
 - Shadowmap uses 16bit format instead of 32bit.
 - Small shader performance improvements

### Fixed
 - Subtractive Mode
 - Shadow Distance does not accept negative values anymore


## [0.1.24] - 2018-01-01

### Added
 - Added Light abstraction layer on lightweight shader library.
 - Added HDR global setting on pipeline asset. 
 - Added Soft Particles settings on pipeline asset.
 - Ported particles shaders to SRP library

### Changed
 - HDR RT now uses what format is configured in Tier settings.
 - Refactored lightweight standard shaders and shader library to improve ease of use.
 - Optimized tile LOAD op on mobile.
 - Reduced GC pressure
 - Reduced shader variant count by ~56% by improving fog and lightmap keywords
 - Converted LW shader library files to use real/half when necessary.

### Fixed
 - Realtime shadows on OpenGL
 - Shader compiler errors in GLES 2.0
 - Issue sorting issues when BeforeTransparent custom fx was enabled.
 - VR single pass rendering.
 - Viewport rendering issues when rendering to backbuffer.
 - Viewport rendering issues when rendering to with MSAA turned off.
 - Multi-camera rendering.

## [0.1.23] - 2018-01-01

### Added
 - UI Improvements (Rendering features not supported by LW are hidden)

### Changed
 - Shaders were ported to the new SRP shader library. 
 - Constant Buffer refactor to use new Batcher
 - Shadow filtering and bias improved.
 - Pipeline now updates color constants in gamma when in Gamma colorspace.
 - Optimized ALU and CB usage on Shadows.
 - Reduced shader variant count by ~33% by improving shadow and light classification keywords
 - Default resources were removed from the pipeline asset.

### Fixed
 - Fixed shader include path when using SRP from package manager.
 - Fixed spot light attenuation to match Unity Built-in pipeline.
 - Fixed depth pre-pass clearing issue.

## [0.1.12] - 2018-01-01

### Added
 - Standard Unlit shader now has an option to sample GI.
 - Added Material Upgrader for stock Unity Mobile and Legacy Shaders.
 - UI improvements

### Changed
- Realtime shadow filtering was improved. 

### Fixed
 - Fixed an issue that was including unreferenced shaders in the build.
 - Fixed a null reference caused by Particle System component lights.<|MERGE_RESOLUTION|>--- conflicted
+++ resolved
@@ -7,12 +7,9 @@
 ## [7.8.0] - 2021-07-23
 
 ### Fixed
-<<<<<<< HEAD
-- Fixed artifacts in Speed Tree 8 billboard LODs due to SpeedTree LOD smoothing/crossfading [case 1348407]
-=======
 - Fixed an issue where 2D Renderer was generating garbage in editor.
 - Fixed multi-edit for UniversalRenderPipelineAsset.
->>>>>>> e258c6a8
+- Fixed artifacts in Speed Tree 8 billboard LODs due to SpeedTree LOD smoothing/crossfading [case 1348407]
 
 ## [7.7.0] - 2021-04-28
 
