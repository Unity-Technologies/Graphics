--- conflicted
+++ resolved
@@ -34,12 +34,9 @@
 - Fixed not using the local skybox on the camera game object when the Skybox Material property in the Lighting window was set to null.
 - Fixed an issue where, if URP was not in use, you would sometimes get errors about 2D Lights when going through the menus.
 - Fixed GC when using XR single-pass automated tests.
-<<<<<<< HEAD
+- Fixed resolution of intermediate textures when rendering to part of a render texture. [case 1261287](https://issuetracker.unity3d.com/product/unity/issues/guid/1261287/)
 - Fixed Missing camera cannot be removed after scene is saved by removing the Missing camera label. [case 1252255](https://issuetracker.unity3d.com/issues/universal-rp-missing-camera-cannot-be-removed-from-camera-stack-after-scene-is-saved)
 - Fixed MissingReferenceException when removing Missing camera from camera stack by removing Missing camera label. [case 1252263](https://issuetracker.unity3d.com/issues/universal-rp-missingreferenceexception-errors-when-removing-missing-camera-from-stack)
-=======
-- Fixed resolution of intermediate textures when rendering to part of a render texture. [case 1261287](https://issuetracker.unity3d.com/product/unity/issues/guid/1261287/)
->>>>>>> 37cf971d
 
 ## [10.0.0] - 2019-06-10
 ### Added
