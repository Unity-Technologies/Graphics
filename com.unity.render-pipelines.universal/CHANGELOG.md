# Changelog
All notable changes to this package will be documented in this file.

The format is based on [Keep a Changelog](http://keepachangelog.com/en/1.0.0/)
and this project adheres to [Semantic Versioning](http://semver.org/spec/v2.0.0.html).

## [14.0.0] - 2021-11-17

### Added
- Renderer Features can now use the HelpURLAttribute to specify a documentation URL to be used in the inspector.
- Added inspector documentation URLs to the SSAO, Decal, and Render Objects renderer features.
- Changed "_USE_DRAW_PROCEDURAL" to be used only in vertex shader in Post Processing related shaders as they are not needed for fragment shaders. In result we now generate less shader variants.
- Added support for user-selected upscaling filters. Current options are automatic, bilinear, and nearest-neighbor.
<<<<<<< HEAD
- Added support for FidelityFX Super Resolution 1.0 upscaling filter.
=======
>>>>>>> 9cba4595

### Fixed
- Fix shadow rendering correctly to work with shader stripping in WebGl. [case 1381881](https://issuetracker.unity3d.com/issues/webgl-urp-mesh-is-not-rendered-in-the-scene-on-webgl-build)
- VFX: Incorrect Decal rendering when rendescale is different than one [case 1343674](https://issuetracker.unity3d.com/product/unity/issues/guid/1343674/)
- Fixed inspector documentation URLs for the URP asset and Universal Renderer asset.
- Fixed render scale setting unintentionally affecting the scene view camera.
- Fixed property wrappers around material properties.
<<<<<<< HEAD
=======
- Fixed missing depth for Depth of Field in an overlay camera. [case 1365623](https://issuetracker.unity3d.com/product/unity/issues/guid/1365623/)
>>>>>>> 9cba4595
- Fixed FXAA quality issues when render scale is not 1.0.

## [13.1.2] - 2021-11-05

### Added
- Added minimal picking support for DOTS 1.0 (on parity with Hybrid Renderer V2)
- Added support for `RTHandle`.

### Changed
- Converted internal render targets to use `RTHandle` targets instead of `RenderTargetHandle` and `RenderTargetIdentifier`.
- Set usage of `RenderTargetHandle` and public functions using `RenderTargetIdentifier` as obsolete for future removal.
- Split RendererFeatures `AddRenderPasses` into two functions with `SetupRenderPasses` so render targets can be used after allocation.
- The "Add Renderer Feature" menu now supports filtering.
- Removed the name input for the SSAO and Screen Space Shadows renderer features.

### Fixed
- Fixed an issue where 2D global lights with shadows enabled could break light layer batching [case 1376487](https://issuetracker.unity3d.com/issues/2d-urp-upgrading-global-light-sets-shadow-settings-to-enabled)
- Fixed broken soft shadow filtering. [case 1374960](https://issuetracker.unity3d.com/product/unity/issues/guid/1374960/)
- Fixed Lens Flare not accounting Render Scale setting. [case 1376820](https://issuetracker.unity3d.com/issues/urp-lens-flare-do-not-account-for-render-scale-setting)
- Fixed an issue where SSAO would throw a "RenderingCommandBuffer: invalid pass index" errors. [case 1374215](https://issuetracker.unity3d.com/issues/urp-renderingcommandbuffer-invalid-pass-index-errors-when-opening-urp-sample-scenes)
- Fixed performance regression for 2D shaders where alpha discard was disabled. [case 1335648]
- Fixed an issue with MSAA falling back to the incorrect value when sample count 2 is not supported on some Android GPUs
- Fixed decals to work with native render pass [case 1353141](https://issuetracker.unity3d.com/issues/urp-decals-are-not-visible-in-game-view-after-modifying-urp-asset-properties)
- Fixed decals to work with render scale [1353885](https://issuetracker.unity3d.com/issues/urp-builtin-to-urp-render-pipeline-converter-freezes-the-editor-when-converting-rendering-settings)
- Fixed an issue in where the _ScreenParams is not setup correctly.
- Fixed an issue where intermediate rendertextures were not scaled when a camera was rendering to a texture [case 1342895](https://issuetracker.unity3d.com/issues/camera-rendertocubemap-offsets-and-stretches-out-the-ambient-occlusionl-layer-when-the-render-scale-is-not-equal-to-1)

## [13.1.1] - 2021-10-04

### Added
- Added Depth Texture setting for Overlay Camera.
- Added Depth Priming support for Vulkan with MSAA.
- Added Shadows and Additional Lights off variants stripping.
- Added Adaptive Performance Decals scaler.
- Exposed public API for DebugDisplaySettings.
- Added Display Stats panel to Rendering Debugger that displays CPU/GPU frame timings and bottlenecks.
- Preserve Specular blend mode toggle for glass like materials where the specular reflection itself is not transparent.
- Emulate alpha for multiply blend mode by whitening the base map colors using the alpha value. Keyword _ALPHAMODULATE_ON is set for multiply blend mode.

### Changed
- Main light shadow, additional light shadow and additional light keywords are now enabled based on urp setting instead of existence in scene. This allows better variant stripping.
- Now using the SpeedTree8 PBRLit shadergraph as the default SpeedTree8 shader for Universal.
- Changed default target sorting layers of Light2D to "Everything". Newly added sorting layers will be included in Light2Ds that have target sorting layers already set to "Everything".
- Separated Premultiplied blend mode and Preserve Specular Lighting feature from each other. Premultiplied blend mode is now true straight premultiply mode. Preserve Specular Lighting, which applies alpha differently for diffuse and specular parts of lighting, is now a separate option for Alpha and Additive blend modes. The results of previous Premultiplied blend implementation can be achieved by using Alpha blend mode with Preserve Specular Lighting toggled on.
- Multiply blend now keeps DstAlpha as it's RGB only.
- Particle AlphaModulate() renamed to AlphaModulateAndPremultiply() as it does both. Moved separate AlphaModulate() and AlphaPremultiply() to URP shader library. Fix double alpha multiply for ParticleLit.
- Improved blending modes trigger a material update which tries to keep the existing look intact. This is not always possible and manual blend mode changes might be required.
- Reverted intermediate texture behavior.
- Shader Variant Log Level moved from the URP Asset to URP Global Settings.

### Fixed
- Fixed incorrect premultiply blend mode. case 1260085, case 1357703, [case 1347301](https://issuetracker.unity3d.com/product/unity/issues/guid/1347301/)
- Fixed a regression where ShaderGraph screen position was not correct in game view and when using XR [1369450]
- Fixed overwriting of preview camera background color. [case 1357004](https://issuetracker.unity3d.com/product/unity/issues/guid/1361557/)
- Fixed ShadowCaster now requires varying normalWS to include changed normals from vertex shader in shader graph.
- Fixed typo in numIterationsEnclosingSphere api name
- Fix for rendering thumbnails. [case 1348209](https://issuetracker.unity3d.com/issues/preview-of-assets-do-not-show-in-the-project-window)
- Fixed a regression bug where XR camera postion can not be modified in beginCameraRendering [case 1365000]
- Fixed an issue in where installing the Adaptive Performance package caused errors to the inspector UI [1368161](https://issuetracker.unity3d.com/issues/urp-package-throws-compilation-error-cs1525-when-imported-together-with-adaptive-performance-package)
- Fixed a regression where filtering the scene view yielded incorrect visual results [1360233](https://issuetracker.unity3d.com/product/unity/issues/guid/1360233)
- Fixed disabled debug lighting modes on Vulkan and OpenGL following a shader compiler fix. [case 1334240]
- Fixed an issue in where the Convert Renderering Settings would cause a freeze. [case 1353885](https://issuetracker.unity3d.com/issues/urp-builtin-to-urp-render-pipeline-converter-freezes-the-editor-when-converting-rendering-settings)
- Fixed incorrect behavior of Reflections with Smoothness lighting debug mode. [case 1374181]
- Fixed a performance regression in the 2D renderer regarding the PostProcessPass [case 1347893]
- Fixed light banding artifacts on some mobile platforms. [case 1375791](https://issuetracker.unity3d.com/issues/mobile-urp-banding-like-artifacts-are-visible-when-smooth-material-is-lit-by-light)

## [13.1.0] - 2021-09-24
### Added
- Added public api and updated docs for Light2D shape properties.

### Changed

- URP will no longer render via an intermediate texture unless actively required by a Renderer Feature. See the upgrade guide for compatibility options and how assets are upgraded.
- MaterialReimporter.ReimportAllMaterials now batches the asset database changes to improve performance.

### Fixed
- Fixed post processing with Pixel Perfect camera [case 1363763](https://issuetracker.unity3d.com/product/unity/issues/guid/1363763/)
- Fixed the LensFlare flicker with TAA on SceneView (case 1356734).
- Fixed an issue where Unlit and ParticlesUnlit shaders did not have HDR color selection for albedo [case 1283767](https://issuetracker.unity3d.com/issues/built-in-unlit-particle-shader-has-hdr-color-selection-for-albedo-urp-unlit-particles-do-not)

## [13.0.0] - 2021-09-01
### Added
- URP global setting for stripping post processing shader variants.
- URP global setting for stripping off shader variants.
- Terrain grass shader alpha changed to always write 1 to alpha. Enabled alpha channel write mask.

### Changed
- Removed experimental tile deferred code.
- VFX: New shadergraph support directly on Universal target.

### Fixed
- Added warning for lit shader detailed abledo, if texture is not linear. [1342011](https://issuetracker.unity3d.com/issues/detail-maps-packed-differently-in-built-in-vs-urp)
- Fixed lit detail correctly upgraded from standard shader. [1323725](https://issuetracker.unity3d.com/issues/urp-detail-map-tiling-is-tied-to-base-texture-tiling)
- URP asset can now use multi-edit. [case 1364966](https://issuetracker.unity3d.com/issues/urp-universalrenderpipelineasset-does-not-support-multi-edit)
- Fixed an issue in where the current open scene didn't load after running the converters. [case 1365101]
- Added "Conservative Enclosing Sphere" setting to fix shadow frustum culling issue where shadows are erroneously culled in corners of cascades [case 1153151](https://issuetracker.unity3d.com/issues/lwrp-shadows-are-being-culled-incorrectly-in-the-corner-of-the-camera-viewport-when-the-far-clip-plane-is-small)
- Fixed memory leak with XR combined occlusion meshes. [case 1366173]
- Fixed a bug with Sprite Targets in ShaderGraph not rendering correctly in game view [1352225]

### Changed
- Remove use of deprecated UNITY_USE_NATIVE_HDR keyword in shaders.

## [12.0.0] - 2021-01-11
### Added
- Added support for default sprite mask shaders for the 2D Renderer in URP.
- Added View Vector node to mimic old behavior of View Direction node in URP.
- Added support for the PlayStation 5 platform.
- Enabled deferred renderer in UI.
- Added support for light layers, which uses Rendering Layer Masks to make Lights in your Scene only light up specific Meshes.
- 2D Light Texture Node. A Shader Graph node that enable sampling of the Light Textures generated by the 2D Renderer in a lit scene.
- Fixed an error where multisampled texture being bound to a non-multisampled sampler in XR. [case 1297013](https://issuetracker.unity3d.com/issues/android-urp-black-screen-when-building-project-to-an-android-device-with-mock-hmd-enabled-and-multisampled-sampler-errors)
- Added _SURFACE_TYPE_TRANSPARENT keyword to URP shaders.
- Added Depth and DepthNormals passes to particles shaders.
- Added support for SSAO in Particle and Unlit shaders.
- Added Decal support. This includes new Decal Projector component, Decal renderer feature and Decal shader graph.
- Added a SpeedTree 8 Shader Graph but did not set it as the default when importing or upgrading Speed Tree 8 assets. Because URP doesn't yet support per-material culling, this Shader Graph does not yet behave in the same way as the existing handwritten SpeedTree 8 shader for URP.
- Added optional Depth Priming. Allows the forward opaque pass of the base camera to skip shading certain fragments if they don't contribute to the final opaque output.
- Added blending and box projection for reflection probes.
- Added 'Store Actions' option that enables bandwidth optimizations on mobile GPU architectures.
- Added "Allow Material Override" option to Lit and Unlit ShaderGraph targets.  When checked, allows Material to control the surface options (transparent/opaque, blend mode, etc).
- Added a new UI for Render Pipeline Converters. Used now for Built-in to Universal conversion.
- Added sections on Light Inspector.
- Reorder camera inspector to be in the same order as HDRP.
- Added new URP Debug Views under Window/Analysis/Rendering Debugger.
- Added support for controlling Volume Framework Update Frequency in UI on Cameras and URP Asset as well as through scripting.
- Added URP Global Settings Asset to the Graphics Settings - a common place for project-wide URP settings.
- Added possibility to rename light layer values.
- Added Light cookies support to directional, point and spot light. Directional light cookie is main light only feature.
- Added GetUniversalAdditionalLightData, a method that returns the additional data component for a given light or create one if it doesn't exist yet.
- VFX: Basic support of Lit output.
- Added Motion Vector render pass for URP.
- VFX: Fix light cookies integration.
- Added Lights 2D to the Light Explorer window.
- Two new URP specific scene templates, Basic which has a camera and directional light, then Standard which has the addition of a global volume with basic post effects setup.
- Added Render Settings Converter to the Render Pipeline Converter, this tool creates and assigns URP Assets based off rendering settings of a Builtin project.
- XR: Added Late Latching support to reduce VR latency (Quest).
- Fixed incorrect shadow fade in deferred rendering mode.
- Added a help button on material editor to show the shader documentation page
- Added "Copy Depth Mode" Universal Renderer Data option that allows to specify if URP should copy the depth after the opaques pass or after the transparents pass. This can lead to bandwidth savings on mobile.

### Changed
- Moved fog evaluation from vertex shader to pixel shader. This improves rendering of fog for big triangles and fog quality. This can change the look of the fog slightly.
- UNITY_Z_0_FAR_FROM_CLIPSPACE now remaps to [0, far] range on all platforms consistently. Previously OpenGL platforms did not remap, discarding small amount of range [-near, 0].
- Moved all 2D APIs out of experimental namespace.
- ClearFlag.Depth does not implicitely clear stencil anymore. ClearFlag.Stencil added.
- The Forward Renderer asset is renamed to the Universal Renderer asset. The Universal Renderer asset contains the property Rendering Path that lets you select the Forward or the Deferred Rendering Path.
- Improved PixelPerfectCamera UI/UX
- Changed Pixel Snapping and Upscale Render Texture in the PixelPerfectCamera to a dropdown.
- Move Assets/Create/Rendering/Universal Render Pipeline/Pipeline Asset (2D Renderer) to Assets/Create/Rendering/URP Asset (with 2D Renderer)
- Move Assets/Create/Rendering/Universal Render Pipeline/2D Renderer to Assets/Create/Rendering/URP 2D Renderer
- Move Assets/Create/Rendering/Universal Render Pipeline/Renderer Feature to Assets/Create/Rendering/URP Renderer Feature
- Move Assets/Create/Rendering/Universal Render Pipeline/Post-process Data to Assets/Create/Rendering/URP Post-process Data
- Move Assets/Create/Rendering/Universal Render Pipeline/Pipeline Asset (Forward Renderer) to Assets/Create/Rendering/URP Asset (with Forward Renderer)
- Move Assets/Create/Rendering/Universal Render Pipeline/XR System Data to Assets/Create/Rendering/URP XR System Data
- Move Assets/Create/Rendering/Universal Render Pipeline/Forward Renderer to Assets/Create/Rendering/URP Forward Renderer
- Removing unused temporary depth buffers for Depth of Field and Panini Projection.
- Optimized the Bokeh Depth of Field shader on mobile by using half precision floats.
- Changed UniversalRenderPipelineCameraEditor to URPCameraEditor
- Made 2D shadow casting more efficient
- Reduced the size of the fragment input struct of the TerrainLitPasses and LitGBufferPass, SimpleLitForwardPass and SimpleLitGBufferPass lighting shaders.
- Bokeh Depth of Field performance improvement: moved some calculations from GPU to CPU.
- Advanced Options > Priority has been renamed to Sorting Priority
- Opacity as Density blending feature for Terrain Lit Shader is now disabled when the Terrain has more than four Terrain Layers. This is now similar to the Height-blend feature for the Terrain Lit Shader.
- DepthNormals passes now sample normal maps if used on the material, otherwise output the geometry normal.
- SSAO Texture is now R8 instead of ARGB32 if supported by the platform.
- Enabled subsurface scattering with GI on handwritten Universal ST8 shader.
- Material upgrader now also upgrades AnimationClips in the project that have curves bound to renamed material properties.
- 2D Lights now inherit from Light2DBase.
- The behavior of setting a camera's Background Type to "Dont Care" has changed on mobile. Previously, "Dont Care" would behave identically to "Solid Color" on mobile. Now, "Dont Care" corresponds to the render target being filled with arbitrary data at the beginning of the frame, which may be faster in some situations. Note that there are no guarantees for the exact content of the render target, so projects should use "Dont care" only if they are guaranteed to render to, or otherwise write every pixel every frame.
- Stripping shader variants per renderer features instead of combined renderer features.
- When MSAA is enabled and a depth texture is required, the opaque pass depth will be copied instead of scheduling a depth prepass.
- URP Asset Inspector - Advanced settings have been reordered under `Show Additional Properties` on each section.
- Changed the default name when a new urp asset is created.
- URP Asset Inspector - `General` section has been renamed to `Rendering`.
- Refactored some of the array resizing code around decal projector rendering to use new APIs in render core
- UniversalRendererData and ForwardRendererData GUIDs have been reversed so that users coming from 2019LTS, 2020LTS and 2021.1 have a smooth upgrade path, you may encounter issues coming from 2021.2 Alpha/Beta versions and are recommended to start with a fresh library if initial upgrade fails.

### Fixed
- Fixed an issue in PostProcessPass causing OnGUI draws to not show on screen. [case 1346650]
- Fixed an issue with the blend mode in Sprite-Lit-Default shader causing alpha to overwrite the framebuffer. [case 1331392](https://issuetracker.unity3d.com/product/unity/issues/guid/1331392/)
- Fixed pixel perfect camera rect not being correctly initialized. [case 1312646](https://issuetracker.unity3d.com/product/unity/issues/guid/1312646/)
- Camera Inspector Stack list edition fixes.
- Fix indentation of Emission map on material editor.
- Fixed additional camera data help url
- Fixed additional light data help url
- Fixed Opacity as Density blending artifacts on Terrain that that caused Terrain to have modified splat weights of zero in some areas and greater than one in others. [case 1283124](https://issuetracker.unity3d.com/product/unity/issues/guid/1283124/)
- Fixed an issue where Sprite type Light2Ds would throw an exeception if missing a sprite
- Fixed an issue where Sprite type Light2Ds were missing a default sprite
- Fixed an issue where ShadowCasters were sometimes being rendered twice in the editor while in playmode.
- Fixed an issue where ShadowCaster2D was generating garbage when running in the editor. [case 1304158](https://issuetracker.unity3d.com/product/unity/issues/guid/1304158/)
- Fixed an issue where the 2D Renderer was not rendering depth and stencil in the normal rendering pass
- Fixed an issue where 2D lighting was incorrectly calculated when using a perspective camera.
- Fixed an issue where objects in motion might jitter when the Pixel Perfect Camera is used. [case 1300474](https://issuetracker.unity3d.com/issues/urp-characters-sprite-repeats-in-the-build-when-using-pixel-perfect-camera-and-2d-renderer)
- Fixed an issue where filtering in the scene view would not properly highlight the filtered objects. case 1324359
- Fixed an issue where the scene view camera was not correctly cleared for the 2D Renderer. [case 1311377](https://issuetracker.unity3d.com/product/unity/issues/guid/1311377/)
- Fixed an issue where the letter box/pillar box areas were not properly cleared when the Pixel Perfect Camera is used. [case 1291224](https://issuetracker.unity3d.com/issues/pixel-perfect-image-artifact-appear-between-the-reference-resolution-and-screen-resolution-borders-when-strech-fill-is-enabled)
- Fixed an issue where the Cinemachine Pixel Perfect Extension might cause the Orthographic Size of the Camera to jump to 1 when the Scene is loaded. [case 1249076](https://issuetracker.unity3d.com/issues/cinemachine-pixel-perfect-camera-extension-causes-the-orthogonal-size-to-jump-to-1-when-the-scene-is-loaded)
- Fixed an issue where 2D Shadows were casting to the wrong layers [case 1300753][https://issuetracker.unity3d.com/product/unity/issues/guid/1300753/]
- Fixed an issue where Light2D did not upgrade Shadow Strength, Volumetric Intensity, Volumetric Shadow Strength correctly [case 1317755](https://issuetracker.unity3d.com/issues/urp-lighting-missing-orange-tint-in-scene-background)
- Fixed an issue where render scale was breaking SSAO in scene view. [case 1296710](https://issuetracker.unity3d.com/issues/ssao-effect-floating-in-the-air-in-scene-view-when-2-objects-with-shadergraph-materials-are-on-top-of-each-other)
- Fixed GC allocations from XR occlusion mesh when using multipass.
- SMAA post-filter only clear stencil buffer instead of depth and stencil buffers.
- Fixed an issue where the inspector of Renderer Data would break after adding RenderObjects renderer feature and then adding another renderer feature.
- Fixed an issue where soft particles did not work with orthographic projection. [case 1294607](https://issuetracker.unity3d.com/product/unity/issues/guid/1294607/)
- Fixed wrong shader / properties assignement to materials created from 3DsMax 2021 Physical Material. (case 1293576)
- Normalized the view direction in Shader Graph to be consistent across Scriptable Render Pieplines.
- Fixed material upgrader to run in batch mode [case 1305402]
- Fixed gizmos drawing in game view. [case 1302504](https://issuetracker.unity3d.com/issues/urp-handles-with-set-ztest-do-not-respect-depth-sorting-in-the-game-view)
- Fixed an issue in shaderGraph target where the ShaderPass.hlsl was being included after SHADERPASS was defined
- Fixed base camera to keep render texture in sync with camera stacks. [case 1288105](https://issuetracker.unity3d.com/issues/srp-base-camera-rendering-to-render-texture-takes-overlay-camera-into-account-but-not-its-canvas)
- Fixed base camera to keep viewport in sync with camera stacks. [case 1311268](https://issuetracker.unity3d.com/issues/buttons-clickable-area-is-offset-when-canvas-render-camera-is-an-overlay-camera-and-viewport-rect-is-changed-on-base-camera)
- Fixed base camera to keep display index in sync with camera stacks. [case 1252265](https://issuetracker.unity3d.com/issues/universal-rp-overlay-camera-still-renders-to-displaya)
- Fixed base camera to keep display index in sync with camera stacks for canvas. [case 1291872](https://issuetracker.unity3d.com/issues/canvas-renders-only-on-the-display-1-when-its-set-to-screen-space-camera-or-world-space-and-has-overlay-type-camera-assigned)
- Fixed render pass reusage with camera stack on vulkan. [case 1226940](https://issuetracker.unity3d.com/issues/vulkan-each-camera-stack-layer-generate-a-render-pass-separately-when-render-pass-are-the-same)
- Fixed camera stack UI correctly work with prefabs. [case 1308717](https://issuetracker.unity3d.com/issues/the-prefab-apply-slash-revert-menu-cant-be-opened-by-right-clicking-on-the-stack-label-under-the-camera-component-in-the-inspector)
- Fixed an issue where Particle Lit shader had an incorrect fallback shader [case 1312459]
- Fixed an issue with backbuffer MSAA on Vulkan desktop platforms.
- Fixed shadow cascade blend culling factor.
- Fixed remove of the Additional Light Data when removing the Light Component.
- Fixed remove of the Additional Camera Data when removing the Camera Component.
- Fixed shadowCoord error when main light shadow defined in unlit shader graph [case 1175274](https://issuetracker.unity3d.com/issues/shadows-not-applying-when-using-file-in-a-custom-function-node-with-universal-rp)
- Removed Custom.meta which was causing warnings. [case 1314288](https://issuetracker.unity3d.com/issues/urp-warnings-about-missing-metadata-appear-after-installing)
- Fixed a case where shadow fade was clipped too early.
- Fixed an issue where SmoothnessSource would be upgraded to the wrong value in the material upgrader.
- Fixed multi editing of Bias property on lights. [case 1289620]
- Fixed an issue where bokeh dof is applied incorrectly when there is an overlay camera in the camera stack. [case 1303572](https://issuetracker.unity3d.com/issues/urp-bokeh-depth-of-field-is-applied-incorrectly-when-the-main-camera-has-an-overlay-camera-in-the-camera-stack)
- Fixed SafeNormalize returning invalid vector when using half with zero length. [case 1315956]
- Fixed lit shader property duplication issue. [case 1315032](https://issuetracker.unity3d.com/issues/shader-dot-propertytoid-returns-the-same-id-when-shaders-properties-have-the-same-name-but-different-type)
- Fixed undo issues for the additional light property on the UniversalRenderPipeline Asset. [case 1300367]
- Fixed an issue where SSAO would sometimes not render with a recently imported renderer.
- Fixed a regression where the precision was changed. [case 1313942](https://issuetracker.unity3d.com/issues/urp-shader-precision-is-reduced-to-half-when-scriptablerenderfeature-class-is-in-the-project)
- Fixed an issue where motion blur would allocate memory each frame. [case 1314613](https://issuetracker.unity3d.com/issues/urp-gc-alloc-increases-when-motion-blur-override-is-enabled-with-intensity-set-above-0)
- Fixed an issue where using Camera.targetTexture with Linear Color Space on an Android device that does not support sRGB backbuffer results in a RenderTexture that is too bright. [case 1307710]
- Fixed issue causing missing shaders on DirectX 11 feature level 10 GPUs. [case 1278390](https://issuetracker.unity3d.com/product/unity/issues/guid/1278390/)
- Fixed errors when the Profiler is used with XR multipass. [case 1313141](https://issuetracker.unity3d.com/issues/xr-urp-profiler-spams-errors-in-the-console-upon-entering-play-mode)
- Fixed materials being constantly dirty.
- Fixed double sided and clear coat multi editing shader.
- Fixed issue where copy depth depth pass for gizmos was being skipped in game view [case 1302504](https://issuetracker.unity3d.com/issues/urp-handles-with-set-ztest-do-not-respect-depth-sorting-in-the-game-view)
- Fixed an issue where transparent objects sampled SSAO.
- Fixed an issue where Depth Prepass was not run when SSAO was set to Depth Mode.
- Fixed an issue where changing camera's position in the BeginCameraRendering do not apply properly. [case 1318629] (https://issuetracker.unity3d.com/issues/camera-doesnt-move-when-changing-its-position-in-the-begincamerarendering-and-the-endcamerarendering-methods)
- Fixed depth of field pass usage on unsupported devices. [case 1327076](https://issuetracker.unity3d.com/issues/adreno-3xx-nothing-is-rendered-when-post-processing-is-enabled)
- Fixed an issue where SMAA did not work for OpenGL [case 1318214](https://issuetracker.unity3d.com/issues/urp-there-is-no-effect-when-using-smaa-in-urp-with-opengles-api)
- Fixed an issue with Shader Graph Lit shaders where the normalized view direction produced incorrect lighting. [1332804]
- Fixed return values from GetStereoProjectionMatrix() and SetStereoViewMatrix(). [case 1312813](https://issuetracker.unity3d.com/issues/xr-urp-begincamerarender-method-is-lagging-behind-when-using-urp)
- Fixed CopyDepthPass incorrectly always enqueued when deferred rendering mode was enabled when it should depends on the pipeline asset settings.
- Fixed renderer post processing option to work with asset selector re-assing. [case 1319454](https://issuetracker.unity3d.com/issues/urp-universal-renderer-post-processing-doesnt-enable-when-postprocessdata-reassigned-from-the-asset-selector-window)
- Fixed post processing to be enabled by default in the renderer when creating URP asset option. [case 1333461](https://issuetracker.unity3d.com/issues/post-processing-is-disabled-by-default-in-the-forward-renderer-when-creating-a-new-urp-asset)
- Fixed shaderGraph shaders to render into correct depthNormals passes when deferred rendering mode and SSAO are enabled.
- Fixed ordering of subshaders in the Unlit Shader Graph, such that shader target 4.5 takes priority over 2.0. [case 1328636](https://issuetracker.unity3d.com/product/unity/issues/guid/1328636/)
- Fixed issue where it will clear camera color if post processing is happening on XR [case 1324451]
- Fixed a case where camera dimension can be zero. [case 1321168](https://issuetracker.unity3d.com/issues/urp-attempting-to-get-camera-relative-temporary-rendertexture-is-thrown-when-tweening-the-viewport-rect-values-of-a-camera)
- Fixed renderer creation in playmode to have its property reloaded. [case 1333463]
- Fixed gizmos no longer allocate memory in game view. [case 1328852]
- Fixed an issue where shadow artefacts appeared between cascades on Terrain Detail objects.
- Fixed ShaderGraph materials to select render queue in the same way as handwritten shader materials by default, but allows for a user override for custom behavior. [case 1335795]
- Fixed sceneview debug mode rendering (case 1211436).
- URP Global Settings can now be unassigned in the Graphics tab (case 1343570).
- VFX: Fixed soft particles when HDR or Opaque texture isn't enabled
- VFX: Fixed OpenGL soft particles fallback when depth texture isn't available
- Fixed soft shadows shader variants not set to multi_compile_fragment on some shaders (gbuffer pass, speedtree shaders, WavingGrass shader).
- Fixed issue with legacy stereo matrices with XR multipass. [case 1342416]
- Fixed unlit shader function name ambiguity
- Fixed Terrain holes not appearing in shadows [case 1349305]
- VFX: Compilation issue with ShaderGraph and planar lit outputs [case 1349894](https://issuetracker.unity3d.com/product/unity/issues/guid/1349894/)
- Fixed an issue where _AfterPostProcessTexture was no longer being assigned in UniversalRenderer.
- Fixed an issue where TerrainLit was rendering color lighter than Lit [case 1340751] (https://issuetracker.unity3d.com/product/unity/issues/guid/1340751/)
- Fixed Camera rendering when capture action and post processing present. [case 1350313]
- Fixed artifacts in Speed Tree 8 billboard LODs due to SpeedTree LOD smoothing/crossfading [case 1348407]
- Fix sporadic NaN when using normal maps with XYZ-encoding [case 1351020](https://issuetracker.unity3d.com/issues/android-urp-vulkan-nan-pixels-and-bloom-post-processing-generates-visual-artifacts)
- Support undo of URP Global Settings asset assignation (case 1342987).
- Removed unsupported fields from Presets of Light and Camera [case 1335979].
- Fixed graphical artefact when terrain height map is used with rendering layer mask for lighting.
- Fixed URP's vignette effect to respect XR's view center, since with Asymmetric FOV, the center of the view is not always the center of the texture [case 1358336](https://issuetracker.unity3d.com/issues/xr-sdk-urp-vignette-post-processing-effect-is-overlapping-between-eyes)
- Fixed an issue where screen space shadows has flickering with deferred mode [case 1354681](https://issuetracker.unity3d.com/issues/screen-space-shadows-flicker-in-scene-view-when-using-deferred-rendering)
- Fixed shadowCascadeBlendCullingFactor to be 1.0
- Fixed missing property values in a RendererFeature of screen space shadows by adding tooltip for it instead of showing them. [case 1327356]

### Changed
- Change Asset/Create/Shader/Universal Render Pipeline/Lit Shader Graph to Asset/Create/Shader Graph/URP/Lit Shader Graph
- Change Asset/Create/Shader/Universal Render Pipeline/Sprite Lit Shader Graph to Asset/Create/Shader Graph/URP/Sprite Lit Shader Graph
- Change Asset/Create/Shader/Universal Render Pipeline/Unlit Shader Graph to Asset/Create/Shader Graph/URP/Unlit Shader Graph
- Change Asset/Create/Shader/Universal Render Pipeline/Sprite Unlit Shader Graph to Asset/Create/Shader Graph/URP/Sprite Unlit Shader Graph
- Moved Edit/Render Pipeline/Universal Render Pipeline/Upgrade Project Materials to 2D Renderer Materials to Edit/Rendering/Materials/Convert All Built-in Materials to URP 2D Renderer
- Moved Edit/Render Pipeline/Universal Render Pipeline/Upgrade Scene Materials to 2D Renderer Materials to Edit/Rendering/Materials/Convert All Built-in Scene Materials to URP 2D Renderer
- Moved Edit/Render Pipeline/Universal Render Pipeline/Upgrade Project URP Parametric Lights to Freeform to Edit/Rendering/Lights/Convert Project URP Parametric Lights to Freeform
- Moved Edit/Render Pipeline/Universal Render Pipeline/Upgrade Scene URP Parametric Lights to Freeform to Edit/Rendering/Lights/Convert Scene URP Parametric Lights to Freeform
- Moved Edit/Render Pipeline/Universal Render Pipeline/Upgrade Project Materials to URP Materials to Edit/Rendering/Materials/Convert All Built-in Materials to URP
- Moved Edit/Render Pipeline/Universal Render Pipeline/Upgrade Selected Materials to URP Materials to Edit/Rendering/Materials/Convert Selected Built-in Materials to URP
- Deprecated GetShadowFade in Shadows.hlsl, use GetMainLightShadowFade or GetAdditionalLightShadowFade.
- Improved shadow cascade GUI drawing with pixel perfect, hover and focus functionalities.
- Shadow fade now uses border value for calculating shadow fade distance and fall off linearly.
- Improved URP profiling scopes. Remove low impact scopes from the command buffer for a small performance gain. Fix the name and invalid scope for context.submit() scope. Change the default profiling name of ScriptableRenderPass to Unnamed_ScriptableRenderPass.
- Using the same MaterialHeaderScope for material editor as HDRP is using

### Removed
- Code to upgrade from LWRP to URP was removed. This means if you want to upgrade from LWRP you must first upgrade to previous versions of URP and then upgrade to this version.

## [11.0.0] - 2020-10-21
### Added
- Added real-time Point Light Shadows.
- Added a supported MSAA samples count check, so the actual supported MSAA samples count value can be assigned to RenderTexture descriptors.
- Added the TerrainCompatible SubShader Tag. Use this Tag in your custom shader to tell Unity that the shader is compatible with the Terrain system.
- Added _CameraSortingLayerTexture global shader variable and related parameters
- Added preset shapes for creating a freeform light
- Added serialization of Freeform ShapeLight mesh to avoid CPU cost of generating them on the runtime.
- Added 2D Renderer Asset Preset for creating a Universal Renderer Asset
- Added an option to use faster, but less accurate approximation functions when converting between the sRGB and Linear color spaces.
- Added screen space shadow as renderer feature
- Added [DisallowMultipleRendererFeature] attribute for Renderer Features.
- Added support for Enlighten precomputed realtime Global Illumination.

### Changed
- Optimized 2D Renderer performance on mobile GPUs by reducing the number of render target switches.
- Optimized 2D Renderer performance by rendering the normal buffer at the same lower resolution as the light buffers.
- Improved Light2D UI/UX
- Improved 2D Menu layout
- Deprecated Light2D Parametric Light
- Deprecated Light2D point light cookie
- Renamed Light2D point light to spot light
- 2D Renderer: The per Blend Style render texture scale setting was replaced by a global scale setting for all Blend Styles.
- Optimized 2D Renderer performance by using a tiny light texture for layer/blend style pairs for which no light is rendered.
- Reorgnized the settings in 2D Renderer Data Inspector.
- FallOff Lookup Texture is now part of 2D RenderData.
- Creating a Shadow Caster 2D will use try and use sprite and physics bounds as the default shape
- Deleting all points in a Shadow Caster will cause the shape to use the bounds.
- Improved Geometry for Smooth Falloff of 2D Shape Lights.
- Updated the tooltips for Light 2D Inspector.
- Removed the Custom blend Mode option from the Blend Styles.
- New default Blend Styles when a new 2D Renderer Data asset is created.
- Added a supported MSAA samples count check, so the actual supported MSAA samples count value can be assigned to RenderTexture descriptors.
- Bloom in Gamma color-space now more closely matches Linear color-space, this will mean project using Bloom and Gamma color-space may need to adjust Bloom Intensity to match previous look.
- Autodesk Interactive Shader Graph files and folders containing them were renamed. The new file paths do not have spaces.
- Moved `FinalPostProcessPass` to `AfterRenderingPostProcessing` event from `AfterRendering`. This allows user pass to execute before and after `FinalPostProcessPass` and `CapturePass` to capture everything.
- Changed shader keywords of main light shadow from toggling to enumerating.
- Always use "High" quality normals, which normalizes the normal in pixel shader. "Low" quality normals looked too much like a bug.
- Re-enabled implicit MSAA resolve to backbuffer on Metal MacOS.
- Optimized 2D performance by rendering straight to the backbuffer if possible
- Changed Post Process Data to bool. When it is no enabled all post processing is stripped from build, when it is enabled you can still override resources there.
- Converted XR automated tests to use MockHMD.
- Improved 2D Renderer performance on mobile GPUs when using MSAA
- Reduced the size of the fragment input struct of the Terrain and Forward lighting shaders.

### Fixed
- Fixed an issue where additional lights would not render with WebGL 1
- Fixed an issue where the 2D Renderer was incorrectly rendering transparency with normal maps on an empty background.
- Fixed an issue that that caused a null error when creating a Sprite Light. [case 1307125](https://issuetracker.unity3d.com/issues/urp-nullreferenceexception-thrown-on-creating-sprite-light-2d-object-in-the-hierarchy)
- Fixed an issue where Sprites on one Sorting Layer were fully lit even when there's no 2D light targeting that layer.
- Fixed an issue where null reference exception was thrown when creating a 2D Renderer Data asset while scripts are compiling. [case 1263040](https://issuetracker.unity3d.com/issues/urp-nullreferenceexception-error-is-thrown-on-creating-2d-renderer-asset)
- Fixed an issue where no preview would show for the lit sprite master node in shadergraph
- Fixed an issue where no shader was generated for unlit sprite shaders in shadergraph
- Fixed an issue where Sprite-Lit-Default shader's Normal Map property wasn't affected by Tiling or Offset. [case 1270850](https://issuetracker.unity3d.com/issues/sprite-lit-default-shaders-normal-map-and-mask-textures-are-not-affected-by-tiling-and-offset-values)
- Fixed an issue where normal-mapped Sprites could render differently depending on whether they're dynamically-batched. [case 1286186](https://issuetracker.unity3d.com/issues/urp-2d-2d-light-on-a-rotated-sprite-is-skewed-when-using-normal-map-and-sorting-layer-is-not-default)
- Removed the warning about mis-matched vertex streams when creating a default Particle System. [case 1285272](https://issuetracker.unity3d.com/issues/particles-urp-default-material-shows-warning-in-inspector)
- Fixed latest mockHMD renderviewport scale doesn't fill whole view after scaling. [case 1286161] (https://issuetracker.unity3d.com/issues/xr-urp-renderviewportscale-doesnt-fill-whole-view-after-scaling)
- Fixed camera renders black in XR when user sets invalid MSAA value.
- Fixed an issue causing additional lights to stop working when set as the sun source. [case 1278768](https://issuetracker.unity3d.com/issues/urp-every-light-type-is-rendered-as-directional-light-if-it-is-set-as-sun-source-of-the-environment)
- Fixed an issue causing passthrough camera to not render. [case 1283894](https://issuetracker.unity3d.com/product/unity/issues/guid/1283894/)
- Fixed an issue that caused a null reference when Lift Gamma Gain was being displayed in the Inspector and URP was upgraded to a newer version.  [case 1283588](https://issuetracker.unity3d.com/issues/argumentnullexception-is-thrown-when-upgrading-urp-package-and-volume-with-lift-gamma-gain-is-focused-in-inspector)
- Fixed an issue where soft particles were not rendered when depth texture was disabled in the URP Asset. [case 1162556](https://issuetracker.unity3d.com/issues/lwrp-unlit-particles-shader-is-not-rendered-when-soft-particles-are-enabled-on-built-application)
- Fixed an issue where soft particles were rendered opaque on OpenGL. [case 1226288](https://issuetracker.unity3d.com/issues/urp-objects-that-are-using-soft-particles-are-rendered-opaque-when-opengl-is-used)
- Fixed an issue where the depth texture sample node used an incorrect texture in some frames. [case 1268079](https://issuetracker.unity3d.com/issues/urp-depth-texture-sample-node-does-not-use-correct-texture-in-some-frames)
- Fixed a compiler error in BakedLit shader when using Hybrid Renderer.
- Fixed an issue with upgrading material set to cutout didn't properly set alpha clipping. [case 1235516](https://issuetracker.unity3d.com/issues/urp-upgrade-material-utility-does-not-set-the-alpha-clipping-when-material-was-using-a-shader-with-rendering-mode-set-to-cutout)
- Fixed XR camera fov can be changed through camera inspector.
- Fixed an issue where Universal Render Pipeline with disabled antiAliasing was overwriting QualitySettings.asset on frequent cases. [case 1219159](https://issuetracker.unity3d.com/issues/urp-qualitysettings-dot-asset-file-gets-overwritten-with-the-same-content-when-the-editor-is-closed)
- Fixed a case where overlay camera with output texture caused base camera not to render to screen. [case 1283225](https://issuetracker.unity3d.com/issues/game-view-renders-a-black-view-when-having-an-overlay-camera-which-had-output-texture-assigned-in-the-camera-stack)
- Fixed an issue where the scene view camera ignored the pipeline assets HDR setting. [case 1284369](https://issuetracker.unity3d.com/issues/urp-scene-view-camera-ignores-pipeline-assets-hdr-settings-when-main-camera-uses-pipeline-settings)
- Fixed an issue where the Camera inspector was grabbing the URP asset in Graphics Settings rather than the currently active.
- Fixed an issue where the Light Explorer was grabbing the URP asset in Graphics Settings rather than the currently active.
- Fixed an issue causing materials to be upgraded multiple times.
- Fixed bloom inconsistencies between Gamma and Linear color-spaces.
- Fixed an issue in where all the entries in the Renderer List wasn't selectable and couldn't be deleted.
- Fixed Deferred renderer on some Android devices by forcing accurate GBuffer normals. [case 1288042]
- Fixed an issue where MSAA did not work in Editor Game View on Windows with Vulkan.
- Fixed issue where selecting and deselecting Forward Renderer asset would leak memory [case 1290628](https://issuetracker.unity3d.com/issues/urp-scriptablerendererfeatureeditor-memory-leak-while-interacting-with-forward-renderer-in-the-project-window)
- Fixed the default background color for previews to use the original color.
- Fixed an issue where the scene view would turn black when bloom was enabled. [case 1298790](https://issuetracker.unity3d.com/issues/urp-bloom-and-tonemapping-causes-the-screen-to-go-black-in-scene-mode)
- Fixed an issue where having "Opaque Texture" and MSAA enabled would cause the opaque texture to be rendered black on old Apple GPUs [case 1247423](https://issuetracker.unity3d.com/issues/urp-metal-opaque-objects-are-rendered-black-when-msaa-is-enabled)
- Fixed SAMPLE_TEXTURECUBE_ARRAY_LOD macro when using OpenGL ES. [case 1285132](https://issuetracker.unity3d.com/issues/urp-android-error-sample-texturecube-array-lod-is-not-supported-on-gles-3-dot-0-when-using-cubemap-array-shader-shaders)
- Fixed an issue such that it is now posible to enqueue render passes at runtime.
- Fixed SpeedTree LOD fade functionality. [case 1198135]

## [10.2.0] - 2020-10-19

### Changed
- Changed RenderObjectsFeature UI to only expose valid events. Previously, when selecting events before BeforeRenderingPrepasses objects would not be drawn correctly as stereo and camera setup only happens before rendering opaques objects.
- Transparent Lit ShaderGraph using Additive blending will now properly fade with alpha [1270344]

### Fixed
- Fixed the Unlit shader not being SRP Batcher compatible on OpenGLES/OpenGLCore. [case 1263720](https://issuetracker.unity3d.com/issues/urp-mobile-srp-batcher-is-not-visible-on-mobile-devices-in-frame-debugger)
- Fixed an issue with soft particles not rendering correctly for overlay cameras with post processing. [case 1241626](https://issuetracker.unity3d.com/issues/soft-particles-does-not-fade-out-near-the-opaque-surfaces-when-post-processing-is-enabled-on-a-stacked-camera)
- Fixed MSAA override on camera does not work in non-XR project if target eye is selected to both eye.

## [10.1.0] - 2020-10-12
- Added support for the Shadowmask Mixed Lighting Mode (Forward only), which supports up to four baked-shadow Lights.
- Added ComplexLit shader for advanced material features and deferred forward fallback.
- Added Clear Coat feature for ComplexLit shader and for shader graph.
- Added Parallax Mapping to the Lit shader (Lit.shader).
- Added the Detail Inputs setting group in the Lit shader (Lit.shader).
- Added Smooth shadow fading.
- Added SSAO support for deferred renderer.
- The pipeline now outputs a warning in the console when trying to access camera color or depth texture when those are not valid. Those textures are only available in the context of `ScriptableRenderPass`.
- Added a property to access the renderer from the `CameraData`.

### Changed
- Shader functions SampleSH9, SampleSHPixel, SampleSHVertex are now gamma corrected in gamma space. As result LightProbes are gamma corrected too.
- The maximum number of visible lights when using OpenGL ES 3.x on Android now depends on the minimum OpenGL ES 3.x version as configured in PlayerSettings.
- The default value of the HDR property of a newly created Universal Render Pipeline Asset, is now set to true.

### Fixed
- Fixed an issue where the CapturePass would not capture the post processing effects.
- Fixed an issue were the filter window could not be defocused using the mouse. [case 1242032](https://issuetracker.unity3d.com/issues/urp-volume-override-window-doesnt-disappear-when-clicked-on-the-other-windows-in-the-editor)
- Fixed camera backgrounds not matching between editor and build when background is set to 'Uninitialized'. [case 1224369](https://issuetracker.unity3d.com/issues/urp-uninitialized-camera-background-type-does-not-match-between-the-build-and-game-view)
- Fixed a case where main light hard shadows would not work if any other light is present with soft shadows.[case 1250829](https://issuetracker.unity3d.com/issues/main-light-shadows-are-ignored-in-favor-of-additional-lights-shadows)
- Fixed issue that caused color grading to not work correctly with camera stacking. [case 1263193](https://issuetracker.unity3d.com/product/unity/issues/guid/1263193/)
- Fixed an issue that caused an infinite asset database reimport when running Unity in command line with -testResults argument.
- Fixed ParticlesUnlit shader to use fog color instead of always black. [case 1264585]
- Fixed issue that caused some properties in the camera to not be bolded and highlighted when edited in prefab mode. [case 1230082](https://issuetracker.unity3d.com/issues/urp-camera-prefab-fields-render-type-renderer-background-type-are-not-bolded-and-highlighted-when-edited-in-prefab-mode)
- Fixed issue where blur would sometimes flicker [case 1224915](https://issuetracker.unity3d.com/issues/urp-bloom-effect-flickers-when-using-integrated-post-processing-feature-set)
- Fixed an issue in where the camera inspector didn't refresh properly when changing pipeline in graphic settings. [case 1222668](https://issuetracker.unity3d.com/issues/urp-camera-properties-not-refreshing-on-adding-or-removing-urp-pipeline-in-the-graphics-setting)
- Fixed depth of field to work with dynamic resolution. [case 1225467](https://issuetracker.unity3d.com/issues/dynamic-resolution-rendering-error-when-using-depth-of-field-in-urp)
- Fixed FXAA, SSAO, Motion Blur to work with dynamic resolution.
- Fixed an issue where Pixel lighting variants were stripped in builds if another URP asset had Additional Lights set to Per Vertex [case 1263514](https://issuetracker.unity3d.com/issues/urp-all-pixel-lighting-variants-are-stripped-in-build-if-at-least-one-urp-asset-has-additional-lights-set-to-per-vertex)
- Fixed an issue where transparent meshes were rendered opaque when using custom render passes [case 1262887](https://issuetracker.unity3d.com/issues/urp-transparent-meshes-are-rendered-as-opaques-when-using-lit-shader-with-custom-render-pass)
- Fixed regression from 8.x.x that increased launch times on Android with GLES3. [case 1269119](https://issuetracker.unity3d.com/issues/android-launch-times-increased-x4-from-urp-8-dot-1-0-to-urp-10-dot-0-0-preview-dot-26)
- Fixed an issue with a render texture failing assertion when chosing an invalid format. [case 1222676](https://issuetracker.unity3d.com/issues/the-error-occurs-when-a-render-texture-which-has-a-certain-color-format-is-applied-to-the-cameras-output-target)
- Fixed an issue that caused the unity_CameraToWorld matrix to have z flipped values. [case 1257518](https://issuetracker.unity3d.com/issues/parameter-unity-cameratoworld-dot-13-23-33-is-inverted-when-using-universal-rp-7-dot-4-1-and-newer)
- Fixed not using the local skybox on the camera game object when the Skybox Material property in the Lighting window was set to null.
- Fixed an issue where, if URP was not in use, you would sometimes get errors about 2D Lights when going through the menus.
- Fixed GC when using XR single-pass automated tests.
- Fixed an issue that caused a null reference when deleting camera component in a prefab. [case 1244430](https://issuetracker.unity3d.com/issues/urp-argumentnullexception-error-is-thrown-on-removing-camera-component-from-camera-prefab)
- Fixed resolution of intermediate textures when rendering to part of a render texture. [case 1261287](https://issuetracker.unity3d.com/product/unity/issues/guid/1261287/)
- Fixed indirect albedo not working with shadergraph shaders in some rare setups. [case 1274967](https://issuetracker.unity3d.com/issues/gameobjects-with-custom-mesh-are-not-reflecting-the-light-when-using-the-shader-graph-shaders)
- Fixed XR mirroView sRGB issue when color space is gamma.
- Fixed an issue where XR eye textures are recreated multiple times per frame due to per camera MSAA change.
- Fixed an issue wehre XR mirror view selector stuck.
- Fixed LightProbes to have gamma correct when using gamma color space. [case 1268911](https://issuetracker.unity3d.com/issues/urp-has-no-gamma-correction-for-lightprobes)
- Fixed GLES2 shader compilation.
- Fixed useless mip maps on temporary RTs/PostProcessing inherited from Main RT descriptor.
- Fixed issue with lens distortion breaking rendering when enabled and its intensity is 0.
- Fixed mixed lighting subtractive and shadowmask modes for deferred renderer.
- Fixed issue that caused motion blur to not work in XR.
- Fixed 2D renderer when using Linear rendering on Android directly to backbuffer.
- Fixed issue where multiple cameras would cause GC each frame. [case 1259717](https://issuetracker.unity3d.com/issues/urp-scriptablerendercontext-dot-getcamera-array-dot-resize-creates-garbage-every-frame-when-more-than-one-camera-is-active)
- Fixed Missing camera cannot be removed after scene is saved by removing the Missing camera label. [case 1252255](https://issuetracker.unity3d.com/issues/universal-rp-missing-camera-cannot-be-removed-from-camera-stack-after-scene-is-saved)
- Fixed MissingReferenceException when removing Missing camera from camera stack by removing Missing camera label. [case 1252263](https://issuetracker.unity3d.com/issues/universal-rp-missingreferenceexception-errors-when-removing-missing-camera-from-stack)
- Fixed slow down in the editor when editing properties in the UI for renderer features. [case 1279804](https://issuetracker.unity3d.com/issues/a-short-freeze-occurs-in-the-editor-when-expanding-or-collapsing-with-the-arrow-the-renderer-feature-in-the-forward-renderer)
- Fixed test 130_UnityMatrixIVP on OpenGL ES 3
- Fixed MSAA on Metal MacOS and Editor.

## [10.0.0] - 2020-06-10
### Added
- Added the option to strip Terrain hole Shader variants.
- Added support for additional Directional Lights. The amount of additional Directional Lights is limited by the maximum Per-object Lights in the Render Pipeline Asset.
- Added Package Samples: 2 Camera Stacking, 2 Renderer Features
- Added default implementations of OnPreprocessMaterialDescription for FBX, Obj, Sketchup and 3DS file formats.
- Added Transparency Sort Mode and Transparency Sort Axis to 2DRendererData.
- Added support for a user defined default material to 2DRendererData.
- Added the option to toggle shadow receiving on transparent objects.
- Added XR multipass rendering. Multipass rendering is a requirement on many VR platforms and allows graceful fallback when single-pass rendering isn't available.
- Added support for Camera Stacking when using the Forward Renderer. This introduces the Camera `Render Type` property. A Base Camera can be initialized with either the Skybox or Solid Color, and can combine its output with that of one or more Overlay Cameras. An Overlay Camera is always initialized with the contents of the previous Camera that rendered in the Camera Stack.
- Added AssetPostprocessors and Shadergraphs to handle Arnold Standard Surface and 3DsMax Physical material import from FBX.
- Added `[MainTexture]` and `[MainColor]` shader property attributes to URP shader properties. These will link script material.mainTextureOffset and material.color to `_BaseMap` and `_BaseColor` shader properties.
- Added the option to specify the maximum number of visible lights. If you set a value, lights are sorted based on their distance from the Camera.
- Added the option to control the transparent layer separately in the Forward Renderer.
- Added the ability to set individual RendererFeatures to be active or not, use `ScriptableRendererFeature.SetActive(bool)` to set whether a Renderer Feature will execute,  `ScriptableRendererFeature.isActive` can be used to check the current active state of the Renderer Feature.
 additional steps to the 2D Renderer setup page for quality and platform settings.
- If Unity Editor Analytics are enabled, Universal collects anonymous data about usage of Universal. This helps the Universal team focus our efforts on the most common scenarios, and better understand the needs of our customers.
- Added a OnCameraSetup() function to the ScriptableRenderPass API, that gets called by the renderer before rendering each camera
- Added a OnCameraCleanup() function to the ScriptableRenderPass API, that gets called by the renderer after rendering each camera
- Added Default Material Type options to the 2D Renderer Data Asset property settings.
- Added additional steps to the 2D Renderer setup page for quality and platform settings.
- Added option to disable XR autotests on test settings.
- Shader Preprocessor strips gbuffer shader variants if DeferredRenderer is not in the list of renderers in any Scriptable Pipeline Assets.
- Added an option to enable/disable Adaptive Performance when the Adaptive Performance package is available in the project.
- Added support for 3DsMax's 2021 Simplified Physical Material from FBX files in the Model Importer.
- Added GI to SpeedTree
- Added support for DXT5nm-style normal maps on Android, iOS and tvOS
- Added stencil override support for deferred renderer.
- Added a warning message when a renderer is used with an unsupported graphics API, as the deferred renderer does not officially support GL-based platforms.
- Added option to skip a number of final bloom iterations.
- Added support for [Screen Space Ambient Occlusion](https://docs.unity3d.com/Packages/com.unity.render-pipelines.universal@10.0/manual/post-processing-ssao.html) and a new shader variant _SCREEN_SPACE_OCCLUSION.
- Added support for Normal Texture being generated in a prepass.
- Added a ConfigureInput() function to ScriptableRenderPass, so it is possible for passes to ask that a Depth, Normal and/or Opaque textures to be generated by the forward renderer.
- Added a float2 normalizedScreenSpaceUV to the InputData Struct.
- Added new sections to documentation: [Writing custom shaders](https://docs.unity3d.com/Packages/com.unity.render-pipelines.universal@10.0/manual/writing-custom-shaders-urp.html), and [Using the beginCameraRendering event](https://docs.unity3d.com/Packages/com.unity.render-pipelines.universal@10.0/manual/using-begincamerarendering.html).
- Added support for GPU instanced mesh particles on supported platforms.
- Added API to check if a Camera or Light is compatible with Universal Render Pipeline.

### Changed
- Moved the icon that indicates the type of a Light 2D from the Inspector header to the Light Type field.
- Eliminated some GC allocations from the 2D Renderer.
- Added SceneSelection pass for TerrainLit shader.
- Remove final blit pass to force alpha to 1.0 on mobile platforms.
- Deprecated the CinemachineUniversalPixelPerfect extension. Use the one from Cinemachine v2.4 instead.
- Replaced PlayerSettings.virtualRealitySupported with XRGraphics.tryEnable.
- Blend Style in the 2DRendererData are now automatically enabled/disabled.
- When using the 2D Renderer, Sprites will render with a faster rendering path when no lights are present.
- Particle shaders now receive shadows
- The Scene view now mirrors the Volume Layer Mask set on the Main Camera.
- Drawing order of SRPDefaultUnlit is now the same as the Built-in Render Pipline.
- Made MaterialDescriptionPreprocessors private.
- UniversalRenderPipelineAsset no longer supports presets. [Case 1197020](https://issuetracker.unity3d.com/issues/urp-reset-functionality-does-not-work-on-preset-of-universalrenderpipelineassets).
- The number of maximum visible lights is now determined by whether the platform is mobile or not.
- Renderer Feature list is now redesigned to fit more closely to the Volume Profile UI, this vastly improves UX and reliability of the Renderer Features List.
- Default color values for Lit and SimpleLit shaders changed to white due to issues with texture based workflows.
- You can now subclass ForwardRenderer to create a custom renderer based on it.
- URP is now computing tangent space per fragment.
- Optimized the 2D Renderer to skip rendering into certain internal buffers when not necessary.
- You can now subclass ForwardRenderer to create a custom renderer based on it.
- URP shaders that contain a priority slider now no longer have an offset of 50 by default.
- The virtual ScriptableRenderer.FrameCleanup() function has been marked obsolete and replaced by ScriptableRenderer.OnCameraCleanup() to better describe when the function gets invoked by the renderer.
- DepthOnlyPass, CopyDepthPass and CopyColorPass now use OnCameraSetup() instead of Configure() to set up their passes before executing as they only need to get their rendertextures once per camera instead of once per eye.
- Updated shaders to be compatible with Microsoft's DXC.
- Mesh GPU Instancing option is now hidden from the particles system renderer as this feature is not supported by URP.
- The 2D Renderer now supports camera stacking.
- 2D shaders now use half-precision floats whenever precise results are not necessary.
- Removed the ETC1_EXTERNAL_ALPHA variant from Shader Graph Sprite shaders.
- Eliminated some unnecessary clearing of render targets when using the 2D Renderer.
- The rendering of 2D lights is more effient as sorting layers affected by the same set of lights are now batched.
- Removed the 8 renderer limit from URP Asset.
- Merged the deferred renderer into the forward renderer.
- Changing the default value of Skip Iterations to 1 in Bloom effect editor
- Use SystemInfo to check if multiview is supported instead of being platform hardcoded
- Default attachment setup behaviour for ScriptableRenderPasses that execute before rendering opaques is now set use current the active render target setup. This improves performance in some situations.
- Combine XR occlusion meshes into one when using single-pass (multiview or instancing) to reduce draw calls and state changes.
- Shaders included in the URP package now use local Material keywords instead of global keywords. This increases the amount of available global user-defined Material keywords.

### Fixed
- Fixed an issue that caused WebGL to render blank screen when Depth texture was enabled [case 1240228](https://issuetracker.unity3d.com/issues/webgl-urp-scene-is-rendered-black-in-webgl-build-when-depth-texture-is-enabled)
- Fixed NaNs in tonemap algorithms (neutral and ACES) on platforms defaulting to lower precision.
- Fixed a performance problem with ShaderPreprocessor with large amount of active shader variants in the project
- Fixed an issue where linear to sRGB conversion occurred twice on certain Android devices.
- Fixed an issue where there were 2 widgets showing the outer angle of a spot light.
- Fixed an issue where Unity rendered fullscreen quads with the pink error shader when you enabled the Stop NaN post-processing pass.
- Fixed an issue where Terrain hole Shader changes were missing. [Case 1179808](https://issuetracker.unity3d.com/issues/terrain-brush-tool-is-not-drawing-when-paint-holes-is-selected).
- Fixed an issue where the Shader Graph `SceneDepth` node didn't work with XR single-pass (double-wide) rendering. See [case 1123069](https://issuetracker.unity3d.com/issues/lwrp-vr-shadergraph-scenedepth-doesnt-work-in-single-pass-rendering).
- Fixed Unlit and BakedLit shader compilations in the meta pass.
- Fixed an issue where the Bokeh Depth of Field shader would fail to compile on PS4.
- Fixed an issue where the Scene lighting button didn't work when you used the 2D Renderer.
- Fixed a performance regression when you used the 2D Renderer.
- Fixed an issue where the Freeform 2D Light gizmo didn't correctly show the Falloff offset.
- Fixed an issue where the 2D Renderer rendered nothing when you used shadow-casting lights with incompatible Renderer2DData.
- Fixed an issue where errors were generated when the Physics2D module was not included in the project's manifest.
- Fixed an issue where Prefab previews were incorrectly lit when you used the 2D Renderer.
- Fixed an issue where the Light didn't update correctly when you deleted a Sprite that a Sprite 2D Light uses.
- Fixed an issue where 2D Lighting was broken for Perspective Cameras.
- Fixed an issue where resetting a Freeform 2D Light would throw null reference exceptions. [Case 1184536](https://issuetracker.unity3d.com/issues/lwrp-changing-light-type-to-freeform-after-clicking-on-reset-throws-multiple-arguementoutofrangeexception).
- Fixed an issue where Freeform 2D Lights were not culled correctly when there was a Falloff Offset.
- Fixed an issue where Tilemap palettes were invisible in the Tile Palette window when the 2D Renderer was in use. [Case 1162550](https://issuetracker.unity3d.com/issues/adding-tiles-in-the-tile-palette-makes-the-tiles-invisible).
- Fixed issue where black emission would cause unneccesary inspector UI repaints. [Case 1105661](https://issuetracker.unity3d.com/issues/lwrp-inspector-window-is-being-repainted-when-using-the-material-with-emission-enabled-and-set-to-black-00-0).
- Fixed user LUT sampling being done in Linear instead of sRGB.
- Fixed an issue when trying to get the Renderer via API on the first frame. [Case 1189196](https://issuetracker.unity3d.com/product/unity/issues/guid/1189196/).
- Fixed a material leak on domain reload.
- Fixed an issue where deleting an entry from the Renderer List and then undoing that change could cause a null reference. [Case 1191896](https://issuetracker.unity3d.com/issues/nullreferenceexception-when-attempting-to-remove-entry-from-renderer-features-list-after-it-has-been-removed-and-then-undone).
- Fixed an issue where the user would get an error if they removed the Additional Camera Data component. [Case 1189926](https://issuetracker.unity3d.com/issues/unable-to-remove-universal-slash-hd-additional-camera-data-component-serializedobject-target-destroyed-error-is-thrown).
- Fixed post-processing with XR single-pass rendering modes.
- Fixed an issue where Cinemachine v2.4 couldn't be used together with Universal RP due to a circular dependency between the two packages.
- Fixed an issue that caused shaders containing `HDRP` string in their path to be stripped from the build.
- Fixed an issue that caused only selected object to render in SceneView when Wireframe drawmode was selected.
- Fixed Renderer Features UI tooltips. [Case 1191901](https://issuetracker.unity3d.com/issues/forward-renderers-render-objects-layer-mask-tooltip-is-incorrect-and-contains-a-typo).
- Fixed multiple issues where Shader Graph shaders failed to build for XR in the Universal RP.
- Fixed an issue when using the 2D Renderer where some types of renderers would not be assigned the correct material.
- Fixed inconsistent lighting between the forward renderer and the deferred renderer, that was caused by a missing normalize operation on vertex normals on some speedtree shader variants.
- Fixed issue where XR Multiview failed to render when using URP Shader Graph Shaders
- Fixed lazy initialization with last version of ResourceReloader
- Fixed broken images in package documentation.
- Fixed an issue where viewport aspect ratio was wrong when using the Stretch Fill option of the Pixel Perfect Camera. [case 1188695](https://issuetracker.unity3d.com/issues/pixel-perfect-camera-component-does-not-maintain-the-aspect-ratio-when-the-stretch-fill-is-enabled)
- Fixed an issue where setting a Normal map on a newly created material would not update. [case 1197217](https://issuetracker.unity3d.com/product/unity/issues/guid/1197217/)
- Fixed an issue where post-processing was not applied for custom renderers set to run on the "After Rendering" event [case 1196219](https://issuetracker.unity3d.com/issues/urp-post-processing-is-not-applied-to-the-scene-when-render-ui-event-is-set-to-after-rendering)
- Fixed an issue that caused an extra blit when using custom renderers [case 1156741](https://issuetracker.unity3d.com/issues/lwrp-performance-decrease-when-using-a-scriptablerendererfeature)
- Fixed an issue with transparent objects not receiving shadows when using shadow cascades. [case 1116936](https://issuetracker.unity3d.com/issues/lwrp-cascaded-shadows-do-not-appear-on-alpha-blended-objects)
- Fixed issue where using a ForwardRendererData preset would cause a crash. [case 1201052](https://issuetracker.unity3d.com/product/unity/issues/guid/1201052/)
- Fixed an issue where particles had dark outlines when blended together [case 1199812](https://issuetracker.unity3d.com/issues/urp-soft-particles-create-dark-blending-artefacts-when-intersecting-with-scene-geometry)
- Fixed an issue with deleting shader passes in the custom renderer features list [case 1201664](https://issuetracker.unity3d.com/issues/urp-remove-button-is-not-activated-in-shader-passes-list-after-creating-objects-from-renderer-features-in-urpassets-renderer)
- Fixed camera inverse view-projection matrix in XR mode, depth-copy and color-copy passes.
- Fixed an issue with the null check when `UniversalRenderPipelineLightEditor.cs` tries to access `SceneView.lastActiveSceneView`.
- Fixed an issue where the 'Depth Texture' drop down was incorrectly disabled in the Camera Inspector.
- Fixed an issue that caused errors if you disabled the VR Module when building a project.
- Fixed an issue where the default TerrainLit Material was outdated, which caused the default Terrain to use per-vertex normals instead of per-pixel normals.
- Fixed shader errors and warnings in the default Universal RP Terrain Shader. [case 1185948](https://issuetracker.unity3d.com/issues/urp-terrain-slash-lit-base-pass-shader-does-not-compile)
- Fixed an issue where the URP Material Upgrader tried to upgrade standard Universal Shaders. [case 1144710](https://issuetracker.unity3d.com/issues/upgrading-to-lwrp-materials-is-trying-to-upgrade-lwrp-materials)
- Fixed an issue where some Materials threw errors when you upgraded them to Universal Shaders. [case 1200938](https://issuetracker.unity3d.com/issues/universal-some-materials-throw-errors-when-updated-to-universal-rp-through-update-materials-to-universal-rp)
- Fixed issue where normal maps on terrain appeared to have flipped X-components when compared to the same normal map on a mesh. [case 1181518](https://fogbugz.unity3d.com/f/cases/1181518/)
- Fixed an issue where the editor would sometimes crash when using additional lights [case 1176131](https://issuetracker.unity3d.com/issues/mac-crash-on-processshadowcasternodevisibilityandcullwithoutumbra-when-same-rp-asset-is-set-in-graphics-and-quality-settings)
- Fixed RemoveComponent on Camera contextual menu to not remove Camera while a component depend on it.
- Fixed an issue where right eye is not rendered to. [case 1170619](https://issuetracker.unity3d.com/issues/vr-lwrp-terrain-is-not-rendered-in-the-right-eye-of-an-hmd-when-using-single-pass-instanced-stereo-rendering-mode-with-lwrp)
- Fixed issue where TerrainDetailLit.shader fails to compile when XR is enabled.
- Fixed an issue that allowed height-based blending on Terrains with more than 4 materials, which is not supported.
- Fixed an issue where opaque objects were outputting incorrect alpha values [case 1168283](https://issuetracker.unity3d.com/issues/lwrp-alpha-clipping-material-makes-other-materials-look-like-alpha-clipping-when-gameobject-is-shown-in-render-texture)
- Fixed an issue where a depth texture was always created when post-processing was enabled, even if no effects made use of it.
- Fixed incorrect light attenuation on some platforms.
- Fixed an issue where the Volume System would not use the Cameras Transform when no `Volume Trigger` was set.
- Fixed an issue where post processing disappeared when using custom renderers and SMAA or no AA
- Fixed an issue where the 2D Renderer upgrader did not upgrade using the correct default material
- Fixed an issue with soft particles having dark blending when intersecting with scene geometry [case 1199812](https://issuetracker.unity3d.com/issues/urp-soft-particles-create-dark-blending-artefacts-when-intersecting-with-scene-geometry)
- Fixed an issue with additive particles blending incorrectly [case 1215713](https://issuetracker.unity3d.com/issues/universal-render-pipeline-additive-particles-not-using-vertex-alpha)
- Fixed an issue where camera preview window was missing in scene view. [case 1211971](https://issuetracker.unity3d.com/issues/scene-view-urp-camera-preview-window-is-missing-in-the-scene-view)
- Fixed an issue with shadow cascade values were not readable in the render pipeline asset [case 1219003](https://issuetracker.unity3d.com/issues/urp-cascade-values-truncated-on-selecting-two-or-four-cascades-in-shadows-under-universalrenderpipelineasset)
- Fixed an issue where MSAA isn't applied until eye textures are relocated by changing their resolution. [case 1197958](https://issuetracker.unity3d.com/issues/oculus-quest-oculus-go-urp-msaa-isnt-applied-until-eye-textures-are-relocated-by-changing-their-resolution)
- Fixed an issue where camera stacking didn't work properly inside prefab mode. [case 1220509](https://issuetracker.unity3d.com/issues/urp-cannot-assign-overlay-cameras-to-a-camera-stack-while-in-prefab-mode)
- Fixed the definition of `mad()` in SMAA shader for OpenGL.
- Fixed an issue where partical shaders failed to handle Single-Pass Stereo VR rendering with Double-Wide Textures. [case 1201208](https://issuetracker.unity3d.com/issues/urp-vr-each-eye-uses-the-cameraopaquetexture-of-both-eyes-for-rendering-when-using-single-pass-rendering-mode)
- Fixed an issue that caused assets to be reimported if player prefs were cleared. [case 1192259](https://issuetracker.unity3d.com/issues/lwrp-clearing-playerprefs-through-a-script-or-editor-causes-delay-and-console-errors-to-appear-when-entering-the-play-mode)
- Fixed missing Custom Render Features after Library deletion. [case 1196338](https://issuetracker.unity3d.com/product/unity/issues/guid/1196338/)
- Fixed not being able to remove a Renderer Feature due to tricky UI selection rects. [case 1208113](https://issuetracker.unity3d.com/product/unity/issues/guid/1208113/)
- Fixed an issue where the Camera Override on the Render Object Feature would not work with many Render Features in a row. [case 1205185](https://issuetracker.unity3d.com/product/unity/issues/guid/1205185/)
- Fixed UI clipping issue in Forward Renderer inspector. [case 1211954](https://issuetracker.unity3d.com/product/unity/issues/guid/1211954/)
- Fixed a Null ref when trying to remove a missing Renderer Feature from the Forward Renderer. [case 1196651](https://issuetracker.unity3d.com/product/unity/issues/guid/1196651/)
- Fixed data serialization issue when adding a Renderer Feature to teh Forward Renderer. [case 1214779](https://issuetracker.unity3d.com/product/unity/issues/guid/1214779/)
- Fixed issue with AssetPostprocessors dependencies causing models to be imported twice when upgrading the package version.
- Fixed an issue where NullReferenceException might be thrown when creating 2D Lights. [case 1219374](https://issuetracker.unity3d.com/issues/urp-nullreferenceexception-threw-on-adding-the-light-2d-experimental-component-when-2d-render-data-not-assigned)
- Fixed an issue with a blurry settings icon. [case 1201895](https://issuetracker.unity3d.com/issues/urp-setting-icon-blurred-in-universalrendererpipelineasset)
- Fixed issue that caused the QualitySettings anti-aliasing changing without user interaction. [case 1195272](https://issuetracker.unity3d.com/issues/lwrp-the-anti-alias-quality-settings-value-is-changing-without-user-interaction)
- Fixed an issue where Shader Graph shaders generate undeclared identifier 'GetWorldSpaceNormalizeViewDir' error.
- Fixed an issue where rendering into RenderTexture with Single Pass Instanced renders both eyes overlapping.
- Fixed an issue where Renderscale setting has no effect when using XRSDK.
- Fixed an issue where renderScale != 1 or Display.main.requiresBlitToBackbuffer forced an unnecessary blit on XR.
- Fixed an issue that causes double sRGB correction on Quest. [case 1209292](https://issuetracker.unity3d.com/product/unity/issues/guid/1209292)
- Fixed an issue where terrain DepthOnly pass does not work for XR.
- Fixed an issue that caused depth texture to be flipped when sampling from shaders [case 1225362](https://issuetracker.unity3d.com/issues/game-object-is-rendered-incorrectly-in-the-game-view-when-sampling-depth-texture)
- Fixed an issue with URP switching such that every avaiable URP makes a total set of supported features such that all URPs are taken into consideration. [case 1157420](https://issuetracker.unity3d.com/issues/lwrp-srp-switching-doesnt-work-even-with-manually-adding-shadervariants-per-scene)
- Fixed an issue where XR multipass repeatedly throws error messages "Multi pass stereo mode doesn't support Camera Stacking".
- Fixed an issue with shadows not appearing on terrains when no cascades were selected [case 1226530](https://issuetracker.unity3d.com/issues/urp-no-shadows-on-terrain-when-cascades-is-set-to-no-cascades-in-render-pipeline-asset-settings)
- Fixed a shader issue that caused the Color in Sprite Shape to work improperly.
- Fixed an issue with URP switching such that every available URP makes a total set of supported features such that all URPs are taken into consideration. [case 1157420](https://issuetracker.unity3d.com/issues/lwrp-srp-switching-doesnt-work-even-with-manually-adding-shadervariants-per-scene)
- Metallic slider on the Lit shader is now linear meaning correct values are used for PBR.
- Fixed an issue where Post-Processing caused nothing to render on GLES2.
- Fixed an issue that causes viewport to not work correctly when rendering to textures. [case 1225103](https://issuetracker.unity3d.com/issues/urp-the-viewport-rect-isnt-correctly-applied-when-the-camera-is-outputting-into-a-rendertexture)
- Fixed an issue that caused incorrect sampling of HDR reflection probe textures.
- Fixed UI text of RenderObjects feature to display LightMode tag instead of Shader Pass Name. [case 1201696](https://issuetracker.unity3d.com/issues/render-feature-slash-pass-ui-has-a-field-for-shader-pass-name-when-it-actually-expects-shader-pass-lightmode)
- Fixed an issue when Linear -> sRGB conversion would not happen on some Android devices. [case 1226208](https://issuetracker.unity3d.com/issues/no-srgb-conversion-on-some-android-devices-when-using-the-universal-render-pipeline)
- Fixed issue where using DOF at the same time as Dynamic Scaling, the depth buffer was smapled with incorrect UVs. [case 1225467](https://issuetracker.unity3d.com/product/unity/issues/guid/1225467/)
- Fixed an issue where an exception would be thrown when resetting the ShadowCaster2D component. [case 1225339](https://issuetracker.unity3d.com/issues/urp-unassignedreferenceexception-thrown-on-resetting-the-shadow-caster-2d-component)
- Fixe an issue where using a Subtractive Blend Style for your 2D Lights might cause artifacts in certain post-processing effects. [case 1215584](https://issuetracker.unity3d.com/issues/urp-incorrect-colors-in-scene-when-using-subtractive-and-multiply-blend-mode-in-gamma-color-space)
- Fixed an issue where Cinemachine Pixel Perfect Extension didn't work when CinemachineBrain Update Method is anything other than Late Update.
- Fixed an issue where Sprite Shader Graph shaders weren't double-sided by default.
- Fixed an issue where particles using Sprite Shader Graph shaders were invisible.
- Fixed an issue where Scene objects might be incorrectly affected by 2D Lights from a previous Sorting Layer.
- Fixed an issue where errors would appear in the Console when entering Play Mode with a 2D Light selected in the Hierarchy. [Case 1226918](https://issuetracker.unity3d.com/issues/errors-appear-in-the-console-when-global-2d-light-is-selected-in-hierarchy)
- Fixed an issue that caused Android GLES to render blank screen when Depth texture was enabled without Opaque texture [case 1219325](https://issuetracker.unity3d.com/issues/scene-is-not-rendered-on-android-8-and-9-when-depth-texture-is-enabled-in-urp-asset)
- Fixed an issue that caused transparent objects to always render over top of world space UI. [case 1219877](https://issuetracker.unity3d.com/product/unity/issues/guid/1219877/)
- Fixed issue causing sorting fudge to not work between shadergraph and urp particle shaders. [case 1222762](https://issuetracker.unity3d.com/product/unity/issues/guid/1222762/)
- Fixed shader compilation errors when using multiple lights in DX10 level GPU. [case 1222302](https://issuetracker.unity3d.com/issues/urp-no-materials-apart-from-ui-are-rendered-when-using-direct3d11-graphics-api-on-a-dx10-gpu)
- Fixed an issue with shadows not being correctly calculated in some shaders.
- Fixed invalid implementation of one function in LWRP -> URP backward compatibility support.
- Fixed issue where maximum number of visible lights in C# code did not match maximum number in shader code on some platforms.
- Fixed OpenGL ES 3.0 support for URP ShaderGraph. [case 1230890](https://issuetracker.unity3d.com/issues/urptemplate-gles3-android-custom-shader-fails-to-compile-on-adreno-306-gpu)
- Fixed an issue where multi edit camera properties didn't work. [case 1230080](https://issuetracker.unity3d.com/issues/urp-certain-settings-are-not-applied-to-all-cameras-when-multi-editing-in-the-inspector)
- Fixed an issue where the emission value in particle shaders would not update in the editor without entering the Play mode.
- Fixed issues with performance when importing fbx files.
- Fixed issues with NullReferenceException happening with URP shaders.
- Fixed an issue that caused memory allocations when sorting cameras. [case 1226448](https://issuetracker.unity3d.com/issues/2d-renderer-using-more-than-one-camera-that-renders-out-to-a-render-texture-creates-gc-alloc-every-frame)
- Fixed an issue where grid lines were drawn on top of opaque objects in the preview window. [Case 1240723](https://issuetracker.unity3d.com/issues/urp-grid-is-rendered-in-front-of-the-model-in-the-inspector-animation-preview-window-when-depth-or-opaque-texture-is-enabled).
- Fixed an issue where objects in the preview window were affected by layer mask settings in the default renderer. [Case 1204376](https://issuetracker.unity3d.com/issues/urp-prefab-preview-is-blank-when-a-custom-forward-renderer-data-and-default-layer-mask-is-mixed-are-used).
- Fixed an issue with reflections when using an orthographic camera [case 1209255](https://issuetracker.unity3d.com/issues/urp-weird-reflections-when-using-lit-material-and-a-camera-with-orthographic-projection)
- Fixed issue that caused unity_AmbientSky, unity_AmbientEquator and unity_AmbientGround variables to be unintialized.
- Fixed issue that caused `SHADERGRAPH_AMBIENT_SKY`, `SHADERGRAPH_AMBIENT_EQUATOR` and `SHADERGRAPH_AMBIENT_GROUND` variables to be uninitialized.
- Fixed SceneView Draw Modes not being properly updated after opening new scene view panels or changing the editor layout.
- Fixed GLES shaders compilation failing on Windows platform (not a mobile platform) due to uniform count limit.
- Fixed an issue that caused the inverse view and projection matrix to output wrong values in some platforms. [case 1243990](https://issuetracker.unity3d.com/issues/urp-8-dot-1-breaks-unity-matrix-i-vp)
- Fixed an issue where the Render Scale setting of the pipeline asset didn't properly change the resolution when using the 2D Renderer. [case 1241537](https://issuetracker.unity3d.com/issues/render-scale-is-not-applied-to-the-rendered-image-when-2d-renderer-is-used-and-hdr-option-is-disabled)
- Fixed an issue where 2D lights didn't respect the Camera's Culling Mask. [case 1239136](https://issuetracker.unity3d.com/issues/urp-2d-2d-lights-are-ignored-by-camera-culling-mask)
- Fixed broken documentation links for some 2D related components.
- Fixed an issue where Sprite shaders generated by Shader Graph weren't double-sided. [case 1261232](https://issuetracker.unity3d.com/product/unity/issues/guid/1261232/)
- Fixed an issue where the package would fail to compile if the Animation module was disabled. [case 1227068](https://issuetracker.unity3d.com/product/unity/issues/guid/1227068/)
- Fixed an issue where Stencil settings wasn't serialized properly in sub object [case 1241218](https://issuetracker.unity3d.com/issues/stencil-overrides-in-urp-7-dot-3-1-render-objects-does-not-save-or-apply)
- Fixed an issue with not being able to remove Light Mode Tags [case 1240895](https://issuetracker.unity3d.com/issues/urp-unable-to-remove-added-lightmode-tags-of-filters-property-in-render-object)
- Fixed an issue where preset button could still be used, when it is not supposed to. [case 1246261](https://issuetracker.unity3d.com/issues/urp-reset-functionality-does-not-work-for-renderobject-preset-asset)
- Fixed an issue where Model Importer Materials used the Standard Shader from the Built-in Render Pipeline instead of URP Lit shader when the import happened at Editor startup.
- Fixed an issue where only unique names of cameras could be added to the camera stack.
- Fixed issue that caused shaders to fail to compile in OpenGL 4.1 or below.
- Fixed an issue where camera stacking with MSAA on OpenGL resulted in a black screen. [case 1250602](https://issuetracker.unity3d.com/issues/urp-camera-stacking-results-in-black-screen-when-msaa-and-opengl-graphics-api-are-used)
- Optimized shader compilation times by compiling different variant sets for vertex and fragment shaders.
- Fixed shadows for additional lights by limiting MAX_VISIBLE_LIGHTS to 16 for OpenGL ES 2.0 and 3.0 on mobile platforms. [case 1244391](https://issuetracker.unity3d.com/issues/android-urp-spotlight-shadows-are-not-being-rendered-on-adreno-330-and-320-when-built)
- Fixed Lit/SimpleLit/ParticlesLit/ParticlesSimpleLit/ParticlesUnlit shaders emission color not to be converted from gamma to linear color space. [case 1249615]
- Fixed missing unity_MatrixInvP for shader code and shaderGraph.
- Fixed XR support for deferred renderer.
- Fixing RenderObject to reflect name changes done at CustomForwardRenderer asset in project view. [case 1246256](https://issuetracker.unity3d.com/issues/urp-renderobject-name-does-not-reflect-inside-customforwardrendererdata-asset-on-renaming-in-the-inspector)
- Fixing camera overlay stacking adding to respect unity general reference restrictions. [case 1240788](https://issuetracker.unity3d.com/issues/urp-overlay-camera-is-missing-in-stack-list-of-the-base-camera-prefab)
- Fixed profiler marker errors. [case 1240963](https://issuetracker.unity3d.com/issues/urp-errors-are-thrown-in-a-console-when-using-profiler-to-profile-editor)
- Fixed issue that caused the pipeline to not create _CameraColorTexture if a custom render pass is injected. [case 1232761](https://issuetracker.unity3d.com/issues/urp-the-intermediate-color-texture-is-no-longer-created-when-there-is-at-least-one-renderer-feature)
- Fixed target eye UI for XR rendering is missing from camera inspector. [case 1261612](https://issuetracker.unity3d.com/issues/xr-cameras-target-eye-property-is-missing-when-inspector-is-in-normal-mode)
- Fixed an issue where terrain and speedtree materials would not get upgraded by upgrade project materials. [case 1204189](https://fogbugz.unity3d.com/f/cases/1204189/)
- Fixed an issue that caused renderer feature to not render correctly if the pass was injected before rendering opaques and didn't implement `Configure` method. [case 1259750](https://issuetracker.unity3d.com/issues/urp-not-rendering-with-a-renderer-feature-before-rendering-shadows)
- Fixed an issue where postFX's temp texture is not released properly.
- Fixed an issue where ArgumentOutOfRangeException errors were thrown after removing Render feature [case 1268147](https://issuetracker.unity3d.com/issues/urp-argumentoutofrangeexception-errors-are-thrown-on-undoing-after-removing-render-feature)
- Fixed an issue where depth and depth/normal of grass isn't rendered to depth texture.
- Fixed an issue that impacted MSAA performance on iOS/Metal [case 1219054](https://issuetracker.unity3d.com/issues/urp-ios-msaa-has-a-bigger-negative-impact-on-performance-when-using-urp-compared-to-built-in-rp)
- Fixed an issue that caused a warning to be thrown about temporary render texture not found when user calls ConfigureTarget(0). [case 1220871](https://issuetracker.unity3d.com/issues/urp-scriptable-render-passes-which-dont-require-a-bound-render-target-triggers-render-target-warning)
- Fixed performance issues in the C# shader stripper.

## [7.1.1] - 2019-09-05
### Upgrade Guide
- The render pipeline now handles custom renderers differently. You must now set up renderers for the Camera on the Render Pipeline Asset.
- Render Pipeline Assets upgrades automatically and either creates a default forward renderer in your project or links the existing custom one that you've assigned.
- If you have custom renderers assigned to Cameras, you must now add them to the current Render Pipeline Asset. Then you can select which renderer to use on the Camera.

### Added
- Added shader function `GetMainLightShadowParams`. This returns a half4 for the main light that packs shadow strength in x component and shadow soft property in y component.
- Added shader function `GetAdditionalLightShadowParams`. This returns a half4 for an additional light that packs shadow strength in x component and shadow soft property in y component.
- Added a `Debug Level` option to the Render Pipeline Asset. With this, you can control the amount of debug information generated by the render pipeline.
- Added ability to set the `ScriptableRenderer` that the Camera renders with via C# using `UniversalAdditionalCameraData.SetRenderer(int index)`. This maps to the **Renderer List** on the Render Pipeline Asset.
- Added shadow support for the 2D Renderer.
- Added ShadowCaster2D, and CompositeShadowCaster2D components.
- Added shadow intensity and shadow volume intensity properties to Light2D.
- Added new Gizmos for Lights.
- Added CinemachineUniversalPixelPerfect, a Cinemachine Virtual Camera Extension that solves some compatibility issues between Cinemachine and Pixel Perfect Camera.
- Added an option that disables the depth/stencil buffer for the 2D Renderer.
- Added manipulation handles for the inner cone angle for spot lights.
- Added documentation for the built-in post-processing solution and Volumes framework (and removed incorrect mention of the PPv2 package).

### Changed
- Increased visible lights limit for the forward renderer. It now supports 256 visible lights except in mobile platforms. Mobile platforms support 32 visible lights.
- Increased per-object lights limit for the forward renderer. It now supports 8 per-object lights in all platforms except GLES2. GLES2 supports 4 per-object lights.
- The Sprite-Lit-Default shader and the Sprite Lit Shader Graph shaders now use the vertex tangents for tangent space calculations.
- Temporary render textures for cameras rendering to render textures now use the same format and multisampling configuration as camera's target texture.
- All platforms now use R11G11B10_UFloat format for HDR render textures if supported.
- There is now a list of `ScriptableRendererData` on the Render Pipeline Asset as opposed to a renderer type. These are available to all Cameras and are included in builds.
- The renderer override on the Camera is now an enum that maps to the list of `ScriptableRendererData` on the Render Pipeline Asset.
- Pixel Perfect Camera now allows rendering to a render texture.
- Light2D GameObjects that you've created now have a default position with z equal to 0.
- Documentation: Changed the "Getting Started" section into "Install and Configure". Re-arranged the Table of Content.

### Fixed
- Fixed LightProbe occlusion contribution. [case 1146667](https://issuetracker.unity3d.com/product/unity/issues/guid/1146667/)
- Fixed an issue that caused a log message to be printed in the console when creating a new Material. [case 1173160](https://issuetracker.unity3d.com/product/unity/issues/guid/1173160/)
- Fixed an issue where OnRenderObjectCallback was never invoked. [case 1122420](https://issuetracker.unity3d.com/issues/lwrp-gl-dot-lines-and-debug-dot-drawline-dont-render-when-scriptable-render-pipeline-settings-is-set-to-lwrp)
- Fixed an issue where Sprite Masks didn't function properly when using the 2D Renderer. [case 1163474](https://issuetracker.unity3d.com/issues/lwrp-sprite-renderer-ignores-sprite-mask-when-lightweight-render-pipeline-asset-data-is-set-to-2d-renderer-experimental)
- Fixed memory leaks when using the Frame Debugger with the 2D Renderer.
- Fixed an issue where materials using `_Time` did not animate in the scene. [1175396](https://issuetracker.unity3d.com/product/unity/issues/guid/1175396/)
- Fixed an issue where the Particle Lit shader had artifacts when both soft particles and HDR were enabled. [1136285](https://issuetracker.unity3d.com/product/unity/issues/guid/1136285/)
- Fixed an issue where the Area Lights were set to Realtime, which caused them to not bake. [1159838](https://issuetracker.unity3d.com/issues/lwrp-template-baked-area-lights-do-not-work-if-project-is-created-with-lightweight-rp-template)
- Fixed an issue where the Disc Light did not generate any light. [1175097](https://issuetracker.unity3d.com/issues/using-lwrp-area-light-does-not-generate-light-when-its-shape-is-set-to-disc)
- Fixed an issue where the alpha was killed when an opaque texture was requested on an offscreen camera with HDR enabled [case 1163320](https://issuetracker.unity3d.com/issues/lwrp-mobile-secondary-camera-background-alpha-value-is-lost-when-hdr-and-opaque-texture-are-enabled-in-lwrp-asset).
- Fixed an issue that caused Orthographic camera with far plane set to 0 to span Unity console with errors. [case 1172269](https://issuetracker.unity3d.com/issues/orthographic-camera-with-far-plane-set-to-0-results-in-assertions)
- Fixed an issue causing heap allocation in `RenderPipelineManager.DoRenderLoop` [case 1156241](https://issuetracker.unity3d.com/issues/lwrp-playerloop-renderpipelinemanager-dot-dorenderloop-internal-gc-dot-alloc-allocates-around-2-dot-6kb-for-every-camera-in-the-scene)
- Fixed an issue that caused shadow artifacts when using large spot angle values [case 1136165](https://issuetracker.unity3d.com/issues/lwrp-adjusting-spot-angle-on-a-spotlight-produces-shadowmap-artifacts)
- Fixed an issue that caused self-shadowing artifacts when adjusting shadow near-plane on spot lights.
- Fixed an issue that caused specular highlights to disappear when the smoothness value was set to 1.0. [case 1161827](https://issuetracker.unity3d.com/issues/lwrp-hdrp-lit-shader-max-smoothness-value-is-incosistent-between-pipelines)
- Fixed an issue in the Material upgrader that caused transparent Materials to not upgrade correctly to Universal RP. [case 1170419](https://issuetracker.unity3d.com/issues/shader-conversion-upgrading-project-materials-causes-standard-transparent-materials-to-flicker-when-moving-the-camera).
- Fixed an issue causing shadows to be incorrectly rendered when a light was close to the shadow caster.
- Fixed post-processing for the 2D Renderer.
- Fixed an issue in Light2D that caused a black line to appear for a 360 degree spotlight.
- Fixed a post-processing rendering issue with non-fullscreen viewport. [case 1177660](https://issuetracker.unity3d.com/issues/urp-render-scale-slider-value-modifies-viewport-coordinates-of-the-screen-instead-of-the-resolution)
- Fixed an issue where **Undo** would not undo the creation of Additional Camera Data. [case 1158861](https://issuetracker.unity3d.com/issues/lwrp-additional-camera-data-script-component-appears-on-camera-after-manually-re-picking-use-pipeline-settings)
- Fixed an issue where selecting the same drop-down menu item twice would trigger a change event. [case 1158861](https://issuetracker.unity3d.com/issues/lwrp-additional-camera-data-script-component-appears-on-camera-after-manually-re-picking-use-pipeline-settings)
- Fixed an issue where selecting certain objects that use instancing materials would throw console warnings. [case 1127324](https://issuetracker.unity3d.com/issues/console-warning-is-being-spammed-when-having-lwrp-enabled-and-shader-with-gpu-instancing-present-in-the-scene)
- Fixed a GUID conflict with LWRP. [case 1179895](https://issuetracker.unity3d.com/product/unity/issues/guid/1179895/)
- Fixed an issue where the Terrain shader generated NaNs.
- Fixed an issue that caused the `Opaque Color` pass to never render at half or quarter resolution.
- Fixed and issue where stencil state on a `ForwardRendererData` was reset each time rendering happened.

## [7.0.1] - 2019-07-25
### Changed
- Platform checks now provide more helpful feedback about supported features in the Inspectors.

### Fixed
- Fixed specular lighting related artifacts on Mobile [case 1143049](https://issuetracker.unity3d.com/issues/ios-lwrp-rounded-cubes-has-graphical-artifacts-when-setting-pbr-shaders-smoothness-about-to-0-dot-65-in-shadergraph) and [case 1164822](https://issuetracker.unity3d.com/issues/lwrp-specular-highlight-becomes-hard-edged-when-increasing-the-size-of-an-object).
- Post-processing is no longer enabled in the previews.
- Unity no longer force-enables post-processing on a camera by default.
- Fixed an issue that caused the Scene to render darker in GLES3 and linear color space. [case 1169789](https://issuetracker.unity3d.com/issues/lwrp-android-scene-is-rendered-darker-in-build-when-graphics-api-set-to-gles3-and-color-space-set-to-linear)

## [7.0.0] - 2019-07-17
### Universal Render Pipeline
- LWRP has been renamed to the "Universal Render Pipeline" (UniversalRP).
- UniversalRP is the same as LWRP in terms of features and scope.
- Classes have moved to the Universal namespace (from LWRP).

### Upgrade Guide
- Upgrading to URP is designed to be almost seamless from the user side.
- LWRP package still exists, this forwards includes and classes to the UniversalRP Package.
- Please see the more involved upgrade guide (https://docs.google.com/document/d/1Xd5bZa8pYZRHri-EnNkyhwrWEzSa15vtnpcg--xUCIs/).

### Added
- Initial Stadia platform support.
- Added a menu option to create a new `ScriptableRendererFeature` script. To do so in the Editor, click on Asset > Create > Rendering > Lightweight Render Pipeline > Renderer Feature.
- Added documentation for SpeedTree Shaders in LWRP.
- Added extended features to LWRP Terrain Shader, so terrain assets can be forward-compatible with HDRP.
- Enabled per-layer advanced or legacy-mode blending in LWRP Terrain Shader.
- Added the documentation page "Rendering in LWRP", which describes the forward rendering camera loop.
- Added documentation overview for how Post Processing Version 2 works in LWRP.
- Added documentation notes and FAQ entry on the 2D Renderer affecting the LWRP Asset.

### Changed
- Replaced beginCameraRendering callbacks by non obsolete implementation in Light2D
- Updated `ScriptableRendererFeature` and `ScriptableRenderPass` API docs.
- Changed shader type Real to translate to FP16 precision on some platforms.

### Fixed
- Fixed a case where built-in Shader time values could be out of sync with actual time. [case 1142495](https://fogbugz.unity3d.com/f/cases/1142495/)
- Fixed an issue that caused forward renderer resources to not load properly when you upgraded LWRP from an older version to 7.0.0. [case 1154925](https://issuetracker.unity3d.com/issues/lwrp-upgrading-lwrp-package-to-7-dot-0-0-breaks-forwardrenderdata-asset-in-resource-files)
- Fixed GC spikes caused by LWRP allocating heap memory every frame.
- Fixed distortion effect on particle unlit shader.
- Fixed NullReference exception caused when trying to add a ScriptableRendererFeature.
- Fixed issue with certain LWRP shaders not showing when using forward/2D renderer.
- Fixed the shadow resolve pass and the final pass, so they're not consuming unnecessary bandwidth. [case 1152439](https://issuetracker.unity3d.com/issues/lwrp-mobile-increased-memory-usage-and-extra-rendering-steps)
- Added missing page for 2D Lights in LWRP.
- Tilemap tiles no longer appear black when you use the 2D renderer.
- Sprites in the preview window are no longer lit by 2D Scene lighting.
- Fixed warnings for unsupported shadow map formats for GLES2 API.
- Disabled shadows for devices that do not support shadow maps or depth textures.
- Fixed support for LWRP per-pixel terrain. [case 1110520](https://fogbugz.unity3d.com/f/cases/1110520)
- Fixed some basic UI/usability issues with LWRP terrain Materials (use of warnings and modal value changes).
- Fixed an issue where using LWRP and Sprite Shape together would produce meta file conflicts.
- Fixed specular calculation fp16 overflow on some platforms
- Fixed shader compilation errors for Android XR projects.
- Updated the pipeline Asset UI to cap the render scale at 2x so that it matches the render pipeline implementation limit.

## [6.7.0] - 2019-05-16
### Added
- Added SpeedTree Shaders.
- Added two Shader Graph master nodes: Lit Sprite and Unlit Sprite. They only work with the 2D renderer.
- Added documentation for the 2D renderer.

### Changed
- The 2D renderer and Light2D component received a number of improvements and are now ready to try as experimental features.
- Updated the [Feature Comparison Table](lwrp-builtin-feature-comparison.md) to reflect the current state of LWRP features.

### Fixed
- When in playmode, the error 'Non matching Profiler.EndSample' no longer appears. [case 1140750](https://fogbugz.unity3d.com/f/cases/1140750/)
- LWRP Particle Shaders now correctly render in stereo rendering modes. [case 1106699](https://fogbugz.unity3d.com/f/cases/1106699/)
- Shaders with 'debug' in the name are no longer stripped automatically. [case 1112983](https://fogbugz.unity3d.com/f/cases/1112983/)
- Fixed tiling issue with selection outline and baked cutout shadows.
- in the Shadergraph Unlit Master node, Premultiply no longer acts the same as Alpha. [case 1114708](https://fogbugz.unity3d.com/f/cases/1114708/)
- Fixed an issue where Lightprobe data was missing if it was needed per-pixel and GPU instancing was enabled.
- The Soft ScreenSpaceShadows Shader variant no longer gets stripped form builds. [case 1138236](https://fogbugz.unity3d.com/f/cases/1138236/)
- Fixed a typo in the Particle Unlit Shader, so Soft Particles now work correctly.
- Fixed emissive Materials not being baked for some meshes. [case 1145297](https://issuetracker.unity3d.com/issues/lwrp-emissive-materials-are-not-baked)
- Camera matrices are now correctly set up when you call rendering functions in EndCameraRendering. [case 1146586](https://issuetracker.unity3d.com/issues/lwrp-drawmeshnow-returns-wrong-positions-slash-scales-when-called-from-endcamerarendering-hook)
- Fixed GI not baking correctly while in gamma color space.
- Fixed a NullReference exception when adding a renderer feature that is contained in a global namespace. [case 1147068](https://issuetracker.unity3d.com/issues/scriptablerenderpipeline-inspector-ui-crashes-when-a-scriptablerenderfeature-is-not-in-a-namespace)
- Shaders are now set up for VR stereo instancing on Vulkan. [case 1142952](https://fogbugz.unity3d.com/f/cases/1142952/).
- VR stereo matrices and vertex inputs are now set up on Vulkan. [case 1142952](https://fogbugz.unity3d.com/f/cases/1142952/).
- Fixed the Material Upgrader so it's now run upon updating the LWRP package. [1148764](https://issuetracker.unity3d.com/product/unity/issues/guid/1148764/)
- Fixed a NullReference exception when you create a new Lightweight Render Pipeline Asset. [case 1153388](https://issuetracker.unity3d.com/product/unity/issues/guid/1153388/)

## [6.6.0] - 2019-04-01
### Added
- Added support for Baked Indirect mixed lighting.
- You can now use Light Probes for occlusion. This means that baked lights can now occlude dynamic objects.
- Added RenderObjects. You can add RenderObjects to a Renderer to perform custom rendering.
- (WIP) Added an experimental 2D renderer that implements a 2D lighting system.
- (WIP) Added a Light2D component that works with the 2D renderer to add lighting effects to 2D sprites.

### Fixed
- Fixed a project import issue in the LWRP template.
- Fixed the warnings that appear when you create new Unlit Shader Graphs using the Lightweight Render Pipeline.
- Fixed light attenuation precision on mobile platforms.
- Fixed split-screen rendering on mobile platforms.
- Fixed rendering when using an off-screen camera that renders to a depth texture.
- Fixed the exposed stencil render state in the renderer.
- Fixed the default layer mask so it's now applied to a depth pre-pass.
- Made several improvements and fixes to the render pass UI.
- Fixed artifacts that appeared due to precision errors in large scaled objects.
- Fixed an XR rendering issue where Unity required a depth texture.
- Fixed an issue that caused transparent objects to sort incorrectly.

## [6.5.0] - 2019-03-07
### Added
- You can now create a custom forward renderer by clicking on `Assets/Create/Rendering/Lightweight Render Pipeline/Forward Renderer`. This creates an Asset in your Project. You can add additional features to it and drag-n-drop the renderer to either the pipeline Asset or to a camera.
- You can now add `ScriptableRendererFeature`  to the `ScriptableRenderer` to extend it with custom effects. A feature is an `ScriptableObject` that can be drag-n-dropped in the renderer and adds one or more `ScriptableRenderPass` to the renderer.
- `ScriptableRenderer` now exposes interface to configure lights. To do so, implement `SetupLights` when you create a new renderer.
- `ScriptableRenderer` now exposes interface to configure culling. To do so, implement `SetupCullingParameters` when you create a new renderer.
- `ScriptableRendererData` contains rendering resources for `ScriptableRenderer`. A renderer can be overridden globally for all cameras or on a per-camera basis.
- `ScriptableRenderPass` now has a `RenderPassEvents`. This controls where in the pipeline the render pass is added.
- `ScriptableRenderPass` now exposes `ConfigureTarget` and `ConfigureClear`. This allows the renderer to automatically figure out the currently active rendering targets.
- `ScriptableRenderPass` now exposes `Blit`. This performs a blit and sets the active render target in the renderer.
- `ScriptableRenderPass` now exposes `RenderPostProcessing`. This renders post-processing and sets the active render target in the renderer.
- `ScriptableRenderPass` now exposes `CreateDrawingSettings` as a helper for render passes that need to call `ScriptableRenderContext.DrawRenderers`.

### Changed
- Removed `RegisterShaderPassName` from `ScriptableRenderPass`. Instead, `CreateDrawingSettings` now  takes one or a list of `ShaderTagId`.
- Removed remaining experimental namespace from LWRP. All APIrelated to `ScriptableRenderer`, `ScriptableRenderPass`, and render pass injection is now out of preview.
- Removed `SetRenderTarget` from `ScriptableRenderPass`. You should never call it. Instead, call `ConfigureTarget`, and the renderer automatically sets up targets for you.
- Removed `RenderFullscreenQuad` from `ScriptableRenderer`. Use `CommandBuffer.DrawMesh` and `RenderingUtils.fullscreenMesh` instead.
- Removed `RenderPostProcess` from `ScriptableRenderer`. Use `ScriptableRenderPass.RenderPostProcessing` instead.
- Removed `postProcessingContext` property from `ScriptableRenderer`. This is now exposed in `RenderingUtils.postProcessingContext`.
- Removed `GetCameraClearFlag` from `ScriptableRenderer`.

### Fixed
- Fixed y-flip in VR when post-processing is active.
- Fixed occlusion mesh for VR not rendering before rendering opaques.
- Enabling or disabling SRP Batcher in runtime works now.
- Fixed video player recorder when post-processing is enabled.

## [6.4.0] - 2019-02-21

## [6.3.0] - 2019-02-18

## [6.2.0] - 2019-02-15

### Changed
- Code refactor: all macros with ARGS have been swapped with macros with PARAM. This is because the ARGS macros were incorrectly named.

## [6.1.0] - 2019-02-13

## [6.0.0] - 2019-02-23
### Added
- You can now implement a custom renderer for LWRP. To do so, implement an `IRendererData` that contains all resources used in rendering. Then create an `IRendererSetup` that creates and queues `ScriptableRenderPass`. Change the renderer type either in the Pipeline Asset or in the Camera Inspector.
- LWRP now uses the Unity recorder extension. You can use this to capture the output of Cameras.
- You can now inject a custom render pass before LWRP renders opaque objects. To do so, implement an `IBeforeRender` interface.
- Distortion support in all Particle Shaders.
- An upgrade system for LWRP Materials with `MaterialPostprocessor`.
- An upgrade path for Unlit shaders
- Tooltips for Shaders.
- SRP Batcher support for Particle Shaders.
- Docs for these Shaders: Baked Lit, Particles Lit, Particles Simple Lit, and Particles Unlit.
- LWRP now supports dynamic resolution scaling. The target platform must also support it.
- LWRP now includes version defines for both C# and Shaders in the format of `LWRP_X_Y_Z_OR_NEWER`. For example, `LWRP_5_3_0_OR_NEWER` defines version 5.3.0.
- The Terrain Lit Shader now samples Spherical Harmonics if you haven't baked any lightmaps for terrain.
- Added a __Priority__ option, which you can use to tweak the rendering order. This is similar to render queue in the built-in render pipeline. These Shaders now have this option: Lit, Simple Lit, Baked Lit, Unlit, and all three Particle Shaders.
- Added support for overriding terrain detail rendering shaders, via the render pipeline editor resources asset.

### Changed
- You can now only initialize a camera by setting a Background Type. The supported options are Skybox, Solid Color, and Don't Care.
- LWRP now uses non-square shadowmap textures when it renders directional shadows with 2 shadow cascades.
- LWRP now uses RGB111110 as the HDR format on mobile devices, when this format is supported.
- Removed `IAfterDepthPrePass` interface.
- We’ve redesigned the Shader GUI. For example, all property names in Shaders are now inline across the board
- The Simple Lit Shader now has Smoothness, which can be stored in the alpha of specular or albedo maps.
- The Simple Lit and Particles Simple Lit Shaders now take shininess from the length (brightness) of the specular map.
- The __Double sided__ property is now __Render Face__. This means you can also do front face culling.
- Changed the docs for Lit Shader, Simple Lit Shader and Unlit Shader according to Shader GUI changes.
- When you create a new LWRP Asset, it will now be initialized with settings that favor performance on mobile platforms.
- Updated the [FAQ](faq.md) and the [Built-in/LWRP feature comparison table](lwrp-builtin-feature-comparison.md).

### Fixed
- Several tweaks to reduce bandwidth consumption on mobile devices.
- The foldouts in the Lightweight Asset inspector UI now remember their state.
- Added missing meta file for GizmosRenderingPass.cs.
- Fixed artifacts when using multiple or Depth Only cameras. [Case 1072615](https://issuetracker.unity3d.com/issues/ios-using-multiple-cameras-in-the-scene-in-lightweight-render-pipeline-gives-corrupted-image-in-ios-device)
- Fixed a typo in ERROR_ON_UNSUPPORTED_FUNCTION() that was causing the shader compiler to run out of memory in GLES2. [Case 1104271](https://issuetracker.unity3d.com/issues/mobile-os-restarts-because-of-high-memory-usage-when-compiling-shaders-for-opengles2)
- LWRP now renders shadows on scaled objects correctly. [Case 1109017](https://issuetracker.unity3d.com/issues/scaled-objects-render-shadows-and-specularity-incorrectly-in-the-lwrp-on-device)
- LWRP now allows some Asset settings to be changed at runtime. [Case 1105552](https://issuetracker.unity3d.com/issues/lwrp-changing-render-scale-in-runtime-has-no-effect-since-lwrp-3-dot-3-0)
- Realtime shadows now work in GLES2. [Case 1087251](https://issuetracker.unity3d.com/issues/android-lwrp-no-real-time-light-and-shadows-using-gles2)
- Framedebugger now renders correctly when stepping through drawcalls.
- Cameras that request MSAA and Opaque Textures now use less frame bandwidth when they render.
- Fixed rendering in the gamma color space, so it doesn't appear darker.
- Particles SImple Lit and Particles Unlit Shaders now work correctly.
- __Soft Particles__ now work correctly.
- Camera fading for particles.
- Fixed a typo in the Unlit `IgnoreProjector` tag.
- Particles render in both eyes with stereo instancing
- Fixed specular issues on mobile. [case 1109017](https://issuetracker.unity3d.com/issues/scaled-objects-render-shadows-and-specularity-incorrectly-in-the-lwrp-on-device)
- Fixed issue causing LWRP to create MSAA framebuffer even when MSAA setting was disabled.
- Post-processing in mobile VR is now forced to be disabled. It was causing many rendering issues.
- Fixed Editor Previews breaking in Play Mode when VR is enabled. [Case 1109009](https://issuetracker.unity3d.com/issues/lwrp-editor-previews-break-in-play-mode-if-vr-is-enabled)
- A camera's HDR enable flag is now respected when rendering in XR.
- Terrain detail rendering now works correctly when LWRP is installed but inactive.

## [5.2.0] - 2018-11-27
### Added
- LWRP now handles blits that are required by the device when rendering to the backbuffer.
- You can now enable the SRP Batcher. To do so, go to the `Pipeline Asset`. Under `Advanced`, toggle `SRP Batcher`.

### Changed
- Renamed shader variable `unity_LightIndicesOffsetAndCount` to `unity_PerObjectLightData`.
- Shader variables `unity_4LightIndices0` and `unity_4LightIndices1` are now declared as `unity_PerObjectLightIndices` array.

## [5.1.0] - 2018-11-19
### Added
- The user documentation for LWRP is now in this GitHub repo, instead of in the separate GitHub wiki. You can find the most up-to-date pages in the [TableOfContents.md](TableOfCotents.md) file. Pages not listed in that file are still in progress.

### Changed
- The LWRP package is no longer in preview.
- LWRP built-in render passes are now internal.
- Changed namespace from `UnityEngine.Experimental.Rendering.LightweightPipeline` to `UnityEngine.Rendering.LWRP`.
- Changed namespace from `UnityEditor.Experimental.Rendering.LightweightPipeline` to `UnityEditor.Rendering.LWRP`.

### Fixed
- LWRP now respects the iOS Player setting **Force hard shadows**. When you enable this setting, hardware filtering of shadows is disabled.
- Scene view mode now renders baked lightmaps correctly. [Case 1092227](https://issuetracker.unity3d.com/issues/lwrp-scene-view-modes-render-objects-black)
- Shadow bias calculations are now correct for both Shader Graph and Terrain shaders.
- Blit shader now ignores culling.
- When you select __Per Vertex__ option for __Additional Lights__, the __Per Object Limit__ option is not greyed out anymore.
- When you change camera viewport height to values above 1.0, the Unity Editor doesn't freeze anymore. [Case 1097497](https://issuetracker.unity3d.com/issues/macos-lwrp-editor-freezes-after-changing-cameras-viewport-rect-values)
- When you use AR with LWRP, the following error message is not displayed in the console anymore: "The camera list passed to the render pipeline is either null or empty."

## [5.0.0-preview] - 2018-09-28
### Added
- Added occlusion mesh rendering/hookup for VR
- You can now configure default depth and normal shadow bias values in the pipeline asset.
- You can now add the `LWRPAdditionalLightData` component to a `Light` to override the default depth and normal shadow bias.
- You can now log the amount of shader variants in your build. To do so, go to the `Pipeline Asset`. Under `Advanced`, select and set the `Shader Variant Log Level`.
### Changed
- Removed the `supportedShaderFeatures` property from LWRP core. The shader stripper now figures out which variants to strip based on the current assigned pipeline Asset in the Graphics settings.
### Fixed
- The following error does not appear in console anymore: ("Begin/End Profiler section mismatch")
- When you select a material with the Lit shader, this no longer causes the following error in the console: ("Material doesn't have..."). [case 1092354](https://fogbugz.unity3d.com/f/cases/1092354/)
- In the Simple Lit shader, per-vertex additional lights are now shaded properly.
- Shader variant stripping now works when you're building a Project with Cloud Build. This greatly reduces build times from Cloud Build.
- Dynamic Objects now receive lighting when the light mode is set to mixed.
- MSAA now works on Desktop platforms.
- The shadow bias value is now computed correctly for shadow cascades and different shadow resolutions. [case 1076285](https://issuetracker.unity3d.com/issues/lwrp-realtime-directional-light-shadow-maps-exhibit-artifacts)
- When you use __Area Light__ with LWRP, __Cast Shadows__ no longer overlaps with other UI elements in the Inspector. [case 1085363](https://issuetracker.unity3d.com/issues/inspector-area-light-cast-shadows-ui-option-is-obscured-by-render-mode-for-lwrp-regression-in-2018-dot-3a3)

### Changed
Read/write XRGraphicsConfig -> Read-only XRGraphics interface to XRSettings.

## [4.0.0-preview] - 2018-09-28
### Added
- When you have enabled Gizmos, they now appear correctly in the Game view.
- Added requiresDepthPrepass field to RenderingData struct to tell if the runtime platform requires a depth prepass to generate a camera depth texture.
- The `RenderingData` struct now holds a reference to `CullResults`.
- When __HDR__ is enabled in the Camera but disabled in the Asset, an information box in the Camera Inspector informs you about it.
- When __MSAA__ is enabled in the Camera but disabled in the Asset, an information box in the Camera Inspector informs you about it.
- Enabled instancing on the terrain shader.
- Sorting of opaque objects now respects camera `opaqueSortMode` setting.
- Sorting of opaque objects disables front-to-back sorting flag, when camera settings allow that and the GPU has hidden surface removal.
- LWRP now has a Custom Light Explorer that suits its feature set.
- LWRP now supports Vertex Lit shaders for detail meshes on terrain.
- LWRP now has three interactive Autodesk shaders: Autodesk Interactive, Autodesk Interactive Masked and Autodesk Interactive Transparent.
- [Shader API] The `GetMainLight` and `GetAdditionalLight` functions can now compute shadow attenuation and store it in the new `shadowAttenuation` field in `LightData` struct.
- [Shader API] Added a `VertexPositionInputs` struct that contains vertex position in difference spaces (world, view, hclip).
- [Shader API] Added a `GetVertexPositionInputs` function to get an initialized `VertexPositionInputs`.
- [Shader API] Added a `GetPerObjectLightIndex` function to return the per-object index given a for-loop index.
- [Shader API] Added a `GetShadowCoord` function that takes a `VertexPositionInputs` as input.
- [ShaderLibrary] Added VertexNormalInputs struct that contains data for per-pixel normal computation.
- [ShaderLibrary] Added GetVertexNormalInputs function to return an initialized VertexNormalInputs.

### Changed
- The `RenderingData` struct is now read-only.
- `ScriptableRenderer`always performs a Clear before calling `IRendererSetup::Setup.`
- `ScriptableRenderPass::Execute` no longer takes `CullResults` as input. Instead, use `RenderingData`as input, since that references `CullResults`.
- `IRendererSetup_Setup` no longer takes `ScriptableRenderContext` and `CullResults` as input.
- Shader includes are now referenced via package relative paths instead of via the deprecated shader export path mechanism https://docs.unity3d.com/2018.3/Documentation/ScriptReference/ShaderIncludePathAttribute.html.
- The LWRP Asset settings were re-organized to be more clear.
- Vertex lighting now controls if additional lights should be shaded per-vertex or per-pixel.
- Renamed all `Local Lights` nomenclature to `Additional Lights`.
- Changed shader naming to conform to our SRP shader code convention.
- [Shader API] Renamed `SpotAttenuation` function to `AngleAttenuation`.
- [Shader API] Renamed `_SHADOWS_ENABLED` keyword to `_MAIN_LIGHT_SHADOWS`
- [Shader API] Renamed `_SHADOWS_CASCADE` keyword to `_MAIN_LIGHT_SHADOWS_CASCADE`
- [Shader API] Renamed `_VERTEX_LIGHTS` keyword to `_ADDITIONAL_LIGHTS_VERTEX`.
- [Shader API] Renamed `_LOCAL_SHADOWS_ENABLED` to `_ADDITIONAL_LIGHT_SHADOWS`
- [Shader API] Renamed `GetLight` function to `GetAdditionalLight`.
- [Shader API] Renamed `GetPixelLightCount` function to `GetAdditionalLightsCount`.
- [Shader API] Renamed `attenuation` to `distanceAttenuation` in `LightData`.
- [Shader API] Renamed `GetLocalLightShadowStrength` function to `GetAdditionalLightShadowStrength`.
- [Shader API] Renamed `SampleScreenSpaceShadowMap` functions to `SampleScreenSpaceShadowmap`.
- [Shader API] Renamed `MainLightRealtimeShadowAttenuation` function to `MainLightRealtimeShadow`.
- [Shader API] Renamed light constants from `Directional` and `Local` to `MainLight` and `AdditionalLights`.
- [Shader API] Renamed `GetLocalLightShadowSamplingData` function to `GetAdditionalLightShadowSamplingData`.
- [Shader API] Removed OUTPUT_NORMAL macro.
- [Shader API] Removed `lightIndex` and `substractiveAttenuation` from `LightData`.
- [Shader API] Removed `ComputeShadowCoord` function. `GetShadowCoord` is provided instead.
- All `LightweightPipeline` references in API and classes are now named `LightweightRenderPipeline`.
- Files no longer have the `Lightweight` prefix.
- Renamed Physically Based shaders to `Lit`, `ParticlesLit`, and `TerrainLit`.
- Renamed Simple Lighting shaders to `SimpleLit`, and `ParticlesSimpleLit`.
- [ShaderLibrary] Renamed `InputSurfacePBR.hlsl`, `InputSurfaceSimple.hlsl`, and `InputSurfaceUnlit` to `LitInput.hlsl`, `SimpleLitInput.hlsl`, and `UnlitInput.hlsl`. These files were moved from the `ShaderLibrary` folder to the`Shaders`.
- [ShaderLibrary] Renamed `LightweightPassLit.hlsl` and `LightweightPassLitSimple.hlsl` to `LitForwardPass.hlsl` and `SimpleLitForwardPass.hlsl`. These files were moved from the `ShaderLibrary` folder to `Shaders`.
- [ShaderLibrary] Renamed `LightweightPassMetaPBR.hlsl`, `LightweightPassMetaSimple.hlsl` and `LighweightPassMetaUnlit` to `LitMetaPass.hlsl`, `SimpleLitMetaPass.hlsl` and `UnlitMetaPass.hlsl`. These files were moved from the `ShaderLibrary` folder to `Shaders`.
- [ShaderLibrary] Renamed `LightweightPassShadow.hlsl` to `ShadowCasterPass.hlsl`. This file was moved to the `Shaders` folder.
- [ShaderLibrary] Renamed `LightweightPassDepthOnly.hlsl` to `DepthOnlyPass.hlsl`. This file was moved to the `Shaders` folder.
- [ShaderLibrary] Renamed `InputSurfaceTerrain.hlsl` to `TerrainLitInput.hlsl`. This file was moved to the `Shaders` folder.
- [ShaderLibrary] Renamed `LightweightPassLitTerrain.hlsl` to `TerrainLitPases.hlsl`. This file was moved to the `Shaders` folder.
- [ShaderLibrary] Renamed `ParticlesPBR.hlsl` to `ParticlesLitInput.hlsl`. This file was moved to the `Shaders` folder.
- [ShaderLibrary] Renamed `InputSurfacePBR.hlsl` to `LitInput.hlsl`. This file was moved to the `Shaders` folder.
- [ShaderLibrary] Renamed `InputSurfaceUnlit.hlsl` to `UnlitInput.hlsl`. This file was moved to the `Shaders` folder.
- [ShaderLibrary] Renamed `InputBuiltin.hlsl` to `UnityInput.hlsl`.
- [ShaderLibrary] Renamed `LightweightPassMetaCommon.hlsl` to `MetaInput.hlsl`.
- [ShaderLibrary] Renamed `InputSurfaceCommon.hlsl` to `SurfaceInput.hlsl`.
- [ShaderLibrary] Removed LightInput struct and GetLightDirectionAndAttenuation. Use GetAdditionalLight function instead.
- [ShaderLibrary] Removed ApplyFog and ApplyFogColor functions. Use MixFog and MixFogColor instead.
- [ShaderLibrary] Removed TangentWorldToNormal function. Use TransformTangentToWorld instead.
- [ShaderLibrary] Removed view direction normalization functions. View direction should always be normalized per pixel for accurate results.
- [ShaderLibrary] Renamed FragmentNormalWS function to NormalizeNormalPerPixel.

### Fixed
- If you have more than 16 lights in a scene, LWRP no longer causes random glitches while rendering lights.
- The Unlit shader now samples Global Illumination correctly.
- The Inspector window for the Unlit shader now displays correctly.
- Reduced GC pressure by removing several per-frame memory allocations.
- The tooltip for the the camera __MSAA__ property now appears correctly.
- Fixed multiple C# code analysis rule violations.
- The fullscreen mesh is no longer recreated upon every call to `ScriptableRenderer.fullscreenMesh`.

## [3.3.0-preview] - 2018-01-01
### Added
- Added callbacks to LWRP that can be attached to a camera (IBeforeCameraRender, IAfterDepthPrePass, IAfterOpaquePass, IAfterOpaquePostProcess, IAfterSkyboxPass, IAfterTransparentPass, IAfterRender)

###Changed
- Clean up LWRP creation of render textures. If we are not going straight to screen ensure that we create both depth and color targets.
- UNITY_DECLARE_FRAMEBUFFER_INPUT and UNITY_READ_FRAMEBUFFER_INPUT macros were added. They are necessary for reading transient attachments.
- UNITY_MATRIX_I_VP is now defined.
- Renamed LightweightForwardRenderer to ScriptableRenderer.
- Moved all light constants to _LightBuffer CBUFFER. Now _PerCamera CBUFFER contains all other per camera constants.
- Change real-time attenuation to inverse square.
- Change attenuation for baked GI to inverse square, to match real-time attenuation.
- Small optimization in light attenuation shader code.

### Fixed
- Lightweight Unlit shader UI doesn't throw an error about missing receive shadow property anymore.

## [3.2.0-preview] - 2018-01-01
### Changed
- Receive Shadows property is now exposed in the material instead of in the renderer.
- The UI for Lightweight asset has been updated with new categories. A more clean structure and foldouts has been added to keep things organized.

### Fixed
- Shadow casters are now properly culled per cascade. (case 1059142)
- Rendering no longer breaks when Android platform is selected in Build Settings. (case 1058812)
- Scriptable passes no longer have missing material references. Now they access cached materials in the renderer.(case 1061353)
- When you change a Shadow Cascade option in the Pipeline Asset, this no longer warns you that you've exceeded the array size for the _WorldToShadow property.
- Terrain shader optimizations.

## [3.1.0-preview] - 2018-01-01

### Fixed
- Fixed assert errors caused by multi spot lights
- Fixed LWRP-DirectionalShadowConstantBuffer params setting

## [3.0.0-preview] - 2018-01-01
### Added
- Added camera additional data component to control shadows, depth and color texture.
- pipeline now uses XRSEttings.eyeTextureResolutionScale as renderScale when in XR.
- New pass architecture. Allows for custom passes to be written and then used on a per camera basis in LWRP

### Changed
- Shadow rendering has been optimized for the Mali Utgard architecture by removing indexing and avoiding divisions for orthographic projections. This reduces the frame time by 25% on the Overdraw benchmark.
- Removed 7x7 tent filtering when using cascades.
- Screenspace shadow resolve is now only done when rendering shadow cascades.
- Updated the UI for the Lighweight pipeline asset.
- Update assembly definitions to output assemblies that match Unity naming convention (Unity.*).

### Fixed
- Post-processing now works with VR on PC.
- PS4 compiler error
- Fixed VR multiview rendering by forcing MSAA to be off. There's a current issue in engine that breaks MSAA and Texture2DArray.
- Fixed UnityPerDraw CB layout
- GLCore compute buffer compiler error
- Occlusion strength not being applied on LW standard shaders
- CopyDepth pass is being called even when a depth from prepass is available
- GLES2 shader compiler error in IntegrationTests
- Can't set RenderScale and ShadowDistance by script
- VR Single Pass Instancing shadows
- Fixed compilation errors on platforms with limited XRSetting support.

## [2.0.0-preview] - 2018-01-01

### Added
- Explicit render target load/store actions were added to improve tile utilization
- Camera opaque color can be requested on the pipeline asset. It can be accessed in the shader by defining a _CameraOpaqueTexture. This can be used as an alternative to GrabPass.
- Dynamic Batching can be enabled in the pipeline asset
- Pipeline now strips unused or invalid variants and passes based on selected pipeline capabilities in the asset. This reduces build and memory consuption on target.
- Shader stripping settings were added to pipeline asset

### Changed
#### Pipeline
- Pipeline code is now more modular and extensible. A ForwardRenderer class is initialized by the pipeline with RenderingData and it's responsible for enqueueing and executing passes. In the future pluggable renderers will be supported.
- On mobile 1 directional light + up to 4 local lights (point or spot) are computed
- On other platforms 1 directional light + up to 8 local lights are computed
- Multiple shadow casting lights are supported. Currently only 1 directional + 4 spots light shadows.
#### Shading Framework
- Directional Lights are always considered a main light in shader. They have a fast shading path with no branching and no indexing.
- GetMainLight() is provided in shader to initialize Light struct with main light shading data.
- Directional lights have a dedicated shadowmap for performance reasons. Shadow coord always comes from interpolator.
- MainLigthRealtimeShadowAttenuation(float4 shadowCoord) is provided to compute main light realtime shadows.
- Spot and Point lights are always shaded in the light loop. Branching on uniform and indexing happens when shading them.
- GetLight(half index, float3 positionWS) is provided in shader to initialize Light struct for spot and point lights.
- Spot light shadows are baked into a single shadow atlas.
- Shadow coord for spot lights is always computed on fragment.
- Use LocalLightShadowAttenuation(int lightIndex, float3 positionWS) to comppute realtime shadows for spot lights.

### Fixed
- Issue that was causing VR on Android to render black
- Camera viewport issues
- UWP build issues
- Prevent nested camera rendering in the pipeline

## [1.1.4-preview] - 2018-01-01

### Added
 - Terrain and grass shaders ported
 - Updated materials and shader default albedo and specular color to midgrey.
 - Exposed _ScaledScreenParams to shader. It works the same as _ScreenParams but takes pipeline RenderScale into consideration
 - Performance Improvements in mobile

### Fixed
 - SRP Shader library issue that was causing all constants to be highp in mobile
 - shader error that prevented LWRP to build to UWP
 - shader compilation errors in Linux due to case sensitive includes
 - Rendering Texture flipping issue
 - Standard Particles shader cutout and blending modes
 - crash caused by using projectors
 - issue that was causing Shadow Strength to not be computed on mobile
 - Material Upgrader issue that caused editor to SoftLocks
 - GI in Unlit shader
 - Null reference in the Unlit material shader GUI

## [1.1.2-preview] - 2018-01-01

### Changed
 - Performance improvements in mobile

### Fixed
 - Shadows on GLES 2.0
 - CPU performance regression in shadow rendering
 - Alpha clip shadow issues
 - Unmatched command buffer error message
 - Null reference exception caused by missing resource in LWRP
 - Issue that was causing Camera clear flags was being ignored in mobile


## [1.1.1-preview] - 2018-01-01

### Added
 - Added Cascade Split selection UI
 - Added SHADER_HINT_NICE_QUALITY. If user defines this to 1 in the shader Lightweight pipeline will favor quality even on mobile platforms.

### Changed
 - Shadowmap uses 16bit format instead of 32bit.
 - Small shader performance improvements

### Fixed
 - Subtractive Mode
 - Shadow Distance does not accept negative values anymore


## [0.1.24] - 2018-01-01

### Added
 - Added Light abstraction layer on lightweight shader library.
 - Added HDR global setting on pipeline asset.
 - Added Soft Particles settings on pipeline asset.
 - Ported particles shaders to SRP library

### Changed
 - HDR RT now uses what format is configured in Tier settings.
 - Refactored lightweight standard shaders and shader library to improve ease of use.
 - Optimized tile LOAD op on mobile.
 - Reduced GC pressure
 - Reduced shader variant count by ~56% by improving fog and lightmap keywords
 - Converted LW shader library files to use real/half when necessary.

### Fixed
 - Realtime shadows on OpenGL
 - Shader compiler errors in GLES 2.0
 - Issue sorting issues when BeforeTransparent custom fx was enabled.
 - VR single pass rendering.
 - Viewport rendering issues when rendering to backbuffer.
 - Viewport rendering issues when rendering to with MSAA turned off.
 - Multi-camera rendering.

## [0.1.23] - 2018-01-01

### Added
 - UI Improvements (Rendering features not supported by LW are hidden)

### Changed
 - Shaders were ported to the new SRP shader library.
 - Constant Buffer refactor to use new Batcher
 - Shadow filtering and bias improved.
 - Pipeline now updates color constants in gamma when in Gamma colorspace.
 - Optimized ALU and CB usage on Shadows.
 - Reduced shader variant count by ~33% by improving shadow and light classification keywords
 - Default resources were removed from the pipeline asset.

### Fixed
 - Fixed shader include path when using SRP from package manager.
 - Fixed spot light attenuation to match Unity Built-in pipeline.
 - Fixed depth pre-pass clearing issue.

## [0.1.12] - 2018-01-01

### Added
 - Standard Unlit shader now has an option to sample GI.
 - Added Material Upgrader for stock Unity Mobile and Legacy Shaders.
 - UI improvements

### Changed
- Realtime shadow filtering was improved.

### Fixed
 - Fixed an issue that was including unreferenced shaders in the build.
 - Fixed a null reference caused by Particle System component lights.<|MERGE_RESOLUTION|>--- conflicted
+++ resolved
@@ -11,10 +11,7 @@
 - Added inspector documentation URLs to the SSAO, Decal, and Render Objects renderer features.
 - Changed "_USE_DRAW_PROCEDURAL" to be used only in vertex shader in Post Processing related shaders as they are not needed for fragment shaders. In result we now generate less shader variants.
 - Added support for user-selected upscaling filters. Current options are automatic, bilinear, and nearest-neighbor.
-<<<<<<< HEAD
 - Added support for FidelityFX Super Resolution 1.0 upscaling filter.
-=======
->>>>>>> 9cba4595
 
 ### Fixed
 - Fix shadow rendering correctly to work with shader stripping in WebGl. [case 1381881](https://issuetracker.unity3d.com/issues/webgl-urp-mesh-is-not-rendered-in-the-scene-on-webgl-build)
@@ -22,10 +19,7 @@
 - Fixed inspector documentation URLs for the URP asset and Universal Renderer asset.
 - Fixed render scale setting unintentionally affecting the scene view camera.
 - Fixed property wrappers around material properties.
-<<<<<<< HEAD
-=======
 - Fixed missing depth for Depth of Field in an overlay camera. [case 1365623](https://issuetracker.unity3d.com/product/unity/issues/guid/1365623/)
->>>>>>> 9cba4595
 - Fixed FXAA quality issues when render scale is not 1.0.
 
 ## [13.1.2] - 2021-11-05
