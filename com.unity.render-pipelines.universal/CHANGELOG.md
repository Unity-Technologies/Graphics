--- conflicted
+++ resolved
@@ -30,17 +30,14 @@
 - Fixed an issue where transparent meshes were rendered opaque when using custom render passes [case 1262887](https://issuetracker.unity3d.com/issues/urp-transparent-meshes-are-rendered-as-opaques-when-using-lit-shader-with-custom-render-pass)
 - Fixed regression from 8.x.x that increased launch times on Android with GLES3. [case 1269119](https://issuetracker.unity3d.com/issues/android-launch-times-increased-x4-from-urp-8-dot-1-0-to-urp-10-dot-0-0-preview-dot-26)
 - Fixed an issue with a render texture failing assertion when chosing an invalid format. [case 1222676](https://issuetracker.unity3d.com/issues/the-error-occurs-when-a-render-texture-which-has-a-certain-color-format-is-applied-to-the-cameras-output-target)
-<<<<<<< HEAD
-- Fixed an issue where XR eye textures are recreated multiple times per frame due to per camera MSAA change.
-- Fixed an issue wehre XR mirror view selector stuck. 
-=======
 - Fixed an issue that caused the unity_CameraToWorld matrix to have z flipped values. [case 1257518](https://issuetracker.unity3d.com/issues/parameter-unity-cameratoworld-dot-13-23-33-is-inverted-when-using-universal-rp-7-dot-4-1-and-newer)
 - Fixed not using the local skybox on the camera game object when the Skybox Material property in the Lighting window was set to null.
 - Fixed an issue where, if URP was not in use, you would sometimes get errors about 2D Lights when going through the menus.
 - Fixed GC when using XR single-pass automated tests.
 - Fixed resolution of intermediate textures when rendering to part of a render texture. [case 1261287](https://issuetracker.unity3d.com/product/unity/issues/guid/1261287/)
 - Fixed XR mirroView sRGB issue when color space is gamma.
->>>>>>> 4f9024f3
+- Fixed an issue where XR eye textures are recreated multiple times per frame due to per camera MSAA change.
+- Fixed an issue wehre XR mirror view selector stuck. 
 
 ## [10.0.0] - 2019-06-10
 ### Added
