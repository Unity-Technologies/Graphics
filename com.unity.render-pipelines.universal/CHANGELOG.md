--- conflicted
+++ resolved
@@ -12,11 +12,8 @@
 - Added preset shapes for creating a freeform light
 - Added serialization of Freeform ShapeLight mesh to avoid CPU cost of generating them on the runtime.
 - Added 2D Renderer Asset Preset for creating a Universal Renderer Asset
-<<<<<<< HEAD
+- Added an option to use faster, but less accurate approximation functions when converting between the sRGB and Linear color spaces.
 - Added sample for render passes to show how to enqueue render passes at runtime.
-=======
-- Added an option to use faster, but less accurate approximation functions when converting between the sRGB and Linear color spaces.
->>>>>>> d3e66af9
   
 ### Changed
 - Optimized 2D Renderer performance on mobile GPUs by reducing the number of render target switches.
