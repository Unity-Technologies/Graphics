# Changelog
All notable changes to this package will be documented in this file.

The format is based on [Keep a Changelog](http://keepachangelog.com/en/1.0.0/)
and this project adheres to [Semantic Versioning](http://semver.org/spec/v2.0.0.html).

## [12.0.0] - 2021-01-11
### Added
- Added View Vector node to mimic old behavior of View Direction node in URP.
- Added support for the PlayStation 5 platform.
- Enabled deferred renderer in UI.

### Changed
- The Forward Renderer asset is renamed to the Universal Renderer asset. The Universal Renderer asset contains the property Rendering Path that lets you select the Forward or the Deferred Rendering Path.
- Move Assets/Create/Rendering/Universal Render Pipeline/Pipeline Asset (2D Renderer) to Assets/Create/Rendering/URP Asset (with 2D Renderer)
- Move Assets/Create/Rendering/Universal Render Pipeline/2D Renderer to Assets/Create/Rendering/URP 2D Renderer
- Move Assets/Create/Rendering/Universal Render Pipeline/Renderer Feature to Assets/Create/Rendering/URP Renderer Feature
- Move Assets/Create/Rendering/Universal Render Pipeline/Post-process Data to Assets/Create/Rendering/URP Post-process Data
- Move Assets/Create/Rendering/Universal Render Pipeline/Pipeline Asset (Forward Renderer) to Assets/Create/Rendering/URP Asset (with Forward Renderer)
- Move Assets/Create/Rendering/Universal Render Pipeline/XR System Data to Assets/Create/Rendering/URP XR System Data
- Move Assets/Create/Rendering/Universal Render Pipeline/Forward Renderer to Assets/Create/Rendering/URP Forward Renderer
- Removing unused temporary depth buffers for Depth of Field and Panini Projection.
- Optimized the Bokeh Depth of Field shader on mobile by using half precision floats.
- Added Depth and DepthNormals passes to particles shaders.
<<<<<<< HEAD
- Changed UniversalRenderPipelineCameraEditor to URPCameraEditor
=======
- Reduced the size of the fragment input struct of the TerrainLitPasses and LitGBufferPass, SimpleLitForwardPass and SimpleLitGBufferPass lighting shaders.
>>>>>>> 363406f4

### Fixed
- Fixed an issue where ShadowCaster2D was generating garbage when running in the editor. [case 1304158](https://issuetracker.unity3d.com/product/unity/issues/guid/1304158/)
- Fixed an issue where 2D lighting was incorrectly calculated when using a perspective camera.
- Fixed an issue where objects in motion might jitter when the Pixel Perfect Camera is used. [case 1300474](https://issuetracker.unity3d.com/issues/urp-characters-sprite-repeats-in-the-build-when-using-pixel-perfect-camera-and-2d-renderer)
- Fixed an issue where the scene view camera was not correctly cleared for the 2D Renderer. [case 1311377](https://issuetracker.unity3d.com/product/unity/issues/guid/1311377/)
- Fixed an issue where the letter box/pillar box areas were not properly cleared when the Pixel Perfect Camera is used. [case 1291224](https://issuetracker.unity3d.com/issues/pixel-perfect-image-artifact-appear-between-the-reference-resolution-and-screen-resolution-borders-when-strech-fill-is-enabled)
- Fixed an issue where the Cinemachine Pixel Perfect Extension might cause the Orthographic Size of the Camera to jump to 1 when the Scene is loaded. [case 1249076](https://issuetracker.unity3d.com/issues/cinemachine-pixel-perfect-camera-extension-causes-the-orthogonal-size-to-jump-to-1-when-the-scene-is-loaded)
- Fixed an issue where 2D Shadows were casting to the wrong layers [case 1300753][https://issuetracker.unity3d.com/product/unity/issues/guid/1300753/]
- Fixed an issue where render scale was breaking SSAO in scene view. [case 1296710](https://issuetracker.unity3d.com/issues/ssao-effect-floating-in-the-air-in-scene-view-when-2-objects-with-shadergraph-materials-are-on-top-of-each-other)
- Fixed GC allocations from XR occlusion mesh when using multipass.
- Fixed an issue where the inspector of Renderer Data would break after adding RenderObjects renderer feature and then adding another renderer feature.
- Fixed an issue where soft particles did not work with orthographic projection. [case 1294607](https://issuetracker.unity3d.com/product/unity/issues/guid/1294607/)
- Fixed wrong shader / properties assignement to materials created from 3DsMax 2021 Physical Material. (case 1293576)
- Normalized the view direction in Shader Graph to be consistent across Scriptable Render Pieplines.
- Fixed material upgrader to run in batch mode [case 1305402]
- Fixed gizmos drawing in game view. [case 1302504](https://issuetracker.unity3d.com/issues/urp-handles-with-set-ztest-do-not-respect-depth-sorting-in-the-game-view)
- Fixed an issue in shaderGraph target where the ShaderPass.hlsl was being included after SHADERPASS was defined
- Fixed an issue where Particle Lit shader had an incorrect fallback shader [case 1312459]
- Fixed an issue with backbuffer MSAA on Vulkan desktop platforms.
- Fixed shadow cascade blend culling factor.
- Fixed shadowCoord error when main light shadow defined in unlit shader graph [case 1175274](https://issuetracker.unity3d.com/issues/shadows-not-applying-when-using-file-in-a-custom-function-node-with-universal-rp)
- Removed Custom.meta which was causing warnings. [case 1314288](https://issuetracker.unity3d.com/issues/urp-warnings-about-missing-metadata-appear-after-installing)
- Fixed a case where shadow fade was clipped too early.
- Fixed an issue where bokeh dof is applied incorrectly when there is an overlay camera in the camera stack. [case 1303572](https://issuetracker.unity3d.com/issues/urp-bokeh-depth-of-field-is-applied-incorrectly-when-the-main-camera-has-an-overlay-camera-in-the-camera-stack)
- Fixed SafeNormalize returning invalid vector when using half with zero length. [case 1315956]
- Fixed lit shader property duplication issue. [case 1315032](https://issuetracker.unity3d.com/issues/shader-dot-propertytoid-returns-the-same-id-when-shaders-properties-have-the-same-name-but-different-type)
- Fixed undo issues for the additional light property on the UniversalRenderPipeline Asset. [case 1300367]
- Fixed an issue where SSAO would sometimes not render with a recently imported renderer.

### Changed
- Change Asset/Create/Shader/Universal Render Pipeline/Lit Shader Graph to Asset/Create/Shader Graph/URP/Lit Shader Graph
- Change Asset/Create/Shader/Universal Render Pipeline/Sprite Lit Shader Graph to Asset/Create/Shader Graph/URP/Sprite Lit Shader Graph
- Change Asset/Create/Shader/Universal Render Pipeline/Unlit Shader Graph to Asset/Create/Shader Graph/URP/Unlit Shader Graph
- Change Asset/Create/Shader/Universal Render Pipeline/Sprite Unlit Shader Graph to Asset/Create/Shader Graph/URP/Sprite Unlit Shader Graph
- Moved Edit/Render Pipeline/Universal Render Pipeline/Upgrade Project Materials to 2D Renderer Materials to Edit/Rendering/Materials/Convert All Built-in Materials to URP 2D Renderer
- Moved Edit/Render Pipeline/Universal Render Pipeline/Upgrade Scene Materials to 2D Renderer Materials to Edit/Rendering/Materials/Convert All Built-in Scene Materials to URP 2D Renderer
- Moved Edit/Render Pipeline/Universal Render Pipeline/Upgrade Project URP Parametric Lights to Freeform to Edit/Rendering/Lights/Convert Project URP Parametric Lights to Freeform
- Moved Edit/Render Pipeline/Universal Render Pipeline/Upgrade Scene URP Parametric Lights to Freeform to Edit/Rendering/Lights/Convert Scene URP Parametric Lights to Freeform
- Moved Edit/Render Pipeline/Universal Render Pipeline/Upgrade Project Materials to URP Materials to Edit/Rendering/Materials/Convert All Built-in Materials to URP
- Moved Edit/Render Pipeline/Universal Render Pipeline/Upgrade Selected Materials to URP Materials to Edit/Rendering/Materials/Convert Selected Built-in Materials to URP
- Deprecated GetShadowFade in Shadows.hlsl, use GetMainLightShadowFade or GetAdditionalLightShadowFade.
- Improved shadow cascade GUI drawing with pixel perfect, hover and focus functionalities.
- Shadow fade now uses border value for calculating shadow fade distance and fall off linearly.
- Using the same MaterialHeaderScope for material editor as HDRP is using

## [11.0.0] - 2020-10-21
### Added
- Added real-time Point Light Shadows.
- Added a supported MSAA samples count check, so the actual supported MSAA samples count value can be assigned to RenderTexture descriptors.
- Added the TerrainCompatible SubShader Tag. Use this Tag in your custom shader to tell Unity that the shader is compatible with the Terrain system.
- Added _CameraSortingLayerTexture global shader variable and related parameters
- Added preset shapes for creating a freeform light
- Added serialization of Freeform ShapeLight mesh to avoid CPU cost of generating them on the runtime.
- Added 2D Renderer Asset Preset for creating a Universal Renderer Asset
- Added an option to use faster, but less accurate approximation functions when converting between the sRGB and Linear color spaces.
- Added screen space shadow as renderer feature
- Added [DisallowMultipleRendererFeature] attribute for Renderer Features.

### Changed
- Optimized 2D Renderer performance on mobile GPUs by reducing the number of render target switches.
- Optimized 2D Renderer performance by rendering the normal buffer at the same lower resolution as the light buffers.
- Improved Light2D UI/UX
- Improved 2D Menu layout
- Deprecated Light2D Parametric Light
- Deprecated Light2D point light cookie
- Renamed Light2D point light to spot light
- 2D Renderer: The per Blend Style render texture scale setting was replaced by a global scale setting for all Blend Styles.
- Optimized 2D Renderer performance by using a tiny light texture for layer/blend style pairs for which no light is rendered.
- Reorgnized the settings in 2D Renderer Data Inspector.
- FallOff Lookup Texture is now part of 2D RenderData.
- Creating a Shadow Caster 2D will use try and use sprite and physics bounds as the default shape
- Deleting all points in a Shadow Caster will cause the shape to use the bounds.
- Improved Geometry for Smooth Falloff of 2D Shape Lights.
- Updated the tooltips for Light 2D Inspector.
- Removed the Custom blend Mode option from the Blend Styles.
- New default Blend Styles when a new 2D Renderer Data asset is created.
- Added a supported MSAA samples count check, so the actual supported MSAA samples count value can be assigned to RenderTexture descriptors.
- Bloom in Gamma color-space now more closely matches Linear color-space, this will mean project using Bloom and Gamma color-space may need to adjust Bloom Intensity to match previous look.
- Autodesk Interactive Shader Graph files and folders containing them were renamed. The new file paths do not have spaces.
- Changed shader keywords of main light shadow from toggling to enumerating.
- Always use "High" quality normals, which normalizes the normal in pixel shader. "Low" quality normals looked too much like a bug.
- Re-enabled implicit MSAA resolve to backbuffer on Metal MacOS.
- Optimized 2D performance by rendering straight to the backbuffer if possible
- Changed Post Process Data to bool. When it is no enabled all post processing is stripped from build, when it is enabled you can still override resources there.
- Converted XR automated tests to use MockHMD.
- Reduced the size of the fragment input struct of the Terrain and Forward lighting shaders.

### Fixed
- Fixed an issue where additional lights would not render with WebGL 1
- Fixed an issue where the 2D Renderer was incorrectly rendering transparency with normal maps on an empty background.
- Fixed an issue that that caused a null error when creating a Sprite Light. [case 1307125](https://issuetracker.unity3d.com/issues/urp-nullreferenceexception-thrown-on-creating-sprite-light-2d-object-in-the-hierarchy)
- Fixed an issue where Sprites on one Sorting Layer were fully lit even when there's no 2D light targeting that layer.
- Fixed an issue where null reference exception was thrown when creating a 2D Renderer Data asset while scripts are compiling. [case 1263040](https://issuetracker.unity3d.com/issues/urp-nullreferenceexception-error-is-thrown-on-creating-2d-renderer-asset)
- Fixed an issue where no preview would show for the lit sprite master node in shadergraph
- Fixed an issue where no shader was generated for unlit sprite shaders in shadergraph
- Fixed an issue where Sprite-Lit-Default shader's Normal Map property wasn't affected by Tiling or Offset. [case 1270850](https://issuetracker.unity3d.com/issues/sprite-lit-default-shaders-normal-map-and-mask-textures-are-not-affected-by-tiling-and-offset-values)
- Fixed an issue where normal-mapped Sprites could render differently depending on whether they're dynamically-batched. [case 1286186](https://issuetracker.unity3d.com/issues/urp-2d-2d-light-on-a-rotated-sprite-is-skewed-when-using-normal-map-and-sorting-layer-is-not-default)
- Removed the warning about mis-matched vertex streams when creating a default Particle System. [case 1285272](https://issuetracker.unity3d.com/issues/particles-urp-default-material-shows-warning-in-inspector)
- Fixed latest mockHMD renderviewport scale doesn't fill whole view after scaling. [case 1286161] (https://issuetracker.unity3d.com/issues/xr-urp-renderviewportscale-doesnt-fill-whole-view-after-scaling)
- Fixed camera renders black in XR when user sets invalid MSAA value.
- Fixed an issue causing additional lights to stop working when set as the sun source. [case 1278768](https://issuetracker.unity3d.com/issues/urp-every-light-type-is-rendered-as-directional-light-if-it-is-set-as-sun-source-of-the-environment)
- Fixed an issue causing passthrough camera to not render. [case 1283894](https://issuetracker.unity3d.com/product/unity/issues/guid/1283894/)
- Fixed an issue that caused a null reference when Lift Gamma Gain was being displayed in the Inspector and URP was upgraded to a newer version.  [case 1283588](https://issuetracker.unity3d.com/issues/argumentnullexception-is-thrown-when-upgrading-urp-package-and-volume-with-lift-gamma-gain-is-focused-in-inspector)
- Fixed an issue where soft particles were not rendered when depth texture was disabled in the URP Asset. [case 1162556](https://issuetracker.unity3d.com/issues/lwrp-unlit-particles-shader-is-not-rendered-when-soft-particles-are-enabled-on-built-application)
- Fixed an issue where soft particles were rendered opaque on OpenGL. [case 1226288](https://issuetracker.unity3d.com/issues/urp-objects-that-are-using-soft-particles-are-rendered-opaque-when-opengl-is-used)
- Fixed an issue where the depth texture sample node used an incorrect texture in some frames. [case 1268079](https://issuetracker.unity3d.com/issues/urp-depth-texture-sample-node-does-not-use-correct-texture-in-some-frames)
- Fixed a compiler error in BakedLit shader when using Hybrid Renderer.
- Fixed an issue with upgrading material set to cutout didn't properly set alpha clipping. [case 1235516](https://issuetracker.unity3d.com/issues/urp-upgrade-material-utility-does-not-set-the-alpha-clipping-when-material-was-using-a-shader-with-rendering-mode-set-to-cutout)
- Fixed XR camera fov can be changed through camera inspector.
- Fixed an issue where Universal Render Pipeline with disabled antiAliasing was overwriting QualitySettings.asset on frequent cases. [case 1219159](https://issuetracker.unity3d.com/issues/urp-qualitysettings-dot-asset-file-gets-overwritten-with-the-same-content-when-the-editor-is-closed)
- Fixed a case where overlay camera with output texture caused base camera not to render to screen. [case 1283225](https://issuetracker.unity3d.com/issues/game-view-renders-a-black-view-when-having-an-overlay-camera-which-had-output-texture-assigned-in-the-camera-stack)
- Fixed an issue where the scene view camera ignored the pipeline assets HDR setting. [case 1284369](https://issuetracker.unity3d.com/issues/urp-scene-view-camera-ignores-pipeline-assets-hdr-settings-when-main-camera-uses-pipeline-settings)
- Fixed an issue where the Camera inspector was grabbing the URP asset in Graphics Settings rather than the currently active.
- Fixed an issue where the Light Explorer was grabbing the URP asset in Graphics Settings rather than the currently active.
- Fixed an issue causing materials to be upgraded multiple times.
- Fixed bloom inconsistencies between Gamma and Linear color-spaces.
- Fixed an issue in where all the entries in the Renderer List wasn't selectable and couldn't be deleted.
- Fixed Deferred renderer on some Android devices by forcing accurate GBuffer normals. [case 1288042]
- Fixed an issue where MSAA did not work in Editor Game View on Windows with Vulkan.
- Fixed issue where selecting and deselecting Forward Renderer asset would leak memory [case 1290628](https://issuetracker.unity3d.com/issues/urp-scriptablerendererfeatureeditor-memory-leak-while-interacting-with-forward-renderer-in-the-project-window)
- Fixed the default background color for previews to use the original color.
- Fixed an issue where the scene view would turn black when bloom was enabled. [case 1298790](https://issuetracker.unity3d.com/issues/urp-bloom-and-tonemapping-causes-the-screen-to-go-black-in-scene-mode)
- Fixed an issue where having "Opaque Texture" and MSAA enabled would cause the opaque texture to be rendered black on old Apple GPUs [case 1247423](https://issuetracker.unity3d.com/issues/urp-metal-opaque-objects-are-rendered-black-when-msaa-is-enabled)
- Fixed SAMPLE_TEXTURECUBE_ARRAY_LOD macro when using OpenGL ES. [case 1285132](https://issuetracker.unity3d.com/issues/urp-android-error-sample-texturecube-array-lod-is-not-supported-on-gles-3-dot-0-when-using-cubemap-array-shader-shaders)
- Fixed an issue such that it is now posible to enqueue render passes at runtime.
- Fixed SpeedTree LOD fade functionality. [case 1198135]

## [10.2.0] - 2020-10-19

### Changed
- Changed RenderObjectsFeature UI to only expose valid events. Previously, when selecting events before BeforeRenderingPrepasses objects would not be drawn correctly as stereo and camera setup only happens before rendering opaques objects.
- Transparent Lit ShaderGraph using Additive blending will now properly fade with alpha [1270344]

### Fixed
- Fixed the Unlit shader not being SRP Batcher compatible on OpenGLES/OpenGLCore. [case 1263720](https://issuetracker.unity3d.com/issues/urp-mobile-srp-batcher-is-not-visible-on-mobile-devices-in-frame-debugger)
- Fixed an issue with soft particles not rendering correctly for overlay cameras with post processing. [case 1241626](https://issuetracker.unity3d.com/issues/soft-particles-does-not-fade-out-near-the-opaque-surfaces-when-post-processing-is-enabled-on-a-stacked-camera)
- Fixed MSAA override on camera does not work in non-XR project if target eye is selected to both eye.

## [10.1.0] - 2020-10-12
- Added support for the Shadowmask Mixed Lighting Mode (Forward only), which supports up to four baked-shadow Lights.
- Added ComplexLit shader for advanced material features and deferred forward fallback.
- Added Clear Coat feature for ComplexLit shader and for shader graph.
- Added Parallax Mapping to the Lit shader (Lit.shader).
- Added the Detail Inputs setting group in the Lit shader (Lit.shader).
- Added Smooth shadow fading.
- Added SSAO support for deferred renderer.
- The pipeline now outputs a warning in the console when trying to access camera color or depth texture when those are not valid. Those textures are only available in the context of `ScriptableRenderPass`.
- Added a property to access the renderer from the `CameraData`.

### Changed
- Shader functions SampleSH9, SampleSHPixel, SampleSHVertex are now gamma corrected in gamma space. As result LightProbes are gamma corrected too.
- The maximum number of visible lights when using OpenGL ES 3.x on Android now depends on the minimum OpenGL ES 3.x version as configured in PlayerSettings.
- The default value of the HDR property of a newly created Universal Render Pipeline Asset, is now set to true.

### Fixed
- Fixed an issue where the CapturePass would not capture the post processing effects.
- Fixed an issue were the filter window could not be defocused using the mouse. [case 1242032](https://issuetracker.unity3d.com/issues/urp-volume-override-window-doesnt-disappear-when-clicked-on-the-other-windows-in-the-editor)
- Fixed camera backgrounds not matching between editor and build when background is set to 'Uninitialized'. [case 1224369](https://issuetracker.unity3d.com/issues/urp-uninitialized-camera-background-type-does-not-match-between-the-build-and-game-view)
- Fixed a case where main light hard shadows would not work if any other light is present with soft shadows.[case 1250829](https://issuetracker.unity3d.com/issues/main-light-shadows-are-ignored-in-favor-of-additional-lights-shadows)
- Fixed issue that caused color grading to not work correctly with camera stacking. [case 1263193](https://issuetracker.unity3d.com/product/unity/issues/guid/1263193/)
- Fixed an issue that caused an infinite asset database reimport when running Unity in command line with -testResults argument.
- Fixed ParticlesUnlit shader to use fog color instead of always black. [case 1264585]
- Fixed issue that caused some properties in the camera to not be bolded and highlighted when edited in prefab mode. [case 1230082](https://issuetracker.unity3d.com/issues/urp-camera-prefab-fields-render-type-renderer-background-type-are-not-bolded-and-highlighted-when-edited-in-prefab-mode)
- Fixed issue where blur would sometimes flicker [case 1224915](https://issuetracker.unity3d.com/issues/urp-bloom-effect-flickers-when-using-integrated-post-processing-feature-set)
- Fixed an issue in where the camera inspector didn't refresh properly when changing pipeline in graphic settings. [case 1222668](https://issuetracker.unity3d.com/issues/urp-camera-properties-not-refreshing-on-adding-or-removing-urp-pipeline-in-the-graphics-setting)
- Fixed depth of field to work with dynamic resolution. [case 1225467](https://issuetracker.unity3d.com/issues/dynamic-resolution-rendering-error-when-using-depth-of-field-in-urp)
- Fixed FXAA, SSAO, Motion Blur to work with dynamic resolution.
- Fixed an issue where Pixel lighting variants were stripped in builds if another URP asset had Additional Lights set to Per Vertex [case 1263514](https://issuetracker.unity3d.com/issues/urp-all-pixel-lighting-variants-are-stripped-in-build-if-at-least-one-urp-asset-has-additional-lights-set-to-per-vertex)
- Fixed an issue where transparent meshes were rendered opaque when using custom render passes [case 1262887](https://issuetracker.unity3d.com/issues/urp-transparent-meshes-are-rendered-as-opaques-when-using-lit-shader-with-custom-render-pass)
- Fixed regression from 8.x.x that increased launch times on Android with GLES3. [case 1269119](https://issuetracker.unity3d.com/issues/android-launch-times-increased-x4-from-urp-8-dot-1-0-to-urp-10-dot-0-0-preview-dot-26)
- Fixed an issue with a render texture failing assertion when chosing an invalid format. [case 1222676](https://issuetracker.unity3d.com/issues/the-error-occurs-when-a-render-texture-which-has-a-certain-color-format-is-applied-to-the-cameras-output-target)
- Fixed an issue that caused the unity_CameraToWorld matrix to have z flipped values. [case 1257518](https://issuetracker.unity3d.com/issues/parameter-unity-cameratoworld-dot-13-23-33-is-inverted-when-using-universal-rp-7-dot-4-1-and-newer)
- Fixed not using the local skybox on the camera game object when the Skybox Material property in the Lighting window was set to null.
- Fixed an issue where, if URP was not in use, you would sometimes get errors about 2D Lights when going through the menus.
- Fixed GC when using XR single-pass automated tests.
- Fixed an issue that caused a null reference when deleting camera component in a prefab. [case 1244430](https://issuetracker.unity3d.com/issues/urp-argumentnullexception-error-is-thrown-on-removing-camera-component-from-camera-prefab)
- Fixed resolution of intermediate textures when rendering to part of a render texture. [case 1261287](https://issuetracker.unity3d.com/product/unity/issues/guid/1261287/)
- Fixed indirect albedo not working with shadergraph shaders in some rare setups. [case 1274967](https://issuetracker.unity3d.com/issues/gameobjects-with-custom-mesh-are-not-reflecting-the-light-when-using-the-shader-graph-shaders)
- Fixed XR mirroView sRGB issue when color space is gamma.
- Fixed an issue where XR eye textures are recreated multiple times per frame due to per camera MSAA change.
- Fixed an issue wehre XR mirror view selector stuck.
- Fixed LightProbes to have gamma correct when using gamma color space. [case 1268911](https://issuetracker.unity3d.com/issues/urp-has-no-gamma-correction-for-lightprobes)
- Fixed GLES2 shader compilation.
- Fixed useless mip maps on temporary RTs/PostProcessing inherited from Main RT descriptor.
- Fixed issue with lens distortion breaking rendering when enabled and its intensity is 0.
- Fixed mixed lighting subtractive and shadowmask modes for deferred renderer.
- Fixed issue that caused motion blur to not work in XR.
- Fixed 2D renderer when using Linear rendering on Android directly to backbuffer.
- Fixed issue where multiple cameras would cause GC each frame. [case 1259717](https://issuetracker.unity3d.com/issues/urp-scriptablerendercontext-dot-getcamera-array-dot-resize-creates-garbage-every-frame-when-more-than-one-camera-is-active)
- Fixed Missing camera cannot be removed after scene is saved by removing the Missing camera label. [case 1252255](https://issuetracker.unity3d.com/issues/universal-rp-missing-camera-cannot-be-removed-from-camera-stack-after-scene-is-saved)
- Fixed MissingReferenceException when removing Missing camera from camera stack by removing Missing camera label. [case 1252263](https://issuetracker.unity3d.com/issues/universal-rp-missingreferenceexception-errors-when-removing-missing-camera-from-stack)
- Fixed slow down in the editor when editing properties in the UI for renderer features. [case 1279804](https://issuetracker.unity3d.com/issues/a-short-freeze-occurs-in-the-editor-when-expanding-or-collapsing-with-the-arrow-the-renderer-feature-in-the-forward-renderer)
- Fixed test 130_UnityMatrixIVP on OpenGL ES 3
- Fixed MSAA on Metal MacOS and Editor.

## [10.0.0] - 2020-06-10
### Added
- Added the option to strip Terrain hole Shader variants.
- Added support for additional Directional Lights. The amount of additional Directional Lights is limited by the maximum Per-object Lights in the Render Pipeline Asset.
- Added default implementations of OnPreprocessMaterialDescription for FBX, Obj, Sketchup and 3DS file formats.
- Added Transparency Sort Mode and Transparency Sort Axis to 2DRendererData.
- Added support for a user defined default material to 2DRendererData.
- Added the option to toggle shadow receiving on transparent objects.
- Added XR multipass rendering. Multipass rendering is a requirement on many VR platforms and allows graceful fallback when single-pass rendering isn't available.
- Added support for Camera Stacking when using the Forward Renderer. This introduces the Camera `Render Type` property. A Base Camera can be initialized with either the Skybox or Solid Color, and can combine its output with that of one or more Overlay Cameras. An Overlay Camera is always initialized with the contents of the previous Camera that rendered in the Camera Stack.
- Added AssetPostprocessors and Shadergraphs to handle Arnold Standard Surface and 3DsMax Physical material import from FBX.
- Added `[MainTexture]` and `[MainColor]` shader property attributes to URP shader properties. These will link script material.mainTextureOffset and material.color to `_BaseMap` and `_BaseColor` shader properties.
- Added the option to specify the maximum number of visible lights. If you set a value, lights are sorted based on their distance from the Camera.
- Added the option to control the transparent layer separately in the Forward Renderer.
- Added the ability to set individual RendererFeatures to be active or not, use `ScriptableRendererFeature.SetActive(bool)` to set whether a Renderer Feature will execute,  `ScriptableRendererFeature.isActive` can be used to check the current active state of the Renderer Feature.
 additional steps to the 2D Renderer setup page for quality and platform settings.
- If Unity Editor Analytics are enabled, Universal collects anonymous data about usage of Universal. This helps the Universal team focus our efforts on the most common scenarios, and better understand the needs of our customers.
- Added a OnCameraSetup() function to the ScriptableRenderPass API, that gets called by the renderer before rendering each camera
- Added a OnCameraCleanup() function to the ScriptableRenderPass API, that gets called by the renderer after rendering each camera
- Added Default Material Type options to the 2D Renderer Data Asset property settings.
- Added additional steps to the 2D Renderer setup page for quality and platform settings.
- Added option to disable XR autotests on test settings.
- Shader Preprocessor strips gbuffer shader variants if DeferredRenderer is not in the list of renderers in any Scriptable Pipeline Assets.
- Added an option to enable/disable Adaptive Performance when the Adaptive Performance package is available in the project.
- Added support for 3DsMax's 2021 Simplified Physical Material from FBX files in the Model Importer.
- Added GI to SpeedTree
- Added support for DXT5nm-style normal maps on Android, iOS and tvOS
- Added stencil override support for deferred renderer.
- Added a warning message when a renderer is used with an unsupported graphics API, as the deferred renderer does not officially support GL-based platforms.
- Added option to skip a number of final bloom iterations.
- Added support for [Screen Space Ambient Occlusion](https://docs.unity3d.com/Packages/com.unity.render-pipelines.universal@10.0/manual/post-processing-ssao.html) and a new shader variant _SCREEN_SPACE_OCCLUSION.
- Added support for Normal Texture being generated in a prepass.
- Added a ConfigureInput() function to ScriptableRenderPass, so it is possible for passes to ask that a Depth, Normal and/or Opaque textures to be generated by the forward renderer.
- Added a float2 normalizedScreenSpaceUV to the InputData Struct.
- Added new sections to documentation: [Writing custom shaders](https://docs.unity3d.com/Packages/com.unity.render-pipelines.universal@10.0/manual/writing-custom-shaders-urp.html), and [Using the beginCameraRendering event](https://docs.unity3d.com/Packages/com.unity.render-pipelines.universal@10.0/manual/using-begincamerarendering.html).
- Added support for GPU instanced mesh particles on supported platforms.
- Added API to check if a Camera or Light is compatible with Universal Render Pipeline.

### Changed
- Moved the icon that indicates the type of a Light 2D from the Inspector header to the Light Type field.
- Eliminated some GC allocations from the 2D Renderer.
- Added SceneSelection pass for TerrainLit shader.
- Remove final blit pass to force alpha to 1.0 on mobile platforms.
- Deprecated the CinemachineUniversalPixelPerfect extension. Use the one from Cinemachine v2.4 instead.
- Replaced PlayerSettings.virtualRealitySupported with XRGraphics.tryEnable.
- Blend Style in the 2DRendererData are now automatically enabled/disabled.
- When using the 2D Renderer, Sprites will render with a faster rendering path when no lights are present.
- Particle shaders now receive shadows
- The Scene view now mirrors the Volume Layer Mask set on the Main Camera.
- Drawing order of SRPDefaultUnlit is now the same as the Built-in Render Pipline.
- Made MaterialDescriptionPreprocessors private.
- UniversalRenderPipelineAsset no longer supports presets. [Case 1197020](https://issuetracker.unity3d.com/issues/urp-reset-functionality-does-not-work-on-preset-of-universalrenderpipelineassets).
- The number of maximum visible lights is now determined by whether the platform is mobile or not.
- Renderer Feature list is now redesigned to fit more closely to the Volume Profile UI, this vastly improves UX and reliability of the Renderer Features List.
- Default color values for Lit and SimpleLit shaders changed to white due to issues with texture based workflows.
- You can now subclass ForwardRenderer to create a custom renderer based on it.
- URP is now computing tangent space per fragment.
- Optimized the 2D Renderer to skip rendering into certain internal buffers when not necessary.
- You can now subclass ForwardRenderer to create a custom renderer based on it.
- URP shaders that contain a priority slider now no longer have an offset of 50 by default.
- The virtual ScriptableRenderer.FrameCleanup() function has been marked obsolete and replaced by ScriptableRenderer.OnCameraCleanup() to better describe when the function gets invoked by the renderer.
- DepthOnlyPass, CopyDepthPass and CopyColorPass now use OnCameraSetup() instead of Configure() to set up their passes before executing as they only need to get their rendertextures once per camera instead of once per eye.
- Updated shaders to be compatible with Microsoft's DXC.
- Mesh GPU Instancing option is now hidden from the particles system renderer as this feature is not supported by URP.
- The 2D Renderer now supports camera stacking.
- 2D shaders now use half-precision floats whenever precise results are not necessary.
- Removed the ETC1_EXTERNAL_ALPHA variant from Shader Graph Sprite shaders.
- Eliminated some unnecessary clearing of render targets when using the 2D Renderer.
- The rendering of 2D lights is more effient as sorting layers affected by the same set of lights are now batched.
- Removed the 8 renderer limit from URP Asset.
- Merged the deferred renderer into the forward renderer.
- Changing the default value of Skip Iterations to 1 in Bloom effect editor
- Use SystemInfo to check if multiview is supported instead of being platform hardcoded
- Default attachment setup behaviour for ScriptableRenderPasses that execute before rendering opaques is now set use current the active render target setup. This improves performance in some situations.
- Combine XR occlusion meshes into one when using single-pass (multiview or instancing) to reduce draw calls and state changes.
- Shaders included in the URP package now use local Material keywords instead of global keywords. This increases the amount of available global user-defined Material keywords.

### Fixed
- Fixed an issue that caused WebGL to render blank screen when Depth texture was enabled [case 1240228](https://issuetracker.unity3d.com/issues/webgl-urp-scene-is-rendered-black-in-webgl-build-when-depth-texture-is-enabled)
- Fixed NaNs in tonemap algorithms (neutral and ACES) on platforms defaulting to lower precision.
- Fixed a performance problem with ShaderPreprocessor with large amount of active shader variants in the project
- Fixed an issue where linear to sRGB conversion occurred twice on certain Android devices.
- Fixed an issue where there were 2 widgets showing the outer angle of a spot light.
- Fixed an issue where Unity rendered fullscreen quads with the pink error shader when you enabled the Stop NaN post-processing pass.
- Fixed an issue where Terrain hole Shader changes were missing. [Case 1179808](https://issuetracker.unity3d.com/issues/terrain-brush-tool-is-not-drawing-when-paint-holes-is-selected).
- Fixed an issue where the Shader Graph `SceneDepth` node didn't work with XR single-pass (double-wide) rendering. See [case 1123069](https://issuetracker.unity3d.com/issues/lwrp-vr-shadergraph-scenedepth-doesnt-work-in-single-pass-rendering).
- Fixed Unlit and BakedLit shader compilations in the meta pass.
- Fixed an issue where the Bokeh Depth of Field shader would fail to compile on PS4.
- Fixed an issue where the Scene lighting button didn't work when you used the 2D Renderer.
- Fixed a performance regression when you used the 2D Renderer.
- Fixed an issue where the Freeform 2D Light gizmo didn't correctly show the Falloff offset.
- Fixed an issue where the 2D Renderer rendered nothing when you used shadow-casting lights with incompatible Renderer2DData.
- Fixed an issue where errors were generated when the Physics2D module was not included in the project's manifest.
- Fixed an issue where Prefab previews were incorrectly lit when you used the 2D Renderer.
- Fixed an issue where the Light didn't update correctly when you deleted a Sprite that a Sprite 2D Light uses.
- Fixed an issue where 2D Lighting was broken for Perspective Cameras.
- Fixed an issue where resetting a Freeform 2D Light would throw null reference exceptions. [Case 1184536](https://issuetracker.unity3d.com/issues/lwrp-changing-light-type-to-freeform-after-clicking-on-reset-throws-multiple-arguementoutofrangeexception).
- Fixed an issue where Freeform 2D Lights were not culled correctly when there was a Falloff Offset.
- Fixed an issue where Tilemap palettes were invisible in the Tile Palette window when the 2D Renderer was in use. [Case 1162550](https://issuetracker.unity3d.com/issues/adding-tiles-in-the-tile-palette-makes-the-tiles-invisible).
- Fixed issue where black emission would cause unneccesary inspector UI repaints. [Case 1105661](https://issuetracker.unity3d.com/issues/lwrp-inspector-window-is-being-repainted-when-using-the-material-with-emission-enabled-and-set-to-black-00-0).
- Fixed user LUT sampling being done in Linear instead of sRGB.
- Fixed an issue when trying to get the Renderer via API on the first frame. [Case 1189196](https://issuetracker.unity3d.com/product/unity/issues/guid/1189196/).
- Fixed a material leak on domain reload.
- Fixed an issue where deleting an entry from the Renderer List and then undoing that change could cause a null reference. [Case 1191896](https://issuetracker.unity3d.com/issues/nullreferenceexception-when-attempting-to-remove-entry-from-renderer-features-list-after-it-has-been-removed-and-then-undone).
- Fixed an issue where the user would get an error if they removed the Additional Camera Data component. [Case 1189926](https://issuetracker.unity3d.com/issues/unable-to-remove-universal-slash-hd-additional-camera-data-component-serializedobject-target-destroyed-error-is-thrown).
- Fixed post-processing with XR single-pass rendering modes.
- Fixed an issue where Cinemachine v2.4 couldn't be used together with Universal RP due to a circular dependency between the two packages.
- Fixed an issue that caused shaders containing `HDRP` string in their path to be stripped from the build.
- Fixed an issue that caused only selected object to render in SceneView when Wireframe drawmode was selected.
- Fixed Renderer Features UI tooltips. [Case 1191901](https://issuetracker.unity3d.com/issues/forward-renderers-render-objects-layer-mask-tooltip-is-incorrect-and-contains-a-typo).
- Fixed multiple issues where Shader Graph shaders failed to build for XR in the Universal RP.
- Fixed an issue when using the 2D Renderer where some types of renderers would not be assigned the correct material.
- Fixed inconsistent lighting between the forward renderer and the deferred renderer, that was caused by a missing normalize operation on vertex normals on some speedtree shader variants.
- Fixed issue where XR Multiview failed to render when using URP Shader Graph Shaders
- Fixed lazy initialization with last version of ResourceReloader
- Fixed broken images in package documentation.
- Fixed an issue where viewport aspect ratio was wrong when using the Stretch Fill option of the Pixel Perfect Camera. [case 1188695](https://issuetracker.unity3d.com/issues/pixel-perfect-camera-component-does-not-maintain-the-aspect-ratio-when-the-stretch-fill-is-enabled)
- Fixed an issue where setting a Normal map on a newly created material would not update. [case 1197217](https://issuetracker.unity3d.com/product/unity/issues/guid/1197217/)
- Fixed an issue where post-processing was not applied for custom renderers set to run on the "After Rendering" event [case 1196219](https://issuetracker.unity3d.com/issues/urp-post-processing-is-not-applied-to-the-scene-when-render-ui-event-is-set-to-after-rendering)
- Fixed an issue that caused an extra blit when using custom renderers [case 1156741](https://issuetracker.unity3d.com/issues/lwrp-performance-decrease-when-using-a-scriptablerendererfeature)
- Fixed an issue with transparent objects not receiving shadows when using shadow cascades. [case 1116936](https://issuetracker.unity3d.com/issues/lwrp-cascaded-shadows-do-not-appear-on-alpha-blended-objects)
- Fixed issue where using a ForwardRendererData preset would cause a crash. [case 1201052](https://issuetracker.unity3d.com/product/unity/issues/guid/1201052/)
- Fixed an issue where particles had dark outlines when blended together [case 1199812](https://issuetracker.unity3d.com/issues/urp-soft-particles-create-dark-blending-artefacts-when-intersecting-with-scene-geometry)
- Fixed an issue with deleting shader passes in the custom renderer features list [case 1201664](https://issuetracker.unity3d.com/issues/urp-remove-button-is-not-activated-in-shader-passes-list-after-creating-objects-from-renderer-features-in-urpassets-renderer)
- Fixed camera inverse view-projection matrix in XR mode, depth-copy and color-copy passes.
- Fixed an issue with the null check when `UniversalRenderPipelineLightEditor.cs` tries to access `SceneView.lastActiveSceneView`.
- Fixed an issue where the 'Depth Texture' drop down was incorrectly disabled in the Camera Inspector.
- Fixed an issue that caused errors if you disabled the VR Module when building a project.
- Fixed an issue where the default TerrainLit Material was outdated, which caused the default Terrain to use per-vertex normals instead of per-pixel normals.
- Fixed shader errors and warnings in the default Universal RP Terrain Shader. [case 1185948](https://issuetracker.unity3d.com/issues/urp-terrain-slash-lit-base-pass-shader-does-not-compile)
- Fixed an issue where the URP Material Upgrader tried to upgrade standard Universal Shaders. [case 1144710](https://issuetracker.unity3d.com/issues/upgrading-to-lwrp-materials-is-trying-to-upgrade-lwrp-materials)
- Fixed an issue where some Materials threw errors when you upgraded them to Universal Shaders. [case 1200938](https://issuetracker.unity3d.com/issues/universal-some-materials-throw-errors-when-updated-to-universal-rp-through-update-materials-to-universal-rp)
- Fixed issue where normal maps on terrain appeared to have flipped X-components when compared to the same normal map on a mesh. [case 1181518](https://fogbugz.unity3d.com/f/cases/1181518/)
- Fixed an issue where the editor would sometimes crash when using additional lights [case 1176131](https://issuetracker.unity3d.com/issues/mac-crash-on-processshadowcasternodevisibilityandcullwithoutumbra-when-same-rp-asset-is-set-in-graphics-and-quality-settings)
- Fixed RemoveComponent on Camera contextual menu to not remove Camera while a component depend on it.
- Fixed an issue where right eye is not rendered to. [case 1170619](https://issuetracker.unity3d.com/issues/vr-lwrp-terrain-is-not-rendered-in-the-right-eye-of-an-hmd-when-using-single-pass-instanced-stereo-rendering-mode-with-lwrp)
- Fixed issue where TerrainDetailLit.shader fails to compile when XR is enabled.
- Fixed an issue that allowed height-based blending on Terrains with more than 4 materials, which is not supported.
- Fixed an issue where opaque objects were outputting incorrect alpha values [case 1168283](https://issuetracker.unity3d.com/issues/lwrp-alpha-clipping-material-makes-other-materials-look-like-alpha-clipping-when-gameobject-is-shown-in-render-texture)
- Fixed an issue where a depth texture was always created when post-processing was enabled, even if no effects made use of it.
- Fixed incorrect light attenuation on some platforms.
- Fixed an issue where the Volume System would not use the Cameras Transform when no `Volume Trigger` was set.
- Fixed an issue where post processing disappeared when using custom renderers and SMAA or no AA
- Fixed an issue where the 2D Renderer upgrader did not upgrade using the correct default material
- Fixed an issue with soft particles having dark blending when intersecting with scene geometry [case 1199812](https://issuetracker.unity3d.com/issues/urp-soft-particles-create-dark-blending-artefacts-when-intersecting-with-scene-geometry)
- Fixed an issue with additive particles blending incorrectly [case 1215713](https://issuetracker.unity3d.com/issues/universal-render-pipeline-additive-particles-not-using-vertex-alpha)
- Fixed an issue where camera preview window was missing in scene view. [case 1211971](https://issuetracker.unity3d.com/issues/scene-view-urp-camera-preview-window-is-missing-in-the-scene-view)
- Fixed an issue with shadow cascade values were not readable in the render pipeline asset [case 1219003](https://issuetracker.unity3d.com/issues/urp-cascade-values-truncated-on-selecting-two-or-four-cascades-in-shadows-under-universalrenderpipelineasset)
- Fixed an issue where MSAA isn't applied until eye textures are relocated by changing their resolution. [case 1197958](https://issuetracker.unity3d.com/issues/oculus-quest-oculus-go-urp-msaa-isnt-applied-until-eye-textures-are-relocated-by-changing-their-resolution)
- Fixed an issue where camera stacking didn't work properly inside prefab mode. [case 1220509](https://issuetracker.unity3d.com/issues/urp-cannot-assign-overlay-cameras-to-a-camera-stack-while-in-prefab-mode)
- Fixed the definition of `mad()` in SMAA shader for OpenGL.
- Fixed an issue where partical shaders failed to handle Single-Pass Stereo VR rendering with Double-Wide Textures. [case 1201208](https://issuetracker.unity3d.com/issues/urp-vr-each-eye-uses-the-cameraopaquetexture-of-both-eyes-for-rendering-when-using-single-pass-rendering-mode)
- Fixed an issue that caused assets to be reimported if player prefs were cleared. [case 1192259](https://issuetracker.unity3d.com/issues/lwrp-clearing-playerprefs-through-a-script-or-editor-causes-delay-and-console-errors-to-appear-when-entering-the-play-mode)
- Fixed missing Custom Render Features after Library deletion. [case 1196338](https://issuetracker.unity3d.com/product/unity/issues/guid/1196338/)
- Fixed not being able to remove a Renderer Feature due to tricky UI selection rects. [case 1208113](https://issuetracker.unity3d.com/product/unity/issues/guid/1208113/)
- Fixed an issue where the Camera Override on the Render Object Feature would not work with many Render Features in a row. [case 1205185](https://issuetracker.unity3d.com/product/unity/issues/guid/1205185/)
- Fixed UI clipping issue in Forward Renderer inspector. [case 1211954](https://issuetracker.unity3d.com/product/unity/issues/guid/1211954/)
- Fixed a Null ref when trying to remove a missing Renderer Feature from the Forward Renderer. [case 1196651](https://issuetracker.unity3d.com/product/unity/issues/guid/1196651/)
- Fixed data serialization issue when adding a Renderer Feature to teh Forward Renderer. [case 1214779](https://issuetracker.unity3d.com/product/unity/issues/guid/1214779/)
- Fixed issue with AssetPostprocessors dependencies causing models to be imported twice when upgrading the package version.
- Fixed an issue where NullReferenceException might be thrown when creating 2D Lights. [case 1219374](https://issuetracker.unity3d.com/issues/urp-nullreferenceexception-threw-on-adding-the-light-2d-experimental-component-when-2d-render-data-not-assigned)
- Fixed an issue with a blurry settings icon. [case 1201895](https://issuetracker.unity3d.com/issues/urp-setting-icon-blurred-in-universalrendererpipelineasset)
- Fixed issue that caused the QualitySettings anti-aliasing changing without user interaction. [case 1195272](https://issuetracker.unity3d.com/issues/lwrp-the-anti-alias-quality-settings-value-is-changing-without-user-interaction)
- Fixed an issue where Shader Graph shaders generate undeclared identifier 'GetWorldSpaceNormalizeViewDir' error.
- Fixed an issue where rendering into RenderTexture with Single Pass Instanced renders both eyes overlapping.
- Fixed an issue where Renderscale setting has no effect when using XRSDK.
- Fixed an issue where renderScale != 1 or Display.main.requiresBlitToBackbuffer forced an unnecessary blit on XR.
- Fixed an issue that causes double sRGB correction on Quest. [case 1209292](https://issuetracker.unity3d.com/product/unity/issues/guid/1209292)
- Fixed an issue where terrain DepthOnly pass does not work for XR.
- Fixed an issue that caused depth texture to be flipped when sampling from shaders [case 1225362](https://issuetracker.unity3d.com/issues/game-object-is-rendered-incorrectly-in-the-game-view-when-sampling-depth-texture)
- Fixed an issue with URP switching such that every avaiable URP makes a total set of supported features such that all URPs are taken into consideration. [case 1157420](https://issuetracker.unity3d.com/issues/lwrp-srp-switching-doesnt-work-even-with-manually-adding-shadervariants-per-scene)
- Fixed an issue where XR multipass repeatedly throws error messages "Multi pass stereo mode doesn't support Camera Stacking".
- Fixed an issue with shadows not appearing on terrains when no cascades were selected [case 1226530](https://issuetracker.unity3d.com/issues/urp-no-shadows-on-terrain-when-cascades-is-set-to-no-cascades-in-render-pipeline-asset-settings)
- Fixed a shader issue that caused the Color in Sprite Shape to work improperly.
- Fixed an issue with URP switching such that every available URP makes a total set of supported features such that all URPs are taken into consideration. [case 1157420](https://issuetracker.unity3d.com/issues/lwrp-srp-switching-doesnt-work-even-with-manually-adding-shadervariants-per-scene)
- Metallic slider on the Lit shader is now linear meaning correct values are used for PBR.
- Fixed an issue where Post-Processing caused nothing to render on GLES2.
- Fixed an issue that causes viewport to not work correctly when rendering to textures. [case 1225103](https://issuetracker.unity3d.com/issues/urp-the-viewport-rect-isnt-correctly-applied-when-the-camera-is-outputting-into-a-rendertexture)
- Fixed an issue that caused incorrect sampling of HDR reflection probe textures.
- Fixed UI text of RenderObjects feature to display LightMode tag instead of Shader Pass Name. [case 1201696](https://issuetracker.unity3d.com/issues/render-feature-slash-pass-ui-has-a-field-for-shader-pass-name-when-it-actually-expects-shader-pass-lightmode)
- Fixed an issue when Linear -> sRGB conversion would not happen on some Android devices. [case 1226208](https://issuetracker.unity3d.com/issues/no-srgb-conversion-on-some-android-devices-when-using-the-universal-render-pipeline)
- Fixed issue where using DOF at the same time as Dynamic Scaling, the depth buffer was smapled with incorrect UVs. [case 1225467](https://issuetracker.unity3d.com/product/unity/issues/guid/1225467/)
- Fixed an issue where an exception would be thrown when resetting the ShadowCaster2D component. [case 1225339](https://issuetracker.unity3d.com/issues/urp-unassignedreferenceexception-thrown-on-resetting-the-shadow-caster-2d-component)
- Fixe an issue where using a Subtractive Blend Style for your 2D Lights might cause artifacts in certain post-processing effects. [case 1215584](https://issuetracker.unity3d.com/issues/urp-incorrect-colors-in-scene-when-using-subtractive-and-multiply-blend-mode-in-gamma-color-space)
- Fixed an issue where Cinemachine Pixel Perfect Extension didn't work when CinemachineBrain Update Method is anything other than Late Update.
- Fixed an issue where Sprite Shader Graph shaders weren't double-sided by default.
- Fixed an issue where particles using Sprite Shader Graph shaders were invisible.
- Fixed an issue where Scene objects might be incorrectly affected by 2D Lights from a previous Sorting Layer.
- Fixed an issue where errors would appear in the Console when entering Play Mode with a 2D Light selected in the Hierarchy. [Case 1226918](https://issuetracker.unity3d.com/issues/errors-appear-in-the-console-when-global-2d-light-is-selected-in-hierarchy)
- Fixed an issue that caused Android GLES to render blank screen when Depth texture was enabled without Opaque texture [case 1219325](https://issuetracker.unity3d.com/issues/scene-is-not-rendered-on-android-8-and-9-when-depth-texture-is-enabled-in-urp-asset)
- Fixed an issue that caused transparent objects to always render over top of world space UI. [case 1219877](https://issuetracker.unity3d.com/product/unity/issues/guid/1219877/)
- Fixed issue causing sorting fudge to not work between shadergraph and urp particle shaders. [case 1222762](https://issuetracker.unity3d.com/product/unity/issues/guid/1222762/)
- Fixed shader compilation errors when using multiple lights in DX10 level GPU. [case 1222302](https://issuetracker.unity3d.com/issues/urp-no-materials-apart-from-ui-are-rendered-when-using-direct3d11-graphics-api-on-a-dx10-gpu)
- Fixed an issue with shadows not being correctly calculated in some shaders.
- Fixed invalid implementation of one function in LWRP -> URP backward compatibility support.
- Fixed issue where maximum number of visible lights in C# code did not match maximum number in shader code on some platforms.
- Fixed OpenGL ES 3.0 support for URP ShaderGraph. [case 1230890](https://issuetracker.unity3d.com/issues/urptemplate-gles3-android-custom-shader-fails-to-compile-on-adreno-306-gpu)
- Fixed an issue where multi edit camera properties didn't work. [case 1230080](https://issuetracker.unity3d.com/issues/urp-certain-settings-are-not-applied-to-all-cameras-when-multi-editing-in-the-inspector)
- Fixed an issue where the emission value in particle shaders would not update in the editor without entering the Play mode.
- Fixed issues with performance when importing fbx files.
- Fixed issues with NullReferenceException happening with URP shaders.
- Fixed an issue that caused memory allocations when sorting cameras. [case 1226448](https://issuetracker.unity3d.com/issues/2d-renderer-using-more-than-one-camera-that-renders-out-to-a-render-texture-creates-gc-alloc-every-frame)
- Fixed an issue where grid lines were drawn on top of opaque objects in the preview window. [Case 1240723](https://issuetracker.unity3d.com/issues/urp-grid-is-rendered-in-front-of-the-model-in-the-inspector-animation-preview-window-when-depth-or-opaque-texture-is-enabled).
- Fixed an issue where objects in the preview window were affected by layer mask settings in the default renderer. [Case 1204376](https://issuetracker.unity3d.com/issues/urp-prefab-preview-is-blank-when-a-custom-forward-renderer-data-and-default-layer-mask-is-mixed-are-used).
- Fixed an issue with reflections when using an orthographic camera [case 1209255](https://issuetracker.unity3d.com/issues/urp-weird-reflections-when-using-lit-material-and-a-camera-with-orthographic-projection)
- Fixed issue that caused unity_AmbientSky, unity_AmbientEquator and unity_AmbientGround variables to be unintialized.
- Fixed issue that caused `SHADERGRAPH_AMBIENT_SKY`, `SHADERGRAPH_AMBIENT_EQUATOR` and `SHADERGRAPH_AMBIENT_GROUND` variables to be uninitialized.
- Fixed SceneView Draw Modes not being properly updated after opening new scene view panels or changing the editor layout.
- Fixed GLES shaders compilation failing on Windows platform (not a mobile platform) due to uniform count limit.
- Fixed an issue that caused the inverse view and projection matrix to output wrong values in some platforms. [case 1243990](https://issuetracker.unity3d.com/issues/urp-8-dot-1-breaks-unity-matrix-i-vp)
- Fixed an issue where the Render Scale setting of the pipeline asset didn't properly change the resolution when using the 2D Renderer. [case 1241537](https://issuetracker.unity3d.com/issues/render-scale-is-not-applied-to-the-rendered-image-when-2d-renderer-is-used-and-hdr-option-is-disabled)
- Fixed an issue where 2D lights didn't respect the Camera's Culling Mask. [case 1239136](https://issuetracker.unity3d.com/issues/urp-2d-2d-lights-are-ignored-by-camera-culling-mask)
- Fixed broken documentation links for some 2D related components.
- Fixed an issue where Sprite shaders generated by Shader Graph weren't double-sided. [case 1261232](https://issuetracker.unity3d.com/product/unity/issues/guid/1261232/)
- Fixed an issue where the package would fail to compile if the Animation module was disabled. [case 1227068](https://issuetracker.unity3d.com/product/unity/issues/guid/1227068/)
- Fixed an issue where Stencil settings wasn't serialized properly in sub object [case 1241218](https://issuetracker.unity3d.com/issues/stencil-overrides-in-urp-7-dot-3-1-render-objects-does-not-save-or-apply)
- Fixed an issue with not being able to remove Light Mode Tags [case 1240895](https://issuetracker.unity3d.com/issues/urp-unable-to-remove-added-lightmode-tags-of-filters-property-in-render-object)
- Fixed an issue where preset button could still be used, when it is not supposed to. [case 1246261](https://issuetracker.unity3d.com/issues/urp-reset-functionality-does-not-work-for-renderobject-preset-asset)
- Fixed an issue where Model Importer Materials used the Standard Shader from the Built-in Render Pipeline instead of URP Lit shader when the import happened at Editor startup.
- Fixed an issue where only unique names of cameras could be added to the camera stack.
- Fixed issue that caused shaders to fail to compile in OpenGL 4.1 or below.
- Fixed an issue where camera stacking with MSAA on OpenGL resulted in a black screen. [case 1250602](https://issuetracker.unity3d.com/issues/urp-camera-stacking-results-in-black-screen-when-msaa-and-opengl-graphics-api-are-used)
- Optimized shader compilation times by compiling different variant sets for vertex and fragment shaders.
- Fixed shadows for additional lights by limiting MAX_VISIBLE_LIGHTS to 16 for OpenGL ES 2.0 and 3.0 on mobile platforms. [case 1244391](https://issuetracker.unity3d.com/issues/android-urp-spotlight-shadows-are-not-being-rendered-on-adreno-330-and-320-when-built)
- Fixed Lit/SimpleLit/ParticlesLit/ParticlesSimpleLit/ParticlesUnlit shaders emission color not to be converted from gamma to linear color space. [case 1249615]
- Fixed missing unity_MatrixInvP for shader code and shaderGraph.
- Fixed XR support for deferred renderer.
- Fixing RenderObject to reflect name changes done at CustomForwardRenderer asset in project view. [case 1246256](https://issuetracker.unity3d.com/issues/urp-renderobject-name-does-not-reflect-inside-customforwardrendererdata-asset-on-renaming-in-the-inspector)
- Fixing camera overlay stacking adding to respect unity general reference restrictions. [case 1240788](https://issuetracker.unity3d.com/issues/urp-overlay-camera-is-missing-in-stack-list-of-the-base-camera-prefab)
- Fixed profiler marker errors. [case 1240963](https://issuetracker.unity3d.com/issues/urp-errors-are-thrown-in-a-console-when-using-profiler-to-profile-editor)
- Fixed issue that caused the pipeline to not create _CameraColorTexture if a custom render pass is injected. [case 1232761](https://issuetracker.unity3d.com/issues/urp-the-intermediate-color-texture-is-no-longer-created-when-there-is-at-least-one-renderer-feature)
- Fixed target eye UI for XR rendering is missing from camera inspector. [case 1261612](https://issuetracker.unity3d.com/issues/xr-cameras-target-eye-property-is-missing-when-inspector-is-in-normal-mode)
- Fixed an issue where terrain and speedtree materials would not get upgraded by upgrade project materials. [case 1204189](https://fogbugz.unity3d.com/f/cases/1204189/)
- Fixed an issue that caused renderer feature to not render correctly if the pass was injected before rendering opaques and didn't implement `Configure` method. [case 1259750](https://issuetracker.unity3d.com/issues/urp-not-rendering-with-a-renderer-feature-before-rendering-shadows)
- Fixed an issue where postFX's temp texture is not released properly.
- Fixed an issue where ArgumentOutOfRangeException errors were thrown after removing Render feature [case 1268147](https://issuetracker.unity3d.com/issues/urp-argumentoutofrangeexception-errors-are-thrown-on-undoing-after-removing-render-feature)
- Fixed an issue where depth and depth/normal of grass isn't rendered to depth texture.
- Fixed an issue that impacted MSAA performance on iOS/Metal [case 1219054](https://issuetracker.unity3d.com/issues/urp-ios-msaa-has-a-bigger-negative-impact-on-performance-when-using-urp-compared-to-built-in-rp)
- Fixed an issue that caused a warning to be thrown about temporary render texture not found when user calls ConfigureTarget(0). [case 1220871](https://issuetracker.unity3d.com/issues/urp-scriptable-render-passes-which-dont-require-a-bound-render-target-triggers-render-target-warning)
- Fixed performance issues in the C# shader stripper.

## [7.1.1] - 2019-09-05
### Upgrade Guide
- The render pipeline now handles custom renderers differently. You must now set up renderers for the Camera on the Render Pipeline Asset.
- Render Pipeline Assets upgrades automatically and either creates a default forward renderer in your project or links the existing custom one that you've assigned.
- If you have custom renderers assigned to Cameras, you must now add them to the current Render Pipeline Asset. Then you can select which renderer to use on the Camera.

### Added
- Added shader function `GetMainLightShadowParams`. This returns a half4 for the main light that packs shadow strength in x component and shadow soft property in y component.
- Added shader function `GetAdditionalLightShadowParams`. This returns a half4 for an additional light that packs shadow strength in x component and shadow soft property in y component.
- Added a `Debug Level` option to the Render Pipeline Asset. With this, you can control the amount of debug information generated by the render pipeline.
- Added ability to set the `ScriptableRenderer` that the Camera renders with via C# using `UniversalAdditionalCameraData.SetRenderer(int index)`. This maps to the **Renderer List** on the Render Pipeline Asset.
- Added shadow support for the 2D Renderer.
- Added ShadowCaster2D, and CompositeShadowCaster2D components.
- Added shadow intensity and shadow volume intensity properties to Light2D.
- Added new Gizmos for Lights.
- Added CinemachineUniversalPixelPerfect, a Cinemachine Virtual Camera Extension that solves some compatibility issues between Cinemachine and Pixel Perfect Camera.
- Added an option that disables the depth/stencil buffer for the 2D Renderer.
- Added manipulation handles for the inner cone angle for spot lights.
- Added documentation for the built-in post-processing solution and Volumes framework (and removed incorrect mention of the PPv2 package).

### Changed
- Increased visible lights limit for the forward renderer. It now supports 256 visible lights except in mobile platforms. Mobile platforms support 32 visible lights.
- Increased per-object lights limit for the forward renderer. It now supports 8 per-object lights in all platforms except GLES2. GLES2 supports 4 per-object lights.
- The Sprite-Lit-Default shader and the Sprite Lit Shader Graph shaders now use the vertex tangents for tangent space calculations.
- Temporary render textures for cameras rendering to render textures now use the same format and multisampling configuration as camera's target texture.
- All platforms now use R11G11B10_UFloat format for HDR render textures if supported.
- There is now a list of `ScriptableRendererData` on the Render Pipeline Asset as opposed to a renderer type. These are available to all Cameras and are included in builds.
- The renderer override on the Camera is now an enum that maps to the list of `ScriptableRendererData` on the Render Pipeline Asset.
- Pixel Perfect Camera now allows rendering to a render texture.
- Light2D GameObjects that you've created now have a default position with z equal to 0.
- Documentation: Changed the "Getting Started" section into "Install and Configure". Re-arranged the Table of Content.

### Fixed
- Fixed LightProbe occlusion contribution. [case 1146667](https://issuetracker.unity3d.com/product/unity/issues/guid/1146667/)
- Fixed an issue that caused a log message to be printed in the console when creating a new Material. [case 1173160](https://issuetracker.unity3d.com/product/unity/issues/guid/1173160/)
- Fixed an issue where OnRenderObjectCallback was never invoked. [case 1122420](https://issuetracker.unity3d.com/issues/lwrp-gl-dot-lines-and-debug-dot-drawline-dont-render-when-scriptable-render-pipeline-settings-is-set-to-lwrp)
- Fixed an issue where Sprite Masks didn't function properly when using the 2D Renderer. [case 1163474](https://issuetracker.unity3d.com/issues/lwrp-sprite-renderer-ignores-sprite-mask-when-lightweight-render-pipeline-asset-data-is-set-to-2d-renderer-experimental)
- Fixed memory leaks when using the Frame Debugger with the 2D Renderer.
- Fixed an issue where materials using `_Time` did not animate in the scene. [1175396](https://issuetracker.unity3d.com/product/unity/issues/guid/1175396/)
- Fixed an issue where the Particle Lit shader had artifacts when both soft particles and HDR were enabled. [1136285](https://issuetracker.unity3d.com/product/unity/issues/guid/1136285/)
- Fixed an issue where the Area Lights were set to Realtime, which caused them to not bake. [1159838](https://issuetracker.unity3d.com/issues/lwrp-template-baked-area-lights-do-not-work-if-project-is-created-with-lightweight-rp-template)
- Fixed an issue where the Disc Light did not generate any light. [1175097](https://issuetracker.unity3d.com/issues/using-lwrp-area-light-does-not-generate-light-when-its-shape-is-set-to-disc)
- Fixed an issue where the alpha was killed when an opaque texture was requested on an offscreen camera with HDR enabled [case 1163320](https://issuetracker.unity3d.com/issues/lwrp-mobile-secondary-camera-background-alpha-value-is-lost-when-hdr-and-opaque-texture-are-enabled-in-lwrp-asset).
- Fixed an issue that caused Orthographic camera with far plane set to 0 to span Unity console with errors. [case 1172269](https://issuetracker.unity3d.com/issues/orthographic-camera-with-far-plane-set-to-0-results-in-assertions)
- Fixed an issue causing heap allocation in `RenderPipelineManager.DoRenderLoop` [case 1156241](https://issuetracker.unity3d.com/issues/lwrp-playerloop-renderpipelinemanager-dot-dorenderloop-internal-gc-dot-alloc-allocates-around-2-dot-6kb-for-every-camera-in-the-scene)
- Fixed an issue that caused shadow artifacts when using large spot angle values [case 1136165](https://issuetracker.unity3d.com/issues/lwrp-adjusting-spot-angle-on-a-spotlight-produces-shadowmap-artifacts)
- Fixed an issue that caused self-shadowing artifacts when adjusting shadow near-plane on spot lights.
- Fixed an issue that caused specular highlights to disappear when the smoothness value was set to 1.0. [case 1161827](https://issuetracker.unity3d.com/issues/lwrp-hdrp-lit-shader-max-smoothness-value-is-incosistent-between-pipelines)
- Fixed an issue in the Material upgrader that caused transparent Materials to not upgrade correctly to Universal RP. [case 1170419](https://issuetracker.unity3d.com/issues/shader-conversion-upgrading-project-materials-causes-standard-transparent-materials-to-flicker-when-moving-the-camera).
- Fixed an issue causing shadows to be incorrectly rendered when a light was close to the shadow caster.
- Fixed post-processing for the 2D Renderer.
- Fixed an issue in Light2D that caused a black line to appear for a 360 degree spotlight.
- Fixed a post-processing rendering issue with non-fullscreen viewport. [case 1177660](https://issuetracker.unity3d.com/issues/urp-render-scale-slider-value-modifies-viewport-coordinates-of-the-screen-instead-of-the-resolution)
- Fixed an issue where **Undo** would not undo the creation of Additional Camera Data. [case 1158861](https://issuetracker.unity3d.com/issues/lwrp-additional-camera-data-script-component-appears-on-camera-after-manually-re-picking-use-pipeline-settings)
- Fixed an issue where selecting the same drop-down menu item twice would trigger a change event. [case 1158861](https://issuetracker.unity3d.com/issues/lwrp-additional-camera-data-script-component-appears-on-camera-after-manually-re-picking-use-pipeline-settings)
- Fixed an issue where selecting certain objects that use instancing materials would throw console warnings. [case 1127324](https://issuetracker.unity3d.com/issues/console-warning-is-being-spammed-when-having-lwrp-enabled-and-shader-with-gpu-instancing-present-in-the-scene)
- Fixed a GUID conflict with LWRP. [case 1179895](https://issuetracker.unity3d.com/product/unity/issues/guid/1179895/)
- Fixed an issue where the Terrain shader generated NaNs.
- Fixed an issue that caused the `Opaque Color` pass to never render at half or quarter resolution.
- Fixed and issue where stencil state on a `ForwardRendererData` was reset each time rendering happened.

## [7.0.1] - 2019-07-25
### Changed
- Platform checks now provide more helpful feedback about supported features in the Inspectors.

### Fixed
- Fixed specular lighting related artifacts on Mobile [case 1143049](https://issuetracker.unity3d.com/issues/ios-lwrp-rounded-cubes-has-graphical-artifacts-when-setting-pbr-shaders-smoothness-about-to-0-dot-65-in-shadergraph) and [case 1164822](https://issuetracker.unity3d.com/issues/lwrp-specular-highlight-becomes-hard-edged-when-increasing-the-size-of-an-object).
- Post-processing is no longer enabled in the previews.
- Unity no longer force-enables post-processing on a camera by default.
- Fixed an issue that caused the Scene to render darker in GLES3 and linear color space. [case 1169789](https://issuetracker.unity3d.com/issues/lwrp-android-scene-is-rendered-darker-in-build-when-graphics-api-set-to-gles3-and-color-space-set-to-linear)

## [7.0.0] - 2019-07-17
### Universal Render Pipeline
- LWRP has been renamed to the "Universal Render Pipeline" (UniversalRP).
- UniversalRP is the same as LWRP in terms of features and scope.
- Classes have moved to the Universal namespace (from LWRP).

### Upgrade Guide
- Upgrading to URP is designed to be almost seamless from the user side.
- LWRP package still exists, this forwards includes and classes to the UniversalRP Package.
- Please see the more involved upgrade guide (https://docs.google.com/document/d/1Xd5bZa8pYZRHri-EnNkyhwrWEzSa15vtnpcg--xUCIs/).

### Added
- Initial Stadia platform support.
- Added a menu option to create a new `ScriptableRendererFeature` script. To do so in the Editor, click on Asset > Create > Rendering > Lightweight Render Pipeline > Renderer Feature.
- Added documentation for SpeedTree Shaders in LWRP.
- Added extended features to LWRP Terrain Shader, so terrain assets can be forward-compatible with HDRP.
- Enabled per-layer advanced or legacy-mode blending in LWRP Terrain Shader.
- Added the documentation page "Rendering in LWRP", which describes the forward rendering camera loop.
- Added documentation overview for how Post Processing Version 2 works in LWRP.
- Added documentation notes and FAQ entry on the 2D Renderer affecting the LWRP Asset.

### Changed
- Replaced beginCameraRendering callbacks by non obsolete implementation in Light2D
- Updated `ScriptableRendererFeature` and `ScriptableRenderPass` API docs.
- Changed shader type Real to translate to FP16 precision on some platforms.

### Fixed
- Fixed a case where built-in Shader time values could be out of sync with actual time. [case 1142495](https://fogbugz.unity3d.com/f/cases/1142495/)
- Fixed an issue that caused forward renderer resources to not load properly when you upgraded LWRP from an older version to 7.0.0. [case 1154925](https://issuetracker.unity3d.com/issues/lwrp-upgrading-lwrp-package-to-7-dot-0-0-breaks-forwardrenderdata-asset-in-resource-files)
- Fixed GC spikes caused by LWRP allocating heap memory every frame.
- Fixed distortion effect on particle unlit shader.
- Fixed NullReference exception caused when trying to add a ScriptableRendererFeature.
- Fixed issue with certain LWRP shaders not showing when using forward/2D renderer.
- Fixed the shadow resolve pass and the final pass, so they're not consuming unnecessary bandwidth. [case 1152439](https://issuetracker.unity3d.com/issues/lwrp-mobile-increased-memory-usage-and-extra-rendering-steps)
- Added missing page for 2D Lights in LWRP.
- Tilemap tiles no longer appear black when you use the 2D renderer.
- Sprites in the preview window are no longer lit by 2D Scene lighting.
- Fixed warnings for unsupported shadow map formats for GLES2 API.
- Disabled shadows for devices that do not support shadow maps or depth textures.
- Fixed support for LWRP per-pixel terrain. [case 1110520](https://fogbugz.unity3d.com/f/cases/1110520)
- Fixed some basic UI/usability issues with LWRP terrain Materials (use of warnings and modal value changes).
- Fixed an issue where using LWRP and Sprite Shape together would produce meta file conflicts.
- Fixed specular calculation fp16 overflow on some platforms
- Fixed shader compilation errors for Android XR projects.
- Updated the pipeline Asset UI to cap the render scale at 2x so that it matches the render pipeline implementation limit.

## [6.7.0] - 2019-05-16
### Added
- Added SpeedTree Shaders.
- Added two Shader Graph master nodes: Lit Sprite and Unlit Sprite. They only work with the 2D renderer.
- Added documentation for the 2D renderer.

### Changed
- The 2D renderer and Light2D component received a number of improvements and are now ready to try as experimental features.
- Updated the [Feature Comparison Table](lwrp-builtin-feature-comparison.md) to reflect the current state of LWRP features.

### Fixed
- When in playmode, the error 'Non matching Profiler.EndSample' no longer appears. [case 1140750](https://fogbugz.unity3d.com/f/cases/1140750/)
- LWRP Particle Shaders now correctly render in stereo rendering modes. [case 1106699](https://fogbugz.unity3d.com/f/cases/1106699/)
- Shaders with 'debug' in the name are no longer stripped automatically. [case 1112983](https://fogbugz.unity3d.com/f/cases/1112983/)
- Fixed tiling issue with selection outline and baked cutout shadows.
- in the Shadergraph Unlit Master node, Premultiply no longer acts the same as Alpha. [case 1114708](https://fogbugz.unity3d.com/f/cases/1114708/)
- Fixed an issue where Lightprobe data was missing if it was needed per-pixel and GPU instancing was enabled.
- The Soft ScreenSpaceShadows Shader variant no longer gets stripped form builds. [case 1138236](https://fogbugz.unity3d.com/f/cases/1138236/)
- Fixed a typo in the Particle Unlit Shader, so Soft Particles now work correctly.
- Fixed emissive Materials not being baked for some meshes. [case 1145297](https://issuetracker.unity3d.com/issues/lwrp-emissive-materials-are-not-baked)
- Camera matrices are now correctly set up when you call rendering functions in EndCameraRendering. [case 1146586](https://issuetracker.unity3d.com/issues/lwrp-drawmeshnow-returns-wrong-positions-slash-scales-when-called-from-endcamerarendering-hook)
- Fixed GI not baking correctly while in gamma color space.
- Fixed a NullReference exception when adding a renderer feature that is contained in a global namespace. [case 1147068](https://issuetracker.unity3d.com/issues/scriptablerenderpipeline-inspector-ui-crashes-when-a-scriptablerenderfeature-is-not-in-a-namespace)
- Shaders are now set up for VR stereo instancing on Vulkan. [case 1142952](https://fogbugz.unity3d.com/f/cases/1142952/).
- VR stereo matrices and vertex inputs are now set up on Vulkan. [case 1142952](https://fogbugz.unity3d.com/f/cases/1142952/).
- Fixed the Material Upgrader so it's now run upon updating the LWRP package. [1148764](https://issuetracker.unity3d.com/product/unity/issues/guid/1148764/)
- Fixed a NullReference exception when you create a new Lightweight Render Pipeline Asset. [case 1153388](https://issuetracker.unity3d.com/product/unity/issues/guid/1153388/)

## [6.6.0] - 2019-04-01
### Added
- Added support for Baked Indirect mixed lighting.
- You can now use Light Probes for occlusion. This means that baked lights can now occlude dynamic objects.
- Added RenderObjects. You can add RenderObjects to a Renderer to perform custom rendering.
- (WIP) Added an experimental 2D renderer that implements a 2D lighting system.
- (WIP) Added a Light2D component that works with the 2D renderer to add lighting effects to 2D sprites.

### Fixed
- Fixed a project import issue in the LWRP template.
- Fixed the warnings that appear when you create new Unlit Shader Graphs using the Lightweight Render Pipeline.
- Fixed light attenuation precision on mobile platforms.
- Fixed split-screen rendering on mobile platforms.
- Fixed rendering when using an off-screen camera that renders to a depth texture.
- Fixed the exposed stencil render state in the renderer.
- Fixed the default layer mask so it's now applied to a depth pre-pass.
- Made several improvements and fixes to the render pass UI.
- Fixed artifacts that appeared due to precision errors in large scaled objects.
- Fixed an XR rendering issue where Unity required a depth texture.
- Fixed an issue that caused transparent objects to sort incorrectly.

## [6.5.0] - 2019-03-07
### Added
- You can now create a custom forward renderer by clicking on `Assets/Create/Rendering/Lightweight Render Pipeline/Forward Renderer`. This creates an Asset in your Project. You can add additional features to it and drag-n-drop the renderer to either the pipeline Asset or to a camera.
- You can now add `ScriptableRendererFeature`  to the `ScriptableRenderer` to extend it with custom effects. A feature is an `ScriptableObject` that can be drag-n-dropped in the renderer and adds one or more `ScriptableRenderPass` to the renderer.
- `ScriptableRenderer` now exposes interface to configure lights. To do so, implement `SetupLights` when you create a new renderer.
- `ScriptableRenderer` now exposes interface to configure culling. To do so, implement `SetupCullingParameters` when you create a new renderer.
- `ScriptableRendererData` contains rendering resources for `ScriptableRenderer`. A renderer can be overridden globally for all cameras or on a per-camera basis.
- `ScriptableRenderPass` now has a `RenderPassEvents`. This controls where in the pipeline the render pass is added.
- `ScriptableRenderPass` now exposes `ConfigureTarget` and `ConfigureClear`. This allows the renderer to automatically figure out the currently active rendering targets.
- `ScriptableRenderPass` now exposes `Blit`. This performs a blit and sets the active render target in the renderer.
- `ScriptableRenderPass` now exposes `RenderPostProcessing`. This renders post-processing and sets the active render target in the renderer.
- `ScriptableRenderPass` now exposes `CreateDrawingSettings` as a helper for render passes that need to call `ScriptableRenderContext.DrawRenderers`.

### Changed
- Removed `RegisterShaderPassName` from `ScriptableRenderPass`. Instead, `CreateDrawingSettings` now  takes one or a list of `ShaderTagId`.
- Removed remaining experimental namespace from LWRP. All APIrelated to `ScriptableRenderer`, `ScriptableRenderPass`, and render pass injection is now out of preview.
- Removed `SetRenderTarget` from `ScriptableRenderPass`. You should never call it. Instead, call `ConfigureTarget`, and the renderer automatically sets up targets for you.
- Removed `RenderFullscreenQuad` from `ScriptableRenderer`. Use `CommandBuffer.DrawMesh` and `RenderingUtils.fullscreenMesh` instead.
- Removed `RenderPostProcess` from `ScriptableRenderer`. Use `ScriptableRenderPass.RenderPostProcessing` instead.
- Removed `postProcessingContext` property from `ScriptableRenderer`. This is now exposed in `RenderingUtils.postProcessingContext`.
- Removed `GetCameraClearFlag` from `ScriptableRenderer`.

### Fixed
- Fixed y-flip in VR when post-processing is active.
- Fixed occlusion mesh for VR not rendering before rendering opaques.
- Enabling or disabling SRP Batcher in runtime works now.
- Fixed video player recorder when post-processing is enabled.

## [6.4.0] - 2019-02-21

## [6.3.0] - 2019-02-18

## [6.2.0] - 2019-02-15

### Changed
- Code refactor: all macros with ARGS have been swapped with macros with PARAM. This is because the ARGS macros were incorrectly named.

## [6.1.0] - 2019-02-13

## [6.0.0] - 2019-02-23
### Added
- You can now implement a custom renderer for LWRP. To do so, implement an `IRendererData` that contains all resources used in rendering. Then create an `IRendererSetup` that creates and queues `ScriptableRenderPass`. Change the renderer type either in the Pipeline Asset or in the Camera Inspector.
- LWRP now uses the Unity recorder extension. You can use this to capture the output of Cameras.
- You can now inject a custom render pass before LWRP renders opaque objects. To do so, implement an `IBeforeRender` interface.
- Distortion support in all Particle Shaders.
- An upgrade system for LWRP Materials with `MaterialPostprocessor`.
- An upgrade path for Unlit shaders
- Tooltips for Shaders.
- SRP Batcher support for Particle Shaders.
- Docs for these Shaders: Baked Lit, Particles Lit, Particles Simple Lit, and Particles Unlit.
- LWRP now supports dynamic resolution scaling. The target platform must also support it.
- LWRP now includes version defines for both C# and Shaders in the format of `LWRP_X_Y_Z_OR_NEWER`. For example, `LWRP_5_3_0_OR_NEWER` defines version 5.3.0.
- The Terrain Lit Shader now samples Spherical Harmonics if you haven't baked any lightmaps for terrain.
- Added a __Priority__ option, which you can use to tweak the rendering order. This is similar to render queue in the built-in render pipeline. These Shaders now have this option: Lit, Simple Lit, Baked Lit, Unlit, and all three Particle Shaders.
- Added support for overriding terrain detail rendering shaders, via the render pipeline editor resources asset.

### Changed
- You can now only initialize a camera by setting a Background Type. The supported options are Skybox, Solid Color, and Don't Care.
- LWRP now uses non-square shadowmap textures when it renders directional shadows with 2 shadow cascades.
- LWRP now uses RGB111110 as the HDR format on mobile devices, when this format is supported.
- Removed `IAfterDepthPrePass` interface.
- We’ve redesigned the Shader GUI. For example, all property names in Shaders are now inline across the board
- The Simple Lit Shader now has Smoothness, which can be stored in the alpha of specular or albedo maps.
- The Simple Lit and Particles Simple Lit Shaders now take shininess from the length (brightness) of the specular map.
- The __Double sided__ property is now __Render Face__. This means you can also do front face culling.
- Changed the docs for Lit Shader, Simple Lit Shader and Unlit Shader according to Shader GUI changes.
- When you create a new LWRP Asset, it will now be initialized with settings that favor performance on mobile platforms.
- Updated the [FAQ](faq.md) and the [Built-in/LWRP feature comparison table](lwrp-builtin-feature-comparison.md).

### Fixed
- Several tweaks to reduce bandwidth consumption on mobile devices.
- The foldouts in the Lightweight Asset inspector UI now remember their state.
- Added missing meta file for GizmosRenderingPass.cs.
- Fixed artifacts when using multiple or Depth Only cameras. [Case 1072615](https://issuetracker.unity3d.com/issues/ios-using-multiple-cameras-in-the-scene-in-lightweight-render-pipeline-gives-corrupted-image-in-ios-device)
- Fixed a typo in ERROR_ON_UNSUPPORTED_FUNCTION() that was causing the shader compiler to run out of memory in GLES2. [Case 1104271](https://issuetracker.unity3d.com/issues/mobile-os-restarts-because-of-high-memory-usage-when-compiling-shaders-for-opengles2)
- LWRP now renders shadows on scaled objects correctly. [Case 1109017](https://issuetracker.unity3d.com/issues/scaled-objects-render-shadows-and-specularity-incorrectly-in-the-lwrp-on-device)
- LWRP now allows some Asset settings to be changed at runtime. [Case 1105552](https://issuetracker.unity3d.com/issues/lwrp-changing-render-scale-in-runtime-has-no-effect-since-lwrp-3-dot-3-0)
- Realtime shadows now work in GLES2. [Case 1087251](https://issuetracker.unity3d.com/issues/android-lwrp-no-real-time-light-and-shadows-using-gles2)
- Framedebugger now renders correctly when stepping through drawcalls.
- Cameras that request MSAA and Opaque Textures now use less frame bandwidth when they render.
- Fixed rendering in the gamma color space, so it doesn't appear darker.
- Particles SImple Lit and Particles Unlit Shaders now work correctly.
- __Soft Particles__ now work correctly.
- Camera fading for particles.
- Fixed a typo in the Unlit `IgnoreProjector` tag.
- Particles render in both eyes with stereo instancing
- Fixed specular issues on mobile. [case 1109017](https://issuetracker.unity3d.com/issues/scaled-objects-render-shadows-and-specularity-incorrectly-in-the-lwrp-on-device)
- Fixed issue causing LWRP to create MSAA framebuffer even when MSAA setting was disabled.
- Post-processing in mobile VR is now forced to be disabled. It was causing many rendering issues.
- Fixed Editor Previews breaking in Play Mode when VR is enabled. [Case 1109009](https://issuetracker.unity3d.com/issues/lwrp-editor-previews-break-in-play-mode-if-vr-is-enabled)
- A camera's HDR enable flag is now respected when rendering in XR.
- Terrain detail rendering now works correctly when LWRP is installed but inactive.

## [5.2.0] - 2018-11-27
### Added
- LWRP now handles blits that are required by the device when rendering to the backbuffer.
- You can now enable the SRP Batcher. To do so, go to the `Pipeline Asset`. Under `Advanced`, toggle `SRP Batcher`.

### Changed
- Renamed shader variable `unity_LightIndicesOffsetAndCount` to `unity_PerObjectLightData`.
- Shader variables `unity_4LightIndices0` and `unity_4LightIndices1` are now declared as `unity_PerObjectLightIndices` array.

## [5.1.0] - 2018-11-19
### Added
- The user documentation for LWRP is now in this GitHub repo, instead of in the separate GitHub wiki. You can find the most up-to-date pages in the [TableOfContents.md](TableOfCotents.md) file. Pages not listed in that file are still in progress.

### Changed
- The LWRP package is no longer in preview.
- LWRP built-in render passes are now internal.
- Changed namespace from `UnityEngine.Experimental.Rendering.LightweightPipeline` to `UnityEngine.Rendering.LWRP`.
- Changed namespace from `UnityEditor.Experimental.Rendering.LightweightPipeline` to `UnityEditor.Rendering.LWRP`.

### Fixed
- LWRP now respects the iOS Player setting **Force hard shadows**. When you enable this setting, hardware filtering of shadows is disabled.
- Scene view mode now renders baked lightmaps correctly. [Case 1092227](https://issuetracker.unity3d.com/issues/lwrp-scene-view-modes-render-objects-black)
- Shadow bias calculations are now correct for both Shader Graph and Terrain shaders.
- Blit shader now ignores culling.
- When you select __Per Vertex__ option for __Additional Lights__, the __Per Object Limit__ option is not greyed out anymore.
- When you change camera viewport height to values above 1.0, the Unity Editor doesn't freeze anymore. [Case 1097497](https://issuetracker.unity3d.com/issues/macos-lwrp-editor-freezes-after-changing-cameras-viewport-rect-values)
- When you use AR with LWRP, the following error message is not displayed in the console anymore: "The camera list passed to the render pipeline is either null or empty."

## [5.0.0-preview] - 2018-09-28
### Added
- Added occlusion mesh rendering/hookup for VR
- You can now configure default depth and normal shadow bias values in the pipeline asset.
- You can now add the `LWRPAdditionalLightData` component to a `Light` to override the default depth and normal shadow bias.
- You can now log the amount of shader variants in your build. To do so, go to the `Pipeline Asset`. Under `Advanced`, select and set the `Shader Variant Log Level`.
### Changed
- Removed the `supportedShaderFeatures` property from LWRP core. The shader stripper now figures out which variants to strip based on the current assigned pipeline Asset in the Graphics settings.
### Fixed
- The following error does not appear in console anymore: ("Begin/End Profiler section mismatch")
- When you select a material with the Lit shader, this no longer causes the following error in the console: ("Material doesn't have..."). [case 1092354](https://fogbugz.unity3d.com/f/cases/1092354/)
- In the Simple Lit shader, per-vertex additional lights are now shaded properly.
- Shader variant stripping now works when you're building a Project with Cloud Build. This greatly reduces build times from Cloud Build.
- Dynamic Objects now receive lighting when the light mode is set to mixed.
- MSAA now works on Desktop platforms.
- The shadow bias value is now computed correctly for shadow cascades and different shadow resolutions. [case 1076285](https://issuetracker.unity3d.com/issues/lwrp-realtime-directional-light-shadow-maps-exhibit-artifacts)
- When you use __Area Light__ with LWRP, __Cast Shadows__ no longer overlaps with other UI elements in the Inspector. [case 1085363](https://issuetracker.unity3d.com/issues/inspector-area-light-cast-shadows-ui-option-is-obscured-by-render-mode-for-lwrp-regression-in-2018-dot-3a3)

### Changed
Read/write XRGraphicsConfig -> Read-only XRGraphics interface to XRSettings.

## [4.0.0-preview] - 2018-09-28
### Added
- When you have enabled Gizmos, they now appear correctly in the Game view.
- Added requiresDepthPrepass field to RenderingData struct to tell if the runtime platform requires a depth prepass to generate a camera depth texture.
- The `RenderingData` struct now holds a reference to `CullResults`.
- When __HDR__ is enabled in the Camera but disabled in the Asset, an information box in the Camera Inspector informs you about it.
- When __MSAA__ is enabled in the Camera but disabled in the Asset, an information box in the Camera Inspector informs you about it.
- Enabled instancing on the terrain shader.
- Sorting of opaque objects now respects camera `opaqueSortMode` setting.
- Sorting of opaque objects disables front-to-back sorting flag, when camera settings allow that and the GPU has hidden surface removal.
- LWRP now has a Custom Light Explorer that suits its feature set.
- LWRP now supports Vertex Lit shaders for detail meshes on terrain.
- LWRP now has three interactive Autodesk shaders: Autodesk Interactive, Autodesk Interactive Masked and Autodesk Interactive Transparent.
- [Shader API] The `GetMainLight` and `GetAdditionalLight` functions can now compute shadow attenuation and store it in the new `shadowAttenuation` field in `LightData` struct.
- [Shader API] Added a `VertexPositionInputs` struct that contains vertex position in difference spaces (world, view, hclip).
- [Shader API] Added a `GetVertexPositionInputs` function to get an initialized `VertexPositionInputs`.
- [Shader API] Added a `GetPerObjectLightIndex` function to return the per-object index given a for-loop index.
- [Shader API] Added a `GetShadowCoord` function that takes a `VertexPositionInputs` as input.
- [ShaderLibrary] Added VertexNormalInputs struct that contains data for per-pixel normal computation.
- [ShaderLibrary] Added GetVertexNormalInputs function to return an initialized VertexNormalInputs.

### Changed
- The `RenderingData` struct is now read-only.
- `ScriptableRenderer`always performs a Clear before calling `IRendererSetup::Setup.`
- `ScriptableRenderPass::Execute` no longer takes `CullResults` as input. Instead, use `RenderingData`as input, since that references `CullResults`.
- `IRendererSetup_Setup` no longer takes `ScriptableRenderContext` and `CullResults` as input.
- Shader includes are now referenced via package relative paths instead of via the deprecated shader export path mechanism https://docs.unity3d.com/2018.3/Documentation/ScriptReference/ShaderIncludePathAttribute.html.
- The LWRP Asset settings were re-organized to be more clear.
- Vertex lighting now controls if additional lights should be shaded per-vertex or per-pixel.
- Renamed all `Local Lights` nomenclature to `Additional Lights`.
- Changed shader naming to conform to our SRP shader code convention.
- [Shader API] Renamed `SpotAttenuation` function to `AngleAttenuation`.
- [Shader API] Renamed `_SHADOWS_ENABLED` keyword to `_MAIN_LIGHT_SHADOWS`
- [Shader API] Renamed `_SHADOWS_CASCADE` keyword to `_MAIN_LIGHT_SHADOWS_CASCADE`
- [Shader API] Renamed `_VERTEX_LIGHTS` keyword to `_ADDITIONAL_LIGHTS_VERTEX`.
- [Shader API] Renamed `_LOCAL_SHADOWS_ENABLED` to `_ADDITIONAL_LIGHT_SHADOWS`
- [Shader API] Renamed `GetLight` function to `GetAdditionalLight`.
- [Shader API] Renamed `GetPixelLightCount` function to `GetAdditionalLightsCount`.
- [Shader API] Renamed `attenuation` to `distanceAttenuation` in `LightData`.
- [Shader API] Renamed `GetLocalLightShadowStrength` function to `GetAdditionalLightShadowStrength`.
- [Shader API] Renamed `SampleScreenSpaceShadowMap` functions to `SampleScreenSpaceShadowmap`.
- [Shader API] Renamed `MainLightRealtimeShadowAttenuation` function to `MainLightRealtimeShadow`.
- [Shader API] Renamed light constants from `Directional` and `Local` to `MainLight` and `AdditionalLights`.
- [Shader API] Renamed `GetLocalLightShadowSamplingData` function to `GetAdditionalLightShadowSamplingData`.
- [Shader API] Removed OUTPUT_NORMAL macro.
- [Shader API] Removed `lightIndex` and `substractiveAttenuation` from `LightData`.
- [Shader API] Removed `ComputeShadowCoord` function. `GetShadowCoord` is provided instead.
- All `LightweightPipeline` references in API and classes are now named `LightweightRenderPipeline`.
- Files no longer have the `Lightweight` prefix.
- Renamed Physically Based shaders to `Lit`, `ParticlesLit`, and `TerrainLit`.
- Renamed Simple Lighting shaders to `SimpleLit`, and `ParticlesSimpleLit`.
- [ShaderLibrary] Renamed `InputSurfacePBR.hlsl`, `InputSurfaceSimple.hlsl`, and `InputSurfaceUnlit` to `LitInput.hlsl`, `SimpleLitInput.hlsl`, and `UnlitInput.hlsl`. These files were moved from the `ShaderLibrary` folder to the`Shaders`.
- [ShaderLibrary] Renamed `LightweightPassLit.hlsl` and `LightweightPassLitSimple.hlsl` to `LitForwardPass.hlsl` and `SimpleLitForwardPass.hlsl`. These files were moved from the `ShaderLibrary` folder to `Shaders`.
- [ShaderLibrary] Renamed `LightweightPassMetaPBR.hlsl`, `LightweightPassMetaSimple.hlsl` and `LighweightPassMetaUnlit` to `LitMetaPass.hlsl`, `SimpleLitMetaPass.hlsl` and `UnlitMetaPass.hlsl`. These files were moved from the `ShaderLibrary` folder to `Shaders`.
- [ShaderLibrary] Renamed `LightweightPassShadow.hlsl` to `ShadowCasterPass.hlsl`. This file was moved to the `Shaders` folder.
- [ShaderLibrary] Renamed `LightweightPassDepthOnly.hlsl` to `DepthOnlyPass.hlsl`. This file was moved to the `Shaders` folder.
- [ShaderLibrary] Renamed `InputSurfaceTerrain.hlsl` to `TerrainLitInput.hlsl`. This file was moved to the `Shaders` folder.
- [ShaderLibrary] Renamed `LightweightPassLitTerrain.hlsl` to `TerrainLitPases.hlsl`. This file was moved to the `Shaders` folder.
- [ShaderLibrary] Renamed `ParticlesPBR.hlsl` to `ParticlesLitInput.hlsl`. This file was moved to the `Shaders` folder.
- [ShaderLibrary] Renamed `InputSurfacePBR.hlsl` to `LitInput.hlsl`. This file was moved to the `Shaders` folder.
- [ShaderLibrary] Renamed `InputSurfaceUnlit.hlsl` to `UnlitInput.hlsl`. This file was moved to the `Shaders` folder.
- [ShaderLibrary] Renamed `InputBuiltin.hlsl` to `UnityInput.hlsl`.
- [ShaderLibrary] Renamed `LightweightPassMetaCommon.hlsl` to `MetaInput.hlsl`.
- [ShaderLibrary] Renamed `InputSurfaceCommon.hlsl` to `SurfaceInput.hlsl`.
- [ShaderLibrary] Removed LightInput struct and GetLightDirectionAndAttenuation. Use GetAdditionalLight function instead.
- [ShaderLibrary] Removed ApplyFog and ApplyFogColor functions. Use MixFog and MixFogColor instead.
- [ShaderLibrary] Removed TangentWorldToNormal function. Use TransformTangentToWorld instead.
- [ShaderLibrary] Removed view direction normalization functions. View direction should always be normalized per pixel for accurate results.
- [ShaderLibrary] Renamed FragmentNormalWS function to NormalizeNormalPerPixel.

### Fixed
- If you have more than 16 lights in a scene, LWRP no longer causes random glitches while rendering lights.
- The Unlit shader now samples Global Illumination correctly.
- The Inspector window for the Unlit shader now displays correctly.
- Reduced GC pressure by removing several per-frame memory allocations.
- The tooltip for the the camera __MSAA__ property now appears correctly.
- Fixed multiple C# code analysis rule violations.
- The fullscreen mesh is no longer recreated upon every call to `ScriptableRenderer.fullscreenMesh`.

## [3.3.0-preview] - 2018-01-01
### Added
- Added callbacks to LWRP that can be attached to a camera (IBeforeCameraRender, IAfterDepthPrePass, IAfterOpaquePass, IAfterOpaquePostProcess, IAfterSkyboxPass, IAfterTransparentPass, IAfterRender)

###Changed
- Clean up LWRP creation of render textures. If we are not going straight to screen ensure that we create both depth and color targets.
- UNITY_DECLARE_FRAMEBUFFER_INPUT and UNITY_READ_FRAMEBUFFER_INPUT macros were added. They are necessary for reading transient attachments.
- UNITY_MATRIX_I_VP is now defined.
- Renamed LightweightForwardRenderer to ScriptableRenderer.
- Moved all light constants to _LightBuffer CBUFFER. Now _PerCamera CBUFFER contains all other per camera constants.
- Change real-time attenuation to inverse square.
- Change attenuation for baked GI to inverse square, to match real-time attenuation.
- Small optimization in light attenuation shader code.

### Fixed
- Lightweight Unlit shader UI doesn't throw an error about missing receive shadow property anymore.

## [3.2.0-preview] - 2018-01-01
### Changed
- Receive Shadows property is now exposed in the material instead of in the renderer.
- The UI for Lightweight asset has been updated with new categories. A more clean structure and foldouts has been added to keep things organized.

### Fixed
- Shadow casters are now properly culled per cascade. (case 1059142)
- Rendering no longer breaks when Android platform is selected in Build Settings. (case 1058812)
- Scriptable passes no longer have missing material references. Now they access cached materials in the renderer.(case 1061353)
- When you change a Shadow Cascade option in the Pipeline Asset, this no longer warns you that you've exceeded the array size for the _WorldToShadow property.
- Terrain shader optimizations.

## [3.1.0-preview] - 2018-01-01

### Fixed
- Fixed assert errors caused by multi spot lights
- Fixed LWRP-DirectionalShadowConstantBuffer params setting

## [3.0.0-preview] - 2018-01-01
### Added
- Added camera additional data component to control shadows, depth and color texture.
- pipeline now uses XRSEttings.eyeTextureResolutionScale as renderScale when in XR.
- New pass architecture. Allows for custom passes to be written and then used on a per camera basis in LWRP

### Changed
- Shadow rendering has been optimized for the Mali Utgard architecture by removing indexing and avoiding divisions for orthographic projections. This reduces the frame time by 25% on the Overdraw benchmark.
- Removed 7x7 tent filtering when using cascades.
- Screenspace shadow resolve is now only done when rendering shadow cascades.
- Updated the UI for the Lighweight pipeline asset.
- Update assembly definitions to output assemblies that match Unity naming convention (Unity.*).

### Fixed
- Post-processing now works with VR on PC.
- PS4 compiler error
- Fixed VR multiview rendering by forcing MSAA to be off. There's a current issue in engine that breaks MSAA and Texture2DArray.
- Fixed UnityPerDraw CB layout
- GLCore compute buffer compiler error
- Occlusion strength not being applied on LW standard shaders
- CopyDepth pass is being called even when a depth from prepass is available
- GLES2 shader compiler error in IntegrationTests
- Can't set RenderScale and ShadowDistance by script
- VR Single Pass Instancing shadows
- Fixed compilation errors on platforms with limited XRSetting support.

## [2.0.0-preview] - 2018-01-01

### Added
- Explicit render target load/store actions were added to improve tile utilization
- Camera opaque color can be requested on the pipeline asset. It can be accessed in the shader by defining a _CameraOpaqueTexture. This can be used as an alternative to GrabPass.
- Dynamic Batching can be enabled in the pipeline asset
- Pipeline now strips unused or invalid variants and passes based on selected pipeline capabilities in the asset. This reduces build and memory consuption on target.
- Shader stripping settings were added to pipeline asset

### Changed
#### Pipeline
- Pipeline code is now more modular and extensible. A ForwardRenderer class is initialized by the pipeline with RenderingData and it's responsible for enqueueing and executing passes. In the future pluggable renderers will be supported.
- On mobile 1 directional light + up to 4 local lights (point or spot) are computed
- On other platforms 1 directional light + up to 8 local lights are computed
- Multiple shadow casting lights are supported. Currently only 1 directional + 4 spots light shadows.
#### Shading Framework
- Directional Lights are always considered a main light in shader. They have a fast shading path with no branching and no indexing.
- GetMainLight() is provided in shader to initialize Light struct with main light shading data.
- Directional lights have a dedicated shadowmap for performance reasons. Shadow coord always comes from interpolator.
- MainLigthRealtimeShadowAttenuation(float4 shadowCoord) is provided to compute main light realtime shadows.
- Spot and Point lights are always shaded in the light loop. Branching on uniform and indexing happens when shading them.
- GetLight(half index, float3 positionWS) is provided in shader to initialize Light struct for spot and point lights.
- Spot light shadows are baked into a single shadow atlas.
- Shadow coord for spot lights is always computed on fragment.
- Use LocalLightShadowAttenuation(int lightIndex, float3 positionWS) to comppute realtime shadows for spot lights.

### Fixed
- Issue that was causing VR on Android to render black
- Camera viewport issues
- UWP build issues
- Prevent nested camera rendering in the pipeline

## [1.1.4-preview] - 2018-01-01

### Added
 - Terrain and grass shaders ported
 - Updated materials and shader default albedo and specular color to midgrey.
 - Exposed _ScaledScreenParams to shader. It works the same as _ScreenParams but takes pipeline RenderScale into consideration
 - Performance Improvements in mobile

### Fixed
 - SRP Shader library issue that was causing all constants to be highp in mobile
 - shader error that prevented LWRP to build to UWP
 - shader compilation errors in Linux due to case sensitive includes
 - Rendering Texture flipping issue
 - Standard Particles shader cutout and blending modes
 - crash caused by using projectors
 - issue that was causing Shadow Strength to not be computed on mobile
 - Material Upgrader issue that caused editor to SoftLocks
 - GI in Unlit shader
 - Null reference in the Unlit material shader GUI

## [1.1.2-preview] - 2018-01-01

### Changed
 - Performance improvements in mobile

### Fixed
 - Shadows on GLES 2.0
 - CPU performance regression in shadow rendering
 - Alpha clip shadow issues
 - Unmatched command buffer error message
 - Null reference exception caused by missing resource in LWRP
 - Issue that was causing Camera clear flags was being ignored in mobile


## [1.1.1-preview] - 2018-01-01

### Added
 - Added Cascade Split selection UI
 - Added SHADER_HINT_NICE_QUALITY. If user defines this to 1 in the shader Lightweight pipeline will favor quality even on mobile platforms.

### Changed
 - Shadowmap uses 16bit format instead of 32bit.
 - Small shader performance improvements

### Fixed
 - Subtractive Mode
 - Shadow Distance does not accept negative values anymore


## [0.1.24] - 2018-01-01

### Added
 - Added Light abstraction layer on lightweight shader library.
 - Added HDR global setting on pipeline asset.
 - Added Soft Particles settings on pipeline asset.
 - Ported particles shaders to SRP library

### Changed
 - HDR RT now uses what format is configured in Tier settings.
 - Refactored lightweight standard shaders and shader library to improve ease of use.
 - Optimized tile LOAD op on mobile.
 - Reduced GC pressure
 - Reduced shader variant count by ~56% by improving fog and lightmap keywords
 - Converted LW shader library files to use real/half when necessary.

### Fixed
 - Realtime shadows on OpenGL
 - Shader compiler errors in GLES 2.0
 - Issue sorting issues when BeforeTransparent custom fx was enabled.
 - VR single pass rendering.
 - Viewport rendering issues when rendering to backbuffer.
 - Viewport rendering issues when rendering to with MSAA turned off.
 - Multi-camera rendering.

## [0.1.23] - 2018-01-01

### Added
 - UI Improvements (Rendering features not supported by LW are hidden)

### Changed
 - Shaders were ported to the new SRP shader library.
 - Constant Buffer refactor to use new Batcher
 - Shadow filtering and bias improved.
 - Pipeline now updates color constants in gamma when in Gamma colorspace.
 - Optimized ALU and CB usage on Shadows.
 - Reduced shader variant count by ~33% by improving shadow and light classification keywords
 - Default resources were removed from the pipeline asset.

### Fixed
 - Fixed shader include path when using SRP from package manager.
 - Fixed spot light attenuation to match Unity Built-in pipeline.
 - Fixed depth pre-pass clearing issue.

## [0.1.12] - 2018-01-01

### Added
 - Standard Unlit shader now has an option to sample GI.
 - Added Material Upgrader for stock Unity Mobile and Legacy Shaders.
 - UI improvements

### Changed
- Realtime shadow filtering was improved.

### Fixed
 - Fixed an issue that was including unreferenced shaders in the build.
 - Fixed a null reference caused by Particle System component lights.<|MERGE_RESOLUTION|>--- conflicted
+++ resolved
@@ -22,11 +22,8 @@
 - Removing unused temporary depth buffers for Depth of Field and Panini Projection.
 - Optimized the Bokeh Depth of Field shader on mobile by using half precision floats.
 - Added Depth and DepthNormals passes to particles shaders.
-<<<<<<< HEAD
 - Changed UniversalRenderPipelineCameraEditor to URPCameraEditor
-=======
 - Reduced the size of the fragment input struct of the TerrainLitPasses and LitGBufferPass, SimpleLitForwardPass and SimpleLitGBufferPass lighting shaders.
->>>>>>> 363406f4
 
 ### Fixed
 - Fixed an issue where ShadowCaster2D was generating garbage when running in the editor. [case 1304158](https://issuetracker.unity3d.com/product/unity/issues/guid/1304158/)
