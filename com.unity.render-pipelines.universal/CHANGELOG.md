--- conflicted
+++ resolved
@@ -43,9 +43,6 @@
 - Made MaterialDescriptionPreprocessors private.
 - UniversalRenderPipelineAsset no longer supports presets [case 1197020](https://issuetracker.unity3d.com/issues/urp-reset-functionality-does-not-work-on-preset-of-universalrenderpipelineassets)
 - The number of maximum visible lights is now determined by whether the platform is mobile or not.
-<<<<<<< HEAD
-- Updated shaders to be compatible with Microsoft's DXC.
-=======
 - Renderer Feature list is now redesigned to fit more closely to the Volume Profile UI, this vastly improves UX and reliability of the Renderer Features List.
 - Default color values for Lit and SimpleLit shaders changed to white due to issues with texture based workflows.
 - You can now subclass ForwardRenderer to create a custom renderer based on it.
@@ -55,7 +52,7 @@
 - URP shaders that contain a priority slider now no longer have an offset of 50 by default.
 - The virtual ScriptableRenderer.FrameCleanup() function has been marked obsolete and replaced by ScriptableRenderer.OnCameraCleanup() to better describe when the function gets invoked by the renderer.
 - DepthOnlyPass, CopyDepthPass and CopyColorPass now use OnCameraSetup() instead of Configure() to set up their passes before executing as they only need to get their rendertextures once per camera instead of once per eye.
->>>>>>> 3213af37
+- Updated shaders to be compatible with Microsoft's DXC.
 
 ### Fixed
 - Fixed an issue where linear to sRGB conversion occurred twice on certain Android devices.
