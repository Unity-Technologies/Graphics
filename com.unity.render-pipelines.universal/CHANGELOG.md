--- conflicted
+++ resolved
@@ -10,14 +10,17 @@
 - Added Depth Texture setting for Overlay Camera.
 - Added Depth Priming support for Vulkan with MSAA.
 - Added Shadows and Additional Lights off variants stripping.
-- Depth Texture setting for Overlay Camera.
 - Preserve Specular blend mode toggle for glass like materials where the specular reflection itself is not transparent.
 - Emulate alpha for multiply blend mode by whitening the base map colors by alpha value. Keyword _ALPHAMODULATE_ON is set for multiply blend mode.
 
 ### Changed
 - Main light shadow, additional light shadow and additional light keywords are now enabled based on urp setting instead of existence in scene. This allows better variant stripping.
-
-### Fixed
+- Separated Premultiplied blend mode and Preserve Specular Lighting feature from each other. Premultiplied blend mode is now true straight premultiply mode. Preserve Specular Lighting, which applies alpha differently for diffuse and specular parts of lighting, is now a separate option for Alpha and Additive blend modes. The results of previous Premultiplied blend implementation can be achieved by using Alpha blend mode with Preserve Specular Lighting toggled on.
+- Multiply blend now keeps DstAlpha as it's RGB only. Previously SrcAlpha * DstAlpha would write 0 alpha into RT with typical _ALPHAMODULATE_ON cases.
+- Particle AlphaModulate() renamed to AlphaModulateAndPremultiply() as it does both. Moved separate AlphaModulate() and AlphaPremultiply() to URP shader library. Fix double alpha multiply for ParticleLit.
+
+### Fixed
+- Fixed incorrect premultiply blend mode. case 1260085, case 1357703, [case 1347301](https://issuetracker.unity3d.com/product/unity/issues/guid/1347301/)
 - Fixed a regression where ShaderGraph screen position was not correct in game view and when using XR [1369450]
 - Fixed overwriting of preview camera background color. [case 1357004](https://issuetracker.unity3d.com/product/unity/issues/guid/1361557/)
 - Fixed ShadowCaster now requires varying normalWS to include changed normals from vertex shader in shader graph.
@@ -35,9 +38,6 @@
 
 - URP will no longer render via an intermediate texture unless actively required by a Renderer Feature. See the upgrade guide for compatibility options and how assets are upgraded.
 - MaterialReimporter.ReimportAllMaterials now batches the asset database changes to improve performance.
-- Separated Premultiplied blend mode and Preserve Specular Lighting feature from each other. Premultiplied blend mode is now true straight premultiply mode. Preserve Specular Lighting, which applies alpha differently for diffuse and specular parts of lighting, is now a separate option for Alpha and Additive blend modes. The results of previous Premultiplied blend implementation can be achieved by using Alpha blend mode with Preserve Specular Lighting toggled on.
-- Multiply blend now keeps DstAlpha as it's RGB only. Previously SrcAlpha * DstAlpha would write 0 alpha into RT with typical _ALPHAMODULATE_ON cases.
-- Particle AlphaModulate() renamed to AlphaModulateAndPremultiply() as it does both. Moved separate AlphaModulate() and AlphaPremultiply() to URP shader library. Fix double alpha multiply for ParticleLit.
 
 ### Fixed
 - Fixed the LensFlare flicker with TAA on SceneView (case 1356734).
@@ -62,13 +62,6 @@
 - Added "Conservative Enclosing Sphere" setting to fix shadow frustum culling issue where shadows are erroneously culled in corners of cascades [case 1153151](https://issuetracker.unity3d.com/issues/lwrp-shadows-are-being-culled-incorrectly-in-the-corner-of-the-camera-viewport-when-the-far-clip-plane-is-small)
 - Fixed memory leak with XR combined occlusion meshes. [case 1366173]
 - Fixed a bug with Sprite Targets in ShaderGraph not rendering correctly in game view [1352225]
-<<<<<<< HEAD
-- Fix for rendering thumbnails. [case 1348209](https://issuetracker.unity3d.com/issues/preview-of-assets-do-not-show-in-the-project-window)
-- Fixed a regression bug where XR camera postion can not be modified in beginCameraRendering [case 1365000]
-- Fixed an issue in where installing the Adaptive Performance package caused errors to the inspector UI [1368161](https://issuetracker.unity3d.com/issues/urp-package-throws-compilation-error-cs1525-when-imported-together-with-adaptive-performance-package)
-- Fixed incorrect premultiply blend mode. case 1260085, case 1357703, [case 1347301](https://issuetracker.unity3d.com/product/unity/issues/guid/1347301/)
-=======
->>>>>>> 3f9a96bf
 
 ## [12.0.0] - 2021-01-11
 ### Added
