--- conflicted
+++ resolved
@@ -31,9 +31,6 @@
 - Fixed an issue where 2D Shadows were casting to the wrong layers [case 1300753][https://issuetracker.unity3d.com/product/unity/issues/guid/1300753/]
 - Fixed an issue where render scale was breaking SSAO in scene view. [case 1296710](https://issuetracker.unity3d.com/issues/ssao-effect-floating-in-the-air-in-scene-view-when-2-objects-with-shadergraph-materials-are-on-top-of-each-other)
 - Fixed GC allocations from XR occlusion mesh when using multipass.
-<<<<<<< HEAD
-- Fixed an undo issues for additional light property on the UniversalRenderPipeline Asset.
-=======
 - Fixed an issue where the inspector of Renderer Data would break after adding RenderObjects renderer feature and then adding another renderer feature.
 - Fixed an issue where soft particles did not work with orthographic projection. [case 1294607](https://issuetracker.unity3d.com/product/unity/issues/guid/1294607/)
 - Fixed wrong shader / properties assignement to materials created from 3DsMax 2021 Physical Material. (case 1293576)
@@ -46,6 +43,7 @@
 - Fixed shadow cascade blend culling factor.
 - Removed Custom.meta which was causing warnings. [case 1314288](https://issuetracker.unity3d.com/issues/urp-warnings-about-missing-metadata-appear-after-installing)
 - Fixed a case where shadow fade was clipped too early.
+- Fixed undo issues for the additional light property on the UniversalRenderPipeline Asset. [case 1300367]
 
 ### Changed
 - Change Asset/Create/Shader/Universal Render Pipeline/Lit Shader Graph to Asset/Create/Shader Graph/URP/Lit Shader Graph
@@ -62,7 +60,6 @@
 - Improved shadow cascade GUI drawing with pixel perfect, hover and focus functionalities.
 - Shadow fade now uses border value for calculating shadow fade distance and fall off linearly.
 - Using the same MaterialHeaderScope for material editor as HDRP is using
->>>>>>> af35b5f0
 
 ## [11.0.0] - 2020-10-21
 ### Added
