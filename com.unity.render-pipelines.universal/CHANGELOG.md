# Changelog
All notable changes to this package will be documented in this file.

The format is based on [Keep a Changelog](http://keepachangelog.com/en/1.0.0/)
and this project adheres to [Semantic Versioning](http://semver.org/spec/v2.0.0.html).

## [12.0.0] - 2021-01-11
### Added
- Added View Vector node to mimic old behavior of View Direction node in URP.
- Added support for the PlayStation 5 platform.
- Enabled deferred renderer in UI.

### Changed
- The Forward Renderer asset is renamed to the Universal Renderer asset. The Universal Renderer asset contains the property Rendering Path that lets you select the Forward or the Deferred Rendering Path.
- Move Assets/Create/Rendering/Universal Render Pipeline/Pipeline Asset (2D Renderer) to Assets/Create/Rendering/URP Asset (with 2D Renderer)
- Move Assets/Create/Rendering/Universal Render Pipeline/2D Renderer to Assets/Create/Rendering/URP 2D Renderer
- Move Assets/Create/Rendering/Universal Render Pipeline/Renderer Feature to Assets/Create/Rendering/URP Renderer Feature
- Move Assets/Create/Rendering/Universal Render Pipeline/Post-process Data to Assets/Create/Rendering/URP Post-process Data
- Move Assets/Create/Rendering/Universal Render Pipeline/Pipeline Asset (Forward Renderer) to Assets/Create/Rendering/URP Asset (with Forward Renderer)
- Move Assets/Create/Rendering/Universal Render Pipeline/XR System Data to Assets/Create/Rendering/URP XR System Data
- Move Assets/Create/Rendering/Universal Render Pipeline/Forward Renderer to Assets/Create/Rendering/URP Forward Renderer
- Removing unused temporary depth buffers for Depth of Field and Panini Projection.
- Optimized the Bokeh Depth of Field shader on mobile by using half precision floats.

### Fixed
- Fixed an issue where ShadowCaster2D was generating garbage when running in the editor. [case 1304158](https://issuetracker.unity3d.com/product/unity/issues/guid/1304158/)
- Fixed an issue where objects in motion might jitter when the Pixel Perfect Camera is used. [case 1300474](https://issuetracker.unity3d.com/issues/urp-characters-sprite-repeats-in-the-build-when-using-pixel-perfect-camera-and-2d-renderer)
- Fixed an issue where the scene view camera was not correctly cleared for the 2D Renderer. [case 1311377](https://issuetracker.unity3d.com/product/unity/issues/guid/1311377/)
- Fixed an issue where the letter box/pillar box areas were not properly cleared when the Pixel Perfect Camera is used. [case 1291224](https://issuetracker.unity3d.com/issues/pixel-perfect-image-artifact-appear-between-the-reference-resolution-and-screen-resolution-borders-when-strech-fill-is-enabled)
- Fixed an issue where the Cinemachine Pixel Perfect Extension might cause the Orthographic Size of the Camera to jump to 1 when the Scene is loaded. [case 1249076](https://issuetracker.unity3d.com/issues/cinemachine-pixel-perfect-camera-extension-causes-the-orthogonal-size-to-jump-to-1-when-the-scene-is-loaded)
- Fixed an issue where 2D Shadows were casting to the wrong layers [case 1300753][https://issuetracker.unity3d.com/product/unity/issues/guid/1300753/]
- Fixed an issue where render scale was breaking SSAO in scene view. [case 1296710](https://issuetracker.unity3d.com/issues/ssao-effect-floating-in-the-air-in-scene-view-when-2-objects-with-shadergraph-materials-are-on-top-of-each-other)
- Fixed GC allocations from XR occlusion mesh when using multipass.
- Fixed an issue where the inspector of Renderer Data would break after adding RenderObjects renderer feature and then adding another renderer feature.
- Fixed an issue where soft particles did not work with orthographic projection. [case 1294607](https://issuetracker.unity3d.com/product/unity/issues/guid/1294607/)
- Fixed wrong shader / properties assignement to materials created from 3DsMax 2021 Physical Material. (case 1293576)
- Normalized the view direction in Shader Graph to be consistent across Scriptable Render Pieplines.
- Fixed material upgrader to run in batch mode [case 1305402]
- Fixed an issue in shaderGraph target where the ShaderPass.hlsl was being included after SHADERPASS was defined
- Fixed an issue where Particle Lit shader had an incorrect fallback shader [case 1312459]
- Fixed an issue with backbuffer MSAA on Vulkan desktop platforms.
- Fixed shadow cascade blend culling factor.
<<<<<<< HEAD
- Fixed an issue where SSAO would sometimes not render with a recently imported renderer.
=======
- Removed Custom.meta which was causing warnings. [case 1314288](https://issuetracker.unity3d.com/issues/urp-warnings-about-missing-metadata-appear-after-installing)
>>>>>>> 8949162f

### Changed
- Change Asset/Create/Shader/Universal Render Pipeline/Lit Shader Graph to Asset/Create/Shader Graph/URP/Lit Shader Graph
- Change Asset/Create/Shader/Universal Render Pipeline/Sprite Lit Shader Graph to Asset/Create/Shader Graph/URP/Sprite Lit Shader Graph
- Change Asset/Create/Shader/Universal Render Pipeline/Unlit Shader Graph to Asset/Create/Shader Graph/URP/Unlit Shader Graph
- Change Asset/Create/Shader/Universal Render Pipeline/Sprite Unlit Shader Graph to Asset/Create/Shader Graph/URP/Sprite Unlit Shader Graph

### Fixed
- Fixed a case where shadow fade was clipped too early.

### Changed
- Deprecated GetShadowFade in Shadows.hlsl, use GetMainLightShadowFade or GetAdditionalLightShadowFade.
- Improved shadow cascade GUI drawing with pixel perfect, hover and focus functionalities.
- Shadow fade now uses border value for calculating shadow fade distance and fall off linearly.

## [11.0.0] - 2020-10-21
### Added
- Added real-time Point Light Shadows.
- Added a supported MSAA samples count check, so the actual supported MSAA samples count value can be assigned to RenderTexture descriptors.
- Added the TerrainCompatible SubShader Tag. Use this Tag in your custom shader to tell Unity that the shader is compatible with the Terrain system.
- Added _CameraSortingLayerTexture global shader variable and related parameters
- Added preset shapes for creating a freeform light
- Added serialization of Freeform ShapeLight mesh to avoid CPU cost of generating them on the runtime.
- Added 2D Renderer Asset Preset for creating a Universal Renderer Asset
- Added an option to use faster, but less accurate approximation functions when converting between the sRGB and Linear color spaces.
- Added screen space shadow as renderer feature
- Added [DisallowMultipleRendererFeature] attribute for Renderer Features.

### Changed
- Optimized 2D Renderer performance on mobile GPUs by reducing the number of render target switches.
- Optimized 2D Renderer performance by rendering the normal buffer at the same lower resolution as the light buffers.
- Improved Light2D UI/UX
- Improved 2D Menu layout
- Deprecated Light2D Parametric Light
- Deprecated Light2D point light cookie
- Renamed Light2D point light to spot light
- 2D Renderer: The per Blend Style render texture scale setting was replaced by a global scale setting for all Blend Styles.
- Optimized 2D Renderer performance by using a tiny light texture for layer/blend style pairs for which no light is rendered.
- Reorgnized the settings in 2D Renderer Data Inspector.
- FallOff Lookup Texture is now part of 2D RenderData.
- Creating a Shadow Caster 2D will use try and use sprite and physics bounds as the default shape
- Deleting all points in a Shadow Caster will cause the shape to use the bounds.
- Improved Geometry for Smooth Falloff of 2D Shape Lights.
- Updated the tooltips for Light 2D Inspector.
- Removed the Custom blend Mode option from the Blend Styles.
- New default Blend Styles when a new 2D Renderer Data asset is created.
- Added a supported MSAA samples count check, so the actual supported MSAA samples count value can be assigned to RenderTexture descriptors.
- Bloom in Gamma color-space now more closely matches Linear color-space, this will mean project using Bloom and Gamma color-space may need to adjust Bloom Intensity to match previous look.
- Autodesk Interactive Shader Graph files and folders containing them were renamed. The new file paths do not have spaces.
- Changed shader keywords of main light shadow from toggling to enumerating.
- Always use "High" quality normals, which normalizes the normal in pixel shader. "Low" quality normals looked too much like a bug.
- Re-enabled implicit MSAA resolve to backbuffer on Metal MacOS.
- Optimized 2D performance by rendering straight to the backbuffer if possible
- Changed Post Process Data to bool. When it is no enabled all post processing is stripped from build, when it is enabled you can still override resources there.
- Converted XR automated tests to use MockHMD.
- Reduced the size of the fragment input struct of the Terrain and Forward lighting shaders.

### Fixed
- Fixed an issue where additional lights would not render with WebGL 1
- Fixed an issue where the 2D Renderer was incorrectly rendering transparency with normal maps on an empty background.
- Fixed an issue that that caused a null error when creating a Sprite Light. [case 1307125](https://issuetracker.unity3d.com/issues/urp-nullreferenceexception-thrown-on-creating-sprite-light-2d-object-in-the-hierarchy)
- Fixed an issue where Sprites on one Sorting Layer were fully lit even when there's no 2D light targeting that layer.
- Fixed an issue where null reference exception was thrown when creating a 2D Renderer Data asset while scripts are compiling. [case 1263040](https://issuetracker.unity3d.com/issues/urp-nullreferenceexception-error-is-thrown-on-creating-2d-renderer-asset)
- Fixed an issue where no preview would show for the lit sprite master node in shadergraph
- Fixed an issue where no shader was generated for unlit sprite shaders in shadergraph
- Fixed an issue where Sprite-Lit-Default shader's Normal Map property wasn't affected by Tiling or Offset. [case 1270850](https://issuetracker.unity3d.com/issues/sprite-lit-default-shaders-normal-map-and-mask-textures-are-not-affected-by-tiling-and-offset-values)
- Fixed an issue where normal-mapped Sprites could render differently depending on whether they're dynamically-batched. [case 1286186](https://issuetracker.unity3d.com/issues/urp-2d-2d-light-on-a-rotated-sprite-is-skewed-when-using-normal-map-and-sorting-layer-is-not-default)
- Removed the warning about mis-matched vertex streams when creating a default Particle System. [case 1285272](https://issuetracker.unity3d.com/issues/particles-urp-default-material-shows-warning-in-inspector)
- Fixed latest mockHMD renderviewport scale doesn't fill whole view after scaling. [case 1286161] (https://issuetracker.unity3d.com/issues/xr-urp-renderviewportscale-doesnt-fill-whole-view-after-scaling)
- Fixed camera renders black in XR when user sets invalid MSAA value.
- Fixed an issue causing additional lights to stop working when set as the sun source. [case 1278768](https://issuetracker.unity3d.com/issues/urp-every-light-type-is-rendered-as-directional-light-if-it-is-set-as-sun-source-of-the-environment)
- Fixed an issue causing passthrough camera to not render. [case 1283894](https://issuetracker.unity3d.com/product/unity/issues/guid/1283894/)
- Fixed an issue that caused a null reference when Lift Gamma Gain was being displayed in the Inspector and URP was upgraded to a newer version.  [case 1283588](https://issuetracker.unity3d.com/issues/argumentnullexception-is-thrown-when-upgrading-urp-package-and-volume-with-lift-gamma-gain-is-focused-in-inspector)
- Fixed an issue where soft particles were not rendered when depth texture was disabled in the URP Asset. [case 1162556](https://issuetracker.unity3d.com/issues/lwrp-unlit-particles-shader-is-not-rendered-when-soft-particles-are-enabled-on-built-application)
- Fixed an issue where soft particles were rendered opaque on OpenGL. [case 1226288](https://issuetracker.unity3d.com/issues/urp-objects-that-are-using-soft-particles-are-rendered-opaque-when-opengl-is-used)
- Fixed an issue where the depth texture sample node used an incorrect texture in some frames. [case 1268079](https://issuetracker.unity3d.com/issues/urp-depth-texture-sample-node-does-not-use-correct-texture-in-some-frames)
- Fixed a compiler error in BakedLit shader when using Hybrid Renderer.
- Fixed an issue with upgrading material set to cutout didn't properly set alpha clipping. [case 1235516](https://issuetracker.unity3d.com/issues/urp-upgrade-material-utility-does-not-set-the-alpha-clipping-when-material-was-using-a-shader-with-rendering-mode-set-to-cutout)
- Fixed XR camera fov can be changed through camera inspector.
- Fixed an issue where Universal Render Pipeline with disabled antiAliasing was overwriting QualitySettings.asset on frequent cases. [case 1219159](https://issuetracker.unity3d.com/issues/urp-qualitysettings-dot-asset-file-gets-overwritten-with-the-same-content-when-the-editor-is-closed)
- Fixed a case where overlay camera with output texture caused base camera not to render to screen. [case 1283225](https://issuetracker.unity3d.com/issues/game-view-renders-a-black-view-when-having-an-overlay-camera-which-had-output-texture-assigned-in-the-camera-stack)
- Fixed an issue where the scene view camera ignored the pipeline assets HDR setting. [case 1284369](https://issuetracker.unity3d.com/issues/urp-scene-view-camera-ignores-pipeline-assets-hdr-settings-when-main-camera-uses-pipeline-settings)
- Fixed an issue where the Camera inspector was grabbing the URP asset in Graphics Settings rather than the currently active.
- Fixed an issue where the Light Explorer was grabbing the URP asset in Graphics Settings rather than the currently active.
- Fixed an issue causing materials to be upgraded multiple times.
- Fixed bloom inconsistencies between Gamma and Linear color-spaces.
- Fixed an issue in where all the entries in the Renderer List wasn't selectable and couldn't be deleted.
- Fixed Deferred renderer on some Android devices by forcing accurate GBuffer normals. [case 1288042]
- Fixed an issue where MSAA did not work in Editor Game View on Windows with Vulkan.
- Fixed issue where selecting and deselecting Forward Renderer asset would leak memory [case 1290628](https://issuetracker.unity3d.com/issues/urp-scriptablerendererfeatureeditor-memory-leak-while-interacting-with-forward-renderer-in-the-project-window)
- Fixed the default background color for previews to use the original color.
- Fixed an issue where the scene view would turn black when bloom was enabled. [case 1298790](https://issuetracker.unity3d.com/issues/urp-bloom-and-tonemapping-causes-the-screen-to-go-black-in-scene-mode)
- Fixed an issue where having "Opaque Texture" and MSAA enabled would cause the opaque texture to be rendered black on old Apple GPUs [case 1247423](https://issuetracker.unity3d.com/issues/urp-metal-opaque-objects-are-rendered-black-when-msaa-is-enabled)
- Fixed SAMPLE_TEXTURECUBE_ARRAY_LOD macro when using OpenGL ES. [case 1285132](https://issuetracker.unity3d.com/issues/urp-android-error-sample-texturecube-array-lod-is-not-supported-on-gles-3-dot-0-when-using-cubemap-array-shader-shaders)
- Fixed an issue such that it is now posible to enqueue render passes at runtime.
- Fixed SpeedTree LOD fade functionality. [case 1198135]

## [10.2.0] - 2020-10-19

### Changed
- Changed RenderObjectsFeature UI to only expose valid events. Previously, when selecting events before BeforeRenderingPrepasses objects would not be drawn correctly as stereo and camera setup only happens before rendering opaques objects.
- Transparent Lit ShaderGraph using Additive blending will now properly fade with alpha [1270344]

### Fixed
- Fixed the Unlit shader not being SRP Batcher compatible on OpenGLES/OpenGLCore. [case 1263720](https://issuetracker.unity3d.com/issues/urp-mobile-srp-batcher-is-not-visible-on-mobile-devices-in-frame-debugger)
- Fixed an issue with soft particles not rendering correctly for overlay cameras with post processing. [case 1241626](https://issuetracker.unity3d.com/issues/soft-particles-does-not-fade-out-near-the-opaque-surfaces-when-post-processing-is-enabled-on-a-stacked-camera)
- Fixed MSAA override on camera does not work in non-XR project if target eye is selected to both eye.

## [10.1.0] - 2020-10-12
- Added support for the Shadowmask Mixed Lighting Mode (Forward only), which supports up to four baked-shadow Lights.
- Added ComplexLit shader for advanced material features and deferred forward fallback.
- Added Clear Coat feature for ComplexLit shader and for shader graph.
- Added Parallax Mapping to the Lit shader (Lit.shader).
- Added the Detail Inputs setting group in the Lit shader (Lit.shader).
- Added Smooth shadow fading.
- Added SSAO support for deferred renderer.
- The pipeline now outputs a warning in the console when trying to access camera color or depth texture when those are not valid. Those textures are only available in the context of `ScriptableRenderPass`.
- Added a property to access the renderer from the `CameraData`.

### Changed
- Shader functions SampleSH9, SampleSHPixel, SampleSHVertex are now gamma corrected in gamma space. As result LightProbes are gamma corrected too.
- The maximum number of visible lights when using OpenGL ES 3.x on Android now depends on the minimum OpenGL ES 3.x version as configured in PlayerSettings.
- The default value of the HDR property of a newly created Universal Render Pipeline Asset, is now set to true.

### Fixed
- Fixed an issue where the CapturePass would not capture the post processing effects.
- Fixed an issue were the filter window could not be defocused using the mouse. [case 1242032](https://issuetracker.unity3d.com/issues/urp-volume-override-window-doesnt-disappear-when-clicked-on-the-other-windows-in-the-editor)
- Fixed camera backgrounds not matching between editor and build when background is set to 'Uninitialized'. [case 1224369](https://issuetracker.unity3d.com/issues/urp-uninitialized-camera-background-type-does-not-match-between-the-build-and-game-view)
- Fixed a case where main light hard shadows would not work if any other light is present with soft shadows.[case 1250829](https://issuetracker.unity3d.com/issues/main-light-shadows-are-ignored-in-favor-of-additional-lights-shadows)
- Fixed issue that caused color grading to not work correctly with camera stacking. [case 1263193](https://issuetracker.unity3d.com/product/unity/issues/guid/1263193/)
- Fixed an issue that caused an infinite asset database reimport when running Unity in command line with -testResults argument.
- Fixed ParticlesUnlit shader to use fog color instead of always black. [case 1264585]
- Fixed issue that caused some properties in the camera to not be bolded and highlighted when edited in prefab mode. [case 1230082](https://issuetracker.unity3d.com/issues/urp-camera-prefab-fields-render-type-renderer-background-type-are-not-bolded-and-highlighted-when-edited-in-prefab-mode)
- Fixed issue where blur would sometimes flicker [case 1224915](https://issuetracker.unity3d.com/issues/urp-bloom-effect-flickers-when-using-integrated-post-processing-feature-set)
- Fixed an issue in where the camera inspector didn't refresh properly when changing pipeline in graphic settings. [case 1222668](https://issuetracker.unity3d.com/issues/urp-camera-properties-not-refreshing-on-adding-or-removing-urp-pipeline-in-the-graphics-setting)
- Fixed depth of field to work with dynamic resolution. [case 1225467](https://issuetracker.unity3d.com/issues/dynamic-resolution-rendering-error-when-using-depth-of-field-in-urp)
- Fixed FXAA, SSAO, Motion Blur to work with dynamic resolution.
- Fixed an issue where Pixel lighting variants were stripped in builds if another URP asset had Additional Lights set to Per Vertex [case 1263514](https://issuetracker.unity3d.com/issues/urp-all-pixel-lighting-variants-are-stripped-in-build-if-at-least-one-urp-asset-has-additional-lights-set-to-per-vertex)
- Fixed an issue where transparent meshes were rendered opaque when using custom render passes [case 1262887](https://issuetracker.unity3d.com/issues/urp-transparent-meshes-are-rendered-as-opaques-when-using-lit-shader-with-custom-render-pass)
- Fixed regression from 8.x.x that increased launch times on Android with GLES3. [case 1269119](https://issuetracker.unity3d.com/issues/android-launch-times-increased-x4-from-urp-8-dot-1-0-to-urp-10-dot-0-0-preview-dot-26)
- Fixed an issue with a render texture failing assertion when chosing an invalid format. [case 1222676](https://issuetracker.unity3d.com/issues/the-error-occurs-when-a-render-texture-which-has-a-certain-color-format-is-applied-to-the-cameras-output-target)
- Fixed an issue that caused the unity_CameraToWorld matrix to have z flipped values. [case 1257518](https://issuetracker.unity3d.com/issues/parameter-unity-cameratoworld-dot-13-23-33-is-inverted-when-using-universal-rp-7-dot-4-1-and-newer)
- Fixed not using the local skybox on the camera game object when the Skybox Material property in the Lighting window was set to null.
- Fixed an issue where, if URP was not in use, you would sometimes get errors about 2D Lights when going through the menus.
- Fixed GC when using XR single-pass automated tests.
- Fixed an issue that caused a null reference when deleting camera component in a prefab. [case 1244430](https://issuetracker.unity3d.com/issues/urp-argumentnullexception-error-is-thrown-on-removing-camera-component-from-camera-prefab)
- Fixed resolution of intermediate textures when rendering to part of a render texture. [case 1261287](https://issuetracker.unity3d.com/product/unity/issues/guid/1261287/)
- Fixed indirect albedo not working with shadergraph shaders in some rare setups. [case 1274967](https://issuetracker.unity3d.com/issues/gameobjects-with-custom-mesh-are-not-reflecting-the-light-when-using-the-shader-graph-shaders)
- Fixed XR mirroView sRGB issue when color space is gamma.
- Fixed an issue where XR eye textures are recreated multiple times per frame due to per camera MSAA change.
- Fixed an issue wehre XR mirror view selector stuck.
- Fixed LightProbes to have gamma correct when using gamma color space. [case 1268911](https://issuetracker.unity3d.com/issues/urp-has-no-gamma-correction-for-lightprobes)
- Fixed GLES2 shader compilation.
- Fixed useless mip maps on temporary RTs/PostProcessing inherited from Main RT descriptor.
- Fixed issue with lens distortion breaking rendering when enabled and its intensity is 0.
- Fixed mixed lighting subtractive and shadowmask modes for deferred renderer.
- Fixed issue that caused motion blur to not work in XR.
- Fixed 2D renderer when using Linear rendering on Android directly to backbuffer.
- Fixed issue where multiple cameras would cause GC each frame. [case 1259717](https://issuetracker.unity3d.com/issues/urp-scriptablerendercontext-dot-getcamera-array-dot-resize-creates-garbage-every-frame-when-more-than-one-camera-is-active)
- Fixed Missing camera cannot be removed after scene is saved by removing the Missing camera label. [case 1252255](https://issuetracker.unity3d.com/issues/universal-rp-missing-camera-cannot-be-removed-from-camera-stack-after-scene-is-saved)
- Fixed MissingReferenceException when removing Missing camera from camera stack by removing Missing camera label. [case 1252263](https://issuetracker.unity3d.com/issues/universal-rp-missingreferenceexception-errors-when-removing-missing-camera-from-stack)
- Fixed slow down in the editor when editing properties in the UI for renderer features. [case 1279804](https://issuetracker.unity3d.com/issues/a-short-freeze-occurs-in-the-editor-when-expanding-or-collapsing-with-the-arrow-the-renderer-feature-in-the-forward-renderer)
- Fixed test 130_UnityMatrixIVP on OpenGL ES 3
- Fixed MSAA on Metal MacOS and Editor.

## [10.0.0] - 2020-06-10
### Added
- Added the option to strip Terrain hole Shader variants.
- Added support for additional Directional Lights. The amount of additional Directional Lights is limited by the maximum Per-object Lights in the Render Pipeline Asset.
- Added default implementations of OnPreprocessMaterialDescription for FBX, Obj, Sketchup and 3DS file formats.
- Added Transparency Sort Mode and Transparency Sort Axis to 2DRendererData.
- Added support for a user defined default material to 2DRendererData.
- Added the option to toggle shadow receiving on transparent objects.
- Added XR multipass rendering. Multipass rendering is a requirement on many VR platforms and allows graceful fallback when single-pass rendering isn't available.
- Added support for Camera Stacking when using the Forward Renderer. This introduces the Camera `Render Type` property. A Base Camera can be initialized with either the Skybox or Solid Color, and can combine its output with that of one or more Overlay Cameras. An Overlay Camera is always initialized with the contents of the previous Camera that rendered in the Camera Stack.
- Added AssetPostprocessors and Shadergraphs to handle Arnold Standard Surface and 3DsMax Physical material import from FBX.
- Added `[MainTexture]` and `[MainColor]` shader property attributes to URP shader properties. These will link script material.mainTextureOffset and material.color to `_BaseMap` and `_BaseColor` shader properties.
- Added the option to specify the maximum number of visible lights. If you set a value, lights are sorted based on their distance from the Camera.
- Added the option to control the transparent layer separately in the Forward Renderer.
- Added the ability to set individual RendererFeatures to be active or not, use `ScriptableRendererFeature.SetActive(bool)` to set whether a Renderer Feature will execute,  `ScriptableRendererFeature.isActive` can be used to check the current active state of the Renderer Feature.
 additional steps to the 2D Renderer setup page for quality and platform settings.
- If Unity Editor Analytics are enabled, Universal collects anonymous data about usage of Universal. This helps the Universal team focus our efforts on the most common scenarios, and better understand the needs of our customers.
- Added a OnCameraSetup() function to the ScriptableRenderPass API, that gets called by the renderer before rendering each camera
- Added a OnCameraCleanup() function to the ScriptableRenderPass API, that gets called by the renderer after rendering each camera
- Added Default Material Type options to the 2D Renderer Data Asset property settings.
- Added additional steps to the 2D Renderer setup page for quality and platform settings.
- Added option to disable XR autotests on test settings.
- Shader Preprocessor strips gbuffer shader variants if DeferredRenderer is not in the list of renderers in any Scriptable Pipeline Assets.
- Added an option to enable/disable Adaptive Performance when the Adaptive Performance package is available in the project.
- Added support for 3DsMax's 2021 Simplified Physical Material from FBX files in the Model Importer.
- Added GI to SpeedTree
- Added support for DXT5nm-style normal maps on Android, iOS and tvOS
- Added stencil override support for deferred renderer.
- Added a warning message when a renderer is used with an unsupported graphics API, as the deferred renderer does not officially support GL-based platforms.
- Added option to skip a number of final bloom iterations.
- Added support for [Screen Space Ambient Occlusion](https://docs.unity3d.com/Packages/com.unity.render-pipelines.universal@10.0/manual/post-processing-ssao.html) and a new shader variant _SCREEN_SPACE_OCCLUSION.
- Added support for Normal Texture being generated in a prepass.
- Added a ConfigureInput() function to ScriptableRenderPass, so it is possible for passes to ask that a Depth, Normal and/or Opaque textures to be generated by the forward renderer.
- Added a float2 normalizedScreenSpaceUV to the InputData Struct.
- Added new sections to documentation: [Writing custom shaders](https://docs.unity3d.com/Packages/com.unity.render-pipelines.universal@10.0/manual/writing-custom-shaders-urp.html), and [Using the beginCameraRendering event](https://docs.unity3d.com/Packages/com.unity.render-pipelines.universal@10.0/manual/using-begincamerarendering.html).
- Added support for GPU instanced mesh particles on supported platforms.
- Added API to check if a Camera or Light is compatible with Universal Render Pipeline.

### Changed
- Moved the icon that indicates the type of a Light 2D from the Inspector header to the Light Type field.
- Eliminated some GC allocations from the 2D Renderer.
- Added SceneSelection pass for TerrainLit shader.
- Remove final blit pass to force alpha to 1.0 on mobile platforms.
- Deprecated the CinemachineUniversalPixelPerfect extension. Use the one from Cinemachine v2.4 instead.
- Replaced PlayerSettings.virtualRealitySupported with XRGraphics.tryEnable.
- Blend Style in the 2DRendererData are now automatically enabled/disabled.
- When using the 2D Renderer, Sprites will render with a faster rendering path when no lights are present.
- Particle shaders now receive shadows
- The Scene view now mirrors the Volume Layer Mask set on the Main Camera.
- Drawing order of SRPDefaultUnlit is now the same as the Built-in Render Pipline.
- Made MaterialDescriptionPreprocessors private.
- UniversalRenderPipelineAsset no longer supports presets. [Case 1197020](https://issuetracker.unity3d.com/issues/urp-reset-functionality-does-not-work-on-preset-of-universalrenderpipelineassets).
- The number of maximum visible lights is now determined by whether the platform is mobile or not.
- Renderer Feature list is now redesigned to fit more closely to the Volume Profile UI, this vastly improves UX and reliability of the Renderer Features List.
- Default color values for Lit and SimpleLit shaders changed to white due to issues with texture based workflows.
- You can now subclass ForwardRenderer to create a custom renderer based on it.
- URP is now computing tangent space per fragment.
- Optimized the 2D Renderer to skip rendering into certain internal buffers when not necessary.
- You can now subclass ForwardRenderer to create a custom renderer based on it.
- URP shaders that contain a priority slider now no longer have an offset of 50 by default.
- The virtual ScriptableRenderer.FrameCleanup() function has been marked obsolete and replaced by ScriptableRenderer.OnCameraCleanup() to better describe when the function gets invoked by the renderer.
- DepthOnlyPass, CopyDepthPass and CopyColorPass now use OnCameraSetup() instead of Configure() to set up their passes before executing as they only need to get their rendertextures once per camera instead of once per eye.
- Updated shaders to be compatible with Microsoft's DXC.
- Mesh GPU Instancing option is now hidden from the particles system renderer as this feature is not supported by URP.
- The 2D Renderer now supports camera stacking.
- 2D shaders now use half-precision floats whenever precise results are not necessary.
- Removed the ETC1_EXTERNAL_ALPHA variant from Shader Graph Sprite shaders.
- Eliminated some unnecessary clearing of render targets when using the 2D Renderer.
- The rendering of 2D lights is more effient as sorting layers affected by the same set of lights are now batched.
- Removed the 8 renderer limit from URP Asset.
- Merged the deferred renderer into the forward renderer.
- Changing the default value of Skip Iterations to 1 in Bloom effect editor
- Use SystemInfo to check if multiview is supported instead of being platform hardcoded
- Default attachment setup behaviour for ScriptableRenderPasses that execute before rendering opaques is now set use current the active render target setup. This improves performance in some situations.
- Combine XR occlusion meshes into one when using single-pass (multiview or instancing) to reduce draw calls and state changes.
- Shaders included in the URP package now use local Material keywords instead of global keywords. This increases the amount of available global user-defined Material keywords.

### Fixed
- Fixed an issue that caused WebGL to render blank screen when Depth texture was enabled [case 1240228](https://issuetracker.unity3d.com/issues/webgl-urp-scene-is-rendered-black-in-webgl-build-when-depth-texture-is-enabled)
- Fixed NaNs in tonemap algorithms (neutral and ACES) on platforms defaulting to lower precision.
- Fixed a performance problem with ShaderPreprocessor with large amount of active shader variants in the project
- Fixed an issue where linear to sRGB conversion occurred twice on certain Android devices.
- Fixed an issue where there were 2 widgets showing the outer angle of a spot light.
- Fixed an issue where Unity rendered fullscreen quads with the pink error shader when you enabled the Stop NaN post-processing pass.
- Fixed an issue where Terrain hole Shader changes were missing. [Case 1179808](https://issuetracker.unity3d.com/issues/terrain-brush-tool-is-not-drawing-when-paint-holes-is-selected).
- Fixed an issue where the Shader Graph `SceneDepth` node didn't work with XR single-pass (double-wide) rendering. See [case 1123069](https://issuetracker.unity3d.com/issues/lwrp-vr-shadergraph-scenedepth-doesnt-work-in-single-pass-rendering).
- Fixed Unlit and BakedLit shader compilations in the meta pass.
- Fixed an issue where the Bokeh Depth of Field shader would fail to compile on PS4.
- Fixed an issue where the Scene lighting button didn't work when you used the 2D Renderer.
- Fixed a performance regression when you used the 2D Renderer.
- Fixed an issue where the Freeform 2D Light gizmo didn't correctly show the Falloff offset.
- Fixed an issue where the 2D Renderer rendered nothing when you used shadow-casting lights with incompatible Renderer2DData.
- Fixed an issue where errors were generated when the Physics2D module was not included in the project's manifest.
- Fixed an issue where Prefab previews were incorrectly lit when you used the 2D Renderer.
- Fixed an issue where the Light didn't update correctly when you deleted a Sprite that a Sprite 2D Light uses.
- Fixed an issue where 2D Lighting was broken for Perspective Cameras.
- Fixed an issue where resetting a Freeform 2D Light would throw null reference exceptions. [Case 1184536](https://issuetracker.unity3d.com/issues/lwrp-changing-light-type-to-freeform-after-clicking-on-reset-throws-multiple-arguementoutofrangeexception).
- Fixed an issue where Freeform 2D Lights were not culled correctly when there was a Falloff Offset.
- Fixed an issue where Tilemap palettes were invisible in the Tile Palette window when the 2D Renderer was in use. [Case 1162550](https://issuetracker.unity3d.com/issues/adding-tiles-in-the-tile-palette-makes-the-tiles-invisible).
- Fixed issue where black emission would cause unneccesary inspector UI repaints. [Case 1105661](https://issuetracker.unity3d.com/issues/lwrp-inspector-window-is-being-repainted-when-using-the-material-with-emission-enabled-and-set-to-black-00-0).
- Fixed user LUT sampling being done in Linear instead of sRGB.
- Fixed an issue when trying to get the Renderer via API on the first frame. [Case 1189196](https://issuetracker.unity3d.com/product/unity/issues/guid/1189196/).
- Fixed a material leak on domain reload.
- Fixed an issue where deleting an entry from the Renderer List and then undoing that change could cause a null reference. [Case 1191896](https://issuetracker.unity3d.com/issues/nullreferenceexception-when-attempting-to-remove-entry-from-renderer-features-list-after-it-has-been-removed-and-then-undone).
- Fixed an issue where the user would get an error if they removed the Additional Camera Data component. [Case 1189926](https://issuetracker.unity3d.com/issues/unable-to-remove-universal-slash-hd-additional-camera-data-component-serializedobject-target-destroyed-error-is-thrown).
- Fixed post-processing with XR single-pass rendering modes.
- Fixed an issue where Cinemachine v2.4 couldn't be used together with Universal RP due to a circular dependency between the two packages.
- Fixed an issue that caused shaders containing `HDRP` string in their path to be stripped from the build.
- Fixed an issue that caused only selected object to render in SceneView when Wireframe drawmode was selected.
- Fixed Renderer Features UI tooltips. [Case 1191901](https://issuetracker.unity3d.com/issues/forward-renderers-render-objects-layer-mask-tooltip-is-incorrect-and-contains-a-typo).
- Fixed multiple issues where Shader Graph shaders failed to build for XR in the Universal RP.
- Fixed an issue when using the 2D Renderer where some types of renderers would not be assigned the correct material.
- Fixed inconsistent lighting between the forward renderer and the deferred renderer, that was caused by a missing normalize operation on vertex normals on some speedtree shader variants.
- Fixed issue where XR Multiview failed to render when using URP Shader Graph Shaders
- Fixed lazy initialization with last version of ResourceReloader
- Fixed broken images in package documentation.
- Fixed an issue where viewport aspect ratio was wrong when using the Stretch Fill option of the Pixel Perfect Camera. [case 1188695](https://issuetracker.unity3d.com/issues/pixel-perfect-camera-component-does-not-maintain-the-aspect-ratio-when-the-stretch-fill-is-enabled)
- Fixed an issue where setting a Normal map on a newly created material would not update. [case 1197217](https://issuetracker.unity3d.com/product/unity/issues/guid/1197217/)
- Fixed an issue where post-processing was not applied for custom renderers set to run on the "After Rendering" event [case 1196219](https://issuetracker.unity3d.com/issues/urp-post-processing-is-not-applied-to-the-scene-when-render-ui-event-is-set-to-after-rendering)
- Fixed an issue that caused an extra blit when using custom renderers [case 1156741](https://issuetracker.unity3d.com/issues/lwrp-performance-decrease-when-using-a-scriptablerendererfeature)
- Fixed an issue with transparent objects not receiving shadows when using shadow cascades. [case 1116936](https://issuetracker.unity3d.com/issues/lwrp-cascaded-shadows-do-not-appear-on-alpha-blended-objects)
- Fixed issue where using a ForwardRendererData preset would cause a crash. [case 1201052](https://issuetracker.unity3d.com/product/unity/issues/guid/1201052/)
- Fixed an issue where particles had dark outlines when blended together [case 1199812](https://issuetracker.unity3d.com/issues/urp-soft-particles-create-dark-blending-artefacts-when-intersecting-with-scene-geometry)
- Fixed an issue with deleting shader passes in the custom renderer features list [case 1201664](https://issuetracker.unity3d.com/issues/urp-remove-button-is-not-activated-in-shader-passes-list-after-creating-objects-from-renderer-features-in-urpassets-renderer)
- Fixed camera inverse view-projection matrix in XR mode, depth-copy and color-copy passes.
- Fixed an issue with the null check when `UniversalRenderPipelineLightEditor.cs` tries to access `SceneView.lastActiveSceneView`.
- Fixed an issue where the 'Depth Texture' drop down was incorrectly disabled in the Camera Inspector.
- Fixed an issue that caused errors if you disabled the VR Module when building a project.
- Fixed an issue where the default TerrainLit Material was outdated, which caused the default Terrain to use per-vertex normals instead of per-pixel normals.
- Fixed shader errors and warnings in the default Universal RP Terrain Shader. [case 1185948](https://issuetracker.unity3d.com/issues/urp-terrain-slash-lit-base-pass-shader-does-not-compile)
- Fixed an issue where the URP Material Upgrader tried to upgrade standard Universal Shaders. [case 1144710](https://issuetracker.unity3d.com/issues/upgrading-to-lwrp-materials-is-trying-to-upgrade-lwrp-materials)
- Fixed an issue where some Materials threw errors when you upgraded them to Universal Shaders. [case 1200938](https://issuetracker.unity3d.com/issues/universal-some-materials-throw-errors-when-updated-to-universal-rp-through-update-materials-to-universal-rp)
- Fixed issue where normal maps on terrain appeared to have flipped X-components when compared to the same normal map on a mesh. [case 1181518](https://fogbugz.unity3d.com/f/cases/1181518/)
- Fixed an issue where the editor would sometimes crash when using additional lights [case 1176131](https://issuetracker.unity3d.com/issues/mac-crash-on-processshadowcasternodevisibilityandcullwithoutumbra-when-same-rp-asset-is-set-in-graphics-and-quality-settings)
- Fixed RemoveComponent on Camera contextual menu to not remove Camera while a component depend on it.
- Fixed an issue where right eye is not rendered to. [case 1170619](https://issuetracker.unity3d.com/issues/vr-lwrp-terrain-is-not-rendered-in-the-right-eye-of-an-hmd-when-using-single-pass-instanced-stereo-rendering-mode-with-lwrp)
- Fixed issue where TerrainDetailLit.shader fails to compile when XR is enabled.
- Fixed an issue that allowed height-based blending on Terrains with more than 4 materials, which is not supported.
- Fixed an issue where opaque objects were outputting incorrect alpha values [case 1168283](https://issuetracker.unity3d.com/issues/lwrp-alpha-clipping-material-makes-other-materials-look-like-alpha-clipping-when-gameobject-is-shown-in-render-texture)
- Fixed an issue where a depth texture was always created when post-processing was enabled, even if no effects made use of it.
- Fixed incorrect light attenuation on some platforms.
- Fixed an issue where the Volume System would not use the Cameras Transform when no `Volume Trigger` was set.
- Fixed an issue where post processing disappeared when using custom renderers and SMAA or no AA
- Fixed an issue where the 2D Renderer upgrader did not upgrade using the correct default material
- Fixed an issue with soft particles having dark blending when intersecting with scene geometry [case 1199812](https://issuetracker.unity3d.com/issues/urp-soft-particles-create-dark-blending-artefacts-when-intersecting-with-scene-geometry)
- Fixed an issue with additive particles blending incorrectly [case 1215713](https://issuetracker.unity3d.com/issues/universal-render-pipeline-additive-particles-not-using-vertex-alpha)
- Fixed an issue where camera preview window was missing in scene view. [case 1211971](https://issuetracker.unity3d.com/issues/scene-view-urp-camera-preview-window-is-missing-in-the-scene-view)
- Fixed an issue with shadow cascade values were not readable in the render pipeline asset [case 1219003](https://issuetracker.unity3d.com/issues/urp-cascade-values-truncated-on-selecting-two-or-four-cascades-in-shadows-under-universalrenderpipelineasset)
- Fixed an issue where MSAA isn't applied until eye textures are relocated by changing their resolution. [case 1197958](https://issuetracker.unity3d.com/issues/oculus-quest-oculus-go-urp-msaa-isnt-applied-until-eye-textures-are-relocated-by-changing-their-resolution)
- Fixed an issue where camera stacking didn't work properly inside prefab mode. [case 1220509](https://issuetracker.unity3d.com/issues/urp-cannot-assign-overlay-cameras-to-a-camera-stack-while-in-prefab-mode)
- Fixed the definition of `mad()` in SMAA shader for OpenGL.
- Fixed an issue where partical shaders failed to handle Single-Pass Stereo VR rendering with Double-Wide Textures. [case 1201208](https://issuetracker.unity3d.com/issues/urp-vr-each-eye-uses-the-cameraopaquetexture-of-both-eyes-for-rendering-when-using-single-pass-rendering-mode)
- Fixed an issue that caused assets to be reimported if player prefs were cleared. [case 1192259](https://issuetracker.unity3d.com/issues/lwrp-clearing-playerprefs-through-a-script-or-editor-causes-delay-and-console-errors-to-appear-when-entering-the-play-mode)
- Fixed missing Custom Render Features after Library deletion. [case 1196338](https://issuetracker.unity3d.com/product/unity/issues/guid/1196338/)
- Fixed not being able to remove a Renderer Feature due to tricky UI selection rects. [case 1208113](https://issuetracker.unity3d.com/product/unity/issues/guid/1208113/)
- Fixed an issue where the Camera Override on the Render Object Feature would not work with many Render Features in a row. [case 1205185](https://issuetracker.unity3d.com/product/unity/issues/guid/1205185/)
- Fixed UI clipping issue in Forward Renderer inspector. [case 1211954](https://issuetracker.unity3d.com/product/unity/issues/guid/1211954/)
- Fixed a Null ref when trying to remove a missing Renderer Feature from the Forward Renderer. [case 1196651](https://issuetracker.unity3d.com/product/unity/issues/guid/1196651/)
- Fixed data serialization issue when adding a Renderer Feature to teh Forward Renderer. [case 1214779](https://issuetracker.unity3d.com/product/unity/issues/guid/1214779/)
- Fixed issue with AssetPostprocessors dependencies causing models to be imported twice when upgrading the package version.
- Fixed an issue where NullReferenceException might be thrown when creating 2D Lights. [case 1219374](https://issuetracker.unity3d.com/issues/urp-nullreferenceexception-threw-on-adding-the-light-2d-experimental-component-when-2d-render-data-not-assigned)
- Fixed an issue with a blurry settings icon. [case 1201895](https://issuetracker.unity3d.com/issues/urp-setting-icon-blurred-in-universalrendererpipelineasset)
- Fixed issue that caused the QualitySettings anti-aliasing changing without user interaction. [case 1195272](https://issuetracker.unity3d.com/issues/lwrp-the-anti-alias-quality-settings-value-is-changing-without-user-interaction)
- Fixed an issue where Shader Graph shaders generate undeclared identifier 'GetWorldSpaceNormalizeViewDir' error.
- Fixed an issue where rendering into RenderTexture with Single Pass Instanced renders both eyes overlapping.
- Fixed an issue where Renderscale setting has no effect when using XRSDK.
- Fixed an issue where renderScale != 1 or Display.main.requiresBlitToBackbuffer forced an unnecessary blit on XR.
- Fixed an issue that causes double sRGB correction on Quest. [case 1209292](https://issuetracker.unity3d.com/product/unity/issues/guid/1209292)
- Fixed an issue where terrain DepthOnly pass does not work for XR.
- Fixed an issue that caused depth texture to be flipped when sampling from shaders [case 1225362](https://issuetracker.unity3d.com/issues/game-object-is-rendered-incorrectly-in-the-game-view-when-sampling-depth-texture)
- Fixed an issue with URP switching such that every avaiable URP makes a total set of supported features such that all URPs are taken into consideration. [case 1157420](https://issuetracker.unity3d.com/issues/lwrp-srp-switching-doesnt-work-even-with-manually-adding-shadervariants-per-scene)
- Fixed an issue where XR multipass repeatedly throws error messages "Multi pass stereo mode doesn't support Camera Stacking".
- Fixed an issue with shadows not appearing on terrains when no cascades were selected [case 1226530](https://issuetracker.unity3d.com/issues/urp-no-shadows-on-terrain-when-cascades-is-set-to-no-cascades-in-render-pipeline-asset-settings)
- Fixed a shader issue that caused the Color in Sprite Shape to work improperly.
- Fixed an issue with URP switching such that every available URP makes a total set of supported features such that all URPs are taken into consideration. [case 1157420](https://issuetracker.unity3d.com/issues/lwrp-srp-switching-doesnt-work-even-with-manually-adding-shadervariants-per-scene)
- Metallic slider on the Lit shader is now linear meaning correct values are used for PBR.
- Fixed an issue where Post-Processing caused nothing to render on GLES2.
- Fixed an issue that causes viewport to not work correctly when rendering to textures. [case 1225103](https://issuetracker.unity3d.com/issues/urp-the-viewport-rect-isnt-correctly-applied-when-the-camera-is-outputting-into-a-rendertexture)
- Fixed an issue that caused incorrect sampling of HDR reflection probe textures.
- Fixed UI text of RenderObjects feature to display LightMode tag instead of Shader Pass Name. [case 1201696](https://issuetracker.unity3d.com/issues/render-feature-slash-pass-ui-has-a-field-for-shader-pass-name-when-it-actually-expects-shader-pass-lightmode)
- Fixed an issue when Linear -> sRGB conversion would not happen on some Android devices. [case 1226208](https://issuetracker.unity3d.com/issues/no-srgb-conversion-on-some-android-devices-when-using-the-universal-render-pipeline)
- Fixed issue where using DOF at the same time as Dynamic Scaling, the depth buffer was smapled with incorrect UVs. [case 1225467](https://issuetracker.unity3d.com/product/unity/issues/guid/1225467/)
- Fixed an issue where an exception would be thrown when resetting the ShadowCaster2D component. [case 1225339](https://issuetracker.unity3d.com/issues/urp-unassignedreferenceexception-thrown-on-resetting-the-shadow-caster-2d-component)
- Fixe an issue where using a Subtractive Blend Style for your 2D Lights might cause artifacts in certain post-processing effects. [case 1215584](https://issuetracker.unity3d.com/issues/urp-incorrect-colors-in-scene-when-using-subtractive-and-multiply-blend-mode-in-gamma-color-space)
- Fixed an issue where Cinemachine Pixel Perfect Extension didn't work when CinemachineBrain Update Method is anything other than Late Update.
- Fixed an issue where Sprite Shader Graph shaders weren't double-sided by default.
- Fixed an issue where particles using Sprite Shader Graph shaders were invisible.
- Fixed an issue where Scene objects might be incorrectly affected by 2D Lights from a previous Sorting Layer.
- Fixed an issue where errors would appear in the Console when entering Play Mode with a 2D Light selected in the Hierarchy. [Case 1226918](https://issuetracker.unity3d.com/issues/errors-appear-in-the-console-when-global-2d-light-is-selected-in-hierarchy)
- Fixed an issue that caused Android GLES to render blank screen when Depth texture was enabled without Opaque texture [case 1219325](https://issuetracker.unity3d.com/issues/scene-is-not-rendered-on-android-8-and-9-when-depth-texture-is-enabled-in-urp-asset)
- Fixed an issue that caused transparent objects to always render over top of world space UI. [case 1219877](https://issuetracker.unity3d.com/product/unity/issues/guid/1219877/)
- Fixed issue causing sorting fudge to not work between shadergraph and urp particle shaders. [case 1222762](https://issuetracker.unity3d.com/product/unity/issues/guid/1222762/)
- Fixed shader compilation errors when using multiple lights in DX10 level GPU. [case 1222302](https://issuetracker.unity3d.com/issues/urp-no-materials-apart-from-ui-are-rendered-when-using-direct3d11-graphics-api-on-a-dx10-gpu)
- Fixed an issue with shadows not being correctly calculated in some shaders.
- Fixed invalid implementation of one function in LWRP -> URP backward compatibility support.
- Fixed issue where maximum number of visible lights in C# code did not match maximum number in shader code on some platforms.
- Fixed OpenGL ES 3.0 support for URP ShaderGraph. [case 1230890](https://issuetracker.unity3d.com/issues/urptemplate-gles3-android-custom-shader-fails-to-compile-on-adreno-306-gpu)
- Fixed an issue where multi edit camera properties didn't work. [case 1230080](https://issuetracker.unity3d.com/issues/urp-certain-settings-are-not-applied-to-all-cameras-when-multi-editing-in-the-inspector)
- Fixed an issue where the emission value in particle shaders would not update in the editor without entering the Play mode.
- Fixed issues with performance when importing fbx files.
- Fixed issues with NullReferenceException happening with URP shaders.
- Fixed an issue that caused memory allocations when sorting cameras. [case 1226448](https://issuetracker.unity3d.com/issues/2d-renderer-using-more-than-one-camera-that-renders-out-to-a-render-texture-creates-gc-alloc-every-frame)
- Fixed an issue where grid lines were drawn on top of opaque objects in the preview window. [Case 1240723](https://issuetracker.unity3d.com/issues/urp-grid-is-rendered-in-front-of-the-model-in-the-inspector-animation-preview-window-when-depth-or-opaque-texture-is-enabled).
- Fixed an issue where objects in the preview window were affected by layer mask settings in the default renderer. [Case 1204376](https://issuetracker.unity3d.com/issues/urp-prefab-preview-is-blank-when-a-custom-forward-renderer-data-and-default-layer-mask-is-mixed-are-used).
- Fixed an issue with reflections when using an orthographic camera [case 1209255](https://issuetracker.unity3d.com/issues/urp-weird-reflections-when-using-lit-material-and-a-camera-with-orthographic-projection)
- Fixed issue that caused unity_AmbientSky, unity_AmbientEquator and unity_AmbientGround variables to be unintialized.
- Fixed issue that caused `SHADERGRAPH_AMBIENT_SKY`, `SHADERGRAPH_AMBIENT_EQUATOR` and `SHADERGRAPH_AMBIENT_GROUND` variables to be uninitialized.
- Fixed SceneView Draw Modes not being properly updated after opening new scene view panels or changing the editor layout.
- Fixed GLES shaders compilation failing on Windows platform (not a mobile platform) due to uniform count limit.
- Fixed an issue that caused the inverse view and projection matrix to output wrong values in some platforms. [case 1243990](https://issuetracker.unity3d.com/issues/urp-8-dot-1-breaks-unity-matrix-i-vp)
- Fixed an issue where the Render Scale setting of the pipeline asset didn't properly change the resolution when using the 2D Renderer. [case 1241537](https://issuetracker.unity3d.com/issues/render-scale-is-not-applied-to-the-rendered-image-when-2d-renderer-is-used-and-hdr-option-is-disabled)
- Fixed an issue where 2D lights didn't respect the Camera's Culling Mask. [case 1239136](https://issuetracker.unity3d.com/issues/urp-2d-2d-lights-are-ignored-by-camera-culling-mask)
- Fixed broken documentation links for some 2D related components.
- Fixed an issue where Sprite shaders generated by Shader Graph weren't double-sided. [case 1261232](https://issuetracker.unity3d.com/product/unity/issues/guid/1261232/)
- Fixed an issue where the package would fail to compile if the Animation module was disabled. [case 1227068](https://issuetracker.unity3d.com/product/unity/issues/guid/1227068/)
- Fixed an issue where Stencil settings wasn't serialized properly in sub object [case 1241218](https://issuetracker.unity3d.com/issues/stencil-overrides-in-urp-7-dot-3-1-render-objects-does-not-save-or-apply)
- Fixed an issue with not being able to remove Light Mode Tags [case 1240895](https://issuetracker.unity3d.com/issues/urp-unable-to-remove-added-lightmode-tags-of-filters-property-in-render-object)
- Fixed an issue where preset button could still be used, when it is not supposed to. [case 1246261](https://issuetracker.unity3d.com/issues/urp-reset-functionality-does-not-work-for-renderobject-preset-asset)
- Fixed an issue where Model Importer Materials used the Standard Shader from the Built-in Render Pipeline instead of URP Lit shader when the import happened at Editor startup.
- Fixed an issue where only unique names of cameras could be added to the camera stack.
- Fixed issue that caused shaders to fail to compile in OpenGL 4.1 or below.
- Fixed an issue where camera stacking with MSAA on OpenGL resulted in a black screen. [case 1250602](https://issuetracker.unity3d.com/issues/urp-camera-stacking-results-in-black-screen-when-msaa-and-opengl-graphics-api-are-used)
- Optimized shader compilation times by compiling different variant sets for vertex and fragment shaders.
- Fixed shadows for additional lights by limiting MAX_VISIBLE_LIGHTS to 16 for OpenGL ES 2.0 and 3.0 on mobile platforms. [case 1244391](https://issuetracker.unity3d.com/issues/android-urp-spotlight-shadows-are-not-being-rendered-on-adreno-330-and-320-when-built)
- Fixed Lit/SimpleLit/ParticlesLit/ParticlesSimpleLit/ParticlesUnlit shaders emission color not to be converted from gamma to linear color space. [case 1249615]
- Fixed missing unity_MatrixInvP for shader code and shaderGraph.
- Fixed XR support for deferred renderer.
- Fixing RenderObject to reflect name changes done at CustomForwardRenderer asset in project view. [case 1246256](https://issuetracker.unity3d.com/issues/urp-renderobject-name-does-not-reflect-inside-customforwardrendererdata-asset-on-renaming-in-the-inspector)
- Fixing camera overlay stacking adding to respect unity general reference restrictions. [case 1240788](https://issuetracker.unity3d.com/issues/urp-overlay-camera-is-missing-in-stack-list-of-the-base-camera-prefab)
- Fixed profiler marker errors. [case 1240963](https://issuetracker.unity3d.com/issues/urp-errors-are-thrown-in-a-console-when-using-profiler-to-profile-editor)
- Fixed issue that caused the pipeline to not create _CameraColorTexture if a custom render pass is injected. [case 1232761](https://issuetracker.unity3d.com/issues/urp-the-intermediate-color-texture-is-no-longer-created-when-there-is-at-least-one-renderer-feature)
- Fixed target eye UI for XR rendering is missing from camera inspector. [case 1261612](https://issuetracker.unity3d.com/issues/xr-cameras-target-eye-property-is-missing-when-inspector-is-in-normal-mode)
- Fixed an issue where terrain and speedtree materials would not get upgraded by upgrade project materials. [case 1204189](https://fogbugz.unity3d.com/f/cases/1204189/)
- Fixed an issue that caused renderer feature to not render correctly if the pass was injected before rendering opaques and didn't implement `Configure` method. [case 1259750](https://issuetracker.unity3d.com/issues/urp-not-rendering-with-a-renderer-feature-before-rendering-shadows)
- Fixed an issue where postFX's temp texture is not released properly.
- Fixed an issue where ArgumentOutOfRangeException errors were thrown after removing Render feature [case 1268147](https://issuetracker.unity3d.com/issues/urp-argumentoutofrangeexception-errors-are-thrown-on-undoing-after-removing-render-feature)
- Fixed an issue where depth and depth/normal of grass isn't rendered to depth texture.
- Fixed an issue that impacted MSAA performance on iOS/Metal [case 1219054](https://issuetracker.unity3d.com/issues/urp-ios-msaa-has-a-bigger-negative-impact-on-performance-when-using-urp-compared-to-built-in-rp)
- Fixed an issue that caused a warning to be thrown about temporary render texture not found when user calls ConfigureTarget(0). [case 1220871](https://issuetracker.unity3d.com/issues/urp-scriptable-render-passes-which-dont-require-a-bound-render-target-triggers-render-target-warning)
- Fixed performance issues in the C# shader stripper.

## [7.1.1] - 2019-09-05
### Upgrade Guide
- The render pipeline now handles custom renderers differently. You must now set up renderers for the Camera on the Render Pipeline Asset.
- Render Pipeline Assets upgrades automatically and either creates a default forward renderer in your project or links the existing custom one that you've assigned.
- If you have custom renderers assigned to Cameras, you must now add them to the current Render Pipeline Asset. Then you can select which renderer to use on the Camera.

### Added
- Added shader function `GetMainLightShadowParams`. This returns a half4 for the main light that packs shadow strength in x component and shadow soft property in y component.
- Added shader function `GetAdditionalLightShadowParams`. This returns a half4 for an additional light that packs shadow strength in x component and shadow soft property in y component.
- Added a `Debug Level` option to the Render Pipeline Asset. With this, you can control the amount of debug information generated by the render pipeline.
- Added ability to set the `ScriptableRenderer` that the Camera renders with via C# using `UniversalAdditionalCameraData.SetRenderer(int index)`. This maps to the **Renderer List** on the Render Pipeline Asset.
- Added shadow support for the 2D Renderer.
- Added ShadowCaster2D, and CompositeShadowCaster2D components.
- Added shadow intensity and shadow volume intensity properties to Light2D.
- Added new Gizmos for Lights.
- Added CinemachineUniversalPixelPerfect, a Cinemachine Virtual Camera Extension that solves some compatibility issues between Cinemachine and Pixel Perfect Camera.
- Added an option that disables the depth/stencil buffer for the 2D Renderer.
- Added manipulation handles for the inner cone angle for spot lights.
- Added documentation for the built-in post-processing solution and Volumes framework (and removed incorrect mention of the PPv2 package).

### Changed
- Increased visible lights limit for the forward renderer. It now supports 256 visible lights except in mobile platforms. Mobile platforms support 32 visible lights.
- Increased per-object lights limit for the forward renderer. It now supports 8 per-object lights in all platforms except GLES2. GLES2 supports 4 per-object lights.
- The Sprite-Lit-Default shader and the Sprite Lit Shader Graph shaders now use the vertex tangents for tangent space calculations.
- Temporary render textures for cameras rendering to render textures now use the same format and multisampling configuration as camera's target texture.
- All platforms now use R11G11B10_UFloat format for HDR render textures if supported.
- There is now a list of `ScriptableRendererData` on the Render Pipeline Asset as opposed to a renderer type. These are available to all Cameras and are included in builds.
- The renderer override on the Camera is now an enum that maps to the list of `ScriptableRendererData` on the Render Pipeline Asset.
- Pixel Perfect Camera now allows rendering to a render texture.
- Light2D GameObjects that you've created now have a default position with z equal to 0.
- Documentation: Changed the "Getting Started" section into "Install and Configure". Re-arranged the Table of Content.

### Fixed
- Fixed LightProbe occlusion contribution. [case 1146667](https://issuetracker.unity3d.com/product/unity/issues/guid/1146667/)
- Fixed an issue that caused a log message to be printed in the console when creating a new Material. [case 1173160](https://issuetracker.unity3d.com/product/unity/issues/guid/1173160/)
- Fixed an issue where OnRenderObjectCallback was never invoked. [case 1122420](https://issuetracker.unity3d.com/issues/lwrp-gl-dot-lines-and-debug-dot-drawline-dont-render-when-scriptable-render-pipeline-settings-is-set-to-lwrp)
- Fixed an issue where Sprite Masks didn't function properly when using the 2D Renderer. [case 1163474](https://issuetracker.unity3d.com/issues/lwrp-sprite-renderer-ignores-sprite-mask-when-lightweight-render-pipeline-asset-data-is-set-to-2d-renderer-experimental)
- Fixed memory leaks when using the Frame Debugger with the 2D Renderer.
- Fixed an issue where materials using `_Time` did not animate in the scene. [1175396](https://issuetracker.unity3d.com/product/unity/issues/guid/1175396/)
- Fixed an issue where the Particle Lit shader had artifacts when both soft particles and HDR were enabled. [1136285](https://issuetracker.unity3d.com/product/unity/issues/guid/1136285/)
- Fixed an issue where the Area Lights were set to Realtime, which caused them to not bake. [1159838](https://issuetracker.unity3d.com/issues/lwrp-template-baked-area-lights-do-not-work-if-project-is-created-with-lightweight-rp-template)
- Fixed an issue where the Disc Light did not generate any light. [1175097](https://issuetracker.unity3d.com/issues/using-lwrp-area-light-does-not-generate-light-when-its-shape-is-set-to-disc)
- Fixed an issue where the alpha was killed when an opaque texture was requested on an offscreen camera with HDR enabled [case 1163320](https://issuetracker.unity3d.com/issues/lwrp-mobile-secondary-camera-background-alpha-value-is-lost-when-hdr-and-opaque-texture-are-enabled-in-lwrp-asset).
- Fixed an issue that caused Orthographic camera with far plane set to 0 to span Unity console with errors. [case 1172269](https://issuetracker.unity3d.com/issues/orthographic-camera-with-far-plane-set-to-0-results-in-assertions)
- Fixed an issue causing heap allocation in `RenderPipelineManager.DoRenderLoop` [case 1156241](https://issuetracker.unity3d.com/issues/lwrp-playerloop-renderpipelinemanager-dot-dorenderloop-internal-gc-dot-alloc-allocates-around-2-dot-6kb-for-every-camera-in-the-scene)
- Fixed an issue that caused shadow artifacts when using large spot angle values [case 1136165](https://issuetracker.unity3d.com/issues/lwrp-adjusting-spot-angle-on-a-spotlight-produces-shadowmap-artifacts)
- Fixed an issue that caused self-shadowing artifacts when adjusting shadow near-plane on spot lights.
- Fixed an issue that caused specular highlights to disappear when the smoothness value was set to 1.0. [case 1161827](https://issuetracker.unity3d.com/issues/lwrp-hdrp-lit-shader-max-smoothness-value-is-incosistent-between-pipelines)
- Fixed an issue in the Material upgrader that caused transparent Materials to not upgrade correctly to Universal RP. [case 1170419](https://issuetracker.unity3d.com/issues/shader-conversion-upgrading-project-materials-causes-standard-transparent-materials-to-flicker-when-moving-the-camera).
- Fixed an issue causing shadows to be incorrectly rendered when a light was close to the shadow caster.
- Fixed post-processing for the 2D Renderer.
- Fixed an issue in Light2D that caused a black line to appear for a 360 degree spotlight.
- Fixed a post-processing rendering issue with non-fullscreen viewport. [case 1177660](https://issuetracker.unity3d.com/issues/urp-render-scale-slider-value-modifies-viewport-coordinates-of-the-screen-instead-of-the-resolution)
- Fixed an issue where **Undo** would not undo the creation of Additional Camera Data. [case 1158861](https://issuetracker.unity3d.com/issues/lwrp-additional-camera-data-script-component-appears-on-camera-after-manually-re-picking-use-pipeline-settings)
- Fixed an issue where selecting the same drop-down menu item twice would trigger a change event. [case 1158861](https://issuetracker.unity3d.com/issues/lwrp-additional-camera-data-script-component-appears-on-camera-after-manually-re-picking-use-pipeline-settings)
- Fixed an issue where selecting certain objects that use instancing materials would throw console warnings. [case 1127324](https://issuetracker.unity3d.com/issues/console-warning-is-being-spammed-when-having-lwrp-enabled-and-shader-with-gpu-instancing-present-in-the-scene)
- Fixed a GUID conflict with LWRP. [case 1179895](https://issuetracker.unity3d.com/product/unity/issues/guid/1179895/)
- Fixed an issue where the Terrain shader generated NaNs.
- Fixed an issue that caused the `Opaque Color` pass to never render at half or quarter resolution.
- Fixed and issue where stencil state on a `ForwardRendererData` was reset each time rendering happened.

## [7.0.1] - 2019-07-25
### Changed
- Platform checks now provide more helpful feedback about supported features in the Inspectors.

### Fixed
- Fixed specular lighting related artifacts on Mobile [case 1143049](https://issuetracker.unity3d.com/issues/ios-lwrp-rounded-cubes-has-graphical-artifacts-when-setting-pbr-shaders-smoothness-about-to-0-dot-65-in-shadergraph) and [case 1164822](https://issuetracker.unity3d.com/issues/lwrp-specular-highlight-becomes-hard-edged-when-increasing-the-size-of-an-object).
- Post-processing is no longer enabled in the previews.
- Unity no longer force-enables post-processing on a camera by default.
- Fixed an issue that caused the Scene to render darker in GLES3 and linear color space. [case 1169789](https://issuetracker.unity3d.com/issues/lwrp-android-scene-is-rendered-darker-in-build-when-graphics-api-set-to-gles3-and-color-space-set-to-linear)

## [7.0.0] - 2019-07-17
### Universal Render Pipeline
- LWRP has been renamed to the "Universal Render Pipeline" (UniversalRP).
- UniversalRP is the same as LWRP in terms of features and scope.
- Classes have moved to the Universal namespace (from LWRP).

### Upgrade Guide
- Upgrading to UniversalRP is designed to be almost seamless from the user side.
- LWRP package still exists, this forwards includes and classes to the UniversalRP Package.
- Please see the more involved upgrade guide (https://docs.google.com/document/d/1Xd5bZa8pYZRHri-EnNkyhwrWEzSa15vtnpcg--xUCIs/).

### Added
- Initial Stadia platform support.
- Added a menu option to create a new `ScriptableRendererFeature` script. To do so in the Editor, click on Asset > Create > Rendering > Lightweight Render Pipeline > Renderer Feature.
- Added documentation for SpeedTree Shaders in LWRP.
- Added extended features to LWRP Terrain Shader, so terrain assets can be forward-compatible with HDRP.
- Enabled per-layer advanced or legacy-mode blending in LWRP Terrain Shader.
- Added the documentation page "Rendering in LWRP", which describes the forward rendering camera loop.
- Added documentation overview for how Post Processing Version 2 works in LWRP.
- Added documentation notes and FAQ entry on the 2D Renderer affecting the LWRP Asset.

### Changed
- Replaced beginCameraRendering callbacks by non obsolete implementation in Light2D
- Updated `ScriptableRendererFeature` and `ScriptableRenderPass` API docs.
- Changed shader type Real to translate to FP16 precision on some platforms.

### Fixed
- Fixed a case where built-in Shader time values could be out of sync with actual time. [case 1142495](https://fogbugz.unity3d.com/f/cases/1142495/)
- Fixed an issue that caused forward renderer resources to not load properly when you upgraded LWRP from an older version to 7.0.0. [case 1154925](https://issuetracker.unity3d.com/issues/lwrp-upgrading-lwrp-package-to-7-dot-0-0-breaks-forwardrenderdata-asset-in-resource-files)
- Fixed GC spikes caused by LWRP allocating heap memory every frame.
- Fixed distortion effect on particle unlit shader.
- Fixed NullReference exception caused when trying to add a ScriptableRendererFeature.
- Fixed issue with certain LWRP shaders not showing when using forward/2D renderer.
- Fixed the shadow resolve pass and the final pass, so they're not consuming unnecessary bandwidth. [case 1152439](https://issuetracker.unity3d.com/issues/lwrp-mobile-increased-memory-usage-and-extra-rendering-steps)
- Added missing page for 2D Lights in LWRP.
- Tilemap tiles no longer appear black when you use the 2D renderer.
- Sprites in the preview window are no longer lit by 2D Scene lighting.
- Fixed warnings for unsupported shadow map formats for GLES2 API.
- Disabled shadows for devices that do not support shadow maps or depth textures.
- Fixed support for LWRP per-pixel terrain. [case 1110520](https://fogbugz.unity3d.com/f/cases/1110520)
- Fixed some basic UI/usability issues with LWRP terrain Materials (use of warnings and modal value changes).
- Fixed an issue where using LWRP and Sprite Shape together would produce meta file conflicts.
- Fixed specular calculation fp16 overflow on some platforms
- Fixed shader compilation errors for Android XR projects.
- Updated the pipeline Asset UI to cap the render scale at 2x so that it matches the render pipeline implementation limit.

## [6.7.0] - 2019-05-16
### Added
- Added SpeedTree Shaders.
- Added two Shader Graph master nodes: Lit Sprite and Unlit Sprite. They only work with the 2D renderer.
- Added documentation for the 2D renderer.

### Changed
- The 2D renderer and Light2D component received a number of improvements and are now ready to try as experimental features.
- Updated the [Feature Comparison Table](lwrp-builtin-feature-comparison.md) to reflect the current state of LWRP features.

### Fixed
- When in playmode, the error 'Non matching Profiler.EndSample' no longer appears. [case 1140750](https://fogbugz.unity3d.com/f/cases/1140750/)
- LWRP Particle Shaders now correctly render in stereo rendering modes. [case 1106699](https://fogbugz.unity3d.com/f/cases/1106699/)
- Shaders with 'debug' in the name are no longer stripped automatically. [case 1112983](https://fogbugz.unity3d.com/f/cases/1112983/)
- Fixed tiling issue with selection outline and baked cutout shadows.
- in the Shadergraph Unlit Master node, Premultiply no longer acts the same as Alpha. [case 1114708](https://fogbugz.unity3d.com/f/cases/1114708/)
- Fixed an issue where Lightprobe data was missing if it was needed per-pixel and GPU instancing was enabled.
- The Soft ScreenSpaceShadows Shader variant no longer gets stripped form builds. [case 1138236](https://fogbugz.unity3d.com/f/cases/1138236/)
- Fixed a typo in the Particle Unlit Shader, so Soft Particles now work correctly.
- Fixed emissive Materials not being baked for some meshes. [case 1145297](https://issuetracker.unity3d.com/issues/lwrp-emissive-materials-are-not-baked)
- Camera matrices are now correctly set up when you call rendering functions in EndCameraRendering. [case 1146586](https://issuetracker.unity3d.com/issues/lwrp-drawmeshnow-returns-wrong-positions-slash-scales-when-called-from-endcamerarendering-hook)
- Fixed GI not baking correctly while in gamma color space.
- Fixed a NullReference exception when adding a renderer feature that is contained in a global namespace. [case 1147068](https://issuetracker.unity3d.com/issues/scriptablerenderpipeline-inspector-ui-crashes-when-a-scriptablerenderfeature-is-not-in-a-namespace)
- Shaders are now set up for VR stereo instancing on Vulkan. [case 1142952](https://fogbugz.unity3d.com/f/cases/1142952/).
- VR stereo matrices and vertex inputs are now set up on Vulkan. [case 1142952](https://fogbugz.unity3d.com/f/cases/1142952/).
- Fixed the Material Upgrader so it's now run upon updating the LWRP package. [1148764](https://issuetracker.unity3d.com/product/unity/issues/guid/1148764/)
- Fixed a NullReference exception when you create a new Lightweight Render Pipeline Asset. [case 1153388](https://issuetracker.unity3d.com/product/unity/issues/guid/1153388/)

## [6.6.0] - 2019-04-01
### Added
- Added support for Baked Indirect mixed lighting.
- You can now use Light Probes for occlusion. This means that baked lights can now occlude dynamic objects.
- Added RenderObjects. You can add RenderObjects to a Renderer to perform custom rendering.
- (WIP) Added an experimental 2D renderer that implements a 2D lighting system.
- (WIP) Added a Light2D component that works with the 2D renderer to add lighting effects to 2D sprites.

### Fixed
- Fixed a project import issue in the LWRP template.
- Fixed the warnings that appear when you create new Unlit Shader Graphs using the Lightweight Render Pipeline.
- Fixed light attenuation precision on mobile platforms.
- Fixed split-screen rendering on mobile platforms.
- Fixed rendering when using an off-screen camera that renders to a depth texture.
- Fixed the exposed stencil render state in the renderer.
- Fixed the default layer mask so it's now applied to a depth pre-pass.
- Made several improvements and fixes to the render pass UI.
- Fixed artifacts that appeared due to precision errors in large scaled objects.
- Fixed an XR rendering issue where Unity required a depth texture.
- Fixed an issue that caused transparent objects to sort incorrectly.

## [6.5.0] - 2019-03-07
### Added
- You can now create a custom forward renderer by clicking on `Assets/Create/Rendering/Lightweight Render Pipeline/Forward Renderer`. This creates an Asset in your Project. You can add additional features to it and drag-n-drop the renderer to either the pipeline Asset or to a camera.
- You can now add `ScriptableRendererFeature`  to the `ScriptableRenderer` to extend it with custom effects. A feature is an `ScriptableObject` that can be drag-n-dropped in the renderer and adds one or more `ScriptableRenderPass` to the renderer.
- `ScriptableRenderer` now exposes interface to configure lights. To do so, implement `SetupLights` when you create a new renderer.
- `ScriptableRenderer` now exposes interface to configure culling. To do so, implement `SetupCullingParameters` when you create a new renderer.
- `ScriptableRendererData` contains rendering resources for `ScriptableRenderer`. A renderer can be overridden globally for all cameras or on a per-camera basis.
- `ScriptableRenderPass` now has a `RenderPassEvents`. This controls where in the pipeline the render pass is added.
- `ScriptableRenderPass` now exposes `ConfigureTarget` and `ConfigureClear`. This allows the renderer to automatically figure out the currently active rendering targets.
- `ScriptableRenderPass` now exposes `Blit`. This performs a blit and sets the active render target in the renderer.
- `ScriptableRenderPass` now exposes `RenderPostProcessing`. This renders post-processing and sets the active render target in the renderer.
- `ScriptableRenderPass` now exposes `CreateDrawingSettings` as a helper for render passes that need to call `ScriptableRenderContext.DrawRenderers`.

### Changed
- Removed `RegisterShaderPassName` from `ScriptableRenderPass`. Instead, `CreateDrawingSettings` now  takes one or a list of `ShaderTagId`.
- Removed remaining experimental namespace from LWRP. All APIrelated to `ScriptableRenderer`, `ScriptableRenderPass`, and render pass injection is now out of preview.
- Removed `SetRenderTarget` from `ScriptableRenderPass`. You should never call it. Instead, call `ConfigureTarget`, and the renderer automatically sets up targets for you.
- Removed `RenderFullscreenQuad` from `ScriptableRenderer`. Use `CommandBuffer.DrawMesh` and `RenderingUtils.fullscreenMesh` instead.
- Removed `RenderPostProcess` from `ScriptableRenderer`. Use `ScriptableRenderPass.RenderPostProcessing` instead.
- Removed `postProcessingContext` property from `ScriptableRenderer`. This is now exposed in `RenderingUtils.postProcessingContext`.
- Removed `GetCameraClearFlag` from `ScriptableRenderer`.

### Fixed
- Fixed y-flip in VR when post-processing is active.
- Fixed occlusion mesh for VR not rendering before rendering opaques.
- Enabling or disabling SRP Batcher in runtime works now.
- Fixed video player recorder when post-processing is enabled.

## [6.4.0] - 2019-02-21

## [6.3.0] - 2019-02-18

## [6.2.0] - 2019-02-15

### Changed
- Code refactor: all macros with ARGS have been swapped with macros with PARAM. This is because the ARGS macros were incorrectly named.

## [6.1.0] - 2019-02-13

## [6.0.0] - 2019-02-23
### Added
- You can now implement a custom renderer for LWRP. To do so, implement an `IRendererData` that contains all resources used in rendering. Then create an `IRendererSetup` that creates and queues `ScriptableRenderPass`. Change the renderer type either in the Pipeline Asset or in the Camera Inspector.
- LWRP now uses the Unity recorder extension. You can use this to capture the output of Cameras.
- You can now inject a custom render pass before LWRP renders opaque objects. To do so, implement an `IBeforeRender` interface.
- Distortion support in all Particle Shaders.
- An upgrade system for LWRP Materials with `MaterialPostprocessor`.
- An upgrade path for Unlit shaders
- Tooltips for Shaders.
- SRP Batcher support for Particle Shaders.
- Docs for these Shaders: Baked Lit, Particles Lit, Particles Simple Lit, and Particles Unlit.
- LWRP now supports dynamic resolution scaling. The target platform must also support it.
- LWRP now includes version defines for both C# and Shaders in the format of `LWRP_X_Y_Z_OR_NEWER`. For example, `LWRP_5_3_0_OR_NEWER` defines version 5.3.0.
- The Terrain Lit Shader now samples Spherical Harmonics if you haven't baked any lightmaps for terrain.
- Added a __Priority__ option, which you can use to tweak the rendering order. This is similar to render queue in the built-in render pipeline. These Shaders now have this option: Lit, Simple Lit, Baked Lit, Unlit, and all three Particle Shaders.
- Added support for overriding terrain detail rendering shaders, via the render pipeline editor resources asset.

### Changed
- You can now only initialize a camera by setting a Background Type. The supported options are Skybox, Solid Color, and Don't Care.
- LWRP now uses non-square shadowmap textures when it renders directional shadows with 2 shadow cascades.
- LWRP now uses RGB111110 as the HDR format on mobile devices, when this format is supported.
- Removed `IAfterDepthPrePass` interface.
- We’ve redesigned the Shader GUI. For example, all property names in Shaders are now inline across the board
- The Simple Lit Shader now has Smoothness, which can be stored in the alpha of specular or albedo maps.
- The Simple Lit and Particles Simple Lit Shaders now take shininess from the length (brightness) of the specular map.
- The __Double sided__ property is now __Render Face__. This means you can also do front face culling.
- Changed the docs for Lit Shader, Simple Lit Shader and Unlit Shader according to Shader GUI changes.
- When you create a new LWRP Asset, it will now be initialized with settings that favor performance on mobile platforms.
- Updated the [FAQ](faq.md) and the [Built-in/LWRP feature comparison table](lwrp-builtin-feature-comparison.md).

### Fixed
- Several tweaks to reduce bandwidth consumption on mobile devices.
- The foldouts in the Lightweight Asset inspector UI now remember their state.
- Added missing meta file for GizmosRenderingPass.cs.
- Fixed artifacts when using multiple or Depth Only cameras. [Case 1072615](https://issuetracker.unity3d.com/issues/ios-using-multiple-cameras-in-the-scene-in-lightweight-render-pipeline-gives-corrupted-image-in-ios-device)
- Fixed a typo in ERROR_ON_UNSUPPORTED_FUNCTION() that was causing the shader compiler to run out of memory in GLES2. [Case 1104271](https://issuetracker.unity3d.com/issues/mobile-os-restarts-because-of-high-memory-usage-when-compiling-shaders-for-opengles2)
- LWRP now renders shadows on scaled objects correctly. [Case 1109017](https://issuetracker.unity3d.com/issues/scaled-objects-render-shadows-and-specularity-incorrectly-in-the-lwrp-on-device)
- LWRP now allows some Asset settings to be changed at runtime. [Case 1105552](https://issuetracker.unity3d.com/issues/lwrp-changing-render-scale-in-runtime-has-no-effect-since-lwrp-3-dot-3-0)
- Realtime shadows now work in GLES2. [Case 1087251](https://issuetracker.unity3d.com/issues/android-lwrp-no-real-time-light-and-shadows-using-gles2)
- Framedebugger now renders correctly when stepping through drawcalls.
- Cameras that request MSAA and Opaque Textures now use less frame bandwidth when they render.
- Fixed rendering in the gamma color space, so it doesn't appear darker.
- Particles SImple Lit and Particles Unlit Shaders now work correctly.
- __Soft Particles__ now work correctly.
- Camera fading for particles.
- Fixed a typo in the Unlit `IgnoreProjector` tag.
- Particles render in both eyes with stereo instancing
- Fixed specular issues on mobile. [case 1109017](https://issuetracker.unity3d.com/issues/scaled-objects-render-shadows-and-specularity-incorrectly-in-the-lwrp-on-device)
- Fixed issue causing LWRP to create MSAA framebuffer even when MSAA setting was disabled.
- Post-processing in mobile VR is now forced to be disabled. It was causing many rendering issues.
- Fixed Editor Previews breaking in Play Mode when VR is enabled. [Case 1109009](https://issuetracker.unity3d.com/issues/lwrp-editor-previews-break-in-play-mode-if-vr-is-enabled)
- A camera's HDR enable flag is now respected when rendering in XR.
- Terrain detail rendering now works correctly when LWRP is installed but inactive.

## [5.2.0] - 2018-11-27
### Added
- LWRP now handles blits that are required by the device when rendering to the backbuffer.
- You can now enable the SRP Batcher. To do so, go to the `Pipeline Asset`. Under `Advanced`, toggle `SRP Batcher`.

### Changed
- Renamed shader variable `unity_LightIndicesOffsetAndCount` to `unity_PerObjectLightData`.
- Shader variables `unity_4LightIndices0` and `unity_4LightIndices1` are now declared as `unity_PerObjectLightIndices` array.

## [5.1.0] - 2018-11-19
### Added
- The user documentation for LWRP is now in this GitHub repo, instead of in the separate GitHub wiki. You can find the most up-to-date pages in the [TableOfContents.md](TableOfCotents.md) file. Pages not listed in that file are still in progress.

### Changed
- The LWRP package is no longer in preview.
- LWRP built-in render passes are now internal.
- Changed namespace from `UnityEngine.Experimental.Rendering.LightweightPipeline` to `UnityEngine.Rendering.LWRP`.
- Changed namespace from `UnityEditor.Experimental.Rendering.LightweightPipeline` to `UnityEditor.Rendering.LWRP`.

### Fixed
- LWRP now respects the iOS Player setting **Force hard shadows**. When you enable this setting, hardware filtering of shadows is disabled.
- Scene view mode now renders baked lightmaps correctly. [Case 1092227](https://issuetracker.unity3d.com/issues/lwrp-scene-view-modes-render-objects-black)
- Shadow bias calculations are now correct for both Shader Graph and Terrain shaders.
- Blit shader now ignores culling.
- When you select __Per Vertex__ option for __Additional Lights__, the __Per Object Limit__ option is not greyed out anymore.
- When you change camera viewport height to values above 1.0, the Unity Editor doesn't freeze anymore. [Case 1097497](https://issuetracker.unity3d.com/issues/macos-lwrp-editor-freezes-after-changing-cameras-viewport-rect-values)
- When you use AR with LWRP, the following error message is not displayed in the console anymore: "The camera list passed to the render pipeline is either null or empty."

## [5.0.0-preview] - 2018-09-28
### Added
- Added occlusion mesh rendering/hookup for VR
- You can now configure default depth and normal shadow bias values in the pipeline asset.
- You can now add the `LWRPAdditionalLightData` component to a `Light` to override the default depth and normal shadow bias.
- You can now log the amount of shader variants in your build. To do so, go to the `Pipeline Asset`. Under `Advanced`, select and set the `Shader Variant Log Level`.
### Changed
- Removed the `supportedShaderFeatures` property from LWRP core. The shader stripper now figures out which variants to strip based on the current assigned pipeline Asset in the Graphics settings.
### Fixed
- The following error does not appear in console anymore: ("Begin/End Profiler section mismatch")
- When you select a material with the Lit shader, this no longer causes the following error in the console: ("Material doesn't have..."). [case 1092354](https://fogbugz.unity3d.com/f/cases/1092354/)
- In the Simple Lit shader, per-vertex additional lights are now shaded properly.
- Shader variant stripping now works when you're building a Project with Cloud Build. This greatly reduces build times from Cloud Build.
- Dynamic Objects now receive lighting when the light mode is set to mixed.
- MSAA now works on Desktop platforms.
- The shadow bias value is now computed correctly for shadow cascades and different shadow resolutions. [case 1076285](https://issuetracker.unity3d.com/issues/lwrp-realtime-directional-light-shadow-maps-exhibit-artifacts)
- When you use __Area Light__ with LWRP, __Cast Shadows__ no longer overlaps with other UI elements in the Inspector. [case 1085363](https://issuetracker.unity3d.com/issues/inspector-area-light-cast-shadows-ui-option-is-obscured-by-render-mode-for-lwrp-regression-in-2018-dot-3a3)

### Changed
Read/write XRGraphicsConfig -> Read-only XRGraphics interface to XRSettings.

## [4.0.0-preview] - 2018-09-28
### Added
- When you have enabled Gizmos, they now appear correctly in the Game view.
- Added requiresDepthPrepass field to RenderingData struct to tell if the runtime platform requires a depth prepass to generate a camera depth texture.
- The `RenderingData` struct now holds a reference to `CullResults`.
- When __HDR__ is enabled in the Camera but disabled in the Asset, an information box in the Camera Inspector informs you about it.
- When __MSAA__ is enabled in the Camera but disabled in the Asset, an information box in the Camera Inspector informs you about it.
- Enabled instancing on the terrain shader.
- Sorting of opaque objects now respects camera `opaqueSortMode` setting.
- Sorting of opaque objects disables front-to-back sorting flag, when camera settings allow that and the GPU has hidden surface removal.
- LWRP now has a Custom Light Explorer that suits its feature set.
- LWRP now supports Vertex Lit shaders for detail meshes on terrain.
- LWRP now has three interactive Autodesk shaders: Autodesk Interactive, Autodesk Interactive Masked and Autodesk Interactive Transparent.
- [Shader API] The `GetMainLight` and `GetAdditionalLight` functions can now compute shadow attenuation and store it in the new `shadowAttenuation` field in `LightData` struct.
- [Shader API] Added a `VertexPositionInputs` struct that contains vertex position in difference spaces (world, view, hclip).
- [Shader API] Added a `GetVertexPositionInputs` function to get an initialized `VertexPositionInputs`.
- [Shader API] Added a `GetPerObjectLightIndex` function to return the per-object index given a for-loop index.
- [Shader API] Added a `GetShadowCoord` function that takes a `VertexPositionInputs` as input.
- [ShaderLibrary] Added VertexNormalInputs struct that contains data for per-pixel normal computation.
- [ShaderLibrary] Added GetVertexNormalInputs function to return an initialized VertexNormalInputs.

### Changed
- The `RenderingData` struct is now read-only.
- `ScriptableRenderer`always performs a Clear before calling `IRendererSetup::Setup.`
- `ScriptableRenderPass::Execute` no longer takes `CullResults` as input. Instead, use `RenderingData`as input, since that references `CullResults`.
- `IRendererSetup_Setup` no longer takes `ScriptableRenderContext` and `CullResults` as input.
- Shader includes are now referenced via package relative paths instead of via the deprecated shader export path mechanism https://docs.unity3d.com/2018.3/Documentation/ScriptReference/ShaderIncludePathAttribute.html.
- The LWRP Asset settings were re-organized to be more clear.
- Vertex lighting now controls if additional lights should be shaded per-vertex or per-pixel.
- Renamed all `Local Lights` nomenclature to `Additional Lights`.
- Changed shader naming to conform to our SRP shader code convention.
- [Shader API] Renamed `SpotAttenuation` function to `AngleAttenuation`.
- [Shader API] Renamed `_SHADOWS_ENABLED` keyword to `_MAIN_LIGHT_SHADOWS`
- [Shader API] Renamed `_SHADOWS_CASCADE` keyword to `_MAIN_LIGHT_SHADOWS_CASCADE`
- [Shader API] Renamed `_VERTEX_LIGHTS` keyword to `_ADDITIONAL_LIGHTS_VERTEX`.
- [Shader API] Renamed `_LOCAL_SHADOWS_ENABLED` to `_ADDITIONAL_LIGHT_SHADOWS`
- [Shader API] Renamed `GetLight` function to `GetAdditionalLight`.
- [Shader API] Renamed `GetPixelLightCount` function to `GetAdditionalLightsCount`.
- [Shader API] Renamed `attenuation` to `distanceAttenuation` in `LightData`.
- [Shader API] Renamed `GetLocalLightShadowStrength` function to `GetAdditionalLightShadowStrength`.
- [Shader API] Renamed `SampleScreenSpaceShadowMap` functions to `SampleScreenSpaceShadowmap`.
- [Shader API] Renamed `MainLightRealtimeShadowAttenuation` function to `MainLightRealtimeShadow`.
- [Shader API] Renamed light constants from `Directional` and `Local` to `MainLight` and `AdditionalLights`.
- [Shader API] Renamed `GetLocalLightShadowSamplingData` function to `GetAdditionalLightShadowSamplingData`.
- [Shader API] Removed OUTPUT_NORMAL macro.
- [Shader API] Removed `lightIndex` and `substractiveAttenuation` from `LightData`.
- [Shader API] Removed `ComputeShadowCoord` function. `GetShadowCoord` is provided instead.
- All `LightweightPipeline` references in API and classes are now named `LightweightRenderPipeline`.
- Files no longer have the `Lightweight` prefix.
- Renamed Physically Based shaders to `Lit`, `ParticlesLit`, and `TerrainLit`.
- Renamed Simple Lighting shaders to `SimpleLit`, and `ParticlesSimpleLit`.
- [ShaderLibrary] Renamed `InputSurfacePBR.hlsl`, `InputSurfaceSimple.hlsl`, and `InputSurfaceUnlit` to `LitInput.hlsl`, `SimpleLitInput.hlsl`, and `UnlitInput.hlsl`. These files were moved from the `ShaderLibrary` folder to the`Shaders`.
- [ShaderLibrary] Renamed `LightweightPassLit.hlsl` and `LightweightPassLitSimple.hlsl` to `LitForwardPass.hlsl` and `SimpleLitForwardPass.hlsl`. These files were moved from the `ShaderLibrary` folder to `Shaders`.
- [ShaderLibrary] Renamed `LightweightPassMetaPBR.hlsl`, `LightweightPassMetaSimple.hlsl` and `LighweightPassMetaUnlit` to `LitMetaPass.hlsl`, `SimpleLitMetaPass.hlsl` and `UnlitMetaPass.hlsl`. These files were moved from the `ShaderLibrary` folder to `Shaders`.
- [ShaderLibrary] Renamed `LightweightPassShadow.hlsl` to `ShadowCasterPass.hlsl`. This file was moved to the `Shaders` folder.
- [ShaderLibrary] Renamed `LightweightPassDepthOnly.hlsl` to `DepthOnlyPass.hlsl`. This file was moved to the `Shaders` folder.
- [ShaderLibrary] Renamed `InputSurfaceTerrain.hlsl` to `TerrainLitInput.hlsl`. This file was moved to the `Shaders` folder.
- [ShaderLibrary] Renamed `LightweightPassLitTerrain.hlsl` to `TerrainLitPases.hlsl`. This file was moved to the `Shaders` folder.
- [ShaderLibrary] Renamed `ParticlesPBR.hlsl` to `ParticlesLitInput.hlsl`. This file was moved to the `Shaders` folder.
- [ShaderLibrary] Renamed `InputSurfacePBR.hlsl` to `LitInput.hlsl`. This file was moved to the `Shaders` folder.
- [ShaderLibrary] Renamed `InputSurfaceUnlit.hlsl` to `UnlitInput.hlsl`. This file was moved to the `Shaders` folder.
- [ShaderLibrary] Renamed `InputBuiltin.hlsl` to `UnityInput.hlsl`.
- [ShaderLibrary] Renamed `LightweightPassMetaCommon.hlsl` to `MetaInput.hlsl`.
- [ShaderLibrary] Renamed `InputSurfaceCommon.hlsl` to `SurfaceInput.hlsl`.
- [ShaderLibrary] Removed LightInput struct and GetLightDirectionAndAttenuation. Use GetAdditionalLight function instead.
- [ShaderLibrary] Removed ApplyFog and ApplyFogColor functions. Use MixFog and MixFogColor instead.
- [ShaderLibrary] Removed TangentWorldToNormal function. Use TransformTangentToWorld instead.
- [ShaderLibrary] Removed view direction normalization functions. View direction should always be normalized per pixel for accurate results.
- [ShaderLibrary] Renamed FragmentNormalWS function to NormalizeNormalPerPixel.

### Fixed
- If you have more than 16 lights in a scene, LWRP no longer causes random glitches while rendering lights.
- The Unlit shader now samples Global Illumination correctly.
- The Inspector window for the Unlit shader now displays correctly.
- Reduced GC pressure by removing several per-frame memory allocations.
- The tooltip for the the camera __MSAA__ property now appears correctly.
- Fixed multiple C# code analysis rule violations.
- The fullscreen mesh is no longer recreated upon every call to `ScriptableRenderer.fullscreenMesh`.

## [3.3.0-preview] - 2018-01-01
### Added
- Added callbacks to LWRP that can be attached to a camera (IBeforeCameraRender, IAfterDepthPrePass, IAfterOpaquePass, IAfterOpaquePostProcess, IAfterSkyboxPass, IAfterTransparentPass, IAfterRender)

###Changed
- Clean up LWRP creation of render textures. If we are not going straight to screen ensure that we create both depth and color targets.
- UNITY_DECLARE_FRAMEBUFFER_INPUT and UNITY_READ_FRAMEBUFFER_INPUT macros were added. They are necessary for reading transient attachments.
- UNITY_MATRIX_I_VP is now defined.
- Renamed LightweightForwardRenderer to ScriptableRenderer.
- Moved all light constants to _LightBuffer CBUFFER. Now _PerCamera CBUFFER contains all other per camera constants.
- Change real-time attenuation to inverse square.
- Change attenuation for baked GI to inverse square, to match real-time attenuation.
- Small optimization in light attenuation shader code.

### Fixed
- Lightweight Unlit shader UI doesn't throw an error about missing receive shadow property anymore.

## [3.2.0-preview] - 2018-01-01
### Changed
- Receive Shadows property is now exposed in the material instead of in the renderer.
- The UI for Lightweight asset has been updated with new categories. A more clean structure and foldouts has been added to keep things organized.

### Fixed
- Shadow casters are now properly culled per cascade. (case 1059142)
- Rendering no longer breaks when Android platform is selected in Build Settings. (case 1058812)
- Scriptable passes no longer have missing material references. Now they access cached materials in the renderer.(case 1061353)
- When you change a Shadow Cascade option in the Pipeline Asset, this no longer warns you that you've exceeded the array size for the _WorldToShadow property.
- Terrain shader optimizations.

## [3.1.0-preview] - 2018-01-01

### Fixed
- Fixed assert errors caused by multi spot lights
- Fixed LWRP-DirectionalShadowConstantBuffer params setting

## [3.0.0-preview] - 2018-01-01
### Added
- Added camera additional data component to control shadows, depth and color texture.
- pipeline now uses XRSEttings.eyeTextureResolutionScale as renderScale when in XR.
- New pass architecture. Allows for custom passes to be written and then used on a per camera basis in LWRP

### Changed
- Shadow rendering has been optimized for the Mali Utgard architecture by removing indexing and avoiding divisions for orthographic projections. This reduces the frame time by 25% on the Overdraw benchmark.
- Removed 7x7 tent filtering when using cascades.
- Screenspace shadow resolve is now only done when rendering shadow cascades.
- Updated the UI for the Lighweight pipeline asset.
- Update assembly definitions to output assemblies that match Unity naming convention (Unity.*).

### Fixed
- Post-processing now works with VR on PC.
- PS4 compiler error
- Fixed VR multiview rendering by forcing MSAA to be off. There's a current issue in engine that breaks MSAA and Texture2DArray.
- Fixed UnityPerDraw CB layout
- GLCore compute buffer compiler error
- Occlusion strength not being applied on LW standard shaders
- CopyDepth pass is being called even when a depth from prepass is available
- GLES2 shader compiler error in IntegrationTests
- Can't set RenderScale and ShadowDistance by script
- VR Single Pass Instancing shadows
- Fixed compilation errors on platforms with limited XRSetting support.

## [2.0.0-preview] - 2018-01-01

### Added
- Explicit render target load/store actions were added to improve tile utilization
- Camera opaque color can be requested on the pipeline asset. It can be accessed in the shader by defining a _CameraOpaqueTexture. This can be used as an alternative to GrabPass.
- Dynamic Batching can be enabled in the pipeline asset
- Pipeline now strips unused or invalid variants and passes based on selected pipeline capabilities in the asset. This reduces build and memory consuption on target.
- Shader stripping settings were added to pipeline asset

### Changed
#### Pipeline
- Pipeline code is now more modular and extensible. A ForwardRenderer class is initialized by the pipeline with RenderingData and it's responsible for enqueueing and executing passes. In the future pluggable renderers will be supported.
- On mobile 1 directional light + up to 4 local lights (point or spot) are computed
- On other platforms 1 directional light + up to 8 local lights are computed
- Multiple shadow casting lights are supported. Currently only 1 directional + 4 spots light shadows.
#### Shading Framework
- Directional Lights are always considered a main light in shader. They have a fast shading path with no branching and no indexing.
- GetMainLight() is provided in shader to initialize Light struct with main light shading data.
- Directional lights have a dedicated shadowmap for performance reasons. Shadow coord always comes from interpolator.
- MainLigthRealtimeShadowAttenuation(float4 shadowCoord) is provided to compute main light realtime shadows.
- Spot and Point lights are always shaded in the light loop. Branching on uniform and indexing happens when shading them.
- GetLight(half index, float3 positionWS) is provided in shader to initialize Light struct for spot and point lights.
- Spot light shadows are baked into a single shadow atlas.
- Shadow coord for spot lights is always computed on fragment.
- Use LocalLightShadowAttenuation(int lightIndex, float3 positionWS) to comppute realtime shadows for spot lights.

### Fixed
- Issue that was causing VR on Android to render black
- Camera viewport issues
- UWP build issues
- Prevent nested camera rendering in the pipeline

## [1.1.4-preview] - 2018-01-01

### Added
 - Terrain and grass shaders ported
 - Updated materials and shader default albedo and specular color to midgrey.
 - Exposed _ScaledScreenParams to shader. It works the same as _ScreenParams but takes pipeline RenderScale into consideration
 - Performance Improvements in mobile

### Fixed
 - SRP Shader library issue that was causing all constants to be highp in mobile
 - shader error that prevented LWRP to build to UWP
 - shader compilation errors in Linux due to case sensitive includes
 - Rendering Texture flipping issue
 - Standard Particles shader cutout and blending modes
 - crash caused by using projectors
 - issue that was causing Shadow Strength to not be computed on mobile
 - Material Upgrader issue that caused editor to SoftLocks
 - GI in Unlit shader
 - Null reference in the Unlit material shader GUI

## [1.1.2-preview] - 2018-01-01

### Changed
 - Performance improvements in mobile

### Fixed
 - Shadows on GLES 2.0
 - CPU performance regression in shadow rendering
 - Alpha clip shadow issues
 - Unmatched command buffer error message
 - Null reference exception caused by missing resource in LWRP
 - Issue that was causing Camera clear flags was being ignored in mobile


## [1.1.1-preview] - 2018-01-01

### Added
 - Added Cascade Split selection UI
 - Added SHADER_HINT_NICE_QUALITY. If user defines this to 1 in the shader Lightweight pipeline will favor quality even on mobile platforms.

### Changed
 - Shadowmap uses 16bit format instead of 32bit.
 - Small shader performance improvements

### Fixed
 - Subtractive Mode
 - Shadow Distance does not accept negative values anymore


## [0.1.24] - 2018-01-01

### Added
 - Added Light abstraction layer on lightweight shader library.
 - Added HDR global setting on pipeline asset.
 - Added Soft Particles settings on pipeline asset.
 - Ported particles shaders to SRP library

### Changed
 - HDR RT now uses what format is configured in Tier settings.
 - Refactored lightweight standard shaders and shader library to improve ease of use.
 - Optimized tile LOAD op on mobile.
 - Reduced GC pressure
 - Reduced shader variant count by ~56% by improving fog and lightmap keywords
 - Converted LW shader library files to use real/half when necessary.

### Fixed
 - Realtime shadows on OpenGL
 - Shader compiler errors in GLES 2.0
 - Issue sorting issues when BeforeTransparent custom fx was enabled.
 - VR single pass rendering.
 - Viewport rendering issues when rendering to backbuffer.
 - Viewport rendering issues when rendering to with MSAA turned off.
 - Multi-camera rendering.

## [0.1.23] - 2018-01-01

### Added
 - UI Improvements (Rendering features not supported by LW are hidden)

### Changed
 - Shaders were ported to the new SRP shader library.
 - Constant Buffer refactor to use new Batcher
 - Shadow filtering and bias improved.
 - Pipeline now updates color constants in gamma when in Gamma colorspace.
 - Optimized ALU and CB usage on Shadows.
 - Reduced shader variant count by ~33% by improving shadow and light classification keywords
 - Default resources were removed from the pipeline asset.

### Fixed
 - Fixed shader include path when using SRP from package manager.
 - Fixed spot light attenuation to match Unity Built-in pipeline.
 - Fixed depth pre-pass clearing issue.

## [0.1.12] - 2018-01-01

### Added
 - Standard Unlit shader now has an option to sample GI.
 - Added Material Upgrader for stock Unity Mobile and Legacy Shaders.
 - UI improvements

### Changed
- Realtime shadow filtering was improved.

### Fixed
 - Fixed an issue that was including unreferenced shaders in the build.
 - Fixed a null reference caused by Particle System component lights.<|MERGE_RESOLUTION|>--- conflicted
+++ resolved
@@ -40,11 +40,8 @@
 - Fixed an issue where Particle Lit shader had an incorrect fallback shader [case 1312459]
 - Fixed an issue with backbuffer MSAA on Vulkan desktop platforms.
 - Fixed shadow cascade blend culling factor.
-<<<<<<< HEAD
+- Removed Custom.meta which was causing warnings. [case 1314288](https://issuetracker.unity3d.com/issues/urp-warnings-about-missing-metadata-appear-after-installing)
 - Fixed an issue where SSAO would sometimes not render with a recently imported renderer.
-=======
-- Removed Custom.meta which was causing warnings. [case 1314288](https://issuetracker.unity3d.com/issues/urp-warnings-about-missing-metadata-appear-after-installing)
->>>>>>> 8949162f
 
 ### Changed
 - Change Asset/Create/Shader/Universal Render Pipeline/Lit Shader Graph to Asset/Create/Shader Graph/URP/Lit Shader Graph
