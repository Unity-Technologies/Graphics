--- conflicted
+++ resolved
@@ -17,11 +17,8 @@
 - Transparent Lit ShaderGraph using Additive blending will now properly fade with alpha [1270344]
 - Fixed useless mip maps on temporary RTs/PostProcessing inherited from Main RT descriptor.
 - Fixed an issue in where all the entries in the Renderer List wasn't selectable and couldn't be deleted.
-<<<<<<< HEAD
+- Fixed GC allocations from XR occlusion mesh when using multipass.
 - Fixed an issue such that it is now posible to enqueue render passes at runtime.
-=======
-- Fixed GC allocations from XR occlusion mesh when using multipass.
->>>>>>> 56be75e2
 
 ## [10.2.0] - 2020-10-19
 
