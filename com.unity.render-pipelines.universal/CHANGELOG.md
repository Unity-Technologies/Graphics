# Changelog
All notable changes to this package will be documented in this file.

The format is based on [Keep a Changelog](http://keepachangelog.com/en/1.0.0/)
and this project adheres to [Semantic Versioning](http://semver.org/spec/v2.0.0.html).

## [12.0.0] - 2021-01-11

### Added
- Added support for the PlayStation 5 platform.

### Fixed
- Fixed an issue where objects in motion might jitter when the Pixel Perfect Camera is used. [case 1300474](https://issuetracker.unity3d.com/issues/urp-characters-sprite-repeats-in-the-build-when-using-pixel-perfect-camera-and-2d-renderer)
- Fixed an issue where the letter box/pillar box areas were not properly cleared when the Pixel Perfect Camera is used. [case 1291224](https://issuetracker.unity3d.com/issues/pixel-perfect-image-artifact-appear-between-the-reference-resolution-and-screen-resolution-borders-when-strech-fill-is-enabled)
- Fixed an issue where the Cinemachine Pixel Perfect Extension might cause the Orthographic Size of the Camera to jump to 1 when the Scene is loaded. [case 1249076](https://issuetracker.unity3d.com/issues/cinemachine-pixel-perfect-camera-extension-causes-the-orthogonal-size-to-jump-to-1-when-the-scene-is-loaded)
- Fixed an issue where render scale was breaking SSAO in scene view. [case 1296710](https://issuetracker.unity3d.com/issues/ssao-effect-floating-in-the-air-in-scene-view-when-2-objects-with-shadergraph-materials-are-on-top-of-each-other)
- Fixed GC allocations from XR occlusion mesh when using multipass.
<<<<<<< HEAD
- Fixed an issue where the inspector of Renderer Data would break after adding RenderObjects renderer feature and then adding another renderer feature.
=======
- Fixed an issue where soft particles did not work with orthographic projection. [case 1294607](https://issuetracker.unity3d.com/product/unity/issues/guid/1294607/)
>>>>>>> d22d5958

## [11.0.0] - 2020-10-21
### Added
- Added real-time Point Light Shadows.
- Added a supported MSAA samples count check, so the actual supported MSAA samples count value can be assigned to RenderTexture descriptors.
- Added the TerrainCompatible SubShader Tag. Use this Tag in your custom shader to tell Unity that the shader is compatible with the Terrain system.
- Added _CameraSortingLayerTexture global shader variable and related parameters
- Added preset shapes for creating a freeform light
- Added serialization of Freeform ShapeLight mesh to avoid CPU cost of generating them on the runtime.
- Added 2D Renderer Asset Preset for creating a Universal Renderer Asset
- Added an option to use faster, but less accurate approximation functions when converting between the sRGB and Linear color spaces.
- Added screen space shadow as renderer feature
- Added [DisallowMultipleRendererFeature] attribute for Renderer Features.

### Changed
- Optimized 2D Renderer performance on mobile GPUs by reducing the number of render target switches.
- Optimized 2D Renderer performance by rendering the normal buffer at the same lower resolution as the light buffers.
- Improved Light2D UI/UX
- Improved 2D Menu layout
- Deprecated Light2D Parametric Light
- Deprecated Light2D point light cookie
- Renamed Light2D point light to spot light
- 2D Renderer: The per Blend Style render texture scale setting was replaced by a global scale setting for all Blend Styles.
- Optimized 2D Renderer performance by using a tiny light texture for layer/blend style pairs for which no light is rendered.
- Reorgnized the settings in 2D Renderer Data Inspector.
- FallOff Lookup Texture is now part of 2D RenderData.
- Creating a Shadow Caster 2D will use try and use sprite and physics bounds as the default shape
- Deleting all points in a Shadow Caster will cause the shape to use the bounds.
- Improved Geometry for Smooth Falloff of 2D Shape Lights.
- Updated the tooltips for Light 2D Inspector.
- Removed the Custom blend Mode option from the Blend Styles.
- New default Blend Styles when a new 2D Renderer Data asset is created.
- Added a supported MSAA samples count check, so the actual supported MSAA samples count value can be assigned to RenderTexture descriptors.
- Bloom in Gamma color-space now more closely matches Linear color-space, this will mean project using Bloom and Gamma color-space may need to adjust Bloom Intensity to match previous look.
- Autodesk Interactive Shader Graph files and folders containing them were renamed. The new file paths do not have spaces.
- Changed shader keywords of main light shadow from toggling to enumerating.
- Always use "High" quality normals, which normalizes the normal in pixel shader. "Low" quality normals looked too much like a bug.
- Re-enabled implicit MSAA resolve to backbuffer on Metal MacOS.
- Optimized 2D performance by rendering straight to the backbuffer if possible
- Changed Post Process Data to bool. When it is no enabled all post processing is stripped from build, when it is enabled you can still override resources there.
- Converted XR automated tests to use MockHMD.
- Reduced the size of the fragment input struct of the Terrain and Forward lighting shaders.

### Fixed
- Fixed an issue where additional lights would not render with WebGL 1
- Fixed an issue where the 2D Renderer was incorrectly rendering transparency with normal maps on an empty background.
- Fixed an issue where Sprites on one Sorting Layer were fully lit even when there's no 2D light targeting that layer.
- Fixed an issue where null reference exception was thrown when creating a 2D Renderer Data asset while scripts are compiling. [case 1263040](https://issuetracker.unity3d.com/issues/urp-nullreferenceexception-error-is-thrown-on-creating-2d-renderer-asset)
- Fixed an issue where no preview would show for the lit sprite master node in shadergraph
- Fixed an issue where no shader was generated for unlit sprite shaders in shadergraph
- Fixed an issue where Sprite-Lit-Default shader's Normal Map property wasn't affected by Tiling or Offset. [case 1270850](https://issuetracker.unity3d.com/issues/sprite-lit-default-shaders-normal-map-and-mask-textures-are-not-affected-by-tiling-and-offset-values)
- Fixed an issue where normal-mapped Sprites could render differently depending on whether they're dynamically-batched. [case 1286186](https://issuetracker.unity3d.com/issues/urp-2d-2d-light-on-a-rotated-sprite-is-skewed-when-using-normal-map-and-sorting-layer-is-not-default)
- Removed the warning about mis-matched vertex streams when creating a default Particle System. [case 1285272](https://issuetracker.unity3d.com/issues/particles-urp-default-material-shows-warning-in-inspector)
- Fixed latest mockHMD renderviewport scale doesn't fill whole view after scaling. [case 1286161] (https://issuetracker.unity3d.com/issues/xr-urp-renderviewportscale-doesnt-fill-whole-view-after-scaling)
- Fixed camera renders black in XR when user sets invalid MSAA value.
- Fixed an issue causing additional lights to stop working when set as the sun source. [case 1278768](https://issuetracker.unity3d.com/issues/urp-every-light-type-is-rendered-as-directional-light-if-it-is-set-as-sun-source-of-the-environment)
- Fixed an issue causing passthrough camera to not render. [case 1283894](https://issuetracker.unity3d.com/product/unity/issues/guid/1283894/)
- Fixed an issue that caused a null reference when Lift Gamma Gain was being displayed in the Inspector and URP was upgraded to a newer version.  [case 1283588](https://issuetracker.unity3d.com/issues/argumentnullexception-is-thrown-when-upgrading-urp-package-and-volume-with-lift-gamma-gain-is-focused-in-inspector)
- Fixed an issue where soft particles were not rendered when depth texture was disabled in the URP Asset. [case 1162556](https://issuetracker.unity3d.com/issues/lwrp-unlit-particles-shader-is-not-rendered-when-soft-particles-are-enabled-on-built-application)
- Fixed an issue where soft particles were rendered opaque on OpenGL. [case 1226288](https://issuetracker.unity3d.com/issues/urp-objects-that-are-using-soft-particles-are-rendered-opaque-when-opengl-is-used)
- Fixed an issue where the depth texture sample node used an incorrect texture in some frames. [case 1268079](https://issuetracker.unity3d.com/issues/urp-depth-texture-sample-node-does-not-use-correct-texture-in-some-frames)
- Fixed a compiler error in BakedLit shader when using Hybrid Renderer.
- Fixed an issue with upgrading material set to cutout didn't properly set alpha clipping. [case 1235516](https://issuetracker.unity3d.com/issues/urp-upgrade-material-utility-does-not-set-the-alpha-clipping-when-material-was-using-a-shader-with-rendering-mode-set-to-cutout)
- Fixed XR camera fov can be changed through camera inspector.
- Fixed an issue where Universal Render Pipeline with disabled antiAliasing was overwriting QualitySettings.asset on frequent cases. [case 1219159](https://issuetracker.unity3d.com/issues/urp-qualitysettings-dot-asset-file-gets-overwritten-with-the-same-content-when-the-editor-is-closed)
- Fixed a case where overlay camera with output texture caused base camera not to render to screen. [case 1283225](https://issuetracker.unity3d.com/issues/game-view-renders-a-black-view-when-having-an-overlay-camera-which-had-output-texture-assigned-in-the-camera-stack)
- Fixed an issue where the scene view camera ignored the pipeline assets HDR setting. [case 1284369](https://issuetracker.unity3d.com/issues/urp-scene-view-camera-ignores-pipeline-assets-hdr-settings-when-main-camera-uses-pipeline-settings)
- Fixed an issue where the Camera inspector was grabbing the URP asset in Graphics Settings rather than the currently active.
- Fixed an issue where the Light Explorer was grabbing the URP asset in Graphics Settings rather than the currently active.
- Fixed an issue causing materials to be upgraded multiple times.
- Fixed bloom inconsistencies between Gamma and Linear color-spaces.
- Fixed an issue in where all the entries in the Renderer List wasn't selectable and couldn't be deleted.
- Fixed Deferred renderer on some Android devices by forcing accurate GBuffer normals. [case 1288042]
- Fixed an issue where MSAA did not work in Editor Game View on Windows with Vulkan.
- Fixed issue where selecting and deselecting Forward Renderer asset would leak memory [case 1290628](https://issuetracker.unity3d.com/issues/urp-scriptablerendererfeatureeditor-memory-leak-while-interacting-with-forward-renderer-in-the-project-window)
- Fixed the default background color for previews to use the original color.
- Fixed an issue where the scene view would turn black when bloom was enabled. [case 1298790](https://issuetracker.unity3d.com/issues/urp-bloom-and-tonemapping-causes-the-screen-to-go-black-in-scene-mode)
- Fixed an issue where having "Opaque Texture" and MSAA enabled would cause the opaque texture to be rendered black on old Apple GPUs [case 1247423](https://issuetracker.unity3d.com/issues/urp-metal-opaque-objects-are-rendered-black-when-msaa-is-enabled)
- Fixed SAMPLE_TEXTURECUBE_ARRAY_LOD macro when using OpenGL ES. [case 1285132](https://issuetracker.unity3d.com/issues/urp-android-error-sample-texturecube-array-lod-is-not-supported-on-gles-3-dot-0-when-using-cubemap-array-shader-shaders)
- Fixed an issue such that it is now posible to enqueue render passes at runtime.
- Fixed SpeedTree LOD fade functionality. [case 1198135]

## [10.2.0] - 2020-10-19

### Changed
- Changed RenderObjectsFeature UI to only expose valid events. Previously, when selecting events before BeforeRenderingPrepasses objects would not be drawn correctly as stereo and camera setup only happens before rendering opaques objects.
- Transparent Lit ShaderGraph using Additive blending will now properly fade with alpha [1270344]

### Fixed
- Fixed the Unlit shader not being SRP Batcher compatible on OpenGLES/OpenGLCore. [case 1263720](https://issuetracker.unity3d.com/issues/urp-mobile-srp-batcher-is-not-visible-on-mobile-devices-in-frame-debugger)
- Fixed an issue with soft particles not rendering correctly for overlay cameras with post processing. [case 1241626](https://issuetracker.unity3d.com/issues/soft-particles-does-not-fade-out-near-the-opaque-surfaces-when-post-processing-is-enabled-on-a-stacked-camera)
- Fixed MSAA override on camera does not work in non-XR project if target eye is selected to both eye.

## [10.1.0] - 2020-10-12
- Added support for the Shadowmask Mixed Lighting Mode (Forward only), which supports up to four baked-shadow Lights.
- Added ComplexLit shader for advanced material features and deferred forward fallback.
- Added Clear Coat feature for ComplexLit shader and for shader graph.
- Added Parallax Mapping to the Lit shader (Lit.shader).
- Added the Detail Inputs setting group in the Lit shader (Lit.shader).
- Added Smooth shadow fading.
- Added SSAO support for deferred renderer.
- The pipeline now outputs a warning in the console when trying to access camera color or depth texture when those are not valid. Those textures are only available in the context of `ScriptableRenderPass`.
- Added a property to access the renderer from the `CameraData`.

### Changed
- Shader functions SampleSH9, SampleSHPixel, SampleSHVertex are now gamma corrected in gamma space. As result LightProbes are gamma corrected too.
- The maximum number of visible lights when using OpenGL ES 3.x on Android now depends on the minimum OpenGL ES 3.x version as configured in PlayerSettings.
- The default value of the HDR property of a newly created Universal Render Pipeline Asset, is now set to true.

### Fixed
- Fixed an issue where the CapturePass would not capture the post processing effects.
- Fixed an issue were the filter window could not be defocused using the mouse. [case 1242032](https://issuetracker.unity3d.com/issues/urp-volume-override-window-doesnt-disappear-when-clicked-on-the-other-windows-in-the-editor)
- Fixed camera backgrounds not matching between editor and build when background is set to 'Uninitialized'. [case 1224369](https://issuetracker.unity3d.com/issues/urp-uninitialized-camera-background-type-does-not-match-between-the-build-and-game-view)
- Fixed a case where main light hard shadows would not work if any other light is present with soft shadows.[case 1250829](https://issuetracker.unity3d.com/issues/main-light-shadows-are-ignored-in-favor-of-additional-lights-shadows)
- Fixed issue that caused color grading to not work correctly with camera stacking. [case 1263193](https://issuetracker.unity3d.com/product/unity/issues/guid/1263193/)
- Fixed an issue that caused an infinite asset database reimport when running Unity in command line with -testResults argument.
- Fixed ParticlesUnlit shader to use fog color instead of always black. [case 1264585]
- Fixed issue that caused some properties in the camera to not be bolded and highlighted when edited in prefab mode. [case 1230082](https://issuetracker.unity3d.com/issues/urp-camera-prefab-fields-render-type-renderer-background-type-are-not-bolded-and-highlighted-when-edited-in-prefab-mode)
- Fixed issue where blur would sometimes flicker [case 1224915](https://issuetracker.unity3d.com/issues/urp-bloom-effect-flickers-when-using-integrated-post-processing-feature-set)
- Fixed an issue in where the camera inspector didn't refresh properly when changing pipeline in graphic settings. [case 1222668](https://issuetracker.unity3d.com/issues/urp-camera-properties-not-refreshing-on-adding-or-removing-urp-pipeline-in-the-graphics-setting)
- Fixed depth of field to work with dynamic resolution. [case 1225467](https://issuetracker.unity3d.com/issues/dynamic-resolution-rendering-error-when-using-depth-of-field-in-urp)
- Fixed FXAA, SSAO, Motion Blur to work with dynamic resolution.
- Fixed an issue where Pixel lighting variants were stripped in builds if another URP asset had Additional Lights set to Per Vertex [case 1263514](https://issuetracker.unity3d.com/issues/urp-all-pixel-lighting-variants-are-stripped-in-build-if-at-least-one-urp-asset-has-additional-lights-set-to-per-vertex)
- Fixed an issue where transparent meshes were rendered opaque when using custom render passes [case 1262887](https://issuetracker.unity3d.com/issues/urp-transparent-meshes-are-rendered-as-opaques-when-using-lit-shader-with-custom-render-pass)
- Fixed regression from 8.x.x that increased launch times on Android with GLES3. [case 1269119](https://issuetracker.unity3d.com/issues/android-launch-times-increased-x4-from-urp-8-dot-1-0-to-urp-10-dot-0-0-preview-dot-26)
- Fixed an issue with a render texture failing assertion when chosing an invalid format. [case 1222676](https://issuetracker.unity3d.com/issues/the-error-occurs-when-a-render-texture-which-has-a-certain-color-format-is-applied-to-the-cameras-output-target)
- Fixed an issue that caused the unity_CameraToWorld matrix to have z flipped values. [case 1257518](https://issuetracker.unity3d.com/issues/parameter-unity-cameratoworld-dot-13-23-33-is-inverted-when-using-universal-rp-7-dot-4-1-and-newer)
- Fixed not using the local skybox on the camera game object when the Skybox Material property in the Lighting window was set to null.
- Fixed an issue where, if URP was not in use, you would sometimes get errors about 2D Lights when going through the menus.
- Fixed GC when using XR single-pass automated tests.
- Fixed an issue that caused a null reference when deleting camera component in a prefab. [case 1244430](https://issuetracker.unity3d.com/issues/urp-argumentnullexception-error-is-thrown-on-removing-camera-component-from-camera-prefab)
- Fixed resolution of intermediate textures when rendering to part of a render texture. [case 1261287](https://issuetracker.unity3d.com/product/unity/issues/guid/1261287/)
- Fixed indirect albedo not working with shadergraph shaders in some rare setups. [case 1274967](https://issuetracker.unity3d.com/issues/gameobjects-with-custom-mesh-are-not-reflecting-the-light-when-using-the-shader-graph-shaders)
- Fixed XR mirroView sRGB issue when color space is gamma.
- Fixed an issue where XR eye textures are recreated multiple times per frame due to per camera MSAA change.
- Fixed an issue wehre XR mirror view selector stuck.
- Fixed LightProbes to have gamma correct when using gamma color space. [case 1268911](https://issuetracker.unity3d.com/issues/urp-has-no-gamma-correction-for-lightprobes)
- Fixed GLES2 shader compilation.
- Fixed useless mip maps on temporary RTs/PostProcessing inherited from Main RT descriptor.
- Fixed issue with lens distortion breaking rendering when enabled and its intensity is 0.
- Fixed mixed lighting subtractive and shadowmask modes for deferred renderer.
- Fixed issue that caused motion blur to not work in XR.
- Fixed 2D renderer when using Linear rendering on Android directly to backbuffer.
- Fixed issue where multiple cameras would cause GC each frame. [case 1259717](https://issuetracker.unity3d.com/issues/urp-scriptablerendercontext-dot-getcamera-array-dot-resize-creates-garbage-every-frame-when-more-than-one-camera-is-active)
- Fixed Missing camera cannot be removed after scene is saved by removing the Missing camera label. [case 1252255](https://issuetracker.unity3d.com/issues/universal-rp-missing-camera-cannot-be-removed-from-camera-stack-after-scene-is-saved)
- Fixed MissingReferenceException when removing Missing camera from camera stack by removing Missing camera label. [case 1252263](https://issuetracker.unity3d.com/issues/universal-rp-missingreferenceexception-errors-when-removing-missing-camera-from-stack)
- Fixed slow down in the editor when editing properties in the UI for renderer features. [case 1279804](https://issuetracker.unity3d.com/issues/a-short-freeze-occurs-in-the-editor-when-expanding-or-collapsing-with-the-arrow-the-renderer-feature-in-the-forward-renderer)
- Fixed test 130_UnityMatrixIVP on OpenGL ES 3
- Fixed MSAA on Metal MacOS and Editor.

## [10.0.0] - 2020-06-10
### Added
- Added the option to strip Terrain hole Shader variants.
- Added support for additional Directional Lights. The amount of additional Directional Lights is limited by the maximum Per-object Lights in the Render Pipeline Asset.
- Added default implementations of OnPreprocessMaterialDescription for FBX, Obj, Sketchup and 3DS file formats.
- Added Transparency Sort Mode and Transparency Sort Axis to 2DRendererData.
- Added support for a user defined default material to 2DRendererData.
- Added the option to toggle shadow receiving on transparent objects.
- Added XR multipass rendering. Multipass rendering is a requirement on many VR platforms and allows graceful fallback when single-pass rendering isn't available.
- Added support for Camera Stacking when using the Forward Renderer. This introduces the Camera `Render Type` property. A Base Camera can be initialized with either the Skybox or Solid Color, and can combine its output with that of one or more Overlay Cameras. An Overlay Camera is always initialized with the contents of the previous Camera that rendered in the Camera Stack.
- Added AssetPostprocessors and Shadergraphs to handle Arnold Standard Surface and 3DsMax Physical material import from FBX.
- Added `[MainTexture]` and `[MainColor]` shader property attributes to URP shader properties. These will link script material.mainTextureOffset and material.color to `_BaseMap` and `_BaseColor` shader properties.
- Added the option to specify the maximum number of visible lights. If you set a value, lights are sorted based on their distance from the Camera.
- Added the option to control the transparent layer separately in the Forward Renderer.
- Added the ability to set individual RendererFeatures to be active or not, use `ScriptableRendererFeature.SetActive(bool)` to set whether a Renderer Feature will execute,  `ScriptableRendererFeature.isActive` can be used to check the current active state of the Renderer Feature.
 additional steps to the 2D Renderer setup page for quality and platform settings.
- If Unity Editor Analytics are enabled, Universal collects anonymous data about usage of Universal. This helps the Universal team focus our efforts on the most common scenarios, and better understand the needs of our customers.
- Added a OnCameraSetup() function to the ScriptableRenderPass API, that gets called by the renderer before rendering each camera
- Added a OnCameraCleanup() function to the ScriptableRenderPass API, that gets called by the renderer after rendering each camera
- Added Default Material Type options to the 2D Renderer Data Asset property settings.
- Added additional steps to the 2D Renderer setup page for quality and platform settings.
- Added option to disable XR autotests on test settings.
- Shader Preprocessor strips gbuffer shader variants if DeferredRenderer is not in the list of renderers in any Scriptable Pipeline Assets.
- Added an option to enable/disable Adaptive Performance when the Adaptive Performance package is available in the project.
- Added support for 3DsMax's 2021 Simplified Physical Material from FBX files in the Model Importer.
- Added GI to SpeedTree
- Added support for DXT5nm-style normal maps on Android, iOS and tvOS
- Added stencil override support for deferred renderer.
- Added a warning message when a renderer is used with an unsupported graphics API, as the deferred renderer does not officially support GL-based platforms.
- Added option to skip a number of final bloom iterations.
- Added support for [Screen Space Ambient Occlusion](https://docs.unity3d.com/Packages/com.unity.render-pipelines.universal@10.0/manual/post-processing-ssao.html) and a new shader variant _SCREEN_SPACE_OCCLUSION.
- Added support for Normal Texture being generated in a prepass.
- Added a ConfigureInput() function to ScriptableRenderPass, so it is possible for passes to ask that a Depth, Normal and/or Opaque textures to be generated by the forward renderer.
- Added a float2 normalizedScreenSpaceUV to the InputData Struct.
- Added new sections to documentation: [Writing custom shaders](https://docs.unity3d.com/Packages/com.unity.render-pipelines.universal@10.0/manual/writing-custom-shaders-urp.html), and [Using the beginCameraRendering event](https://docs.unity3d.com/Packages/com.unity.render-pipelines.universal@10.0/manual/using-begincamerarendering.html).
- Added support for GPU instanced mesh particles on supported platforms.
- Added API to check if a Camera or Light is compatible with Universal Render Pipeline.

### Changed
- Moved the icon that indicates the type of a Light 2D from the Inspector header to the Light Type field.
- Eliminated some GC allocations from the 2D Renderer.
- Added SceneSelection pass for TerrainLit shader.
- Remove final blit pass to force alpha to 1.0 on mobile platforms.
- Deprecated the CinemachineUniversalPixelPerfect extension. Use the one from Cinemachine v2.4 instead.
- Replaced PlayerSettings.virtualRealitySupported with XRGraphics.tryEnable.
- Blend Style in the 2DRendererData are now automatically enabled/disabled.
- When using the 2D Renderer, Sprites will render with a faster rendering path when no lights are present.
- Particle shaders now receive shadows
- The Scene view now mirrors the Volume Layer Mask set on the Main Camera.
- Drawing order of SRPDefaultUnlit is now the same as the Built-in Render Pipline.
- Made MaterialDescriptionPreprocessors private.
- UniversalRenderPipelineAsset no longer supports presets. [Case 1197020](https://issuetracker.unity3d.com/issues/urp-reset-functionality-does-not-work-on-preset-of-universalrenderpipelineassets).
- The number of maximum visible lights is now determined by whether the platform is mobile or not.
- Renderer Feature list is now redesigned to fit more closely to the Volume Profile UI, this vastly improves UX and reliability of the Renderer Features List.
- Default color values for Lit and SimpleLit shaders changed to white due to issues with texture based workflows.
- You can now subclass ForwardRenderer to create a custom renderer based on it.
- URP is now computing tangent space per fragment.
- Optimized the 2D Renderer to skip rendering into certain internal buffers when not necessary.
- You can now subclass ForwardRenderer to create a custom renderer based on it.
- URP shaders that contain a priority slider now no longer have an offset of 50 by default.
- The virtual ScriptableRenderer.FrameCleanup() function has been marked obsolete and replaced by ScriptableRenderer.OnCameraCleanup() to better describe when the function gets invoked by the renderer.
- DepthOnlyPass, CopyDepthPass and CopyColorPass now use OnCameraSetup() instead of Configure() to set up their passes before executing as they only need to get their rendertextures once per camera instead of once per eye.
- Updated shaders to be compatible with Microsoft's DXC.
- Mesh GPU Instancing option is now hidden from the particles system renderer as this feature is not supported by URP.
- The 2D Renderer now supports camera stacking.
- 2D shaders now use half-precision floats whenever precise results are not necessary.
- Removed the ETC1_EXTERNAL_ALPHA variant from Shader Graph Sprite shaders.
- Eliminated some unnecessary clearing of render targets when using the 2D Renderer.
- The rendering of 2D lights is more effient as sorting layers affected by the same set of lights are now batched.
- Removed the 8 renderer limit from URP Asset.
- Merged the deferred renderer into the forward renderer.
- Changing the default value of Skip Iterations to 1 in Bloom effect editor
- Use SystemInfo to check if multiview is supported instead of being platform hardcoded
- Default attachment setup behaviour for ScriptableRenderPasses that execute before rendering opaques is now set use current the active render target setup. This improves performance in some situations.
- Combine XR occlusion meshes into one when using single-pass (multiview or instancing) to reduce draw calls and state changes.
- Shaders included in the URP package now use local Material keywords instead of global keywords. This increases the amount of available global user-defined Material keywords.

### Fixed
- Fixed an issue that caused WebGL to render blank screen when Depth texture was enabled [case 1240228](https://issuetracker.unity3d.com/issues/webgl-urp-scene-is-rendered-black-in-webgl-build-when-depth-texture-is-enabled)
- Fixed NaNs in tonemap algorithms (neutral and ACES) on Nintendo Switch.
- Fixed a performance problem with ShaderPreprocessor with large amount of active shader variants in the project
- Fixed an issue where linear to sRGB conversion occurred twice on certain Android devices.
- Fixed an issue where there were 2 widgets showing the outer angle of a spot light.
- Fixed an issue where Unity rendered fullscreen quads with the pink error shader when you enabled the Stop NaN post-processing pass.
- Fixed an issue where Terrain hole Shader changes were missing. [Case 1179808](https://issuetracker.unity3d.com/issues/terrain-brush-tool-is-not-drawing-when-paint-holes-is-selected).
- Fixed an issue where the Shader Graph `SceneDepth` node didn't work with XR single-pass (double-wide) rendering. See [case 1123069](https://issuetracker.unity3d.com/issues/lwrp-vr-shadergraph-scenedepth-doesnt-work-in-single-pass-rendering).
- Fixed Unlit and BakedLit shader compilations in the meta pass.
- Fixed an issue where the Bokeh Depth of Field shader would fail to compile on PS4.
- Fixed an issue where the Scene lighting button didn't work when you used the 2D Renderer.
- Fixed a performance regression when you used the 2D Renderer.
- Fixed an issue where the Freeform 2D Light gizmo didn't correctly show the Falloff offset.
- Fixed an issue where the 2D Renderer rendered nothing when you used shadow-casting lights with incompatible Renderer2DData.
- Fixed an issue where errors were generated when the Physics2D module was not included in the project's manifest.
- Fixed an issue where Prefab previews were incorrectly lit when you used the 2D Renderer.
- Fixed an issue where the Light didn't update correctly when you deleted a Sprite that a Sprite 2D Light uses.
- Fixed an issue where 2D Lighting was broken for Perspective Cameras.
- Fixed an issue where resetting a Freeform 2D Light would throw null reference exceptions. [Case 1184536](https://issuetracker.unity3d.com/issues/lwrp-changing-light-type-to-freeform-after-clicking-on-reset-throws-multiple-arguementoutofrangeexception).
- Fixed an issue where Freeform 2D Lights were not culled correctly when there was a Falloff Offset.
- Fixed an issue where Tilemap palettes were invisible in the Tile Palette window when the 2D Renderer was in use. [Case 1162550](https://issuetracker.unity3d.com/issues/adding-tiles-in-the-tile-palette-makes-the-tiles-invisible).
- Fixed issue where black emission would cause unneccesary inspector UI repaints. [Case 1105661](https://issuetracker.unity3d.com/issues/lwrp-inspector-window-is-being-repainted-when-using-the-material-with-emission-enabled-and-set-to-black-00-0).
- Fixed user LUT sampling being done in Linear instead of sRGB.
- Fixed an issue when trying to get the Renderer via API on the first frame. [Case 1189196](https://issuetracker.unity3d.com/product/unity/issues/guid/1189196/).
- Fixed a material leak on domain reload.
- Fixed an issue where deleting an entry from the Renderer List and then undoing that change could cause a null reference. [Case 1191896](https://issuetracker.unity3d.com/issues/nullreferenceexception-when-attempting-to-remove-entry-from-renderer-features-list-after-it-has-been-removed-and-then-undone).
- Fixed an issue where the user would get an error if they removed the Additional Camera Data component. [Case 1189926](https://issuetracker.unity3d.com/issues/unable-to-remove-universal-slash-hd-additional-camera-data-component-serializedobject-target-destroyed-error-is-thrown).
- Fixed post-processing with XR single-pass rendering modes.
- Fixed an issue where Cinemachine v2.4 couldn't be used together with Universal RP due to a circular dependency between the two packages.
- Fixed an issue that caused shaders containing `HDRP` string in their path to be stripped from the build.
- Fixed an issue that caused only selected object to render in SceneView when Wireframe drawmode was selected.
- Fixed Renderer Features UI tooltips. [Case 1191901](https://issuetracker.unity3d.com/issues/forward-renderers-render-objects-layer-mask-tooltip-is-incorrect-and-contains-a-typo).
- Fixed multiple issues where Shader Graph shaders failed to build for XR in the Universal RP.
- Fixed an issue when using the 2D Renderer where some types of renderers would not be assigned the correct material.
- Fixed inconsistent lighting between the forward renderer and the deferred renderer, that was caused by a missing normalize operation on vertex normals on some speedtree shader variants.
- Fixed issue where XR Multiview failed to render when using URP Shader Graph Shaders
- Fixed lazy initialization with last version of ResourceReloader
- Fixed broken images in package documentation.
- Fixed an issue where viewport aspect ratio was wrong when using the Stretch Fill option of the Pixel Perfect Camera. [case 1188695](https://issuetracker.unity3d.com/issues/pixel-perfect-camera-component-does-not-maintain-the-aspect-ratio-when-the-stretch-fill-is-enabled)
- Fixed an issue where setting a Normal map on a newly created material would not update. [case 1197217](https://issuetracker.unity3d.com/product/unity/issues/guid/1197217/)
- Fixed an issue where post-processing was not applied for custom renderers set to run on the "After Rendering" event [case 1196219](https://issuetracker.unity3d.com/issues/urp-post-processing-is-not-applied-to-the-scene-when-render-ui-event-is-set-to-after-rendering)
- Fixed an issue that caused an extra blit when using custom renderers [case 1156741](https://issuetracker.unity3d.com/issues/lwrp-performance-decrease-when-using-a-scriptablerendererfeature)
- Fixed an issue with transparent objects not receiving shadows when using shadow cascades. [case 1116936](https://issuetracker.unity3d.com/issues/lwrp-cascaded-shadows-do-not-appear-on-alpha-blended-objects)
- Fixed issue where using a ForwardRendererData preset would cause a crash. [case 1201052](https://issuetracker.unity3d.com/product/unity/issues/guid/1201052/)
- Fixed an issue where particles had dark outlines when blended together [case 1199812](https://issuetracker.unity3d.com/issues/urp-soft-particles-create-dark-blending-artefacts-when-intersecting-with-scene-geometry)
- Fixed an issue with deleting shader passes in the custom renderer features list [case 1201664](https://issuetracker.unity3d.com/issues/urp-remove-button-is-not-activated-in-shader-passes-list-after-creating-objects-from-renderer-features-in-urpassets-renderer)
- Fixed camera inverse view-projection matrix in XR mode, depth-copy and color-copy passes.
- Fixed an issue with the null check when `UniversalRenderPipelineLightEditor.cs` tries to access `SceneView.lastActiveSceneView`.
- Fixed an issue where the 'Depth Texture' drop down was incorrectly disabled in the Camera Inspector.
- Fixed an issue that caused errors if you disabled the VR Module when building a project.
- Fixed an issue where the default TerrainLit Material was outdated, which caused the default Terrain to use per-vertex normals instead of per-pixel normals.
- Fixed shader errors and warnings in the default Universal RP Terrain Shader. [case 1185948](https://issuetracker.unity3d.com/issues/urp-terrain-slash-lit-base-pass-shader-does-not-compile)
- Fixed an issue where the URP Material Upgrader tried to upgrade standard Universal Shaders. [case 1144710](https://issuetracker.unity3d.com/issues/upgrading-to-lwrp-materials-is-trying-to-upgrade-lwrp-materials)
- Fixed an issue where some Materials threw errors when you upgraded them to Universal Shaders. [case 1200938](https://issuetracker.unity3d.com/issues/universal-some-materials-throw-errors-when-updated-to-universal-rp-through-update-materials-to-universal-rp)
- Fixed issue where normal maps on terrain appeared to have flipped X-components when compared to the same normal map on a mesh. [case 1181518](https://fogbugz.unity3d.com/f/cases/1181518/)
- Fixed an issue where the editor would sometimes crash when using additional lights [case 1176131](https://issuetracker.unity3d.com/issues/mac-crash-on-processshadowcasternodevisibilityandcullwithoutumbra-when-same-rp-asset-is-set-in-graphics-and-quality-settings)
- Fixed RemoveComponent on Camera contextual menu to not remove Camera while a component depend on it.
- Fixed an issue where right eye is not rendered to. [case 1170619](https://issuetracker.unity3d.com/issues/vr-lwrp-terrain-is-not-rendered-in-the-right-eye-of-an-hmd-when-using-single-pass-instanced-stereo-rendering-mode-with-lwrp)
- Fixed issue where TerrainDetailLit.shader fails to compile when XR is enabled.
- Fixed an issue that allowed height-based blending on Terrains with more than 4 materials, which is not supported.
- Fixed an issue where opaque objects were outputting incorrect alpha values [case 1168283](https://issuetracker.unity3d.com/issues/lwrp-alpha-clipping-material-makes-other-materials-look-like-alpha-clipping-when-gameobject-is-shown-in-render-texture)
- Fixed an issue where a depth texture was always created when post-processing was enabled, even if no effects made use of it.
- Fixed incorrect light attenuation on Nintendo Switch.
- Fixed an issue where the Volume System would not use the Cameras Transform when no `Volume Trigger` was set.
- Fixed an issue where post processing disappeared when using custom renderers and SMAA or no AA
- Fixed an issue where the 2D Renderer upgrader did not upgrade using the correct default material
- Fixed an issue with soft particles having dark blending when intersecting with scene geometry [case 1199812](https://issuetracker.unity3d.com/issues/urp-soft-particles-create-dark-blending-artefacts-when-intersecting-with-scene-geometry)
- Fixed an issue with additive particles blending incorrectly [case 1215713](https://issuetracker.unity3d.com/issues/universal-render-pipeline-additive-particles-not-using-vertex-alpha)
- Fixed an issue where camera preview window was missing in scene view. [case 1211971](https://issuetracker.unity3d.com/issues/scene-view-urp-camera-preview-window-is-missing-in-the-scene-view)
- Fixed an issue with shadow cascade values were not readable in the render pipeline asset [case 1219003](https://issuetracker.unity3d.com/issues/urp-cascade-values-truncated-on-selecting-two-or-four-cascades-in-shadows-under-universalrenderpipelineasset)
- Fixed an issue where MSAA isn't applied until eye textures are relocated by changing their resolution. [case 1197958](https://issuetracker.unity3d.com/issues/oculus-quest-oculus-go-urp-msaa-isnt-applied-until-eye-textures-are-relocated-by-changing-their-resolution)
- Fixed an issue where camera stacking didn't work properly inside prefab mode. [case 1220509](https://issuetracker.unity3d.com/issues/urp-cannot-assign-overlay-cameras-to-a-camera-stack-while-in-prefab-mode)
- Fixed the definition of `mad()` in SMAA shader for OpenGL.
- Fixed an issue where partical shaders failed to handle Single-Pass Stereo VR rendering with Double-Wide Textures. [case 1201208](https://issuetracker.unity3d.com/issues/urp-vr-each-eye-uses-the-cameraopaquetexture-of-both-eyes-for-rendering-when-using-single-pass-rendering-mode)
- Fixed an issue that caused assets to be reimported if player prefs were cleared. [case 1192259](https://issuetracker.unity3d.com/issues/lwrp-clearing-playerprefs-through-a-script-or-editor-causes-delay-and-console-errors-to-appear-when-entering-the-play-mode)
- Fixed missing Custom Render Features after Library deletion. [case 1196338](https://issuetracker.unity3d.com/product/unity/issues/guid/1196338/)
- Fixed not being able to remove a Renderer Feature due to tricky UI selection rects. [case 1208113](https://issuetracker.unity3d.com/product/unity/issues/guid/1208113/)
- Fixed an issue where the Camera Override on the Render Object Feature would not work with many Render Features in a row. [case 1205185](https://issuetracker.unity3d.com/product/unity/issues/guid/1205185/)
- Fixed UI clipping issue in Forward Renderer inspector. [case 1211954](https://issuetracker.unity3d.com/product/unity/issues/guid/1211954/)
- Fixed a Null ref when trying to remove a missing Renderer Feature from the Forward Renderer. [case 1196651](https://issuetracker.unity3d.com/product/unity/issues/guid/1196651/)
- Fixed data serialization issue when adding a Renderer Feature to teh Forward Renderer. [case 1214779](https://issuetracker.unity3d.com/product/unity/issues/guid/1214779/)
- Fixed issue with AssetPostprocessors dependencies causing models to be imported twice when upgrading the package version.
- Fixed an issue where NullReferenceException might be thrown when creating 2D Lights. [case 1219374](https://issuetracker.unity3d.com/issues/urp-nullreferenceexception-threw-on-adding-the-light-2d-experimental-component-when-2d-render-data-not-assigned)
- Fixed an issue with a blurry settings icon. [case 1201895](https://issuetracker.unity3d.com/issues/urp-setting-icon-blurred-in-universalrendererpipelineasset)
- Fixed issue that caused the QualitySettings anti-aliasing changing without user interaction. [case 1195272](https://issuetracker.unity3d.com/issues/lwrp-the-anti-alias-quality-settings-value-is-changing-without-user-interaction)
- Fixed an issue where Shader Graph shaders generate undeclared identifier 'GetWorldSpaceNormalizeViewDir' error.
- Fixed an issue where rendering into RenderTexture with Single Pass Instanced renders both eyes overlapping.
- Fixed an issue where Renderscale setting has no effect when using XRSDK.
- Fixed an issue where renderScale != 1 or Display.main.requiresBlitToBackbuffer forced an unnecessary blit on XR.
- Fixed an issue that causes double sRGB correction on Quest. [case 1209292](https://issuetracker.unity3d.com/product/unity/issues/guid/1209292)
- Fixed an issue where terrain DepthOnly pass does not work for XR.
- Fixed an issue that caused depth texture to be flipped when sampling from shaders [case 1225362](https://issuetracker.unity3d.com/issues/game-object-is-rendered-incorrectly-in-the-game-view-when-sampling-depth-texture)
- Fixed an issue with URP switching such that every avaiable URP makes a total set of supported features such that all URPs are taken into consideration. [case 1157420](https://issuetracker.unity3d.com/issues/lwrp-srp-switching-doesnt-work-even-with-manually-adding-shadervariants-per-scene)
- Fixed an issue where XR multipass repeatedly throws error messages "Multi pass stereo mode doesn't support Camera Stacking".
- Fixed an issue with shadows not appearing on terrains when no cascades were selected [case 1226530](https://issuetracker.unity3d.com/issues/urp-no-shadows-on-terrain-when-cascades-is-set-to-no-cascades-in-render-pipeline-asset-settings)
- Fixed a shader issue that caused the Color in Sprite Shape to work improperly.
- Fixed an issue with URP switching such that every available URP makes a total set of supported features such that all URPs are taken into consideration. [case 1157420](https://issuetracker.unity3d.com/issues/lwrp-srp-switching-doesnt-work-even-with-manually-adding-shadervariants-per-scene)
- Metallic slider on the Lit shader is now linear meaning correct values are used for PBR.
- Fixed an issue where Post-Processing caused nothing to render on GLES2.
- Fixed an issue that causes viewport to not work correctly when rendering to textures. [case 1225103](https://issuetracker.unity3d.com/issues/urp-the-viewport-rect-isnt-correctly-applied-when-the-camera-is-outputting-into-a-rendertexture)
- Fixed an issue that caused incorrect sampling of HDR reflection probe textures.
- Fixed UI text of RenderObjects feature to display LightMode tag instead of Shader Pass Name. [case 1201696](https://issuetracker.unity3d.com/issues/render-feature-slash-pass-ui-has-a-field-for-shader-pass-name-when-it-actually-expects-shader-pass-lightmode)
- Fixed an issue when Linear -> sRGB conversion would not happen on some Android devices. [case 1226208](https://issuetracker.unity3d.com/issues/no-srgb-conversion-on-some-android-devices-when-using-the-universal-render-pipeline)
- Fixed issue where using DOF at the same time as Dynamic Scaling, the depth buffer was smapled with incorrect UVs. [case 1225467](https://issuetracker.unity3d.com/product/unity/issues/guid/1225467/)
- Fixed an issue where an exception would be thrown when resetting the ShadowCaster2D component. [case 1225339](https://issuetracker.unity3d.com/issues/urp-unassignedreferenceexception-thrown-on-resetting-the-shadow-caster-2d-component)
- Fixe an issue where using a Subtractive Blend Style for your 2D Lights might cause artifacts in certain post-processing effects. [case 1215584](https://issuetracker.unity3d.com/issues/urp-incorrect-colors-in-scene-when-using-subtractive-and-multiply-blend-mode-in-gamma-color-space)
- Fixed an issue where Cinemachine Pixel Perfect Extension didn't work when CinemachineBrain Update Method is anything other than Late Update.
- Fixed an issue where Sprite Shader Graph shaders weren't double-sided by default.
- Fixed an issue where particles using Sprite Shader Graph shaders were invisible.
- Fixed an issue where Scene objects might be incorrectly affected by 2D Lights from a previous Sorting Layer.
- Fixed an issue where errors would appear in the Console when entering Play Mode with a 2D Light selected in the Hierarchy. [Case 1226918](https://issuetracker.unity3d.com/issues/errors-appear-in-the-console-when-global-2d-light-is-selected-in-hierarchy)
- Fixed an issue that caused Android GLES to render blank screen when Depth texture was enabled without Opaque texture [case 1219325](https://issuetracker.unity3d.com/issues/scene-is-not-rendered-on-android-8-and-9-when-depth-texture-is-enabled-in-urp-asset)
- Fixed an issue that caused transparent objects to always render over top of world space UI. [case 1219877](https://issuetracker.unity3d.com/product/unity/issues/guid/1219877/)
- Fixed issue causing sorting fudge to not work between shadergraph and urp particle shaders. [case 1222762](https://issuetracker.unity3d.com/product/unity/issues/guid/1222762/)
- Fixed shader compilation errors when using multiple lights in DX10 level GPU. [case 1222302](https://issuetracker.unity3d.com/issues/urp-no-materials-apart-from-ui-are-rendered-when-using-direct3d11-graphics-api-on-a-dx10-gpu)
- Fixed an issue with shadows not being correctly calculated in some shaders.
- Fixed invalid implementation of one function in LWRP -> URP backward compatibility support.
- Fixed issue on Nintendo Switch where maximum number of visible lights in C# code did not match maximum number in shader code.
- Fixed OpenGL ES 3.0 support for URP ShaderGraph. [case 1230890](https://issuetracker.unity3d.com/issues/urptemplate-gles3-android-custom-shader-fails-to-compile-on-adreno-306-gpu)
- Fixed an issue where multi edit camera properties didn't work. [case 1230080](https://issuetracker.unity3d.com/issues/urp-certain-settings-are-not-applied-to-all-cameras-when-multi-editing-in-the-inspector)
- Fixed an issue where the emission value in particle shaders would not update in the editor without entering the Play mode.
- Fixed issues with performance when importing fbx files.
- Fixed issues with NullReferenceException happening with URP shaders.
- Fixed an issue that caused memory allocations when sorting cameras. [case 1226448](https://issuetracker.unity3d.com/issues/2d-renderer-using-more-than-one-camera-that-renders-out-to-a-render-texture-creates-gc-alloc-every-frame)
- Fixed an issue where grid lines were drawn on top of opaque objects in the preview window. [Case 1240723](https://issuetracker.unity3d.com/issues/urp-grid-is-rendered-in-front-of-the-model-in-the-inspector-animation-preview-window-when-depth-or-opaque-texture-is-enabled).
- Fixed an issue where objects in the preview window were affected by layer mask settings in the default renderer. [Case 1204376](https://issuetracker.unity3d.com/issues/urp-prefab-preview-is-blank-when-a-custom-forward-renderer-data-and-default-layer-mask-is-mixed-are-used).
- Fixed an issue with reflections when using an orthographic camera [case 1209255](https://issuetracker.unity3d.com/issues/urp-weird-reflections-when-using-lit-material-and-a-camera-with-orthographic-projection)
- Fixed issue that caused unity_AmbientSky, unity_AmbientEquator and unity_AmbientGround variables to be unintialized.
- Fixed issue that caused `SHADERGRAPH_AMBIENT_SKY`, `SHADERGRAPH_AMBIENT_EQUATOR` and `SHADERGRAPH_AMBIENT_GROUND` variables to be uninitialized.
- Fixed SceneView Draw Modes not being properly updated after opening new scene view panels or changing the editor layout.
- Fixed GLES shaders compilation failing on Windows platform (not a mobile platform) due to uniform count limit.
- Fixed an issue that caused the inverse view and projection matrix to output wrong values in some platforms. [case 1243990](https://issuetracker.unity3d.com/issues/urp-8-dot-1-breaks-unity-matrix-i-vp)
- Fixed an issue where the Render Scale setting of the pipeline asset didn't properly change the resolution when using the 2D Renderer. [case 1241537](https://issuetracker.unity3d.com/issues/render-scale-is-not-applied-to-the-rendered-image-when-2d-renderer-is-used-and-hdr-option-is-disabled)
- Fixed an issue where 2D lights didn't respect the Camera's Culling Mask. [case 1239136](https://issuetracker.unity3d.com/issues/urp-2d-2d-lights-are-ignored-by-camera-culling-mask)
- Fixed broken documentation links for some 2D related components.
- Fixed an issue where Sprite shaders generated by Shader Graph weren't double-sided. [case 1261232](https://issuetracker.unity3d.com/product/unity/issues/guid/1261232/)
- Fixed an issue where the package would fail to compile if the Animation module was disabled. [case 1227068](https://issuetracker.unity3d.com/product/unity/issues/guid/1227068/)
- Fixed an issue where Stencil settings wasn't serialized properly in sub object [case 1241218](https://issuetracker.unity3d.com/issues/stencil-overrides-in-urp-7-dot-3-1-render-objects-does-not-save-or-apply)
- Fixed an issue with not being able to remove Light Mode Tags [case 1240895](https://issuetracker.unity3d.com/issues/urp-unable-to-remove-added-lightmode-tags-of-filters-property-in-render-object)
- Fixed an issue where preset button could still be used, when it is not supposed to. [case 1246261](https://issuetracker.unity3d.com/issues/urp-reset-functionality-does-not-work-for-renderobject-preset-asset)
- Fixed an issue where Model Importer Materials used the Standard Shader from the Built-in Render Pipeline instead of URP Lit shader when the import happened at Editor startup.
- Fixed an issue where only unique names of cameras could be added to the camera stack.
- Fixed issue that caused shaders to fail to compile in OpenGL 4.1 or below.
- Fixed an issue where camera stacking with MSAA on OpenGL resulted in a black screen. [case 1250602](https://issuetracker.unity3d.com/issues/urp-camera-stacking-results-in-black-screen-when-msaa-and-opengl-graphics-api-are-used)
- Optimized shader compilation times by compiling different variant sets for vertex and fragment shaders.
- Fixed shadows for additional lights by limiting MAX_VISIBLE_LIGHTS to 16 for OpenGL ES 2.0 and 3.0 on mobile platforms. [case 1244391](https://issuetracker.unity3d.com/issues/android-urp-spotlight-shadows-are-not-being-rendered-on-adreno-330-and-320-when-built)
- Fixed Lit/SimpleLit/ParticlesLit/ParticlesSimpleLit/ParticlesUnlit shaders emission color not to be converted from gamma to linear color space. [case 1249615]
- Fixed missing unity_MatrixInvP for shader code and shaderGraph.
- Fixed XR support for deferred renderer.
- Fixing RenderObject to reflect name changes done at CustomForwardRenderer asset in project view. [case 1246256](https://issuetracker.unity3d.com/issues/urp-renderobject-name-does-not-reflect-inside-customforwardrendererdata-asset-on-renaming-in-the-inspector)
- Fixing camera overlay stacking adding to respect unity general reference restrictions. [case 1240788](https://issuetracker.unity3d.com/issues/urp-overlay-camera-is-missing-in-stack-list-of-the-base-camera-prefab)
- Fixed profiler marker errors. [case 1240963](https://issuetracker.unity3d.com/issues/urp-errors-are-thrown-in-a-console-when-using-profiler-to-profile-editor)
- Fixed issue that caused the pipeline to not create _CameraColorTexture if a custom render pass is injected. [case 1232761](https://issuetracker.unity3d.com/issues/urp-the-intermediate-color-texture-is-no-longer-created-when-there-is-at-least-one-renderer-feature)
- Fixed target eye UI for XR rendering is missing from camera inspector. [case 1261612](https://issuetracker.unity3d.com/issues/xr-cameras-target-eye-property-is-missing-when-inspector-is-in-normal-mode)
- Fixed an issue where terrain and speedtree materials would not get upgraded by upgrade project materials. [case 1204189](https://fogbugz.unity3d.com/f/cases/1204189/)
- Fixed an issue that caused renderer feature to not render correctly if the pass was injected before rendering opaques and didn't implement `Configure` method. [case 1259750](https://issuetracker.unity3d.com/issues/urp-not-rendering-with-a-renderer-feature-before-rendering-shadows)
- Fixed an issue where postFX's temp texture is not released properly.
- Fixed an issue where ArgumentOutOfRangeException errors were thrown after removing Render feature [case 1268147](https://issuetracker.unity3d.com/issues/urp-argumentoutofrangeexception-errors-are-thrown-on-undoing-after-removing-render-feature)
- Fixed an issue where depth and depth/normal of grass isn't rendered to depth texture.
- Fixed an issue that impacted MSAA performance on iOS/Metal [case 1219054](https://issuetracker.unity3d.com/issues/urp-ios-msaa-has-a-bigger-negative-impact-on-performance-when-using-urp-compared-to-built-in-rp)
- Fixed an issue that caused a warning to be thrown about temporary render texture not found when user calls ConfigureTarget(0). [case 1220871](https://issuetracker.unity3d.com/issues/urp-scriptable-render-passes-which-dont-require-a-bound-render-target-triggers-render-target-warning)
- Fixed performance issues in the C# shader stripper.

## [7.1.1] - 2019-09-05
### Upgrade Guide
- The render pipeline now handles custom renderers differently. You must now set up renderers for the Camera on the Render Pipeline Asset.
- Render Pipeline Assets upgrades automatically and either creates a default forward renderer in your project or links the existing custom one that you've assigned.
- If you have custom renderers assigned to Cameras, you must now add them to the current Render Pipeline Asset. Then you can select which renderer to use on the Camera.

### Added
- Added shader function `GetMainLightShadowParams`. This returns a half4 for the main light that packs shadow strength in x component and shadow soft property in y component.
- Added shader function `GetAdditionalLightShadowParams`. This returns a half4 for an additional light that packs shadow strength in x component and shadow soft property in y component.
- Added a `Debug Level` option to the Render Pipeline Asset. With this, you can control the amount of debug information generated by the render pipeline.
- Added ability to set the `ScriptableRenderer` that the Camera renders with via C# using `UniversalAdditionalCameraData.SetRenderer(int index)`. This maps to the **Renderer List** on the Render Pipeline Asset.
- Added shadow support for the 2D Renderer.
- Added ShadowCaster2D, and CompositeShadowCaster2D components.
- Added shadow intensity and shadow volume intensity properties to Light2D.
- Added new Gizmos for Lights.
- Added CinemachineUniversalPixelPerfect, a Cinemachine Virtual Camera Extension that solves some compatibility issues between Cinemachine and Pixel Perfect Camera.
- Added an option that disables the depth/stencil buffer for the 2D Renderer.
- Added manipulation handles for the inner cone angle for spot lights.
- Added documentation for the built-in post-processing solution and Volumes framework (and removed incorrect mention of the PPv2 package).

### Changed
- Increased visible lights limit for the forward renderer. It now supports 256 visible lights except in mobile platforms. Mobile platforms support 32 visible lights.
- Increased per-object lights limit for the forward renderer. It now supports 8 per-object lights in all platforms except GLES2. GLES2 supports 4 per-object lights.
- The Sprite-Lit-Default shader and the Sprite Lit Shader Graph shaders now use the vertex tangents for tangent space calculations.
- Temporary render textures for cameras rendering to render textures now use the same format and multisampling configuration as camera's target texture.
- All platforms now use R11G11B10_UFloat format for HDR render textures if supported.
- There is now a list of `ScriptableRendererData` on the Render Pipeline Asset as opposed to a renderer type. These are available to all Cameras and are included in builds.
- The renderer override on the Camera is now an enum that maps to the list of `ScriptableRendererData` on the Render Pipeline Asset.
- Pixel Perfect Camera now allows rendering to a render texture.
- Light2D GameObjects that you've created now have a default position with z equal to 0.
- Documentation: Changed the "Getting Started" section into "Install and Configure". Re-arranged the Table of Content.

### Fixed
- Fixed LightProbe occlusion contribution. [case 1146667](https://issuetracker.unity3d.com/product/unity/issues/guid/1146667/)
- Fixed an issue that caused a log message to be printed in the console when creating a new Material. [case 1173160](https://issuetracker.unity3d.com/product/unity/issues/guid/1173160/)
- Fixed an issue where OnRenderObjectCallback was never invoked. [case 1122420](https://issuetracker.unity3d.com/issues/lwrp-gl-dot-lines-and-debug-dot-drawline-dont-render-when-scriptable-render-pipeline-settings-is-set-to-lwrp)
- Fixed an issue where Sprite Masks didn't function properly when using the 2D Renderer. [case 1163474](https://issuetracker.unity3d.com/issues/lwrp-sprite-renderer-ignores-sprite-mask-when-lightweight-render-pipeline-asset-data-is-set-to-2d-renderer-experimental)
- Fixed memory leaks when using the Frame Debugger with the 2D Renderer.
- Fixed an issue where materials using `_Time` did not animate in the scene. [1175396](https://issuetracker.unity3d.com/product/unity/issues/guid/1175396/)
- Fixed an issue where the Particle Lit shader had artifacts when both soft particles and HDR were enabled. [1136285](https://issuetracker.unity3d.com/product/unity/issues/guid/1136285/)
- Fixed an issue where the Area Lights were set to Realtime, which caused them to not bake. [1159838](https://issuetracker.unity3d.com/issues/lwrp-template-baked-area-lights-do-not-work-if-project-is-created-with-lightweight-rp-template)
- Fixed an issue where the Disc Light did not generate any light. [1175097](https://issuetracker.unity3d.com/issues/using-lwrp-area-light-does-not-generate-light-when-its-shape-is-set-to-disc)
- Fixed an issue where the alpha was killed when an opaque texture was requested on an offscreen camera with HDR enabled [case 1163320](https://issuetracker.unity3d.com/issues/lwrp-mobile-secondary-camera-background-alpha-value-is-lost-when-hdr-and-opaque-texture-are-enabled-in-lwrp-asset).
- Fixed an issue that caused Orthographic camera with far plane set to 0 to span Unity console with errors. [case 1172269](https://issuetracker.unity3d.com/issues/orthographic-camera-with-far-plane-set-to-0-results-in-assertions)
- Fixed an issue causing heap allocation in `RenderPipelineManager.DoRenderLoop` [case 1156241](https://issuetracker.unity3d.com/issues/lwrp-playerloop-renderpipelinemanager-dot-dorenderloop-internal-gc-dot-alloc-allocates-around-2-dot-6kb-for-every-camera-in-the-scene)
- Fixed an issue that caused shadow artifacts when using large spot angle values [case 1136165](https://issuetracker.unity3d.com/issues/lwrp-adjusting-spot-angle-on-a-spotlight-produces-shadowmap-artifacts)
- Fixed an issue that caused self-shadowing artifacts when adjusting shadow near-plane on spot lights.
- Fixed an issue that caused specular highlights to disappear when the smoothness value was set to 1.0. [case 1161827](https://issuetracker.unity3d.com/issues/lwrp-hdrp-lit-shader-max-smoothness-value-is-incosistent-between-pipelines)
- Fixed an issue in the Material upgrader that caused transparent Materials to not upgrade correctly to Universal RP. [case 1170419](https://issuetracker.unity3d.com/issues/shader-conversion-upgrading-project-materials-causes-standard-transparent-materials-to-flicker-when-moving-the-camera).
- Fixed an issue causing shadows to be incorrectly rendered when a light was close to the shadow caster.
- Fixed post-processing for the 2D Renderer.
- Fixed an issue in Light2D that caused a black line to appear for a 360 degree spotlight.
- Fixed a post-processing rendering issue with non-fullscreen viewport. [case 1177660](https://issuetracker.unity3d.com/issues/urp-render-scale-slider-value-modifies-viewport-coordinates-of-the-screen-instead-of-the-resolution)
- Fixed an issue where **Undo** would not undo the creation of Additional Camera Data. [case 1158861](https://issuetracker.unity3d.com/issues/lwrp-additional-camera-data-script-component-appears-on-camera-after-manually-re-picking-use-pipeline-settings)
- Fixed an issue where selecting the same drop-down menu item twice would trigger a change event. [case 1158861](https://issuetracker.unity3d.com/issues/lwrp-additional-camera-data-script-component-appears-on-camera-after-manually-re-picking-use-pipeline-settings)
- Fixed an issue where selecting certain objects that use instancing materials would throw console warnings. [case 1127324](https://issuetracker.unity3d.com/issues/console-warning-is-being-spammed-when-having-lwrp-enabled-and-shader-with-gpu-instancing-present-in-the-scene)
- Fixed a GUID conflict with LWRP. [case 1179895](https://issuetracker.unity3d.com/product/unity/issues/guid/1179895/)
- Fixed an issue where the Terrain shader generated NaNs.
- Fixed an issue that caused the `Opaque Color` pass to never render at half or quarter resolution.
- Fixed and issue where stencil state on a `ForwardRendererData` was reset each time rendering happened.

## [7.0.1] - 2019-07-25
### Changed
- Platform checks now provide more helpful feedback about supported features in the Inspectors.

### Fixed
- Fixed specular lighting related artifacts on Mobile [case 1143049](https://issuetracker.unity3d.com/issues/ios-lwrp-rounded-cubes-has-graphical-artifacts-when-setting-pbr-shaders-smoothness-about-to-0-dot-65-in-shadergraph) and [case 1164822](https://issuetracker.unity3d.com/issues/lwrp-specular-highlight-becomes-hard-edged-when-increasing-the-size-of-an-object).
- Post-processing is no longer enabled in the previews.
- Unity no longer force-enables post-processing on a camera by default.
- Fixed an issue that caused the Scene to render darker in GLES3 and linear color space. [case 1169789](https://issuetracker.unity3d.com/issues/lwrp-android-scene-is-rendered-darker-in-build-when-graphics-api-set-to-gles3-and-color-space-set-to-linear)

## [7.0.0] - 2019-07-17
### Universal Render Pipeline
- LWRP has been renamed to the "Universal Render Pipeline" (UniversalRP).
- UniversalRP is the same as LWRP in terms of features and scope.
- Classes have moved to the Universal namespace (from LWRP).

### Upgrade Guide
- Upgrading to UniversalRP is designed to be almost seamless from the user side.
- LWRP package still exists, this forwards includes and classes to the UniversalRP Package.
- Please see the more involved upgrade guide (https://docs.google.com/document/d/1Xd5bZa8pYZRHri-EnNkyhwrWEzSa15vtnpcg--xUCIs/).

### Added
- Initial Stadia platform support.
- Added a menu option to create a new `ScriptableRendererFeature` script. To do so in the Editor, click on Asset > Create > Rendering > Lightweight Render Pipeline > Renderer Feature.
- Added documentation for SpeedTree Shaders in LWRP.
- Added extended features to LWRP Terrain Shader, so terrain assets can be forward-compatible with HDRP.
- Enabled per-layer advanced or legacy-mode blending in LWRP Terrain Shader.
- Added the documentation page "Rendering in LWRP", which describes the forward rendering camera loop.
- Added documentation overview for how Post Processing Version 2 works in LWRP.
- Added documentation notes and FAQ entry on the 2D Renderer affecting the LWRP Asset.

### Changed
- Replaced beginCameraRendering callbacks by non obsolete implementation in Light2D
- Updated `ScriptableRendererFeature` and `ScriptableRenderPass` API docs.
- Shader type Real translates to FP16 precision on Nintendo Switch.

### Fixed
- Fixed a case where built-in Shader time values could be out of sync with actual time. [case 1142495](https://fogbugz.unity3d.com/f/cases/1142495/)
- Fixed an issue that caused forward renderer resources to not load properly when you upgraded LWRP from an older version to 7.0.0. [case 1154925](https://issuetracker.unity3d.com/issues/lwrp-upgrading-lwrp-package-to-7-dot-0-0-breaks-forwardrenderdata-asset-in-resource-files)
- Fixed GC spikes caused by LWRP allocating heap memory every frame.
- Fixed distortion effect on particle unlit shader.
- Fixed NullReference exception caused when trying to add a ScriptableRendererFeature.
- Fixed issue with certain LWRP shaders not showing when using forward/2D renderer.
- Fixed the shadow resolve pass and the final pass, so they're not consuming unnecessary bandwidth. [case 1152439](https://issuetracker.unity3d.com/issues/lwrp-mobile-increased-memory-usage-and-extra-rendering-steps)
- Added missing page for 2D Lights in LWRP.
- Tilemap tiles no longer appear black when you use the 2D renderer.
- Sprites in the preview window are no longer lit by 2D Scene lighting.
- Fixed warnings for unsupported shadow map formats for GLES2 API.
- Disabled shadows for devices that do not support shadow maps or depth textures.
- Fixed support for LWRP per-pixel terrain. [case 1110520](https://fogbugz.unity3d.com/f/cases/1110520)
- Fixed some basic UI/usability issues with LWRP terrain Materials (use of warnings and modal value changes).
- Fixed an issue where using LWRP and Sprite Shape together would produce meta file conflicts.
- Fixed fp16 overflow in Switch in specular calculation
- Fixed shader compilation errors for Android XR projects.
- Updated the pipeline Asset UI to cap the render scale at 2x so that it matches the render pipeline implementation limit.

## [6.7.0] - 2019-05-16
### Added
- Added SpeedTree Shaders.
- Added two Shader Graph master nodes: Lit Sprite and Unlit Sprite. They only work with the 2D renderer.
- Added documentation for the 2D renderer.

### Changed
- The 2D renderer and Light2D component received a number of improvements and are now ready to try as experimental features.
- Updated the [Feature Comparison Table](lwrp-builtin-feature-comparison.md) to reflect the current state of LWRP features.

### Fixed
- When in playmode, the error 'Non matching Profiler.EndSample' no longer appears. [case 1140750](https://fogbugz.unity3d.com/f/cases/1140750/)
- LWRP Particle Shaders now correctly render in stereo rendering modes. [case 1106699](https://fogbugz.unity3d.com/f/cases/1106699/)
- Shaders with 'debug' in the name are no longer stripped automatically. [case 1112983](https://fogbugz.unity3d.com/f/cases/1112983/)
- Fixed tiling issue with selection outline and baked cutout shadows.
- in the Shadergraph Unlit Master node, Premultiply no longer acts the same as Alpha. [case 1114708](https://fogbugz.unity3d.com/f/cases/1114708/)
- Fixed an issue where Lightprobe data was missing if it was needed per-pixel and GPU instancing was enabled.
- The Soft ScreenSpaceShadows Shader variant no longer gets stripped form builds. [case 1138236](https://fogbugz.unity3d.com/f/cases/1138236/)
- Fixed a typo in the Particle Unlit Shader, so Soft Particles now work correctly.
- Fixed emissive Materials not being baked for some meshes. [case 1145297](https://issuetracker.unity3d.com/issues/lwrp-emissive-materials-are-not-baked)
- Camera matrices are now correctly set up when you call rendering functions in EndCameraRendering. [case 1146586](https://issuetracker.unity3d.com/issues/lwrp-drawmeshnow-returns-wrong-positions-slash-scales-when-called-from-endcamerarendering-hook)
- Fixed GI not baking correctly while in gamma color space.
- Fixed a NullReference exception when adding a renderer feature that is contained in a global namespace. [case 1147068](https://issuetracker.unity3d.com/issues/scriptablerenderpipeline-inspector-ui-crashes-when-a-scriptablerenderfeature-is-not-in-a-namespace)
- Shaders are now set up for VR stereo instancing on Vulkan. [case 1142952](https://fogbugz.unity3d.com/f/cases/1142952/).
- VR stereo matrices and vertex inputs are now set up on Vulkan. [case 1142952](https://fogbugz.unity3d.com/f/cases/1142952/).
- Fixed the Material Upgrader so it's now run upon updating the LWRP package. [1148764](https://issuetracker.unity3d.com/product/unity/issues/guid/1148764/)
- Fixed a NullReference exception when you create a new Lightweight Render Pipeline Asset. [case 1153388](https://issuetracker.unity3d.com/product/unity/issues/guid/1153388/)

## [6.6.0] - 2019-04-01
### Added
- Added support for Baked Indirect mixed lighting.
- You can now use Light Probes for occlusion. This means that baked lights can now occlude dynamic objects.
- Added RenderObjects. You can add RenderObjects to a Renderer to perform custom rendering.
- (WIP) Added an experimental 2D renderer that implements a 2D lighting system.
- (WIP) Added a Light2D component that works with the 2D renderer to add lighting effects to 2D sprites.

### Fixed
- Fixed a project import issue in the LWRP template.
- Fixed the warnings that appear when you create new Unlit Shader Graphs using the Lightweight Render Pipeline.
- Fixed light attenuation precision on mobile platforms.
- Fixed split-screen rendering on mobile platforms.
- Fixed rendering when using an off-screen camera that renders to a depth texture.
- Fixed the exposed stencil render state in the renderer.
- Fixed the default layer mask so it's now applied to a depth pre-pass.
- Made several improvements and fixes to the render pass UI.
- Fixed artifacts that appeared due to precision errors in large scaled objects.
- Fixed an XR rendering issue where Unity required a depth texture.
- Fixed an issue that caused transparent objects to sort incorrectly.

## [6.5.0] - 2019-03-07
### Added
- You can now create a custom forward renderer by clicking on `Assets/Create/Rendering/Lightweight Render Pipeline/Forward Renderer`. This creates an Asset in your Project. You can add additional features to it and drag-n-drop the renderer to either the pipeline Asset or to a camera.
- You can now add `ScriptableRendererFeature`  to the `ScriptableRenderer` to extend it with custom effects. A feature is an `ScriptableObject` that can be drag-n-dropped in the renderer and adds one or more `ScriptableRenderPass` to the renderer.
- `ScriptableRenderer` now exposes interface to configure lights. To do so, implement `SetupLights` when you create a new renderer.
- `ScriptableRenderer` now exposes interface to configure culling. To do so, implement `SetupCullingParameters` when you create a new renderer.
- `ScriptableRendererData` contains rendering resources for `ScriptableRenderer`. A renderer can be overridden globally for all cameras or on a per-camera basis.
- `ScriptableRenderPass` now has a `RenderPassEvents`. This controls where in the pipeline the render pass is added.
- `ScriptableRenderPass` now exposes `ConfigureTarget` and `ConfigureClear`. This allows the renderer to automatically figure out the currently active rendering targets.
- `ScriptableRenderPass` now exposes `Blit`. This performs a blit and sets the active render target in the renderer.
- `ScriptableRenderPass` now exposes `RenderPostProcessing`. This renders post-processing and sets the active render target in the renderer.
- `ScriptableRenderPass` now exposes `CreateDrawingSettings` as a helper for render passes that need to call `ScriptableRenderContext.DrawRenderers`.

### Changed
- Removed `RegisterShaderPassName` from `ScriptableRenderPass`. Instead, `CreateDrawingSettings` now  takes one or a list of `ShaderTagId`.
- Removed remaining experimental namespace from LWRP. All APIrelated to `ScriptableRenderer`, `ScriptableRenderPass`, and render pass injection is now out of preview.
- Removed `SetRenderTarget` from `ScriptableRenderPass`. You should never call it. Instead, call `ConfigureTarget`, and the renderer automatically sets up targets for you.
- Removed `RenderFullscreenQuad` from `ScriptableRenderer`. Use `CommandBuffer.DrawMesh` and `RenderingUtils.fullscreenMesh` instead.
- Removed `RenderPostProcess` from `ScriptableRenderer`. Use `ScriptableRenderPass.RenderPostProcessing` instead.
- Removed `postProcessingContext` property from `ScriptableRenderer`. This is now exposed in `RenderingUtils.postProcessingContext`.
- Removed `GetCameraClearFlag` from `ScriptableRenderer`.

### Fixed
- Fixed y-flip in VR when post-processing is active.
- Fixed occlusion mesh for VR not rendering before rendering opaques.
- Enabling or disabling SRP Batcher in runtime works now.
- Fixed video player recorder when post-processing is enabled.

## [6.4.0] - 2019-02-21

## [6.3.0] - 2019-02-18

## [6.2.0] - 2019-02-15

### Changed
- Code refactor: all macros with ARGS have been swapped with macros with PARAM. This is because the ARGS macros were incorrectly named.

## [6.1.0] - 2019-02-13

## [6.0.0] - 2019-02-23
### Added
- You can now implement a custom renderer for LWRP. To do so, implement an `IRendererData` that contains all resources used in rendering. Then create an `IRendererSetup` that creates and queues `ScriptableRenderPass`. Change the renderer type either in the Pipeline Asset or in the Camera Inspector.
- LWRP now uses the Unity recorder extension. You can use this to capture the output of Cameras.
- You can now inject a custom render pass before LWRP renders opaque objects. To do so, implement an `IBeforeRender` interface.
- Distortion support in all Particle Shaders.
- An upgrade system for LWRP Materials with `MaterialPostprocessor`.
- An upgrade path for Unlit shaders
- Tooltips for Shaders.
- SRP Batcher support for Particle Shaders.
- Docs for these Shaders: Baked Lit, Particles Lit, Particles Simple Lit, and Particles Unlit.
- LWRP now supports dynamic resolution scaling. The target platform must also support it.
- LWRP now includes version defines for both C# and Shaders in the format of `LWRP_X_Y_Z_OR_NEWER`. For example, `LWRP_5_3_0_OR_NEWER` defines version 5.3.0.
- The Terrain Lit Shader now samples Spherical Harmonics if you haven't baked any lightmaps for terrain.
- Added a __Priority__ option, which you can use to tweak the rendering order. This is similar to render queue in the built-in render pipeline. These Shaders now have this option: Lit, Simple Lit, Baked Lit, Unlit, and all three Particle Shaders.
- Added support for overriding terrain detail rendering shaders, via the render pipeline editor resources asset.

### Changed
- You can now only initialize a camera by setting a Background Type. The supported options are Skybox, Solid Color, and Don't Care.
- LWRP now uses non-square shadowmap textures when it renders directional shadows with 2 shadow cascades.
- LWRP now uses RGB111110 as the HDR format on mobile devices, when this format is supported.
- Removed `IAfterDepthPrePass` interface.
- We’ve redesigned the Shader GUI. For example, all property names in Shaders are now inline across the board
- The Simple Lit Shader now has Smoothness, which can be stored in the alpha of specular or albedo maps.
- The Simple Lit and Particles Simple Lit Shaders now take shininess from the length (brightness) of the specular map.
- The __Double sided__ property is now __Render Face__. This means you can also do front face culling.
- Changed the docs for Lit Shader, Simple Lit Shader and Unlit Shader according to Shader GUI changes.
- When you create a new LWRP Asset, it will now be initialized with settings that favor performance on mobile platforms.
- Updated the [FAQ](faq.md) and the [Built-in/LWRP feature comparison table](lwrp-builtin-feature-comparison.md).

### Fixed
- Several tweaks to reduce bandwidth consumption on mobile devices.
- The foldouts in the Lightweight Asset inspector UI now remember their state.
- Added missing meta file for GizmosRenderingPass.cs.
- Fixed artifacts when using multiple or Depth Only cameras. [Case 1072615](https://issuetracker.unity3d.com/issues/ios-using-multiple-cameras-in-the-scene-in-lightweight-render-pipeline-gives-corrupted-image-in-ios-device)
- Fixed a typo in ERROR_ON_UNSUPPORTED_FUNCTION() that was causing the shader compiler to run out of memory in GLES2. [Case 1104271](https://issuetracker.unity3d.com/issues/mobile-os-restarts-because-of-high-memory-usage-when-compiling-shaders-for-opengles2)
- LWRP now renders shadows on scaled objects correctly. [Case 1109017](https://issuetracker.unity3d.com/issues/scaled-objects-render-shadows-and-specularity-incorrectly-in-the-lwrp-on-device)
- LWRP now allows some Asset settings to be changed at runtime. [Case 1105552](https://issuetracker.unity3d.com/issues/lwrp-changing-render-scale-in-runtime-has-no-effect-since-lwrp-3-dot-3-0)
- Realtime shadows now work in GLES2. [Case 1087251](https://issuetracker.unity3d.com/issues/android-lwrp-no-real-time-light-and-shadows-using-gles2)
- Framedebugger now renders correctly when stepping through drawcalls.
- Cameras that request MSAA and Opaque Textures now use less frame bandwidth when they render.
- Fixed rendering in the gamma color space, so it doesn't appear darker.
- Particles SImple Lit and Particles Unlit Shaders now work correctly.
- __Soft Particles__ now work correctly.
- Camera fading for particles.
- Fixed a typo in the Unlit `IgnoreProjector` tag.
- Particles render in both eyes with stereo instancing
- Fixed specular issues on mobile. [case 1109017](https://issuetracker.unity3d.com/issues/scaled-objects-render-shadows-and-specularity-incorrectly-in-the-lwrp-on-device)
- Fixed issue causing LWRP to create MSAA framebuffer even when MSAA setting was disabled.
- Post-processing in mobile VR is now forced to be disabled. It was causing many rendering issues.
- Fixed Editor Previews breaking in Play Mode when VR is enabled. [Case 1109009](https://issuetracker.unity3d.com/issues/lwrp-editor-previews-break-in-play-mode-if-vr-is-enabled)
- A camera's HDR enable flag is now respected when rendering in XR.
- Terrain detail rendering now works correctly when LWRP is installed but inactive.

## [5.2.0] - 2018-11-27
### Added
- LWRP now handles blits that are required by the device when rendering to the backbuffer.
- You can now enable the SRP Batcher. To do so, go to the `Pipeline Asset`. Under `Advanced`, toggle `SRP Batcher`.

### Changed
- Renamed shader variable `unity_LightIndicesOffsetAndCount` to `unity_PerObjectLightData`.
- Shader variables `unity_4LightIndices0` and `unity_4LightIndices1` are now declared as `unity_PerObjectLightIndices` array.

## [5.1.0] - 2018-11-19
### Added
- The user documentation for LWRP is now in this GitHub repo, instead of in the separate GitHub wiki. You can find the most up-to-date pages in the [TableOfContents.md](TableOfCotents.md) file. Pages not listed in that file are still in progress.

### Changed
- The LWRP package is no longer in preview.
- LWRP built-in render passes are now internal.
- Changed namespace from `UnityEngine.Experimental.Rendering.LightweightPipeline` to `UnityEngine.Rendering.LWRP`.
- Changed namespace from `UnityEditor.Experimental.Rendering.LightweightPipeline` to `UnityEditor.Rendering.LWRP`.

### Fixed
- LWRP now respects the iOS Player setting **Force hard shadows**. When you enable this setting, hardware filtering of shadows is disabled.
- Scene view mode now renders baked lightmaps correctly. [Case 1092227](https://issuetracker.unity3d.com/issues/lwrp-scene-view-modes-render-objects-black)
- Shadow bias calculations are now correct for both Shader Graph and Terrain shaders.
- Blit shader now ignores culling.
- When you select __Per Vertex__ option for __Additional Lights__, the __Per Object Limit__ option is not greyed out anymore.
- When you change camera viewport height to values above 1.0, the Unity Editor doesn't freeze anymore. [Case 1097497](https://issuetracker.unity3d.com/issues/macos-lwrp-editor-freezes-after-changing-cameras-viewport-rect-values)
- When you use AR with LWRP, the following error message is not displayed in the console anymore: "The camera list passed to the render pipeline is either null or empty."

## [5.0.0-preview] - 2018-09-28
### Added
- Added occlusion mesh rendering/hookup for VR
- You can now configure default depth and normal shadow bias values in the pipeline asset.
- You can now add the `LWRPAdditionalLightData` component to a `Light` to override the default depth and normal shadow bias.
- You can now log the amount of shader variants in your build. To do so, go to the `Pipeline Asset`. Under `Advanced`, select and set the `Shader Variant Log Level`.
### Changed
- Removed the `supportedShaderFeatures` property from LWRP core. The shader stripper now figures out which variants to strip based on the current assigned pipeline Asset in the Graphics settings.
### Fixed
- The following error does not appear in console anymore: ("Begin/End Profiler section mismatch")
- When you select a material with the Lit shader, this no longer causes the following error in the console: ("Material doesn't have..."). [case 1092354](https://fogbugz.unity3d.com/f/cases/1092354/)
- In the Simple Lit shader, per-vertex additional lights are now shaded properly.
- Shader variant stripping now works when you're building a Project with Cloud Build. This greatly reduces build times from Cloud Build.
- Dynamic Objects now receive lighting when the light mode is set to mixed.
- MSAA now works on Desktop platforms.
- The shadow bias value is now computed correctly for shadow cascades and different shadow resolutions. [case 1076285](https://issuetracker.unity3d.com/issues/lwrp-realtime-directional-light-shadow-maps-exhibit-artifacts)
- When you use __Area Light__ with LWRP, __Cast Shadows__ no longer overlaps with other UI elements in the Inspector. [case 1085363](https://issuetracker.unity3d.com/issues/inspector-area-light-cast-shadows-ui-option-is-obscured-by-render-mode-for-lwrp-regression-in-2018-dot-3a3)

### Changed
Read/write XRGraphicsConfig -> Read-only XRGraphics interface to XRSettings.

## [4.0.0-preview] - 2018-09-28
### Added
- When you have enabled Gizmos, they now appear correctly in the Game view.
- Added requiresDepthPrepass field to RenderingData struct to tell if the runtime platform requires a depth prepass to generate a camera depth texture.
- The `RenderingData` struct now holds a reference to `CullResults`.
- When __HDR__ is enabled in the Camera but disabled in the Asset, an information box in the Camera Inspector informs you about it.
- When __MSAA__ is enabled in the Camera but disabled in the Asset, an information box in the Camera Inspector informs you about it.
- Enabled instancing on the terrain shader.
- Sorting of opaque objects now respects camera `opaqueSortMode` setting.
- Sorting of opaque objects disables front-to-back sorting flag, when camera settings allow that and the GPU has hidden surface removal.
- LWRP now has a Custom Light Explorer that suits its feature set.
- LWRP now supports Vertex Lit shaders for detail meshes on terrain.
- LWRP now has three interactive Autodesk shaders: Autodesk Interactive, Autodesk Interactive Masked and Autodesk Interactive Transparent.
- [Shader API] The `GetMainLight` and `GetAdditionalLight` functions can now compute shadow attenuation and store it in the new `shadowAttenuation` field in `LightData` struct.
- [Shader API] Added a `VertexPositionInputs` struct that contains vertex position in difference spaces (world, view, hclip).
- [Shader API] Added a `GetVertexPositionInputs` function to get an initialized `VertexPositionInputs`.
- [Shader API] Added a `GetPerObjectLightIndex` function to return the per-object index given a for-loop index.
- [Shader API] Added a `GetShadowCoord` function that takes a `VertexPositionInputs` as input.
- [ShaderLibrary] Added VertexNormalInputs struct that contains data for per-pixel normal computation.
- [ShaderLibrary] Added GetVertexNormalInputs function to return an initialized VertexNormalInputs.

### Changed
- The `RenderingData` struct is now read-only.
- `ScriptableRenderer`always performs a Clear before calling `IRendererSetup::Setup.`
- `ScriptableRenderPass::Execute` no longer takes `CullResults` as input. Instead, use `RenderingData`as input, since that references `CullResults`.
- `IRendererSetup_Setup` no longer takes `ScriptableRenderContext` and `CullResults` as input.
- Shader includes are now referenced via package relative paths instead of via the deprecated shader export path mechanism https://docs.unity3d.com/2018.3/Documentation/ScriptReference/ShaderIncludePathAttribute.html.
- The LWRP Asset settings were re-organized to be more clear.
- Vertex lighting now controls if additional lights should be shaded per-vertex or per-pixel.
- Renamed all `Local Lights` nomenclature to `Additional Lights`.
- Changed shader naming to conform to our SRP shader code convention.
- [Shader API] Renamed `SpotAttenuation` function to `AngleAttenuation`.
- [Shader API] Renamed `_SHADOWS_ENABLED` keyword to `_MAIN_LIGHT_SHADOWS`
- [Shader API] Renamed `_SHADOWS_CASCADE` keyword to `_MAIN_LIGHT_SHADOWS_CASCADE`
- [Shader API] Renamed `_VERTEX_LIGHTS` keyword to `_ADDITIONAL_LIGHTS_VERTEX`.
- [Shader API] Renamed `_LOCAL_SHADOWS_ENABLED` to `_ADDITIONAL_LIGHT_SHADOWS`
- [Shader API] Renamed `GetLight` function to `GetAdditionalLight`.
- [Shader API] Renamed `GetPixelLightCount` function to `GetAdditionalLightsCount`.
- [Shader API] Renamed `attenuation` to `distanceAttenuation` in `LightData`.
- [Shader API] Renamed `GetLocalLightShadowStrength` function to `GetAdditionalLightShadowStrength`.
- [Shader API] Renamed `SampleScreenSpaceShadowMap` functions to `SampleScreenSpaceShadowmap`.
- [Shader API] Renamed `MainLightRealtimeShadowAttenuation` function to `MainLightRealtimeShadow`.
- [Shader API] Renamed light constants from `Directional` and `Local` to `MainLight` and `AdditionalLights`.
- [Shader API] Renamed `GetLocalLightShadowSamplingData` function to `GetAdditionalLightShadowSamplingData`.
- [Shader API] Removed OUTPUT_NORMAL macro.
- [Shader API] Removed `lightIndex` and `substractiveAttenuation` from `LightData`.
- [Shader API] Removed `ComputeShadowCoord` function. `GetShadowCoord` is provided instead.
- All `LightweightPipeline` references in API and classes are now named `LightweightRenderPipeline`.
- Files no longer have the `Lightweight` prefix.
- Renamed Physically Based shaders to `Lit`, `ParticlesLit`, and `TerrainLit`.
- Renamed Simple Lighting shaders to `SimpleLit`, and `ParticlesSimpleLit`.
- [ShaderLibrary] Renamed `InputSurfacePBR.hlsl`, `InputSurfaceSimple.hlsl`, and `InputSurfaceUnlit` to `LitInput.hlsl`, `SimpleLitInput.hlsl`, and `UnlitInput.hlsl`. These files were moved from the `ShaderLibrary` folder to the`Shaders`.
- [ShaderLibrary] Renamed `LightweightPassLit.hlsl` and `LightweightPassLitSimple.hlsl` to `LitForwardPass.hlsl` and `SimpleLitForwardPass.hlsl`. These files were moved from the `ShaderLibrary` folder to `Shaders`.
- [ShaderLibrary] Renamed `LightweightPassMetaPBR.hlsl`, `LightweightPassMetaSimple.hlsl` and `LighweightPassMetaUnlit` to `LitMetaPass.hlsl`, `SimpleLitMetaPass.hlsl` and `UnlitMetaPass.hlsl`. These files were moved from the `ShaderLibrary` folder to `Shaders`.
- [ShaderLibrary] Renamed `LightweightPassShadow.hlsl` to `ShadowCasterPass.hlsl`. This file was moved to the `Shaders` folder.
- [ShaderLibrary] Renamed `LightweightPassDepthOnly.hlsl` to `DepthOnlyPass.hlsl`. This file was moved to the `Shaders` folder.
- [ShaderLibrary] Renamed `InputSurfaceTerrain.hlsl` to `TerrainLitInput.hlsl`. This file was moved to the `Shaders` folder.
- [ShaderLibrary] Renamed `LightweightPassLitTerrain.hlsl` to `TerrainLitPases.hlsl`. This file was moved to the `Shaders` folder.
- [ShaderLibrary] Renamed `ParticlesPBR.hlsl` to `ParticlesLitInput.hlsl`. This file was moved to the `Shaders` folder.
- [ShaderLibrary] Renamed `InputSurfacePBR.hlsl` to `LitInput.hlsl`. This file was moved to the `Shaders` folder.
- [ShaderLibrary] Renamed `InputSurfaceUnlit.hlsl` to `UnlitInput.hlsl`. This file was moved to the `Shaders` folder.
- [ShaderLibrary] Renamed `InputBuiltin.hlsl` to `UnityInput.hlsl`.
- [ShaderLibrary] Renamed `LightweightPassMetaCommon.hlsl` to `MetaInput.hlsl`.
- [ShaderLibrary] Renamed `InputSurfaceCommon.hlsl` to `SurfaceInput.hlsl`.
- [ShaderLibrary] Removed LightInput struct and GetLightDirectionAndAttenuation. Use GetAdditionalLight function instead.
- [ShaderLibrary] Removed ApplyFog and ApplyFogColor functions. Use MixFog and MixFogColor instead.
- [ShaderLibrary] Removed TangentWorldToNormal function. Use TransformTangentToWorld instead.
- [ShaderLibrary] Removed view direction normalization functions. View direction should always be normalized per pixel for accurate results.
- [ShaderLibrary] Renamed FragmentNormalWS function to NormalizeNormalPerPixel.

### Fixed
- If you have more than 16 lights in a scene, LWRP no longer causes random glitches while rendering lights.
- The Unlit shader now samples Global Illumination correctly.
- The Inspector window for the Unlit shader now displays correctly.
- Reduced GC pressure by removing several per-frame memory allocations.
- The tooltip for the the camera __MSAA__ property now appears correctly.
- Fixed multiple C# code analysis rule violations.
- The fullscreen mesh is no longer recreated upon every call to `ScriptableRenderer.fullscreenMesh`.

## [3.3.0-preview] - 2018-01-01
### Added
- Added callbacks to LWRP that can be attached to a camera (IBeforeCameraRender, IAfterDepthPrePass, IAfterOpaquePass, IAfterOpaquePostProcess, IAfterSkyboxPass, IAfterTransparentPass, IAfterRender)

###Changed
- Clean up LWRP creation of render textures. If we are not going straight to screen ensure that we create both depth and color targets.
- UNITY_DECLARE_FRAMEBUFFER_INPUT and UNITY_READ_FRAMEBUFFER_INPUT macros were added. They are necessary for reading transient attachments.
- UNITY_MATRIX_I_VP is now defined.
- Renamed LightweightForwardRenderer to ScriptableRenderer.
- Moved all light constants to _LightBuffer CBUFFER. Now _PerCamera CBUFFER contains all other per camera constants.
- Change real-time attenuation to inverse square.
- Change attenuation for baked GI to inverse square, to match real-time attenuation.
- Small optimization in light attenuation shader code.

### Fixed
- Lightweight Unlit shader UI doesn't throw an error about missing receive shadow property anymore.

## [3.2.0-preview] - 2018-01-01
### Changed
- Receive Shadows property is now exposed in the material instead of in the renderer.
- The UI for Lightweight asset has been updated with new categories. A more clean structure and foldouts has been added to keep things organized.

### Fixed
- Shadow casters are now properly culled per cascade. (case 1059142)
- Rendering no longer breaks when Android platform is selected in Build Settings. (case 1058812)
- Scriptable passes no longer have missing material references. Now they access cached materials in the renderer.(case 1061353)
- When you change a Shadow Cascade option in the Pipeline Asset, this no longer warns you that you've exceeded the array size for the _WorldToShadow property.
- Terrain shader optimizations.

## [3.1.0-preview] - 2018-01-01

### Fixed
- Fixed assert errors caused by multi spot lights
- Fixed LWRP-DirectionalShadowConstantBuffer params setting

## [3.0.0-preview] - 2018-01-01
### Added
- Added camera additional data component to control shadows, depth and color texture.
- pipeline now uses XRSEttings.eyeTextureResolutionScale as renderScale when in XR.
- New pass architecture. Allows for custom passes to be written and then used on a per camera basis in LWRP

### Changed
- Shadow rendering has been optimized for the Mali Utgard architecture by removing indexing and avoiding divisions for orthographic projections. This reduces the frame time by 25% on the Overdraw benchmark.
- Removed 7x7 tent filtering when using cascades.
- Screenspace shadow resolve is now only done when rendering shadow cascades.
- Updated the UI for the Lighweight pipeline asset.
- Update assembly definitions to output assemblies that match Unity naming convention (Unity.*).

### Fixed
- Post-processing now works with VR on PC.
- PS4 compiler error
- Fixed VR multiview rendering by forcing MSAA to be off. There's a current issue in engine that breaks MSAA and Texture2DArray.
- Fixed UnityPerDraw CB layout
- GLCore compute buffer compiler error
- Occlusion strength not being applied on LW standard shaders
- CopyDepth pass is being called even when a depth from prepass is available
- GLES2 shader compiler error in IntegrationTests
- Can't set RenderScale and ShadowDistance by script
- VR Single Pass Instancing shadows
- Fixed compilation errors on Nintendo Switch (limited XRSetting support).

## [2.0.0-preview] - 2018-01-01

### Added
- Explicit render target load/store actions were added to improve tile utilization
- Camera opaque color can be requested on the pipeline asset. It can be accessed in the shader by defining a _CameraOpaqueTexture. This can be used as an alternative to GrabPass.
- Dynamic Batching can be enabled in the pipeline asset
- Pipeline now strips unused or invalid variants and passes based on selected pipeline capabilities in the asset. This reduces build and memory consuption on target.
- Shader stripping settings were added to pipeline asset

### Changed
#### Pipeline
- Pipeline code is now more modular and extensible. A ForwardRenderer class is initialized by the pipeline with RenderingData and it's responsible for enqueueing and executing passes. In the future pluggable renderers will be supported.
- On mobile 1 directional light + up to 4 local lights (point or spot) are computed
- On other platforms 1 directional light + up to 8 local lights are computed
- Multiple shadow casting lights are supported. Currently only 1 directional + 4 spots light shadows.
#### Shading Framework
- Directional Lights are always considered a main light in shader. They have a fast shading path with no branching and no indexing.
- GetMainLight() is provided in shader to initialize Light struct with main light shading data.
- Directional lights have a dedicated shadowmap for performance reasons. Shadow coord always comes from interpolator.
- MainLigthRealtimeShadowAttenuation(float4 shadowCoord) is provided to compute main light realtime shadows.
- Spot and Point lights are always shaded in the light loop. Branching on uniform and indexing happens when shading them.
- GetLight(half index, float3 positionWS) is provided in shader to initialize Light struct for spot and point lights.
- Spot light shadows are baked into a single shadow atlas.
- Shadow coord for spot lights is always computed on fragment.
- Use LocalLightShadowAttenuation(int lightIndex, float3 positionWS) to comppute realtime shadows for spot lights.

### Fixed
- Issue that was causing VR on Android to render black
- Camera viewport issues
- UWP build issues
- Prevent nested camera rendering in the pipeline

## [1.1.4-preview] - 2018-01-01

### Added
 - Terrain and grass shaders ported
 - Updated materials and shader default albedo and specular color to midgrey.
 - Exposed _ScaledScreenParams to shader. It works the same as _ScreenParams but takes pipeline RenderScale into consideration
 - Performance Improvements in mobile

### Fixed
 - SRP Shader library issue that was causing all constants to be highp in mobile
 - shader error that prevented LWRP to build to UWP
 - shader compilation errors in Linux due to case sensitive includes
 - Rendering Texture flipping issue
 - Standard Particles shader cutout and blending modes
 - crash caused by using projectors
 - issue that was causing Shadow Strength to not be computed on mobile
 - Material Upgrader issue that caused editor to SoftLocks
 - GI in Unlit shader
 - Null reference in the Unlit material shader GUI

## [1.1.2-preview] - 2018-01-01

### Changed
 - Performance improvements in mobile

### Fixed
 - Shadows on GLES 2.0
 - CPU performance regression in shadow rendering
 - Alpha clip shadow issues
 - Unmatched command buffer error message
 - Null reference exception caused by missing resource in LWRP
 - Issue that was causing Camera clear flags was being ignored in mobile


## [1.1.1-preview] - 2018-01-01

### Added
 - Added Cascade Split selection UI
 - Added SHADER_HINT_NICE_QUALITY. If user defines this to 1 in the shader Lightweight pipeline will favor quality even on mobile platforms.

### Changed
 - Shadowmap uses 16bit format instead of 32bit.
 - Small shader performance improvements

### Fixed
 - Subtractive Mode
 - Shadow Distance does not accept negative values anymore


## [0.1.24] - 2018-01-01

### Added
 - Added Light abstraction layer on lightweight shader library.
 - Added HDR global setting on pipeline asset.
 - Added Soft Particles settings on pipeline asset.
 - Ported particles shaders to SRP library

### Changed
 - HDR RT now uses what format is configured in Tier settings.
 - Refactored lightweight standard shaders and shader library to improve ease of use.
 - Optimized tile LOAD op on mobile.
 - Reduced GC pressure
 - Reduced shader variant count by ~56% by improving fog and lightmap keywords
 - Converted LW shader library files to use real/half when necessary.

### Fixed
 - Realtime shadows on OpenGL
 - Shader compiler errors in GLES 2.0
 - Issue sorting issues when BeforeTransparent custom fx was enabled.
 - VR single pass rendering.
 - Viewport rendering issues when rendering to backbuffer.
 - Viewport rendering issues when rendering to with MSAA turned off.
 - Multi-camera rendering.

## [0.1.23] - 2018-01-01

### Added
 - UI Improvements (Rendering features not supported by LW are hidden)

### Changed
 - Shaders were ported to the new SRP shader library.
 - Constant Buffer refactor to use new Batcher
 - Shadow filtering and bias improved.
 - Pipeline now updates color constants in gamma when in Gamma colorspace.
 - Optimized ALU and CB usage on Shadows.
 - Reduced shader variant count by ~33% by improving shadow and light classification keywords
 - Default resources were removed from the pipeline asset.

### Fixed
 - Fixed shader include path when using SRP from package manager.
 - Fixed spot light attenuation to match Unity Built-in pipeline.
 - Fixed depth pre-pass clearing issue.

## [0.1.12] - 2018-01-01

### Added
 - Standard Unlit shader now has an option to sample GI.
 - Added Material Upgrader for stock Unity Mobile and Legacy Shaders.
 - UI improvements

### Changed
- Realtime shadow filtering was improved.

### Fixed
 - Fixed an issue that was including unreferenced shaders in the build.
 - Fixed a null reference caused by Particle System component lights.<|MERGE_RESOLUTION|>--- conflicted
+++ resolved
@@ -15,11 +15,9 @@
 - Fixed an issue where the Cinemachine Pixel Perfect Extension might cause the Orthographic Size of the Camera to jump to 1 when the Scene is loaded. [case 1249076](https://issuetracker.unity3d.com/issues/cinemachine-pixel-perfect-camera-extension-causes-the-orthogonal-size-to-jump-to-1-when-the-scene-is-loaded)
 - Fixed an issue where render scale was breaking SSAO in scene view. [case 1296710](https://issuetracker.unity3d.com/issues/ssao-effect-floating-in-the-air-in-scene-view-when-2-objects-with-shadergraph-materials-are-on-top-of-each-other)
 - Fixed GC allocations from XR occlusion mesh when using multipass.
-<<<<<<< HEAD
 - Fixed an issue where the inspector of Renderer Data would break after adding RenderObjects renderer feature and then adding another renderer feature.
-=======
 - Fixed an issue where soft particles did not work with orthographic projection. [case 1294607](https://issuetracker.unity3d.com/product/unity/issues/guid/1294607/)
->>>>>>> d22d5958
+
 
 ## [11.0.0] - 2020-10-21
 ### Added
