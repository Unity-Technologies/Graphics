# Changelog
All notable changes to this package will be documented in this file.

The format is based on [Keep a Changelog](http://keepachangelog.com/en/1.0.0/)
and this project adheres to [Semantic Versioning](http://semver.org/spec/v2.0.0.html).

## [12.0.0] - 2021-01-11
### Added
- Added View Vector node to mimic old behavior of View Direction node in URP.
- Added support for the PlayStation 5 platform.
- Enabled deferred renderer in UI.

### Changed
- The Forward Renderer asset is renamed to the Universal Renderer asset. The Universal Renderer asset contains the property Rendering Path that lets you select the Forward or the Deferred Rendering Path.
- Move Assets/Create/Rendering/Universal Render Pipeline/Pipeline Asset (2D Renderer) to Assets/Create/Rendering/URP Asset (with 2D Renderer)
- Move Assets/Create/Rendering/Universal Render Pipeline/2D Renderer to Assets/Create/Rendering/URP 2D Renderer
- Move Assets/Create/Rendering/Universal Render Pipeline/Renderer Feature to Assets/Create/Rendering/URP Renderer Feature
- Move Assets/Create/Rendering/Universal Render Pipeline/Post-process Data to Assets/Create/Rendering/URP Post-process Data
- Move Assets/Create/Rendering/Universal Render Pipeline/Pipeline Asset (Forward Renderer) to Assets/Create/Rendering/URP Asset (with Forward Renderer)
- Move Assets/Create/Rendering/Universal Render Pipeline/XR System Data to Assets/Create/Rendering/URP XR System Data
- Move Assets/Create/Rendering/Universal Render Pipeline/Forward Renderer to Assets/Create/Rendering/URP Forward Renderer
- Removing unused temporary depth buffers for Depth of Field and Panini Projection.
- Optimized the Bokeh Depth of Field shader on mobile by using half precision floats.

### Fixed
- Fixed an issue where ShadowCaster2D was generating garbage when running in the editor. [case 1304158](https://issuetracker.unity3d.com/product/unity/issues/guid/1304158/)
- Fixed an issue where objects in motion might jitter when the Pixel Perfect Camera is used. [case 1300474](https://issuetracker.unity3d.com/issues/urp-characters-sprite-repeats-in-the-build-when-using-pixel-perfect-camera-and-2d-renderer)
- Fixed an issue where the scene view camera was not correctly cleared for the 2D Renderer. [case 1311377](https://issuetracker.unity3d.com/product/unity/issues/guid/1311377/)
- Fixed an issue where the letter box/pillar box areas were not properly cleared when the Pixel Perfect Camera is used. [case 1291224](https://issuetracker.unity3d.com/issues/pixel-perfect-image-artifact-appear-between-the-reference-resolution-and-screen-resolution-borders-when-strech-fill-is-enabled)
- Fixed an issue where the Cinemachine Pixel Perfect Extension might cause the Orthographic Size of the Camera to jump to 1 when the Scene is loaded. [case 1249076](https://issuetracker.unity3d.com/issues/cinemachine-pixel-perfect-camera-extension-causes-the-orthogonal-size-to-jump-to-1-when-the-scene-is-loaded)
- Fixed an issue where 2D Shadows were casting to the wrong layers [case 1300753][https://issuetracker.unity3d.com/product/unity/issues/guid/1300753/]
- Fixed an issue where render scale was breaking SSAO in scene view. [case 1296710](https://issuetracker.unity3d.com/issues/ssao-effect-floating-in-the-air-in-scene-view-when-2-objects-with-shadergraph-materials-are-on-top-of-each-other)
- Fixed GC allocations from XR occlusion mesh when using multipass.
- Fixed an issue where the inspector of Renderer Data would break after adding RenderObjects renderer feature and then adding another renderer feature.
- Fixed an issue where soft particles did not work with orthographic projection. [case 1294607](https://issuetracker.unity3d.com/product/unity/issues/guid/1294607/)
- Fixed wrong shader / properties assignement to materials created from 3DsMax 2021 Physical Material. (case 1293576)
- Normalized the view direction in Shader Graph to be consistent across Scriptable Render Pieplines.
- Fixed material upgrader to run in batch mode [case 1305402]
- Fixed an issue in shaderGraph target where the ShaderPass.hlsl was being included after SHADERPASS was defined
- Fixed an issue where Particle Lit shader had an incorrect fallback shader [case 1312459]
- Fixed an issue with backbuffer MSAA on Vulkan desktop platforms.
<<<<<<< HEAD
- Fixed a case where shadow fade was clipped too early.
=======
- Fixed shadow cascade blend culling factor.
- Removed Custom.meta which was causing warnings. [case 1314288](https://issuetracker.unity3d.com/issues/urp-warnings-about-missing-metadata-appear-after-installing)
>>>>>>> cf151f5e

### Changed
- Change Asset/Create/Shader/Universal Render Pipeline/Lit Shader Graph to Asset/Create/Shader Graph/URP/Lit Shader Graph
- Change Asset/Create/Shader/Universal Render Pipeline/Sprite Lit Shader Graph to Asset/Create/Shader Graph/URP/Sprite Lit Shader Graph
- Change Asset/Create/Shader/Universal Render Pipeline/Unlit Shader Graph to Asset/Create/Shader Graph/URP/Unlit Shader Graph
- Change Asset/Create/Shader/Universal Render Pipeline/Sprite Unlit Shader Graph to Asset/Create/Shader Graph/URP/Sprite Unlit Shader Graph
- Moved Edit/Render Pipeline/Universal Render Pipeline/Upgrade Project Materials to 2D Renderer Materials to Edit/Rendering/Materials/Convert All Built-in Materials to URP 2D Renderer
- Moved Edit/Render Pipeline/Universal Render Pipeline/Upgrade Scene Materials to 2D Renderer Materials to Edit/Rendering/Materials/Convert All Built-in Scene Materials to URP 2D Renderer
- Moved Edit/Render Pipeline/Universal Render Pipeline/Upgrade Project URP Parametric Lights to Freeform to Edit/Rendering/Lights/Convert Project URP Parametric Lights to Freeform
- Moved Edit/Render Pipeline/Universal Render Pipeline/Upgrade Scene URP Parametric Lights to Freeform to Edit/Rendering/Lights/Convert Scene URP Parametric Lights to Freeform
- Moved Edit/Render Pipeline/Universal Render Pipeline/Upgrade Project Materials to URP Materials to Edit/Rendering/Materials/Convert All Built-in Materials to URP
- Moved Edit/Render Pipeline/Universal Render Pipeline/Upgrade Selected Materials to URP Materials to Edit/Rendering/Materials/Convert Selected Built-in Materials to URP
- Deprecated GetShadowFade in Shadows.hlsl, use GetMainLightShadowFade or GetAdditionalLightShadowFade.
- Improved shadow cascade GUI drawing with pixel perfect, hover and focus functionalities.
- Shadow fade now uses border value for calculating shadow fade distance and fall off linearly.

## [11.0.0] - 2020-10-21
### Added
- Added real-time Point Light Shadows.
- Added a supported MSAA samples count check, so the actual supported MSAA samples count value can be assigned to RenderTexture descriptors.
- Added the TerrainCompatible SubShader Tag. Use this Tag in your custom shader to tell Unity that the shader is compatible with the Terrain system.
- Added _CameraSortingLayerTexture global shader variable and related parameters
- Added preset shapes for creating a freeform light
- Added serialization of Freeform ShapeLight mesh to avoid CPU cost of generating them on the runtime.
- Added 2D Renderer Asset Preset for creating a Universal Renderer Asset
- Added an option to use faster, but less accurate approximation functions when converting between the sRGB and Linear color spaces.
- Added screen space shadow as renderer feature
- Added [DisallowMultipleRendererFeature] attribute for Renderer Features.

### Changed
- Optimized 2D Renderer performance on mobile GPUs by reducing the number of render target switches.
- Optimized 2D Renderer performance by rendering the normal buffer at the same lower resolution as the light buffers.
- Improved Light2D UI/UX
- Improved 2D Menu layout
- Deprecated Light2D Parametric Light
- Deprecated Light2D point light cookie
- Renamed Light2D point light to spot light
- 2D Renderer: The per Blend Style render texture scale setting was replaced by a global scale setting for all Blend Styles.
- Optimized 2D Renderer performance by using a tiny light texture for layer/blend style pairs for which no light is rendered.
- Reorgnized the settings in 2D Renderer Data Inspector.
- FallOff Lookup Texture is now part of 2D RenderData.
- Creating a Shadow Caster 2D will use try and use sprite and physics bounds as the default shape
- Deleting all points in a Shadow Caster will cause the shape to use the bounds.
- Improved Geometry for Smooth Falloff of 2D Shape Lights.
- Updated the tooltips for Light 2D Inspector.
- Removed the Custom blend Mode option from the Blend Styles.
- New default Blend Styles when a new 2D Renderer Data asset is created.
- Added a supported MSAA samples count check, so the actual supported MSAA samples count value can be assigned to RenderTexture descriptors.
- Bloom in Gamma color-space now more closely matches Linear color-space, this will mean project using Bloom and Gamma color-space may need to adjust Bloom Intensity to match previous look.
- Autodesk Interactive Shader Graph files and folders containing them were renamed. The new file paths do not have spaces.
- Changed shader keywords of main light shadow from toggling to enumerating.
- Always use "High" quality normals, which normalizes the normal in pixel shader. "Low" quality normals looked too much like a bug.
- Re-enabled implicit MSAA resolve to backbuffer on Metal MacOS.
- Optimized 2D performance by rendering straight to the backbuffer if possible
- Changed Post Process Data to bool. When it is no enabled all post processing is stripped from build, when it is enabled you can still override resources there.
- Converted XR automated tests to use MockHMD.
- Reduced the size of the fragment input struct of the Terrain and Forward lighting shaders.

### Fixed
- Fixed an issue where additional lights would not render with WebGL 1
- Fixed an issue where the 2D Renderer was incorrectly rendering transparency with normal maps on an empty background.
- Fixed an issue that that caused a null error when creating a Sprite Light. [case 1307125](https://issuetracker.unity3d.com/issues/urp-nullreferenceexception-thrown-on-creating-sprite-light-2d-object-in-the-hierarchy)
- Fixed an issue where Sprites on one Sorting Layer were fully lit even when there's no 2D light targeting that layer.
- Fixed an issue where null reference exception was thrown when creating a 2D Renderer Data asset while scripts are compiling. [case 1263040](https://issuetracker.unity3d.com/issues/urp-nullreferenceexception-error-is-thrown-on-creating-2d-renderer-asset)
- Fixed an issue where no preview would show for the lit sprite master node in shadergraph
- Fixed an issue where no shader was generated for unlit sprite shaders in shadergraph
- Fixed an issue where Sprite-Lit-Default shader's Normal Map property wasn't affected by Tiling or Offset. [case 1270850](https://issuetracker.unity3d.com/issues/sprite-lit-default-shaders-normal-map-and-mask-textures-are-not-affected-by-tiling-and-offset-values)
- Fixed an issue where normal-mapped Sprites could render differently depending on whether they're dynamically-batched. [case 1286186](https://issuetracker.unity3d.com/issues/urp-2d-2d-light-on-a-rotated-sprite-is-skewed-when-using-normal-map-and-sorting-layer-is-not-default)
- Removed the warning about mis-matched vertex streams when creating a default Particle System. [case 1285272](https://issuetracker.unity3d.com/issues/particles-urp-default-material-shows-warning-in-inspector)
- Fixed latest mockHMD renderviewport scale doesn't fill whole view after scaling. [case 1286161] (https://issuetracker.unity3d.com/issues/xr-urp-renderviewportscale-doesnt-fill-whole-view-after-scaling)
- Fixed camera renders black in XR when user sets invalid MSAA value.
- Fixed an issue causing additional lights to stop working when set as the sun source. [case 1278768](https://issuetracker.unity3d.com/issues/urp-every-light-type-is-rendered-as-directional-light-if-it-is-set-as-sun-source-of-the-environment)
- Fixed an issue causing passthrough camera to not render. [case 1283894](https://issuetracker.unity3d.com/product/unity/issues/guid/1283894/)
- Fixed an issue that caused a null reference when Lift Gamma Gain was being displayed in the Inspector and URP was upgraded to a newer version.  [case 1283588](https://issuetracker.unity3d.com/issues/argumentnullexception-is-thrown-when-upgrading-urp-package-and-volume-with-lift-gamma-gain-is-focused-in-inspector)
- Fixed an issue where soft particles were not rendered when depth texture was disabled in the URP Asset. [case 1162556](https://issuetracker.unity3d.com/issues/lwrp-unlit-particles-shader-is-not-rendered-when-soft-particles-are-enabled-on-built-application)
- Fixed an issue where soft particles were rendered opaque on OpenGL. [case 1226288](https://issuetracker.unity3d.com/issues/urp-objects-that-are-using-soft-particles-are-rendered-opaque-when-opengl-is-used)
- Fixed an issue where the depth texture sample node used an incorrect texture in some frames. [case 1268079](https://issuetracker.unity3d.com/issues/urp-depth-texture-sample-node-does-not-use-correct-texture-in-some-frames)
- Fixed a compiler error in BakedLit shader when using Hybrid Renderer.
- Fixed an issue with upgrading material set to cutout didn't properly set alpha clipping. [case 1235516](https://issuetracker.unity3d.com/issues/urp-upgrade-material-utility-does-not-set-the-alpha-clipping-when-material-was-using-a-shader-with-rendering-mode-set-to-cutout)
- Fixed XR camera fov can be changed through camera inspector.
- Fixed an issue where Universal Render Pipeline with disabled antiAliasing was overwriting QualitySettings.asset on frequent cases. [case 1219159](https://issuetracker.unity3d.com/issues/urp-qualitysettings-dot-asset-file-gets-overwritten-with-the-same-content-when-the-editor-is-closed)
- Fixed a case where overlay camera with output texture caused base camera not to render to screen. [case 1283225](https://issuetracker.unity3d.com/issues/game-view-renders-a-black-view-when-having-an-overlay-camera-which-had-output-texture-assigned-in-the-camera-stack)
- Fixed an issue where the scene view camera ignored the pipeline assets HDR setting. [case 1284369](https://issuetracker.unity3d.com/issues/urp-scene-view-camera-ignores-pipeline-assets-hdr-settings-when-main-camera-uses-pipeline-settings)
- Fixed an issue where the Camera inspector was grabbing the URP asset in Graphics Settings rather than the currently active.
- Fixed an issue where the Light Explorer was grabbing the URP asset in Graphics Settings rather than the currently active.
- Fixed an issue causing materials to be upgraded multiple times.
- Fixed bloom inconsistencies between Gamma and Linear color-spaces.
- Fixed an issue in where all the entries in the Renderer List wasn't selectable and couldn't be deleted.
- Fixed Deferred renderer on some Android devices by forcing accurate GBuffer normals. [case 1288042]
- Fixed an issue where MSAA did not work in Editor Game View on Windows with Vulkan.
- Fixed issue where selecting and deselecting Forward Renderer asset would leak memory [case 1290628](https://issuetracker.unity3d.com/issues/urp-scriptablerendererfeatureeditor-memory-leak-while-interacting-with-forward-renderer-in-the-project-window)
- Fixed the default background color for previews to use the original color.
- Fixed an issue where the scene view would turn black when bloom was enabled. [case 1298790](https://issuetracker.unity3d.com/issues/urp-bloom-and-tonemapping-causes-the-screen-to-go-black-in-scene-mode)
- Fixed an issue where having "Opaque Texture" and MSAA enabled would cause the opaque texture to be rendered black on old Apple GPUs [case 1247423](https://issuetracker.unity3d.com/issues/urp-metal-opaque-objects-are-rendered-black-when-msaa-is-enabled)
- Fixed SAMPLE_TEXTURECUBE_ARRAY_LOD macro when using OpenGL ES. [case 1285132](https://issuetracker.unity3d.com/issues/urp-android-error-sample-texturecube-array-lod-is-not-supported-on-gles-3-dot-0-when-using-cubemap-array-shader-shaders)
- Fixed an issue such that it is now posible to enqueue render passes at runtime.
- Fixed SpeedTree LOD fade functionality. [case 1198135]

## [10.2.0] - 2020-10-19

### Changed
- Changed RenderObjectsFeature UI to only expose valid events. Previously, when selecting events before BeforeRenderingPrepasses objects would not be drawn correctly as stereo and camera setup only happens before rendering opaques objects.
- Transparent Lit ShaderGraph using Additive blending will now properly fade with alpha [1270344]

### Fixed
- Fixed the Unlit shader not being SRP Batcher compatible on OpenGLES/OpenGLCore. [case 1263720](https://issuetracker.unity3d.com/issues/urp-mobile-srp-batcher-is-not-visible-on-mobile-devices-in-frame-debugger)
- Fixed an issue with soft particles not rendering correctly for overlay cameras with post processing. [case 1241626](https://issuetracker.unity3d.com/issues/soft-particles-does-not-fade-out-near-the-opaque-surfaces-when-post-processing-is-enabled-on-a-stacked-camera)
- Fixed MSAA override on camera does not work in non-XR project if target eye is selected to both eye.

## [10.1.0] - 2020-10-12
- Added support for the Shadowmask Mixed Lighting Mode (Forward only), which supports up to four baked-shadow Lights.
- Added ComplexLit shader for advanced material features and deferred forward fallback.
- Added Clear Coat feature for ComplexLit shader and for shader graph.
- Added Parallax Mapping to the Lit shader (Lit.shader).
- Added the Detail Inputs setting group in the Lit shader (Lit.shader).
- Added Smooth shadow fading.
- Added SSAO support for deferred renderer.
- The pipeline now outputs a warning in the console when trying to access camera color or depth texture when those are not valid. Those textures are only available in the context of `ScriptableRenderPass`.
- Added a property to access the renderer from the `CameraData`.

### Changed
- Shader functions SampleSH9, SampleSHPixel, SampleSHVertex are now gamma corrected in gamma space. As result LightProbes are gamma corrected too.
- The maximum number of visible lights when using OpenGL ES 3.x on Android now depends on the minimum OpenGL ES 3.x version as configured in PlayerSettings.
- The default value of the HDR property of a newly created Universal Render Pipeline Asset, is now set to true.

### Fixed
- Fixed an issue where the CapturePass would not capture the post processing effects.
- Fixed an issue were the filter window could not be defocused using the mouse. [case 1242032](https://issuetracker.unity3d.com/issues/urp-volume-override-window-doesnt-disappear-when-clicked-on-the-other-windows-in-the-editor)
- Fixed camera backgrounds not matching between editor and build when background is set to 'Uninitialized'. [case 1224369](https://issuetracker.unity3d.com/issues/urp-uninitialized-camera-background-type-does-not-match-between-the-build-and-game-view)
- Fixed a case where main light hard shadows would not work if any other light is present with soft shadows.[case 1250829](https://issuetracker.unity3d.com/issues/main-light-shadows-are-ignored-in-favor-of-additional-lights-shadows)
- Fixed issue that caused color grading to not work correctly with camera stacking. [case 1263193](https://issuetracker.unity3d.com/product/unity/issues/guid/1263193/)
- Fixed an issue that caused an infinite asset database reimport when running Unity in command line with -testResults argument.
- Fixed ParticlesUnlit shader to use fog color instead of always black. [case 1264585]
- Fixed issue that caused some properties in the camera to not be bolded and highlighted when edited in prefab mode. [case 1230082](https://issuetracker.unity3d.com/issues/urp-camera-prefab-fields-render-type-renderer-background-type-are-not-bolded-and-highlighted-when-edited-in-prefab-mode)
- Fixed issue where blur would sometimes flicker [case 1224915](https://issuetracker.unity3d.com/issues/urp-bloom-effect-flickers-when-using-integrated-post-processing-feature-set)
- Fixed an issue in where the camera inspector didn't refresh properly when changing pipeline in graphic settings. [case 1222668](https://issuetracker.unity3d.com/issues/urp-camera-properties-not-refreshing-on-adding-or-removing-urp-pipeline-in-the-graphics-setting)
- Fixed depth of field to work with dynamic resolution. [case 1225467](https://issuetracker.unity3d.com/issues/dynamic-resolution-rendering-error-when-using-depth-of-field-in-urp)
- Fixed FXAA, SSAO, Motion Blur to work with dynamic resolution.
- Fixed an issue where Pixel lighting variants were stripped in builds if another URP asset had Additional Lights set to Per Vertex [case 1263514](https://issuetracker.unity3d.com/issues/urp-all-pixel-lighting-variants-are-stripped-in-build-if-at-least-one-urp-asset-has-additional-lights-set-to-per-vertex)
- Fixed an issue where transparent meshes were rendered opaque when using custom render passes [case 1262887](https://issuetracker.unity3d.com/issues/urp-transparent-meshes-are-rendered-as-opaques-when-using-lit-shader-with-custom-render-pass)
- Fixed regression from 8.x.x that increased launch times on Android with GLES3. [case 1269119](https://issuetracker.unity3d.com/issues/android-launch-times-increased-x4-from-urp-8-dot-1-0-to-urp-10-dot-0-0-preview-dot-26)
- Fixed an issue with a render texture failing assertion when chosing an invalid format. [case 1222676](https://issuetracker.unity3d.com/issues/the-error-occurs-when-a-render-texture-which-has-a-certain-color-format-is-applied-to-the-cameras-output-target)
- Fixed an issue that caused the unity_CameraToWorld matrix to have z flipped values. [case 1257518](https://issuetracker.unity3d.com/issues/parameter-unity-cameratoworld-dot-13-23-33-is-inverted-when-using-universal-rp-7-dot-4-1-and-newer)
- Fixed not using the local skybox on the camera game object when the Skybox Material property in the Lighting window was set to null.
- Fixed an issue where, if URP was not in use, you would sometimes get errors about 2D Lights when going through the menus.
- Fixed GC when using XR single-pass automated tests.
- Fixed an issue that caused a null reference when deleting camera component in a prefab. [case 1244430](https://issuetracker.unity3d.com/issues/urp-argumentnullexception-error-is-thrown-on-removing-camera-component-from-camera-prefab)
- Fixed resolution of intermediate textures when rendering to part of a render texture. [case 1261287](https://issuetracker.unity3d.com/product/unity/issues/guid/1261287/)
- Fixed indirect albedo not working with shadergraph shaders in some rare setups. [case 1274967](https://issuetracker.unity3d.com/issues/gameobjects-with-custom-mesh-are-not-reflecting-the-light-when-using-the-shader-graph-shaders)
- Fixed XR mirroView sRGB issue when color space is gamma.
- Fixed an issue where XR eye textures are recreated multiple times per frame due to per camera MSAA change.
- Fixed an issue wehre XR mirror view selector stuck.
- Fixed LightProbes to have gamma correct when using gamma color space. [case 1268911](https://issuetracker.unity3d.com/issues/urp-has-no-gamma-correction-for-lightprobes)
- Fixed GLES2 shader compilation.
- Fixed useless mip maps on temporary RTs/PostProcessing inherited from Main RT descriptor.
- Fixed issue with lens distortion breaking rendering when enabled and its intensity is 0.
- Fixed mixed lighting subtractive and shadowmask modes for deferred renderer.
- Fixed issue that caused motion blur to not work in XR.
- Fixed 2D renderer when using Linear rendering on Android directly to backbuffer.
- Fixed issue where multiple cameras would cause GC each frame. [case 1259717](https://issuetracker.unity3d.com/issues/urp-scriptablerendercontext-dot-getcamera-array-dot-resize-creates-garbage-every-frame-when-more-than-one-camera-is-active)
- Fixed Missing camera cannot be removed after scene is saved by removing the Missing camera label. [case 1252255](https://issuetracker.unity3d.com/issues/universal-rp-missing-camera-cannot-be-removed-from-camera-stack-after-scene-is-saved)
- Fixed MissingReferenceException when removing Missing camera from camera stack by removing Missing camera label. [case 1252263](https://issuetracker.unity3d.com/issues/universal-rp-missingreferenceexception-errors-when-removing-missing-camera-from-stack)
- Fixed slow down in the editor when editing properties in the UI for renderer features. [case 1279804](https://issuetracker.unity3d.com/issues/a-short-freeze-occurs-in-the-editor-when-expanding-or-collapsing-with-the-arrow-the-renderer-feature-in-the-forward-renderer)
- Fixed test 130_UnityMatrixIVP on OpenGL ES 3
- Fixed MSAA on Metal MacOS and Editor.

## [10.0.0] - 2020-06-10
### Added
- Added the option to strip Terrain hole Shader variants.
- Added support for additional Directional Lights. The amount of additional Directional Lights is limited by the maximum Per-object Lights in the Render Pipeline Asset.
- Added default implementations of OnPreprocessMaterialDescription for FBX, Obj, Sketchup and 3DS file formats.
- Added Transparency Sort Mode and Transparency Sort Axis to 2DRendererData.
- Added support for a user defined default material to 2DRendererData.
- Added the option to toggle shadow receiving on transparent objects.
- Added XR multipass rendering. Multipass rendering is a requirement on many VR platforms and allows graceful fallback when single-pass rendering isn't available.
- Added support for Camera Stacking when using the Forward Renderer. This introduces the Camera `Render Type` property. A Base Camera can be initialized with either the Skybox or Solid Color, and can combine its output with that of one or more Overlay Cameras. An Overlay Camera is always initialized with the contents of the previous Camera that rendered in the Camera Stack.
- Added AssetPostprocessors and Shadergraphs to handle Arnold Standard Surface and 3DsMax Physical material import from FBX.
- Added `[MainTexture]` and `[MainColor]` shader property attributes to URP shader properties. These will link script material.mainTextureOffset and material.color to `_BaseMap` and `_BaseColor` shader properties.
- Added the option to specify the maximum number of visible lights. If you set a value, lights are sorted based on their distance from the Camera.
- Added the option to control the transparent layer separately in the Forward Renderer.
- Added the ability to set individual RendererFeatures to be active or not, use `ScriptableRendererFeature.SetActive(bool)` to set whether a Renderer Feature will execute,  `ScriptableRendererFeature.isActive` can be used to check the current active state of the Renderer Feature.
 additional steps to the 2D Renderer setup page for quality and platform settings.
- If Unity Editor Analytics are enabled, Universal collects anonymous data about usage of Universal. This helps the Universal team focus our efforts on the most common scenarios, and better understand the needs of our customers.
- Added a OnCameraSetup() function to the ScriptableRenderPass API, that gets called by the renderer before rendering each camera
- Added a OnCameraCleanup() function to the ScriptableRenderPass API, that gets called by the renderer after rendering each camera
- Added Default Material Type options to the 2D Renderer Data Asset property settings.
- Added additional steps to the 2D Renderer setup page for quality and platform settings.
- Added option to disable XR autotests on test settings.
- Shader Preprocessor strips gbuffer shader variants if DeferredRenderer is not in the list of renderers in any Scriptable Pipeline Assets.
- Added an option to enable/disable Adaptive Performance when the Adaptive Performance package is available in the project.
- Added support for 3DsMax's 2021 Simplified Physical Material from FBX files in the Model Importer.
- Added GI to SpeedTree
- Added support for DXT5nm-style normal maps on Android, iOS and tvOS
- Added stencil override support for deferred renderer.
- Added a warning message when a renderer is used with an unsupported graphics API, as the deferred renderer does not officially support GL-based platforms.
- Added option to skip a number of final bloom iterations.
- Added support for [Screen Space Ambient Occlusion](https://docs.unity3d.com/Packages/com.unity.render-pipelines.universal@10.0/manual/post-processing-ssao.html) and a new shader variant _SCREEN_SPACE_OCCLUSION.
- Added support for Normal Texture being generated in a prepass.
- Added a ConfigureInput() function to ScriptableRenderPass, so it is possible for passes to ask that a Depth, Normal and/or Opaque textures to be generated by the forward renderer.
- Added a float2 normalizedScreenSpaceUV to the InputData Struct.
- Added new sections to documentation: [Writing custom shaders](https://docs.unity3d.com/Packages/com.unity.render-pipelines.universal@10.0/manual/writing-custom-shaders-urp.html), and [Using the beginCameraRendering event](https://docs.unity3d.com/Packages/com.unity.render-pipelines.universal@10.0/manual/using-begincamerarendering.html).
- Added support for GPU instanced mesh particles on supported platforms.
- Added API to check if a Camera or Light is compatible with Universal Render Pipeline.

### Changed
- Moved the icon that indicates the type of a Light 2D from the Inspector header to the Light Type field.
- Eliminated some GC allocations from the 2D Renderer.
- Added SceneSelection pass for TerrainLit shader.
- Remove final blit pass to force alpha to 1.0 on mobile platforms.
- Deprecated the CinemachineUniversalPixelPerfect extension. Use the one from Cinemachine v2.4 instead.
- Replaced PlayerSettings.virtualRealitySupported with XRGraphics.tryEnable.
- Blend Style in the 2DRendererData are now automatically enabled/disabled.
- When using the 2D Renderer, Sprites will render with a faster rendering path when no lights are present.
- Particle shaders now receive shadows
- The Scene view now mirrors the Volume Layer Mask set on the Main Camera.
- Drawing order of SRPDefaultUnlit is now the same as the Built-in Render Pipline.
- Made MaterialDescriptionPreprocessors private.
- UniversalRenderPipelineAsset no longer supports presets. [Case 1197020](https://issuetracker.unity3d.com/issues/urp-reset-functionality-does-not-work-on-preset-of-universalrenderpipelineassets).
- The number of maximum visible lights is now determined by whether the platform is mobile or not.
- Renderer Feature list is now redesigned to fit more closely to the Volume Profile UI, this vastly improves UX and reliability of the Renderer Features List.
- Default color values for Lit and SimpleLit shaders changed to white due to issues with texture based workflows.
- You can now subclass ForwardRenderer to create a custom renderer based on it.
- URP is now computing tangent space per fragment.
- Optimized the 2D Renderer to skip rendering into certain internal buffers when not necessary.
- You can now subclass ForwardRenderer to create a custom renderer based on it.
- URP shaders that contain a priority slider now no longer have an offset of 50 by default.
- The virtual ScriptableRenderer.FrameCleanup() function has been marked obsolete and replaced by ScriptableRenderer.OnCameraCleanup() to better describe when the function gets invoked by the renderer.
- DepthOnlyPass, CopyDepthPass and CopyColorPass now use OnCameraSetup() instead of Configure() to set up their passes before executing as they only need to get their rendertextures once per camera instead of once per eye.
- Updated shaders to be compatible with Microsoft's DXC.
- Mesh GPU Instancing option is now hidden from the particles system renderer as this feature is not supported by URP.
- The 2D Renderer now supports camera stacking.
- 2D shaders now use half-precision floats whenever precise results are not necessary.
- Removed the ETC1_EXTERNAL_ALPHA variant from Shader Graph Sprite shaders.
- Eliminated some unnecessary clearing of render targets when using the 2D Renderer.
- The rendering of 2D lights is more effient as sorting layers affected by the same set of lights are now batched.
- Removed the 8 renderer limit from URP Asset.
- Merged the deferred renderer into the forward renderer.
- Changing the default value of Skip Iterations to 1 in Bloom effect editor
- Use SystemInfo to check if multiview is supported instead of being platform hardcoded
- Default attachment setup behaviour for ScriptableRenderPasses that execute before rendering opaques is now set use current the active render target setup. This improves performance in some situations.
- Combine XR occlusion meshes into one when using single-pass (multiview or instancing) to reduce draw calls and state changes.
- Shaders included in the URP package now use local Material keywords instead of global keywords. This increases the amount of available global user-defined Material keywords.

### Fixed
- Fixed an issue that caused WebGL to render blank screen when Depth texture was enabled [case 1240228](https://issuetracker.unity3d.com/issues/webgl-urp-scene-is-rendered-black-in-webgl-build-when-depth-texture-is-enabled)
- Fixed NaNs in tonemap algorithms (neutral and ACES) on platforms defaulting to lower precision.
- Fixed a performance problem with ShaderPreprocessor with large amount of active shader variants in the project
- Fixed an issue where linear to sRGB conversion occurred twice on certain Android devices.
- Fixed an issue where there were 2 widgets showing the outer angle of a spot light.
- Fixed an issue where Unity rendered fullscreen quads with the pink error shader when you enabled the Stop NaN post-processing pass.
- Fixed an issue where Terrain hole Shader changes were missing. [Case 1179808](https://issuetracker.unity3d.com/issues/terrain-brush-tool-is-not-drawing-when-paint-holes-is-selected).
- Fixed an issue where the Shader Graph `SceneDepth` node didn't work with XR single-pass (double-wide) rendering. See [case 1123069](https://issuetracker.unity3d.com/issues/lwrp-vr-shadergraph-scenedepth-doesnt-work-in-single-pass-rendering).
- Fixed Unlit and BakedLit shader compilations in the meta pass.
- Fixed an issue where the Bokeh Depth of Field shader would fail to compile on PS4.
- Fixed an issue where the Scene lighting button didn't work when you used the 2D Renderer.
- Fixed a performance regression when you used the 2D Renderer.
- Fixed an issue where the Freeform 2D Light gizmo didn't correctly show the Falloff offset.
- Fixed an issue where the 2D Renderer rendered nothing when you used shadow-casting lights with incompatible Renderer2DData.
- Fixed an issue where errors were generated when the Physics2D module was not included in the project's manifest.
- Fixed an issue where Prefab previews were incorrectly lit when you used the 2D Renderer.
- Fixed an issue where the Light didn't update correctly when you deleted a Sprite that a Sprite 2D Light uses.
- Fixed an issue where 2D Lighting was broken for Perspective Cameras.
- Fixed an issue where resetting a Freeform 2D Light would throw null reference exceptions. [Case 1184536](https://issuetracker.unity3d.com/issues/lwrp-changing-light-type-to-freeform-after-clicking-on-reset-throws-multiple-arguementoutofrangeexception).
- Fixed an issue where Freeform 2D Lights were not culled correctly when there was a Falloff Offset.
- Fixed an issue where Tilemap palettes were invisible in the Tile Palette window when the 2D Renderer was in use. [Case 1162550](https://issuetracker.unity3d.com/issues/adding-tiles-in-the-tile-palette-makes-the-tiles-invisible).
- Fixed issue where black emission would cause unneccesary inspector UI repaints. [Case 1105661](https://issuetracker.unity3d.com/issues/lwrp-inspector-window-is-being-repainted-when-using-the-material-with-emission-enabled-and-set-to-black-00-0).
- Fixed user LUT sampling being done in Linear instead of sRGB.
- Fixed an issue when trying to get the Renderer via API on the first frame. [Case 1189196](https://issuetracker.unity3d.com/product/unity/issues/guid/1189196/).
- Fixed a material leak on domain reload.
- Fixed an issue where deleting an entry from the Renderer List and then undoing that change could cause a null reference. [Case 1191896](https://issuetracker.unity3d.com/issues/nullreferenceexception-when-attempting-to-remove-entry-from-renderer-features-list-after-it-has-been-removed-and-then-undone).
- Fixed an issue where the user would get an error if they removed the Additional Camera Data component. [Case 1189926](https://issuetracker.unity3d.com/issues/unable-to-remove-universal-slash-hd-additional-camera-data-component-serializedobject-target-destroyed-error-is-thrown).
- Fixed post-processing with XR single-pass rendering modes.
- Fixed an issue where Cinemachine v2.4 couldn't be used together with Universal RP due to a circular dependency between the two packages.
- Fixed an issue that caused shaders containing `HDRP` string in their path to be stripped from the build.
- Fixed an issue that caused only selected object to render in SceneView when Wireframe drawmode was selected.
- Fixed Renderer Features UI tooltips. [Case 1191901](https://issuetracker.unity3d.com/issues/forward-renderers-render-objects-layer-mask-tooltip-is-incorrect-and-contains-a-typo).
- Fixed multiple issues where Shader Graph shaders failed to build for XR in the Universal RP.
- Fixed an issue when using the 2D Renderer where some types of renderers would not be assigned the correct material.
- Fixed inconsistent lighting between the forward renderer and the deferred renderer, that was caused by a missing normalize operation on vertex normals on some speedtree shader variants.
- Fixed issue where XR Multiview failed to render when using URP Shader Graph Shaders
- Fixed lazy initialization with last version of ResourceReloader
- Fixed broken images in package documentation.
- Fixed an issue where viewport aspect ratio was wrong when using the Stretch Fill option of the Pixel Perfect Camera. [case 1188695](https://issuetracker.unity3d.com/issues/pixel-perfect-camera-component-does-not-maintain-the-aspect-ratio-when-the-stretch-fill-is-enabled)
- Fixed an issue where setting a Normal map on a newly created material would not update. [case 1197217](https://issuetracker.unity3d.com/product/unity/issues/guid/1197217/)
- Fixed an issue where post-processing was not applied for custom renderers set to run on the "After Rendering" event [case 1196219](https://issuetracker.unity3d.com/issues/urp-post-processing-is-not-applied-to-the-scene-when-render-ui-event-is-set-to-after-rendering)
- Fixed an issue that caused an extra blit when using custom renderers [case 1156741](https://issuetracker.unity3d.com/issues/lwrp-performance-decrease-when-using-a-scriptablerendererfeature)
- Fixed an issue with transparent objects not receiving shadows when using shadow cascades. [case 1116936](https://issuetracker.unity3d.com/issues/lwrp-cascaded-shadows-do-not-appear-on-alpha-blended-objects)
- Fixed issue where using a ForwardRendererData preset would cause a crash. [case 1201052](https://issuetracker.unity3d.com/product/unity/issues/guid/1201052/)
- Fixed an issue where particles had dark outlines when blended together [case 1199812](https://issuetracker.unity3d.com/issues/urp-soft-particles-create-dark-blending-artefacts-when-intersecting-with-scene-geometry)
- Fixed an issue with deleting shader passes in the custom renderer features list [case 1201664](https://issuetracker.unity3d.com/issues/urp-remove-button-is-not-activated-in-shader-passes-list-after-creating-objects-from-renderer-features-in-urpassets-renderer)
- Fixed camera inverse view-projection matrix in XR mode, depth-copy and color-copy passes.
- Fixed an issue with the null check when `UniversalRenderPipelineLightEditor.cs` tries to access `SceneView.lastActiveSceneView`.
- Fixed an issue where the 'Depth Texture' drop down was incorrectly disabled in the Camera Inspector.
- Fixed an issue that caused errors if you disabled the VR Module when building a project.
- Fixed an issue where the default TerrainLit Material was outdated, which caused the default Terrain to use per-vertex normals instead of per-pixel normals.
- Fixed shader errors and warnings in the default Universal RP Terrain Shader. [case 1185948](https://issuetracker.unity3d.com/issues/urp-terrain-slash-lit-base-pass-shader-does-not-compile)
- Fixed an issue where the URP Material Upgrader tried to upgrade standard Universal Shaders. [case 1144710](https://issuetracker.unity3d.com/issues/upgrading-to-lwrp-materials-is-trying-to-upgrade-lwrp-materials)
- Fixed an issue where some Materials threw errors when you upgraded them to Universal Shaders. [case 1200938](https://issuetracker.unity3d.com/issues/universal-some-materials-throw-errors-when-updated-to-universal-rp-through-update-materials-to-universal-rp)
- Fixed issue where normal maps on terrain appeared to have flipped X-components when compared to the same normal map on a mesh. [case 1181518](https://fogbugz.unity3d.com/f/cases/1181518/)
- Fixed an issue where the editor would sometimes crash when using additional lights [case 1176131](https://issuetracker.unity3d.com/issues/mac-crash-on-processshadowcasternodevisibilityandcullwithoutumbra-when-same-rp-asset-is-set-in-graphics-and-quality-settings)
- Fixed RemoveComponent on Camera contextual menu to not remove Camera while a component depend on it.
- Fixed an issue where right eye is not rendered to. [case 1170619](https://issuetracker.unity3d.com/issues/vr-lwrp-terrain-is-not-rendered-in-the-right-eye-of-an-hmd-when-using-single-pass-instanced-stereo-rendering-mode-with-lwrp)
- Fixed issue where TerrainDetailLit.shader fails to compile when XR is enabled.
- Fixed an issue that allowed height-based blending on Terrains with more than 4 materials, which is not supported.
- Fixed an issue where opaque objects were outputting incorrect alpha values [case 1168283](https://issuetracker.unity3d.com/issues/lwrp-alpha-clipping-material-makes-other-materials-look-like-alpha-clipping-when-gameobject-is-shown-in-render-texture)
- Fixed an issue where a depth texture was always created when post-processing was enabled, even if no effects made use of it.
- Fixed incorrect light attenuation on some platforms.
- Fixed an issue where the Volume System would not use the Cameras Transform when no `Volume Trigger` was set.
- Fixed an issue where post processing disappeared when using custom renderers and SMAA or no AA
- Fixed an issue where the 2D Renderer upgrader did not upgrade using the correct default material
- Fixed an issue with soft particles having dark blending when intersecting with scene geometry [case 1199812](https://issuetracker.unity3d.com/issues/urp-soft-particles-create-dark-blending-artefacts-when-intersecting-with-scene-geometry)
- Fixed an issue with additive particles blending incorrectly [case 1215713](https://issuetracker.unity3d.com/issues/universal-render-pipeline-additive-particles-not-using-vertex-alpha)
- Fixed an issue where camera preview window was missing in scene view. [case 1211971](https://issuetracker.unity3d.com/issues/scene-view-urp-camera-preview-window-is-missing-in-the-scene-view)
- Fixed an issue with shadow cascade values were not readable in the render pipeline asset [case 1219003](https://issuetracker.unity3d.com/issues/urp-cascade-values-truncated-on-selecting-two-or-four-cascades-in-shadows-under-universalrenderpipelineasset)
- Fixed an issue where MSAA isn't applied until eye textures are relocated by changing their resolution. [case 1197958](https://issuetracker.unity3d.com/issues/oculus-quest-oculus-go-urp-msaa-isnt-applied-until-eye-textures-are-relocated-by-changing-their-resolution)
- Fixed an issue where camera stacking didn't work properly inside prefab mode. [case 1220509](https://issuetracker.unity3d.com/issues/urp-cannot-assign-overlay-cameras-to-a-camera-stack-while-in-prefab-mode)
- Fixed the definition of `mad()` in SMAA shader for OpenGL.
- Fixed an issue where partical shaders failed to handle Single-Pass Stereo VR rendering with Double-Wide Textures. [case 1201208](https://issuetracker.unity3d.com/issues/urp-vr-each-eye-uses-the-cameraopaquetexture-of-both-eyes-for-rendering-when-using-single-pass-rendering-mode)
- Fixed an issue that caused assets to be reimported if player prefs were cleared. [case 1192259](https://issuetracker.unity3d.com/issues/lwrp-clearing-playerprefs-through-a-script-or-editor-causes-delay-and-console-errors-to-appear-when-entering-the-play-mode)
- Fixed missing Custom Render Features after Library deletion. [case 1196338](https://issuetracker.unity3d.com/product/unity/issues/guid/1196338/)
- Fixed not being able to remove a Renderer Feature due to tricky UI selection rects. [case 1208113](https://issuetracker.unity3d.com/product/unity/issues/guid/1208113/)
- Fixed an issue where the Camera Override on the Render Object Feature would not work with many Render Features in a row. [case 1205185](https://issuetracker.unity3d.com/product/unity/issues/guid/1205185/)
- Fixed UI clipping issue in Forward Renderer inspector. [case 1211954](https://issuetracker.unity3d.com/product/unity/issues/guid/1211954/)
- Fixed a Null ref when trying to remove a missing Renderer Feature from the Forward Renderer. [case 1196651](https://issuetracker.unity3d.com/product/unity/issues/guid/1196651/)
- Fixed data serialization issue when adding a Renderer Feature to teh Forward Renderer. [case 1214779](https://issuetracker.unity3d.com/product/unity/issues/guid/1214779/)
- Fixed issue with AssetPostprocessors dependencies causing models to be imported twice when upgrading the package version.
- Fixed an issue where NullReferenceException might be thrown when creating 2D Lights. [case 1219374](https://issuetracker.unity3d.com/issues/urp-nullreferenceexception-threw-on-adding-the-light-2d-experimental-component-when-2d-render-data-not-assigned)
- Fixed an issue with a blurry settings icon. [case 1201895](https://issuetracker.unity3d.com/issues/urp-setting-icon-blurred-in-universalrendererpipelineasset)
- Fixed issue that caused the QualitySettings anti-aliasing changing without user interaction. [case 1195272](https://issuetracker.unity3d.com/issues/lwrp-the-anti-alias-quality-settings-value-is-changing-without-user-interaction)
- Fixed an issue where Shader Graph shaders generate undeclared identifier 'GetWorldSpaceNormalizeViewDir' error.
- Fixed an issue where rendering into RenderTexture with Single Pass Instanced renders both eyes overlapping.
- Fixed an issue where Renderscale setting has no effect when using XRSDK.
- Fixed an issue where renderScale != 1 or Display.main.requiresBlitToBackbuffer forced an unnecessary blit on XR.
- Fixed an issue that causes double sRGB correction on Quest. [case 1209292](https://issuetracker.unity3d.com/product/unity/issues/guid/1209292)
- Fixed an issue where terrain DepthOnly pass does not work for XR.
- Fixed an issue that caused depth texture to be flipped when sampling from shaders [case 1225362](https://issuetracker.unity3d.com/issues/game-object-is-rendered-incorrectly-in-the-game-view-when-sampling-depth-texture)
- Fixed an issue with URP switching such that every avaiable URP makes a total set of supported features such that all URPs are taken into consideration. [case 1157420](https://issuetracker.unity3d.com/issues/lwrp-srp-switching-doesnt-work-even-with-manually-adding-shadervariants-per-scene)
- Fixed an issue where XR multipass repeatedly throws error messages "Multi pass stereo mode doesn't support Camera Stacking".
- Fixed an issue with shadows not appearing on terrains when no cascades were selected [case 1226530](https://issuetracker.unity3d.com/issues/urp-no-shadows-on-terrain-when-cascades-is-set-to-no-cascades-in-render-pipeline-asset-settings)
- Fixed a shader issue that caused the Color in Sprite Shape to work improperly.
- Fixed an issue with URP switching such that every available URP makes a total set of supported features such that all URPs are taken into consideration. [case 1157420](https://issuetracker.unity3d.com/issues/lwrp-srp-switching-doesnt-work-even-with-manually-adding-shadervariants-per-scene)
- Metallic slider on the Lit shader is now linear meaning correct values are used for PBR.
- Fixed an issue where Post-Processing caused nothing to render on GLES2.
- Fixed an issue that causes viewport to not work correctly when rendering to textures. [case 1225103](https://issuetracker.unity3d.com/issues/urp-the-viewport-rect-isnt-correctly-applied-when-the-camera-is-outputting-into-a-rendertexture)
- Fixed an issue that caused incorrect sampling of HDR reflection probe textures.
- Fixed UI text of RenderObjects feature to display LightMode tag instead of Shader Pass Name. [case 1201696](https://issuetracker.unity3d.com/issues/render-feature-slash-pass-ui-has-a-field-for-shader-pass-name-when-it-actually-expects-shader-pass-lightmode)
- Fixed an issue when Linear -> sRGB conversion would not happen on some Android devices. [case 1226208](https://issuetracker.unity3d.com/issues/no-srgb-conversion-on-some-android-devices-when-using-the-universal-render-pipeline)
- Fixed issue where using DOF at the same time as Dynamic Scaling, the depth buffer was smapled with incorrect UVs. [case 1225467](https://issuetracker.unity3d.com/product/unity/issues/guid/1225467/)
- Fixed an issue where an exception would be thrown when resetting the ShadowCaster2D component. [case 1225339](https://issuetracker.unity3d.com/issues/urp-unassignedreferenceexception-thrown-on-resetting-the-shadow-caster-2d-component)
- Fixe an issue where using a Subtractive Blend Style for your 2D Lights might cause artifacts in certain post-processing effects. [case 1215584](https://issuetracker.unity3d.com/issues/urp-incorrect-colors-in-scene-when-using-subtractive-and-multiply-blend-mode-in-gamma-color-space)
- Fixed an issue where Cinemachine Pixel Perfect Extension didn't work when CinemachineBrain Update Method is anything other than Late Update.
- Fixed an issue where Sprite Shader Graph shaders weren't double-sided by default.
- Fixed an issue where particles using Sprite Shader Graph shaders were invisible.
- Fixed an issue where Scene objects might be incorrectly affected by 2D Lights from a previous Sorting Layer.
- Fixed an issue where errors would appear in the Console when entering Play Mode with a 2D Light selected in the Hierarchy. [Case 1226918](https://issuetracker.unity3d.com/issues/errors-appear-in-the-console-when-global-2d-light-is-selected-in-hierarchy)
- Fixed an issue that caused Android GLES to render blank screen when Depth texture was enabled without Opaque texture [case 1219325](https://issuetracker.unity3d.com/issues/scene-is-not-rendered-on-android-8-and-9-when-depth-texture-is-enabled-in-urp-asset)
- Fixed an issue that caused transparent objects to always render over top of world space UI. [case 1219877](https://issuetracker.unity3d.com/product/unity/issues/guid/1219877/)
- Fixed issue causing sorting fudge to not work between shadergraph and urp particle shaders. [case 1222762](https://issuetracker.unity3d.com/product/unity/issues/guid/1222762/)
- Fixed shader compilation errors when using multiple lights in DX10 level GPU. [case 1222302](https://issuetracker.unity3d.com/issues/urp-no-materials-apart-from-ui-are-rendered-when-using-direct3d11-graphics-api-on-a-dx10-gpu)
- Fixed an issue with shadows not being correctly calculated in some shaders.
- Fixed invalid implementation of one function in LWRP -> URP backward compatibility support.
- Fixed issue where maximum number of visible lights in C# code did not match maximum number in shader code on some platforms.
- Fixed OpenGL ES 3.0 support for URP ShaderGraph. [case 1230890](https://issuetracker.unity3d.com/issues/urptemplate-gles3-android-custom-shader-fails-to-compile-on-adreno-306-gpu)
- Fixed an issue where multi edit camera properties didn't work. [case 1230080](https://issuetracker.unity3d.com/issues/urp-certain-settings-are-not-applied-to-all-cameras-when-multi-editing-in-the-inspector)
- Fixed an issue where the emission value in particle shaders would not update in the editor without entering the Play mode.
- Fixed issues with performance when importing fbx files.
- Fixed issues with NullReferenceException happening with URP shaders.
- Fixed an issue that caused memory allocations when sorting cameras. [case 1226448](https://issuetracker.unity3d.com/issues/2d-renderer-using-more-than-one-camera-that-renders-out-to-a-render-texture-creates-gc-alloc-every-frame)
- Fixed an issue where grid lines were drawn on top of opaque objects in the preview window. [Case 1240723](https://issuetracker.unity3d.com/issues/urp-grid-is-rendered-in-front-of-the-model-in-the-inspector-animation-preview-window-when-depth-or-opaque-texture-is-enabled).
- Fixed an issue where objects in the preview window were affected by layer mask settings in the default renderer. [Case 1204376](https://issuetracker.unity3d.com/issues/urp-prefab-preview-is-blank-when-a-custom-forward-renderer-data-and-default-layer-mask-is-mixed-are-used).
- Fixed an issue with reflections when using an orthographic camera [case 1209255](https://issuetracker.unity3d.com/issues/urp-weird-reflections-when-using-lit-material-and-a-camera-with-orthographic-projection)
- Fixed issue that caused unity_AmbientSky, unity_AmbientEquator and unity_AmbientGround variables to be unintialized.
- Fixed issue that caused `SHADERGRAPH_AMBIENT_SKY`, `SHADERGRAPH_AMBIENT_EQUATOR` and `SHADERGRAPH_AMBIENT_GROUND` variables to be uninitialized.
- Fixed SceneView Draw Modes not being properly updated after opening new scene view panels or changing the editor layout.
- Fixed GLES shaders compilation failing on Windows platform (not a mobile platform) due to uniform count limit.
- Fixed an issue that caused the inverse view and projection matrix to output wrong values in some platforms. [case 1243990](https://issuetracker.unity3d.com/issues/urp-8-dot-1-breaks-unity-matrix-i-vp)
- Fixed an issue where the Render Scale setting of the pipeline asset didn't properly change the resolution when using the 2D Renderer. [case 1241537](https://issuetracker.unity3d.com/issues/render-scale-is-not-applied-to-the-rendered-image-when-2d-renderer-is-used-and-hdr-option-is-disabled)
- Fixed an issue where 2D lights didn't respect the Camera's Culling Mask. [case 1239136](https://issuetracker.unity3d.com/issues/urp-2d-2d-lights-are-ignored-by-camera-culling-mask)
- Fixed broken documentation links for some 2D related components.
- Fixed an issue where Sprite shaders generated by Shader Graph weren't double-sided. [case 1261232](https://issuetracker.unity3d.com/product/unity/issues/guid/1261232/)
- Fixed an issue where the package would fail to compile if the Animation module was disabled. [case 1227068](https://issuetracker.unity3d.com/product/unity/issues/guid/1227068/)
- Fixed an issue where Stencil settings wasn't serialized properly in sub object [case 1241218](https://issuetracker.unity3d.com/issues/stencil-overrides-in-urp-7-dot-3-1-render-objects-does-not-save-or-apply)
- Fixed an issue with not being able to remove Light Mode Tags [case 1240895](https://issuetracker.unity3d.com/issues/urp-unable-to-remove-added-lightmode-tags-of-filters-property-in-render-object)
- Fixed an issue where preset button could still be used, when it is not supposed to. [case 1246261](https://issuetracker.unity3d.com/issues/urp-reset-functionality-does-not-work-for-renderobject-preset-asset)
- Fixed an issue where Model Importer Materials used the Standard Shader from the Built-in Render Pipeline instead of URP Lit shader when the import happened at Editor startup.
- Fixed an issue where only unique names of cameras could be added to the camera stack.
- Fixed issue that caused shaders to fail to compile in OpenGL 4.1 or below.
- Fixed an issue where camera stacking with MSAA on OpenGL resulted in a black screen. [case 1250602](https://issuetracker.unity3d.com/issues/urp-camera-stacking-results-in-black-screen-when-msaa-and-opengl-graphics-api-are-used)
- Optimized shader compilation times by compiling different variant sets for vertex and fragment shaders.
- Fixed shadows for additional lights by limiting MAX_VISIBLE_LIGHTS to 16 for OpenGL ES 2.0 and 3.0 on mobile platforms. [case 1244391](https://issuetracker.unity3d.com/issues/android-urp-spotlight-shadows-are-not-being-rendered-on-adreno-330-and-320-when-built)
- Fixed Lit/SimpleLit/ParticlesLit/ParticlesSimpleLit/ParticlesUnlit shaders emission color not to be converted from gamma to linear color space. [case 1249615]
- Fixed missing unity_MatrixInvP for shader code and shaderGraph.
- Fixed XR support for deferred renderer.
- Fixing RenderObject to reflect name changes done at CustomForwardRenderer asset in project view. [case 1246256](https://issuetracker.unity3d.com/issues/urp-renderobject-name-does-not-reflect-inside-customforwardrendererdata-asset-on-renaming-in-the-inspector)
- Fixing camera overlay stacking adding to respect unity general reference restrictions. [case 1240788](https://issuetracker.unity3d.com/issues/urp-overlay-camera-is-missing-in-stack-list-of-the-base-camera-prefab)
- Fixed profiler marker errors. [case 1240963](https://issuetracker.unity3d.com/issues/urp-errors-are-thrown-in-a-console-when-using-profiler-to-profile-editor)
- Fixed issue that caused the pipeline to not create _CameraColorTexture if a custom render pass is injected. [case 1232761](https://issuetracker.unity3d.com/issues/urp-the-intermediate-color-texture-is-no-longer-created-when-there-is-at-least-one-renderer-feature)
- Fixed target eye UI for XR rendering is missing from camera inspector. [case 1261612](https://issuetracker.unity3d.com/issues/xr-cameras-target-eye-property-is-missing-when-inspector-is-in-normal-mode)
- Fixed an issue where terrain and speedtree materials would not get upgraded by upgrade project materials. [case 1204189](https://fogbugz.unity3d.com/f/cases/1204189/)
- Fixed an issue that caused renderer feature to not render correctly if the pass was injected before rendering opaques and didn't implement `Configure` method. [case 1259750](https://issuetracker.unity3d.com/issues/urp-not-rendering-with-a-renderer-feature-before-rendering-shadows)
- Fixed an issue where postFX's temp texture is not released properly.
- Fixed an issue where ArgumentOutOfRangeException errors were thrown after removing Render feature [case 1268147](https://issuetracker.unity3d.com/issues/urp-argumentoutofrangeexception-errors-are-thrown-on-undoing-after-removing-render-feature)
- Fixed an issue where depth and depth/normal of grass isn't rendered to depth texture.
- Fixed an issue that impacted MSAA performance on iOS/Metal [case 1219054](https://issuetracker.unity3d.com/issues/urp-ios-msaa-has-a-bigger-negative-impact-on-performance-when-using-urp-compared-to-built-in-rp)
- Fixed an issue that caused a warning to be thrown about temporary render texture not found when user calls ConfigureTarget(0). [case 1220871](https://issuetracker.unity3d.com/issues/urp-scriptable-render-passes-which-dont-require-a-bound-render-target-triggers-render-target-warning)
- Fixed performance issues in the C# shader stripper.

## [7.1.1] - 2019-09-05
### Upgrade Guide
- The render pipeline now handles custom renderers differently. You must now set up renderers for the Camera on the Render Pipeline Asset.
- Render Pipeline Assets upgrades automatically and either creates a default forward renderer in your project or links the existing custom one that you've assigned.
- If you have custom renderers assigned to Cameras, you must now add them to the current Render Pipeline Asset. Then you can select which renderer to use on the Camera.

### Added
- Added shader function `GetMainLightShadowParams`. This returns a half4 for the main light that packs shadow strength in x component and shadow soft property in y component.
- Added shader function `GetAdditionalLightShadowParams`. This returns a half4 for an additional light that packs shadow strength in x component and shadow soft property in y component.
- Added a `Debug Level` option to the Render Pipeline Asset. With this, you can control the amount of debug information generated by the render pipeline.
- Added ability to set the `ScriptableRenderer` that the Camera renders with via C# using `UniversalAdditionalCameraData.SetRenderer(int index)`. This maps to the **Renderer List** on the Render Pipeline Asset.
- Added shadow support for the 2D Renderer.
- Added ShadowCaster2D, and CompositeShadowCaster2D components.
- Added shadow intensity and shadow volume intensity properties to Light2D.
- Added new Gizmos for Lights.
- Added CinemachineUniversalPixelPerfect, a Cinemachine Virtual Camera Extension that solves some compatibility issues between Cinemachine and Pixel Perfect Camera.
- Added an option that disables the depth/stencil buffer for the 2D Renderer.
- Added manipulation handles for the inner cone angle for spot lights.
- Added documentation for the built-in post-processing solution and Volumes framework (and removed incorrect mention of the PPv2 package).

### Changed
- Increased visible lights limit for the forward renderer. It now supports 256 visible lights except in mobile platforms. Mobile platforms support 32 visible lights.
- Increased per-object lights limit for the forward renderer. It now supports 8 per-object lights in all platforms except GLES2. GLES2 supports 4 per-object lights.
- The Sprite-Lit-Default shader and the Sprite Lit Shader Graph shaders now use the vertex tangents for tangent space calculations.
- Temporary render textures for cameras rendering to render textures now use the same format and multisampling configuration as camera's target texture.
- All platforms now use R11G11B10_UFloat format for HDR render textures if supported.
- There is now a list of `ScriptableRendererData` on the Render Pipeline Asset as opposed to a renderer type. These are available to all Cameras and are included in builds.
- The renderer override on the Camera is now an enum that maps to the list of `ScriptableRendererData` on the Render Pipeline Asset.
- Pixel Perfect Camera now allows rendering to a render texture.
- Light2D GameObjects that you've created now have a default position with z equal to 0.
- Documentation: Changed the "Getting Started" section into "Install and Configure". Re-arranged the Table of Content.

### Fixed
- Fixed LightProbe occlusion contribution. [case 1146667](https://issuetracker.unity3d.com/product/unity/issues/guid/1146667/)
- Fixed an issue that caused a log message to be printed in the console when creating a new Material. [case 1173160](https://issuetracker.unity3d.com/product/unity/issues/guid/1173160/)
- Fixed an issue where OnRenderObjectCallback was never invoked. [case 1122420](https://issuetracker.unity3d.com/issues/lwrp-gl-dot-lines-and-debug-dot-drawline-dont-render-when-scriptable-render-pipeline-settings-is-set-to-lwrp)
- Fixed an issue where Sprite Masks didn't function properly when using the 2D Renderer. [case 1163474](https://issuetracker.unity3d.com/issues/lwrp-sprite-renderer-ignores-sprite-mask-when-lightweight-render-pipeline-asset-data-is-set-to-2d-renderer-experimental)
- Fixed memory leaks when using the Frame Debugger with the 2D Renderer.
- Fixed an issue where materials using `_Time` did not animate in the scene. [1175396](https://issuetracker.unity3d.com/product/unity/issues/guid/1175396/)
- Fixed an issue where the Particle Lit shader had artifacts when both soft particles and HDR were enabled. [1136285](https://issuetracker.unity3d.com/product/unity/issues/guid/1136285/)
- Fixed an issue where the Area Lights were set to Realtime, which caused them to not bake. [1159838](https://issuetracker.unity3d.com/issues/lwrp-template-baked-area-lights-do-not-work-if-project-is-created-with-lightweight-rp-template)
- Fixed an issue where the Disc Light did not generate any light. [1175097](https://issuetracker.unity3d.com/issues/using-lwrp-area-light-does-not-generate-light-when-its-shape-is-set-to-disc)
- Fixed an issue where the alpha was killed when an opaque texture was requested on an offscreen camera with HDR enabled [case 1163320](https://issuetracker.unity3d.com/issues/lwrp-mobile-secondary-camera-background-alpha-value-is-lost-when-hdr-and-opaque-texture-are-enabled-in-lwrp-asset).
- Fixed an issue that caused Orthographic camera with far plane set to 0 to span Unity console with errors. [case 1172269](https://issuetracker.unity3d.com/issues/orthographic-camera-with-far-plane-set-to-0-results-in-assertions)
- Fixed an issue causing heap allocation in `RenderPipelineManager.DoRenderLoop` [case 1156241](https://issuetracker.unity3d.com/issues/lwrp-playerloop-renderpipelinemanager-dot-dorenderloop-internal-gc-dot-alloc-allocates-around-2-dot-6kb-for-every-camera-in-the-scene)
- Fixed an issue that caused shadow artifacts when using large spot angle values [case 1136165](https://issuetracker.unity3d.com/issues/lwrp-adjusting-spot-angle-on-a-spotlight-produces-shadowmap-artifacts)
- Fixed an issue that caused self-shadowing artifacts when adjusting shadow near-plane on spot lights.
- Fixed an issue that caused specular highlights to disappear when the smoothness value was set to 1.0. [case 1161827](https://issuetracker.unity3d.com/issues/lwrp-hdrp-lit-shader-max-smoothness-value-is-incosistent-between-pipelines)
- Fixed an issue in the Material upgrader that caused transparent Materials to not upgrade correctly to Universal RP. [case 1170419](https://issuetracker.unity3d.com/issues/shader-conversion-upgrading-project-materials-causes-standard-transparent-materials-to-flicker-when-moving-the-camera).
- Fixed an issue causing shadows to be incorrectly rendered when a light was close to the shadow caster.
- Fixed post-processing for the 2D Renderer.
- Fixed an issue in Light2D that caused a black line to appear for a 360 degree spotlight.
- Fixed a post-processing rendering issue with non-fullscreen viewport. [case 1177660](https://issuetracker.unity3d.com/issues/urp-render-scale-slider-value-modifies-viewport-coordinates-of-the-screen-instead-of-the-resolution)
- Fixed an issue where **Undo** would not undo the creation of Additional Camera Data. [case 1158861](https://issuetracker.unity3d.com/issues/lwrp-additional-camera-data-script-component-appears-on-camera-after-manually-re-picking-use-pipeline-settings)
- Fixed an issue where selecting the same drop-down menu item twice would trigger a change event. [case 1158861](https://issuetracker.unity3d.com/issues/lwrp-additional-camera-data-script-component-appears-on-camera-after-manually-re-picking-use-pipeline-settings)
- Fixed an issue where selecting certain objects that use instancing materials would throw console warnings. [case 1127324](https://issuetracker.unity3d.com/issues/console-warning-is-being-spammed-when-having-lwrp-enabled-and-shader-with-gpu-instancing-present-in-the-scene)
- Fixed a GUID conflict with LWRP. [case 1179895](https://issuetracker.unity3d.com/product/unity/issues/guid/1179895/)
- Fixed an issue where the Terrain shader generated NaNs.
- Fixed an issue that caused the `Opaque Color` pass to never render at half or quarter resolution.
- Fixed and issue where stencil state on a `ForwardRendererData` was reset each time rendering happened.

## [7.0.1] - 2019-07-25
### Changed
- Platform checks now provide more helpful feedback about supported features in the Inspectors.

### Fixed
- Fixed specular lighting related artifacts on Mobile [case 1143049](https://issuetracker.unity3d.com/issues/ios-lwrp-rounded-cubes-has-graphical-artifacts-when-setting-pbr-shaders-smoothness-about-to-0-dot-65-in-shadergraph) and [case 1164822](https://issuetracker.unity3d.com/issues/lwrp-specular-highlight-becomes-hard-edged-when-increasing-the-size-of-an-object).
- Post-processing is no longer enabled in the previews.
- Unity no longer force-enables post-processing on a camera by default.
- Fixed an issue that caused the Scene to render darker in GLES3 and linear color space. [case 1169789](https://issuetracker.unity3d.com/issues/lwrp-android-scene-is-rendered-darker-in-build-when-graphics-api-set-to-gles3-and-color-space-set-to-linear)

## [7.0.0] - 2019-07-17
### Universal Render Pipeline
- LWRP has been renamed to the "Universal Render Pipeline" (UniversalRP).
- UniversalRP is the same as LWRP in terms of features and scope.
- Classes have moved to the Universal namespace (from LWRP).

### Upgrade Guide
- Upgrading to URP is designed to be almost seamless from the user side.
- LWRP package still exists, this forwards includes and classes to the UniversalRP Package.
- Please see the more involved upgrade guide (https://docs.google.com/document/d/1Xd5bZa8pYZRHri-EnNkyhwrWEzSa15vtnpcg--xUCIs/).

### Added
- Initial Stadia platform support.
- Added a menu option to create a new `ScriptableRendererFeature` script. To do so in the Editor, click on Asset > Create > Rendering > Lightweight Render Pipeline > Renderer Feature.
- Added documentation for SpeedTree Shaders in LWRP.
- Added extended features to LWRP Terrain Shader, so terrain assets can be forward-compatible with HDRP.
- Enabled per-layer advanced or legacy-mode blending in LWRP Terrain Shader.
- Added the documentation page "Rendering in LWRP", which describes the forward rendering camera loop.
- Added documentation overview for how Post Processing Version 2 works in LWRP.
- Added documentation notes and FAQ entry on the 2D Renderer affecting the LWRP Asset.

### Changed
- Replaced beginCameraRendering callbacks by non obsolete implementation in Light2D
- Updated `ScriptableRendererFeature` and `ScriptableRenderPass` API docs.
- Changed shader type Real to translate to FP16 precision on some platforms.

### Fixed
- Fixed a case where built-in Shader time values could be out of sync with actual time. [case 1142495](https://fogbugz.unity3d.com/f/cases/1142495/)
- Fixed an issue that caused forward renderer resources to not load properly when you upgraded LWRP from an older version to 7.0.0. [case 1154925](https://issuetracker.unity3d.com/issues/lwrp-upgrading-lwrp-package-to-7-dot-0-0-breaks-forwardrenderdata-asset-in-resource-files)
- Fixed GC spikes caused by LWRP allocating heap memory every frame.
- Fixed distortion effect on particle unlit shader.
- Fixed NullReference exception caused when trying to add a ScriptableRendererFeature.
- Fixed issue with certain LWRP shaders not showing when using forward/2D renderer.
- Fixed the shadow resolve pass and the final pass, so they're not consuming unnecessary bandwidth. [case 1152439](https://issuetracker.unity3d.com/issues/lwrp-mobile-increased-memory-usage-and-extra-rendering-steps)
- Added missing page for 2D Lights in LWRP.
- Tilemap tiles no longer appear black when you use the 2D renderer.
- Sprites in the preview window are no longer lit by 2D Scene lighting.
- Fixed warnings for unsupported shadow map formats for GLES2 API.
- Disabled shadows for devices that do not support shadow maps or depth textures.
- Fixed support for LWRP per-pixel terrain. [case 1110520](https://fogbugz.unity3d.com/f/cases/1110520)
- Fixed some basic UI/usability issues with LWRP terrain Materials (use of warnings and modal value changes).
- Fixed an issue where using LWRP and Sprite Shape together would produce meta file conflicts.
- Fixed specular calculation fp16 overflow on some platforms
- Fixed shader compilation errors for Android XR projects.
- Updated the pipeline Asset UI to cap the render scale at 2x so that it matches the render pipeline implementation limit.

## [6.7.0] - 2019-05-16
### Added
- Added SpeedTree Shaders.
- Added two Shader Graph master nodes: Lit Sprite and Unlit Sprite. They only work with the 2D renderer.
- Added documentation for the 2D renderer.

### Changed
- The 2D renderer and Light2D component received a number of improvements and are now ready to try as experimental features.
- Updated the [Feature Comparison Table](lwrp-builtin-feature-comparison.md) to reflect the current state of LWRP features.

### Fixed
- When in playmode, the error 'Non matching Profiler.EndSample' no longer appears. [case 1140750](https://fogbugz.unity3d.com/f/cases/1140750/)
- LWRP Particle Shaders now correctly render in stereo rendering modes. [case 1106699](https://fogbugz.unity3d.com/f/cases/1106699/)
- Shaders with 'debug' in the name are no longer stripped automatically. [case 1112983](https://fogbugz.unity3d.com/f/cases/1112983/)
- Fixed tiling issue with selection outline and baked cutout shadows.
- in the Shadergraph Unlit Master node, Premultiply no longer acts the same as Alpha. [case 1114708](https://fogbugz.unity3d.com/f/cases/1114708/)
- Fixed an issue where Lightprobe data was missing if it was needed per-pixel and GPU instancing was enabled.
- The Soft ScreenSpaceShadows Shader variant no longer gets stripped form builds. [case 1138236](https://fogbugz.unity3d.com/f/cases/1138236/)
- Fixed a typo in the Particle Unlit Shader, so Soft Particles now work correctly.
- Fixed emissive Materials not being baked for some meshes. [case 1145297](https://issuetracker.unity3d.com/issues/lwrp-emissive-materials-are-not-baked)
- Camera matrices are now correctly set up when you call rendering functions in EndCameraRendering. [case 1146586](https://issuetracker.unity3d.com/issues/lwrp-drawmeshnow-returns-wrong-positions-slash-scales-when-called-from-endcamerarendering-hook)
- Fixed GI not baking correctly while in gamma color space.
- Fixed a NullReference exception when adding a renderer feature that is contained in a global namespace. [case 1147068](https://issuetracker.unity3d.com/issues/scriptablerenderpipeline-inspector-ui-crashes-when-a-scriptablerenderfeature-is-not-in-a-namespace)
- Shaders are now set up for VR stereo instancing on Vulkan. [case 1142952](https://fogbugz.unity3d.com/f/cases/1142952/).
- VR stereo matrices and vertex inputs are now set up on Vulkan. [case 1142952](https://fogbugz.unity3d.com/f/cases/1142952/).
- Fixed the Material Upgrader so it's now run upon updating the LWRP package. [1148764](https://issuetracker.unity3d.com/product/unity/issues/guid/1148764/)
- Fixed a NullReference exception when you create a new Lightweight Render Pipeline Asset. [case 1153388](https://issuetracker.unity3d.com/product/unity/issues/guid/1153388/)

## [6.6.0] - 2019-04-01
### Added
- Added support for Baked Indirect mixed lighting.
- You can now use Light Probes for occlusion. This means that baked lights can now occlude dynamic objects.
- Added RenderObjects. You can add RenderObjects to a Renderer to perform custom rendering.
- (WIP) Added an experimental 2D renderer that implements a 2D lighting system.
- (WIP) Added a Light2D component that works with the 2D renderer to add lighting effects to 2D sprites.

### Fixed
- Fixed a project import issue in the LWRP template.
- Fixed the warnings that appear when you create new Unlit Shader Graphs using the Lightweight Render Pipeline.
- Fixed light attenuation precision on mobile platforms.
- Fixed split-screen rendering on mobile platforms.
- Fixed rendering when using an off-screen camera that renders to a depth texture.
- Fixed the exposed stencil render state in the renderer.
- Fixed the default layer mask so it's now applied to a depth pre-pass.
- Made several improvements and fixes to the render pass UI.
- Fixed artifacts that appeared due to precision errors in large scaled objects.
- Fixed an XR rendering issue where Unity required a depth texture.
- Fixed an issue that caused transparent objects to sort incorrectly.

## [6.5.0] - 2019-03-07
### Added
- You can now create a custom forward renderer by clicking on `Assets/Create/Rendering/Lightweight Render Pipeline/Forward Renderer`. This creates an Asset in your Project. You can add additional features to it and drag-n-drop the renderer to either the pipeline Asset or to a camera.
- You can now add `ScriptableRendererFeature`  to the `ScriptableRenderer` to extend it with custom effects. A feature is an `ScriptableObject` that can be drag-n-dropped in the renderer and adds one or more `ScriptableRenderPass` to the renderer.
- `ScriptableRenderer` now exposes interface to configure lights. To do so, implement `SetupLights` when you create a new renderer.
- `ScriptableRenderer` now exposes interface to configure culling. To do so, implement `SetupCullingParameters` when you create a new renderer.
- `ScriptableRendererData` contains rendering resources for `ScriptableRenderer`. A renderer can be overridden globally for all cameras or on a per-camera basis.
- `ScriptableRenderPass` now has a `RenderPassEvents`. This controls where in the pipeline the render pass is added.
- `ScriptableRenderPass` now exposes `ConfigureTarget` and `ConfigureClear`. This allows the renderer to automatically figure out the currently active rendering targets.
- `ScriptableRenderPass` now exposes `Blit`. This performs a blit and sets the active render target in the renderer.
- `ScriptableRenderPass` now exposes `RenderPostProcessing`. This renders post-processing and sets the active render target in the renderer.
- `ScriptableRenderPass` now exposes `CreateDrawingSettings` as a helper for render passes that need to call `ScriptableRenderContext.DrawRenderers`.

### Changed
- Removed `RegisterShaderPassName` from `ScriptableRenderPass`. Instead, `CreateDrawingSettings` now  takes one or a list of `ShaderTagId`.
- Removed remaining experimental namespace from LWRP. All APIrelated to `ScriptableRenderer`, `ScriptableRenderPass`, and render pass injection is now out of preview.
- Removed `SetRenderTarget` from `ScriptableRenderPass`. You should never call it. Instead, call `ConfigureTarget`, and the renderer automatically sets up targets for you.
- Removed `RenderFullscreenQuad` from `ScriptableRenderer`. Use `CommandBuffer.DrawMesh` and `RenderingUtils.fullscreenMesh` instead.
- Removed `RenderPostProcess` from `ScriptableRenderer`. Use `ScriptableRenderPass.RenderPostProcessing` instead.
- Removed `postProcessingContext` property from `ScriptableRenderer`. This is now exposed in `RenderingUtils.postProcessingContext`.
- Removed `GetCameraClearFlag` from `ScriptableRenderer`.

### Fixed
- Fixed y-flip in VR when post-processing is active.
- Fixed occlusion mesh for VR not rendering before rendering opaques.
- Enabling or disabling SRP Batcher in runtime works now.
- Fixed video player recorder when post-processing is enabled.

## [6.4.0] - 2019-02-21

## [6.3.0] - 2019-02-18

## [6.2.0] - 2019-02-15

### Changed
- Code refactor: all macros with ARGS have been swapped with macros with PARAM. This is because the ARGS macros were incorrectly named.

## [6.1.0] - 2019-02-13

## [6.0.0] - 2019-02-23
### Added
- You can now implement a custom renderer for LWRP. To do so, implement an `IRendererData` that contains all resources used in rendering. Then create an `IRendererSetup` that creates and queues `ScriptableRenderPass`. Change the renderer type either in the Pipeline Asset or in the Camera Inspector.
- LWRP now uses the Unity recorder extension. You can use this to capture the output of Cameras.
- You can now inject a custom render pass before LWRP renders opaque objects. To do so, implement an `IBeforeRender` interface.
- Distortion support in all Particle Shaders.
- An upgrade system for LWRP Materials with `MaterialPostprocessor`.
- An upgrade path for Unlit shaders
- Tooltips for Shaders.
- SRP Batcher support for Particle Shaders.
- Docs for these Shaders: Baked Lit, Particles Lit, Particles Simple Lit, and Particles Unlit.
- LWRP now supports dynamic resolution scaling. The target platform must also support it.
- LWRP now includes version defines for both C# and Shaders in the format of `LWRP_X_Y_Z_OR_NEWER`. For example, `LWRP_5_3_0_OR_NEWER` defines version 5.3.0.
- The Terrain Lit Shader now samples Spherical Harmonics if you haven't baked any lightmaps for terrain.
- Added a __Priority__ option, which you can use to tweak the rendering order. This is similar to render queue in the built-in render pipeline. These Shaders now have this option: Lit, Simple Lit, Baked Lit, Unlit, and all three Particle Shaders.
- Added support for overriding terrain detail rendering shaders, via the render pipeline editor resources asset.

### Changed
- You can now only initialize a camera by setting a Background Type. The supported options are Skybox, Solid Color, and Don't Care.
- LWRP now uses non-square shadowmap textures when it renders directional shadows with 2 shadow cascades.
- LWRP now uses RGB111110 as the HDR format on mobile devices, when this format is supported.
- Removed `IAfterDepthPrePass` interface.
- We’ve redesigned the Shader GUI. For example, all property names in Shaders are now inline across the board
- The Simple Lit Shader now has Smoothness, which can be stored in the alpha of specular or albedo maps.
- The Simple Lit and Particles Simple Lit Shaders now take shininess from the length (brightness) of the specular map.
- The __Double sided__ property is now __Render Face__. This means you can also do front face culling.
- Changed the docs for Lit Shader, Simple Lit Shader and Unlit Shader according to Shader GUI changes.
- When you create a new LWRP Asset, it will now be initialized with settings that favor performance on mobile platforms.
- Updated the [FAQ](faq.md) and the [Built-in/LWRP feature comparison table](lwrp-builtin-feature-comparison.md).

### Fixed
- Several tweaks to reduce bandwidth consumption on mobile devices.
- The foldouts in the Lightweight Asset inspector UI now remember their state.
- Added missing meta file for GizmosRenderingPass.cs.
- Fixed artifacts when using multiple or Depth Only cameras. [Case 1072615](https://issuetracker.unity3d.com/issues/ios-using-multiple-cameras-in-the-scene-in-lightweight-render-pipeline-gives-corrupted-image-in-ios-device)
- Fixed a typo in ERROR_ON_UNSUPPORTED_FUNCTION() that was causing the shader compiler to run out of memory in GLES2. [Case 1104271](https://issuetracker.unity3d.com/issues/mobile-os-restarts-because-of-high-memory-usage-when-compiling-shaders-for-opengles2)
- LWRP now renders shadows on scaled objects correctly. [Case 1109017](https://issuetracker.unity3d.com/issues/scaled-objects-render-shadows-and-specularity-incorrectly-in-the-lwrp-on-device)
- LWRP now allows some Asset settings to be changed at runtime. [Case 1105552](https://issuetracker.unity3d.com/issues/lwrp-changing-render-scale-in-runtime-has-no-effect-since-lwrp-3-dot-3-0)
- Realtime shadows now work in GLES2. [Case 1087251](https://issuetracker.unity3d.com/issues/android-lwrp-no-real-time-light-and-shadows-using-gles2)
- Framedebugger now renders correctly when stepping through drawcalls.
- Cameras that request MSAA and Opaque Textures now use less frame bandwidth when they render.
- Fixed rendering in the gamma color space, so it doesn't appear darker.
- Particles SImple Lit and Particles Unlit Shaders now work correctly.
- __Soft Particles__ now work correctly.
- Camera fading for particles.
- Fixed a typo in the Unlit `IgnoreProjector` tag.
- Particles render in both eyes with stereo instancing
- Fixed specular issues on mobile. [case 1109017](https://issuetracker.unity3d.com/issues/scaled-objects-render-shadows-and-specularity-incorrectly-in-the-lwrp-on-device)
- Fixed issue causing LWRP to create MSAA framebuffer even when MSAA setting was disabled.
- Post-processing in mobile VR is now forced to be disabled. It was causing many rendering issues.
- Fixed Editor Previews breaking in Play Mode when VR is enabled. [Case 1109009](https://issuetracker.unity3d.com/issues/lwrp-editor-previews-break-in-play-mode-if-vr-is-enabled)
- A camera's HDR enable flag is now respected when rendering in XR.
- Terrain detail rendering now works correctly when LWRP is installed but inactive.

## [5.2.0] - 2018-11-27
### Added
- LWRP now handles blits that are required by the device when rendering to the backbuffer.
- You can now enable the SRP Batcher. To do so, go to the `Pipeline Asset`. Under `Advanced`, toggle `SRP Batcher`.

### Changed
- Renamed shader variable `unity_LightIndicesOffsetAndCount` to `unity_PerObjectLightData`.
- Shader variables `unity_4LightIndices0` and `unity_4LightIndices1` are now declared as `unity_PerObjectLightIndices` array.

## [5.1.0] - 2018-11-19
### Added
- The user documentation for LWRP is now in this GitHub repo, instead of in the separate GitHub wiki. You can find the most up-to-date pages in the [TableOfContents.md](TableOfCotents.md) file. Pages not listed in that file are still in progress.

### Changed
- The LWRP package is no longer in preview.
- LWRP built-in render passes are now internal.
- Changed namespace from `UnityEngine.Experimental.Rendering.LightweightPipeline` to `UnityEngine.Rendering.LWRP`.
- Changed namespace from `UnityEditor.Experimental.Rendering.LightweightPipeline` to `UnityEditor.Rendering.LWRP`.

### Fixed
- LWRP now respects the iOS Player setting **Force hard shadows**. When you enable this setting, hardware filtering of shadows is disabled.
- Scene view mode now renders baked lightmaps correctly. [Case 1092227](https://issuetracker.unity3d.com/issues/lwrp-scene-view-modes-render-objects-black)
- Shadow bias calculations are now correct for both Shader Graph and Terrain shaders.
- Blit shader now ignores culling.
- When you select __Per Vertex__ option for __Additional Lights__, the __Per Object Limit__ option is not greyed out anymore.
- When you change camera viewport height to values above 1.0, the Unity Editor doesn't freeze anymore. [Case 1097497](https://issuetracker.unity3d.com/issues/macos-lwrp-editor-freezes-after-changing-cameras-viewport-rect-values)
- When you use AR with LWRP, the following error message is not displayed in the console anymore: "The camera list passed to the render pipeline is either null or empty."

## [5.0.0-preview] - 2018-09-28
### Added
- Added occlusion mesh rendering/hookup for VR
- You can now configure default depth and normal shadow bias values in the pipeline asset.
- You can now add the `LWRPAdditionalLightData` component to a `Light` to override the default depth and normal shadow bias.
- You can now log the amount of shader variants in your build. To do so, go to the `Pipeline Asset`. Under `Advanced`, select and set the `Shader Variant Log Level`.
### Changed
- Removed the `supportedShaderFeatures` property from LWRP core. The shader stripper now figures out which variants to strip based on the current assigned pipeline Asset in the Graphics settings.
### Fixed
- The following error does not appear in console anymore: ("Begin/End Profiler section mismatch")
- When you select a material with the Lit shader, this no longer causes the following error in the console: ("Material doesn't have..."). [case 1092354](https://fogbugz.unity3d.com/f/cases/1092354/)
- In the Simple Lit shader, per-vertex additional lights are now shaded properly.
- Shader variant stripping now works when you're building a Project with Cloud Build. This greatly reduces build times from Cloud Build.
- Dynamic Objects now receive lighting when the light mode is set to mixed.
- MSAA now works on Desktop platforms.
- The shadow bias value is now computed correctly for shadow cascades and different shadow resolutions. [case 1076285](https://issuetracker.unity3d.com/issues/lwrp-realtime-directional-light-shadow-maps-exhibit-artifacts)
- When you use __Area Light__ with LWRP, __Cast Shadows__ no longer overlaps with other UI elements in the Inspector. [case 1085363](https://issuetracker.unity3d.com/issues/inspector-area-light-cast-shadows-ui-option-is-obscured-by-render-mode-for-lwrp-regression-in-2018-dot-3a3)

### Changed
Read/write XRGraphicsConfig -> Read-only XRGraphics interface to XRSettings.

## [4.0.0-preview] - 2018-09-28
### Added
- When you have enabled Gizmos, they now appear correctly in the Game view.
- Added requiresDepthPrepass field to RenderingData struct to tell if the runtime platform requires a depth prepass to generate a camera depth texture.
- The `RenderingData` struct now holds a reference to `CullResults`.
- When __HDR__ is enabled in the Camera but disabled in the Asset, an information box in the Camera Inspector informs you about it.
- When __MSAA__ is enabled in the Camera but disabled in the Asset, an information box in the Camera Inspector informs you about it.
- Enabled instancing on the terrain shader.
- Sorting of opaque objects now respects camera `opaqueSortMode` setting.
- Sorting of opaque objects disables front-to-back sorting flag, when camera settings allow that and the GPU has hidden surface removal.
- LWRP now has a Custom Light Explorer that suits its feature set.
- LWRP now supports Vertex Lit shaders for detail meshes on terrain.
- LWRP now has three interactive Autodesk shaders: Autodesk Interactive, Autodesk Interactive Masked and Autodesk Interactive Transparent.
- [Shader API] The `GetMainLight` and `GetAdditionalLight` functions can now compute shadow attenuation and store it in the new `shadowAttenuation` field in `LightData` struct.
- [Shader API] Added a `VertexPositionInputs` struct that contains vertex position in difference spaces (world, view, hclip).
- [Shader API] Added a `GetVertexPositionInputs` function to get an initialized `VertexPositionInputs`.
- [Shader API] Added a `GetPerObjectLightIndex` function to return the per-object index given a for-loop index.
- [Shader API] Added a `GetShadowCoord` function that takes a `VertexPositionInputs` as input.
- [ShaderLibrary] Added VertexNormalInputs struct that contains data for per-pixel normal computation.
- [ShaderLibrary] Added GetVertexNormalInputs function to return an initialized VertexNormalInputs.

### Changed
- The `RenderingData` struct is now read-only.
- `ScriptableRenderer`always performs a Clear before calling `IRendererSetup::Setup.`
- `ScriptableRenderPass::Execute` no longer takes `CullResults` as input. Instead, use `RenderingData`as input, since that references `CullResults`.
- `IRendererSetup_Setup` no longer takes `ScriptableRenderContext` and `CullResults` as input.
- Shader includes are now referenced via package relative paths instead of via the deprecated shader export path mechanism https://docs.unity3d.com/2018.3/Documentation/ScriptReference/ShaderIncludePathAttribute.html.
- The LWRP Asset settings were re-organized to be more clear.
- Vertex lighting now controls if additional lights should be shaded per-vertex or per-pixel.
- Renamed all `Local Lights` nomenclature to `Additional Lights`.
- Changed shader naming to conform to our SRP shader code convention.
- [Shader API] Renamed `SpotAttenuation` function to `AngleAttenuation`.
- [Shader API] Renamed `_SHADOWS_ENABLED` keyword to `_MAIN_LIGHT_SHADOWS`
- [Shader API] Renamed `_SHADOWS_CASCADE` keyword to `_MAIN_LIGHT_SHADOWS_CASCADE`
- [Shader API] Renamed `_VERTEX_LIGHTS` keyword to `_ADDITIONAL_LIGHTS_VERTEX`.
- [Shader API] Renamed `_LOCAL_SHADOWS_ENABLED` to `_ADDITIONAL_LIGHT_SHADOWS`
- [Shader API] Renamed `GetLight` function to `GetAdditionalLight`.
- [Shader API] Renamed `GetPixelLightCount` function to `GetAdditionalLightsCount`.
- [Shader API] Renamed `attenuation` to `distanceAttenuation` in `LightData`.
- [Shader API] Renamed `GetLocalLightShadowStrength` function to `GetAdditionalLightShadowStrength`.
- [Shader API] Renamed `SampleScreenSpaceShadowMap` functions to `SampleScreenSpaceShadowmap`.
- [Shader API] Renamed `MainLightRealtimeShadowAttenuation` function to `MainLightRealtimeShadow`.
- [Shader API] Renamed light constants from `Directional` and `Local` to `MainLight` and `AdditionalLights`.
- [Shader API] Renamed `GetLocalLightShadowSamplingData` function to `GetAdditionalLightShadowSamplingData`.
- [Shader API] Removed OUTPUT_NORMAL macro.
- [Shader API] Removed `lightIndex` and `substractiveAttenuation` from `LightData`.
- [Shader API] Removed `ComputeShadowCoord` function. `GetShadowCoord` is provided instead.
- All `LightweightPipeline` references in API and classes are now named `LightweightRenderPipeline`.
- Files no longer have the `Lightweight` prefix.
- Renamed Physically Based shaders to `Lit`, `ParticlesLit`, and `TerrainLit`.
- Renamed Simple Lighting shaders to `SimpleLit`, and `ParticlesSimpleLit`.
- [ShaderLibrary] Renamed `InputSurfacePBR.hlsl`, `InputSurfaceSimple.hlsl`, and `InputSurfaceUnlit` to `LitInput.hlsl`, `SimpleLitInput.hlsl`, and `UnlitInput.hlsl`. These files were moved from the `ShaderLibrary` folder to the`Shaders`.
- [ShaderLibrary] Renamed `LightweightPassLit.hlsl` and `LightweightPassLitSimple.hlsl` to `LitForwardPass.hlsl` and `SimpleLitForwardPass.hlsl`. These files were moved from the `ShaderLibrary` folder to `Shaders`.
- [ShaderLibrary] Renamed `LightweightPassMetaPBR.hlsl`, `LightweightPassMetaSimple.hlsl` and `LighweightPassMetaUnlit` to `LitMetaPass.hlsl`, `SimpleLitMetaPass.hlsl` and `UnlitMetaPass.hlsl`. These files were moved from the `ShaderLibrary` folder to `Shaders`.
- [ShaderLibrary] Renamed `LightweightPassShadow.hlsl` to `ShadowCasterPass.hlsl`. This file was moved to the `Shaders` folder.
- [ShaderLibrary] Renamed `LightweightPassDepthOnly.hlsl` to `DepthOnlyPass.hlsl`. This file was moved to the `Shaders` folder.
- [ShaderLibrary] Renamed `InputSurfaceTerrain.hlsl` to `TerrainLitInput.hlsl`. This file was moved to the `Shaders` folder.
- [ShaderLibrary] Renamed `LightweightPassLitTerrain.hlsl` to `TerrainLitPases.hlsl`. This file was moved to the `Shaders` folder.
- [ShaderLibrary] Renamed `ParticlesPBR.hlsl` to `ParticlesLitInput.hlsl`. This file was moved to the `Shaders` folder.
- [ShaderLibrary] Renamed `InputSurfacePBR.hlsl` to `LitInput.hlsl`. This file was moved to the `Shaders` folder.
- [ShaderLibrary] Renamed `InputSurfaceUnlit.hlsl` to `UnlitInput.hlsl`. This file was moved to the `Shaders` folder.
- [ShaderLibrary] Renamed `InputBuiltin.hlsl` to `UnityInput.hlsl`.
- [ShaderLibrary] Renamed `LightweightPassMetaCommon.hlsl` to `MetaInput.hlsl`.
- [ShaderLibrary] Renamed `InputSurfaceCommon.hlsl` to `SurfaceInput.hlsl`.
- [ShaderLibrary] Removed LightInput struct and GetLightDirectionAndAttenuation. Use GetAdditionalLight function instead.
- [ShaderLibrary] Removed ApplyFog and ApplyFogColor functions. Use MixFog and MixFogColor instead.
- [ShaderLibrary] Removed TangentWorldToNormal function. Use TransformTangentToWorld instead.
- [ShaderLibrary] Removed view direction normalization functions. View direction should always be normalized per pixel for accurate results.
- [ShaderLibrary] Renamed FragmentNormalWS function to NormalizeNormalPerPixel.

### Fixed
- If you have more than 16 lights in a scene, LWRP no longer causes random glitches while rendering lights.
- The Unlit shader now samples Global Illumination correctly.
- The Inspector window for the Unlit shader now displays correctly.
- Reduced GC pressure by removing several per-frame memory allocations.
- The tooltip for the the camera __MSAA__ property now appears correctly.
- Fixed multiple C# code analysis rule violations.
- The fullscreen mesh is no longer recreated upon every call to `ScriptableRenderer.fullscreenMesh`.

## [3.3.0-preview] - 2018-01-01
### Added
- Added callbacks to LWRP that can be attached to a camera (IBeforeCameraRender, IAfterDepthPrePass, IAfterOpaquePass, IAfterOpaquePostProcess, IAfterSkyboxPass, IAfterTransparentPass, IAfterRender)

###Changed
- Clean up LWRP creation of render textures. If we are not going straight to screen ensure that we create both depth and color targets.
- UNITY_DECLARE_FRAMEBUFFER_INPUT and UNITY_READ_FRAMEBUFFER_INPUT macros were added. They are necessary for reading transient attachments.
- UNITY_MATRIX_I_VP is now defined.
- Renamed LightweightForwardRenderer to ScriptableRenderer.
- Moved all light constants to _LightBuffer CBUFFER. Now _PerCamera CBUFFER contains all other per camera constants.
- Change real-time attenuation to inverse square.
- Change attenuation for baked GI to inverse square, to match real-time attenuation.
- Small optimization in light attenuation shader code.

### Fixed
- Lightweight Unlit shader UI doesn't throw an error about missing receive shadow property anymore.

## [3.2.0-preview] - 2018-01-01
### Changed
- Receive Shadows property is now exposed in the material instead of in the renderer.
- The UI for Lightweight asset has been updated with new categories. A more clean structure and foldouts has been added to keep things organized.

### Fixed
- Shadow casters are now properly culled per cascade. (case 1059142)
- Rendering no longer breaks when Android platform is selected in Build Settings. (case 1058812)
- Scriptable passes no longer have missing material references. Now they access cached materials in the renderer.(case 1061353)
- When you change a Shadow Cascade option in the Pipeline Asset, this no longer warns you that you've exceeded the array size for the _WorldToShadow property.
- Terrain shader optimizations.

## [3.1.0-preview] - 2018-01-01

### Fixed
- Fixed assert errors caused by multi spot lights
- Fixed LWRP-DirectionalShadowConstantBuffer params setting

## [3.0.0-preview] - 2018-01-01
### Added
- Added camera additional data component to control shadows, depth and color texture.
- pipeline now uses XRSEttings.eyeTextureResolutionScale as renderScale when in XR.
- New pass architecture. Allows for custom passes to be written and then used on a per camera basis in LWRP

### Changed
- Shadow rendering has been optimized for the Mali Utgard architecture by removing indexing and avoiding divisions for orthographic projections. This reduces the frame time by 25% on the Overdraw benchmark.
- Removed 7x7 tent filtering when using cascades.
- Screenspace shadow resolve is now only done when rendering shadow cascades.
- Updated the UI for the Lighweight pipeline asset.
- Update assembly definitions to output assemblies that match Unity naming convention (Unity.*).

### Fixed
- Post-processing now works with VR on PC.
- PS4 compiler error
- Fixed VR multiview rendering by forcing MSAA to be off. There's a current issue in engine that breaks MSAA and Texture2DArray.
- Fixed UnityPerDraw CB layout
- GLCore compute buffer compiler error
- Occlusion strength not being applied on LW standard shaders
- CopyDepth pass is being called even when a depth from prepass is available
- GLES2 shader compiler error in IntegrationTests
- Can't set RenderScale and ShadowDistance by script
- VR Single Pass Instancing shadows
- Fixed compilation errors on platforms with limited XRSetting support.

## [2.0.0-preview] - 2018-01-01

### Added
- Explicit render target load/store actions were added to improve tile utilization
- Camera opaque color can be requested on the pipeline asset. It can be accessed in the shader by defining a _CameraOpaqueTexture. This can be used as an alternative to GrabPass.
- Dynamic Batching can be enabled in the pipeline asset
- Pipeline now strips unused or invalid variants and passes based on selected pipeline capabilities in the asset. This reduces build and memory consuption on target.
- Shader stripping settings were added to pipeline asset

### Changed
#### Pipeline
- Pipeline code is now more modular and extensible. A ForwardRenderer class is initialized by the pipeline with RenderingData and it's responsible for enqueueing and executing passes. In the future pluggable renderers will be supported.
- On mobile 1 directional light + up to 4 local lights (point or spot) are computed
- On other platforms 1 directional light + up to 8 local lights are computed
- Multiple shadow casting lights are supported. Currently only 1 directional + 4 spots light shadows.
#### Shading Framework
- Directional Lights are always considered a main light in shader. They have a fast shading path with no branching and no indexing.
- GetMainLight() is provided in shader to initialize Light struct with main light shading data.
- Directional lights have a dedicated shadowmap for performance reasons. Shadow coord always comes from interpolator.
- MainLigthRealtimeShadowAttenuation(float4 shadowCoord) is provided to compute main light realtime shadows.
- Spot and Point lights are always shaded in the light loop. Branching on uniform and indexing happens when shading them.
- GetLight(half index, float3 positionWS) is provided in shader to initialize Light struct for spot and point lights.
- Spot light shadows are baked into a single shadow atlas.
- Shadow coord for spot lights is always computed on fragment.
- Use LocalLightShadowAttenuation(int lightIndex, float3 positionWS) to comppute realtime shadows for spot lights.

### Fixed
- Issue that was causing VR on Android to render black
- Camera viewport issues
- UWP build issues
- Prevent nested camera rendering in the pipeline

## [1.1.4-preview] - 2018-01-01

### Added
 - Terrain and grass shaders ported
 - Updated materials and shader default albedo and specular color to midgrey.
 - Exposed _ScaledScreenParams to shader. It works the same as _ScreenParams but takes pipeline RenderScale into consideration
 - Performance Improvements in mobile

### Fixed
 - SRP Shader library issue that was causing all constants to be highp in mobile
 - shader error that prevented LWRP to build to UWP
 - shader compilation errors in Linux due to case sensitive includes
 - Rendering Texture flipping issue
 - Standard Particles shader cutout and blending modes
 - crash caused by using projectors
 - issue that was causing Shadow Strength to not be computed on mobile
 - Material Upgrader issue that caused editor to SoftLocks
 - GI in Unlit shader
 - Null reference in the Unlit material shader GUI

## [1.1.2-preview] - 2018-01-01

### Changed
 - Performance improvements in mobile

### Fixed
 - Shadows on GLES 2.0
 - CPU performance regression in shadow rendering
 - Alpha clip shadow issues
 - Unmatched command buffer error message
 - Null reference exception caused by missing resource in LWRP
 - Issue that was causing Camera clear flags was being ignored in mobile


## [1.1.1-preview] - 2018-01-01

### Added
 - Added Cascade Split selection UI
 - Added SHADER_HINT_NICE_QUALITY. If user defines this to 1 in the shader Lightweight pipeline will favor quality even on mobile platforms.

### Changed
 - Shadowmap uses 16bit format instead of 32bit.
 - Small shader performance improvements

### Fixed
 - Subtractive Mode
 - Shadow Distance does not accept negative values anymore


## [0.1.24] - 2018-01-01

### Added
 - Added Light abstraction layer on lightweight shader library.
 - Added HDR global setting on pipeline asset.
 - Added Soft Particles settings on pipeline asset.
 - Ported particles shaders to SRP library

### Changed
 - HDR RT now uses what format is configured in Tier settings.
 - Refactored lightweight standard shaders and shader library to improve ease of use.
 - Optimized tile LOAD op on mobile.
 - Reduced GC pressure
 - Reduced shader variant count by ~56% by improving fog and lightmap keywords
 - Converted LW shader library files to use real/half when necessary.

### Fixed
 - Realtime shadows on OpenGL
 - Shader compiler errors in GLES 2.0
 - Issue sorting issues when BeforeTransparent custom fx was enabled.
 - VR single pass rendering.
 - Viewport rendering issues when rendering to backbuffer.
 - Viewport rendering issues when rendering to with MSAA turned off.
 - Multi-camera rendering.

## [0.1.23] - 2018-01-01

### Added
 - UI Improvements (Rendering features not supported by LW are hidden)

### Changed
 - Shaders were ported to the new SRP shader library.
 - Constant Buffer refactor to use new Batcher
 - Shadow filtering and bias improved.
 - Pipeline now updates color constants in gamma when in Gamma colorspace.
 - Optimized ALU and CB usage on Shadows.
 - Reduced shader variant count by ~33% by improving shadow and light classification keywords
 - Default resources were removed from the pipeline asset.

### Fixed
 - Fixed shader include path when using SRP from package manager.
 - Fixed spot light attenuation to match Unity Built-in pipeline.
 - Fixed depth pre-pass clearing issue.

## [0.1.12] - 2018-01-01

### Added
 - Standard Unlit shader now has an option to sample GI.
 - Added Material Upgrader for stock Unity Mobile and Legacy Shaders.
 - UI improvements

### Changed
- Realtime shadow filtering was improved.

### Fixed
 - Fixed an issue that was including unreferenced shaders in the build.
 - Fixed a null reference caused by Particle System component lights.<|MERGE_RESOLUTION|>--- conflicted
+++ resolved
@@ -39,12 +39,9 @@
 - Fixed an issue in shaderGraph target where the ShaderPass.hlsl was being included after SHADERPASS was defined
 - Fixed an issue where Particle Lit shader had an incorrect fallback shader [case 1312459]
 - Fixed an issue with backbuffer MSAA on Vulkan desktop platforms.
-<<<<<<< HEAD
-- Fixed a case where shadow fade was clipped too early.
-=======
 - Fixed shadow cascade blend culling factor.
 - Removed Custom.meta which was causing warnings. [case 1314288](https://issuetracker.unity3d.com/issues/urp-warnings-about-missing-metadata-appear-after-installing)
->>>>>>> cf151f5e
+- Fixed a case where shadow fade was clipped too early.
 
 ### Changed
 - Change Asset/Create/Shader/Universal Render Pipeline/Lit Shader Graph to Asset/Create/Shader Graph/URP/Lit Shader Graph
