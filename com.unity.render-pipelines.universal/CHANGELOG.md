# Changelog
All notable changes to this package will be documented in this file.

The format is based on [Keep a Changelog](http://keepachangelog.com/en/1.0.0/)
and this project adheres to [Semantic Versioning](http://semver.org/spec/v2.0.0.html).

## [10.0.0] - 2019-06-10
### Added
- Added the option to strip Terrain hole Shader variants.
- Added support for additional Directional Lights. The amount of additional Directional Lights is limited by the maximum Per-object Lights in the Render Pipeline Asset.
- Added default implementations of OnPreprocessMaterialDescription for FBX, Obj, Sketchup and 3DS file formats.
- Added Transparency Sort Mode and Transparency Sort Axis to 2DRendererData.
- Added support for a user defined default material to 2DRendererData.
- Added the option to toggle shadow receiving on transparent objects.
- Added XR multipass rendering. Multipass rendering is a requirement on many VR platforms and allows graceful fallback when single-pass rendering isn't available.
- Added support for Camera Stacking when using the Forward Renderer. This introduces the Camera `Render Type` property. A Base Camera can be initialized with either the Skybox or Solid Color, and can combine its output with that of one or more Overlay Cameras. An Overlay Camera is always initialized with the contents of the previous Camera that rendered in the Camera Stack.
- Fixed NaNs in tonemap algorithms (neutral and ACES) on Nintendo Switch.
- Added AssetPostprocessors and Shadergraphs to handle Arnold Standard Surface and 3DsMax Physical material import from FBX.
- Added `[MainTexture]` and `[MainColor]` shader property attributes to URP shader properties. These will link script material.mainTextureOffset and material.color to `_BaseMap` and `_BaseColor` shader properties.
- Added the option to specify the maximum number of visible lights. If you set a value, lights are sorted based on their distance from the Camera.
- Added the option to control the transparent layer separately in the Forward Renderer.
- Added the ability to set individual RendererFeatures to be active or not, use `ScriptableRendererFeature.SetActive(bool)` to set whether a Renderer Feature will execute,  `ScriptableRendererFeature.isActive` can be used to check the current active state of the Renderer Feature.
 additional steps to the 2D Renderer setup page for quality and platform settings.
- If Unity Editor Analytics are enabled, Universal collects anonymous data about usage of Universal. This helps the Universal team focus our efforts on the most common scenarios, and better understand the needs of our customers.
- Added a OnCameraSetup() function to the ScriptableRenderPass API, that gets called by the renderer before rendering each camera
- Added a OnCameraCleanup() function to the ScriptableRenderPass API, that gets called by the renderer after rendering each camera
- Added Default Material Type options to the 2D Renderer Data Asset property settings.
- Added additional steps to the 2D Renderer setup page for quality and platform settings.
- Added support for clear coat material feature in the Lit shader.
- Added option to disable XR autotests on test settings.
- Added option to enable/disable Adaptive Performance when it's package is available.
- Added support for 3DsMax's 2021 Simplified Physical Material from FBX files in the Model Importer.
- Added support for DXT5nm-style normal maps on Android, iOS and tvOS

### Changed

- Moved the icon that indicates the type of a Light 2D from the Inspector header to the Light Type field.
- Eliminated some GC allocations from the 2D Renderer.
- Added SceneSelection pass for TerrainLit shader.
- Remove final blit pass to force alpha to 1.0 on mobile platforms.
- Deprecated the CinemachineUniversalPixelPerfect extension. Use the one from Cinemachine v2.4 instead.
- Replaced PlayerSettings.virtualRealitySupported with XRGraphics.tryEnable.
- Blend Style in the 2DRendererData are now automatically enabled/disabled.
- When using the 2D Renderer, Sprites will render with a faster rendering path when no lights are present.
- Particle shaders now receive shadows
- The Scene view now mirrors the Volume Layer Mask set on the Main Camera.
- Drawing order of SRPDefaultUnlit is now the same as the Built-in Render Pipline.
- Made MaterialDescriptionPreprocessors private.
- UniversalRenderPipelineAsset no longer supports presets [case 1197020](https://issuetracker.unity3d.com/issues/urp-reset-functionality-does-not-work-on-preset-of-universalrenderpipelineassets)
- The number of maximum visible lights is now determined by whether the platform is mobile or not.
- Renderer Feature list is now redesigned to fit more closely to the Volume Profile UI, this vastly improves UX and reliability of the Renderer Features List.
- Default color values for Lit and SimpleLit shaders changed to white due to issues with texture based workflows.
- You can now subclass ForwardRenderer to create a custom renderer based on it.
- The pipeline is now computing tangent space in per fragment.
- Optimized the 2D Renderer to skip rendering into certain internal buffers when not necessary.
- You can now subclass ForwardRenderer to create a custom renderer based on it.
- URP shaders that contain a priority slider now no longer have an offset of 50 by default.
- The virtual ScriptableRenderer.FrameCleanup() function has been marked obsolete and replaced by ScriptableRenderer.OnCameraCleanup() to better describe when the function gets invoked by the renderer.
- DepthOnlyPass, CopyDepthPass and CopyColorPass now use OnCameraSetup() instead of Configure() to set up their passes before executing as they only need to get their rendertextures once per camera instead of once per eye.
- Updated shaders to be compatible with Microsoft's DXC.
- Mesh GPU Instancing option is now hidden from the particles system renderer as this feature is not supported by URP.
- The 2D Renderer now supports camera stacking.
- 2D shaders now use half-precision floats whenever precise results are not necessary.
- Removed the ETC1_EXTERNAL_ALPHA variant from Shader Graph Sprite shaders.
- Eliminated GC allocations caused by the 2D Renderer.

### Fixed
- Fixed a performance problem with ShaderPreprocessor with large amount of active shader variants in the project 
- Fixed an issue where linear to sRGB conversion occurred twice on certain Android devices.
- Fixed an issue where there were 2 widgets showing the outer angle of a spot light.
- Fixed an issue where Unity rendered fullscreen quads with the pink error shader when you enabled the Stop NaN post-processing pass.
- Fixed an issue where Terrain hole Shader changes were missing. [case 1179808](https://issuetracker.unity3d.com/issues/terrain-brush-tool-is-not-drawing-when-paint-holes-is-selected)
- Fixed an issue where the Shader Graph `SceneDepth` node didn't work with XR single-pass (double-wide) rendering. See [case 1123069](https://issuetracker.unity3d.com/issues/lwrp-vr-shadergraph-scenedepth-doesnt-work-in-single-pass-rendering).
- Fixed Unlit and BakedLit shader compilations in the meta pass.
- Fixed an issue where the Bokeh Depth of Field shader would fail to compile on PS4.
- Fixed an issue where the Scene lighting button didn't work when you used the 2D Renderer.
- Fixed a performance regression when you used the 2D Renderer.
- Fixed an issue where the Freeform 2D Light gizmo didn't correctly show the Falloff offset.
- Fixed an issue where the 2D Renderer rendered nothing when you used shadow-casting lights with incompatible Renderer2DData.
- Fixed an issue where Prefab previews were incorrectly lit when you used the 2D Renderer.
- Fixed an issue where the Light didn't update correctly when you deleted a Sprite that a Sprite 2D Light uses.
- Fixed an issue where 2D Lighting was broken for Perspective Cameras.
- Fixed an issue where resetting a Freeform 2D Light would throw null reference exceptions. [case 1184536](https://issuetracker.unity3d.com/issues/lwrp-changing-light-type-to-freeform-after-clicking-on-reset-throws-multiple-arguementoutofrangeexception)
- Fixed an issue where Freeform 2D Lights were not culled correctly when there was a Falloff Offset.
- Fixed an issue where Tilemap palettes were invisible in the Tile Palette window when the 2D Renderer was in use. [case 1162550](https://issuetracker.unity3d.com/issues/adding-tiles-in-the-tile-palette-makes-the-tiles-invisible)
- Fixed issue where black emission would cause unneccesary inspector UI repaints [case 1105661](https://issuetracker.unity3d.com/issues/lwrp-inspector-window-is-being-repainted-when-using-the-material-with-emission-enabled-and-set-to-black-00-0)
- Fixed user LUT sampling being done in Linear instead of sRGB.
- Fixed an issue when trying to get the Renderer via API on the first frame [case 1189196](https://issuetracker.unity3d.com/product/unity/issues/guid/1189196/)
- Fixed a material leak on domain reload.
- Fixed an issue where deleting an entry from the Renderer List and then undoing that change could cause a null reference. [case 1191896](https://issuetracker.unity3d.com/issues/nullreferenceexception-when-attempting-to-remove-entry-from-renderer-features-list-after-it-has-been-removed-and-then-undone)
- Fixed an issue where the user would get an error if they removed the Additional Camera Data component. [case 1189926](https://issuetracker.unity3d.com/issues/unable-to-remove-universal-slash-hd-additional-camera-data-component-serializedobject-target-destroyed-error-is-thrown)
- Fixed post-processing with XR single-pass rendering modes.
- Fixed an issue where Cinemachine v2.4 couldn't be used together with Universal RP due to a circular dependency between the two packages.
- Fixed an issue that caused shaders containing `HDRP` string in their path to be stripped from the build.
- Fixed an issue that caused only selected object to render in SceneView when Wireframe drawmode was selected.
- Fixed Renderer Features UI tooltips. [case 1191901](https://issuetracker.unity3d.com/issues/forward-renderers-render-objects-layer-mask-tooltip-is-incorrect-and-contains-a-typo)
- Fixed multiple issues where Shader Graph shaders failed to build for XR in the Universal RP.
- Fixed an issue when using the 2D Renderer where some types of renderers would not be assigned the correct material.
- Fixed inconsistent lighting between the forward renderer and the deferred renderer, that was caused by a missing normalize operation on vertex normals on some speedtree shader variants.
- Fixed issue where XR Multiview failed to render when using URP Shader Graph Shaders
- Fixed lazy initialization with last version of ResourceReloader
- Fixed broken images in package documentation.
- Fixed an issue where viewport aspect ratio was wrong when using the Stretch Fill option of the Pixel Perfect Camera. [case 1188695](https://issuetracker.unity3d.com/issues/pixel-perfect-camera-component-does-not-maintain-the-aspect-ratio-when-the-stretch-fill-is-enabled)
- Fixed an issue where setting a Normal map on a newly created material would not update. [case 1197217](https://issuetracker.unity3d.com/product/unity/issues/guid/1197217/)
- Fixed an issue where post-processing was not applied for custom renderers set to run on the "After Rendering" event [case 1196219](https://issuetracker.unity3d.com/issues/urp-post-processing-is-not-applied-to-the-scene-when-render-ui-event-is-set-to-after-rendering)
- Fixed an issue that caused an extra blit when using custom renderers [case 1156741](https://issuetracker.unity3d.com/issues/lwrp-performance-decrease-when-using-a-scriptablerendererfeature)
- Fixed an issue with transparent objects not receiving shadows when using shadow cascades. [case 1116936](https://issuetracker.unity3d.com/issues/lwrp-cascaded-shadows-do-not-appear-on-alpha-blended-objects)
- Fixed issue where using a ForwardRendererData preset would cause a crash. [case 1201052](https://issuetracker.unity3d.com/product/unity/issues/guid/1201052/)
- Fixed an issue where particles had dark outlines when blended together [case 1199812](https://issuetracker.unity3d.com/issues/urp-soft-particles-create-dark-blending-artefacts-when-intersecting-with-scene-geometry)
- Fixed an issue with deleting shader passes in the custom renderer features list [case 1201664](https://issuetracker.unity3d.com/issues/urp-remove-button-is-not-activated-in-shader-passes-list-after-creating-objects-from-renderer-features-in-urpassets-renderer)
- Fixed camera inverse view-projection matrix in XR mode, depth-copy and color-copy passes.
- Fixed an issue with the null check when `UniversalRenderPipelineLightEditor.cs` tries to access `SceneView.lastActiveSceneView`.
- Fixed an issue where the 'Depth Texture' drop down was incorrectly disabled in the Camera Inspector. 
- Fixed an issue that caused errors if you disabled the VR Module when building a project.
- Fixed an issue where the default TerrainLit Material was outdated, which caused the default Terrain to use per-vertex normals instead of per-pixel normals.
- Fixed shader errors and warnings in the default Universal RP Terrain Shader. [case 1185948](https://issuetracker.unity3d.com/issues/urp-terrain-slash-lit-base-pass-shader-does-not-compile)
- Fixed an issue where the URP Material Upgrader tried to upgrade standard Universal Shaders. [case 1144710](https://issuetracker.unity3d.com/issues/upgrading-to-lwrp-materials-is-trying-to-upgrade-lwrp-materials)
- Fixed an issue where some Materials threw errors when you upgraded them to Universal Shaders. [case 1200938](https://issuetracker.unity3d.com/issues/universal-some-materials-throw-errors-when-updated-to-universal-rp-through-update-materials-to-universal-rp)
- Fixed issue where normal maps on terrain appeared to have flipped X-components when compared to the same normal map on a mesh. [case 1181518](https://fogbugz.unity3d.com/f/cases/1181518/)
- Fixed an issue where the editor would sometimes crash when using additional lights [case 1176131](https://issuetracker.unity3d.com/issues/mac-crash-on-processshadowcasternodevisibilityandcullwithoutumbra-when-same-rp-asset-is-set-in-graphics-and-quality-settings)
- Fixed RemoveComponent on Camera contextual menu to not remove Camera while a component depend on it.
- Fixed an issue where right eye is not rendered to. [case 1170619](https://issuetracker.unity3d.com/issues/vr-lwrp-terrain-is-not-rendered-in-the-right-eye-of-an-hmd-when-using-single-pass-instanced-stereo-rendering-mode-with-lwrp)
- Fixed issue where TerrainDetailLit.shader fails to compile when XR is enabled.
- Fixed an issue that allowed height-based blending on Terrains with more than 4 materials, which is not supported.
- Fixed an issue where opaque objects were outputting incorrect alpha values [case 1168283](https://issuetracker.unity3d.com/issues/lwrp-alpha-clipping-material-makes-other-materials-look-like-alpha-clipping-when-gameobject-is-shown-in-render-texture)
- Fixed an issue where a depth texture was always created when post-processing was enabled, even if no effects made use of it.
- Fixed incorrect light attenuation on Nintendo Switch.
- Fixed an issue where the Volume System would not use the Cameras Transform when no `Volume Trigger` was set.
- Fixed an issue where post processing disappeared when using custom renderers and SMAA or no AA
- Fixed an issue where the 2D Renderer upgrader did not upgrade using the correct default material
- Fixed an issue with soft particles having dark blending when intersecting with scene geometry [case 1199812](https://issuetracker.unity3d.com/issues/urp-soft-particles-create-dark-blending-artefacts-when-intersecting-with-scene-geometry)
- Fixed an issue with additive particles blending incorrectly [case 1215713](https://issuetracker.unity3d.com/issues/universal-render-pipeline-additive-particles-not-using-vertex-alpha)
- Fixed an issue where camera preview window was missing in scene view. [case 1211971](https://issuetracker.unity3d.com/issues/scene-view-urp-camera-preview-window-is-missing-in-the-scene-view)
- Fixed an issue with shadow cascade values were not readable in the render pipeline asset [case 1219003](https://issuetracker.unity3d.com/issues/urp-cascade-values-truncated-on-selecting-two-or-four-cascades-in-shadows-under-universalrenderpipelineasset)
- Fixed an issue where MSAA isn't applied until eye textures are relocated by changing their resolution. [case 1197958](https://issuetracker.unity3d.com/issues/oculus-quest-oculus-go-urp-msaa-isnt-applied-until-eye-textures-are-relocated-by-changing-their-resolution)
- Fixed an issue where camera stacking didn't work properly inside prefab mode. [case 1220509](https://issuetracker.unity3d.com/issues/urp-cannot-assign-overlay-cameras-to-a-camera-stack-while-in-prefab-mode)
- Fixed the definition of `mad()` in SMAA shader for OpenGL.
- Fixed an issue where partical shaders failed to handle Single-Pass Stereo VR rendering with Double-Wide Textures. [case 1201208](https://issuetracker.unity3d.com/issues/urp-vr-each-eye-uses-the-cameraopaquetexture-of-both-eyes-for-rendering-when-using-single-pass-rendering-mode)
- Fixed an issue that caused assets to be reimported if player prefs were cleared. [case 1192259](https://issuetracker.unity3d.com/issues/lwrp-clearing-playerprefs-through-a-script-or-editor-causes-delay-and-console-errors-to-appear-when-entering-the-play-mode)
- Fixed missing Custom Render Features after Library deletion. [case 1196338](https://issuetracker.unity3d.com/product/unity/issues/guid/1196338/)
- Fixed not being able to remove a Renderer Feature due to tricky UI selection rects. [case 1208113](https://issuetracker.unity3d.com/product/unity/issues/guid/1208113/)
- Fixed an issue where the Camera Override on the Render Object Feature would not work with many Render Features in a row. [case 1205185](https://issuetracker.unity3d.com/product/unity/issues/guid/1205185/)
- Fixed UI clipping issue in Forward Renderer inspector. [case 1211954](https://issuetracker.unity3d.com/product/unity/issues/guid/1211954/)
- Fixed a Null ref when trying to remove a missing Renderer Feature from the Forward Renderer. [case 1196651](https://issuetracker.unity3d.com/product/unity/issues/guid/1196651/)
- Fixed data serialization issue when adding a Renderer Feature to teh Forward Renderer. [case 1214779](https://issuetracker.unity3d.com/product/unity/issues/guid/1214779/)
- Fixed issue with AssetPostprocessors dependencies causing models to be imported twice when upgrading the package version.
- Fixed an issue where NullReferenceException might be thrown when creating 2D Lights. [case 1219374](https://issuetracker.unity3d.com/issues/urp-nullreferenceexception-threw-on-adding-the-light-2d-experimental-component-when-2d-render-data-not-assigned) 
- Fixed an issue with a blurry settings icon. [case 1201895](https://issuetracker.unity3d.com/issues/urp-setting-icon-blurred-in-universalrendererpipelineasset)
- Fixed issue that caused the QualitySettings anti-aliasing changing without user interaction. [case 1195272](https://issuetracker.unity3d.com/issues/lwrp-the-anti-alias-quality-settings-value-is-changing-without-user-interaction)
- Fixed an issue where Shader Graph shaders generate undeclared identifier 'GetWorldSpaceNormalizeViewDir' error.
- Fixed an issue where rendering into RenderTexture with Single Pass Instanced renders both eyes overlapping.
- Fixed an issue where Renderscale setting has no effect when using XRSDK.
- Fixed an issue where renderScale != 1 or Display.main.requiresBlitToBackbuffer forced an unnecessary blit on XR.
- Fixed an issue that causes double sRGB correction on Quest. [case 1209292](https://issuetracker.unity3d.com/product/unity/issues/guid/1209292)
- Fixed an issue where terrain DepthOnly pass does not work for XR.
- Fixed an issue that caused depth texture to be flipped when sampling from shaders [case 1225362](https://issuetracker.unity3d.com/issues/game-object-is-rendered-incorrectly-in-the-game-view-when-sampling-depth-texture)
- Fixed an issue with URP switching such that every avaiable URP makes a total set of supported features such that all URPs are taken into consideration. [case 1157420](https://issuetracker.unity3d.com/issues/lwrp-srp-switching-doesnt-work-even-with-manually-adding-shadervariants-per-scene)
- Fixed an issue where XR multipass throws doesn't support camera stack spamming.
- Fixed an issue with shadows not appearing on terrains when no cascades were selected [case 1226530](https://issuetracker.unity3d.com/issues/urp-no-shadows-on-terrain-when-cascades-is-set-to-no-cascades-in-render-pipeline-asset-settings)
- Fixed a shader issue that caused the Color in Sprite Shape to work improperly.
- Fixed an issue with URP switching such that every available URP makes a total set of supported features such that all URPs are taken into consideration. [case 1157420](https://issuetracker.unity3d.com/issues/lwrp-srp-switching-doesnt-work-even-with-manually-adding-shadervariants-per-scene)
- Metallic slider on the Lit shader is now linear meaning correct values are used for PBR.
- Fixed an issue where Post-Processing caused nothing to render on GLES2.
- Fixed an issue that causes viewport to not work correctly when rendering to textures. [case 1225103](https://issuetracker.unity3d.com/issues/urp-the-viewport-rect-isnt-correctly-applied-when-the-camera-is-outputting-into-a-rendertexture)
- Fixed an issue that caused incorrect sampling of HDR reflection probe textures.
- Fixed UI text of RenderObjects feature to display LightMode tag instead of Shader Pass Name. [case 1201696](https://issuetracker.unity3d.com/issues/render-feature-slash-pass-ui-has-a-field-for-shader-pass-name-when-it-actually-expects-shader-pass-lightmode)
- Fixed an issue when Linear -> sRGB conversion would not happen on some Android devices. [case 1226208](https://issuetracker.unity3d.com/issues/no-srgb-conversion-on-some-android-devices-when-using-the-universal-render-pipeline)
- Fixed issue where using DOF at the same time as Dynamic Scaling, the depth buffer was smapled with incorrect UVs. [case 1225467](https://issuetracker.unity3d.com/product/unity/issues/guid/1225467/)
- Fixed an issue where an exception would be thrown when resetting the ShadowCaster2D component. [case 1225339](https://issuetracker.unity3d.com/issues/urp-unassignedreferenceexception-thrown-on-resetting-the-shadow-caster-2d-component)
- Fixe an issue where using a Subtractive Blend Style for your 2D Lights might cause artifacts in certain post-processing effects. [case 1215584](https://issuetracker.unity3d.com/issues/urp-incorrect-colors-in-scene-when-using-subtractive-and-multiply-blend-mode-in-gamma-color-space)
- Fixed an issue where Cinemachine Pixel Perfect Extension didn't work when CinemachineBrain Update Method is anything other than Late Update.
- Fixed an issue where Sprite Shader Graph shaders weren't double-sided by default.
- Fixed an issue where particles using Sprite Shader Graph shaders were invisible.
- Fixed an issue where Scene objects might be incorrectly affected by 2D Lights from a previous Sorting Layer.
- Fixed an issue where errors would appear in the Console when entering Play Mode with a 2D Light selected in the Hierarchy. [Case 1226918](https://issuetracker.unity3d.com/issues/errors-appear-in-the-console-when-global-2d-light-is-selected-in-hierarchy)
- Fixed an issue that caused Android GLES to render blank screen when Depth texture was enabled without Opaque texture [case 1219325](https://issuetracker.unity3d.com/issues/scene-is-not-rendered-on-android-8-and-9-when-depth-texture-is-enabled-in-urp-asset)
- Fixed an issue that caused transparent objects to always render over top of world space UI. [case 1219877](https://issuetracker.unity3d.com/product/unity/issues/guid/1219877/)
- Fixed issue causing sorting fudge to not work between shadergraph and urp particle shaders. [case 1222762](https://issuetracker.unity3d.com/product/unity/issues/guid/1222762/)
- Fixed shader compilation errors when using multiple lights in DX10 level GPU. [case 1222302](https://issuetracker.unity3d.com/issues/urp-no-materials-apart-from-ui-are-rendered-when-using-direct3d11-graphics-api-on-a-dx10-gpu)
- Fixed an issue with shadows not being correctly calculated in some shaders.
- Fixed invalid implementation of one function in LWRP -> URP backward compatibility support.
- Fixed issue on Nintendo Switch where maximum number of visible lights in C# code did not match maximum number in shader code.
- Fixed OpenGL ES 3.0 support for URP ShaderGraph. [case 1230890](https://issuetracker.unity3d.com/issues/urptemplate-gles3-android-custom-shader-fails-to-compile-on-adreno-306-gpu)
- Fixed an issue where multi edit camera properties didn't work. [case 1230080](https://issuetracker.unity3d.com/issues/urp-certain-settings-are-not-applied-to-all-cameras-when-multi-editing-in-the-inspector)
- Fixed an issue where the emission value in particle shaders would not update in the editor without entering playmode.
- Fixed issues with performance when importing fbx files
- Fixed issues with NullReferenceException happening with URP shaders
- Fixed an issue that caused memory allocations when sorting cameras. [case 1226448](https://issuetracker.unity3d.com/issues/2d-renderer-using-more-than-one-camera-that-renders-out-to-a-render-texture-creates-gc-alloc-every-frame)
- Fixed an issue where grid lines were being drawn on top of opaque objects in the preview window [case 1240723](https://issuetracker.unity3d.com/issues/urp-grid-is-rendered-in-front-of-the-model-in-the-inspector-animation-preview-window-when-depth-or-opaque-texture-is-enabled)
- Fixed an issue where objects in the preview window were being affected by layer mask settings in the default renderer [case 1204376](https://issuetracker.unity3d.com/issues/urp-prefab-preview-is-blank-when-a-custom-forward-renderer-data-and-default-layer-mask-is-mixed-are-used)
- Fixed an issue with reflections when using an orthographic camera [case 1209255](https://issuetracker.unity3d.com/issues/urp-weird-reflections-when-using-lit-material-and-a-camera-with-orthographic-projection)
- Fixed issue that caused unity_AmbientSky, unity_AmbientEquator and unity_AmbientGround variables to be unintialized.
- Fixed issue that caused `SHADERGRAPH_AMBIENT_SKY`, `SHADERGRAPH_AMBIENT_EQUATOR` and `SHADERGRAPH_AMBIENT_GROUND` variables to be uninitialized.
- Fixed SceneView Draw Modes not being properly updated after opening new scene view panels or changing the editor layout.
- Fixed GLES shaders compilation failing on Windows platform (not a mobile platform) due to uniform count limit.
- Fixed an issue that caused the inverse view and projection matrix to output wrong values in some platforms. [case 1243990](https://issuetracker.unity3d.com/issues/urp-8-dot-1-breaks-unity-matrix-i-vp)
- Fixed an issue where the Render Scale setting of the pipeline asset didn't properly change the resolution when using the 2D Renderer. [case 1241537](https://issuetracker.unity3d.com/issues/render-scale-is-not-applied-to-the-rendered-image-when-2d-renderer-is-used-and-hdr-option-is-disabled)
- Fixed an issue where 2D lights didn't respect the Camera's Culling Mask. [case 1239136](https://issuetracker.unity3d.com/issues/urp-2d-2d-lights-are-ignored-by-camera-culling-mask)
- Fixed an issue where Stencil settings wasn't serialized properly in sub object [case 1241218](https://issuetracker.unity3d.com/issues/stencil-overrides-in-urp-7-dot-3-1-render-objects-does-not-save-or-apply)
- Fixed an issue with not being able to remove Light Mode Tags [case 1240895](https://issuetracker.unity3d.com/issues/urp-unable-to-remove-added-lightmode-tags-of-filters-property-in-render-object)
- Fixed an issue where preset button could still be used, when it is not supposed to. [case 1246261](https://issuetracker.unity3d.com/issues/urp-reset-functionality-does-not-work-for-renderobject-preset-asset)
- Fixed issue with Model Importer materials using the Legacy standard shader instead of URP's Lit shader when import happens at Editor startup.
- Fixed an issue where only unique names of cameras could be added to the camera stack.
<<<<<<< HEAD
- Fixed shadows for additional lights by limiting MAX_VISIBLE_LIGHTS to 16 for OpenGL ES 2.0 and 3.0 on mobile platforms. [case 1244391](https://issuetracker.unity3d.com/issues/android-urp-spotlight-shadows-are-not-being-rendered-on-adreno-330-and-320-when-built)
=======
- Fixed issue that caused shaders to fail to compile in OpenGL 4.1 or below.
- Optimized shader compilation times by compiling different variant sets for vertex and fragment shaders.
>>>>>>> b001294d

## [7.1.1] - 2019-09-05
### Upgrade Guide
- The render pipeline now handles custom renderers differently. You must now set up renderers for the Camera on the Render Pipeline Asset.
- Render Pipeline Assets upgrades automatically and either creates a default forward renderer in your project or links the existing custom one that you've assigned.
- If you have custom renderers assigned to Cameras, you must now add them to the current Render Pipeline Asset. Then you can select which renderer to use on the Camera.

### Added
- Added shader function `GetMainLightShadowParams`. This returns a half4 for the main light that packs shadow strength in x component and shadow soft property in y component.
- Added shader function `GetAdditionalLightShadowParams`. This returns a half4 for an additional light that packs shadow strength in x component and shadow soft property in y component.
- Added a `Debug Level` option to the Render Pipeline Asset. With this, you can control the amount of debug information generated by the render pipeline.
- Added ability to set the `ScriptableRenderer` that the Camera renders with via C# using `UniversalAdditionalCameraData.SetRenderer(int index)`. This maps to the **Renderer List** on the Render Pipeline Asset.
- Added shadow support for the 2D Renderer. 
- Added ShadowCaster2D, and CompositeShadowCaster2D components.
- Added shadow intensity and shadow volume intensity properties to Light2D.
- Added new Gizmos for Lights.
- Added CinemachineUniversalPixelPerfect, a Cinemachine Virtual Camera Extension that solves some compatibility issues between Cinemachine and Pixel Perfect Camera.
- Added an option that disables the depth/stencil buffer for the 2D Renderer.
- Added manipulation handles for the inner cone angle for spot lights.
- Added documentation for the built-in post-processing solution and Volumes framework (and removed incorrect mention of the PPv2 package). 

### Changed
- Increased visible lights limit for the forward renderer. It now supports 256 visible lights except in mobile platforms. Mobile platforms support 32 visible lights.
- Increased per-object lights limit for the forward renderer. It now supports 8 per-object lights in all platforms except GLES2. GLES2 supports 4 per-object lights.
- The Sprite-Lit-Default shader and the Sprite Lit Shader Graph shaders now use the vertex tangents for tangent space calculations.
- Temporary render textures for cameras rendering to render textures now use the same format and multisampling configuration as camera's target texture.
- All platforms now use R11G11B10_UFloat format for HDR render textures if supported.
- There is now a list of `ScriptableRendererData` on the Render Pipeline Asset as opposed to a renderer type. These are available to all Cameras and are included in builds.
- The renderer override on the Camera is now an enum that maps to the list of `ScriptableRendererData` on the Render Pipeline Asset.
- Pixel Perfect Camera now allows rendering to a render texture.
- Light2D GameObjects that you've created now have a default position with z equal to 0.
- Documentation: Changed the "Getting Started" section into "Install and Configure". Re-arranged the Table of Content.  

### Fixed
- Fixed LightProbe occlusion contribution. [case 1146667](https://issuetracker.unity3d.com/product/unity/issues/guid/1146667/)
- Fixed an issue that caused a log message to be printed in the console when creating a new Material. [case 1173160](https://issuetracker.unity3d.com/product/unity/issues/guid/1173160/)
- Fixed an issue where OnRenderObjectCallback was never invoked. [case 1122420](https://issuetracker.unity3d.com/issues/lwrp-gl-dot-lines-and-debug-dot-drawline-dont-render-when-scriptable-render-pipeline-settings-is-set-to-lwrp)
- Fixed an issue where Sprite Masks didn't function properly when using the 2D Renderer. [case 1163474](https://issuetracker.unity3d.com/issues/lwrp-sprite-renderer-ignores-sprite-mask-when-lightweight-render-pipeline-asset-data-is-set-to-2d-renderer-experimental)
- Fixed memory leaks when using the Frame Debugger with the 2D Renderer.
- Fixed an issue where materials using `_Time` did not animate in the scene. [1175396](https://issuetracker.unity3d.com/product/unity/issues/guid/1175396/)
- Fixed an issue where the Particle Lit shader had artifacts when both soft particles and HDR were enabled. [1136285](https://issuetracker.unity3d.com/product/unity/issues/guid/1136285/)
- Fixed an issue where the Area Lights were set to Realtime, which caused them to not bake. [1159838](https://issuetracker.unity3d.com/issues/lwrp-template-baked-area-lights-do-not-work-if-project-is-created-with-lightweight-rp-template)
- Fixed an issue where the Disc Light did not generate any light. [1175097](https://issuetracker.unity3d.com/issues/using-lwrp-area-light-does-not-generate-light-when-its-shape-is-set-to-disc)
- Fixed an issue where the alpha was killed when an opaque texture was requested on an offscreen camera with HDR enabled [case 1163320](https://issuetracker.unity3d.com/issues/lwrp-mobile-secondary-camera-background-alpha-value-is-lost-when-hdr-and-opaque-texture-are-enabled-in-lwrp-asset).
- Fixed an issue that caused Orthographic camera with far plane set to 0 to span Unity console with errors. [case 1172269](https://issuetracker.unity3d.com/issues/orthographic-camera-with-far-plane-set-to-0-results-in-assertions)
- Fixed an issue causing heap allocation in `RenderPipelineManager.DoRenderLoop` [case 1156241](https://issuetracker.unity3d.com/issues/lwrp-playerloop-renderpipelinemanager-dot-dorenderloop-internal-gc-dot-alloc-allocates-around-2-dot-6kb-for-every-camera-in-the-scene)
- Fixed an issue that caused shadow artifacts when using large spot angle values [case 1136165](https://issuetracker.unity3d.com/issues/lwrp-adjusting-spot-angle-on-a-spotlight-produces-shadowmap-artifacts)
- Fixed an issue that caused self-shadowing artifacts when adjusting shadow near-plane on spot lights.
- Fixed an issue that caused specular highlights to disappear when the smoothness value was set to 1.0. [case 1161827](https://issuetracker.unity3d.com/issues/lwrp-hdrp-lit-shader-max-smoothness-value-is-incosistent-between-pipelines)
- Fixed an issue in the Material upgrader that caused transparent Materials to not upgrade correctly to Universal RP. [case 1170419](https://issuetracker.unity3d.com/issues/shader-conversion-upgrading-project-materials-causes-standard-transparent-materials-to-flicker-when-moving-the-camera).
- Fixed an issue causing shadows to be incorrectly rendered when a light was close to the shadow caster.
- Fixed post-processing for the 2D Renderer.
- Fixed an issue in Light2D that caused a black line to appear for a 360 degree spotlight.
- Fixed a post-processing rendering issue with non-fullscreen viewport. [case 1177660](https://issuetracker.unity3d.com/issues/urp-render-scale-slider-value-modifies-viewport-coordinates-of-the-screen-instead-of-the-resolution)
- Fixed an issue where **Undo** would not undo the creation of Additional Camera Data. [case 1158861](https://issuetracker.unity3d.com/issues/lwrp-additional-camera-data-script-component-appears-on-camera-after-manually-re-picking-use-pipeline-settings)
- Fixed an issue where selecting the same drop-down menu item twice would trigger a change event. [case 1158861](https://issuetracker.unity3d.com/issues/lwrp-additional-camera-data-script-component-appears-on-camera-after-manually-re-picking-use-pipeline-settings)
- Fixed an issue where selecting certain objects that use instancing materials would throw console warnings. [case 1127324](https://issuetracker.unity3d.com/issues/console-warning-is-being-spammed-when-having-lwrp-enabled-and-shader-with-gpu-instancing-present-in-the-scene)
- Fixed a GUID conflict with LWRP. [case 1179895](https://issuetracker.unity3d.com/product/unity/issues/guid/1179895/)
- Fixed an issue where the Terrain shader generated NaNs.
- Fixed an issue that caused the `Opaque Color` pass to never render at half or quarter resolution.
- Fixed and issue where stencil state on a `ForwardRendererData` was reset each time rendering happened.

## [7.0.1] - 2019-07-25
### Changed
- Platform checks now provide more helpful feedback about supported features in the Inspectors.

### Fixed
- Fixed specular lighting related artifacts on Mobile [case 1143049](https://issuetracker.unity3d.com/issues/ios-lwrp-rounded-cubes-has-graphical-artifacts-when-setting-pbr-shaders-smoothness-about-to-0-dot-65-in-shadergraph) and [case 1164822](https://issuetracker.unity3d.com/issues/lwrp-specular-highlight-becomes-hard-edged-when-increasing-the-size-of-an-object).
- Post-processing is no longer enabled in the previews.
- Unity no longer force-enables post-processing on a camera by default.
- Fixed an issue that caused the Scene to render darker in GLES3 and linear color space. [case 1169789](https://issuetracker.unity3d.com/issues/lwrp-android-scene-is-rendered-darker-in-build-when-graphics-api-set-to-gles3-and-color-space-set-to-linear)

## [7.0.0] - 2019-07-17
### Universal Render Pipeline
- LWRP has been renamed to the "Universal Render Pipeline" (UniversalRP).
- UniversalRP is the same as LWRP in terms of features and scope.
- Classes have moved to the Universal namespace (from LWRP).

### Upgrade Guide
- Upgrading to UniversalRP is designed to be almost seamless from the user side.
- LWRP package still exists, this forwards includes and classes to the UniversalRP Package.
- Please see the more involved upgrade guide (https://docs.google.com/document/d/1Xd5bZa8pYZRHri-EnNkyhwrWEzSa15vtnpcg--xUCIs/).

### Added
- Initial Stadia platform support.
- Added a menu option to create a new `ScriptableRendererFeature` script. To do so in the Editor, click on Asset > Create > Rendering > Lightweight Render Pipeline > Renderer Feature.
- Added documentation for SpeedTree Shaders in LWRP.
- Added extended features to LWRP Terrain Shader, so terrain assets can be forward-compatible with HDRP.
- Enabled per-layer advanced or legacy-mode blending in LWRP Terrain Shader. 
- Added the documentation page "Rendering in LWRP", which describes the forward rendering camera loop.
- Added documentation overview for how Post Processing Version 2 works in LWRP.
- Added documentation notes and FAQ entry on the 2D Renderer affecting the LWRP Asset.

### Changed
- Replaced beginCameraRendering callbacks by non obsolete implementation in Light2D
- Updated `ScriptableRendererFeature` and `ScriptableRenderPass` API docs.
- Shader type Real translates to FP16 precision on Nintendo Switch.

### Fixed
- Fixed a case where built-in Shader time values could be out of sync with actual time. [case 1142495](https://fogbugz.unity3d.com/f/cases/1142495/)
- Fixed an issue that caused forward renderer resources to not load properly when you upgraded LWRP from an older version to 7.0.0. [case 1154925](https://issuetracker.unity3d.com/issues/lwrp-upgrading-lwrp-package-to-7-dot-0-0-breaks-forwardrenderdata-asset-in-resource-files)
- Fixed GC spikes caused by LWRP allocating heap memory every frame.
- Fixed distortion effect on particle unlit shader.
- Fixed NullReference exception caused when trying to add a ScriptableRendererFeature.
- Fixed issue with certain LWRP shaders not showing when using forward/2D renderer.
- Fixed the shadow resolve pass and the final pass, so they're not consuming unnecessary bandwidth. [case 1152439](https://issuetracker.unity3d.com/issues/lwrp-mobile-increased-memory-usage-and-extra-rendering-steps) 
- Added missing page for 2D Lights in LWRP.
- Tilemap tiles no longer appear black when you use the 2D renderer.
- Sprites in the preview window are no longer lit by 2D Scene lighting.
- Fixed warnings for unsupported shadow map formats for GLES2 API.
- Disabled shadows for devices that do not support shadow maps or depth textures.
- Fixed support for LWRP per-pixel terrain. [case 1110520](https://fogbugz.unity3d.com/f/cases/1110520)
- Fixed some basic UI/usability issues with LWRP terrain Materials (use of warnings and modal value changes).
- Fixed an issue where using LWRP and Sprite Shape together would produce meta file conflicts.
- Fixed fp16 overflow in Switch in specular calculation
- Fixed shader compilation errors for Android XR projects.
- Updated the pipeline Asset UI to cap the render scale at 2x so that it matches the render pipeline implementation limit.

## [6.7.0] - 2019-05-16
### Added
- Added SpeedTree Shaders.
- Added two Shader Graph master nodes: Lit Sprite and Unlit Sprite. They only work with the 2D renderer.
- Added documentation for the 2D renderer.

### Changed
- The 2D renderer and Light2D component received a number of improvements and are now ready to try as experimental features.
- Updated the [Feature Comparison Table](lwrp-builtin-feature-comparison.md) to reflect the current state of LWRP features.

### Fixed
- When in playmode, the error 'Non matching Profiler.EndSample' no longer appears. [case 1140750](https://fogbugz.unity3d.com/f/cases/1140750/)
- LWRP Particle Shaders now correctly render in stereo rendering modes. [case 1106699](https://fogbugz.unity3d.com/f/cases/1106699/)
- Shaders with 'debug' in the name are no longer stripped automatically. [case 1112983](https://fogbugz.unity3d.com/f/cases/1112983/)
- Fixed tiling issue with selection outline and baked cutout shadows.
- in the Shadergraph Unlit Master node, Premultiply no longer acts the same as Alpha. [case 1114708](https://fogbugz.unity3d.com/f/cases/1114708/)
- Fixed an issue where Lightprobe data was missing if it was needed per-pixel and GPU instancing was enabled.
- The Soft ScreenSpaceShadows Shader variant no longer gets stripped form builds. [case 1138236](https://fogbugz.unity3d.com/f/cases/1138236/)
- Fixed a typo in the Particle Unlit Shader, so Soft Particles now work correctly.
- Fixed emissive Materials not being baked for some meshes. [case 1145297](https://issuetracker.unity3d.com/issues/lwrp-emissive-materials-are-not-baked)
- Camera matrices are now correctly set up when you call rendering functions in EndCameraRendering. [case 1146586](https://issuetracker.unity3d.com/issues/lwrp-drawmeshnow-returns-wrong-positions-slash-scales-when-called-from-endcamerarendering-hook)
- Fixed GI not baking correctly while in gamma color space.
- Fixed a NullReference exception when adding a renderer feature that is contained in a global namespace. [case 1147068](https://issuetracker.unity3d.com/issues/scriptablerenderpipeline-inspector-ui-crashes-when-a-scriptablerenderfeature-is-not-in-a-namespace)
- Shaders are now set up for VR stereo instancing on Vulkan. [case 1142952](https://fogbugz.unity3d.com/f/cases/1142952/).
- VR stereo matrices and vertex inputs are now set up on Vulkan. [case 1142952](https://fogbugz.unity3d.com/f/cases/1142952/).
- Fixed the Material Upgrader so it's now run upon updating the LWRP package. [1148764](https://issuetracker.unity3d.com/product/unity/issues/guid/1148764/)
- Fixed a NullReference exception when you create a new Lightweight Render Pipeline Asset. [case 1153388](https://issuetracker.unity3d.com/product/unity/issues/guid/1153388/) 

## [6.6.0] - 2019-04-01
### Added
- Added support for Baked Indirect mixed lighting.
- You can now use Light Probes for occlusion. This means that baked lights can now occlude dynamic objects.
- Added RenderObjects. You can add RenderObjects to a Renderer to perform custom rendering.
- (WIP) Added an experimental 2D renderer that implements a 2D lighting system.
- (WIP) Added a Light2D component that works with the 2D renderer to add lighting effects to 2D sprites.

### Fixed
- Fixed a project import issue in the LWRP template.
- Fixed the warnings that appear when you create new Unlit Shader Graphs using the Lightweight Render Pipeline.
- Fixed light attenuation precision on mobile platforms.
- Fixed split-screen rendering on mobile platforms.
- Fixed rendering when using an off-screen camera that renders to a depth texture.
- Fixed the exposed stencil render state in the renderer.
- Fixed the default layer mask so it's now applied to a depth pre-pass.
- Made several improvements and fixes to the render pass UI.
- Fixed artifacts that appeared due to precision errors in large scaled objects.
- Fixed an XR rendering issue where Unity required a depth texture.
- Fixed an issue that caused transparent objects to sort incorrectly.

## [6.5.0] - 2019-03-07
### Added
- You can now create a custom forward renderer by clicking on `Assets/Create/Rendering/Lightweight Render Pipeline/Forward Renderer`. This creates an Asset in your Project. You can add additional features to it and drag-n-drop the renderer to either the pipeline Asset or to a camera.
- You can now add `ScriptableRendererFeature`  to the `ScriptableRenderer` to extend it with custom effects. A feature is an `ScriptableObject` that can be drag-n-dropped in the renderer and adds one or more `ScriptableRenderPass` to the renderer.
- `ScriptableRenderer` now exposes interface to configure lights. To do so, implement `SetupLights` when you create a new renderer.
- `ScriptableRenderer` now exposes interface to configure culling. To do so, implement `SetupCullingParameters` when you create a new renderer.
- `ScriptableRendererData` contains rendering resources for `ScriptableRenderer`. A renderer can be overridden globally for all cameras or on a per-camera basis.
- `ScriptableRenderPass` now has a `RenderPassEvents`. This controls where in the pipeline the render pass is added.
- `ScriptableRenderPass` now exposes `ConfigureTarget` and `ConfigureClear`. This allows the renderer to automatically figure out the currently active rendering targets.
- `ScriptableRenderPass` now exposes `Blit`. This performs a blit and sets the active render target in the renderer.
- `ScriptableRenderPass` now exposes `RenderPostProcessing`. This renders post-processing and sets the active render target in the renderer.
- `ScriptableRenderPass` now exposes `CreateDrawingSettings` as a helper for render passes that need to call `ScriptableRenderContext.DrawRenderers`.

### Changed
- Removed `RegisterShaderPassName` from `ScriptableRenderPass`. Instead, `CreateDrawingSettings` now  takes one or a list of `ShaderTagId`. 
- Removed remaining experimental namespace from LWRP. All APIrelated to `ScriptableRenderer`, `ScriptableRenderPass`, and render pass injection is now out of preview.
- Removed `SetRenderTarget` from `ScriptableRenderPass`. You should never call it. Instead, call `ConfigureTarget`, and the renderer automatically sets up targets for you. 
- Removed `RenderFullscreenQuad` from `ScriptableRenderer`. Use `CommandBuffer.DrawMesh` and `RenderingUtils.fullscreenMesh` instead.
- Removed `RenderPostProcess` from `ScriptableRenderer`. Use `ScriptableRenderPass.RenderPostProcessing` instead.
- Removed `postProcessingContext` property from `ScriptableRenderer`. This is now exposed in `RenderingUtils.postProcessingContext`.
- Removed `GetCameraClearFlag` from `ScriptableRenderer`.

### Fixed
- Fixed y-flip in VR when post-processing is active.
- Fixed occlusion mesh for VR not rendering before rendering opaques.
- Enabling or disabling SRP Batcher in runtime works now.
- Fixed video player recorder when post-processing is enabled.

## [6.4.0] - 2019-02-21

## [6.3.0] - 2019-02-18

## [6.2.0] - 2019-02-15

### Changed
- Code refactor: all macros with ARGS have been swapped with macros with PARAM. This is because the ARGS macros were incorrectly named.

## [6.1.0] - 2019-02-13

## [6.0.0] - 2019-02-23
### Added
- You can now implement a custom renderer for LWRP. To do so, implement an `IRendererData` that contains all resources used in rendering. Then create an `IRendererSetup` that creates and queues `ScriptableRenderPass`. Change the renderer type either in the Pipeline Asset or in the Camera Inspector.
- LWRP now uses the Unity recorder extension. You can use this to capture the output of Cameras.
- You can now inject a custom render pass before LWRP renders opaque objects. To do so, implement an `IBeforeRender` interface.
- Distortion support in all Particle Shaders.
- An upgrade system for LWRP Materials with `MaterialPostprocessor`.
- An upgrade path for Unlit shaders
- Tooltips for Shaders.
- SRP Batcher support for Particle Shaders.
- Docs for these Shaders: Baked Lit, Particles Lit, Particles Simple Lit, and Particles Unlit.
- LWRP now supports dynamic resolution scaling. The target platform must also support it.
- LWRP now includes version defines for both C# and Shaders in the format of `LWRP_X_Y_Z_OR_NEWER`. For example, `LWRP_5_3_0_OR_NEWER` defines version 5.3.0.
- The Terrain Lit Shader now samples Spherical Harmonics if you haven't baked any lightmaps for terrain.
- Added a __Priority__ option, which you can use to tweak the rendering order. This is similar to render queue in the built-in render pipeline. These Shaders now have this option: Lit, Simple Lit, Baked Lit, Unlit, and all three Particle Shaders.
- Added support for overriding terrain detail rendering shaders, via the render pipeline editor resources asset.

### Changed
- You can now only initialize a camera by setting a Background Type. The supported options are Skybox, Solid Color, and Don't Care.
- LWRP now uses non-square shadowmap textures when it renders directional shadows with 2 shadow cascades. 
- LWRP now uses RGB111110 as the HDR format on mobile devices, when this format is supported.
- Removed `IAfterDepthPrePass` interface.
- We’ve redesigned the Shader GUI. For example, all property names in Shaders are now inline across the board
- The Simple Lit Shader now has Smoothness, which can be stored in the alpha of specular or albedo maps.
- The Simple Lit and Particles Simple Lit Shaders now take shininess from the length (brightness) of the specular map.
- The __Double sided__ property is now __Render Face__. This means you can also do front face culling.
- Changed the docs for Lit Shader, Simple Lit Shader and Unlit Shader according to Shader GUI changes.
- When you create a new LWRP Asset, it will now be initialized with settings that favor performance on mobile platforms.
- Updated the [FAQ](faq.md) and the [Built-in/LWRP feature comparison table](lwrp-builtin-feature-comparison.md).

### Fixed
- Several tweaks to reduce bandwidth consumption on mobile devices.
- The foldouts in the Lightweight Asset inspector UI now remember their state.
- Added missing meta file for GizmosRenderingPass.cs.
- Fixed artifacts when using multiple or Depth Only cameras. [Case 1072615](https://issuetracker.unity3d.com/issues/ios-using-multiple-cameras-in-the-scene-in-lightweight-render-pipeline-gives-corrupted-image-in-ios-device)
- Fixed a typo in ERROR_ON_UNSUPPORTED_FUNCTION() that was causing the shader compiler to run out of memory in GLES2. [Case 1104271](https://issuetracker.unity3d.com/issues/mobile-os-restarts-because-of-high-memory-usage-when-compiling-shaders-for-opengles2)
- LWRP now renders shadows on scaled objects correctly. [Case 1109017](https://issuetracker.unity3d.com/issues/scaled-objects-render-shadows-and-specularity-incorrectly-in-the-lwrp-on-device)
- LWRP now allows some Asset settings to be changed at runtime. [Case 1105552](https://issuetracker.unity3d.com/issues/lwrp-changing-render-scale-in-runtime-has-no-effect-since-lwrp-3-dot-3-0)
- Realtime shadows now work in GLES2. [Case 1087251](https://issuetracker.unity3d.com/issues/android-lwrp-no-real-time-light-and-shadows-using-gles2)
- Framedebugger now renders correctly when stepping through drawcalls.
- Cameras that request MSAA and Opaque Textures now use less frame bandwidth when they render.
- Fixed rendering in the gamma color space, so it doesn't appear darker.
- Particles SImple Lit and Particles Unlit Shaders now work correctly.
- __Soft Particles__ now work correctly.
- Camera fading for particles.
- Fixed a typo in the Unlit `IgnoreProjector` tag.
- Particles render in both eyes with stereo instancing
- Fixed specular issues on mobile. [case 1109017](https://issuetracker.unity3d.com/issues/scaled-objects-render-shadows-and-specularity-incorrectly-in-the-lwrp-on-device)
- Fixed issue causing LWRP to create MSAA framebuffer even when MSAA setting was disabled.
- Post-processing in mobile VR is now forced to be disabled. It was causing many rendering issues.
- Fixed Editor Previews breaking in Play Mode when VR is enabled. [Case 1109009](https://issuetracker.unity3d.com/issues/lwrp-editor-previews-break-in-play-mode-if-vr-is-enabled)
- A camera's HDR enable flag is now respected when rendering in XR.
- Terrain detail rendering now works correctly when LWRP is installed but inactive.

## [5.2.0] - 2018-11-27
### Added
- LWRP now handles blits that are required by the device when rendering to the backbuffer.
- You can now enable the SRP Batcher. To do so, go to the `Pipeline Asset`. Under `Advanced`, toggle `SRP Batcher`.

### Changed
- Renamed shader variable `unity_LightIndicesOffsetAndCount` to `unity_PerObjectLightData`.
- Shader variables `unity_4LightIndices0` and `unity_4LightIndices1` are now declared as `unity_PerObjectLightIndices` array.

## [5.1.0] - 2018-11-19
### Added
- The user documentation for LWRP is now in this GitHub repo, instead of in the separate GitHub wiki. You can find the most up-to-date pages in the [TableOfContents.md](TableOfCotents.md) file. Pages not listed in that file are still in progress.

### Changed
- The LWRP package is no longer in preview.
- LWRP built-in render passes are now internal.
- Changed namespace from `UnityEngine.Experimental.Rendering.LightweightPipeline` to `UnityEngine.Rendering.LWRP`.
- Changed namespace from `UnityEditor.Experimental.Rendering.LightweightPipeline` to `UnityEditor.Rendering.LWRP`.

### Fixed
- LWRP now respects the iOS Player setting **Force hard shadows**. When you enable this setting, hardware filtering of shadows is disabled.
- Scene view mode now renders baked lightmaps correctly. [Case 1092227](https://issuetracker.unity3d.com/issues/lwrp-scene-view-modes-render-objects-black)
- Shadow bias calculations are now correct for both Shader Graph and Terrain shaders.
- Blit shader now ignores culling.
- When you select __Per Vertex__ option for __Additional Lights__, the __Per Object Limit__ option is not greyed out anymore.
- When you change camera viewport height to values above 1.0, the Unity Editor doesn't freeze anymore. [Case 1097497](https://issuetracker.unity3d.com/issues/macos-lwrp-editor-freezes-after-changing-cameras-viewport-rect-values)
- When you use AR with LWRP, the following error message is not displayed in the console anymore: "The camera list passed to the render pipeline is either null or empty."

## [5.0.0-preview] - 2018-09-28
### Added
- Added occlusion mesh rendering/hookup for VR
- You can now configure default depth and normal shadow bias values in the pipeline asset.
- You can now add the `LWRPAdditionalLightData` component to a `Light` to override the default depth and normal shadow bias.
- You can now log the amount of shader variants in your build. To do so, go to the `Pipeline Asset`. Under `Advanced`, select and set the `Shader Variant Log Level`.
### Changed
- Removed the `supportedShaderFeatures` property from LWRP core. The shader stripper now figures out which variants to strip based on the current assigned pipeline Asset in the Graphics settings.
### Fixed
- The following error does not appear in console anymore: ("Begin/End Profiler section mismatch")
- When you select a material with the Lit shader, this no longer causes the following error in the console: ("Material doesn't have..."). [case 1092354](https://fogbugz.unity3d.com/f/cases/1092354/)
- In the Simple Lit shader, per-vertex additional lights are now shaded properly.
- Shader variant stripping now works when you're building a Project with Cloud Build. This greatly reduces build times from Cloud Build.
- Dynamic Objects now receive lighting when the light mode is set to mixed.
- MSAA now works on Desktop platforms.
- The shadow bias value is now computed correctly for shadow cascades and different shadow resolutions. [case 1076285](https://issuetracker.unity3d.com/issues/lwrp-realtime-directional-light-shadow-maps-exhibit-artifacts)
- When you use __Area Light__ with LWRP, __Cast Shadows__ no longer overlaps with other UI elements in the Inspector. [case 1085363](https://issuetracker.unity3d.com/issues/inspector-area-light-cast-shadows-ui-option-is-obscured-by-render-mode-for-lwrp-regression-in-2018-dot-3a3)

### Changed
Read/write XRGraphicsConfig -> Read-only XRGraphics interface to XRSettings. 

## [4.0.0-preview] - 2018-09-28
### Added
- When you have enabled Gizmos, they now appear correctly in the Game view.
- Added requiresDepthPrepass field to RenderingData struct to tell if the runtime platform requires a depth prepass to generate a camera depth texture.
- The `RenderingData` struct now holds a reference to `CullResults`.
- When __HDR__ is enabled in the Camera but disabled in the Asset, an information box in the Camera Inspector informs you about it.
- When __MSAA__ is enabled in the Camera but disabled in the Asset, an information box in the Camera Inspector informs you about it.
- Enabled instancing on the terrain shader.
- Sorting of opaque objects now respects camera `opaqueSortMode` setting.
- Sorting of opaque objects disables front-to-back sorting flag, when camera settings allow that and the GPU has hidden surface removal.
- LWRP now has a Custom Light Explorer that suits its feature set.
- LWRP now supports Vertex Lit shaders for detail meshes on terrain.
- LWRP now has three interactive Autodesk shaders: Autodesk Interactive, Autodesk Interactive Masked and Autodesk Interactive Transparent.
- [Shader API] The `GetMainLight` and `GetAdditionalLight` functions can now compute shadow attenuation and store it in the new `shadowAttenuation` field in `LightData` struct.
- [Shader API] Added a `VertexPositionInputs` struct that contains vertex position in difference spaces (world, view, hclip).
- [Shader API] Added a `GetVertexPositionInputs` function to get an initialized `VertexPositionInputs`.
- [Shader API] Added a `GetPerObjectLightIndex` function to return the per-object index given a for-loop index.
- [Shader API] Added a `GetShadowCoord` function that takes a `VertexPositionInputs` as input.
- [ShaderLibrary] Added VertexNormalInputs struct that contains data for per-pixel normal computation.
- [ShaderLibrary] Added GetVertexNormalInputs function to return an initialized VertexNormalInputs.

### Changed
- The `RenderingData` struct is now read-only.
- `ScriptableRenderer`always performs a Clear before calling `IRendererSetup::Setup.` 
- `ScriptableRenderPass::Execute` no longer takes `CullResults` as input. Instead, use `RenderingData`as input, since that references `CullResults`.
- `IRendererSetup_Setup` no longer takes `ScriptableRenderContext` and `CullResults` as input.
- Shader includes are now referenced via package relative paths instead of via the deprecated shader export path mechanism https://docs.unity3d.com/2018.3/Documentation/ScriptReference/ShaderIncludePathAttribute.html.
- The LWRP Asset settings were re-organized to be more clear.
- Vertex lighting now controls if additional lights should be shaded per-vertex or per-pixel.
- Renamed all `Local Lights` nomenclature to `Additional Lights`.
- Changed shader naming to conform to our SRP shader code convention.
- [Shader API] Renamed `SpotAttenuation` function to `AngleAttenuation`.
- [Shader API] Renamed `_SHADOWS_ENABLED` keyword to `_MAIN_LIGHT_SHADOWS`
- [Shader API] Renamed `_SHADOWS_CASCADE` keyword to `_MAIN_LIGHT_SHADOWS_CASCADE`
- [Shader API] Renamed `_VERTEX_LIGHTS` keyword to `_ADDITIONAL_LIGHTS_VERTEX`.
- [Shader API] Renamed `_LOCAL_SHADOWS_ENABLED` to `_ADDITIONAL_LIGHT_SHADOWS`
- [Shader API] Renamed `GetLight` function to `GetAdditionalLight`.
- [Shader API] Renamed `GetPixelLightCount` function to `GetAdditionalLightsCount`.
- [Shader API] Renamed `attenuation` to `distanceAttenuation` in `LightData`.
- [Shader API] Renamed `GetLocalLightShadowStrength` function to `GetAdditionalLightShadowStrength`.
- [Shader API] Renamed `SampleScreenSpaceShadowMap` functions to `SampleScreenSpaceShadowmap`.
- [Shader API] Renamed `MainLightRealtimeShadowAttenuation` function to `MainLightRealtimeShadow`.
- [Shader API] Renamed light constants from `Directional` and `Local` to `MainLight` and `AdditionalLights`.
- [Shader API] Renamed `GetLocalLightShadowSamplingData` function to `GetAdditionalLightShadowSamplingData`.
- [Shader API] Removed OUTPUT_NORMAL macro.
- [Shader API] Removed `lightIndex` and `substractiveAttenuation` from `LightData`.
- [Shader API] Removed `ComputeShadowCoord` function. `GetShadowCoord` is provided instead.
- All `LightweightPipeline` references in API and classes are now named `LightweightRenderPipeline`.
- Files no longer have the `Lightweight` prefix.
- Renamed Physically Based shaders to `Lit`, `ParticlesLit`, and `TerrainLit`.
- Renamed Simple Lighting shaders to `SimpleLit`, and `ParticlesSimpleLit`.
- [ShaderLibrary] Renamed `InputSurfacePBR.hlsl`, `InputSurfaceSimple.hlsl`, and `InputSurfaceUnlit` to `LitInput.hlsl`, `SimpleLitInput.hlsl`, and `UnlitInput.hlsl`. These files were moved from the `ShaderLibrary` folder to the`Shaders`.
- [ShaderLibrary] Renamed `LightweightPassLit.hlsl` and `LightweightPassLitSimple.hlsl` to `LitForwardPass.hlsl` and `SimpleLitForwardPass.hlsl`. These files were moved from the `ShaderLibrary` folder to `Shaders`.
- [ShaderLibrary] Renamed `LightweightPassMetaPBR.hlsl`, `LightweightPassMetaSimple.hlsl` and `LighweightPassMetaUnlit` to `LitMetaPass.hlsl`, `SimpleLitMetaPass.hlsl` and `UnlitMetaPass.hlsl`. These files were moved from the `ShaderLibrary` folder to `Shaders`.
- [ShaderLibrary] Renamed `LightweightPassShadow.hlsl` to `ShadowCasterPass.hlsl`. This file was moved to the `Shaders` folder.
- [ShaderLibrary] Renamed `LightweightPassDepthOnly.hlsl` to `DepthOnlyPass.hlsl`. This file was moved to the `Shaders` folder.
- [ShaderLibrary] Renamed `InputSurfaceTerrain.hlsl` to `TerrainLitInput.hlsl`. This file was moved to the `Shaders` folder.
- [ShaderLibrary] Renamed `LightweightPassLitTerrain.hlsl` to `TerrainLitPases.hlsl`. This file was moved to the `Shaders` folder.
- [ShaderLibrary] Renamed `ParticlesPBR.hlsl` to `ParticlesLitInput.hlsl`. This file was moved to the `Shaders` folder.
- [ShaderLibrary] Renamed `InputSurfacePBR.hlsl` to `LitInput.hlsl`. This file was moved to the `Shaders` folder.
- [ShaderLibrary] Renamed `InputSurfaceUnlit.hlsl` to `UnlitInput.hlsl`. This file was moved to the `Shaders` folder.
- [ShaderLibrary] Renamed `InputBuiltin.hlsl` to `UnityInput.hlsl`.
- [ShaderLibrary] Renamed `LightweightPassMetaCommon.hlsl` to `MetaInput.hlsl`.
- [ShaderLibrary] Renamed `InputSurfaceCommon.hlsl` to `SurfaceInput.hlsl`.
- [ShaderLibrary] Removed LightInput struct and GetLightDirectionAndAttenuation. Use GetAdditionalLight function instead.
- [ShaderLibrary] Removed ApplyFog and ApplyFogColor functions. Use MixFog and MixFogColor instead.
- [ShaderLibrary] Removed TangentWorldToNormal function. Use TransformTangentToWorld instead.
- [ShaderLibrary] Removed view direction normalization functions. View direction should always be normalized per pixel for accurate results.
- [ShaderLibrary] Renamed FragmentNormalWS function to NormalizeNormalPerPixel.

### Fixed
- If you have more than 16 lights in a scene, LWRP no longer causes random glitches while rendering lights.
- The Unlit shader now samples Global Illumination correctly.
- The Inspector window for the Unlit shader now displays correctly.
- Reduced GC pressure by removing several per-frame memory allocations.
- The tooltip for the the camera __MSAA__ property now appears correctly.
- Fixed multiple C# code analysis rule violations.
- The fullscreen mesh is no longer recreated upon every call to `ScriptableRenderer.fullscreenMesh`.

## [3.3.0-preview] - 2018-01-01
### Added
- Added callbacks to LWRP that can be attached to a camera (IBeforeCameraRender, IAfterDepthPrePass, IAfterOpaquePass, IAfterOpaquePostProcess, IAfterSkyboxPass, IAfterTransparentPass, IAfterRender)

###Changed
- Clean up LWRP creation of render textures. If we are not going straight to screen ensure that we create both depth and color targets.
- UNITY_DECLARE_FRAMEBUFFER_INPUT and UNITY_READ_FRAMEBUFFER_INPUT macros were added. They are necessary for reading transient attachments.
- UNITY_MATRIX_I_VP is now defined.
- Renamed LightweightForwardRenderer to ScriptableRenderer.
- Moved all light constants to _LightBuffer CBUFFER. Now _PerCamera CBUFFER contains all other per camera constants.
- Change real-time attenuation to inverse square.
- Change attenuation for baked GI to inverse square, to match real-time attenuation.
- Small optimization in light attenuation shader code.

### Fixed
- Lightweight Unlit shader UI doesn't throw an error about missing receive shadow property anymore.

## [3.2.0-preview] - 2018-01-01
### Changed
- Receive Shadows property is now exposed in the material instead of in the renderer.
- The UI for Lightweight asset has been updated with new categories. A more clean structure and foldouts has been added to keep things organized.

### Fixed
- Shadow casters are now properly culled per cascade. (case 1059142)
- Rendering no longer breaks when Android platform is selected in Build Settings. (case 1058812)
- Scriptable passes no longer have missing material references. Now they access cached materials in the renderer.(case 1061353)
- When you change a Shadow Cascade option in the Pipeline Asset, this no longer warns you that you've exceeded the array size for the _WorldToShadow property.
- Terrain shader optimizations.

## [3.1.0-preview] - 2018-01-01

### Fixed
- Fixed assert errors caused by multi spot lights
- Fixed LWRP-DirectionalShadowConstantBuffer params setting

## [3.0.0-preview] - 2018-01-01
### Added
- Added camera additional data component to control shadows, depth and color texture.
- pipeline now uses XRSEttings.eyeTextureResolutionScale as renderScale when in XR.
- New pass architecture. Allows for custom passes to be written and then used on a per camera basis in LWRP

### Changed
- Shadow rendering has been optimized for the Mali Utgard architecture by removing indexing and avoiding divisions for orthographic projections. This reduces the frame time by 25% on the Overdraw benchmark.
- Removed 7x7 tent filtering when using cascades.
- Screenspace shadow resolve is now only done when rendering shadow cascades.
- Updated the UI for the Lighweight pipeline asset.
- Update assembly definitions to output assemblies that match Unity naming convention (Unity.*).

### Fixed
- Post-processing now works with VR on PC.
- PS4 compiler error
- Fixed VR multiview rendering by forcing MSAA to be off. There's a current issue in engine that breaks MSAA and Texture2DArray.
- Fixed UnityPerDraw CB layout
- GLCore compute buffer compiler error
- Occlusion strength not being applied on LW standard shaders
- CopyDepth pass is being called even when a depth from prepass is available
- GLES2 shader compiler error in IntegrationTests
- Can't set RenderScale and ShadowDistance by script
- VR Single Pass Instancing shadows
- Fixed compilation errors on Nintendo Switch (limited XRSetting support).

## [2.0.0-preview] - 2018-01-01

### Added
- Explicit render target load/store actions were added to improve tile utilization
- Camera opaque color can be requested on the pipeline asset. It can be accessed in the shader by defining a _CameraOpaqueTexture. This can be used as an alternative to GrabPass.
- Dynamic Batching can be enabled in the pipeline asset
- Pipeline now strips unused or invalid variants and passes based on selected pipeline capabilities in the asset. This reduces build and memory consuption on target.
- Shader stripping settings were added to pipeline asset

### Changed
#### Pipeline
- Pipeline code is now more modular and extensible. A ForwardRenderer class is initialized by the pipeline with RenderingData and it's responsible for enqueueing and executing passes. In the future pluggable renderers will be supported.
- On mobile 1 directional light + up to 4 local lights (point or spot) are computed
- On other platforms 1 directional light + up to 8 local lights are computed
- Multiple shadow casting lights are supported. Currently only 1 directional + 4 spots light shadows.
#### Shading Framework
- Directional Lights are always considered a main light in shader. They have a fast shading path with no branching and no indexing.
- GetMainLight() is provided in shader to initialize Light struct with main light shading data. 
- Directional lights have a dedicated shadowmap for performance reasons. Shadow coord always comes from interpolator.
- MainLigthRealtimeShadowAttenuation(float4 shadowCoord) is provided to compute main light realtime shadows.
- Spot and Point lights are always shaded in the light loop. Branching on uniform and indexing happens when shading them.
- GetLight(half index, float3 positionWS) is provided in shader to initialize Light struct for spot and point lights.
- Spot light shadows are baked into a single shadow atlas.
- Shadow coord for spot lights is always computed on fragment.
- Use LocalLightShadowAttenuation(int lightIndex, float3 positionWS) to comppute realtime shadows for spot lights.

### Fixed
- Issue that was causing VR on Android to render black
- Camera viewport issues
- UWP build issues
- Prevent nested camera rendering in the pipeline

## [1.1.4-preview] - 2018-01-01

### Added
 - Terrain and grass shaders ported
 - Updated materials and shader default albedo and specular color to midgrey.
 - Exposed _ScaledScreenParams to shader. It works the same as _ScreenParams but takes pipeline RenderScale into consideration
 - Performance Improvements in mobile

### Fixed
 - SRP Shader library issue that was causing all constants to be highp in mobile
 - shader error that prevented LWRP to build to UWP
 - shader compilation errors in Linux due to case sensitive includes
 - Rendering Texture flipping issue
 - Standard Particles shader cutout and blending modes
 - crash caused by using projectors
 - issue that was causing Shadow Strength to not be computed on mobile
 - Material Upgrader issue that caused editor to SoftLocks
 - GI in Unlit shader
 - Null reference in the Unlit material shader GUI

## [1.1.2-preview] - 2018-01-01

### Changed
 - Performance improvements in mobile  

### Fixed
 - Shadows on GLES 2.0
 - CPU performance regression in shadow rendering
 - Alpha clip shadow issues
 - Unmatched command buffer error message
 - Null reference exception caused by missing resource in LWRP
 - Issue that was causing Camera clear flags was being ignored in mobile


## [1.1.1-preview] - 2018-01-01

### Added
 - Added Cascade Split selection UI
 - Added SHADER_HINT_NICE_QUALITY. If user defines this to 1 in the shader Lightweight pipeline will favor quality even on mobile platforms.

### Changed
 - Shadowmap uses 16bit format instead of 32bit.
 - Small shader performance improvements

### Fixed
 - Subtractive Mode
 - Shadow Distance does not accept negative values anymore


## [0.1.24] - 2018-01-01

### Added
 - Added Light abstraction layer on lightweight shader library.
 - Added HDR global setting on pipeline asset. 
 - Added Soft Particles settings on pipeline asset.
 - Ported particles shaders to SRP library

### Changed
 - HDR RT now uses what format is configured in Tier settings.
 - Refactored lightweight standard shaders and shader library to improve ease of use.
 - Optimized tile LOAD op on mobile.
 - Reduced GC pressure
 - Reduced shader variant count by ~56% by improving fog and lightmap keywords
 - Converted LW shader library files to use real/half when necessary.

### Fixed
 - Realtime shadows on OpenGL
 - Shader compiler errors in GLES 2.0
 - Issue sorting issues when BeforeTransparent custom fx was enabled.
 - VR single pass rendering.
 - Viewport rendering issues when rendering to backbuffer.
 - Viewport rendering issues when rendering to with MSAA turned off.
 - Multi-camera rendering.

## [0.1.23] - 2018-01-01

### Added
 - UI Improvements (Rendering features not supported by LW are hidden)

### Changed
 - Shaders were ported to the new SRP shader library. 
 - Constant Buffer refactor to use new Batcher
 - Shadow filtering and bias improved.
 - Pipeline now updates color constants in gamma when in Gamma colorspace.
 - Optimized ALU and CB usage on Shadows.
 - Reduced shader variant count by ~33% by improving shadow and light classification keywords
 - Default resources were removed from the pipeline asset.

### Fixed
 - Fixed shader include path when using SRP from package manager.
 - Fixed spot light attenuation to match Unity Built-in pipeline.
 - Fixed depth pre-pass clearing issue.

## [0.1.12] - 2018-01-01

### Added
 - Standard Unlit shader now has an option to sample GI.
 - Added Material Upgrader for stock Unity Mobile and Legacy Shaders.
 - UI improvements

### Changed
- Realtime shadow filtering was improved. 

### Fixed
 - Fixed an issue that was including unreferenced shaders in the build.
 - Fixed a null reference caused by Particle System component lights.<|MERGE_RESOLUTION|>--- conflicted
+++ resolved
@@ -201,12 +201,9 @@
 - Fixed an issue where preset button could still be used, when it is not supposed to. [case 1246261](https://issuetracker.unity3d.com/issues/urp-reset-functionality-does-not-work-for-renderobject-preset-asset)
 - Fixed issue with Model Importer materials using the Legacy standard shader instead of URP's Lit shader when import happens at Editor startup.
 - Fixed an issue where only unique names of cameras could be added to the camera stack.
-<<<<<<< HEAD
-- Fixed shadows for additional lights by limiting MAX_VISIBLE_LIGHTS to 16 for OpenGL ES 2.0 and 3.0 on mobile platforms. [case 1244391](https://issuetracker.unity3d.com/issues/android-urp-spotlight-shadows-are-not-being-rendered-on-adreno-330-and-320-when-built)
-=======
 - Fixed issue that caused shaders to fail to compile in OpenGL 4.1 or below.
 - Optimized shader compilation times by compiling different variant sets for vertex and fragment shaders.
->>>>>>> b001294d
+- Fixed shadows for additional lights by limiting MAX_VISIBLE_LIGHTS to 16 for OpenGL ES 2.0 and 3.0 on mobile platforms. [case 1244391](https://issuetracker.unity3d.com/issues/android-urp-spotlight-shadows-are-not-being-rendered-on-adreno-330-and-320-when-built)
 
 ## [7.1.1] - 2019-09-05
 ### Upgrade Guide
