--- conflicted
+++ resolved
@@ -8,9 +8,6 @@
 ### Added
 - Added View Vector node to mimic old behavior of View Direction node in URP.
 - Added support for the PlayStation 5 platform.
-<<<<<<< HEAD
-- Added Depth and DepthNormals passes to particles shaders.
-=======
 - Enabled deferred renderer in UI.
 
 ### Changed
@@ -24,7 +21,7 @@
 - Move Assets/Create/Rendering/Universal Render Pipeline/Forward Renderer to Assets/Create/Rendering/URP Forward Renderer
 - Removing unused temporary depth buffers for Depth of Field and Panini Projection.
 - Optimized the Bokeh Depth of Field shader on mobile by using half precision floats.
->>>>>>> 6555252f
+- Added Depth and DepthNormals passes to particles shaders.
 
 ### Fixed
 - Fixed an issue where ShadowCaster2D was generating garbage when running in the editor. [case 1304158](https://issuetracker.unity3d.com/product/unity/issues/guid/1304158/)
