# Changelog
All notable changes to this package will be documented in this file.

The format is based on [Keep a Changelog](http://keepachangelog.com/en/1.0.0/)
and this project adheres to [Semantic Versioning](http://semver.org/spec/v2.0.0.html).

## [Unreleased]

### Added
- Added option to enable/disable Adaptive Performance when it's package is available.

## [7.5.0] - 2020-06-08

Version Updated
The version number for this package has increased due to a version update of a related graphics package.

### Fixed

- Fixed an issue where URP Simple Lit shader had attributes swapped incorrectly for BaseMap and BaseColor properties.

## [7.4.1] - 2020-06-03

Version Updated
The version number for this package has increased due to a version update of a related graphics package.

## [7.4.0] - 2020-05-22

### Added
- Added the option to specify the maximum number of visible lights. If you set a value, lights are sorted based on their distance from the Camera.

### Changed
- The number of maximum visible lights is now set to 32 if the platform is mobile or if the graphics API is OpenGLCore, otherwise it is set to 256.
- UniversalRenderPipelineAsset no longer supports presets [case 1197020](https://issuetracker.unity3d.com/issues/urp-reset-functionality-does-not-work-on-preset-of-universalrenderpipelineassets)
- The Metallic property value of a Material is now linear, which is the correct behavior for the PBR approach. In the previous URP package version, those values were interpreted as gamma values. This change might affect the look of Materials that use this property after upgrading from the previous package version.
- The pipeline is now computing tangent space in per fragment.
- Optimized the 2D Renderer to skip rendering into certain internal buffers when not necessary.
- The 2D Renderer now supports camera stacking.

### Fixed
- Fixed an issue with the editor where pausing during play mode causes the Scene View to be greyed out [case 1241239](https://issuetracker.unity3d.com/issues/urp-scene-window-is-rendered-gray-and-game-window-is-rendered-black-when-using-xr-plugin-management-and-universal-rp-7-dot-3-1)
- Fixed an issue with shadows not appearing on terrains when no cascades are selected [case 1226530](https://issuetracker.unity3d.com/issues/urp-no-shadows-on-terrain-when-cascades-is-set-to-no-cascades-in-render-pipeline-asset-settings).
- Fixed an issue that caused the anti-aliasing value in QualitySettings change without user interaction. [case 1195272](https://issuetracker.unity3d.com/issues/lwrp-the-anti-alias-quality-settings-value-is-changing-without-user-interaction).
- Fixed a shader issue that caused the Color in Sprite Shape to work improperly.
- Fixed shader compilation errors when using multiple lights in DX10 level GPU. [case 1222302](https://issuetracker.unity3d.com/issues/urp-no-materials-apart-from-ui-are-rendered-when-using-direct3d11-graphics-api-on-a-dx10-gpu).
- Fixed an issue that caused a depth texture to be flipped when sampling from shaders [case 1225362](https://issuetracker.unity3d.com/issues/game-object-is-rendered-incorrectly-in-the-game-view-when-sampling-depth-texture).
- Fixed an issue where an exception was thrown when resetting the ShadowCaster2D component. [case 1225339](https://issuetracker.unity3d.com/issues/urp-unassignedreferenceexception-thrown-on-resetting-the-shadow-caster-2d-component).
- Fixed an issue where using a Subtractive Blend Style for 2D Lights might cause artifacts in certain post-processing effects. [case 1215584](https://issuetracker.unity3d.com/issues/urp-incorrect-colors-in-scene-when-using-subtractive-and-multiply-blend-mode-in-gamma-color-space).
- Fixed an issue where Cinemachine Pixel Perfect extension didn't work when CinemachineBrain Update Method was anything other than Late Update.
- Fixed an issue where particles that used Sprite Shader Graph shaders were invisible.
- Fixed an issue where Scene objects might be affected incorrectly by 2D Lights from a previous Sorting Layer.
- Fixed an issue where errors would appear in the Console when entering Play Mode with a 2D Light selected in the Hierarchy. [Case 1226918](https://issuetracker.unity3d.com/issues/errors-appear-in-the-console-when-global-2d-light-is-selected-in-hierarchy).
- Fixed an issue with shadows calculated incorrectly in some shaders.
- Fixed an invalid implementation of a function in LWRP to URP backward compatibility support.
- Fixed an issue when Linear to sRGB conversion would not happen on some Android devices. [case 1226208](https://issuetracker.unity3d.com/issues/no-srgb-conversion-on-some-android-devices-when-using-the-universal-render-pipeline).
- Fixed issues with performance when importing fbx files.
- Fixed issues with NullReferenceException raised with URP shaders.
- Fixed an issue where the emission value in particle shaders would not update in the Editor without entering Play Mode.
- Fixed an issue where grid lines were drawn on top of opaque objects in the preview window. [case 1240723](https://issuetracker.unity3d.com/issues/urp-grid-is-rendered-in-front-of-the-model-in-the-inspector-animation-preview-window-when-depth-or-opaque-texture-is-enabled).
- Fixed an issue where objects in the Preview window were affected by layer mask settings in the default renderer. [case 1204376](https://issuetracker.unity3d.com/issues/urp-prefab-preview-is-blank-when-a-custom-forward-renderer-data-and-default-layer-mask-is-mixed-are-used).
- Fixed SceneView Draw Modes not being updated properly after opening new Scene view panels or changing the Editor layout.
- Fixed an issue that caused viewport to work incorrectly when rendering to textures. [case 1225103](https://issuetracker.unity3d.com/issues/urp-the-viewport-rect-isnt-correctly-applied-when-the-camera-is-outputting-into-a-rendertexture).
- Fixed an issue that caused incorrect sampling of HDR reflection probe textures.
- Fixed an issue that caused the inverse view and projection matrix to output wrong values in some platforms. [case 1243990](https://issuetracker.unity3d.com/issues/urp-8-dot-1-breaks-unity-matrix-i-vp)
- Fixed UI text of RenderObjects feature to display LightMode tag instead of Shader Pass Name. [case 1201696](https://issuetracker.unity3d.com/issues/render-feature-slash-pass-ui-has-a-field-for-shader-pass-name-when-it-actually-expects-shader-pass-lightmode).
- Fixed an issue that caused memory allocations when sorting cameras. [case 1226448](https://issuetracker.unity3d.com/issues/2d-renderer-using-more-than-one-camera-that-renders-out-to-a-render-texture-creates-gc-alloc-every-frame).
<<<<<<< HEAD
- Fixed an issue that caused the inverse view and projection matrix to output wrong values on some platforms. [case 1243990](https://issuetracker.unity3d.com/issues/urp-8-dot-1-breaks-unity-matrix-i-vp).
- Fixed issue with Model Importer materials using the Legacy standard shader instead of URP's Lit shader when import happens at Editor startup.
=======
- Fixed GLES shaders compilation failing on Windows platform (not a mobile platform) due to uniform count limit.
- Fixed an issue where preset button could still be used, when it is not supposed to. [case 1246261](https://issuetracker.unity3d.com/issues/urp-reset-functionality-does-not-work-for-renderobject-preset-asset)
- Fixed an issue with URP switching such that every avaiable URP makes a total set of supported features such that all URPs are taken into consideration. [case 1157420](https://issuetracker.unity3d.com/issues/lwrp-srp-switching-doesnt-work-even-with-manually-adding-shadervariants-per-scene)
- Fixed an issue that causes viewport to not work correctly when rendering to textures. [case 1225103](https://issuetracker.unity3d.com/issues/urp-the-viewport-rect-isnt-correctly-applied-when-the-camera-is-outputting-into-a-rendertexture)
- Fixed an issue that caused incorrect sampling of HDR reflection probe textures.
- Fixed an issue that caused Android GLES to render blank screen when Depth texture was enabled without Opaque texture [case 1219325](https://issuetracker.unity3d.com/issues/scene-is-not-rendered-on-android-8-and-9-when-depth-texture-is-enabled-in-urp-asset)
- Metallic slider on the Lit shader is now linear meaning correct values are used for PBR.
- URP shaders that contain a priority slider now no longer have an offset of 50 by default.
- Fixed issue where using DOF at the same time as Dynamic Scaling, the depth buffer was smapled with incorrect UVs. [case 1225467](https://issuetracker.unity3d.com/product/unity/issues/guid/1225467/)
- Fixed a performance problem with ShaderPreprocessor with large amount of active shader variants in the project.
>>>>>>> bdf4a86c

## [7.3.0] - 2020-03-11

### Added
- Added the option to control the transparent layer separately in the Forward Renderer.
- Added the ability to set individual RendererFeatures to be active or not, use `ScriptableRendererFeature.SetActive(bool)` to set whether a Renderer Feature will execute,  `ScriptableRendererFeature.isActive` can be used to check the current active state of the Renderer Feature.

### Changed
- Renderer Feature list is now redesigned to fit more closely to the Volume Profile UI, this vastly improves UX and reliability of the Renderer Features List.
- Default color values for Lit and SimpleLit shaders changed to white due to issues with texture based workflows.

### Fixed
- Fixed an issue where camera stacking didn't work properly inside prefab mode. [case 1220509](https://issuetracker.unity3d.com/issues/urp-cannot-assign-overlay-cameras-to-a-camera-stack-while-in-prefab-mode)
- Fixed a material leak on domain reload.
- Fixed NaNs in tonemap algorithms (neutral and ACES) on Nintendo Switch.
- Fixed an issue with shadow cascade values were not readable in the render pipeline asset [case 1219003](https://issuetracker.unity3d.com/issues/urp-cascade-values-truncated-on-selecting-two-or-four-cascades-in-shadows-under-universalrenderpipelineasset)
- Fixed the definition of `mad()` in SMAA shader for OpenGL.
- Fixed an issue that caused assets to be reimported if player prefs were cleared. [case 1192259](https://issuetracker.unity3d.com/issues/lwrp-clearing-playerprefs-through-a-script-or-editor-causes-delay-and-console-errors-to-appear-when-entering-the-play-mode)
- Fixed missing Custom Render Features after Library deletion. [case 1196338](https://issuetracker.unity3d.com/product/unity/issues/guid/1196338/)
- Fixed not being able to remove a Renderer Feature due to tricky UI selection rects. [case 1208113](https://issuetracker.unity3d.com/product/unity/issues/guid/1208113/)
- Fixed an issue where the Camera Override on the Render Object Feature would not work with many Render Features in a row. [case 1205185](https://issuetracker.unity3d.com/product/unity/issues/guid/1205185/)
- Fixed UI clipping issue in Forward Renderer inspector. [case 1211954](https://issuetracker.unity3d.com/product/unity/issues/guid/1211954/)
- Fixed a Null ref when trying to remove a missing Renderer Feature from the Forward Renderer. [case 1196651](https://issuetracker.unity3d.com/product/unity/issues/guid/1196651/)
- Fixed data serialization issue when adding a Renderer Feature to teh Forward Renderer. [case 1214779](https://issuetracker.unity3d.com/product/unity/issues/guid/1214779/)
- Fixed an issue where NullReferenceException might be thrown when creating 2D Lights. [case 1219374](https://issuetracker.unity3d.com/issues/urp-nullreferenceexception-threw-on-adding-the-light-2d-experimental-component-when-2d-render-data-not-assigned)
- Fixed an issue where the 2D Renderer upgrader did not upgrade using the correct default material.
- Fixed issue with AssetPostprocessors dependencies causing models to be imported twice when upgrading the package version.
- Fixed an issue where partical shaders failed to handle Single-Pass Stereo VR rendering with Double-Wide Textures. [case 1201208](https://issuetracker.unity3d.com/issues/urp-vr-each-eye-uses-the-cameraopaquetexture-of-both-eyes-for-rendering-when-using-single-pass-rendering-mode)
- Fixed an issue where MSAA isn't applied until eye textures are relocated by changing their resolution. [case 1197958](https://issuetracker.unity3d.com/issues/oculus-quest-oculus-go-urp-msaa-isnt-applied-until-eye-textures-are-relocated-by-changing-their-resolution)
- Fixed an issue with a blurry settings icon. [case 1201895](https://issuetracker.unity3d.com/issues/urp-setting-icon-blurred-in-universalrendererpipelineasset)
- Fixed an issue where rendering into RenderTexture with Single Pass Instanced renders both eyes overlapping.
- Fixed an issue where Renderscale setting has no effect when using XRSDK.
- Fixed an issue where renderScale != 1 or Display.main.requiresBlitToBackbuffer forced an unnecessary blit on XR.
- Fixed an issue that causes double sRGB correction on Quest. [case 1209292](https://issuetracker.unity3d.com/product/unity/issues/guid/1209292)
- Fixed an issue where terrain DepthOnly pass does not work for XR.
- Fixed an issue where Shaders that used Texture Arrays and FrontFace didn't compile at build time, which caused the build to fail.
- Fixed an issue where Shader Graph subshaders referenced incorrect asset GUIDs. 
- Fixed an issue where Post-Processing caused nothing to render on GLES2.

### Added
- If Unity Editor Analytics are enabled, Universal collects anonymous data about usage of Universal. This helps the Universal team focus our efforts on the most common scenarios, and better understand the needs of our customers.

## [7.2.0] - 2020-02-10

### Added
![Camera Stacking in URP](Documentation~/Images/camera-stacking-example.png)

- Added support for [Camera Stacking](Documentation~/camera-stacking.md) when using the Forward Renderer. This introduces the Camera [Render Type](Documentation~/camera-types-and-render-type.md) property. A Base Camera can be initialized with either the Skybox or Solid Color, and can combine its output with that of one or more Overlay Cameras. An Overlay Camera is always initialized with the contents of the previous Camera that rendered in the Camera Stack.
- Added XR multipass rendering. Multipass rendering is a requirement on many VR platforms and allows graceful fallback when single-pass rendering isn't available. 
- Added support for [Post Processing Version 2 (PPv2)](https://docs.unity3d.com/Packages/com.unity.postprocessing@latest) as a fallback post-processing solution, in addition to URP's integrated post-processing solution. This enables developers to use PPv2 with Unity 2019 LTS.
- Added Transparency Sort Mode, Transparency Sort Axis, and support for a user defined default material to 2DRendererData.
- Added the option to toggle shadow receiving on transparent objects.
- Added support for particle shaders to receive shadows.
- Added AssetPostprocessors and Shadergraphs to handle Arnold Standard Surface and 3DsMax Physical material import from FBX. Basic PBR material properties like Base Color, Metalness, Roughness, Specular IOR, Emission and Normals are imported and mapped to custom shaders in Unity.

### Changed
- Removed final blit pass to force alpha to 1.0 on mobile platforms.
- Blend Styles in the 2DRendererData are now automatically enabled/disabled.
- When using the 2D Renderer, Sprites render with a faster rendering path when no lights are present.
- The Scene view now mirrors the Volume Layer Mask set on the Main Camera.

### Fixed
- Fixed an issue when using the 2D Renderer where some types of renderers would not be assigned the correct material.
- Fixed an issue where viewport aspect ratio was wrong when using the Stretch Fill option of the Pixel Perfect Camera. [case 1188695](https://issuetracker.unity3d.com/issues/pixel-perfect-camera-component-does-not-maintain-the-aspect-ratio-when-the-stretch-fill-is-enabled)
- Fixed an issue where the default TerrainLit Material was outdated, which caused the default Terrain to use per-vertex normals instead of per-pixel normals.
- Fixed shader errors and warnings in the default Universal RP Terrain Shader. [case 1185948](https://issuetracker.unity3d.com/issues/urp-terrain-slash-lit-base-pass-shader-does-not-compile)
- Fixed broken images in package documentation.
- Fixed an issue where post-processing was not applied for custom renderers set to run on the "After Rendering" event [case 1196219](https://issuetracker.unity3d.com/issues/urp-post-processing-is-not-applied-to-the-scene-when-render-ui-event-is-set-to-after-rendering)
- Fixed an issue that caused an extra blit when using custom renderers [case 1156741](https://issuetracker.unity3d.com/issues/lwrp-performance-decrease-when-using-a-scriptablerendererfeature)
- Fixed an issue with transparent objects not receiving shadows when using shadow cascades. [case 1116936](https://issuetracker.unity3d.com/issues/lwrp-cascaded-shadows-do-not-appear-on-alpha-blended-objects)
- Fixed issue where using a ForwardRendererData preset would cause a crash. [case 1201052](https://issuetracker.unity3d.com/product/unity/issues/guid/1201052/)
- Fixed an issue that caused errors if you disabled the VR Module when building a project.
- Fixed an issue with the null check when `UniversalRenderPipelineLightEditor.cs` tries to access `SceneView.lastActiveSceneView`.
- Fixed an issue where the 'Depth Texture' drop down was incorrectly disabled in the Camera Inspector. 
- Fixed issue where normal maps on terrain appeared to have flipped X-components when compared to the same normal map on a mesh. [case 1181518](https://fogbugz.unity3d.com/f/cases/1181518/)
- Fixed RemoveComponent on Camera contextual menu to not remove Camera while a component depend on it.
- Fixed an issue where right eye is not rendered to. [case 1170619](https://issuetracker.unity3d.com/issues/vr-lwrp-terrain-is-not-rendered-in-the-right-eye-of-an-hmd-when-using-single-pass-instanced-stereo-rendering-mode-with-lwrp)
- Fixed issue where TerrainDetailLit.shader fails to compile when XR is enabled.
- Fixed an issue that allowed height-based blending on Terrains with more than 4 materials, which is not supported.
- Fixed an issue where opaque objects were outputting incorrect alpha values [case 1168283](https://issuetracker.unity3d.com/issues/lwrp-alpha-clipping-material-makes-other-materials-look-like-alpha-clipping-when-gameobject-is-shown-in-render-texture)
- Fixed an issue where the editor would sometimes crash when using additional lights [case 1176131](https://issuetracker.unity3d.com/issues/mac-crash-on-processshadowcasternodevisibilityandcullwithoutumbra-when-same-rp-asset-is-set-in-graphics-and-quality-settings)
- Fixed an issue that allowed height-based blending on Terrains with more than 4 materials, which is not supported and causes artifacts.
- Fixed an issue where a depth texture was always created when post-processing was enabled, even if no effects made use of it.
- Fixed an issue where the Volume System would not use the Cameras Transform when no `Volume Trigger` was set.
- Fixed an issue where post processing disappeared when using custom renderers and SMAA or no AA
- Fixed an issue with soft particles having dark blending when intersecting with scene geometry [case 1199812](https://issuetracker.unity3d.com/issues/urp-soft-particles-create-dark-blending-artefacts-when-intersecting-with-scene-geometry)
- Fixed an issue with additive particles blending incorrectly [case 1215713](https://issuetracker.unity3d.com/issues/universal-render-pipeline-additive-particles-not-using-vertex-alpha)
- Fixed incorrect light attenuation on Nintendo Switch.
- Fixed XR SDK single-pass incorrectly switching to multipass issue. Add query for XR SDK single-pass availability using XR SDK renderpass descriptors.
- Fixed a performance issue in Hololens when using renderer with custom render passes.
-
## [7.1.8] - 2020-01-20

### Fixed
- Fixed an issue that caused errors if you disabled the VR Module when building a project.

### Changed
- On Xbox and PS4 you will also need to download the com.unity.render-pipeline.platform (ps4 or xboxone) package from the appropriate platform developer forum

## [7.1.7] - 2019-12-11

### Fixed
- Fixed inconsistent lighting between the forward renderer and the deferred renderer that was caused by a missing normalize operation on vertex normals on some SpeedTree shader variants.
- Fixed issue where the Editor would crash when you used a `ForwardRendererData` preset. [case 1201052](https://issuetracker.unity3d.com/product/unity/issues/guid/1201052/)
- Fixed an issue where Normal Map Textures didn't apply when you added them to newly-created Materials. [case 1197217](https://issuetracker.unity3d.com/product/unity/issues/guid/1197217/)
- Fixed an issue with deleting shader passes in the custom renderer features list [case 1201664](https://issuetracker.unity3d.com/issues/urp-remove-button-is-not-activated-in-shader-passes-list-after-creating-objects-from-renderer-features-in-urpassets-renderer)
- Fixed an issue where particles had dark outlines when blended together [case 1199812](https://issuetracker.unity3d.com/issues/urp-soft-particles-create-dark-blending-artefacts-when-intersecting-with-scene-geometry)

## [7.1.6] - 2019-11-22

### Fixed
- Fixed issue where XR Multiview failed to render when using URP Shader Graph Shaders
- Fixed lazy initialization with last version of ResourceReloader

## [7.1.5] - 2019-11-15

### Fixed
- Fixed multiple issues where Shader Graph shaders failed to build for XR in the Universal RP.
- Fixed conflicting meta with HDRP

## [7.1.4] - 2019-11-13

### Fixed
- Terrain Holes fixes
- Fixed post-processing with XR single-pass rendering modes.

## [7.1.3] - 2019-11-04
### Added
- Added default implementations of OnPreprocessMaterialDescription for FBX, Obj, Sketchup and 3DS file formats.

### Changed
- Moved the icon that indicates the type of a Light 2D from the Inspector header to the Light Type field.
- Eliminated some GC allocations from the 2D Renderer.
- Deprecated the CinemachineUniversalPixelPerfect extension. Use the one from Cinemachine v2.4 instead.
- Replaced PlayerSettings.virtualRealitySupported with XRGraphics.tryEnable.

### Fixed
- Fixed an issue where linear to sRGB conversion occurred twice on certain Android devices.
- Fixed an issue where Unity rendered fullscreen quads with the pink error shader when you enabled the Stop NaN post-processing pass.
- Fixed an issue where 2D Lighting was broken for Perspective Cameras.
- Fixed an issue where resetting a Freeform 2D Light would throw null reference exceptions. [case 1184536](https://issuetracker.unity3d.com/issues/lwrp-changing-light-type-to-freeform-after-clicking-on-reset-throws-multiple-arguementoutofrangeexception)
- Fixed an issue where Freeform 2D Lights were not culled correctly when there was a Falloff Offset.
- Fixed an issue where Tilemap palettes were invisible in the Tile Palette window when the 2D Renderer was in use. [case 1162550](https://issuetracker.unity3d.com/issues/adding-tiles-in-the-tile-palette-makes-the-tiles-invisible)
- Fixed user LUT sampling being done in Linear instead of sRGB.
- Fixed an issue when trying to get the Renderer via API on the first frame [case 1189196](https://issuetracker.unity3d.com/product/unity/issues/guid/1189196/)
- Fixed an issue where deleting an entry from the Renderer List and then undoing that change could cause a null reference. [case 1191896](https://issuetracker.unity3d.com/issues/nullreferenceexception-when-attempting-to-remove-entry-from-renderer-features-list-after-it-has-been-removed-and-then-undone)
- Fixed an issue where the user would get an error if they removed the Additional Camera Data component. [case 1189926](https://issuetracker.unity3d.com/issues/unable-to-remove-universal-slash-hd-additional-camera-data-component-serializedobject-target-destroyed-error-is-thrown)
- Fixed an issue that caused shaders containing `HDRP` string in their path to be stripped from the build.
- Fixed an issue that caused only selected object to render in SceneView when Wireframe drawmode was selected.
- Fixed Renderer Features UI tooltips. [case 1191901](https://issuetracker.unity3d.com/issues/forward-renderers-render-objects-layer-mask-tooltip-is-incorrect-and-contains-a-typo)
- Fixed an issue where the Scene lighting button didn't work when you used the 2D Renderer.
- Fixed a performance regression when you used the 2D Renderer.
- Fixed an issue where the Freeform 2D Light gizmo didn't correctly show the Falloff offset.
- Fixed an issue where the 2D Renderer rendered nothing when you used shadow-casting lights with incompatible Renderer2DData.
- Fixed an issue where Prefab previews were incorrectly lit when you used the 2D Renderer.
- Fixed an issue where the Light didn't update correctly when you deleted a Sprite that a Sprite 2D Light uses.
- Fixed an issue where Cinemachine v2.4 couldn't be used together with Universal RP due to a circular dependency between the two packages.

## [7.1.2] - 2019-09-19
### Added
- Added support for additional Directional Lights. The amount of additional Directional Lights is limited by the maximum Per-object Lights in the Render Pipeline Asset.

### Fixed
- Fixed an issue where there were 2 widgets showing the outer angle of a spot light.
- Fixed an issue where the Shader Graph `SceneDepth` node didn't work with XR single-pass (double-wide) rendering. See [case 1123069](https://issuetracker.unity3d.com/issues/lwrp-vr-shadergraph-scenedepth-doesnt-work-in-single-pass-rendering).
- Fixed Unlit and BakedLit shader compilations in the meta pass.
- Fixed an issue where the Bokeh Depth of Field shader would fail to compile on PS4.
- Improved overall memory bandwidth usage.
- Added SceneSelection pass for TerrainLit shader.

## [7.1.1] - 2019-09-05
### Upgrade Guide
- The render pipeline now handles custom renderers differently. You must now set up renderers for the Camera on the Render Pipeline Asset.
- Render Pipeline Assets upgrades automatically and either creates a default forward renderer in your project or links the existing custom one that you've assigned.
- If you have custom renderers assigned to Cameras, you must now add them to the current Render Pipeline Asset. Then you can select which renderer to use on the Camera.

### Added
- Added shader function `GetMainLightShadowParams`. This returns a half4 for the main light that packs shadow strength in x component and shadow soft property in y component.
- Added shader function `GetAdditionalLightShadowParams`. This returns a half4 for an additional light that packs shadow strength in x component and shadow soft property in y component.
- Added a `Debug Level` option to the Render Pipeline Asset. With this, you can control the amount of debug information generated by the render pipeline.
- Added ability to set the `ScriptableRenderer` that the Camera renders with via C# using `UniversalAdditionalCameraData.SetRenderer(int index)`. This maps to the **Renderer List** on the Render Pipeline Asset.
- Added shadow support for the 2D Renderer. 
- Added ShadowCaster2D, and CompositeShadowCaster2D components.
- Added shadow intensity and shadow volume intensity properties to Light2D.
- Added new Gizmos for Lights.
- Added CinemachineUniversalPixelPerfect, a Cinemachine Virtual Camera Extension that solves some compatibility issues between Cinemachine and Pixel Perfect Camera.
- Added an option that disables the depth/stencil buffer for the 2D Renderer.
- Added manipulation handles for the inner cone angle for spot lights.
- Added documentation for the built-in post-processing solution and Volumes framework (and removed incorrect mention of the PPv2 package). 

### Changed
- Increased visible lights limit for the forward renderer. It now supports 256 visible lights except in mobile platforms. Mobile platforms support 32 visible lights.
- Increased per-object lights limit for the forward renderer. It now supports 8 per-object lights in all platforms except GLES2. GLES2 supports 4 per-object lights.
- The Sprite-Lit-Default shader and the Sprite Lit Shader Graph shaders now use the vertex tangents for tangent space calculations.
- Temporary render textures for cameras rendering to render textures now use the same format and multisampling configuration as camera's target texture.
- All platforms now use R11G11B10_UFloat format for HDR render textures if supported.
- There is now a list of `ScriptableRendererData` on the Render Pipeline Asset as opposed to a renderer type. These are available to all Cameras and are included in builds.
- The renderer override on the Camera is now an enum that maps to the list of `ScriptableRendererData` on the Render Pipeline Asset.
- Pixel Perfect Camera now allows rendering to a render texture.
- Light2D GameObjects that you've created now have a default position with z equal to 0.
- Documentation: Changed the "Getting Started" section into "Install and Configure". Re-arranged the Table of Content.  

### Fixed
- Fixed LightProbe occlusion contribution. [case 1146667](https://issuetracker.unity3d.com/product/unity/issues/guid/1146667/)
- Fixed an issue that caused a log message to be printed in the console when creating a new Material. [case 1173160](https://issuetracker.unity3d.com/product/unity/issues/guid/1173160/)
- Fixed an issue where OnRenderObjectCallback was never invoked. [case 1122420](https://issuetracker.unity3d.com/issues/lwrp-gl-dot-lines-and-debug-dot-drawline-dont-render-when-scriptable-render-pipeline-settings-is-set-to-lwrp)
- Fixed an issue where Sprite Masks didn't function properly when using the 2D Renderer. [case 1163474](https://issuetracker.unity3d.com/issues/lwrp-sprite-renderer-ignores-sprite-mask-when-lightweight-render-pipeline-asset-data-is-set-to-2d-renderer-experimental)
- Fixed memory leaks when using the Frame Debugger with the 2D Renderer.
- Fixed an issue where materials using `_Time` did not animate in the scene. [1175396](https://issuetracker.unity3d.com/product/unity/issues/guid/1175396/)
- Fixed an issue where the Particle Lit shader had artifacts when both soft particles and HDR were enabled. [1136285](https://issuetracker.unity3d.com/product/unity/issues/guid/1136285/)
- Fixed an issue where the Area Lights were set to Realtime, which caused them to not bake. [1159838](https://issuetracker.unity3d.com/issues/lwrp-template-baked-area-lights-do-not-work-if-project-is-created-with-lightweight-rp-template)
- Fixed an issue where the Disc Light did not generate any light. [1175097](https://issuetracker.unity3d.com/issues/using-lwrp-area-light-does-not-generate-light-when-its-shape-is-set-to-disc)
- Fixed an issue where the alpha was killed when an opaque texture was requested on an offscreen camera with HDR enabled [case 1163320](https://issuetracker.unity3d.com/issues/lwrp-mobile-secondary-camera-background-alpha-value-is-lost-when-hdr-and-opaque-texture-are-enabled-in-lwrp-asset).
- Fixed an issue that caused Orthographic camera with far plane set to 0 to span Unity console with errors. [case 1172269](https://issuetracker.unity3d.com/issues/orthographic-camera-with-far-plane-set-to-0-results-in-assertions)
- Fixed an issue causing heap allocation in `RenderPipelineManager.DoRenderLoop` [case 1156241](https://issuetracker.unity3d.com/issues/lwrp-playerloop-renderpipelinemanager-dot-dorenderloop-internal-gc-dot-alloc-allocates-around-2-dot-6kb-for-every-camera-in-the-scene)
- Fixed an issue that caused shadow artifacts when using large spot angle values [case 1136165](https://issuetracker.unity3d.com/issues/lwrp-adjusting-spot-angle-on-a-spotlight-produces-shadowmap-artifacts)
- Fixed an issue that caused self-shadowing artifacts when adjusting shadow near-plane on spot lights.
- Fixed an issue that caused specular highlights to disappear when the smoothness value was set to 1.0. [case 1161827](https://issuetracker.unity3d.com/issues/lwrp-hdrp-lit-shader-max-smoothness-value-is-incosistent-between-pipelines)
- Fixed an issue in the Material upgrader that caused transparent Materials to not upgrade correctly to Universal RP. [case 1170419](https://issuetracker.unity3d.com/issues/shader-conversion-upgrading-project-materials-causes-standard-transparent-materials-to-flicker-when-moving-the-camera).
- Fixed post-processing for the 2D Renderer.
- Fixed an issue in Light2D that caused a black line to appear for a 360 degree spotlight.
- Fixed a post-processing rendering issue with non-fullscreen viewport. [case 1177660](https://issuetracker.unity3d.com/issues/urp-render-scale-slider-value-modifies-viewport-coordinates-of-the-screen-instead-of-the-resolution)
- Fixed an issue where **Undo** would not undo the creation of Additional Camera Data. [case 1158861](https://issuetracker.unity3d.com/issues/lwrp-additional-camera-data-script-component-appears-on-camera-after-manually-re-picking-use-pipeline-settings)
- Fixed an issue where selecting the same drop-down menu item twice would trigger a change event. [case 1158861](https://issuetracker.unity3d.com/issues/lwrp-additional-camera-data-script-component-appears-on-camera-after-manually-re-picking-use-pipeline-settings)
- Fixed an issue where selecting certain objects that use instancing materials would throw console warnings. [case 1127324](https://issuetracker.unity3d.com/issues/console-warning-is-being-spammed-when-having-lwrp-enabled-and-shader-with-gpu-instancing-present-in-the-scene)
- Fixed a GUID conflict with LWRP. [case 1179895](https://issuetracker.unity3d.com/product/unity/issues/guid/1179895/)
- Fixed an issue where the Terrain shader generated NaNs.
- Fixed an issue that caused the `Opaque Color` pass to never render at half or quarter resolution.
- Fixed and issue where stencil state on a `ForwardRendererData` was reset each time rendering happened.
- Fixed an issue where the URP Material Upgrader tried to upgrade standard Universal Shaders. [case 1144710](https://issuetracker.unity3d.com/issues/upgrading-to-lwrp-materials-is-trying-to-upgrade-lwrp-materials)
- Fixed an issue where some Materials threw errors when you upgraded them to Universal Shaders. [case 1200938](https://issuetracker.unity3d.com/issues/universal-some-materials-throw-errors-when-updated-to-universal-rp-through-update-materials-to-universal-rp)

## [7.0.1] - 2019-07-25
### Changed
- Platform checks now provide more helpful feedback about supported features in the Inspectors.

### Fixed
- Fixed specular lighting related artifacts on Mobile [case 1143049](https://issuetracker.unity3d.com/issues/ios-lwrp-rounded-cubes-has-graphical-artifacts-when-setting-pbr-shaders-smoothness-about-to-0-dot-65-in-shadergraph) and [case 1164822](https://issuetracker.unity3d.com/issues/lwrp-specular-highlight-becomes-hard-edged-when-increasing-the-size-of-an-object).
- Post-processing is no longer enabled in the previews.
- Unity no longer force-enables post-processing on a camera by default.
- Fixed an issue that caused the Scene to render darker in GLES3 and linear color space. [case 1169789](https://issuetracker.unity3d.com/issues/lwrp-android-scene-is-rendered-darker-in-build-when-graphics-api-set-to-gles3-and-color-space-set-to-linear)

## [7.0.0] - 2019-07-17
### Universal Render Pipeline
- LWRP has been renamed to the "Universal Render Pipeline" (UniversalRP).
- UniversalRP is the same as LWRP in terms of features and scope.
- Classes have moved to the Universal namespace (from LWRP).

### Upgrade Guide
- Upgrading to UniversalRP is designed to be almost seamless from the user side.
- LWRP package still exists, this forwards includes and classes to the UniversalRP Package.
- Please see the more involved upgrade guide (https://docs.google.com/document/d/1Xd5bZa8pYZRHri-EnNkyhwrWEzSa15vtnpcg--xUCIs/).

### Added
- Initial Stadia platform support.
- Added a menu option to create a new `ScriptableRendererFeature` script. To do so in the Editor, click on Asset > Create > Rendering > Lightweight Render Pipeline > Renderer Feature.
- Added documentation for SpeedTree Shaders in LWRP.
- Added extended features to LWRP Terrain Shader, so terrain assets can be forward-compatible with HDRP.
- Enabled per-layer advanced or legacy-mode blending in LWRP Terrain Shader. 
- Added the documentation page "Rendering in LWRP", which describes the forward rendering camera loop.
- Added documentation overview for how Post Processing Version 2 works in LWRP.
- Added documentation notes and FAQ entry on the 2D Renderer affecting the LWRP Asset.

### Changed
- Replaced beginCameraRendering callbacks by non obsolete implementation in Light2D
- Updated `ScriptableRendererFeature` and `ScriptableRenderPass` API docs.
- Shader type Real translates to FP16 precision on Nintendo Switch.

### Fixed
- Fixed a case where built-in Shader time values could be out of sync with actual time. [case 1142495](https://fogbugz.unity3d.com/f/cases/1142495/)
- Fixed an issue that caused forward renderer resources to not load properly when you upgraded LWRP from an older version to 7.0.0. [case 1154925](https://issuetracker.unity3d.com/issues/lwrp-upgrading-lwrp-package-to-7-dot-0-0-breaks-forwardrenderdata-asset-in-resource-files)
- Fixed GC spikes caused by LWRP allocating heap memory every frame.
- Fixed distortion effect on particle unlit shader.
- Fixed NullReference exception caused when trying to add a ScriptableRendererFeature.
- Fixed issue with certain LWRP shaders not showing when using forward/2D renderer.
- Fixed the shadow resolve pass and the final pass, so they're not consuming unnecessary bandwidth. [case 1152439](https://issuetracker.unity3d.com/issues/lwrp-mobile-increased-memory-usage-and-extra-rendering-steps) 
- Added missing page for 2D Lights in LWRP.
- Tilemap tiles no longer appear black when you use the 2D renderer.
- Sprites in the preview window are no longer lit by 2D Scene lighting.
- Fixed warnings for unsupported shadow map formats for GLES2 API.
- Disabled shadows for devices that do not support shadow maps or depth textures.
- Fixed support for LWRP per-pixel terrain. [case 1110520](https://fogbugz.unity3d.com/f/cases/1110520)
- Fixed some basic UI/usability issues with LWRP terrain Materials (use of warnings and modal value changes).
- Fixed an issue where using LWRP and Sprite Shape together would produce meta file conflicts.
- Fixed fp16 overflow in Switch in specular calculation
- Fixed shader compilation errors for Android XR projects.
- Updated the pipeline Asset UI to cap the render scale at 2x so that it matches the render pipeline implementation limit.

## [6.7.0] - 2019-05-16
### Added
- Added SpeedTree Shaders.
- Added two Shader Graph master nodes: Lit Sprite and Unlit Sprite. They only work with the 2D renderer.
- Added documentation for the 2D renderer.

### Changed
- The 2D renderer and Light2D component received a number of improvements and are now ready to try as experimental features.
- Updated the [Feature Comparison Table](lwrp-builtin-feature-comparison.md) to reflect the current state of LWRP features.

### Fixed
- When in playmode, the error 'Non matching Profiler.EndSample' no longer appears. [case 1140750](https://fogbugz.unity3d.com/f/cases/1140750/)
- LWRP Particle Shaders now correctly render in stereo rendering modes. [case 1106699](https://fogbugz.unity3d.com/f/cases/1106699/)
- Shaders with 'debug' in the name are no longer stripped automatically. [case 1112983](https://fogbugz.unity3d.com/f/cases/1112983/)
- Fixed tiling issue with selection outline and baked cutout shadows.
- in the Shadergraph Unlit Master node, Premultiply no longer acts the same as Alpha. [case 1114708](https://fogbugz.unity3d.com/f/cases/1114708/)
- Fixed an issue where Lightprobe data was missing if it was needed per-pixel and GPU instancing was enabled.
- The Soft ScreenSpaceShadows Shader variant no longer gets stripped form builds. [case 1138236](https://fogbugz.unity3d.com/f/cases/1138236/)
- Fixed a typo in the Particle Unlit Shader, so Soft Particles now work correctly.
- Fixed emissive Materials not being baked for some meshes. [case 1145297](https://issuetracker.unity3d.com/issues/lwrp-emissive-materials-are-not-baked)
- Camera matrices are now correctly set up when you call rendering functions in EndCameraRendering. [case 1146586](https://issuetracker.unity3d.com/issues/lwrp-drawmeshnow-returns-wrong-positions-slash-scales-when-called-from-endcamerarendering-hook)
- Fixed GI not baking correctly while in gamma color space.
- Fixed a NullReference exception when adding a renderer feature that is contained in a global namespace. [case 1147068](https://issuetracker.unity3d.com/issues/scriptablerenderpipeline-inspector-ui-crashes-when-a-scriptablerenderfeature-is-not-in-a-namespace)
- Shaders are now set up for VR stereo instancing on Vulkan. [case 1142952](https://fogbugz.unity3d.com/f/cases/1142952/).
- VR stereo matrices and vertex inputs are now set up on Vulkan. [case 1142952](https://fogbugz.unity3d.com/f/cases/1142952/).
- Fixed the Material Upgrader so it's now run upon updating the LWRP package. [1148764](https://issuetracker.unity3d.com/product/unity/issues/guid/1148764/)
- Fixed a NullReference exception when you create a new Lightweight Render Pipeline Asset. [case 1153388](https://issuetracker.unity3d.com/product/unity/issues/guid/1153388/) 

## [6.6.0] - 2019-04-01
### Added
- Added support for Baked Indirect mixed lighting.
- You can now use Light Probes for occlusion. This means that baked lights can now occlude dynamic objects.
- Added RenderObjects. You can add RenderObjects to a Renderer to perform custom rendering.
- (WIP) Added an experimental 2D renderer that implements a 2D lighting system.
- (WIP) Added a Light2D component that works with the 2D renderer to add lighting effects to 2D sprites.

### Fixed
- Fixed a project import issue in the LWRP template.
- Fixed the warnings that appear when you create new Unlit Shader Graphs using the Lightweight Render Pipeline.
- Fixed light attenuation precision on mobile platforms.
- Fixed split-screen rendering on mobile platforms.
- Fixed rendering when using an off-screen camera that renders to a depth texture.
- Fixed the exposed stencil render state in the renderer.
- Fixed the default layer mask so it's now applied to a depth pre-pass.
- Made several improvements and fixes to the render pass UI.
- Fixed artifacts that appeared due to precision errors in large scaled objects.
- Fixed an XR rendering issue where Unity required a depth texture.
- Fixed an issue that caused transparent objects to sort incorrectly.

## [6.5.0] - 2019-03-07
### Added
- You can now create a custom forward renderer by clicking on `Assets/Create/Rendering/Lightweight Render Pipeline/Forward Renderer`. This creates an Asset in your Project. You can add additional features to it and drag-n-drop the renderer to either the pipeline Asset or to a camera.
- You can now add `ScriptableRendererFeature`  to the `ScriptableRenderer` to extend it with custom effects. A feature is an `ScriptableObject` that can be drag-n-dropped in the renderer and adds one or more `ScriptableRenderPass` to the renderer.
- `ScriptableRenderer` now exposes interface to configure lights. To do so, implement `SetupLights` when you create a new renderer.
- `ScriptableRenderer` now exposes interface to configure culling. To do so, implement `SetupCullingParameters` when you create a new renderer.
- `ScriptableRendererData` contains rendering resources for `ScriptableRenderer`. A renderer can be overridden globally for all cameras or on a per-camera basis.
- `ScriptableRenderPass` now has a `RenderPassEvents`. This controls where in the pipeline the render pass is added.
- `ScriptableRenderPass` now exposes `ConfigureTarget` and `ConfigureClear`. This allows the renderer to automatically figure out the currently active rendering targets.
- `ScriptableRenderPass` now exposes `Blit`. This performs a blit and sets the active render target in the renderer.
- `ScriptableRenderPass` now exposes `RenderPostProcessing`. This renders post-processing and sets the active render target in the renderer.
- `ScriptableRenderPass` now exposes `CreateDrawingSettings` as a helper for render passes that need to call `ScriptableRenderContext.DrawRenderers`.

### Changed
- Removed `RegisterShaderPassName` from `ScriptableRenderPass`. Instead, `CreateDrawingSettings` now  takes one or a list of `ShaderTagId`. 
- Removed remaining experimental namespace from LWRP. All APIrelated to `ScriptableRenderer`, `ScriptableRenderPass`, and render pass injection is now out of preview.
- Removed `SetRenderTarget` from `ScriptableRenderPass`. You should never call it. Instead, call `ConfigureTarget`, and the renderer automatically sets up targets for you. 
- Removed `RenderFullscreenQuad` from `ScriptableRenderer`. Use `CommandBuffer.DrawMesh` and `RenderingUtils.fullscreenMesh` instead.
- Removed `RenderPostProcess` from `ScriptableRenderer`. Use `ScriptableRenderPass.RenderPostProcessing` instead.
- Removed `postProcessingContext` property from `ScriptableRenderer`. This is now exposed in `RenderingUtils.postProcessingContext`.
- Removed `GetCameraClearFlag` from `ScriptableRenderer`.

### Fixed
- Fixed y-flip in VR when post-processing is active.
- Fixed occlusion mesh for VR not rendering before rendering opaques.
- Enabling or disabling SRP Batcher in runtime works now.
- Fixed video player recorder when post-processing is enabled.

## [6.4.0] - 2019-02-21

## [6.3.0] - 2019-02-18

## [6.2.0] - 2019-02-15

### Changed
- Code refactor: all macros with ARGS have been swapped with macros with PARAM. This is because the ARGS macros were incorrectly named.

## [6.1.0] - 2019-02-13

## [6.0.0] - 2019-02-23
### Added
- You can now implement a custom renderer for LWRP. To do so, implement an `IRendererData` that contains all resources used in rendering. Then create an `IRendererSetup` that creates and queues `ScriptableRenderPass`. Change the renderer type either in the Pipeline Asset or in the Camera Inspector.
- LWRP now uses the Unity recorder extension. You can use this to capture the output of Cameras.
- You can now inject a custom render pass before LWRP renders opaque objects. To do so, implement an `IBeforeRender` interface.
- Distortion support in all Particle Shaders.
- An upgrade system for LWRP Materials with `MaterialPostprocessor`.
- An upgrade path for Unlit shaders
- Tooltips for Shaders.
- SRP Batcher support for Particle Shaders.
- Docs for these Shaders: Baked Lit, Particles Lit, Particles Simple Lit, and Particles Unlit.
- LWRP now supports dynamic resolution scaling. The target platform must also support it.
- LWRP now includes version defines for both C# and Shaders in the format of `LWRP_X_Y_Z_OR_NEWER`. For example, `LWRP_5_3_0_OR_NEWER` defines version 5.3.0.
- The Terrain Lit Shader now samples Spherical Harmonics if you haven't baked any lightmaps for terrain.
- Added a __Priority__ option, which you can use to tweak the rendering order. This is similar to render queue in the built-in render pipeline. These Shaders now have this option: Lit, Simple Lit, Baked Lit, Unlit, and all three Particle Shaders.
- Added support for overriding terrain detail rendering shaders, via the render pipeline editor resources asset.

### Changed
- You can now only initialize a camera by setting a Background Type. The supported options are Skybox, Solid Color, and Don't Care.
- LWRP now uses non-square shadowmap textures when it renders directional shadows with 2 shadow cascades. 
- LWRP now uses RGB111110 as the HDR format on mobile devices, when this format is supported.
- Removed `IAfterDepthPrePass` interface.
- We’ve redesigned the Shader GUI. For example, all property names in Shaders are now inline across the board
- The Simple Lit Shader now has Smoothness, which can be stored in the alpha of specular or albedo maps.
- The Simple Lit and Particles Simple Lit Shaders now take shininess from the length (brightness) of the specular map.
- The __Double sided__ property is now __Render Face__. This means you can also do front face culling.
- Changed the docs for Lit Shader, Simple Lit Shader and Unlit Shader according to Shader GUI changes.
- When you create a new LWRP Asset, it will now be initialized with settings that favor performance on mobile platforms.
- Updated the [FAQ](faq.md) and the [Built-in/LWRP feature comparison table](lwrp-builtin-feature-comparison.md).

### Fixed
- Several tweaks to reduce bandwidth consumption on mobile devices.
- The foldouts in the Lightweight Asset inspector UI now remember their state.
- Added missing meta file for GizmosRenderingPass.cs.
- Fixed artifacts when using multiple or Depth Only cameras. [Case 1072615](https://issuetracker.unity3d.com/issues/ios-using-multiple-cameras-in-the-scene-in-lightweight-render-pipeline-gives-corrupted-image-in-ios-device)
- Fixed a typo in ERROR_ON_UNSUPPORTED_FUNCTION() that was causing the shader compiler to run out of memory in GLES2. [Case 1104271](https://issuetracker.unity3d.com/issues/mobile-os-restarts-because-of-high-memory-usage-when-compiling-shaders-for-opengles2)
- LWRP now renders shadows on scaled objects correctly. [Case 1109017](https://issuetracker.unity3d.com/issues/scaled-objects-render-shadows-and-specularity-incorrectly-in-the-lwrp-on-device)
- LWRP now allows some Asset settings to be changed at runtime. [Case 1105552](https://issuetracker.unity3d.com/issues/lwrp-changing-render-scale-in-runtime-has-no-effect-since-lwrp-3-dot-3-0)
- Realtime shadows now work in GLES2. [Case 1087251](https://issuetracker.unity3d.com/issues/android-lwrp-no-real-time-light-and-shadows-using-gles2)
- Framedebugger now renders correctly when stepping through drawcalls.
- Cameras that request MSAA and Opaque Textures now use less frame bandwidth when they render.
- Fixed rendering in the gamma color space, so it doesn't appear darker.
- Particles SImple Lit and Particles Unlit Shaders now work correctly.
- __Soft Particles__ now work correctly.
- Camera fading for particles.
- Fixed a typo in the Unlit `IgnoreProjector` tag.
- Particles render in both eyes with stereo instancing
- Fixed specular issues on mobile. [case 1109017](https://issuetracker.unity3d.com/issues/scaled-objects-render-shadows-and-specularity-incorrectly-in-the-lwrp-on-device)
- Fixed issue causing LWRP to create MSAA framebuffer even when MSAA setting was disabled.
- Post-processing in mobile VR is now forced to be disabled. It was causing many rendering issues.
- Fixed Editor Previews breaking in Play Mode when VR is enabled. [Case 1109009](https://issuetracker.unity3d.com/issues/lwrp-editor-previews-break-in-play-mode-if-vr-is-enabled)
- A camera's HDR enable flag is now respected when rendering in XR.
- Terrain detail rendering now works correctly when LWRP is installed but inactive.

## [5.2.0] - 2018-11-27
### Added
- LWRP now handles blits that are required by the device when rendering to the backbuffer.
- You can now enable the SRP Batcher. To do so, go to the `Pipeline Asset`. Under `Advanced`, toggle `SRP Batcher`.

### Changed
- Renamed shader variable `unity_LightIndicesOffsetAndCount` to `unity_PerObjectLightData`.
- Shader variables `unity_4LightIndices0` and `unity_4LightIndices1` are now declared as `unity_PerObjectLightIndices` array.

## [5.1.0] - 2018-11-19
### Added
- The user documentation for LWRP is now in this GitHub repo, instead of in the separate GitHub wiki. You can find the most up-to-date pages in the [TableOfContents.md](TableOfCotents.md) file. Pages not listed in that file are still in progress.

### Changed
- The LWRP package is no longer in preview.
- LWRP built-in render passes are now internal.
- Changed namespace from `UnityEngine.Experimental.Rendering.LightweightPipeline` to `UnityEngine.Rendering.LWRP`.
- Changed namespace from `UnityEditor.Experimental.Rendering.LightweightPipeline` to `UnityEditor.Rendering.LWRP`.

### Fixed
- LWRP now respects the iOS Player setting **Force hard shadows**. When you enable this setting, hardware filtering of shadows is disabled.
- Scene view mode now renders baked lightmaps correctly. [Case 1092227](https://issuetracker.unity3d.com/issues/lwrp-scene-view-modes-render-objects-black)
- Shadow bias calculations are now correct for both Shader Graph and Terrain shaders.
- Blit shader now ignores culling.
- When you select __Per Vertex__ option for __Additional Lights__, the __Per Object Limit__ option is not greyed out anymore.
- When you change camera viewport height to values above 1.0, the Unity Editor doesn't freeze anymore. [Case 1097497](https://issuetracker.unity3d.com/issues/macos-lwrp-editor-freezes-after-changing-cameras-viewport-rect-values)
- When you use AR with LWRP, the following error message is not displayed in the console anymore: "The camera list passed to the render pipeline is either null or empty."

## [5.0.0-preview] - 2018-09-28
### Added
- Added occlusion mesh rendering/hookup for VR
- You can now configure default depth and normal shadow bias values in the pipeline asset.
- You can now add the `LWRPAdditionalLightData` component to a `Light` to override the default depth and normal shadow bias.
- You can now log the amount of shader variants in your build. To do so, go to the `Pipeline Asset`. Under `Advanced`, select and set the `Shader Variant Log Level`.
### Changed
- Removed the `supportedShaderFeatures` property from LWRP core. The shader stripper now figures out which variants to strip based on the current assigned pipeline Asset in the Graphics settings.
### Fixed
- The following error does not appear in console anymore: ("Begin/End Profiler section mismatch")
- When you select a material with the Lit shader, this no longer causes the following error in the console: ("Material doesn't have..."). [case 1092354](https://fogbugz.unity3d.com/f/cases/1092354/)
- In the Simple Lit shader, per-vertex additional lights are now shaded properly.
- Shader variant stripping now works when you're building a Project with Cloud Build. This greatly reduces build times from Cloud Build.
- Dynamic Objects now receive lighting when the light mode is set to mixed.
- MSAA now works on Desktop platforms.
- The shadow bias value is now computed correctly for shadow cascades and different shadow resolutions. [case 1076285](https://issuetracker.unity3d.com/issues/lwrp-realtime-directional-light-shadow-maps-exhibit-artifacts)
- When you use __Area Light__ with LWRP, __Cast Shadows__ no longer overlaps with other UI elements in the Inspector. [case 1085363](https://issuetracker.unity3d.com/issues/inspector-area-light-cast-shadows-ui-option-is-obscured-by-render-mode-for-lwrp-regression-in-2018-dot-3a3)

### Changed
Read/write XRGraphicsConfig -> Read-only XRGraphics interface to XRSettings. 

## [4.0.0-preview] - 2018-09-28
### Added
- When you have enabled Gizmos, they now appear correctly in the Game view.
- Added requiresDepthPrepass field to RenderingData struct to tell if the runtime platform requires a depth prepass to generate a camera depth texture.
- The `RenderingData` struct now holds a reference to `CullResults`.
- When __HDR__ is enabled in the Camera but disabled in the Asset, an information box in the Camera Inspector informs you about it.
- When __MSAA__ is enabled in the Camera but disabled in the Asset, an information box in the Camera Inspector informs you about it.
- Enabled instancing on the terrain shader.
- Sorting of opaque objects now respects camera `opaqueSortMode` setting.
- Sorting of opaque objects disables front-to-back sorting flag, when camera settings allow that and the GPU has hidden surface removal.
- LWRP now has a Custom Light Explorer that suits its feature set.
- LWRP now supports Vertex Lit shaders for detail meshes on terrain.
- LWRP now has three interactive Autodesk shaders: Autodesk Interactive, Autodesk Interactive Masked and Autodesk Interactive Transparent.
- [Shader API] The `GetMainLight` and `GetAdditionalLight` functions can now compute shadow attenuation and store it in the new `shadowAttenuation` field in `LightData` struct.
- [Shader API] Added a `VertexPositionInputs` struct that contains vertex position in difference spaces (world, view, hclip).
- [Shader API] Added a `GetVertexPositionInputs` function to get an initialized `VertexPositionInputs`.
- [Shader API] Added a `GetPerObjectLightIndex` function to return the per-object index given a for-loop index.
- [Shader API] Added a `GetShadowCoord` function that takes a `VertexPositionInputs` as input.
- [ShaderLibrary] Added VertexNormalInputs struct that contains data for per-pixel normal computation.
- [ShaderLibrary] Added GetVertexNormalInputs function to return an initialized VertexNormalInputs.

### Changed
- The `RenderingData` struct is now read-only.
- `ScriptableRenderer`always performs a Clear before calling `IRendererSetup::Setup.` 
- `ScriptableRenderPass::Execute` no longer takes `CullResults` as input. Instead, use `RenderingData`as input, since that references `CullResults`.
- `IRendererSetup_Setup` no longer takes `ScriptableRenderContext` and `CullResults` as input.
- Shader includes are now referenced via package relative paths instead of via the deprecated shader export path mechanism https://docs.unity3d.com/2018.3/Documentation/ScriptReference/ShaderIncludePathAttribute.html.
- The LWRP Asset settings were re-organized to be more clear.
- Vertex lighting now controls if additional lights should be shaded per-vertex or per-pixel.
- Renamed all `Local Lights` nomenclature to `Additional Lights`.
- Changed shader naming to conform to our SRP shader code convention.
- [Shader API] Renamed `SpotAttenuation` function to `AngleAttenuation`.
- [Shader API] Renamed `_SHADOWS_ENABLED` keyword to `_MAIN_LIGHT_SHADOWS`
- [Shader API] Renamed `_SHADOWS_CASCADE` keyword to `_MAIN_LIGHT_SHADOWS_CASCADE`
- [Shader API] Renamed `_VERTEX_LIGHTS` keyword to `_ADDITIONAL_LIGHTS_VERTEX`.
- [Shader API] Renamed `_LOCAL_SHADOWS_ENABLED` to `_ADDITIONAL_LIGHT_SHADOWS`
- [Shader API] Renamed `GetLight` function to `GetAdditionalLight`.
- [Shader API] Renamed `GetPixelLightCount` function to `GetAdditionalLightsCount`.
- [Shader API] Renamed `attenuation` to `distanceAttenuation` in `LightData`.
- [Shader API] Renamed `GetLocalLightShadowStrength` function to `GetAdditionalLightShadowStrength`.
- [Shader API] Renamed `SampleScreenSpaceShadowMap` functions to `SampleScreenSpaceShadowmap`.
- [Shader API] Renamed `MainLightRealtimeShadowAttenuation` function to `MainLightRealtimeShadow`.
- [Shader API] Renamed light constants from `Directional` and `Local` to `MainLight` and `AdditionalLights`.
- [Shader API] Renamed `GetLocalLightShadowSamplingData` function to `GetAdditionalLightShadowSamplingData`.
- [Shader API] Removed OUTPUT_NORMAL macro.
- [Shader API] Removed `lightIndex` and `substractiveAttenuation` from `LightData`.
- [Shader API] Removed `ComputeShadowCoord` function. `GetShadowCoord` is provided instead.
- All `LightweightPipeline` references in API and classes are now named `LightweightRenderPipeline`.
- Files no longer have the `Lightweight` prefix.
- Renamed Physically Based shaders to `Lit`, `ParticlesLit`, and `TerrainLit`.
- Renamed Simple Lighting shaders to `SimpleLit`, and `ParticlesSimpleLit`.
- [ShaderLibrary] Renamed `InputSurfacePBR.hlsl`, `InputSurfaceSimple.hlsl`, and `InputSurfaceUnlit` to `LitInput.hlsl`, `SimpleLitInput.hlsl`, and `UnlitInput.hlsl`. These files were moved from the `ShaderLibrary` folder to the`Shaders`.
- [ShaderLibrary] Renamed `LightweightPassLit.hlsl` and `LightweightPassLitSimple.hlsl` to `LitForwardPass.hlsl` and `SimpleLitForwardPass.hlsl`. These files were moved from the `ShaderLibrary` folder to `Shaders`.
- [ShaderLibrary] Renamed `LightweightPassMetaPBR.hlsl`, `LightweightPassMetaSimple.hlsl` and `LighweightPassMetaUnlit` to `LitMetaPass.hlsl`, `SimpleLitMetaPass.hlsl` and `UnlitMetaPass.hlsl`. These files were moved from the `ShaderLibrary` folder to `Shaders`.
- [ShaderLibrary] Renamed `LightweightPassShadow.hlsl` to `ShadowCasterPass.hlsl`. This file was moved to the `Shaders` folder.
- [ShaderLibrary] Renamed `LightweightPassDepthOnly.hlsl` to `DepthOnlyPass.hlsl`. This file was moved to the `Shaders` folder.
- [ShaderLibrary] Renamed `InputSurfaceTerrain.hlsl` to `TerrainLitInput.hlsl`. This file was moved to the `Shaders` folder.
- [ShaderLibrary] Renamed `LightweightPassLitTerrain.hlsl` to `TerrainLitPases.hlsl`. This file was moved to the `Shaders` folder.
- [ShaderLibrary] Renamed `ParticlesPBR.hlsl` to `ParticlesLitInput.hlsl`. This file was moved to the `Shaders` folder.
- [ShaderLibrary] Renamed `InputSurfacePBR.hlsl` to `LitInput.hlsl`. This file was moved to the `Shaders` folder.
- [ShaderLibrary] Renamed `InputSurfaceUnlit.hlsl` to `UnlitInput.hlsl`. This file was moved to the `Shaders` folder.
- [ShaderLibrary] Renamed `InputBuiltin.hlsl` to `UnityInput.hlsl`.
- [ShaderLibrary] Renamed `LightweightPassMetaCommon.hlsl` to `MetaInput.hlsl`.
- [ShaderLibrary] Renamed `InputSurfaceCommon.hlsl` to `SurfaceInput.hlsl`.
- [ShaderLibrary] Removed LightInput struct and GetLightDirectionAndAttenuation. Use GetAdditionalLight function instead.
- [ShaderLibrary] Removed ApplyFog and ApplyFogColor functions. Use MixFog and MixFogColor instead.
- [ShaderLibrary] Removed TangentWorldToNormal function. Use TransformTangentToWorld instead.
- [ShaderLibrary] Removed view direction normalization functions. View direction should always be normalized per pixel for accurate results.
- [ShaderLibrary] Renamed FragmentNormalWS function to NormalizeNormalPerPixel.

### Fixed
- If you have more than 16 lights in a scene, LWRP no longer causes random glitches while rendering lights.
- The Unlit shader now samples Global Illumination correctly.
- The Inspector window for the Unlit shader now displays correctly.
- Reduced GC pressure by removing several per-frame memory allocations.
- The tooltip for the the camera __MSAA__ property now appears correctly.
- Fixed multiple C# code analysis rule violations.
- The fullscreen mesh is no longer recreated upon every call to `ScriptableRenderer.fullscreenMesh`.

## [3.3.0-preview] - 2018-01-01
### Added
- Added callbacks to LWRP that can be attached to a camera (IBeforeCameraRender, IAfterDepthPrePass, IAfterOpaquePass, IAfterOpaquePostProcess, IAfterSkyboxPass, IAfterTransparentPass, IAfterRender)

###Changed
- Clean up LWRP creation of render textures. If we are not going straight to screen ensure that we create both depth and color targets.
- UNITY_DECLARE_FRAMEBUFFER_INPUT and UNITY_READ_FRAMEBUFFER_INPUT macros were added. They are necessary for reading transient attachments.
- UNITY_MATRIX_I_VP is now defined.
- Renamed LightweightForwardRenderer to ScriptableRenderer.
- Moved all light constants to _LightBuffer CBUFFER. Now _PerCamera CBUFFER contains all other per camera constants.
- Change real-time attenuation to inverse square.
- Change attenuation for baked GI to inverse square, to match real-time attenuation.
- Small optimization in light attenuation shader code.

### Fixed
- Lightweight Unlit shader UI doesn't throw an error about missing receive shadow property anymore.

## [3.2.0-preview] - 2018-01-01
### Changed
- Receive Shadows property is now exposed in the material instead of in the renderer.
- The UI for Lightweight asset has been updated with new categories. A more clean structure and foldouts has been added to keep things organized.

### Fixed
- Shadow casters are now properly culled per cascade. (case 1059142)
- Rendering no longer breaks when Android platform is selected in Build Settings. (case 1058812)
- Scriptable passes no longer have missing material references. Now they access cached materials in the renderer.(case 1061353)
- When you change a Shadow Cascade option in the Pipeline Asset, this no longer warns you that you've exceeded the array size for the _WorldToShadow property.
- Terrain shader optimizations.

## [3.1.0-preview] - 2018-01-01

### Fixed
- Fixed assert errors caused by multi spot lights
- Fixed LWRP-DirectionalShadowConstantBuffer params setting

## [3.0.0-preview] - 2018-01-01
### Added
- Added camera additional data component to control shadows, depth and color texture.
- pipeline now uses XRSEttings.eyeTextureResolutionScale as renderScale when in XR.
- New pass architecture. Allows for custom passes to be written and then used on a per camera basis in LWRP

### Changed
- Shadow rendering has been optimized for the Mali Utgard architecture by removing indexing and avoiding divisions for orthographic projections. This reduces the frame time by 25% on the Overdraw benchmark.
- Removed 7x7 tent filtering when using cascades.
- Screenspace shadow resolve is now only done when rendering shadow cascades.
- Updated the UI for the Lighweight pipeline asset.
- Update assembly definitions to output assemblies that match Unity naming convention (Unity.*).

### Fixed
- Post-processing now works with VR on PC.
- PS4 compiler error
- Fixed VR multiview rendering by forcing MSAA to be off. There's a current issue in engine that breaks MSAA and Texture2DArray.
- Fixed UnityPerDraw CB layout
- GLCore compute buffer compiler error
- Occlusion strength not being applied on LW standard shaders
- CopyDepth pass is being called even when a depth from prepass is available
- GLES2 shader compiler error in IntegrationTests
- Can't set RenderScale and ShadowDistance by script
- VR Single Pass Instancing shadows
- Fixed compilation errors on Nintendo Switch (limited XRSetting support).

## [2.0.0-preview] - 2018-01-01

### Added
- Explicit render target load/store actions were added to improve tile utilization
- Camera opaque color can be requested on the pipeline asset. It can be accessed in the shader by defining a _CameraOpaqueTexture. This can be used as an alternative to GrabPass.
- Dynamic Batching can be enabled in the pipeline asset
- Pipeline now strips unused or invalid variants and passes based on selected pipeline capabilities in the asset. This reduces build and memory consuption on target.
- Shader stripping settings were added to pipeline asset

### Changed
#### Pipeline
- Pipeline code is now more modular and extensible. A ForwardRenderer class is initialized by the pipeline with RenderingData and it's responsible for enqueueing and executing passes. In the future pluggable renderers will be supported.
- On mobile 1 directional light + up to 4 local lights (point or spot) are computed
- On other platforms 1 directional light + up to 8 local lights are computed
- Multiple shadow casting lights are supported. Currently only 1 directional + 4 spots light shadows.
#### Shading Framework
- Directional Lights are always considered a main light in shader. They have a fast shading path with no branching and no indexing.
- GetMainLight() is provided in shader to initialize Light struct with main light shading data. 
- Directional lights have a dedicated shadowmap for performance reasons. Shadow coord always comes from interpolator.
- MainLigthRealtimeShadowAttenuation(float4 shadowCoord) is provided to compute main light realtime shadows.
- Spot and Point lights are always shaded in the light loop. Branching on uniform and indexing happens when shading them.
- GetLight(half index, float3 positionWS) is provided in shader to initialize Light struct for spot and point lights.
- Spot light shadows are baked into a single shadow atlas.
- Shadow coord for spot lights is always computed on fragment.
- Use LocalLightShadowAttenuation(int lightIndex, float3 positionWS) to comppute realtime shadows for spot lights.

### Fixed
- Issue that was causing VR on Android to render black
- Camera viewport issues
- UWP build issues
- Prevent nested camera rendering in the pipeline

## [1.1.4-preview] - 2018-01-01

### Added
 - Terrain and grass shaders ported
 - Updated materials and shader default albedo and specular color to midgrey.
 - Exposed _ScaledScreenParams to shader. It works the same as _ScreenParams but takes pipeline RenderScale into consideration
 - Performance Improvements in mobile

### Fixed
 - SRP Shader library issue that was causing all constants to be highp in mobile
 - shader error that prevented LWRP to build to UWP
 - shader compilation errors in Linux due to case sensitive includes
 - Rendering Texture flipping issue
 - Standard Particles shader cutout and blending modes
 - crash caused by using projectors
 - issue that was causing Shadow Strength to not be computed on mobile
 - Material Upgrader issue that caused editor to SoftLocks
 - GI in Unlit shader
 - Null reference in the Unlit material shader GUI

## [1.1.2-preview] - 2018-01-01

### Changed
 - Performance improvements in mobile  

### Fixed
 - Shadows on GLES 2.0
 - CPU performance regression in shadow rendering
 - Alpha clip shadow issues
 - Unmatched command buffer error message
 - Null reference exception caused by missing resource in LWRP
 - Issue that was causing Camera clear flags was being ignored in mobile


## [1.1.1-preview] - 2018-01-01

### Added
 - Added Cascade Split selection UI
 - Added SHADER_HINT_NICE_QUALITY. If user defines this to 1 in the shader Lightweight pipeline will favor quality even on mobile platforms.

### Changed
 - Shadowmap uses 16bit format instead of 32bit.
 - Small shader performance improvements

### Fixed
 - Subtractive Mode
 - Shadow Distance does not accept negative values anymore


## [0.1.24] - 2018-01-01

### Added
 - Added Light abstraction layer on lightweight shader library.
 - Added HDR global setting on pipeline asset. 
 - Added Soft Particles settings on pipeline asset.
 - Ported particles shaders to SRP library

### Changed
 - HDR RT now uses what format is configured in Tier settings.
 - Refactored lightweight standard shaders and shader library to improve ease of use.
 - Optimized tile LOAD op on mobile.
 - Reduced GC pressure
 - Reduced shader variant count by ~56% by improving fog and lightmap keywords
 - Converted LW shader library files to use real/half when necessary.

### Fixed
 - Realtime shadows on OpenGL
 - Shader compiler errors in GLES 2.0
 - Issue sorting issues when BeforeTransparent custom fx was enabled.
 - VR single pass rendering.
 - Viewport rendering issues when rendering to backbuffer.
 - Viewport rendering issues when rendering to with MSAA turned off.
 - Multi-camera rendering.

## [0.1.23] - 2018-01-01

### Added
 - UI Improvements (Rendering features not supported by LW are hidden)

### Changed
 - Shaders were ported to the new SRP shader library. 
 - Constant Buffer refactor to use new Batcher
 - Shadow filtering and bias improved.
 - Pipeline now updates color constants in gamma when in Gamma colorspace.
 - Optimized ALU and CB usage on Shadows.
 - Reduced shader variant count by ~33% by improving shadow and light classification keywords
 - Default resources were removed from the pipeline asset.

### Fixed
 - Fixed shader include path when using SRP from package manager.
 - Fixed spot light attenuation to match Unity Built-in pipeline.
 - Fixed depth pre-pass clearing issue.

## [0.1.12] - 2018-01-01

### Added
 - Standard Unlit shader now has an option to sample GI.
 - Added Material Upgrader for stock Unity Mobile and Legacy Shaders.
 - UI improvements

### Changed
- Realtime shadow filtering was improved. 

### Fixed
 - Fixed an issue that was including unreferenced shaders in the build.
 - Fixed a null reference caused by Particle System component lights.<|MERGE_RESOLUTION|>--- conflicted
+++ resolved
@@ -4,19 +4,16 @@
 The format is based on [Keep a Changelog](http://keepachangelog.com/en/1.0.0/)
 and this project adheres to [Semantic Versioning](http://semver.org/spec/v2.0.0.html).
 
-## [Unreleased]
+
+
+## [7.5.0] - 2020-06-08
 
 ### Added
 - Added option to enable/disable Adaptive Performance when it's package is available.
 
-## [7.5.0] - 2020-06-08
-
-Version Updated
-The version number for this package has increased due to a version update of a related graphics package.
-
-### Fixed
-
+### Fixed
 - Fixed an issue where URP Simple Lit shader had attributes swapped incorrectly for BaseMap and BaseColor properties.
+- Fixed issue with Model Importer materials using the Legacy standard shader instead of URP's Lit shader when import happens at Editor startup.
 
 ## [7.4.1] - 2020-06-03
 
@@ -63,10 +60,6 @@
 - Fixed an issue that caused the inverse view and projection matrix to output wrong values in some platforms. [case 1243990](https://issuetracker.unity3d.com/issues/urp-8-dot-1-breaks-unity-matrix-i-vp)
 - Fixed UI text of RenderObjects feature to display LightMode tag instead of Shader Pass Name. [case 1201696](https://issuetracker.unity3d.com/issues/render-feature-slash-pass-ui-has-a-field-for-shader-pass-name-when-it-actually-expects-shader-pass-lightmode).
 - Fixed an issue that caused memory allocations when sorting cameras. [case 1226448](https://issuetracker.unity3d.com/issues/2d-renderer-using-more-than-one-camera-that-renders-out-to-a-render-texture-creates-gc-alloc-every-frame).
-<<<<<<< HEAD
-- Fixed an issue that caused the inverse view and projection matrix to output wrong values on some platforms. [case 1243990](https://issuetracker.unity3d.com/issues/urp-8-dot-1-breaks-unity-matrix-i-vp).
-- Fixed issue with Model Importer materials using the Legacy standard shader instead of URP's Lit shader when import happens at Editor startup.
-=======
 - Fixed GLES shaders compilation failing on Windows platform (not a mobile platform) due to uniform count limit.
 - Fixed an issue where preset button could still be used, when it is not supposed to. [case 1246261](https://issuetracker.unity3d.com/issues/urp-reset-functionality-does-not-work-for-renderobject-preset-asset)
 - Fixed an issue with URP switching such that every avaiable URP makes a total set of supported features such that all URPs are taken into consideration. [case 1157420](https://issuetracker.unity3d.com/issues/lwrp-srp-switching-doesnt-work-even-with-manually-adding-shadervariants-per-scene)
@@ -77,7 +70,6 @@
 - URP shaders that contain a priority slider now no longer have an offset of 50 by default.
 - Fixed issue where using DOF at the same time as Dynamic Scaling, the depth buffer was smapled with incorrect UVs. [case 1225467](https://issuetracker.unity3d.com/product/unity/issues/guid/1225467/)
 - Fixed a performance problem with ShaderPreprocessor with large amount of active shader variants in the project.
->>>>>>> bdf4a86c
 
 ## [7.3.0] - 2020-03-11
 
