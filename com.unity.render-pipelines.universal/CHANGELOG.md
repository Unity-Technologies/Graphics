# Changelog
All notable changes to this package will be documented in this file.

The format is based on [Keep a Changelog](http://keepachangelog.com/en/1.0.0/)
and this project adheres to [Semantic Versioning](http://semver.org/spec/v2.0.0.html).

## [10.3.0] - 2020-11-16

Version Updated
The version number for this package has increased due to a version update of a related graphics package.

### Added

### Changed

### Fixed
- Transparent Lit ShaderGraph using Additive blending will now properly fade with alpha [1270344]
- Fixed useless mip maps on temporary RTs/PostProcessing inherited from Main RT descriptor.
- Fixed an issue in where all the entries in the Renderer List wasn't selectable and couldn't be deleted.
- Fixed GC allocations from XR occlusion mesh when using multipass.

## [10.2.0] - 2020-10-19

### Added
- Added a supported MSAA samples count check, so the actual supported MSAA samples count value can be assigned to RenderTexture descriptors.

### Changed
- Changed RenderObjectsFeature UI to only expose valid events. Previously, when selecting events before BeforeRenderingPrepasses objects would not be drawn correctly as stereo and camera setup only happens before rendering opaques objects.
- Shader functions SampleSH9, SampleSHPixel, SampleSHVertex are now gamma corrected in gamma space. As result LightProbes are gamma corrected too.
- Bloom in Gamma color-space now more closely matches Linear color-space, this will mean project using Bloom and Gamma color-space may need to adjust Bloom Intensity to match previous look.

### Fixed
- Fixed the Unlit shader not being SRP Batcher compatible on OpenGLES/OpenGLCore. [case 1263720](https://issuetracker.unity3d.com/issues/urp-mobile-srp-batcher-is-not-visible-on-mobile-devices-in-frame-debugger)
- Fixed an issue with soft particles not rendering correctly for overlay cameras with post processing. [case 1241626](https://issuetracker.unity3d.com/issues/soft-particles-does-not-fade-out-near-the-opaque-surfaces-when-post-processing-is-enabled-on-a-stacked-camera)
- Removed the warning about mis-matched vertex streams when creating a default Particle System. [case 1285272](https://issuetracker.unity3d.com/issues/particles-urp-default-material-shows-warning-in-inspector)
- Fixed latest mockHMD renderviewport scale doesn't fill whole view after scaling. [case 1286161] (https://issuetracker.unity3d.com/issues/xr-urp-renderviewportscale-doesnt-fill-whole-view-after-scaling)
- Fixed camera renders black in XR when user sets invalid MSAA value.
- Fixed an issue causing additional lights to stop working when set as the sun source. [case 1278768](https://issuetracker.unity3d.com/issues/urp-every-light-type-is-rendered-as-directional-light-if-it-is-set-as-sun-source-of-the-environment)
- Fixed an issue that caused a null reference when Lift Gamma Gain was being displayed in the Inspector and URP was upgraded to a newer version.  [case 1283588](https://issuetracker.unity3d.com/issues/argumentnullexception-is-thrown-when-upgrading-urp-package-and-volume-with-lift-gamma-gain-is-focused-in-inspector)
- Fixed an issue where soft particles were not rendered when depth texture was disabled in the URP Asset. [case 1162556](https://issuetracker.unity3d.com/issues/lwrp-unlit-particles-shader-is-not-rendered-when-soft-particles-are-enabled-on-built-application)
- Fixed an issue where soft particles were rendered opaque on OpenGL. [case 1226288](https://issuetracker.unity3d.com/issues/urp-objects-that-are-using-soft-particles-are-rendered-opaque-when-opengl-is-used)
- Fixed an issue where the depth texture sample node used an incorrect texture in some frames. [case 1268079](https://issuetracker.unity3d.com/issues/urp-depth-texture-sample-node-does-not-use-correct-texture-in-some-frames)
- Fixed MSAA on Metal MacOS and Editor.
- Fixed an issue causing passthrough camera to not render. [case 1283894](https://issuetracker.unity3d.com/product/unity/issues/guid/1283894/) 
- Fixed MSAA override on camera does not work in non-XR project if target eye is selected to both eye.
<<<<<<< HEAD
- Fixed an issue where Universal Render Pipeline with disabled antiAliasing was overwriting QualitySettings.asset on frequent cases. [case 1219159](https://issuetracker.unity3d.com/issues/urp-qualitysettings-dot-asset-file-gets-overwritten-with-the-same-content-when-the-editor-is-closed)
=======
- Fixed a compiler error in BakedLit shader when using Hybrid Renderer.
- Fixed XR camera fov can be changed through camera inspector.
- Fixed LightProbes to have gamma correct when using gamma color space. [case 1268911](https://issuetracker.unity3d.com/issues/urp-has-no-gamma-correction-for-lightprobes)
- Fixed an issue causing materials to be upgraded multiple times.
- Fixed an issue where the Camera inspector was grabbing the URP asset in Graphics Settings rather than the currently active.
- Fixed an issue where the Light Explorer was grabbing the URP asset in Graphics Settings rather than the currently active.
- Fixed an issue where the scene view camera ignored the pipeline assets HDR setting. [case 1284369](https://issuetracker.unity3d.com/issues/urp-scene-view-camera-ignores-pipeline-assets-hdr-settings-when-main-camera-uses-pipeline-settings)
- Fixed bloom inconsistencies between Gamma and Linear color-spaces.
- Fixed an issue with upgrading material set to cutout didn't properly set alpha clipping. [case 1235516](https://issuetracker.unity3d.com/issues/urp-upgrade-material-utility-does-not-set-the-alpha-clipping-when-material-was-using-a-shader-with-rendering-mode-set-to-cutout)
- Fixed issue where selecting and deselecting Forward Renderer asset would leak memory [case 1290628](https://issuetracker.unity3d.com/issues/urp-scriptablerendererfeatureeditor-memory-leak-while-interacting-with-forward-renderer-in-the-project-window)
>>>>>>> e2a0c579

## [10.1.0] - 2020-10-12
### Added
- Added support for the Shadowmask Mixed Lighting Mode (Forward only), which supports up to four baked-shadow Lights.
- Added ComplexLit shader for advanced material features and deferred forward fallback.
- Added Clear Coat feature for ComplexLit shader and for shader graph.
- Added Parallax Mapping to the Lit shader (Lit.shader).
- Added the Detail Inputs setting group in the Lit shader (Lit.shader).
- Added Smooth shadow fading.
- The pipeline now outputs a warning in the console when trying to access camera color or depth texture when those are not valid. Those textures are only available in the context of `ScriptableRenderPass`.
- Added a property to access the renderer from the `CameraData`.

### Changed
- The maximum number of visible lights when using OpenGL ES 3.x on Android now depends on the minimum OpenGL ES 3.x version as configured in PlayerSettings.
- The default value of the HDR property of a newly created Universal Render Pipeline Asset, is now set to true.

### Fixed
- Fixed an issue where the CapturePass would not capture the post processing effects.
- Fixed an issue were the filter window could not be defocused using the mouse. [case 1242032](https://issuetracker.unity3d.com/issues/urp-volume-override-window-doesnt-disappear-when-clicked-on-the-other-windows-in-the-editor)
- Fixed camera backgrounds not matching between editor and build when background is set to 'Uninitialized'. [case 1224369](https://issuetracker.unity3d.com/issues/urp-uninitialized-camera-background-type-does-not-match-between-the-build-and-game-view)
- Fixed a case where main light hard shadows would not work if any other light is present with soft shadows.[case 1250829](https://issuetracker.unity3d.com/issues/main-light-shadows-are-ignored-in-favor-of-additional-lights-shadows)
- Fixed issue that caused color grading to not work correctly with camera stacking. [case 1263193](https://issuetracker.unity3d.com/product/unity/issues/guid/1263193/)
- Fixed an issue that caused an infinite asset database reimport when running Unity in command line with -testResults argument.
- Fixed ParticlesUnlit shader to use fog color instead of always black. [case 1264585]
- Fixed issue that caused some properties in the camera to not be bolded and highlighted when edited in prefab mode. [case 1230082](https://issuetracker.unity3d.com/issues/urp-camera-prefab-fields-render-type-renderer-background-type-are-not-bolded-and-highlighted-when-edited-in-prefab-mode)
- Fixed issue where blur would sometimes flicker [case 1224915](https://issuetracker.unity3d.com/issues/urp-bloom-effect-flickers-when-using-integrated-post-processing-feature-set)
- Fixed an issue in where the camera inspector didn't refresh properly when changing pipeline in graphic settings. [case 1222668](https://issuetracker.unity3d.com/issues/urp-camera-properties-not-refreshing-on-adding-or-removing-urp-pipeline-in-the-graphics-setting)
- Fixed depth of field to work with dynamic resolution. [case 1225467](https://issuetracker.unity3d.com/issues/dynamic-resolution-rendering-error-when-using-depth-of-field-in-urp)
- Fixed FXAA, SSAO, Motion Blur to work with dynamic resolution.
- Fixed an issue where Pixel lighting variants were stripped in builds if another URP asset had Additional Lights set to Per Vertex [case 1263514](https://issuetracker.unity3d.com/issues/urp-all-pixel-lighting-variants-are-stripped-in-build-if-at-least-one-urp-asset-has-additional-lights-set-to-per-vertex)
- Fixed an issue where transparent meshes were rendered opaque when using custom render passes [case 1262887](https://issuetracker.unity3d.com/issues/urp-transparent-meshes-are-rendered-as-opaques-when-using-lit-shader-with-custom-render-pass)
- Fixed regression from 8.x.x that increased launch times on Android with GLES3. [case 1269119](https://issuetracker.unity3d.com/issues/android-launch-times-increased-x4-from-urp-8-dot-1-0-to-urp-10-dot-0-0-preview-dot-26)
- Fixed an issue with a render texture failing assertion when chosing an invalid format. [case 1222676](https://issuetracker.unity3d.com/issues/the-error-occurs-when-a-render-texture-which-has-a-certain-color-format-is-applied-to-the-cameras-output-target)
- Fixed an issue that caused the unity_CameraToWorld matrix to have z flipped values. [case 1257518](https://issuetracker.unity3d.com/issues/parameter-unity-cameratoworld-dot-13-23-33-is-inverted-when-using-universal-rp-7-dot-4-1-and-newer)
- Fixed not using the local skybox on the camera game object when the Skybox Material property in the Lighting window was set to null.
- Fixed an issue where, if URP was not in use, you would sometimes get errors about 2D Lights when going through the menus.
- Fixed GC when using XR single-pass automated tests.
- Fixed an issue that caused a null reference when deleting camera component in a prefab. [case 1244430](https://issuetracker.unity3d.com/issues/urp-argumentnullexception-error-is-thrown-on-removing-camera-component-from-camera-prefab)
- Fixed resolution of intermediate textures when rendering to part of a render texture. [case 1261287](https://issuetracker.unity3d.com/product/unity/issues/guid/1261287/)
- Fixed indirect albedo not working with shadergraph shaders in some rare setups. [case 1274967](https://issuetracker.unity3d.com/issues/gameobjects-with-custom-mesh-are-not-reflecting-the-light-when-using-the-shader-graph-shaders)
- Fixed XR mirroView sRGB issue when color space is gamma.
- Fixed an issue where XR eye textures are recreated multiple times per frame due to per camera MSAA change.
- Fixed an issue wehre XR mirror view selector stuck. 
- Fixed GLES2 shader compilation.
- Fixed issue with lens distortion breaking rendering when enabled and its intensity is 0.
- Fixed issue that caused motion blur to not work in XR.
- Fixed issue where multiple cameras would cause GC each frame. [case 1259717](https://issuetracker.unity3d.com/issues/urp-scriptablerendercontext-dot-getcamera-array-dot-resize-creates-garbage-every-frame-when-more-than-one-camera-is-active)
- Fixed Missing camera cannot be removed after scene is saved by removing the Missing camera label. [case 1252255](https://issuetracker.unity3d.com/issues/universal-rp-missing-camera-cannot-be-removed-from-camera-stack-after-scene-is-saved)
- Fixed MissingReferenceException when removing Missing camera from camera stack by removing Missing camera label. [case 1252263](https://issuetracker.unity3d.com/issues/universal-rp-missingreferenceexception-errors-when-removing-missing-camera-from-stack)
- Fixed slow down in the editor when editing properties in the UI for renderer features. [case 1279804](https://issuetracker.unity3d.com/issues/a-short-freeze-occurs-in-the-editor-when-expanding-or-collapsing-with-the-arrow-the-renderer-feature-in-the-forward-renderer)

## [10.0.0] - 2020-06-10
### Added
- Added the option to strip Terrain hole Shader variants.
- Added support for additional Directional Lights. The amount of additional Directional Lights is limited by the maximum Per-object Lights in the Render Pipeline Asset.
- Added default implementations of OnPreprocessMaterialDescription for FBX, Obj, Sketchup and 3DS file formats.
- Added Transparency Sort Mode and Transparency Sort Axis to 2DRendererData.
- Added support for a user defined default material to 2DRendererData.
- Added the option to toggle shadow receiving on transparent objects.
- Added XR multipass rendering. Multipass rendering is a requirement on many VR platforms and allows graceful fallback when single-pass rendering isn't available.
- Added support for Camera Stacking when using the Forward Renderer. This introduces the Camera `Render Type` property. A Base Camera can be initialized with either the Skybox or Solid Color, and can combine its output with that of one or more Overlay Cameras. An Overlay Camera is always initialized with the contents of the previous Camera that rendered in the Camera Stack.
- Added AssetPostprocessors and Shadergraphs to handle Arnold Standard Surface and 3DsMax Physical material import from FBX.
- Added `[MainTexture]` and `[MainColor]` shader property attributes to URP shader properties. These will link script material.mainTextureOffset and material.color to `_BaseMap` and `_BaseColor` shader properties.
- Added the option to specify the maximum number of visible lights. If you set a value, lights are sorted based on their distance from the Camera.
- Added the option to control the transparent layer separately in the Forward Renderer.
- Added the ability to set individual RendererFeatures to be active or not, use `ScriptableRendererFeature.SetActive(bool)` to set whether a Renderer Feature will execute,  `ScriptableRendererFeature.isActive` can be used to check the current active state of the Renderer Feature.
 additional steps to the 2D Renderer setup page for quality and platform settings.
- If Unity Editor Analytics are enabled, Universal collects anonymous data about usage of Universal. This helps the Universal team focus our efforts on the most common scenarios, and better understand the needs of our customers.
- Added a OnCameraSetup() function to the ScriptableRenderPass API, that gets called by the renderer before rendering each camera
- Added a OnCameraCleanup() function to the ScriptableRenderPass API, that gets called by the renderer after rendering each camera
- Added Default Material Type options to the 2D Renderer Data Asset property settings.
- Added additional steps to the 2D Renderer setup page for quality and platform settings.
- Added option to disable XR autotests on test settings.
- Shader Preprocessor strips gbuffer shader variants if DeferredRenderer is not in the list of renderers in any Scriptable Pipeline Assets.
- Added an option to enable/disable Adaptive Performance when the Adaptive Performance package is available in the project.
- Added support for 3DsMax's 2021 Simplified Physical Material from FBX files in the Model Importer.
- Added GI to SpeedTree
- Added support for DXT5nm-style normal maps on Android, iOS and tvOS
- Added stencil override support for deferred renderer.
- Added a warning message when a renderer is used with an unsupported graphics API, as the deferred renderer does not officially support GL-based platforms.
- Added option to skip a number of final bloom iterations.
- Added support for [Screen Space Ambient Occlusion](https://docs.unity3d.com/Packages/com.unity.render-pipelines.universal@10.0/manual/post-processing-ssao.html) and a new shader variant _SCREEN_SPACE_OCCLUSION.
- Added support for Normal Texture being generated in a prepass.
- Added a ConfigureInput() function to ScriptableRenderPass, so it is possible for passes to ask that a Depth, Normal and/or Opaque textures to be generated by the forward renderer.
- Added a float2 normalizedScreenSpaceUV to the InputData Struct.
- Added new sections to documentation: [Writing custom shaders](https://docs.unity3d.com/Packages/com.unity.render-pipelines.universal@10.0/manual/writing-custom-shaders-urp.html), and [Using the beginCameraRendering event](https://docs.unity3d.com/Packages/com.unity.render-pipelines.universal@10.0/manual/using-begincamerarendering.html).
- Added support for GPU instanced mesh particles on supported platforms.
- Added API to check if a Camera or Light is compatible with Universal Render Pipeline.

### Changed
- Moved the icon that indicates the type of a Light 2D from the Inspector header to the Light Type field.
- Eliminated some GC allocations from the 2D Renderer.
- Added SceneSelection pass for TerrainLit shader.
- Remove final blit pass to force alpha to 1.0 on mobile platforms.
- Deprecated the CinemachineUniversalPixelPerfect extension. Use the one from Cinemachine v2.4 instead.
- Replaced PlayerSettings.virtualRealitySupported with XRGraphics.tryEnable.
- Blend Style in the 2DRendererData are now automatically enabled/disabled.
- When using the 2D Renderer, Sprites will render with a faster rendering path when no lights are present.
- Particle shaders now receive shadows
- The Scene view now mirrors the Volume Layer Mask set on the Main Camera.
- Drawing order of SRPDefaultUnlit is now the same as the Built-in Render Pipline.
- Made MaterialDescriptionPreprocessors private.
- UniversalRenderPipelineAsset no longer supports presets. [Case 1197020](https://issuetracker.unity3d.com/issues/urp-reset-functionality-does-not-work-on-preset-of-universalrenderpipelineassets).
- The number of maximum visible lights is now determined by whether the platform is mobile or not.
- Renderer Feature list is now redesigned to fit more closely to the Volume Profile UI, this vastly improves UX and reliability of the Renderer Features List.
- Default color values for Lit and SimpleLit shaders changed to white due to issues with texture based workflows.
- You can now subclass ForwardRenderer to create a custom renderer based on it.
- URP is now computing tangent space per fragment.
- Optimized the 2D Renderer to skip rendering into certain internal buffers when not necessary.
- You can now subclass ForwardRenderer to create a custom renderer based on it.
- URP shaders that contain a priority slider now no longer have an offset of 50 by default.
- The virtual ScriptableRenderer.FrameCleanup() function has been marked obsolete and replaced by ScriptableRenderer.OnCameraCleanup() to better describe when the function gets invoked by the renderer.
- DepthOnlyPass, CopyDepthPass and CopyColorPass now use OnCameraSetup() instead of Configure() to set up their passes before executing as they only need to get their rendertextures once per camera instead of once per eye.
- Updated shaders to be compatible with Microsoft's DXC.
- Mesh GPU Instancing option is now hidden from the particles system renderer as this feature is not supported by URP.
- The 2D Renderer now supports camera stacking.
- 2D shaders now use half-precision floats whenever precise results are not necessary.
- Removed the ETC1_EXTERNAL_ALPHA variant from Shader Graph Sprite shaders.
- Eliminated some unnecessary clearing of render targets when using the 2D Renderer.
- The rendering of 2D lights is more effient as sorting layers affected by the same set of lights are now batched.
- Removed the 8 renderer limit from URP Asset.
- Merged the deferred renderer into the forward renderer.
- Changing the default value of Skip Iterations to 1 in Bloom effect editor
- Use SystemInfo to check if multiview is supported instead of being platform hardcoded
- Default attachment setup behaviour for ScriptableRenderPasses that execute before rendering opaques is now set use current the active render target setup. This improves performance in some situations.
- Combine XR occlusion meshes into one when using single-pass (multiview or instancing) to reduce draw calls and state changes.
- Shaders included in the URP package now use local Material keywords instead of global keywords. This increases the amount of available global user-defined Material keywords.

### Fixed
- Fixed an issue that caused WebGL to render blank screen when Depth texture was enabled [case 1240228](https://issuetracker.unity3d.com/issues/webgl-urp-scene-is-rendered-black-in-webgl-build-when-depth-texture-is-enabled)
- Fixed NaNs in tonemap algorithms (neutral and ACES) on Nintendo Switch.
- Fixed a performance problem with ShaderPreprocessor with large amount of active shader variants in the project 
- Fixed an issue where linear to sRGB conversion occurred twice on certain Android devices.
- Fixed an issue where there were 2 widgets showing the outer angle of a spot light.
- Fixed an issue where Unity rendered fullscreen quads with the pink error shader when you enabled the Stop NaN post-processing pass.
- Fixed an issue where Terrain hole Shader changes were missing. [Case 1179808](https://issuetracker.unity3d.com/issues/terrain-brush-tool-is-not-drawing-when-paint-holes-is-selected).
- Fixed an issue where the Shader Graph `SceneDepth` node didn't work with XR single-pass (double-wide) rendering. See [case 1123069](https://issuetracker.unity3d.com/issues/lwrp-vr-shadergraph-scenedepth-doesnt-work-in-single-pass-rendering).
- Fixed Unlit and BakedLit shader compilations in the meta pass.
- Fixed an issue where the Bokeh Depth of Field shader would fail to compile on PS4.
- Fixed an issue where the Scene lighting button didn't work when you used the 2D Renderer.
- Fixed a performance regression when you used the 2D Renderer.
- Fixed an issue where the Freeform 2D Light gizmo didn't correctly show the Falloff offset.
- Fixed an issue where the 2D Renderer rendered nothing when you used shadow-casting lights with incompatible Renderer2DData.
- Fixed an issue where errors were generated when the Physics2D module was not included in the project's manifest.
- Fixed an issue where Prefab previews were incorrectly lit when you used the 2D Renderer.
- Fixed an issue where the Light didn't update correctly when you deleted a Sprite that a Sprite 2D Light uses.
- Fixed an issue where 2D Lighting was broken for Perspective Cameras.
- Fixed an issue where resetting a Freeform 2D Light would throw null reference exceptions. [Case 1184536](https://issuetracker.unity3d.com/issues/lwrp-changing-light-type-to-freeform-after-clicking-on-reset-throws-multiple-arguementoutofrangeexception).
- Fixed an issue where Freeform 2D Lights were not culled correctly when there was a Falloff Offset.
- Fixed an issue where Tilemap palettes were invisible in the Tile Palette window when the 2D Renderer was in use. [Case 1162550](https://issuetracker.unity3d.com/issues/adding-tiles-in-the-tile-palette-makes-the-tiles-invisible).
- Fixed issue where black emission would cause unneccesary inspector UI repaints. [Case 1105661](https://issuetracker.unity3d.com/issues/lwrp-inspector-window-is-being-repainted-when-using-the-material-with-emission-enabled-and-set-to-black-00-0).
- Fixed user LUT sampling being done in Linear instead of sRGB.
- Fixed an issue when trying to get the Renderer via API on the first frame. [Case 1189196](https://issuetracker.unity3d.com/product/unity/issues/guid/1189196/).
- Fixed a material leak on domain reload.
- Fixed an issue where deleting an entry from the Renderer List and then undoing that change could cause a null reference. [Case 1191896](https://issuetracker.unity3d.com/issues/nullreferenceexception-when-attempting-to-remove-entry-from-renderer-features-list-after-it-has-been-removed-and-then-undone).
- Fixed an issue where the user would get an error if they removed the Additional Camera Data component. [Case 1189926](https://issuetracker.unity3d.com/issues/unable-to-remove-universal-slash-hd-additional-camera-data-component-serializedobject-target-destroyed-error-is-thrown).
- Fixed post-processing with XR single-pass rendering modes.
- Fixed an issue where Cinemachine v2.4 couldn't be used together with Universal RP due to a circular dependency between the two packages.
- Fixed an issue that caused shaders containing `HDRP` string in their path to be stripped from the build.
- Fixed an issue that caused only selected object to render in SceneView when Wireframe drawmode was selected.
- Fixed Renderer Features UI tooltips. [Case 1191901](https://issuetracker.unity3d.com/issues/forward-renderers-render-objects-layer-mask-tooltip-is-incorrect-and-contains-a-typo).
- Fixed multiple issues where Shader Graph shaders failed to build for XR in the Universal RP.
- Fixed an issue when using the 2D Renderer where some types of renderers would not be assigned the correct material.
- Fixed inconsistent lighting between the forward renderer and the deferred renderer, that was caused by a missing normalize operation on vertex normals on some speedtree shader variants.
- Fixed issue where XR Multiview failed to render when using URP Shader Graph Shaders
- Fixed lazy initialization with last version of ResourceReloader
- Fixed broken images in package documentation.
- Fixed an issue where viewport aspect ratio was wrong when using the Stretch Fill option of the Pixel Perfect Camera. [case 1188695](https://issuetracker.unity3d.com/issues/pixel-perfect-camera-component-does-not-maintain-the-aspect-ratio-when-the-stretch-fill-is-enabled)
- Fixed an issue where setting a Normal map on a newly created material would not update. [case 1197217](https://issuetracker.unity3d.com/product/unity/issues/guid/1197217/)
- Fixed an issue where post-processing was not applied for custom renderers set to run on the "After Rendering" event [case 1196219](https://issuetracker.unity3d.com/issues/urp-post-processing-is-not-applied-to-the-scene-when-render-ui-event-is-set-to-after-rendering)
- Fixed an issue that caused an extra blit when using custom renderers [case 1156741](https://issuetracker.unity3d.com/issues/lwrp-performance-decrease-when-using-a-scriptablerendererfeature)
- Fixed an issue with transparent objects not receiving shadows when using shadow cascades. [case 1116936](https://issuetracker.unity3d.com/issues/lwrp-cascaded-shadows-do-not-appear-on-alpha-blended-objects)
- Fixed issue where using a ForwardRendererData preset would cause a crash. [case 1201052](https://issuetracker.unity3d.com/product/unity/issues/guid/1201052/)
- Fixed an issue where particles had dark outlines when blended together [case 1199812](https://issuetracker.unity3d.com/issues/urp-soft-particles-create-dark-blending-artefacts-when-intersecting-with-scene-geometry)
- Fixed an issue with deleting shader passes in the custom renderer features list [case 1201664](https://issuetracker.unity3d.com/issues/urp-remove-button-is-not-activated-in-shader-passes-list-after-creating-objects-from-renderer-features-in-urpassets-renderer)
- Fixed camera inverse view-projection matrix in XR mode, depth-copy and color-copy passes.
- Fixed an issue with the null check when `UniversalRenderPipelineLightEditor.cs` tries to access `SceneView.lastActiveSceneView`.
- Fixed an issue where the 'Depth Texture' drop down was incorrectly disabled in the Camera Inspector. 
- Fixed an issue that caused errors if you disabled the VR Module when building a project.
- Fixed an issue where the default TerrainLit Material was outdated, which caused the default Terrain to use per-vertex normals instead of per-pixel normals.
- Fixed shader errors and warnings in the default Universal RP Terrain Shader. [case 1185948](https://issuetracker.unity3d.com/issues/urp-terrain-slash-lit-base-pass-shader-does-not-compile)
- Fixed an issue where the URP Material Upgrader tried to upgrade standard Universal Shaders. [case 1144710](https://issuetracker.unity3d.com/issues/upgrading-to-lwrp-materials-is-trying-to-upgrade-lwrp-materials)
- Fixed an issue where some Materials threw errors when you upgraded them to Universal Shaders. [case 1200938](https://issuetracker.unity3d.com/issues/universal-some-materials-throw-errors-when-updated-to-universal-rp-through-update-materials-to-universal-rp)
- Fixed issue where normal maps on terrain appeared to have flipped X-components when compared to the same normal map on a mesh. [case 1181518](https://fogbugz.unity3d.com/f/cases/1181518/)
- Fixed an issue where the editor would sometimes crash when using additional lights [case 1176131](https://issuetracker.unity3d.com/issues/mac-crash-on-processshadowcasternodevisibilityandcullwithoutumbra-when-same-rp-asset-is-set-in-graphics-and-quality-settings)
- Fixed RemoveComponent on Camera contextual menu to not remove Camera while a component depend on it.
- Fixed an issue where right eye is not rendered to. [case 1170619](https://issuetracker.unity3d.com/issues/vr-lwrp-terrain-is-not-rendered-in-the-right-eye-of-an-hmd-when-using-single-pass-instanced-stereo-rendering-mode-with-lwrp)
- Fixed issue where TerrainDetailLit.shader fails to compile when XR is enabled.
- Fixed an issue that allowed height-based blending on Terrains with more than 4 materials, which is not supported.
- Fixed an issue where opaque objects were outputting incorrect alpha values [case 1168283](https://issuetracker.unity3d.com/issues/lwrp-alpha-clipping-material-makes-other-materials-look-like-alpha-clipping-when-gameobject-is-shown-in-render-texture)
- Fixed an issue where a depth texture was always created when post-processing was enabled, even if no effects made use of it.
- Fixed incorrect light attenuation on Nintendo Switch.
- Fixed an issue where the Volume System would not use the Cameras Transform when no `Volume Trigger` was set.
- Fixed an issue where post processing disappeared when using custom renderers and SMAA or no AA
- Fixed an issue where the 2D Renderer upgrader did not upgrade using the correct default material
- Fixed an issue with soft particles having dark blending when intersecting with scene geometry [case 1199812](https://issuetracker.unity3d.com/issues/urp-soft-particles-create-dark-blending-artefacts-when-intersecting-with-scene-geometry)
- Fixed an issue with additive particles blending incorrectly [case 1215713](https://issuetracker.unity3d.com/issues/universal-render-pipeline-additive-particles-not-using-vertex-alpha)
- Fixed an issue where camera preview window was missing in scene view. [case 1211971](https://issuetracker.unity3d.com/issues/scene-view-urp-camera-preview-window-is-missing-in-the-scene-view)
- Fixed an issue with shadow cascade values were not readable in the render pipeline asset [case 1219003](https://issuetracker.unity3d.com/issues/urp-cascade-values-truncated-on-selecting-two-or-four-cascades-in-shadows-under-universalrenderpipelineasset)
- Fixed an issue where MSAA isn't applied until eye textures are relocated by changing their resolution. [case 1197958](https://issuetracker.unity3d.com/issues/oculus-quest-oculus-go-urp-msaa-isnt-applied-until-eye-textures-are-relocated-by-changing-their-resolution)
- Fixed an issue where camera stacking didn't work properly inside prefab mode. [case 1220509](https://issuetracker.unity3d.com/issues/urp-cannot-assign-overlay-cameras-to-a-camera-stack-while-in-prefab-mode)
- Fixed the definition of `mad()` in SMAA shader for OpenGL.
- Fixed an issue where partical shaders failed to handle Single-Pass Stereo VR rendering with Double-Wide Textures. [case 1201208](https://issuetracker.unity3d.com/issues/urp-vr-each-eye-uses-the-cameraopaquetexture-of-both-eyes-for-rendering-when-using-single-pass-rendering-mode)
- Fixed an issue that caused assets to be reimported if player prefs were cleared. [case 1192259](https://issuetracker.unity3d.com/issues/lwrp-clearing-playerprefs-through-a-script-or-editor-causes-delay-and-console-errors-to-appear-when-entering-the-play-mode)
- Fixed missing Custom Render Features after Library deletion. [case 1196338](https://issuetracker.unity3d.com/product/unity/issues/guid/1196338/)
- Fixed not being able to remove a Renderer Feature due to tricky UI selection rects. [case 1208113](https://issuetracker.unity3d.com/product/unity/issues/guid/1208113/)
- Fixed an issue where the Camera Override on the Render Object Feature would not work with many Render Features in a row. [case 1205185](https://issuetracker.unity3d.com/product/unity/issues/guid/1205185/)
- Fixed UI clipping issue in Forward Renderer inspector. [case 1211954](https://issuetracker.unity3d.com/product/unity/issues/guid/1211954/)
- Fixed a Null ref when trying to remove a missing Renderer Feature from the Forward Renderer. [case 1196651](https://issuetracker.unity3d.com/product/unity/issues/guid/1196651/)
- Fixed data serialization issue when adding a Renderer Feature to teh Forward Renderer. [case 1214779](https://issuetracker.unity3d.com/product/unity/issues/guid/1214779/)
- Fixed issue with AssetPostprocessors dependencies causing models to be imported twice when upgrading the package version.
- Fixed an issue where NullReferenceException might be thrown when creating 2D Lights. [case 1219374](https://issuetracker.unity3d.com/issues/urp-nullreferenceexception-threw-on-adding-the-light-2d-experimental-component-when-2d-render-data-not-assigned) 
- Fixed an issue with a blurry settings icon. [case 1201895](https://issuetracker.unity3d.com/issues/urp-setting-icon-blurred-in-universalrendererpipelineasset)
- Fixed issue that caused the QualitySettings anti-aliasing changing without user interaction. [case 1195272](https://issuetracker.unity3d.com/issues/lwrp-the-anti-alias-quality-settings-value-is-changing-without-user-interaction)
- Fixed an issue where Shader Graph shaders generate undeclared identifier 'GetWorldSpaceNormalizeViewDir' error.
- Fixed an issue where rendering into RenderTexture with Single Pass Instanced renders both eyes overlapping.
- Fixed an issue where Renderscale setting has no effect when using XRSDK.
- Fixed an issue where renderScale != 1 or Display.main.requiresBlitToBackbuffer forced an unnecessary blit on XR.
- Fixed an issue that causes double sRGB correction on Quest. [case 1209292](https://issuetracker.unity3d.com/product/unity/issues/guid/1209292)
- Fixed an issue where terrain DepthOnly pass does not work for XR.
- Fixed an issue that caused depth texture to be flipped when sampling from shaders [case 1225362](https://issuetracker.unity3d.com/issues/game-object-is-rendered-incorrectly-in-the-game-view-when-sampling-depth-texture)
- Fixed an issue with URP switching such that every avaiable URP makes a total set of supported features such that all URPs are taken into consideration. [case 1157420](https://issuetracker.unity3d.com/issues/lwrp-srp-switching-doesnt-work-even-with-manually-adding-shadervariants-per-scene)
- Fixed an issue where XR multipass repeatedly throws error messages "Multi pass stereo mode doesn't support Camera Stacking".
- Fixed an issue with shadows not appearing on terrains when no cascades were selected [case 1226530](https://issuetracker.unity3d.com/issues/urp-no-shadows-on-terrain-when-cascades-is-set-to-no-cascades-in-render-pipeline-asset-settings)
- Fixed a shader issue that caused the Color in Sprite Shape to work improperly.
- Fixed an issue with URP switching such that every available URP makes a total set of supported features such that all URPs are taken into consideration. [case 1157420](https://issuetracker.unity3d.com/issues/lwrp-srp-switching-doesnt-work-even-with-manually-adding-shadervariants-per-scene)
- Metallic slider on the Lit shader is now linear meaning correct values are used for PBR.
- Fixed an issue where Post-Processing caused nothing to render on GLES2.
- Fixed an issue that causes viewport to not work correctly when rendering to textures. [case 1225103](https://issuetracker.unity3d.com/issues/urp-the-viewport-rect-isnt-correctly-applied-when-the-camera-is-outputting-into-a-rendertexture)
- Fixed an issue that caused incorrect sampling of HDR reflection probe textures.
- Fixed UI text of RenderObjects feature to display LightMode tag instead of Shader Pass Name. [case 1201696](https://issuetracker.unity3d.com/issues/render-feature-slash-pass-ui-has-a-field-for-shader-pass-name-when-it-actually-expects-shader-pass-lightmode)
- Fixed an issue when Linear -> sRGB conversion would not happen on some Android devices. [case 1226208](https://issuetracker.unity3d.com/issues/no-srgb-conversion-on-some-android-devices-when-using-the-universal-render-pipeline)
- Fixed issue where using DOF at the same time as Dynamic Scaling, the depth buffer was smapled with incorrect UVs. [case 1225467](https://issuetracker.unity3d.com/product/unity/issues/guid/1225467/)
- Fixed an issue where an exception would be thrown when resetting the ShadowCaster2D component. [case 1225339](https://issuetracker.unity3d.com/issues/urp-unassignedreferenceexception-thrown-on-resetting-the-shadow-caster-2d-component)
- Fixe an issue where using a Subtractive Blend Style for your 2D Lights might cause artifacts in certain post-processing effects. [case 1215584](https://issuetracker.unity3d.com/issues/urp-incorrect-colors-in-scene-when-using-subtractive-and-multiply-blend-mode-in-gamma-color-space)
- Fixed an issue where Cinemachine Pixel Perfect Extension didn't work when CinemachineBrain Update Method is anything other than Late Update.
- Fixed an issue where Sprite Shader Graph shaders weren't double-sided by default.
- Fixed an issue where particles using Sprite Shader Graph shaders were invisible.
- Fixed an issue where Scene objects might be incorrectly affected by 2D Lights from a previous Sorting Layer.
- Fixed an issue where errors would appear in the Console when entering Play Mode with a 2D Light selected in the Hierarchy. [Case 1226918](https://issuetracker.unity3d.com/issues/errors-appear-in-the-console-when-global-2d-light-is-selected-in-hierarchy)
- Fixed an issue that caused Android GLES to render blank screen when Depth texture was enabled without Opaque texture [case 1219325](https://issuetracker.unity3d.com/issues/scene-is-not-rendered-on-android-8-and-9-when-depth-texture-is-enabled-in-urp-asset)
- Fixed an issue that caused transparent objects to always render over top of world space UI. [case 1219877](https://issuetracker.unity3d.com/product/unity/issues/guid/1219877/)
- Fixed issue causing sorting fudge to not work between shadergraph and urp particle shaders. [case 1222762](https://issuetracker.unity3d.com/product/unity/issues/guid/1222762/)
- Fixed shader compilation errors when using multiple lights in DX10 level GPU. [case 1222302](https://issuetracker.unity3d.com/issues/urp-no-materials-apart-from-ui-are-rendered-when-using-direct3d11-graphics-api-on-a-dx10-gpu)
- Fixed an issue with shadows not being correctly calculated in some shaders.
- Fixed invalid implementation of one function in LWRP -> URP backward compatibility support.
- Fixed issue on Nintendo Switch where maximum number of visible lights in C# code did not match maximum number in shader code.
- Fixed OpenGL ES 3.0 support for URP ShaderGraph. [case 1230890](https://issuetracker.unity3d.com/issues/urptemplate-gles3-android-custom-shader-fails-to-compile-on-adreno-306-gpu)
- Fixed an issue where multi edit camera properties didn't work. [case 1230080](https://issuetracker.unity3d.com/issues/urp-certain-settings-are-not-applied-to-all-cameras-when-multi-editing-in-the-inspector)
- Fixed an issue where the emission value in particle shaders would not update in the editor without entering the Play mode.
- Fixed issues with performance when importing fbx files.
- Fixed issues with NullReferenceException happening with URP shaders.
- Fixed an issue that caused memory allocations when sorting cameras. [case 1226448](https://issuetracker.unity3d.com/issues/2d-renderer-using-more-than-one-camera-that-renders-out-to-a-render-texture-creates-gc-alloc-every-frame)
- Fixed an issue where grid lines were drawn on top of opaque objects in the preview window. [Case 1240723](https://issuetracker.unity3d.com/issues/urp-grid-is-rendered-in-front-of-the-model-in-the-inspector-animation-preview-window-when-depth-or-opaque-texture-is-enabled).
- Fixed an issue where objects in the preview window were affected by layer mask settings in the default renderer. [Case 1204376](https://issuetracker.unity3d.com/issues/urp-prefab-preview-is-blank-when-a-custom-forward-renderer-data-and-default-layer-mask-is-mixed-are-used).
- Fixed an issue with reflections when using an orthographic camera [case 1209255](https://issuetracker.unity3d.com/issues/urp-weird-reflections-when-using-lit-material-and-a-camera-with-orthographic-projection)
- Fixed issue that caused unity_AmbientSky, unity_AmbientEquator and unity_AmbientGround variables to be unintialized.
- Fixed issue that caused `SHADERGRAPH_AMBIENT_SKY`, `SHADERGRAPH_AMBIENT_EQUATOR` and `SHADERGRAPH_AMBIENT_GROUND` variables to be uninitialized.
- Fixed SceneView Draw Modes not being properly updated after opening new scene view panels or changing the editor layout.
- Fixed GLES shaders compilation failing on Windows platform (not a mobile platform) due to uniform count limit.
- Fixed an issue that caused the inverse view and projection matrix to output wrong values in some platforms. [case 1243990](https://issuetracker.unity3d.com/issues/urp-8-dot-1-breaks-unity-matrix-i-vp)
- Fixed an issue where the Render Scale setting of the pipeline asset didn't properly change the resolution when using the 2D Renderer. [case 1241537](https://issuetracker.unity3d.com/issues/render-scale-is-not-applied-to-the-rendered-image-when-2d-renderer-is-used-and-hdr-option-is-disabled)
- Fixed an issue where 2D lights didn't respect the Camera's Culling Mask. [case 1239136](https://issuetracker.unity3d.com/issues/urp-2d-2d-lights-are-ignored-by-camera-culling-mask)
- Fixed broken documentation links for some 2D related components.
- Fixed an issue where Sprite shaders generated by Shader Graph weren't double-sided. [case 1261232](https://issuetracker.unity3d.com/product/unity/issues/guid/1261232/)
- Fixed an issue where the package would fail to compile if the Animation module was disabled. [case 1227068](https://issuetracker.unity3d.com/product/unity/issues/guid/1227068/)
- Fixed an issue where Stencil settings wasn't serialized properly in sub object [case 1241218](https://issuetracker.unity3d.com/issues/stencil-overrides-in-urp-7-dot-3-1-render-objects-does-not-save-or-apply)
- Fixed an issue with not being able to remove Light Mode Tags [case 1240895](https://issuetracker.unity3d.com/issues/urp-unable-to-remove-added-lightmode-tags-of-filters-property-in-render-object)
- Fixed an issue where preset button could still be used, when it is not supposed to. [case 1246261](https://issuetracker.unity3d.com/issues/urp-reset-functionality-does-not-work-for-renderobject-preset-asset)
- Fixed an issue where Model Importer Materials used the Standard Shader from the Built-in Render Pipeline instead of URP Lit shader when the import happened at Editor startup.
- Fixed an issue where only unique names of cameras could be added to the camera stack.
- Fixed issue that caused shaders to fail to compile in OpenGL 4.1 or below.
- Fixed an issue where camera stacking with MSAA on OpenGL resulted in a black screen. [case 1250602](https://issuetracker.unity3d.com/issues/urp-camera-stacking-results-in-black-screen-when-msaa-and-opengl-graphics-api-are-used)
- Optimized shader compilation times by compiling different variant sets for vertex and fragment shaders.
- Fixed shadows for additional lights by limiting MAX_VISIBLE_LIGHTS to 16 for OpenGL ES 2.0 and 3.0 on mobile platforms. [case 1244391](https://issuetracker.unity3d.com/issues/android-urp-spotlight-shadows-are-not-being-rendered-on-adreno-330-and-320-when-built)
- Fixed Lit/SimpleLit/ParticlesLit/ParticlesSimpleLit/ParticlesUnlit shaders emission color not to be converted from gamma to linear color space. [case 1249615]
- Fixed missing unity_MatrixInvP for shader code and shaderGraph.
- Fixed XR support for deferred renderer.
- Fixing RenderObject to reflect name changes done at CustomForwardRenderer asset in project view. [case 1246256](https://issuetracker.unity3d.com/issues/urp-renderobject-name-does-not-reflect-inside-customforwardrendererdata-asset-on-renaming-in-the-inspector)
- Fixing camera overlay stacking adding to respect unity general reference restrictions. [case 1240788](https://issuetracker.unity3d.com/issues/urp-overlay-camera-is-missing-in-stack-list-of-the-base-camera-prefab)
- Fixed profiler marker errors. [case 1240963](https://issuetracker.unity3d.com/issues/urp-errors-are-thrown-in-a-console-when-using-profiler-to-profile-editor)
- Fixed issue that caused the pipeline to not create _CameraColorTexture if a custom render pass is injected. [case 1232761](https://issuetracker.unity3d.com/issues/urp-the-intermediate-color-texture-is-no-longer-created-when-there-is-at-least-one-renderer-feature)
- Fixed target eye UI for XR rendering is missing from camera inspector. [case 1261612](https://issuetracker.unity3d.com/issues/xr-cameras-target-eye-property-is-missing-when-inspector-is-in-normal-mode)
- Fixed an issue where terrain and speedtree materials would not get upgraded by upgrade project materials. [case 1204189](https://fogbugz.unity3d.com/f/cases/1204189/)
- Fixed an issue that caused renderer feature to not render correctly if the pass was injected before rendering opaques and didn't implement `Configure` method. [case 1259750](https://issuetracker.unity3d.com/issues/urp-not-rendering-with-a-renderer-feature-before-rendering-shadows)
- Fixed an issue where postFX's temp texture is not released properly.
- Fixed an issue where ArgumentOutOfRangeException errors were thrown after removing Render feature [case 1268147](https://issuetracker.unity3d.com/issues/urp-argumentoutofrangeexception-errors-are-thrown-on-undoing-after-removing-render-feature)
- Fixed an issue where depth and depth/normal of grass isn't rendered to depth texture.
- Fixed an issue that impacted MSAA performance on iOS/Metal [case 1219054](https://issuetracker.unity3d.com/issues/urp-ios-msaa-has-a-bigger-negative-impact-on-performance-when-using-urp-compared-to-built-in-rp)
- Fixed an issue that caused a warning to be thrown about temporary render texture not found when user calls ConfigureTarget(0). [case 1220871](https://issuetracker.unity3d.com/issues/urp-scriptable-render-passes-which-dont-require-a-bound-render-target-triggers-render-target-warning)
- Fixed performance issues in the C# shader stripper.

## [7.1.1] - 2019-09-05
### Upgrade Guide
- The render pipeline now handles custom renderers differently. You must now set up renderers for the Camera on the Render Pipeline Asset.
- Render Pipeline Assets upgrades automatically and either creates a default forward renderer in your project or links the existing custom one that you've assigned.
- If you have custom renderers assigned to Cameras, you must now add them to the current Render Pipeline Asset. Then you can select which renderer to use on the Camera.

### Added
- Added shader function `GetMainLightShadowParams`. This returns a half4 for the main light that packs shadow strength in x component and shadow soft property in y component.
- Added shader function `GetAdditionalLightShadowParams`. This returns a half4 for an additional light that packs shadow strength in x component and shadow soft property in y component.
- Added a `Debug Level` option to the Render Pipeline Asset. With this, you can control the amount of debug information generated by the render pipeline.
- Added ability to set the `ScriptableRenderer` that the Camera renders with via C# using `UniversalAdditionalCameraData.SetRenderer(int index)`. This maps to the **Renderer List** on the Render Pipeline Asset.
- Added shadow support for the 2D Renderer. 
- Added ShadowCaster2D, and CompositeShadowCaster2D components.
- Added shadow intensity and shadow volume intensity properties to Light2D.
- Added new Gizmos for Lights.
- Added CinemachineUniversalPixelPerfect, a Cinemachine Virtual Camera Extension that solves some compatibility issues between Cinemachine and Pixel Perfect Camera.
- Added an option that disables the depth/stencil buffer for the 2D Renderer.
- Added manipulation handles for the inner cone angle for spot lights.
- Added documentation for the built-in post-processing solution and Volumes framework (and removed incorrect mention of the PPv2 package). 

### Changed
- Increased visible lights limit for the forward renderer. It now supports 256 visible lights except in mobile platforms. Mobile platforms support 32 visible lights.
- Increased per-object lights limit for the forward renderer. It now supports 8 per-object lights in all platforms except GLES2. GLES2 supports 4 per-object lights.
- The Sprite-Lit-Default shader and the Sprite Lit Shader Graph shaders now use the vertex tangents for tangent space calculations.
- Temporary render textures for cameras rendering to render textures now use the same format and multisampling configuration as camera's target texture.
- All platforms now use R11G11B10_UFloat format for HDR render textures if supported.
- There is now a list of `ScriptableRendererData` on the Render Pipeline Asset as opposed to a renderer type. These are available to all Cameras and are included in builds.
- The renderer override on the Camera is now an enum that maps to the list of `ScriptableRendererData` on the Render Pipeline Asset.
- Pixel Perfect Camera now allows rendering to a render texture.
- Light2D GameObjects that you've created now have a default position with z equal to 0.
- Documentation: Changed the "Getting Started" section into "Install and Configure". Re-arranged the Table of Content.  

### Fixed
- Fixed LightProbe occlusion contribution. [case 1146667](https://issuetracker.unity3d.com/product/unity/issues/guid/1146667/)
- Fixed an issue that caused a log message to be printed in the console when creating a new Material. [case 1173160](https://issuetracker.unity3d.com/product/unity/issues/guid/1173160/)
- Fixed an issue where OnRenderObjectCallback was never invoked. [case 1122420](https://issuetracker.unity3d.com/issues/lwrp-gl-dot-lines-and-debug-dot-drawline-dont-render-when-scriptable-render-pipeline-settings-is-set-to-lwrp)
- Fixed an issue where Sprite Masks didn't function properly when using the 2D Renderer. [case 1163474](https://issuetracker.unity3d.com/issues/lwrp-sprite-renderer-ignores-sprite-mask-when-lightweight-render-pipeline-asset-data-is-set-to-2d-renderer-experimental)
- Fixed memory leaks when using the Frame Debugger with the 2D Renderer.
- Fixed an issue where materials using `_Time` did not animate in the scene. [1175396](https://issuetracker.unity3d.com/product/unity/issues/guid/1175396/)
- Fixed an issue where the Particle Lit shader had artifacts when both soft particles and HDR were enabled. [1136285](https://issuetracker.unity3d.com/product/unity/issues/guid/1136285/)
- Fixed an issue where the Area Lights were set to Realtime, which caused them to not bake. [1159838](https://issuetracker.unity3d.com/issues/lwrp-template-baked-area-lights-do-not-work-if-project-is-created-with-lightweight-rp-template)
- Fixed an issue where the Disc Light did not generate any light. [1175097](https://issuetracker.unity3d.com/issues/using-lwrp-area-light-does-not-generate-light-when-its-shape-is-set-to-disc)
- Fixed an issue where the alpha was killed when an opaque texture was requested on an offscreen camera with HDR enabled [case 1163320](https://issuetracker.unity3d.com/issues/lwrp-mobile-secondary-camera-background-alpha-value-is-lost-when-hdr-and-opaque-texture-are-enabled-in-lwrp-asset).
- Fixed an issue that caused Orthographic camera with far plane set to 0 to span Unity console with errors. [case 1172269](https://issuetracker.unity3d.com/issues/orthographic-camera-with-far-plane-set-to-0-results-in-assertions)
- Fixed an issue causing heap allocation in `RenderPipelineManager.DoRenderLoop` [case 1156241](https://issuetracker.unity3d.com/issues/lwrp-playerloop-renderpipelinemanager-dot-dorenderloop-internal-gc-dot-alloc-allocates-around-2-dot-6kb-for-every-camera-in-the-scene)
- Fixed an issue that caused shadow artifacts when using large spot angle values [case 1136165](https://issuetracker.unity3d.com/issues/lwrp-adjusting-spot-angle-on-a-spotlight-produces-shadowmap-artifacts)
- Fixed an issue that caused self-shadowing artifacts when adjusting shadow near-plane on spot lights.
- Fixed an issue that caused specular highlights to disappear when the smoothness value was set to 1.0. [case 1161827](https://issuetracker.unity3d.com/issues/lwrp-hdrp-lit-shader-max-smoothness-value-is-incosistent-between-pipelines)
- Fixed an issue in the Material upgrader that caused transparent Materials to not upgrade correctly to Universal RP. [case 1170419](https://issuetracker.unity3d.com/issues/shader-conversion-upgrading-project-materials-causes-standard-transparent-materials-to-flicker-when-moving-the-camera).
- Fixed an issue causing shadows to be incorrectly rendered when a light was close to the shadow caster.
- Fixed post-processing for the 2D Renderer.
- Fixed an issue in Light2D that caused a black line to appear for a 360 degree spotlight.
- Fixed a post-processing rendering issue with non-fullscreen viewport. [case 1177660](https://issuetracker.unity3d.com/issues/urp-render-scale-slider-value-modifies-viewport-coordinates-of-the-screen-instead-of-the-resolution)
- Fixed an issue where **Undo** would not undo the creation of Additional Camera Data. [case 1158861](https://issuetracker.unity3d.com/issues/lwrp-additional-camera-data-script-component-appears-on-camera-after-manually-re-picking-use-pipeline-settings)
- Fixed an issue where selecting the same drop-down menu item twice would trigger a change event. [case 1158861](https://issuetracker.unity3d.com/issues/lwrp-additional-camera-data-script-component-appears-on-camera-after-manually-re-picking-use-pipeline-settings)
- Fixed an issue where selecting certain objects that use instancing materials would throw console warnings. [case 1127324](https://issuetracker.unity3d.com/issues/console-warning-is-being-spammed-when-having-lwrp-enabled-and-shader-with-gpu-instancing-present-in-the-scene)
- Fixed a GUID conflict with LWRP. [case 1179895](https://issuetracker.unity3d.com/product/unity/issues/guid/1179895/)
- Fixed an issue where the Terrain shader generated NaNs.
- Fixed an issue that caused the `Opaque Color` pass to never render at half or quarter resolution.
- Fixed and issue where stencil state on a `ForwardRendererData` was reset each time rendering happened.

## [7.0.1] - 2019-07-25
### Changed
- Platform checks now provide more helpful feedback about supported features in the Inspectors.

### Fixed
- Fixed specular lighting related artifacts on Mobile [case 1143049](https://issuetracker.unity3d.com/issues/ios-lwrp-rounded-cubes-has-graphical-artifacts-when-setting-pbr-shaders-smoothness-about-to-0-dot-65-in-shadergraph) and [case 1164822](https://issuetracker.unity3d.com/issues/lwrp-specular-highlight-becomes-hard-edged-when-increasing-the-size-of-an-object).
- Post-processing is no longer enabled in the previews.
- Unity no longer force-enables post-processing on a camera by default.
- Fixed an issue that caused the Scene to render darker in GLES3 and linear color space. [case 1169789](https://issuetracker.unity3d.com/issues/lwrp-android-scene-is-rendered-darker-in-build-when-graphics-api-set-to-gles3-and-color-space-set-to-linear)

## [7.0.0] - 2019-07-17
### Universal Render Pipeline
- LWRP has been renamed to the "Universal Render Pipeline" (UniversalRP).
- UniversalRP is the same as LWRP in terms of features and scope.
- Classes have moved to the Universal namespace (from LWRP).

### Upgrade Guide
- Upgrading to UniversalRP is designed to be almost seamless from the user side.
- LWRP package still exists, this forwards includes and classes to the UniversalRP Package.
- Please see the more involved upgrade guide (https://docs.google.com/document/d/1Xd5bZa8pYZRHri-EnNkyhwrWEzSa15vtnpcg--xUCIs/).

### Added
- Initial Stadia platform support.
- Added a menu option to create a new `ScriptableRendererFeature` script. To do so in the Editor, click on Asset > Create > Rendering > Lightweight Render Pipeline > Renderer Feature.
- Added documentation for SpeedTree Shaders in LWRP.
- Added extended features to LWRP Terrain Shader, so terrain assets can be forward-compatible with HDRP.
- Enabled per-layer advanced or legacy-mode blending in LWRP Terrain Shader. 
- Added the documentation page "Rendering in LWRP", which describes the forward rendering camera loop.
- Added documentation overview for how Post Processing Version 2 works in LWRP.
- Added documentation notes and FAQ entry on the 2D Renderer affecting the LWRP Asset.

### Changed
- Replaced beginCameraRendering callbacks by non obsolete implementation in Light2D
- Updated `ScriptableRendererFeature` and `ScriptableRenderPass` API docs.
- Shader type Real translates to FP16 precision on Nintendo Switch.

### Fixed
- Fixed a case where built-in Shader time values could be out of sync with actual time. [case 1142495](https://fogbugz.unity3d.com/f/cases/1142495/)
- Fixed an issue that caused forward renderer resources to not load properly when you upgraded LWRP from an older version to 7.0.0. [case 1154925](https://issuetracker.unity3d.com/issues/lwrp-upgrading-lwrp-package-to-7-dot-0-0-breaks-forwardrenderdata-asset-in-resource-files)
- Fixed GC spikes caused by LWRP allocating heap memory every frame.
- Fixed distortion effect on particle unlit shader.
- Fixed NullReference exception caused when trying to add a ScriptableRendererFeature.
- Fixed issue with certain LWRP shaders not showing when using forward/2D renderer.
- Fixed the shadow resolve pass and the final pass, so they're not consuming unnecessary bandwidth. [case 1152439](https://issuetracker.unity3d.com/issues/lwrp-mobile-increased-memory-usage-and-extra-rendering-steps) 
- Added missing page for 2D Lights in LWRP.
- Tilemap tiles no longer appear black when you use the 2D renderer.
- Sprites in the preview window are no longer lit by 2D Scene lighting.
- Fixed warnings for unsupported shadow map formats for GLES2 API.
- Disabled shadows for devices that do not support shadow maps or depth textures.
- Fixed support for LWRP per-pixel terrain. [case 1110520](https://fogbugz.unity3d.com/f/cases/1110520)
- Fixed some basic UI/usability issues with LWRP terrain Materials (use of warnings and modal value changes).
- Fixed an issue where using LWRP and Sprite Shape together would produce meta file conflicts.
- Fixed fp16 overflow in Switch in specular calculation
- Fixed shader compilation errors for Android XR projects.
- Updated the pipeline Asset UI to cap the render scale at 2x so that it matches the render pipeline implementation limit.

## [6.7.0] - 2019-05-16
### Added
- Added SpeedTree Shaders.
- Added two Shader Graph master nodes: Lit Sprite and Unlit Sprite. They only work with the 2D renderer.
- Added documentation for the 2D renderer.

### Changed
- The 2D renderer and Light2D component received a number of improvements and are now ready to try as experimental features.
- Updated the [Feature Comparison Table](lwrp-builtin-feature-comparison.md) to reflect the current state of LWRP features.

### Fixed
- When in playmode, the error 'Non matching Profiler.EndSample' no longer appears. [case 1140750](https://fogbugz.unity3d.com/f/cases/1140750/)
- LWRP Particle Shaders now correctly render in stereo rendering modes. [case 1106699](https://fogbugz.unity3d.com/f/cases/1106699/)
- Shaders with 'debug' in the name are no longer stripped automatically. [case 1112983](https://fogbugz.unity3d.com/f/cases/1112983/)
- Fixed tiling issue with selection outline and baked cutout shadows.
- in the Shadergraph Unlit Master node, Premultiply no longer acts the same as Alpha. [case 1114708](https://fogbugz.unity3d.com/f/cases/1114708/)
- Fixed an issue where Lightprobe data was missing if it was needed per-pixel and GPU instancing was enabled.
- The Soft ScreenSpaceShadows Shader variant no longer gets stripped form builds. [case 1138236](https://fogbugz.unity3d.com/f/cases/1138236/)
- Fixed a typo in the Particle Unlit Shader, so Soft Particles now work correctly.
- Fixed emissive Materials not being baked for some meshes. [case 1145297](https://issuetracker.unity3d.com/issues/lwrp-emissive-materials-are-not-baked)
- Camera matrices are now correctly set up when you call rendering functions in EndCameraRendering. [case 1146586](https://issuetracker.unity3d.com/issues/lwrp-drawmeshnow-returns-wrong-positions-slash-scales-when-called-from-endcamerarendering-hook)
- Fixed GI not baking correctly while in gamma color space.
- Fixed a NullReference exception when adding a renderer feature that is contained in a global namespace. [case 1147068](https://issuetracker.unity3d.com/issues/scriptablerenderpipeline-inspector-ui-crashes-when-a-scriptablerenderfeature-is-not-in-a-namespace)
- Shaders are now set up for VR stereo instancing on Vulkan. [case 1142952](https://fogbugz.unity3d.com/f/cases/1142952/).
- VR stereo matrices and vertex inputs are now set up on Vulkan. [case 1142952](https://fogbugz.unity3d.com/f/cases/1142952/).
- Fixed the Material Upgrader so it's now run upon updating the LWRP package. [1148764](https://issuetracker.unity3d.com/product/unity/issues/guid/1148764/)
- Fixed a NullReference exception when you create a new Lightweight Render Pipeline Asset. [case 1153388](https://issuetracker.unity3d.com/product/unity/issues/guid/1153388/) 

## [6.6.0] - 2019-04-01
### Added
- Added support for Baked Indirect mixed lighting.
- You can now use Light Probes for occlusion. This means that baked lights can now occlude dynamic objects.
- Added RenderObjects. You can add RenderObjects to a Renderer to perform custom rendering.
- (WIP) Added an experimental 2D renderer that implements a 2D lighting system.
- (WIP) Added a Light2D component that works with the 2D renderer to add lighting effects to 2D sprites.

### Fixed
- Fixed a project import issue in the LWRP template.
- Fixed the warnings that appear when you create new Unlit Shader Graphs using the Lightweight Render Pipeline.
- Fixed light attenuation precision on mobile platforms.
- Fixed split-screen rendering on mobile platforms.
- Fixed rendering when using an off-screen camera that renders to a depth texture.
- Fixed the exposed stencil render state in the renderer.
- Fixed the default layer mask so it's now applied to a depth pre-pass.
- Made several improvements and fixes to the render pass UI.
- Fixed artifacts that appeared due to precision errors in large scaled objects.
- Fixed an XR rendering issue where Unity required a depth texture.
- Fixed an issue that caused transparent objects to sort incorrectly.

## [6.5.0] - 2019-03-07
### Added
- You can now create a custom forward renderer by clicking on `Assets/Create/Rendering/Lightweight Render Pipeline/Forward Renderer`. This creates an Asset in your Project. You can add additional features to it and drag-n-drop the renderer to either the pipeline Asset or to a camera.
- You can now add `ScriptableRendererFeature`  to the `ScriptableRenderer` to extend it with custom effects. A feature is an `ScriptableObject` that can be drag-n-dropped in the renderer and adds one or more `ScriptableRenderPass` to the renderer.
- `ScriptableRenderer` now exposes interface to configure lights. To do so, implement `SetupLights` when you create a new renderer.
- `ScriptableRenderer` now exposes interface to configure culling. To do so, implement `SetupCullingParameters` when you create a new renderer.
- `ScriptableRendererData` contains rendering resources for `ScriptableRenderer`. A renderer can be overridden globally for all cameras or on a per-camera basis.
- `ScriptableRenderPass` now has a `RenderPassEvents`. This controls where in the pipeline the render pass is added.
- `ScriptableRenderPass` now exposes `ConfigureTarget` and `ConfigureClear`. This allows the renderer to automatically figure out the currently active rendering targets.
- `ScriptableRenderPass` now exposes `Blit`. This performs a blit and sets the active render target in the renderer.
- `ScriptableRenderPass` now exposes `RenderPostProcessing`. This renders post-processing and sets the active render target in the renderer.
- `ScriptableRenderPass` now exposes `CreateDrawingSettings` as a helper for render passes that need to call `ScriptableRenderContext.DrawRenderers`.

### Changed
- Removed `RegisterShaderPassName` from `ScriptableRenderPass`. Instead, `CreateDrawingSettings` now  takes one or a list of `ShaderTagId`. 
- Removed remaining experimental namespace from LWRP. All APIrelated to `ScriptableRenderer`, `ScriptableRenderPass`, and render pass injection is now out of preview.
- Removed `SetRenderTarget` from `ScriptableRenderPass`. You should never call it. Instead, call `ConfigureTarget`, and the renderer automatically sets up targets for you. 
- Removed `RenderFullscreenQuad` from `ScriptableRenderer`. Use `CommandBuffer.DrawMesh` and `RenderingUtils.fullscreenMesh` instead.
- Removed `RenderPostProcess` from `ScriptableRenderer`. Use `ScriptableRenderPass.RenderPostProcessing` instead.
- Removed `postProcessingContext` property from `ScriptableRenderer`. This is now exposed in `RenderingUtils.postProcessingContext`.
- Removed `GetCameraClearFlag` from `ScriptableRenderer`.

### Fixed
- Fixed y-flip in VR when post-processing is active.
- Fixed occlusion mesh for VR not rendering before rendering opaques.
- Enabling or disabling SRP Batcher in runtime works now.
- Fixed video player recorder when post-processing is enabled.

## [6.4.0] - 2019-02-21

## [6.3.0] - 2019-02-18

## [6.2.0] - 2019-02-15

### Changed
- Code refactor: all macros with ARGS have been swapped with macros with PARAM. This is because the ARGS macros were incorrectly named.

## [6.1.0] - 2019-02-13

## [6.0.0] - 2019-02-23
### Added
- You can now implement a custom renderer for LWRP. To do so, implement an `IRendererData` that contains all resources used in rendering. Then create an `IRendererSetup` that creates and queues `ScriptableRenderPass`. Change the renderer type either in the Pipeline Asset or in the Camera Inspector.
- LWRP now uses the Unity recorder extension. You can use this to capture the output of Cameras.
- You can now inject a custom render pass before LWRP renders opaque objects. To do so, implement an `IBeforeRender` interface.
- Distortion support in all Particle Shaders.
- An upgrade system for LWRP Materials with `MaterialPostprocessor`.
- An upgrade path for Unlit shaders
- Tooltips for Shaders.
- SRP Batcher support for Particle Shaders.
- Docs for these Shaders: Baked Lit, Particles Lit, Particles Simple Lit, and Particles Unlit.
- LWRP now supports dynamic resolution scaling. The target platform must also support it.
- LWRP now includes version defines for both C# and Shaders in the format of `LWRP_X_Y_Z_OR_NEWER`. For example, `LWRP_5_3_0_OR_NEWER` defines version 5.3.0.
- The Terrain Lit Shader now samples Spherical Harmonics if you haven't baked any lightmaps for terrain.
- Added a __Priority__ option, which you can use to tweak the rendering order. This is similar to render queue in the built-in render pipeline. These Shaders now have this option: Lit, Simple Lit, Baked Lit, Unlit, and all three Particle Shaders.
- Added support for overriding terrain detail rendering shaders, via the render pipeline editor resources asset.

### Changed
- You can now only initialize a camera by setting a Background Type. The supported options are Skybox, Solid Color, and Don't Care.
- LWRP now uses non-square shadowmap textures when it renders directional shadows with 2 shadow cascades. 
- LWRP now uses RGB111110 as the HDR format on mobile devices, when this format is supported.
- Removed `IAfterDepthPrePass` interface.
- We’ve redesigned the Shader GUI. For example, all property names in Shaders are now inline across the board
- The Simple Lit Shader now has Smoothness, which can be stored in the alpha of specular or albedo maps.
- The Simple Lit and Particles Simple Lit Shaders now take shininess from the length (brightness) of the specular map.
- The __Double sided__ property is now __Render Face__. This means you can also do front face culling.
- Changed the docs for Lit Shader, Simple Lit Shader and Unlit Shader according to Shader GUI changes.
- When you create a new LWRP Asset, it will now be initialized with settings that favor performance on mobile platforms.
- Updated the [FAQ](faq.md) and the [Built-in/LWRP feature comparison table](lwrp-builtin-feature-comparison.md).

### Fixed
- Several tweaks to reduce bandwidth consumption on mobile devices.
- The foldouts in the Lightweight Asset inspector UI now remember their state.
- Added missing meta file for GizmosRenderingPass.cs.
- Fixed artifacts when using multiple or Depth Only cameras. [Case 1072615](https://issuetracker.unity3d.com/issues/ios-using-multiple-cameras-in-the-scene-in-lightweight-render-pipeline-gives-corrupted-image-in-ios-device)
- Fixed a typo in ERROR_ON_UNSUPPORTED_FUNCTION() that was causing the shader compiler to run out of memory in GLES2. [Case 1104271](https://issuetracker.unity3d.com/issues/mobile-os-restarts-because-of-high-memory-usage-when-compiling-shaders-for-opengles2)
- LWRP now renders shadows on scaled objects correctly. [Case 1109017](https://issuetracker.unity3d.com/issues/scaled-objects-render-shadows-and-specularity-incorrectly-in-the-lwrp-on-device)
- LWRP now allows some Asset settings to be changed at runtime. [Case 1105552](https://issuetracker.unity3d.com/issues/lwrp-changing-render-scale-in-runtime-has-no-effect-since-lwrp-3-dot-3-0)
- Realtime shadows now work in GLES2. [Case 1087251](https://issuetracker.unity3d.com/issues/android-lwrp-no-real-time-light-and-shadows-using-gles2)
- Framedebugger now renders correctly when stepping through drawcalls.
- Cameras that request MSAA and Opaque Textures now use less frame bandwidth when they render.
- Fixed rendering in the gamma color space, so it doesn't appear darker.
- Particles SImple Lit and Particles Unlit Shaders now work correctly.
- __Soft Particles__ now work correctly.
- Camera fading for particles.
- Fixed a typo in the Unlit `IgnoreProjector` tag.
- Particles render in both eyes with stereo instancing
- Fixed specular issues on mobile. [case 1109017](https://issuetracker.unity3d.com/issues/scaled-objects-render-shadows-and-specularity-incorrectly-in-the-lwrp-on-device)
- Fixed issue causing LWRP to create MSAA framebuffer even when MSAA setting was disabled.
- Post-processing in mobile VR is now forced to be disabled. It was causing many rendering issues.
- Fixed Editor Previews breaking in Play Mode when VR is enabled. [Case 1109009](https://issuetracker.unity3d.com/issues/lwrp-editor-previews-break-in-play-mode-if-vr-is-enabled)
- A camera's HDR enable flag is now respected when rendering in XR.
- Terrain detail rendering now works correctly when LWRP is installed but inactive.

## [5.2.0] - 2018-11-27
### Added
- LWRP now handles blits that are required by the device when rendering to the backbuffer.
- You can now enable the SRP Batcher. To do so, go to the `Pipeline Asset`. Under `Advanced`, toggle `SRP Batcher`.

### Changed
- Renamed shader variable `unity_LightIndicesOffsetAndCount` to `unity_PerObjectLightData`.
- Shader variables `unity_4LightIndices0` and `unity_4LightIndices1` are now declared as `unity_PerObjectLightIndices` array.

## [5.1.0] - 2018-11-19
### Added
- The user documentation for LWRP is now in this GitHub repo, instead of in the separate GitHub wiki. You can find the most up-to-date pages in the [TableOfContents.md](TableOfCotents.md) file. Pages not listed in that file are still in progress.

### Changed
- The LWRP package is no longer in preview.
- LWRP built-in render passes are now internal.
- Changed namespace from `UnityEngine.Experimental.Rendering.LightweightPipeline` to `UnityEngine.Rendering.LWRP`.
- Changed namespace from `UnityEditor.Experimental.Rendering.LightweightPipeline` to `UnityEditor.Rendering.LWRP`.

### Fixed
- LWRP now respects the iOS Player setting **Force hard shadows**. When you enable this setting, hardware filtering of shadows is disabled.
- Scene view mode now renders baked lightmaps correctly. [Case 1092227](https://issuetracker.unity3d.com/issues/lwrp-scene-view-modes-render-objects-black)
- Shadow bias calculations are now correct for both Shader Graph and Terrain shaders.
- Blit shader now ignores culling.
- When you select __Per Vertex__ option for __Additional Lights__, the __Per Object Limit__ option is not greyed out anymore.
- When you change camera viewport height to values above 1.0, the Unity Editor doesn't freeze anymore. [Case 1097497](https://issuetracker.unity3d.com/issues/macos-lwrp-editor-freezes-after-changing-cameras-viewport-rect-values)
- When you use AR with LWRP, the following error message is not displayed in the console anymore: "The camera list passed to the render pipeline is either null or empty."

## [5.0.0-preview] - 2018-09-28
### Added
- Added occlusion mesh rendering/hookup for VR
- You can now configure default depth and normal shadow bias values in the pipeline asset.
- You can now add the `LWRPAdditionalLightData` component to a `Light` to override the default depth and normal shadow bias.
- You can now log the amount of shader variants in your build. To do so, go to the `Pipeline Asset`. Under `Advanced`, select and set the `Shader Variant Log Level`.
### Changed
- Removed the `supportedShaderFeatures` property from LWRP core. The shader stripper now figures out which variants to strip based on the current assigned pipeline Asset in the Graphics settings.
### Fixed
- The following error does not appear in console anymore: ("Begin/End Profiler section mismatch")
- When you select a material with the Lit shader, this no longer causes the following error in the console: ("Material doesn't have..."). [case 1092354](https://fogbugz.unity3d.com/f/cases/1092354/)
- In the Simple Lit shader, per-vertex additional lights are now shaded properly.
- Shader variant stripping now works when you're building a Project with Cloud Build. This greatly reduces build times from Cloud Build.
- Dynamic Objects now receive lighting when the light mode is set to mixed.
- MSAA now works on Desktop platforms.
- The shadow bias value is now computed correctly for shadow cascades and different shadow resolutions. [case 1076285](https://issuetracker.unity3d.com/issues/lwrp-realtime-directional-light-shadow-maps-exhibit-artifacts)
- When you use __Area Light__ with LWRP, __Cast Shadows__ no longer overlaps with other UI elements in the Inspector. [case 1085363](https://issuetracker.unity3d.com/issues/inspector-area-light-cast-shadows-ui-option-is-obscured-by-render-mode-for-lwrp-regression-in-2018-dot-3a3)

### Changed
Read/write XRGraphicsConfig -> Read-only XRGraphics interface to XRSettings. 

## [4.0.0-preview] - 2018-09-28
### Added
- When you have enabled Gizmos, they now appear correctly in the Game view.
- Added requiresDepthPrepass field to RenderingData struct to tell if the runtime platform requires a depth prepass to generate a camera depth texture.
- The `RenderingData` struct now holds a reference to `CullResults`.
- When __HDR__ is enabled in the Camera but disabled in the Asset, an information box in the Camera Inspector informs you about it.
- When __MSAA__ is enabled in the Camera but disabled in the Asset, an information box in the Camera Inspector informs you about it.
- Enabled instancing on the terrain shader.
- Sorting of opaque objects now respects camera `opaqueSortMode` setting.
- Sorting of opaque objects disables front-to-back sorting flag, when camera settings allow that and the GPU has hidden surface removal.
- LWRP now has a Custom Light Explorer that suits its feature set.
- LWRP now supports Vertex Lit shaders for detail meshes on terrain.
- LWRP now has three interactive Autodesk shaders: Autodesk Interactive, Autodesk Interactive Masked and Autodesk Interactive Transparent.
- [Shader API] The `GetMainLight` and `GetAdditionalLight` functions can now compute shadow attenuation and store it in the new `shadowAttenuation` field in `LightData` struct.
- [Shader API] Added a `VertexPositionInputs` struct that contains vertex position in difference spaces (world, view, hclip).
- [Shader API] Added a `GetVertexPositionInputs` function to get an initialized `VertexPositionInputs`.
- [Shader API] Added a `GetPerObjectLightIndex` function to return the per-object index given a for-loop index.
- [Shader API] Added a `GetShadowCoord` function that takes a `VertexPositionInputs` as input.
- [ShaderLibrary] Added VertexNormalInputs struct that contains data for per-pixel normal computation.
- [ShaderLibrary] Added GetVertexNormalInputs function to return an initialized VertexNormalInputs.

### Changed
- The `RenderingData` struct is now read-only.
- `ScriptableRenderer`always performs a Clear before calling `IRendererSetup::Setup.` 
- `ScriptableRenderPass::Execute` no longer takes `CullResults` as input. Instead, use `RenderingData`as input, since that references `CullResults`.
- `IRendererSetup_Setup` no longer takes `ScriptableRenderContext` and `CullResults` as input.
- Shader includes are now referenced via package relative paths instead of via the deprecated shader export path mechanism https://docs.unity3d.com/2018.3/Documentation/ScriptReference/ShaderIncludePathAttribute.html.
- The LWRP Asset settings were re-organized to be more clear.
- Vertex lighting now controls if additional lights should be shaded per-vertex or per-pixel.
- Renamed all `Local Lights` nomenclature to `Additional Lights`.
- Changed shader naming to conform to our SRP shader code convention.
- [Shader API] Renamed `SpotAttenuation` function to `AngleAttenuation`.
- [Shader API] Renamed `_SHADOWS_ENABLED` keyword to `_MAIN_LIGHT_SHADOWS`
- [Shader API] Renamed `_SHADOWS_CASCADE` keyword to `_MAIN_LIGHT_SHADOWS_CASCADE`
- [Shader API] Renamed `_VERTEX_LIGHTS` keyword to `_ADDITIONAL_LIGHTS_VERTEX`.
- [Shader API] Renamed `_LOCAL_SHADOWS_ENABLED` to `_ADDITIONAL_LIGHT_SHADOWS`
- [Shader API] Renamed `GetLight` function to `GetAdditionalLight`.
- [Shader API] Renamed `GetPixelLightCount` function to `GetAdditionalLightsCount`.
- [Shader API] Renamed `attenuation` to `distanceAttenuation` in `LightData`.
- [Shader API] Renamed `GetLocalLightShadowStrength` function to `GetAdditionalLightShadowStrength`.
- [Shader API] Renamed `SampleScreenSpaceShadowMap` functions to `SampleScreenSpaceShadowmap`.
- [Shader API] Renamed `MainLightRealtimeShadowAttenuation` function to `MainLightRealtimeShadow`.
- [Shader API] Renamed light constants from `Directional` and `Local` to `MainLight` and `AdditionalLights`.
- [Shader API] Renamed `GetLocalLightShadowSamplingData` function to `GetAdditionalLightShadowSamplingData`.
- [Shader API] Removed OUTPUT_NORMAL macro.
- [Shader API] Removed `lightIndex` and `substractiveAttenuation` from `LightData`.
- [Shader API] Removed `ComputeShadowCoord` function. `GetShadowCoord` is provided instead.
- All `LightweightPipeline` references in API and classes are now named `LightweightRenderPipeline`.
- Files no longer have the `Lightweight` prefix.
- Renamed Physically Based shaders to `Lit`, `ParticlesLit`, and `TerrainLit`.
- Renamed Simple Lighting shaders to `SimpleLit`, and `ParticlesSimpleLit`.
- [ShaderLibrary] Renamed `InputSurfacePBR.hlsl`, `InputSurfaceSimple.hlsl`, and `InputSurfaceUnlit` to `LitInput.hlsl`, `SimpleLitInput.hlsl`, and `UnlitInput.hlsl`. These files were moved from the `ShaderLibrary` folder to the`Shaders`.
- [ShaderLibrary] Renamed `LightweightPassLit.hlsl` and `LightweightPassLitSimple.hlsl` to `LitForwardPass.hlsl` and `SimpleLitForwardPass.hlsl`. These files were moved from the `ShaderLibrary` folder to `Shaders`.
- [ShaderLibrary] Renamed `LightweightPassMetaPBR.hlsl`, `LightweightPassMetaSimple.hlsl` and `LighweightPassMetaUnlit` to `LitMetaPass.hlsl`, `SimpleLitMetaPass.hlsl` and `UnlitMetaPass.hlsl`. These files were moved from the `ShaderLibrary` folder to `Shaders`.
- [ShaderLibrary] Renamed `LightweightPassShadow.hlsl` to `ShadowCasterPass.hlsl`. This file was moved to the `Shaders` folder.
- [ShaderLibrary] Renamed `LightweightPassDepthOnly.hlsl` to `DepthOnlyPass.hlsl`. This file was moved to the `Shaders` folder.
- [ShaderLibrary] Renamed `InputSurfaceTerrain.hlsl` to `TerrainLitInput.hlsl`. This file was moved to the `Shaders` folder.
- [ShaderLibrary] Renamed `LightweightPassLitTerrain.hlsl` to `TerrainLitPases.hlsl`. This file was moved to the `Shaders` folder.
- [ShaderLibrary] Renamed `ParticlesPBR.hlsl` to `ParticlesLitInput.hlsl`. This file was moved to the `Shaders` folder.
- [ShaderLibrary] Renamed `InputSurfacePBR.hlsl` to `LitInput.hlsl`. This file was moved to the `Shaders` folder.
- [ShaderLibrary] Renamed `InputSurfaceUnlit.hlsl` to `UnlitInput.hlsl`. This file was moved to the `Shaders` folder.
- [ShaderLibrary] Renamed `InputBuiltin.hlsl` to `UnityInput.hlsl`.
- [ShaderLibrary] Renamed `LightweightPassMetaCommon.hlsl` to `MetaInput.hlsl`.
- [ShaderLibrary] Renamed `InputSurfaceCommon.hlsl` to `SurfaceInput.hlsl`.
- [ShaderLibrary] Removed LightInput struct and GetLightDirectionAndAttenuation. Use GetAdditionalLight function instead.
- [ShaderLibrary] Removed ApplyFog and ApplyFogColor functions. Use MixFog and MixFogColor instead.
- [ShaderLibrary] Removed TangentWorldToNormal function. Use TransformTangentToWorld instead.
- [ShaderLibrary] Removed view direction normalization functions. View direction should always be normalized per pixel for accurate results.
- [ShaderLibrary] Renamed FragmentNormalWS function to NormalizeNormalPerPixel.

### Fixed
- If you have more than 16 lights in a scene, LWRP no longer causes random glitches while rendering lights.
- The Unlit shader now samples Global Illumination correctly.
- The Inspector window for the Unlit shader now displays correctly.
- Reduced GC pressure by removing several per-frame memory allocations.
- The tooltip for the the camera __MSAA__ property now appears correctly.
- Fixed multiple C# code analysis rule violations.
- The fullscreen mesh is no longer recreated upon every call to `ScriptableRenderer.fullscreenMesh`.

## [3.3.0-preview] - 2018-01-01
### Added
- Added callbacks to LWRP that can be attached to a camera (IBeforeCameraRender, IAfterDepthPrePass, IAfterOpaquePass, IAfterOpaquePostProcess, IAfterSkyboxPass, IAfterTransparentPass, IAfterRender)

###Changed
- Clean up LWRP creation of render textures. If we are not going straight to screen ensure that we create both depth and color targets.
- UNITY_DECLARE_FRAMEBUFFER_INPUT and UNITY_READ_FRAMEBUFFER_INPUT macros were added. They are necessary for reading transient attachments.
- UNITY_MATRIX_I_VP is now defined.
- Renamed LightweightForwardRenderer to ScriptableRenderer.
- Moved all light constants to _LightBuffer CBUFFER. Now _PerCamera CBUFFER contains all other per camera constants.
- Change real-time attenuation to inverse square.
- Change attenuation for baked GI to inverse square, to match real-time attenuation.
- Small optimization in light attenuation shader code.

### Fixed
- Lightweight Unlit shader UI doesn't throw an error about missing receive shadow property anymore.

## [3.2.0-preview] - 2018-01-01
### Changed
- Receive Shadows property is now exposed in the material instead of in the renderer.
- The UI for Lightweight asset has been updated with new categories. A more clean structure and foldouts has been added to keep things organized.

### Fixed
- Shadow casters are now properly culled per cascade. (case 1059142)
- Rendering no longer breaks when Android platform is selected in Build Settings. (case 1058812)
- Scriptable passes no longer have missing material references. Now they access cached materials in the renderer.(case 1061353)
- When you change a Shadow Cascade option in the Pipeline Asset, this no longer warns you that you've exceeded the array size for the _WorldToShadow property.
- Terrain shader optimizations.

## [3.1.0-preview] - 2018-01-01

### Fixed
- Fixed assert errors caused by multi spot lights
- Fixed LWRP-DirectionalShadowConstantBuffer params setting

## [3.0.0-preview] - 2018-01-01
### Added
- Added camera additional data component to control shadows, depth and color texture.
- pipeline now uses XRSEttings.eyeTextureResolutionScale as renderScale when in XR.
- New pass architecture. Allows for custom passes to be written and then used on a per camera basis in LWRP

### Changed
- Shadow rendering has been optimized for the Mali Utgard architecture by removing indexing and avoiding divisions for orthographic projections. This reduces the frame time by 25% on the Overdraw benchmark.
- Removed 7x7 tent filtering when using cascades.
- Screenspace shadow resolve is now only done when rendering shadow cascades.
- Updated the UI for the Lighweight pipeline asset.
- Update assembly definitions to output assemblies that match Unity naming convention (Unity.*).

### Fixed
- Post-processing now works with VR on PC.
- PS4 compiler error
- Fixed VR multiview rendering by forcing MSAA to be off. There's a current issue in engine that breaks MSAA and Texture2DArray.
- Fixed UnityPerDraw CB layout
- GLCore compute buffer compiler error
- Occlusion strength not being applied on LW standard shaders
- CopyDepth pass is being called even when a depth from prepass is available
- GLES2 shader compiler error in IntegrationTests
- Can't set RenderScale and ShadowDistance by script
- VR Single Pass Instancing shadows
- Fixed compilation errors on Nintendo Switch (limited XRSetting support).

## [2.0.0-preview] - 2018-01-01

### Added
- Explicit render target load/store actions were added to improve tile utilization
- Camera opaque color can be requested on the pipeline asset. It can be accessed in the shader by defining a _CameraOpaqueTexture. This can be used as an alternative to GrabPass.
- Dynamic Batching can be enabled in the pipeline asset
- Pipeline now strips unused or invalid variants and passes based on selected pipeline capabilities in the asset. This reduces build and memory consuption on target.
- Shader stripping settings were added to pipeline asset

### Changed
#### Pipeline
- Pipeline code is now more modular and extensible. A ForwardRenderer class is initialized by the pipeline with RenderingData and it's responsible for enqueueing and executing passes. In the future pluggable renderers will be supported.
- On mobile 1 directional light + up to 4 local lights (point or spot) are computed
- On other platforms 1 directional light + up to 8 local lights are computed
- Multiple shadow casting lights are supported. Currently only 1 directional + 4 spots light shadows.
#### Shading Framework
- Directional Lights are always considered a main light in shader. They have a fast shading path with no branching and no indexing.
- GetMainLight() is provided in shader to initialize Light struct with main light shading data. 
- Directional lights have a dedicated shadowmap for performance reasons. Shadow coord always comes from interpolator.
- MainLigthRealtimeShadowAttenuation(float4 shadowCoord) is provided to compute main light realtime shadows.
- Spot and Point lights are always shaded in the light loop. Branching on uniform and indexing happens when shading them.
- GetLight(half index, float3 positionWS) is provided in shader to initialize Light struct for spot and point lights.
- Spot light shadows are baked into a single shadow atlas.
- Shadow coord for spot lights is always computed on fragment.
- Use LocalLightShadowAttenuation(int lightIndex, float3 positionWS) to comppute realtime shadows for spot lights.

### Fixed
- Issue that was causing VR on Android to render black
- Camera viewport issues
- UWP build issues
- Prevent nested camera rendering in the pipeline

## [1.1.4-preview] - 2018-01-01

### Added
 - Terrain and grass shaders ported
 - Updated materials and shader default albedo and specular color to midgrey.
 - Exposed _ScaledScreenParams to shader. It works the same as _ScreenParams but takes pipeline RenderScale into consideration
 - Performance Improvements in mobile

### Fixed
 - SRP Shader library issue that was causing all constants to be highp in mobile
 - shader error that prevented LWRP to build to UWP
 - shader compilation errors in Linux due to case sensitive includes
 - Rendering Texture flipping issue
 - Standard Particles shader cutout and blending modes
 - crash caused by using projectors
 - issue that was causing Shadow Strength to not be computed on mobile
 - Material Upgrader issue that caused editor to SoftLocks
 - GI in Unlit shader
 - Null reference in the Unlit material shader GUI

## [1.1.2-preview] - 2018-01-01

### Changed
 - Performance improvements in mobile  

### Fixed
 - Shadows on GLES 2.0
 - CPU performance regression in shadow rendering
 - Alpha clip shadow issues
 - Unmatched command buffer error message
 - Null reference exception caused by missing resource in LWRP
 - Issue that was causing Camera clear flags was being ignored in mobile


## [1.1.1-preview] - 2018-01-01

### Added
 - Added Cascade Split selection UI
 - Added SHADER_HINT_NICE_QUALITY. If user defines this to 1 in the shader Lightweight pipeline will favor quality even on mobile platforms.

### Changed
 - Shadowmap uses 16bit format instead of 32bit.
 - Small shader performance improvements

### Fixed
 - Subtractive Mode
 - Shadow Distance does not accept negative values anymore


## [0.1.24] - 2018-01-01

### Added
 - Added Light abstraction layer on lightweight shader library.
 - Added HDR global setting on pipeline asset. 
 - Added Soft Particles settings on pipeline asset.
 - Ported particles shaders to SRP library

### Changed
 - HDR RT now uses what format is configured in Tier settings.
 - Refactored lightweight standard shaders and shader library to improve ease of use.
 - Optimized tile LOAD op on mobile.
 - Reduced GC pressure
 - Reduced shader variant count by ~56% by improving fog and lightmap keywords
 - Converted LW shader library files to use real/half when necessary.

### Fixed
 - Realtime shadows on OpenGL
 - Shader compiler errors in GLES 2.0
 - Issue sorting issues when BeforeTransparent custom fx was enabled.
 - VR single pass rendering.
 - Viewport rendering issues when rendering to backbuffer.
 - Viewport rendering issues when rendering to with MSAA turned off.
 - Multi-camera rendering.

## [0.1.23] - 2018-01-01

### Added
 - UI Improvements (Rendering features not supported by LW are hidden)

### Changed
 - Shaders were ported to the new SRP shader library. 
 - Constant Buffer refactor to use new Batcher
 - Shadow filtering and bias improved.
 - Pipeline now updates color constants in gamma when in Gamma colorspace.
 - Optimized ALU and CB usage on Shadows.
 - Reduced shader variant count by ~33% by improving shadow and light classification keywords
 - Default resources were removed from the pipeline asset.

### Fixed
 - Fixed shader include path when using SRP from package manager.
 - Fixed spot light attenuation to match Unity Built-in pipeline.
 - Fixed depth pre-pass clearing issue.

## [0.1.12] - 2018-01-01

### Added
 - Standard Unlit shader now has an option to sample GI.
 - Added Material Upgrader for stock Unity Mobile and Legacy Shaders.
 - UI improvements

### Changed
- Realtime shadow filtering was improved. 

### Fixed
 - Fixed an issue that was including unreferenced shaders in the build.
 - Fixed a null reference caused by Particle System component lights.<|MERGE_RESOLUTION|>--- conflicted
+++ resolved
@@ -18,6 +18,7 @@
 - Fixed useless mip maps on temporary RTs/PostProcessing inherited from Main RT descriptor.
 - Fixed an issue in where all the entries in the Renderer List wasn't selectable and couldn't be deleted.
 - Fixed GC allocations from XR occlusion mesh when using multipass.
+- Fixed an issue where Universal Render Pipeline with disabled antiAliasing was overwriting QualitySettings.asset on frequent cases. [case 1219159](https://issuetracker.unity3d.com/issues/urp-qualitysettings-dot-asset-file-gets-overwritten-with-the-same-content-when-the-editor-is-closed)
 
 ## [10.2.0] - 2020-10-19
 
@@ -43,20 +44,7 @@
 - Fixed MSAA on Metal MacOS and Editor.
 - Fixed an issue causing passthrough camera to not render. [case 1283894](https://issuetracker.unity3d.com/product/unity/issues/guid/1283894/) 
 - Fixed MSAA override on camera does not work in non-XR project if target eye is selected to both eye.
-<<<<<<< HEAD
 - Fixed an issue where Universal Render Pipeline with disabled antiAliasing was overwriting QualitySettings.asset on frequent cases. [case 1219159](https://issuetracker.unity3d.com/issues/urp-qualitysettings-dot-asset-file-gets-overwritten-with-the-same-content-when-the-editor-is-closed)
-=======
-- Fixed a compiler error in BakedLit shader when using Hybrid Renderer.
-- Fixed XR camera fov can be changed through camera inspector.
-- Fixed LightProbes to have gamma correct when using gamma color space. [case 1268911](https://issuetracker.unity3d.com/issues/urp-has-no-gamma-correction-for-lightprobes)
-- Fixed an issue causing materials to be upgraded multiple times.
-- Fixed an issue where the Camera inspector was grabbing the URP asset in Graphics Settings rather than the currently active.
-- Fixed an issue where the Light Explorer was grabbing the URP asset in Graphics Settings rather than the currently active.
-- Fixed an issue where the scene view camera ignored the pipeline assets HDR setting. [case 1284369](https://issuetracker.unity3d.com/issues/urp-scene-view-camera-ignores-pipeline-assets-hdr-settings-when-main-camera-uses-pipeline-settings)
-- Fixed bloom inconsistencies between Gamma and Linear color-spaces.
-- Fixed an issue with upgrading material set to cutout didn't properly set alpha clipping. [case 1235516](https://issuetracker.unity3d.com/issues/urp-upgrade-material-utility-does-not-set-the-alpha-clipping-when-material-was-using-a-shader-with-rendering-mode-set-to-cutout)
-- Fixed issue where selecting and deselecting Forward Renderer asset would leak memory [case 1290628](https://issuetracker.unity3d.com/issues/urp-scriptablerendererfeatureeditor-memory-leak-while-interacting-with-forward-renderer-in-the-project-window)
->>>>>>> e2a0c579
 
 ## [10.1.0] - 2020-10-12
 ### Added
