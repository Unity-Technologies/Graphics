--- conflicted
+++ resolved
@@ -33,11 +33,8 @@
 - Fixed not using the local skybox on the camera game object when the Skybox Material property in the Lighting window was set to null.
 - Fixed an issue where, if URP was not in use, you would sometimes get errors about 2D Lights when going through the menus.
 - Fixed GC when using XR single-pass automated tests.
-<<<<<<< HEAD
+- Fixed resolution of intermediate textures when rendering to part of a render texture. [case 1261287](https://issuetracker.unity3d.com/product/unity/issues/guid/1261287/)
 - Fixed issue where multiple cameras would cause GC each frame. [case 1259717](https://issuetracker.unity3d.com/issues/urp-scriptablerendercontext-dot-getcamera-array-dot-resize-creates-garbage-every-frame-when-more-than-one-camera-is-active)
-=======
-- Fixed resolution of intermediate textures when rendering to part of a render texture. [case 1261287](https://issuetracker.unity3d.com/product/unity/issues/guid/1261287/)
->>>>>>> 3a743d9d
 
 ## [10.0.0] - 2019-06-10
 ### Added
