--- conflicted
+++ resolved
@@ -26,9 +26,6 @@
 - Fixed an issue where 2D Shadows were casting to the wrong layers [case 1300753][https://issuetracker.unity3d.com/product/unity/issues/guid/1300753/]
 - Fixed an issue where render scale was breaking SSAO in scene view. [case 1296710](https://issuetracker.unity3d.com/issues/ssao-effect-floating-in-the-air-in-scene-view-when-2-objects-with-shadergraph-materials-are-on-top-of-each-other)
 - Fixed GC allocations from XR occlusion mesh when using multipass.
-<<<<<<< HEAD
-- Fixed an issue where bokeh dof is applied incorrectly when there is an overlay camera in the camera stack. [case 1303572](https://issuetracker.unity3d.com/issues/urp-bokeh-depth-of-field-is-applied-incorrectly-when-the-main-camera-has-an-overlay-camera-in-the-camera-stack)
-=======
 - Fixed an issue where the inspector of Renderer Data would break after adding RenderObjects renderer feature and then adding another renderer feature.
 - Fixed an issue where soft particles did not work with orthographic projection. [case 1294607](https://issuetracker.unity3d.com/product/unity/issues/guid/1294607/)
 - Fixed wrong shader / properties assignement to materials created from 3DsMax 2021 Physical Material. (case 1293576)
@@ -36,13 +33,12 @@
 - Fixed material upgrader to run in batch mode [case 1305402]
 - Fixed an issue in shaderGraph target where the ShaderPass.hlsl was being included after SHADERPASS was defined
 - Fixed an issue where Particle Lit shader had an incorrect fallback shader [case 1312459]
-
+- Fixed an issue where bokeh dof is applied incorrectly when there is an overlay camera in the camera stack. [case 1303572](https://issuetracker.unity3d.com/issues/urp-bokeh-depth-of-field-is-applied-incorrectly-when-the-main-camera-has-an-overlay-camera-in-the-camera-stack)
 ### Changed
 - Change Asset/Create/Shader/Universal Render Pipeline/Lit Shader Graph to Asset/Create/Shader Graph/URP/Lit Shader Graph
 - Change Asset/Create/Shader/Universal Render Pipeline/Sprite Lit Shader Graph to Asset/Create/Shader Graph/URP/Sprite Lit Shader Graph
 - Change Asset/Create/Shader/Universal Render Pipeline/Unlit Shader Graph to Asset/Create/Shader Graph/URP/Unlit Shader Graph
 - Change Asset/Create/Shader/Universal Render Pipeline/Sprite Unlit Shader Graph to Asset/Create/Shader Graph/URP/Sprite Unlit Shader Graph
->>>>>>> ccebe059
 
 ## [11.0.0] - 2020-10-21
 ### Added
