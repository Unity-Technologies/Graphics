# Changelog
All notable changes to this package will be documented in this file.

The format is based on [Keep a Changelog](http://keepachangelog.com/en/1.0.0/)
and this project adheres to [Semantic Versioning](http://semver.org/spec/v2.0.0.html).

## [10.10.0] - 2022-06-28

### Fixed
- Fixed an issue where ShadowCaster2Ds were sometimes being rendered twice in the editor while in playmode.
- Fixed SSAO to work in VR mode. Normal buffer stores normals in world space.
- Fixed an issue in where the _ScreenParams is not setup correctly.
<<<<<<< HEAD
- Added multi_compile_instancing to SimpleLit shader on SM 2.0.
=======
- Fixed lighting banding issue on mobile platforms
>>>>>>> 343fda4b

## [10.9.0] - 2021-12-06

### Fixed
- Fixed a 2D Renderer issue with volumetric lights sometimes not showing. [case 1329119]
- Fixed an issue with Shader Graph Lit shaders where the "additional lights" keywords could be applied erroneously. [case 1387281]

## [10.8.0] - 2021-09-20

### Added
- Added [DisallowMultipleRendererFeature] attribute for Renderer Features.
- Added a DepthNormalOnly pass for UniversalUnlit Shadergraph shaders.

### Changed
- MaterialReimporter.ReimportAllMaterials now batches the asset database changes to improve performance.

### Fixed
- Fixed ShaderGraph needing updated normals for ShadowCaster in URP.
- Fixed memory leak with XR combined occlusion meshes. [case 1366173]
- Fixed an issue with MSAA falling back to the incorrect value when sample count 2 is not supported on some Android GPUs.
- Fixed depth of field pass usage on unsupported devices. [case 1327076]

## [10.7.0] - 2021-07-02

### Added
- Added support for controlling Volume Framework Update Frequency in UI on Cameras and URP Asset as well as through scripting.
- XR: Added Late Latching support to reduce VR latency (Quest).

### Fixed
- Fixed terrain hole shadowing [case 1349305]
- Fixed artifacts in Speed Tree 8 billboard LODs due to SpeedTree LOD smoothing/crossfading [case 1348407]
- Fixed an issue where the scene view would turn black when bloom was enabled. [case 1298790](https://issuetracker.unity3d.com/issues/urp-bloom-and-tonemapping-causes-the-screen-to-go-black-in-scene-mode), [case 1340848](https://issuetracker.unity3d.com/issues/urp-bloom-produces-visual-artifacts-when-color-slash-emission-are-not-clamped)
- Fixed a case where camera dimension can be zero. [case 1321168](https://issuetracker.unity3d.com/issues/urp-attempting-to-get-camera-relative-temporary-rendertexture-is-thrown-when-tweening-the-viewport-rect-values-of-a-camera)
- VFX: Fixed soft particles when HDR or Opaque texture isn't enabled
- VFX: Fixed OpenGL soft particles fallback when depth texture isn't available
- Fixed UniversalRenderPipelineAsset multi-edit.

## [10.6.0] - 2021-04-29

### Fixed
- Fixed an issue where changing camera's position in the BeginCameraRendering do not apply properly. [case 1318629]
- Fixed an issue where SMAA did not work for OpenGL [case 1336710](https://issuetracker.unity3d.com/issues/urp-there-is-no-effect-when-using-smaa-in-urp-with-opengles-api)
- Fixed an issue where Particle Lit shader had an incorrect fallback shader [case 1331779]
- Fixed SRP batcher not working on OpenGL.
- Fixed an issue where the inspector of Renderer Data would break after adding RenderObjects renderer feature and then adding another renderer feature. [case 1323608](https://issuetracker.unity3d.com/product/unity/issues/guid/1323608/)
- Fixed an issue with Transparency Sort Mode using the 2D Renderer Data [case 1310652](https://issuetracker.unity3d.com/product/unity/issues/guid/1310652/)
- Fixed an issue with Transparency Sort Axis using the 2D Renderer Data [case 1312229](https://issuetracker.unity3d.com/product/unity/issues/guid/1312229/)

## [10.5.0] - 2021-04-19

### Added
- Added a SpeedTree 8 Shader Graph but did not set it as the default for importing or upgrading Speed Tree 8 assets. Because URP doesn't yet support per-material culling, this Shader Graph does not yet behave in the same way as the existing handwritten SpeedTree 8 shader for URP.

### Fixed
- Fixed an issue where having "Opaque Texture" and MSAA enabled would cause the opaque texture to be rendered black on old Apple GPUs [case 1247423](https://issuetracker.unity3d.com/issues/urp-metal-opaque-objects-are-rendered-black-when-msaa-is-enabled)
- Fixed errors when the Profiler is used with XR multipass. [case 1322918](https://issuetracker.unity3d.com/issues/xr-urp-profiler-spams-errors-in-the-console-upon-entering-play-mode)
- Fixed ordering of subshaders in the Unlit Shader Graph, such that shader target 4.5 takes priority over 2.0. [case 1328636](https://issuetracker.unity3d.com/product/unity/issues/guid/1328636/)

### Changed
- Added subsurface scattering to handwritten SpeedTree 8 shader.

## [10.4.0] - 2021-03-11

### Changed
- Opacity as Density blending feature for Terrain Lit Shader is now disabled when the Terrain has more than four Terrain Layers. This is now similar to the Height-blend feature for the Terrain Lit Shader.

### Fixed
- Fixed an issue where objects in motion might jitter when the Pixel Perfect Camera is used. [case 1300474](https://issuetracker.unity3d.com/issues/urp-characters-sprite-repeats-in-the-build-when-using-pixel-perfect-camera-and-2d-renderer)
- Fixed an issue where the letter box/pillar box areas were not properly cleared when the Pixel Perfect Camera is used. [case 1291224](https://issuetracker.unity3d.com/issues/pixel-perfect-image-artifact-appear-between-the-reference-resolution-and-screen-resolution-borders-when-strech-fill-is-enabled)
- Fixed an issue where the Cinemachine Pixel Perfect Extension might cause the Orthographic Size of the Camera to jump to 1 when the Scene is loaded. [case 1249076](https://issuetracker.unity3d.com/issues/cinemachine-pixel-perfect-camera-extension-causes-the-orthogonal-size-to-jump-to-1-when-the-scene-is-loaded)
- Fixed an issue where no preview would show for the lit sprite master node in shadergraph
- Fixed an issue where no shader was generated for unlit sprite shaders in shadergraph 
- Fixed an issue where the scene view camera was not correctly cleared for the 2D Renderer. [case 1311377](https://issuetracker.unity3d.com/product/unity/issues/guid/1311377/)
- Fixed an issue where bokeh dof is applied incorrectly when there is an overlay camera in the camera stack. [case 1303572](https://issuetracker.unity3d.com/issues/urp-bokeh-depth-of-field-is-applied-incorrectly-when-the-main-camera-has-an-overlay-camera-in-the-camera-stack)
- Fixed a regression where the precision was changed. [case 1313942](https://issuetracker.unity3d.com/issues/urp-shader-precision-is-reduced-to-half-when-scriptablerenderfeature-class-is-in-the-project)
- Fixed issue causing missing shaders on DirectX 11 feature level 10 GPUs. [case 1278390](https://issuetracker.unity3d.com/product/unity/issues/guid/1278390/)
- Fixed an issue where modified splat weights for Terrain were  zero in some areas and greater than one in others when using the Opacity as Density blending feature.
- Fixed a performance issue in Hololens when using renderer with custom render passes.

## [10.3.1] - 2021-01-26

Version Updated
The version number for this package has increased due to a version update of a related graphics package.

## [10.3.0] - 2020-11-16

### Added
- Added support for the PlayStation 5 platform.

### Fixed
- Transparent Lit ShaderGraph using Additive blending will now properly fade with alpha [1270344]
- Fixed useless mip maps on temporary RTs/PostProcessing inherited from Main RT descriptor.
- Fixed an issue in where all the entries in the Renderer List wasn't selectable and couldn't be deleted.
- Fixed GC allocations from XR occlusion mesh when using multipass.
- Fixed an issue where Universal Render Pipeline with disabled antiAliasing was overwriting QualitySettings.asset on frequent cases. [case 1219159](https://issuetracker.unity3d.com/issues/urp-qualitysettings-dot-asset-file-gets-overwritten-with-the-same-content-when-the-editor-is-closed)
- Fixed a case where overlay camera with output texture caused base camera not to render to screen. [case 1283225](https://issuetracker.unity3d.com/issues/game-view-renders-a-black-view-when-having-an-overlay-camera-which-had-output-texture-assigned-in-the-camera-stack)
- Fixed wrong shader / properties assignement to materials created from 3DsMax 2021 Physical Material. (case 1293576)
- Fixed an issue so it is now possible to enqueue render passes at runtime.
- Fixed an issue where render scale was breaking SSAO in scene view. [case 1296710](https://issuetracker.unity3d.com/issues/ssao-effect-floating-in-the-air-in-scene-view-when-2-objects-with-shadergraph-materials-are-on-top-of-each-other)
- Fixed material upgrader to run in batch mode [case 1305402]

## [10.2.0] - 2020-10-19

### Added
- Added a supported MSAA samples count check, so the actual supported MSAA samples count value can be assigned to RenderTexture descriptors.

### Changed
- Changed RenderObjectsFeature UI to only expose valid events. Previously, when selecting events before BeforeRenderingPrepasses objects would not be drawn correctly as stereo and camera setup only happens before rendering opaques objects.
- Shader functions SampleSH9, SampleSHPixel, SampleSHVertex are now gamma corrected in gamma space. As result LightProbes are gamma corrected too.
- Bloom in Gamma color-space now more closely matches Linear color-space, this will mean project using Bloom and Gamma color-space may need to adjust Bloom Intensity to match previous look.

### Fixed
- Fixed the Unlit shader not being SRP Batcher compatible on OpenGLES/OpenGLCore. [case 1263720](https://issuetracker.unity3d.com/issues/urp-mobile-srp-batcher-is-not-visible-on-mobile-devices-in-frame-debugger)
- Fixed an issue with soft particles not rendering correctly for overlay cameras with post processing. [case 1241626](https://issuetracker.unity3d.com/issues/soft-particles-does-not-fade-out-near-the-opaque-surfaces-when-post-processing-is-enabled-on-a-stacked-camera)
- Removed the warning about mis-matched vertex streams when creating a default Particle System. [case 1285272](https://issuetracker.unity3d.com/issues/particles-urp-default-material-shows-warning-in-inspector)
- Fixed latest mockHMD renderviewport scale doesn't fill whole view after scaling. [case 1286161] (https://issuetracker.unity3d.com/issues/xr-urp-renderviewportscale-doesnt-fill-whole-view-after-scaling)
- Fixed camera renders black in XR when user sets invalid MSAA value.
- Fixed an issue causing additional lights to stop working when set as the sun source. [case 1278768](https://issuetracker.unity3d.com/issues/urp-every-light-type-is-rendered-as-directional-light-if-it-is-set-as-sun-source-of-the-environment)
- Fixed an issue that caused a null reference when Lift Gamma Gain was being displayed in the Inspector and URP was upgraded to a newer version.  [case 1283588](https://issuetracker.unity3d.com/issues/argumentnullexception-is-thrown-when-upgrading-urp-package-and-volume-with-lift-gamma-gain-is-focused-in-inspector)
- Fixed an issue where soft particles were not rendered when depth texture was disabled in the URP Asset. [case 1162556](https://issuetracker.unity3d.com/issues/lwrp-unlit-particles-shader-is-not-rendered-when-soft-particles-are-enabled-on-built-application)
- Fixed an issue where soft particles were rendered opaque on OpenGL. [case 1226288](https://issuetracker.unity3d.com/issues/urp-objects-that-are-using-soft-particles-are-rendered-opaque-when-opengl-is-used)
- Fixed an issue where the depth texture sample node used an incorrect texture in some frames. [case 1268079](https://issuetracker.unity3d.com/issues/urp-depth-texture-sample-node-does-not-use-correct-texture-in-some-frames)
- Fixed MSAA on Metal MacOS and Editor.
- Fixed an issue causing passthrough camera to not render. [case 1283894](https://issuetracker.unity3d.com/product/unity/issues/guid/1283894/) 
- Fixed MSAA override on camera does not work in non-XR project if target eye is selected to both eye.
- Fixed a compiler error in BakedLit shader when using Hybrid Renderer.
- Fixed XR camera fov can be changed through camera inspector.
- Fixed LightProbes to have gamma correct when using gamma color space. [case 1268911](https://issuetracker.unity3d.com/issues/urp-has-no-gamma-correction-for-lightprobes)
- Fixed an issue causing materials to be upgraded multiple times.
- Fixed an issue where the Camera inspector was grabbing the URP asset in Graphics Settings rather than the currently active.
- Fixed an issue where the Light Explorer was grabbing the URP asset in Graphics Settings rather than the currently active.
- Fixed an issue where the scene view camera ignored the pipeline assets HDR setting. [case 1284369](https://issuetracker.unity3d.com/issues/urp-scene-view-camera-ignores-pipeline-assets-hdr-settings-when-main-camera-uses-pipeline-settings)
- Fixed bloom inconsistencies between Gamma and Linear color-spaces.
- Fixed an issue with upgrading material set to cutout didn't properly set alpha clipping. [case 1235516](https://issuetracker.unity3d.com/issues/urp-upgrade-material-utility-does-not-set-the-alpha-clipping-when-material-was-using-a-shader-with-rendering-mode-set-to-cutout)
- Fixed issue where selecting and deselecting Forward Renderer asset would leak memory [case 1290628](https://issuetracker.unity3d.com/issues/urp-scriptablerendererfeatureeditor-memory-leak-while-interacting-with-forward-renderer-in-the-project-window)
- Fixed an error where multisampled texture being bound to a non-multisampled sampler in XR. 

## [10.1.0] - 2020-10-12
### Added
- Added support for the Shadowmask Mixed Lighting Mode (Forward only), which supports up to four baked-shadow Lights.
- Added ComplexLit shader for advanced material features and deferred forward fallback.
- Added Clear Coat feature for ComplexLit shader and for shader graph.
- Added Parallax Mapping to the Lit shader (Lit.shader).
- Added the Detail Inputs setting group in the Lit shader (Lit.shader).
- Added Smooth shadow fading.
- The pipeline now outputs a warning in the console when trying to access camera color or depth texture when those are not valid. Those textures are only available in the context of `ScriptableRenderPass`.
- Added a property to access the renderer from the `CameraData`.

### Changed
- The maximum number of visible lights when using OpenGL ES 3.x on Android now depends on the minimum OpenGL ES 3.x version as configured in PlayerSettings.
- The default value of the HDR property of a newly created Universal Render Pipeline Asset, is now set to true.

### Fixed
- Fixed an issue where the CapturePass would not capture the post processing effects.
- Fixed an issue were the filter window could not be defocused using the mouse. [case 1242032](https://issuetracker.unity3d.com/issues/urp-volume-override-window-doesnt-disappear-when-clicked-on-the-other-windows-in-the-editor)
- Fixed camera backgrounds not matching between editor and build when background is set to 'Uninitialized'. [case 1224369](https://issuetracker.unity3d.com/issues/urp-uninitialized-camera-background-type-does-not-match-between-the-build-and-game-view)
- Fixed a case where main light hard shadows would not work if any other light is present with soft shadows.[case 1250829](https://issuetracker.unity3d.com/issues/main-light-shadows-are-ignored-in-favor-of-additional-lights-shadows)
- Fixed issue that caused color grading to not work correctly with camera stacking. [case 1263193](https://issuetracker.unity3d.com/product/unity/issues/guid/1263193/)
- Fixed an issue that caused an infinite asset database reimport when running Unity in command line with -testResults argument.
- Fixed ParticlesUnlit shader to use fog color instead of always black. [case 1264585]
- Fixed issue that caused some properties in the camera to not be bolded and highlighted when edited in prefab mode. [case 1230082](https://issuetracker.unity3d.com/issues/urp-camera-prefab-fields-render-type-renderer-background-type-are-not-bolded-and-highlighted-when-edited-in-prefab-mode)
- Fixed issue where blur would sometimes flicker [case 1224915](https://issuetracker.unity3d.com/issues/urp-bloom-effect-flickers-when-using-integrated-post-processing-feature-set)
- Fixed an issue in where the camera inspector didn't refresh properly when changing pipeline in graphic settings. [case 1222668](https://issuetracker.unity3d.com/issues/urp-camera-properties-not-refreshing-on-adding-or-removing-urp-pipeline-in-the-graphics-setting)
- Fixed depth of field to work with dynamic resolution. [case 1225467](https://issuetracker.unity3d.com/issues/dynamic-resolution-rendering-error-when-using-depth-of-field-in-urp)
- Fixed FXAA, SSAO, Motion Blur to work with dynamic resolution.
- Fixed an issue where Pixel lighting variants were stripped in builds if another URP asset had Additional Lights set to Per Vertex [case 1263514](https://issuetracker.unity3d.com/issues/urp-all-pixel-lighting-variants-are-stripped-in-build-if-at-least-one-urp-asset-has-additional-lights-set-to-per-vertex)
- Fixed an issue where transparent meshes were rendered opaque when using custom render passes [case 1262887](https://issuetracker.unity3d.com/issues/urp-transparent-meshes-are-rendered-as-opaques-when-using-lit-shader-with-custom-render-pass)
- Fixed regression from 8.x.x that increased launch times on Android with GLES3. [case 1269119](https://issuetracker.unity3d.com/issues/android-launch-times-increased-x4-from-urp-8-dot-1-0-to-urp-10-dot-0-0-preview-dot-26)
- Fixed an issue with a render texture failing assertion when chosing an invalid format. [case 1222676](https://issuetracker.unity3d.com/issues/the-error-occurs-when-a-render-texture-which-has-a-certain-color-format-is-applied-to-the-cameras-output-target)
- Fixed an issue that caused the unity_CameraToWorld matrix to have z flipped values. [case 1257518](https://issuetracker.unity3d.com/issues/parameter-unity-cameratoworld-dot-13-23-33-is-inverted-when-using-universal-rp-7-dot-4-1-and-newer)
- Fixed not using the local skybox on the camera game object when the Skybox Material property in the Lighting window was set to null.
- Fixed an issue where, if URP was not in use, you would sometimes get errors about 2D Lights when going through the menus.
- Fixed GC when using XR single-pass automated tests.
- Fixed an issue that caused a null reference when deleting camera component in a prefab. [case 1244430](https://issuetracker.unity3d.com/issues/urp-argumentnullexception-error-is-thrown-on-removing-camera-component-from-camera-prefab)
- Fixed resolution of intermediate textures when rendering to part of a render texture. [case 1261287](https://issuetracker.unity3d.com/product/unity/issues/guid/1261287/)
- Fixed indirect albedo not working with shadergraph shaders in some rare setups. [case 1274967](https://issuetracker.unity3d.com/issues/gameobjects-with-custom-mesh-are-not-reflecting-the-light-when-using-the-shader-graph-shaders)
- Fixed XR mirroView sRGB issue when color space is gamma.
- Fixed an issue where XR eye textures are recreated multiple times per frame due to per camera MSAA change.
- Fixed an issue wehre XR mirror view selector stuck. 
- Fixed GLES2 shader compilation.
- Fixed issue with lens distortion breaking rendering when enabled and its intensity is 0.
- Fixed issue that caused motion blur to not work in XR.
- Fixed issue where multiple cameras would cause GC each frame. [case 1259717](https://issuetracker.unity3d.com/issues/urp-scriptablerendercontext-dot-getcamera-array-dot-resize-creates-garbage-every-frame-when-more-than-one-camera-is-active)
- Fixed Missing camera cannot be removed after scene is saved by removing the Missing camera label. [case 1252255](https://issuetracker.unity3d.com/issues/universal-rp-missing-camera-cannot-be-removed-from-camera-stack-after-scene-is-saved)
- Fixed MissingReferenceException when removing Missing camera from camera stack by removing Missing camera label. [case 1252263](https://issuetracker.unity3d.com/issues/universal-rp-missingreferenceexception-errors-when-removing-missing-camera-from-stack)
- Fixed slow down in the editor when editing properties in the UI for renderer features. [case 1279804](https://issuetracker.unity3d.com/issues/a-short-freeze-occurs-in-the-editor-when-expanding-or-collapsing-with-the-arrow-the-renderer-feature-in-the-forward-renderer)

## [10.0.0] - 2020-06-10
### Added
- Added the option to strip Terrain hole Shader variants.
- Added support for additional Directional Lights. The amount of additional Directional Lights is limited by the maximum Per-object Lights in the Render Pipeline Asset.
- Added default implementations of OnPreprocessMaterialDescription for FBX, Obj, Sketchup and 3DS file formats.
- Added Transparency Sort Mode and Transparency Sort Axis to 2DRendererData.
- Added support for a user defined default material to 2DRendererData.
- Added the option to toggle shadow receiving on transparent objects.
- Added XR multipass rendering. Multipass rendering is a requirement on many VR platforms and allows graceful fallback when single-pass rendering isn't available.
- Added support for Camera Stacking when using the Forward Renderer. This introduces the Camera `Render Type` property. A Base Camera can be initialized with either the Skybox or Solid Color, and can combine its output with that of one or more Overlay Cameras. An Overlay Camera is always initialized with the contents of the previous Camera that rendered in the Camera Stack.
- Added AssetPostprocessors and Shadergraphs to handle Arnold Standard Surface and 3DsMax Physical material import from FBX.
- Added `[MainTexture]` and `[MainColor]` shader property attributes to URP shader properties. These will link script material.mainTextureOffset and material.color to `_BaseMap` and `_BaseColor` shader properties.
- Added the option to specify the maximum number of visible lights. If you set a value, lights are sorted based on their distance from the Camera.
- Added the option to control the transparent layer separately in the Forward Renderer.
- Added the ability to set individual RendererFeatures to be active or not, use `ScriptableRendererFeature.SetActive(bool)` to set whether a Renderer Feature will execute,  `ScriptableRendererFeature.isActive` can be used to check the current active state of the Renderer Feature.
 additional steps to the 2D Renderer setup page for quality and platform settings.
- If Unity Editor Analytics are enabled, Universal collects anonymous data about usage of Universal. This helps the Universal team focus our efforts on the most common scenarios, and better understand the needs of our customers.
- Added a OnCameraSetup() function to the ScriptableRenderPass API, that gets called by the renderer before rendering each camera
- Added a OnCameraCleanup() function to the ScriptableRenderPass API, that gets called by the renderer after rendering each camera
- Added Default Material Type options to the 2D Renderer Data Asset property settings.
- Added additional steps to the 2D Renderer setup page for quality and platform settings.
- Added option to disable XR autotests on test settings.
- Shader Preprocessor strips gbuffer shader variants if DeferredRenderer is not in the list of renderers in any Scriptable Pipeline Assets.
- Added an option to enable/disable Adaptive Performance when the Adaptive Performance package is available in the project.
- Added support for 3DsMax's 2021 Simplified Physical Material from FBX files in the Model Importer.
- Added GI to SpeedTree
- Added support for DXT5nm-style normal maps on Android, iOS and tvOS
- Added stencil override support for deferred renderer.
- Added a warning message when a renderer is used with an unsupported graphics API, as the deferred renderer does not officially support GL-based platforms.
- Added option to skip a number of final bloom iterations.
- Added support for [Screen Space Ambient Occlusion](https://docs.unity3d.com/Packages/com.unity.render-pipelines.universal@10.0/manual/post-processing-ssao.html) and a new shader variant _SCREEN_SPACE_OCCLUSION.
- Added support for Normal Texture being generated in a prepass.
- Added a ConfigureInput() function to ScriptableRenderPass, so it is possible for passes to ask that a Depth, Normal and/or Opaque textures to be generated by the forward renderer.
- Added a float2 normalizedScreenSpaceUV to the InputData Struct.
- Added new sections to documentation: [Writing custom shaders](https://docs.unity3d.com/Packages/com.unity.render-pipelines.universal@10.0/manual/writing-custom-shaders-urp.html), and [Using the beginCameraRendering event](https://docs.unity3d.com/Packages/com.unity.render-pipelines.universal@10.0/manual/using-begincamerarendering.html).
- Added support for GPU instanced mesh particles on supported platforms.
- Added API to check if a Camera or Light is compatible with Universal Render Pipeline.

### Changed
- Moved the icon that indicates the type of a Light 2D from the Inspector header to the Light Type field.
- Eliminated some GC allocations from the 2D Renderer.
- Added SceneSelection pass for TerrainLit shader.
- Remove final blit pass to force alpha to 1.0 on mobile platforms.
- Deprecated the CinemachineUniversalPixelPerfect extension. Use the one from Cinemachine v2.4 instead.
- Replaced PlayerSettings.virtualRealitySupported with XRGraphics.tryEnable.
- Blend Style in the 2DRendererData are now automatically enabled/disabled.
- When using the 2D Renderer, Sprites will render with a faster rendering path when no lights are present.
- Particle shaders now receive shadows
- The Scene view now mirrors the Volume Layer Mask set on the Main Camera.
- Drawing order of SRPDefaultUnlit is now the same as the Built-in Render Pipline.
- Made MaterialDescriptionPreprocessors private.
- UniversalRenderPipelineAsset no longer supports presets. [Case 1197020](https://issuetracker.unity3d.com/issues/urp-reset-functionality-does-not-work-on-preset-of-universalrenderpipelineassets).
- The number of maximum visible lights is now determined by whether the platform is mobile or not.
- Renderer Feature list is now redesigned to fit more closely to the Volume Profile UI, this vastly improves UX and reliability of the Renderer Features List.
- Default color values for Lit and SimpleLit shaders changed to white due to issues with texture based workflows.
- You can now subclass ForwardRenderer to create a custom renderer based on it.
- URP is now computing tangent space per fragment.
- Optimized the 2D Renderer to skip rendering into certain internal buffers when not necessary.
- You can now subclass ForwardRenderer to create a custom renderer based on it.
- URP shaders that contain a priority slider now no longer have an offset of 50 by default.
- The virtual ScriptableRenderer.FrameCleanup() function has been marked obsolete and replaced by ScriptableRenderer.OnCameraCleanup() to better describe when the function gets invoked by the renderer.
- DepthOnlyPass, CopyDepthPass and CopyColorPass now use OnCameraSetup() instead of Configure() to set up their passes before executing as they only need to get their rendertextures once per camera instead of once per eye.
- Updated shaders to be compatible with Microsoft's DXC.
- Mesh GPU Instancing option is now hidden from the particles system renderer as this feature is not supported by URP.
- The 2D Renderer now supports camera stacking.
- 2D shaders now use half-precision floats whenever precise results are not necessary.
- Removed the ETC1_EXTERNAL_ALPHA variant from Shader Graph Sprite shaders.
- Eliminated some unnecessary clearing of render targets when using the 2D Renderer.
- The rendering of 2D lights is more effient as sorting layers affected by the same set of lights are now batched.
- Removed the 8 renderer limit from URP Asset.
- Merged the deferred renderer into the forward renderer.
- Changing the default value of Skip Iterations to 1 in Bloom effect editor
- Use SystemInfo to check if multiview is supported instead of being platform hardcoded
- Default attachment setup behaviour for ScriptableRenderPasses that execute before rendering opaques is now set use current the active render target setup. This improves performance in some situations.
- Combine XR occlusion meshes into one when using single-pass (multiview or instancing) to reduce draw calls and state changes.
- Shaders included in the URP package now use local Material keywords instead of global keywords. This increases the amount of available global user-defined Material keywords.

### Fixed
- Fixed an issue that caused WebGL to render blank screen when Depth texture was enabled [case 1240228](https://issuetracker.unity3d.com/issues/webgl-urp-scene-is-rendered-black-in-webgl-build-when-depth-texture-is-enabled)
- Fixed NaNs in tonemap algorithms (neutral and ACES) on Nintendo Switch.
- Fixed a performance problem with ShaderPreprocessor with large amount of active shader variants in the project 
- Fixed an issue where linear to sRGB conversion occurred twice on certain Android devices.
- Fixed an issue where there were 2 widgets showing the outer angle of a spot light.
- Fixed an issue where Unity rendered fullscreen quads with the pink error shader when you enabled the Stop NaN post-processing pass.
- Fixed an issue where Terrain hole Shader changes were missing. [Case 1179808](https://issuetracker.unity3d.com/issues/terrain-brush-tool-is-not-drawing-when-paint-holes-is-selected).
- Fixed an issue where the Shader Graph `SceneDepth` node didn't work with XR single-pass (double-wide) rendering. See [case 1123069](https://issuetracker.unity3d.com/issues/lwrp-vr-shadergraph-scenedepth-doesnt-work-in-single-pass-rendering).
- Fixed Unlit and BakedLit shader compilations in the meta pass.
- Fixed an issue where the Bokeh Depth of Field shader would fail to compile on PS4.
- Fixed an issue where the Scene lighting button didn't work when you used the 2D Renderer.
- Fixed a performance regression when you used the 2D Renderer.
- Fixed an issue where the Freeform 2D Light gizmo didn't correctly show the Falloff offset.
- Fixed an issue where the 2D Renderer rendered nothing when you used shadow-casting lights with incompatible Renderer2DData.
- Fixed an issue where errors were generated when the Physics2D module was not included in the project's manifest.
- Fixed an issue where Prefab previews were incorrectly lit when you used the 2D Renderer.
- Fixed an issue where the Light didn't update correctly when you deleted a Sprite that a Sprite 2D Light uses.
- Fixed an issue where 2D Lighting was broken for Perspective Cameras.
- Fixed an issue where resetting a Freeform 2D Light would throw null reference exceptions. [Case 1184536](https://issuetracker.unity3d.com/issues/lwrp-changing-light-type-to-freeform-after-clicking-on-reset-throws-multiple-arguementoutofrangeexception).
- Fixed an issue where Freeform 2D Lights were not culled correctly when there was a Falloff Offset.
- Fixed an issue where Tilemap palettes were invisible in the Tile Palette window when the 2D Renderer was in use. [Case 1162550](https://issuetracker.unity3d.com/issues/adding-tiles-in-the-tile-palette-makes-the-tiles-invisible).
- Fixed issue where black emission would cause unneccesary inspector UI repaints. [Case 1105661](https://issuetracker.unity3d.com/issues/lwrp-inspector-window-is-being-repainted-when-using-the-material-with-emission-enabled-and-set-to-black-00-0).
- Fixed user LUT sampling being done in Linear instead of sRGB.
- Fixed an issue when trying to get the Renderer via API on the first frame. [Case 1189196](https://issuetracker.unity3d.com/product/unity/issues/guid/1189196/).
- Fixed a material leak on domain reload.
- Fixed an issue where deleting an entry from the Renderer List and then undoing that change could cause a null reference. [Case 1191896](https://issuetracker.unity3d.com/issues/nullreferenceexception-when-attempting-to-remove-entry-from-renderer-features-list-after-it-has-been-removed-and-then-undone).
- Fixed an issue where the user would get an error if they removed the Additional Camera Data component. [Case 1189926](https://issuetracker.unity3d.com/issues/unable-to-remove-universal-slash-hd-additional-camera-data-component-serializedobject-target-destroyed-error-is-thrown).
- Fixed post-processing with XR single-pass rendering modes.
- Fixed an issue where Cinemachine v2.4 couldn't be used together with Universal RP due to a circular dependency between the two packages.
- Fixed an issue that caused shaders containing `HDRP` string in their path to be stripped from the build.
- Fixed an issue that caused only selected object to render in SceneView when Wireframe drawmode was selected.
- Fixed Renderer Features UI tooltips. [Case 1191901](https://issuetracker.unity3d.com/issues/forward-renderers-render-objects-layer-mask-tooltip-is-incorrect-and-contains-a-typo).
- Fixed multiple issues where Shader Graph shaders failed to build for XR in the Universal RP.
- Fixed an issue when using the 2D Renderer where some types of renderers would not be assigned the correct material.
- Fixed inconsistent lighting between the forward renderer and the deferred renderer, that was caused by a missing normalize operation on vertex normals on some speedtree shader variants.
- Fixed issue where XR Multiview failed to render when using URP Shader Graph Shaders
- Fixed lazy initialization with last version of ResourceReloader
- Fixed broken images in package documentation.
- Fixed an issue where viewport aspect ratio was wrong when using the Stretch Fill option of the Pixel Perfect Camera. [case 1188695](https://issuetracker.unity3d.com/issues/pixel-perfect-camera-component-does-not-maintain-the-aspect-ratio-when-the-stretch-fill-is-enabled)
- Fixed an issue where setting a Normal map on a newly created material would not update. [case 1197217](https://issuetracker.unity3d.com/product/unity/issues/guid/1197217/)
- Fixed an issue where post-processing was not applied for custom renderers set to run on the "After Rendering" event [case 1196219](https://issuetracker.unity3d.com/issues/urp-post-processing-is-not-applied-to-the-scene-when-render-ui-event-is-set-to-after-rendering)
- Fixed an issue that caused an extra blit when using custom renderers [case 1156741](https://issuetracker.unity3d.com/issues/lwrp-performance-decrease-when-using-a-scriptablerendererfeature)
- Fixed an issue with transparent objects not receiving shadows when using shadow cascades. [case 1116936](https://issuetracker.unity3d.com/issues/lwrp-cascaded-shadows-do-not-appear-on-alpha-blended-objects)
- Fixed issue where using a ForwardRendererData preset would cause a crash. [case 1201052](https://issuetracker.unity3d.com/product/unity/issues/guid/1201052/)
- Fixed an issue where particles had dark outlines when blended together [case 1199812](https://issuetracker.unity3d.com/issues/urp-soft-particles-create-dark-blending-artefacts-when-intersecting-with-scene-geometry)
- Fixed an issue with deleting shader passes in the custom renderer features list [case 1201664](https://issuetracker.unity3d.com/issues/urp-remove-button-is-not-activated-in-shader-passes-list-after-creating-objects-from-renderer-features-in-urpassets-renderer)
- Fixed camera inverse view-projection matrix in XR mode, depth-copy and color-copy passes.
- Fixed an issue with the null check when `UniversalRenderPipelineLightEditor.cs` tries to access `SceneView.lastActiveSceneView`.
- Fixed an issue where the 'Depth Texture' drop down was incorrectly disabled in the Camera Inspector. 
- Fixed an issue that caused errors if you disabled the VR Module when building a project.
- Fixed an issue where the default TerrainLit Material was outdated, which caused the default Terrain to use per-vertex normals instead of per-pixel normals.
- Fixed shader errors and warnings in the default Universal RP Terrain Shader. [case 1185948](https://issuetracker.unity3d.com/issues/urp-terrain-slash-lit-base-pass-shader-does-not-compile)
- Fixed an issue where the URP Material Upgrader tried to upgrade standard Universal Shaders. [case 1144710](https://issuetracker.unity3d.com/issues/upgrading-to-lwrp-materials-is-trying-to-upgrade-lwrp-materials)
- Fixed an issue where some Materials threw errors when you upgraded them to Universal Shaders. [case 1200938](https://issuetracker.unity3d.com/issues/universal-some-materials-throw-errors-when-updated-to-universal-rp-through-update-materials-to-universal-rp)
- Fixed issue where normal maps on terrain appeared to have flipped X-components when compared to the same normal map on a mesh. [case 1181518](https://fogbugz.unity3d.com/f/cases/1181518/)
- Fixed an issue where the editor would sometimes crash when using additional lights [case 1176131](https://issuetracker.unity3d.com/issues/mac-crash-on-processshadowcasternodevisibilityandcullwithoutumbra-when-same-rp-asset-is-set-in-graphics-and-quality-settings)
- Fixed RemoveComponent on Camera contextual menu to not remove Camera while a component depend on it.
- Fixed an issue where right eye is not rendered to. [case 1170619](https://issuetracker.unity3d.com/issues/vr-lwrp-terrain-is-not-rendered-in-the-right-eye-of-an-hmd-when-using-single-pass-instanced-stereo-rendering-mode-with-lwrp)
- Fixed issue where TerrainDetailLit.shader fails to compile when XR is enabled.
- Fixed an issue that allowed height-based blending on Terrains with more than 4 materials, which is not supported.
- Fixed an issue where opaque objects were outputting incorrect alpha values [case 1168283](https://issuetracker.unity3d.com/issues/lwrp-alpha-clipping-material-makes-other-materials-look-like-alpha-clipping-when-gameobject-is-shown-in-render-texture)
- Fixed an issue where a depth texture was always created when post-processing was enabled, even if no effects made use of it.
- Fixed incorrect light attenuation on Nintendo Switch.
- Fixed an issue where the Volume System would not use the Cameras Transform when no `Volume Trigger` was set.
- Fixed an issue where post processing disappeared when using custom renderers and SMAA or no AA
- Fixed an issue where the 2D Renderer upgrader did not upgrade using the correct default material
- Fixed an issue with soft particles having dark blending when intersecting with scene geometry [case 1199812](https://issuetracker.unity3d.com/issues/urp-soft-particles-create-dark-blending-artefacts-when-intersecting-with-scene-geometry)
- Fixed an issue with additive particles blending incorrectly [case 1215713](https://issuetracker.unity3d.com/issues/universal-render-pipeline-additive-particles-not-using-vertex-alpha)
- Fixed an issue where camera preview window was missing in scene view. [case 1211971](https://issuetracker.unity3d.com/issues/scene-view-urp-camera-preview-window-is-missing-in-the-scene-view)
- Fixed an issue with shadow cascade values were not readable in the render pipeline asset [case 1219003](https://issuetracker.unity3d.com/issues/urp-cascade-values-truncated-on-selecting-two-or-four-cascades-in-shadows-under-universalrenderpipelineasset)
- Fixed an issue where MSAA isn't applied until eye textures are relocated by changing their resolution. [case 1197958](https://issuetracker.unity3d.com/issues/oculus-quest-oculus-go-urp-msaa-isnt-applied-until-eye-textures-are-relocated-by-changing-their-resolution)
- Fixed an issue where camera stacking didn't work properly inside prefab mode. [case 1220509](https://issuetracker.unity3d.com/issues/urp-cannot-assign-overlay-cameras-to-a-camera-stack-while-in-prefab-mode)
- Fixed the definition of `mad()` in SMAA shader for OpenGL.
- Fixed an issue where partical shaders failed to handle Single-Pass Stereo VR rendering with Double-Wide Textures. [case 1201208](https://issuetracker.unity3d.com/issues/urp-vr-each-eye-uses-the-cameraopaquetexture-of-both-eyes-for-rendering-when-using-single-pass-rendering-mode)
- Fixed an issue that caused assets to be reimported if player prefs were cleared. [case 1192259](https://issuetracker.unity3d.com/issues/lwrp-clearing-playerprefs-through-a-script-or-editor-causes-delay-and-console-errors-to-appear-when-entering-the-play-mode)
- Fixed missing Custom Render Features after Library deletion. [case 1196338](https://issuetracker.unity3d.com/product/unity/issues/guid/1196338/)
- Fixed not being able to remove a Renderer Feature due to tricky UI selection rects. [case 1208113](https://issuetracker.unity3d.com/product/unity/issues/guid/1208113/)
- Fixed an issue where the Camera Override on the Render Object Feature would not work with many Render Features in a row. [case 1205185](https://issuetracker.unity3d.com/product/unity/issues/guid/1205185/)
- Fixed UI clipping issue in Forward Renderer inspector. [case 1211954](https://issuetracker.unity3d.com/product/unity/issues/guid/1211954/)
- Fixed a Null ref when trying to remove a missing Renderer Feature from the Forward Renderer. [case 1196651](https://issuetracker.unity3d.com/product/unity/issues/guid/1196651/)
- Fixed data serialization issue when adding a Renderer Feature to teh Forward Renderer. [case 1214779](https://issuetracker.unity3d.com/product/unity/issues/guid/1214779/)
- Fixed issue with AssetPostprocessors dependencies causing models to be imported twice when upgrading the package version.
- Fixed an issue where NullReferenceException might be thrown when creating 2D Lights. [case 1219374](https://issuetracker.unity3d.com/issues/urp-nullreferenceexception-threw-on-adding-the-light-2d-experimental-component-when-2d-render-data-not-assigned) 
- Fixed an issue with a blurry settings icon. [case 1201895](https://issuetracker.unity3d.com/issues/urp-setting-icon-blurred-in-universalrendererpipelineasset)
- Fixed issue that caused the QualitySettings anti-aliasing changing without user interaction. [case 1195272](https://issuetracker.unity3d.com/issues/lwrp-the-anti-alias-quality-settings-value-is-changing-without-user-interaction)
- Fixed an issue where Shader Graph shaders generate undeclared identifier 'GetWorldSpaceNormalizeViewDir' error.
- Fixed an issue where rendering into RenderTexture with Single Pass Instanced renders both eyes overlapping.
- Fixed an issue where Renderscale setting has no effect when using XRSDK.
- Fixed an issue where renderScale != 1 or Display.main.requiresBlitToBackbuffer forced an unnecessary blit on XR.
- Fixed an issue that causes double sRGB correction on Quest. [case 1209292](https://issuetracker.unity3d.com/product/unity/issues/guid/1209292)
- Fixed an issue where terrain DepthOnly pass does not work for XR.
- Fixed an issue that caused depth texture to be flipped when sampling from shaders [case 1225362](https://issuetracker.unity3d.com/issues/game-object-is-rendered-incorrectly-in-the-game-view-when-sampling-depth-texture)
- Fixed an issue with URP switching such that every avaiable URP makes a total set of supported features such that all URPs are taken into consideration. [case 1157420](https://issuetracker.unity3d.com/issues/lwrp-srp-switching-doesnt-work-even-with-manually-adding-shadervariants-per-scene)
- Fixed an issue where XR multipass repeatedly throws error messages "Multi pass stereo mode doesn't support Camera Stacking".
- Fixed an issue with shadows not appearing on terrains when no cascades were selected [case 1226530](https://issuetracker.unity3d.com/issues/urp-no-shadows-on-terrain-when-cascades-is-set-to-no-cascades-in-render-pipeline-asset-settings)
- Fixed a shader issue that caused the Color in Sprite Shape to work improperly.
- Fixed an issue with URP switching such that every available URP makes a total set of supported features such that all URPs are taken into consideration. [case 1157420](https://issuetracker.unity3d.com/issues/lwrp-srp-switching-doesnt-work-even-with-manually-adding-shadervariants-per-scene)
- Metallic slider on the Lit shader is now linear meaning correct values are used for PBR.
- Fixed an issue where Post-Processing caused nothing to render on GLES2.
- Fixed an issue that causes viewport to not work correctly when rendering to textures. [case 1225103](https://issuetracker.unity3d.com/issues/urp-the-viewport-rect-isnt-correctly-applied-when-the-camera-is-outputting-into-a-rendertexture)
- Fixed an issue that caused incorrect sampling of HDR reflection probe textures.
- Fixed UI text of RenderObjects feature to display LightMode tag instead of Shader Pass Name. [case 1201696](https://issuetracker.unity3d.com/issues/render-feature-slash-pass-ui-has-a-field-for-shader-pass-name-when-it-actually-expects-shader-pass-lightmode)
- Fixed an issue when Linear -> sRGB conversion would not happen on some Android devices. [case 1226208](https://issuetracker.unity3d.com/issues/no-srgb-conversion-on-some-android-devices-when-using-the-universal-render-pipeline)
- Fixed issue where using DOF at the same time as Dynamic Scaling, the depth buffer was smapled with incorrect UVs. [case 1225467](https://issuetracker.unity3d.com/product/unity/issues/guid/1225467/)
- Fixed an issue where an exception would be thrown when resetting the ShadowCaster2D component. [case 1225339](https://issuetracker.unity3d.com/issues/urp-unassignedreferenceexception-thrown-on-resetting-the-shadow-caster-2d-component)
- Fixe an issue where using a Subtractive Blend Style for your 2D Lights might cause artifacts in certain post-processing effects. [case 1215584](https://issuetracker.unity3d.com/issues/urp-incorrect-colors-in-scene-when-using-subtractive-and-multiply-blend-mode-in-gamma-color-space)
- Fixed an issue where Cinemachine Pixel Perfect Extension didn't work when CinemachineBrain Update Method is anything other than Late Update.
- Fixed an issue where Sprite Shader Graph shaders weren't double-sided by default.
- Fixed an issue where particles using Sprite Shader Graph shaders were invisible.
- Fixed an issue where Scene objects might be incorrectly affected by 2D Lights from a previous Sorting Layer.
- Fixed an issue where errors would appear in the Console when entering Play Mode with a 2D Light selected in the Hierarchy. [Case 1226918](https://issuetracker.unity3d.com/issues/errors-appear-in-the-console-when-global-2d-light-is-selected-in-hierarchy)
- Fixed an issue that caused Android GLES to render blank screen when Depth texture was enabled without Opaque texture [case 1219325](https://issuetracker.unity3d.com/issues/scene-is-not-rendered-on-android-8-and-9-when-depth-texture-is-enabled-in-urp-asset)
- Fixed an issue that caused transparent objects to always render over top of world space UI. [case 1219877](https://issuetracker.unity3d.com/product/unity/issues/guid/1219877/)
- Fixed issue causing sorting fudge to not work between shadergraph and urp particle shaders. [case 1222762](https://issuetracker.unity3d.com/product/unity/issues/guid/1222762/)
- Fixed shader compilation errors when using multiple lights in DX10 level GPU. [case 1222302](https://issuetracker.unity3d.com/issues/urp-no-materials-apart-from-ui-are-rendered-when-using-direct3d11-graphics-api-on-a-dx10-gpu)
- Fixed an issue with shadows not being correctly calculated in some shaders.
- Fixed invalid implementation of one function in LWRP -> URP backward compatibility support.
- Fixed issue on Nintendo Switch where maximum number of visible lights in C# code did not match maximum number in shader code.
- Fixed OpenGL ES 3.0 support for URP ShaderGraph. [case 1230890](https://issuetracker.unity3d.com/issues/urptemplate-gles3-android-custom-shader-fails-to-compile-on-adreno-306-gpu)
- Fixed an issue where multi edit camera properties didn't work. [case 1230080](https://issuetracker.unity3d.com/issues/urp-certain-settings-are-not-applied-to-all-cameras-when-multi-editing-in-the-inspector)
- Fixed an issue where the emission value in particle shaders would not update in the editor without entering the Play mode.
- Fixed issues with performance when importing fbx files.
- Fixed issues with NullReferenceException happening with URP shaders.
- Fixed an issue that caused memory allocations when sorting cameras. [case 1226448](https://issuetracker.unity3d.com/issues/2d-renderer-using-more-than-one-camera-that-renders-out-to-a-render-texture-creates-gc-alloc-every-frame)
- Fixed an issue where grid lines were drawn on top of opaque objects in the preview window. [Case 1240723](https://issuetracker.unity3d.com/issues/urp-grid-is-rendered-in-front-of-the-model-in-the-inspector-animation-preview-window-when-depth-or-opaque-texture-is-enabled).
- Fixed an issue where objects in the preview window were affected by layer mask settings in the default renderer. [Case 1204376](https://issuetracker.unity3d.com/issues/urp-prefab-preview-is-blank-when-a-custom-forward-renderer-data-and-default-layer-mask-is-mixed-are-used).
- Fixed an issue with reflections when using an orthographic camera [case 1209255](https://issuetracker.unity3d.com/issues/urp-weird-reflections-when-using-lit-material-and-a-camera-with-orthographic-projection)
- Fixed issue that caused unity_AmbientSky, unity_AmbientEquator and unity_AmbientGround variables to be unintialized.
- Fixed issue that caused `SHADERGRAPH_AMBIENT_SKY`, `SHADERGRAPH_AMBIENT_EQUATOR` and `SHADERGRAPH_AMBIENT_GROUND` variables to be uninitialized.
- Fixed SceneView Draw Modes not being properly updated after opening new scene view panels or changing the editor layout.
- Fixed GLES shaders compilation failing on Windows platform (not a mobile platform) due to uniform count limit.
- Fixed an issue that caused the inverse view and projection matrix to output wrong values in some platforms. [case 1243990](https://issuetracker.unity3d.com/issues/urp-8-dot-1-breaks-unity-matrix-i-vp)
- Fixed an issue where the Render Scale setting of the pipeline asset didn't properly change the resolution when using the 2D Renderer. [case 1241537](https://issuetracker.unity3d.com/issues/render-scale-is-not-applied-to-the-rendered-image-when-2d-renderer-is-used-and-hdr-option-is-disabled)
- Fixed an issue where 2D lights didn't respect the Camera's Culling Mask. [case 1239136](https://issuetracker.unity3d.com/issues/urp-2d-2d-lights-are-ignored-by-camera-culling-mask)
- Fixed broken documentation links for some 2D related components.
- Fixed an issue where Sprite shaders generated by Shader Graph weren't double-sided. [case 1261232](https://issuetracker.unity3d.com/product/unity/issues/guid/1261232/)
- Fixed an issue where the package would fail to compile if the Animation module was disabled. [case 1227068](https://issuetracker.unity3d.com/product/unity/issues/guid/1227068/)
- Fixed an issue where Stencil settings wasn't serialized properly in sub object [case 1241218](https://issuetracker.unity3d.com/issues/stencil-overrides-in-urp-7-dot-3-1-render-objects-does-not-save-or-apply)
- Fixed an issue with not being able to remove Light Mode Tags [case 1240895](https://issuetracker.unity3d.com/issues/urp-unable-to-remove-added-lightmode-tags-of-filters-property-in-render-object)
- Fixed an issue where preset button could still be used, when it is not supposed to. [case 1246261](https://issuetracker.unity3d.com/issues/urp-reset-functionality-does-not-work-for-renderobject-preset-asset)
- Fixed an issue where Model Importer Materials used the Standard Shader from the Built-in Render Pipeline instead of URP Lit shader when the import happened at Editor startup.
- Fixed an issue where only unique names of cameras could be added to the camera stack.
- Fixed issue that caused shaders to fail to compile in OpenGL 4.1 or below.
- Fixed an issue where camera stacking with MSAA on OpenGL resulted in a black screen. [case 1250602](https://issuetracker.unity3d.com/issues/urp-camera-stacking-results-in-black-screen-when-msaa-and-opengl-graphics-api-are-used)
- Optimized shader compilation times by compiling different variant sets for vertex and fragment shaders.
- Fixed shadows for additional lights by limiting MAX_VISIBLE_LIGHTS to 16 for OpenGL ES 2.0 and 3.0 on mobile platforms. [case 1244391](https://issuetracker.unity3d.com/issues/android-urp-spotlight-shadows-are-not-being-rendered-on-adreno-330-and-320-when-built)
- Fixed Lit/SimpleLit/ParticlesLit/ParticlesSimpleLit/ParticlesUnlit shaders emission color not to be converted from gamma to linear color space. [case 1249615]
- Fixed missing unity_MatrixInvP for shader code and shaderGraph.
- Fixed XR support for deferred renderer.
- Fixing RenderObject to reflect name changes done at CustomForwardRenderer asset in project view. [case 1246256](https://issuetracker.unity3d.com/issues/urp-renderobject-name-does-not-reflect-inside-customforwardrendererdata-asset-on-renaming-in-the-inspector)
- Fixing camera overlay stacking adding to respect unity general reference restrictions. [case 1240788](https://issuetracker.unity3d.com/issues/urp-overlay-camera-is-missing-in-stack-list-of-the-base-camera-prefab)
- Fixed profiler marker errors. [case 1240963](https://issuetracker.unity3d.com/issues/urp-errors-are-thrown-in-a-console-when-using-profiler-to-profile-editor)
- Fixed issue that caused the pipeline to not create _CameraColorTexture if a custom render pass is injected. [case 1232761](https://issuetracker.unity3d.com/issues/urp-the-intermediate-color-texture-is-no-longer-created-when-there-is-at-least-one-renderer-feature)
- Fixed target eye UI for XR rendering is missing from camera inspector. [case 1261612](https://issuetracker.unity3d.com/issues/xr-cameras-target-eye-property-is-missing-when-inspector-is-in-normal-mode)
- Fixed an issue where terrain and speedtree materials would not get upgraded by upgrade project materials. [case 1204189](https://fogbugz.unity3d.com/f/cases/1204189/)
- Fixed an issue that caused renderer feature to not render correctly if the pass was injected before rendering opaques and didn't implement `Configure` method. [case 1259750](https://issuetracker.unity3d.com/issues/urp-not-rendering-with-a-renderer-feature-before-rendering-shadows)
- Fixed an issue where postFX's temp texture is not released properly.
- Fixed an issue where ArgumentOutOfRangeException errors were thrown after removing Render feature [case 1268147](https://issuetracker.unity3d.com/issues/urp-argumentoutofrangeexception-errors-are-thrown-on-undoing-after-removing-render-feature)
- Fixed an issue where depth and depth/normal of grass isn't rendered to depth texture.
- Fixed an issue that impacted MSAA performance on iOS/Metal [case 1219054](https://issuetracker.unity3d.com/issues/urp-ios-msaa-has-a-bigger-negative-impact-on-performance-when-using-urp-compared-to-built-in-rp)
- Fixed an issue that caused a warning to be thrown about temporary render texture not found when user calls ConfigureTarget(0). [case 1220871](https://issuetracker.unity3d.com/issues/urp-scriptable-render-passes-which-dont-require-a-bound-render-target-triggers-render-target-warning)
- Fixed performance issues in the C# shader stripper.

## [7.1.1] - 2019-09-05
### Upgrade Guide
- The render pipeline now handles custom renderers differently. You must now set up renderers for the Camera on the Render Pipeline Asset.
- Render Pipeline Assets upgrades automatically and either creates a default forward renderer in your project or links the existing custom one that you've assigned.
- If you have custom renderers assigned to Cameras, you must now add them to the current Render Pipeline Asset. Then you can select which renderer to use on the Camera.

### Added
- Added shader function `GetMainLightShadowParams`. This returns a half4 for the main light that packs shadow strength in x component and shadow soft property in y component.
- Added shader function `GetAdditionalLightShadowParams`. This returns a half4 for an additional light that packs shadow strength in x component and shadow soft property in y component.
- Added a `Debug Level` option to the Render Pipeline Asset. With this, you can control the amount of debug information generated by the render pipeline.
- Added ability to set the `ScriptableRenderer` that the Camera renders with via C# using `UniversalAdditionalCameraData.SetRenderer(int index)`. This maps to the **Renderer List** on the Render Pipeline Asset.
- Added shadow support for the 2D Renderer. 
- Added ShadowCaster2D, and CompositeShadowCaster2D components.
- Added shadow intensity and shadow volume intensity properties to Light2D.
- Added new Gizmos for Lights.
- Added CinemachineUniversalPixelPerfect, a Cinemachine Virtual Camera Extension that solves some compatibility issues between Cinemachine and Pixel Perfect Camera.
- Added an option that disables the depth/stencil buffer for the 2D Renderer.
- Added manipulation handles for the inner cone angle for spot lights.
- Added documentation for the built-in post-processing solution and Volumes framework (and removed incorrect mention of the PPv2 package). 

### Changed
- Increased visible lights limit for the forward renderer. It now supports 256 visible lights except in mobile platforms. Mobile platforms support 32 visible lights.
- Increased per-object lights limit for the forward renderer. It now supports 8 per-object lights in all platforms except GLES2. GLES2 supports 4 per-object lights.
- The Sprite-Lit-Default shader and the Sprite Lit Shader Graph shaders now use the vertex tangents for tangent space calculations.
- Temporary render textures for cameras rendering to render textures now use the same format and multisampling configuration as camera's target texture.
- All platforms now use R11G11B10_UFloat format for HDR render textures if supported.
- There is now a list of `ScriptableRendererData` on the Render Pipeline Asset as opposed to a renderer type. These are available to all Cameras and are included in builds.
- The renderer override on the Camera is now an enum that maps to the list of `ScriptableRendererData` on the Render Pipeline Asset.
- Pixel Perfect Camera now allows rendering to a render texture.
- Light2D GameObjects that you've created now have a default position with z equal to 0.
- Documentation: Changed the "Getting Started" section into "Install and Configure". Re-arranged the Table of Content.  

### Fixed
- Fixed LightProbe occlusion contribution. [case 1146667](https://issuetracker.unity3d.com/product/unity/issues/guid/1146667/)
- Fixed an issue that caused a log message to be printed in the console when creating a new Material. [case 1173160](https://issuetracker.unity3d.com/product/unity/issues/guid/1173160/)
- Fixed an issue where OnRenderObjectCallback was never invoked. [case 1122420](https://issuetracker.unity3d.com/issues/lwrp-gl-dot-lines-and-debug-dot-drawline-dont-render-when-scriptable-render-pipeline-settings-is-set-to-lwrp)
- Fixed an issue where Sprite Masks didn't function properly when using the 2D Renderer. [case 1163474](https://issuetracker.unity3d.com/issues/lwrp-sprite-renderer-ignores-sprite-mask-when-lightweight-render-pipeline-asset-data-is-set-to-2d-renderer-experimental)
- Fixed memory leaks when using the Frame Debugger with the 2D Renderer.
- Fixed an issue where materials using `_Time` did not animate in the scene. [1175396](https://issuetracker.unity3d.com/product/unity/issues/guid/1175396/)
- Fixed an issue where the Particle Lit shader had artifacts when both soft particles and HDR were enabled. [1136285](https://issuetracker.unity3d.com/product/unity/issues/guid/1136285/)
- Fixed an issue where the Area Lights were set to Realtime, which caused them to not bake. [1159838](https://issuetracker.unity3d.com/issues/lwrp-template-baked-area-lights-do-not-work-if-project-is-created-with-lightweight-rp-template)
- Fixed an issue where the Disc Light did not generate any light. [1175097](https://issuetracker.unity3d.com/issues/using-lwrp-area-light-does-not-generate-light-when-its-shape-is-set-to-disc)
- Fixed an issue where the alpha was killed when an opaque texture was requested on an offscreen camera with HDR enabled [case 1163320](https://issuetracker.unity3d.com/issues/lwrp-mobile-secondary-camera-background-alpha-value-is-lost-when-hdr-and-opaque-texture-are-enabled-in-lwrp-asset).
- Fixed an issue that caused Orthographic camera with far plane set to 0 to span Unity console with errors. [case 1172269](https://issuetracker.unity3d.com/issues/orthographic-camera-with-far-plane-set-to-0-results-in-assertions)
- Fixed an issue causing heap allocation in `RenderPipelineManager.DoRenderLoop` [case 1156241](https://issuetracker.unity3d.com/issues/lwrp-playerloop-renderpipelinemanager-dot-dorenderloop-internal-gc-dot-alloc-allocates-around-2-dot-6kb-for-every-camera-in-the-scene)
- Fixed an issue that caused shadow artifacts when using large spot angle values [case 1136165](https://issuetracker.unity3d.com/issues/lwrp-adjusting-spot-angle-on-a-spotlight-produces-shadowmap-artifacts)
- Fixed an issue that caused self-shadowing artifacts when adjusting shadow near-plane on spot lights.
- Fixed an issue that caused specular highlights to disappear when the smoothness value was set to 1.0. [case 1161827](https://issuetracker.unity3d.com/issues/lwrp-hdrp-lit-shader-max-smoothness-value-is-incosistent-between-pipelines)
- Fixed an issue in the Material upgrader that caused transparent Materials to not upgrade correctly to Universal RP. [case 1170419](https://issuetracker.unity3d.com/issues/shader-conversion-upgrading-project-materials-causes-standard-transparent-materials-to-flicker-when-moving-the-camera).
- Fixed an issue causing shadows to be incorrectly rendered when a light was close to the shadow caster.
- Fixed post-processing for the 2D Renderer.
- Fixed an issue in Light2D that caused a black line to appear for a 360 degree spotlight.
- Fixed a post-processing rendering issue with non-fullscreen viewport. [case 1177660](https://issuetracker.unity3d.com/issues/urp-render-scale-slider-value-modifies-viewport-coordinates-of-the-screen-instead-of-the-resolution)
- Fixed an issue where **Undo** would not undo the creation of Additional Camera Data. [case 1158861](https://issuetracker.unity3d.com/issues/lwrp-additional-camera-data-script-component-appears-on-camera-after-manually-re-picking-use-pipeline-settings)
- Fixed an issue where selecting the same drop-down menu item twice would trigger a change event. [case 1158861](https://issuetracker.unity3d.com/issues/lwrp-additional-camera-data-script-component-appears-on-camera-after-manually-re-picking-use-pipeline-settings)
- Fixed an issue where selecting certain objects that use instancing materials would throw console warnings. [case 1127324](https://issuetracker.unity3d.com/issues/console-warning-is-being-spammed-when-having-lwrp-enabled-and-shader-with-gpu-instancing-present-in-the-scene)
- Fixed a GUID conflict with LWRP. [case 1179895](https://issuetracker.unity3d.com/product/unity/issues/guid/1179895/)
- Fixed an issue where the Terrain shader generated NaNs.
- Fixed an issue that caused the `Opaque Color` pass to never render at half or quarter resolution.
- Fixed and issue where stencil state on a `ForwardRendererData` was reset each time rendering happened.

## [7.0.1] - 2019-07-25
### Changed
- Platform checks now provide more helpful feedback about supported features in the Inspectors.

### Fixed
- Fixed specular lighting related artifacts on Mobile [case 1143049](https://issuetracker.unity3d.com/issues/ios-lwrp-rounded-cubes-has-graphical-artifacts-when-setting-pbr-shaders-smoothness-about-to-0-dot-65-in-shadergraph) and [case 1164822](https://issuetracker.unity3d.com/issues/lwrp-specular-highlight-becomes-hard-edged-when-increasing-the-size-of-an-object).
- Post-processing is no longer enabled in the previews.
- Unity no longer force-enables post-processing on a camera by default.
- Fixed an issue that caused the Scene to render darker in GLES3 and linear color space. [case 1169789](https://issuetracker.unity3d.com/issues/lwrp-android-scene-is-rendered-darker-in-build-when-graphics-api-set-to-gles3-and-color-space-set-to-linear)

## [7.0.0] - 2019-07-17
### Universal Render Pipeline
- LWRP has been renamed to the "Universal Render Pipeline" (UniversalRP).
- UniversalRP is the same as LWRP in terms of features and scope.
- Classes have moved to the Universal namespace (from LWRP).

### Upgrade Guide
- Upgrading to UniversalRP is designed to be almost seamless from the user side.
- LWRP package still exists, this forwards includes and classes to the UniversalRP Package.
- Please see the more involved upgrade guide (https://docs.google.com/document/d/1Xd5bZa8pYZRHri-EnNkyhwrWEzSa15vtnpcg--xUCIs/).

### Added
- Initial Stadia platform support.
- Added a menu option to create a new `ScriptableRendererFeature` script. To do so in the Editor, click on Asset > Create > Rendering > Lightweight Render Pipeline > Renderer Feature.
- Added documentation for SpeedTree Shaders in LWRP.
- Added extended features to LWRP Terrain Shader, so terrain assets can be forward-compatible with HDRP.
- Enabled per-layer advanced or legacy-mode blending in LWRP Terrain Shader. 
- Added the documentation page "Rendering in LWRP", which describes the forward rendering camera loop.
- Added documentation overview for how Post Processing Version 2 works in LWRP.
- Added documentation notes and FAQ entry on the 2D Renderer affecting the LWRP Asset.

### Changed
- Replaced beginCameraRendering callbacks by non obsolete implementation in Light2D
- Updated `ScriptableRendererFeature` and `ScriptableRenderPass` API docs.
- Shader type Real translates to FP16 precision on Nintendo Switch.

### Fixed
- Fixed a case where built-in Shader time values could be out of sync with actual time. [case 1142495](https://fogbugz.unity3d.com/f/cases/1142495/)
- Fixed an issue that caused forward renderer resources to not load properly when you upgraded LWRP from an older version to 7.0.0. [case 1154925](https://issuetracker.unity3d.com/issues/lwrp-upgrading-lwrp-package-to-7-dot-0-0-breaks-forwardrenderdata-asset-in-resource-files)
- Fixed GC spikes caused by LWRP allocating heap memory every frame.
- Fixed distortion effect on particle unlit shader.
- Fixed NullReference exception caused when trying to add a ScriptableRendererFeature.
- Fixed issue with certain LWRP shaders not showing when using forward/2D renderer.
- Fixed the shadow resolve pass and the final pass, so they're not consuming unnecessary bandwidth. [case 1152439](https://issuetracker.unity3d.com/issues/lwrp-mobile-increased-memory-usage-and-extra-rendering-steps) 
- Added missing page for 2D Lights in LWRP.
- Tilemap tiles no longer appear black when you use the 2D renderer.
- Sprites in the preview window are no longer lit by 2D Scene lighting.
- Fixed warnings for unsupported shadow map formats for GLES2 API.
- Disabled shadows for devices that do not support shadow maps or depth textures.
- Fixed support for LWRP per-pixel terrain. [case 1110520](https://fogbugz.unity3d.com/f/cases/1110520)
- Fixed some basic UI/usability issues with LWRP terrain Materials (use of warnings and modal value changes).
- Fixed an issue where using LWRP and Sprite Shape together would produce meta file conflicts.
- Fixed fp16 overflow in Switch in specular calculation
- Fixed shader compilation errors for Android XR projects.
- Updated the pipeline Asset UI to cap the render scale at 2x so that it matches the render pipeline implementation limit.

## [6.7.0] - 2019-05-16
### Added
- Added SpeedTree Shaders.
- Added two Shader Graph master nodes: Lit Sprite and Unlit Sprite. They only work with the 2D renderer.
- Added documentation for the 2D renderer.

### Changed
- The 2D renderer and Light2D component received a number of improvements and are now ready to try as experimental features.
- Updated the [Feature Comparison Table](lwrp-builtin-feature-comparison.md) to reflect the current state of LWRP features.

### Fixed
- When in playmode, the error 'Non matching Profiler.EndSample' no longer appears. [case 1140750](https://fogbugz.unity3d.com/f/cases/1140750/)
- LWRP Particle Shaders now correctly render in stereo rendering modes. [case 1106699](https://fogbugz.unity3d.com/f/cases/1106699/)
- Shaders with 'debug' in the name are no longer stripped automatically. [case 1112983](https://fogbugz.unity3d.com/f/cases/1112983/)
- Fixed tiling issue with selection outline and baked cutout shadows.
- in the Shadergraph Unlit Master node, Premultiply no longer acts the same as Alpha. [case 1114708](https://fogbugz.unity3d.com/f/cases/1114708/)
- Fixed an issue where Lightprobe data was missing if it was needed per-pixel and GPU instancing was enabled.
- The Soft ScreenSpaceShadows Shader variant no longer gets stripped form builds. [case 1138236](https://fogbugz.unity3d.com/f/cases/1138236/)
- Fixed a typo in the Particle Unlit Shader, so Soft Particles now work correctly.
- Fixed emissive Materials not being baked for some meshes. [case 1145297](https://issuetracker.unity3d.com/issues/lwrp-emissive-materials-are-not-baked)
- Camera matrices are now correctly set up when you call rendering functions in EndCameraRendering. [case 1146586](https://issuetracker.unity3d.com/issues/lwrp-drawmeshnow-returns-wrong-positions-slash-scales-when-called-from-endcamerarendering-hook)
- Fixed GI not baking correctly while in gamma color space.
- Fixed a NullReference exception when adding a renderer feature that is contained in a global namespace. [case 1147068](https://issuetracker.unity3d.com/issues/scriptablerenderpipeline-inspector-ui-crashes-when-a-scriptablerenderfeature-is-not-in-a-namespace)
- Shaders are now set up for VR stereo instancing on Vulkan. [case 1142952](https://fogbugz.unity3d.com/f/cases/1142952/).
- VR stereo matrices and vertex inputs are now set up on Vulkan. [case 1142952](https://fogbugz.unity3d.com/f/cases/1142952/).
- Fixed the Material Upgrader so it's now run upon updating the LWRP package. [1148764](https://issuetracker.unity3d.com/product/unity/issues/guid/1148764/)
- Fixed a NullReference exception when you create a new Lightweight Render Pipeline Asset. [case 1153388](https://issuetracker.unity3d.com/product/unity/issues/guid/1153388/) 

## [6.6.0] - 2019-04-01
### Added
- Added support for Baked Indirect mixed lighting.
- You can now use Light Probes for occlusion. This means that baked lights can now occlude dynamic objects.
- Added RenderObjects. You can add RenderObjects to a Renderer to perform custom rendering.
- (WIP) Added an experimental 2D renderer that implements a 2D lighting system.
- (WIP) Added a Light2D component that works with the 2D renderer to add lighting effects to 2D sprites.

### Fixed
- Fixed a project import issue in the LWRP template.
- Fixed the warnings that appear when you create new Unlit Shader Graphs using the Lightweight Render Pipeline.
- Fixed light attenuation precision on mobile platforms.
- Fixed split-screen rendering on mobile platforms.
- Fixed rendering when using an off-screen camera that renders to a depth texture.
- Fixed the exposed stencil render state in the renderer.
- Fixed the default layer mask so it's now applied to a depth pre-pass.
- Made several improvements and fixes to the render pass UI.
- Fixed artifacts that appeared due to precision errors in large scaled objects.
- Fixed an XR rendering issue where Unity required a depth texture.
- Fixed an issue that caused transparent objects to sort incorrectly.

## [6.5.0] - 2019-03-07
### Added
- You can now create a custom forward renderer by clicking on `Assets/Create/Rendering/Lightweight Render Pipeline/Forward Renderer`. This creates an Asset in your Project. You can add additional features to it and drag-n-drop the renderer to either the pipeline Asset or to a camera.
- You can now add `ScriptableRendererFeature`  to the `ScriptableRenderer` to extend it with custom effects. A feature is an `ScriptableObject` that can be drag-n-dropped in the renderer and adds one or more `ScriptableRenderPass` to the renderer.
- `ScriptableRenderer` now exposes interface to configure lights. To do so, implement `SetupLights` when you create a new renderer.
- `ScriptableRenderer` now exposes interface to configure culling. To do so, implement `SetupCullingParameters` when you create a new renderer.
- `ScriptableRendererData` contains rendering resources for `ScriptableRenderer`. A renderer can be overridden globally for all cameras or on a per-camera basis.
- `ScriptableRenderPass` now has a `RenderPassEvents`. This controls where in the pipeline the render pass is added.
- `ScriptableRenderPass` now exposes `ConfigureTarget` and `ConfigureClear`. This allows the renderer to automatically figure out the currently active rendering targets.
- `ScriptableRenderPass` now exposes `Blit`. This performs a blit and sets the active render target in the renderer.
- `ScriptableRenderPass` now exposes `RenderPostProcessing`. This renders post-processing and sets the active render target in the renderer.
- `ScriptableRenderPass` now exposes `CreateDrawingSettings` as a helper for render passes that need to call `ScriptableRenderContext.DrawRenderers`.

### Changed
- Removed `RegisterShaderPassName` from `ScriptableRenderPass`. Instead, `CreateDrawingSettings` now  takes one or a list of `ShaderTagId`. 
- Removed remaining experimental namespace from LWRP. All APIrelated to `ScriptableRenderer`, `ScriptableRenderPass`, and render pass injection is now out of preview.
- Removed `SetRenderTarget` from `ScriptableRenderPass`. You should never call it. Instead, call `ConfigureTarget`, and the renderer automatically sets up targets for you. 
- Removed `RenderFullscreenQuad` from `ScriptableRenderer`. Use `CommandBuffer.DrawMesh` and `RenderingUtils.fullscreenMesh` instead.
- Removed `RenderPostProcess` from `ScriptableRenderer`. Use `ScriptableRenderPass.RenderPostProcessing` instead.
- Removed `postProcessingContext` property from `ScriptableRenderer`. This is now exposed in `RenderingUtils.postProcessingContext`.
- Removed `GetCameraClearFlag` from `ScriptableRenderer`.

### Fixed
- Fixed y-flip in VR when post-processing is active.
- Fixed occlusion mesh for VR not rendering before rendering opaques.
- Enabling or disabling SRP Batcher in runtime works now.
- Fixed video player recorder when post-processing is enabled.

## [6.4.0] - 2019-02-21

## [6.3.0] - 2019-02-18

## [6.2.0] - 2019-02-15

### Changed
- Code refactor: all macros with ARGS have been swapped with macros with PARAM. This is because the ARGS macros were incorrectly named.

## [6.1.0] - 2019-02-13

## [6.0.0] - 2019-02-23
### Added
- You can now implement a custom renderer for LWRP. To do so, implement an `IRendererData` that contains all resources used in rendering. Then create an `IRendererSetup` that creates and queues `ScriptableRenderPass`. Change the renderer type either in the Pipeline Asset or in the Camera Inspector.
- LWRP now uses the Unity recorder extension. You can use this to capture the output of Cameras.
- You can now inject a custom render pass before LWRP renders opaque objects. To do so, implement an `IBeforeRender` interface.
- Distortion support in all Particle Shaders.
- An upgrade system for LWRP Materials with `MaterialPostprocessor`.
- An upgrade path for Unlit shaders
- Tooltips for Shaders.
- SRP Batcher support for Particle Shaders.
- Docs for these Shaders: Baked Lit, Particles Lit, Particles Simple Lit, and Particles Unlit.
- LWRP now supports dynamic resolution scaling. The target platform must also support it.
- LWRP now includes version defines for both C# and Shaders in the format of `LWRP_X_Y_Z_OR_NEWER`. For example, `LWRP_5_3_0_OR_NEWER` defines version 5.3.0.
- The Terrain Lit Shader now samples Spherical Harmonics if you haven't baked any lightmaps for terrain.
- Added a __Priority__ option, which you can use to tweak the rendering order. This is similar to render queue in the built-in render pipeline. These Shaders now have this option: Lit, Simple Lit, Baked Lit, Unlit, and all three Particle Shaders.
- Added support for overriding terrain detail rendering shaders, via the render pipeline editor resources asset.

### Changed
- You can now only initialize a camera by setting a Background Type. The supported options are Skybox, Solid Color, and Don't Care.
- LWRP now uses non-square shadowmap textures when it renders directional shadows with 2 shadow cascades. 
- LWRP now uses RGB111110 as the HDR format on mobile devices, when this format is supported.
- Removed `IAfterDepthPrePass` interface.
- We’ve redesigned the Shader GUI. For example, all property names in Shaders are now inline across the board
- The Simple Lit Shader now has Smoothness, which can be stored in the alpha of specular or albedo maps.
- The Simple Lit and Particles Simple Lit Shaders now take shininess from the length (brightness) of the specular map.
- The __Double sided__ property is now __Render Face__. This means you can also do front face culling.
- Changed the docs for Lit Shader, Simple Lit Shader and Unlit Shader according to Shader GUI changes.
- When you create a new LWRP Asset, it will now be initialized with settings that favor performance on mobile platforms.
- Updated the [FAQ](faq.md) and the [Built-in/LWRP feature comparison table](lwrp-builtin-feature-comparison.md).

### Fixed
- Several tweaks to reduce bandwidth consumption on mobile devices.
- The foldouts in the Lightweight Asset inspector UI now remember their state.
- Added missing meta file for GizmosRenderingPass.cs.
- Fixed artifacts when using multiple or Depth Only cameras. [Case 1072615](https://issuetracker.unity3d.com/issues/ios-using-multiple-cameras-in-the-scene-in-lightweight-render-pipeline-gives-corrupted-image-in-ios-device)
- Fixed a typo in ERROR_ON_UNSUPPORTED_FUNCTION() that was causing the shader compiler to run out of memory in GLES2. [Case 1104271](https://issuetracker.unity3d.com/issues/mobile-os-restarts-because-of-high-memory-usage-when-compiling-shaders-for-opengles2)
- LWRP now renders shadows on scaled objects correctly. [Case 1109017](https://issuetracker.unity3d.com/issues/scaled-objects-render-shadows-and-specularity-incorrectly-in-the-lwrp-on-device)
- LWRP now allows some Asset settings to be changed at runtime. [Case 1105552](https://issuetracker.unity3d.com/issues/lwrp-changing-render-scale-in-runtime-has-no-effect-since-lwrp-3-dot-3-0)
- Realtime shadows now work in GLES2. [Case 1087251](https://issuetracker.unity3d.com/issues/android-lwrp-no-real-time-light-and-shadows-using-gles2)
- Framedebugger now renders correctly when stepping through drawcalls.
- Cameras that request MSAA and Opaque Textures now use less frame bandwidth when they render.
- Fixed rendering in the gamma color space, so it doesn't appear darker.
- Particles SImple Lit and Particles Unlit Shaders now work correctly.
- __Soft Particles__ now work correctly.
- Camera fading for particles.
- Fixed a typo in the Unlit `IgnoreProjector` tag.
- Particles render in both eyes with stereo instancing
- Fixed specular issues on mobile. [case 1109017](https://issuetracker.unity3d.com/issues/scaled-objects-render-shadows-and-specularity-incorrectly-in-the-lwrp-on-device)
- Fixed issue causing LWRP to create MSAA framebuffer even when MSAA setting was disabled.
- Post-processing in mobile VR is now forced to be disabled. It was causing many rendering issues.
- Fixed Editor Previews breaking in Play Mode when VR is enabled. [Case 1109009](https://issuetracker.unity3d.com/issues/lwrp-editor-previews-break-in-play-mode-if-vr-is-enabled)
- A camera's HDR enable flag is now respected when rendering in XR.
- Terrain detail rendering now works correctly when LWRP is installed but inactive.

## [5.2.0] - 2018-11-27
### Added
- LWRP now handles blits that are required by the device when rendering to the backbuffer.
- You can now enable the SRP Batcher. To do so, go to the `Pipeline Asset`. Under `Advanced`, toggle `SRP Batcher`.

### Changed
- Renamed shader variable `unity_LightIndicesOffsetAndCount` to `unity_PerObjectLightData`.
- Shader variables `unity_4LightIndices0` and `unity_4LightIndices1` are now declared as `unity_PerObjectLightIndices` array.

## [5.1.0] - 2018-11-19
### Added
- The user documentation for LWRP is now in this GitHub repo, instead of in the separate GitHub wiki. You can find the most up-to-date pages in the [TableOfContents.md](TableOfCotents.md) file. Pages not listed in that file are still in progress.

### Changed
- The LWRP package is no longer in preview.
- LWRP built-in render passes are now internal.
- Changed namespace from `UnityEngine.Experimental.Rendering.LightweightPipeline` to `UnityEngine.Rendering.LWRP`.
- Changed namespace from `UnityEditor.Experimental.Rendering.LightweightPipeline` to `UnityEditor.Rendering.LWRP`.

### Fixed
- LWRP now respects the iOS Player setting **Force hard shadows**. When you enable this setting, hardware filtering of shadows is disabled.
- Scene view mode now renders baked lightmaps correctly. [Case 1092227](https://issuetracker.unity3d.com/issues/lwrp-scene-view-modes-render-objects-black)
- Shadow bias calculations are now correct for both Shader Graph and Terrain shaders.
- Blit shader now ignores culling.
- When you select __Per Vertex__ option for __Additional Lights__, the __Per Object Limit__ option is not greyed out anymore.
- When you change camera viewport height to values above 1.0, the Unity Editor doesn't freeze anymore. [Case 1097497](https://issuetracker.unity3d.com/issues/macos-lwrp-editor-freezes-after-changing-cameras-viewport-rect-values)
- When you use AR with LWRP, the following error message is not displayed in the console anymore: "The camera list passed to the render pipeline is either null or empty."

## [5.0.0-preview] - 2018-09-28
### Added
- Added occlusion mesh rendering/hookup for VR
- You can now configure default depth and normal shadow bias values in the pipeline asset.
- You can now add the `LWRPAdditionalLightData` component to a `Light` to override the default depth and normal shadow bias.
- You can now log the amount of shader variants in your build. To do so, go to the `Pipeline Asset`. Under `Advanced`, select and set the `Shader Variant Log Level`.
### Changed
- Removed the `supportedShaderFeatures` property from LWRP core. The shader stripper now figures out which variants to strip based on the current assigned pipeline Asset in the Graphics settings.
### Fixed
- The following error does not appear in console anymore: ("Begin/End Profiler section mismatch")
- When you select a material with the Lit shader, this no longer causes the following error in the console: ("Material doesn't have..."). [case 1092354](https://fogbugz.unity3d.com/f/cases/1092354/)
- In the Simple Lit shader, per-vertex additional lights are now shaded properly.
- Shader variant stripping now works when you're building a Project with Cloud Build. This greatly reduces build times from Cloud Build.
- Dynamic Objects now receive lighting when the light mode is set to mixed.
- MSAA now works on Desktop platforms.
- The shadow bias value is now computed correctly for shadow cascades and different shadow resolutions. [case 1076285](https://issuetracker.unity3d.com/issues/lwrp-realtime-directional-light-shadow-maps-exhibit-artifacts)
- When you use __Area Light__ with LWRP, __Cast Shadows__ no longer overlaps with other UI elements in the Inspector. [case 1085363](https://issuetracker.unity3d.com/issues/inspector-area-light-cast-shadows-ui-option-is-obscured-by-render-mode-for-lwrp-regression-in-2018-dot-3a3)

### Changed
Read/write XRGraphicsConfig -> Read-only XRGraphics interface to XRSettings. 

## [4.0.0-preview] - 2018-09-28
### Added
- When you have enabled Gizmos, they now appear correctly in the Game view.
- Added requiresDepthPrepass field to RenderingData struct to tell if the runtime platform requires a depth prepass to generate a camera depth texture.
- The `RenderingData` struct now holds a reference to `CullResults`.
- When __HDR__ is enabled in the Camera but disabled in the Asset, an information box in the Camera Inspector informs you about it.
- When __MSAA__ is enabled in the Camera but disabled in the Asset, an information box in the Camera Inspector informs you about it.
- Enabled instancing on the terrain shader.
- Sorting of opaque objects now respects camera `opaqueSortMode` setting.
- Sorting of opaque objects disables front-to-back sorting flag, when camera settings allow that and the GPU has hidden surface removal.
- LWRP now has a Custom Light Explorer that suits its feature set.
- LWRP now supports Vertex Lit shaders for detail meshes on terrain.
- LWRP now has three interactive Autodesk shaders: Autodesk Interactive, Autodesk Interactive Masked and Autodesk Interactive Transparent.
- [Shader API] The `GetMainLight` and `GetAdditionalLight` functions can now compute shadow attenuation and store it in the new `shadowAttenuation` field in `LightData` struct.
- [Shader API] Added a `VertexPositionInputs` struct that contains vertex position in difference spaces (world, view, hclip).
- [Shader API] Added a `GetVertexPositionInputs` function to get an initialized `VertexPositionInputs`.
- [Shader API] Added a `GetPerObjectLightIndex` function to return the per-object index given a for-loop index.
- [Shader API] Added a `GetShadowCoord` function that takes a `VertexPositionInputs` as input.
- [ShaderLibrary] Added VertexNormalInputs struct that contains data for per-pixel normal computation.
- [ShaderLibrary] Added GetVertexNormalInputs function to return an initialized VertexNormalInputs.

### Changed
- The `RenderingData` struct is now read-only.
- `ScriptableRenderer`always performs a Clear before calling `IRendererSetup::Setup.` 
- `ScriptableRenderPass::Execute` no longer takes `CullResults` as input. Instead, use `RenderingData`as input, since that references `CullResults`.
- `IRendererSetup_Setup` no longer takes `ScriptableRenderContext` and `CullResults` as input.
- Shader includes are now referenced via package relative paths instead of via the deprecated shader export path mechanism https://docs.unity3d.com/2018.3/Documentation/ScriptReference/ShaderIncludePathAttribute.html.
- The LWRP Asset settings were re-organized to be more clear.
- Vertex lighting now controls if additional lights should be shaded per-vertex or per-pixel.
- Renamed all `Local Lights` nomenclature to `Additional Lights`.
- Changed shader naming to conform to our SRP shader code convention.
- [Shader API] Renamed `SpotAttenuation` function to `AngleAttenuation`.
- [Shader API] Renamed `_SHADOWS_ENABLED` keyword to `_MAIN_LIGHT_SHADOWS`
- [Shader API] Renamed `_SHADOWS_CASCADE` keyword to `_MAIN_LIGHT_SHADOWS_CASCADE`
- [Shader API] Renamed `_VERTEX_LIGHTS` keyword to `_ADDITIONAL_LIGHTS_VERTEX`.
- [Shader API] Renamed `_LOCAL_SHADOWS_ENABLED` to `_ADDITIONAL_LIGHT_SHADOWS`
- [Shader API] Renamed `GetLight` function to `GetAdditionalLight`.
- [Shader API] Renamed `GetPixelLightCount` function to `GetAdditionalLightsCount`.
- [Shader API] Renamed `attenuation` to `distanceAttenuation` in `LightData`.
- [Shader API] Renamed `GetLocalLightShadowStrength` function to `GetAdditionalLightShadowStrength`.
- [Shader API] Renamed `SampleScreenSpaceShadowMap` functions to `SampleScreenSpaceShadowmap`.
- [Shader API] Renamed `MainLightRealtimeShadowAttenuation` function to `MainLightRealtimeShadow`.
- [Shader API] Renamed light constants from `Directional` and `Local` to `MainLight` and `AdditionalLights`.
- [Shader API] Renamed `GetLocalLightShadowSamplingData` function to `GetAdditionalLightShadowSamplingData`.
- [Shader API] Removed OUTPUT_NORMAL macro.
- [Shader API] Removed `lightIndex` and `substractiveAttenuation` from `LightData`.
- [Shader API] Removed `ComputeShadowCoord` function. `GetShadowCoord` is provided instead.
- All `LightweightPipeline` references in API and classes are now named `LightweightRenderPipeline`.
- Files no longer have the `Lightweight` prefix.
- Renamed Physically Based shaders to `Lit`, `ParticlesLit`, and `TerrainLit`.
- Renamed Simple Lighting shaders to `SimpleLit`, and `ParticlesSimpleLit`.
- [ShaderLibrary] Renamed `InputSurfacePBR.hlsl`, `InputSurfaceSimple.hlsl`, and `InputSurfaceUnlit` to `LitInput.hlsl`, `SimpleLitInput.hlsl`, and `UnlitInput.hlsl`. These files were moved from the `ShaderLibrary` folder to the`Shaders`.
- [ShaderLibrary] Renamed `LightweightPassLit.hlsl` and `LightweightPassLitSimple.hlsl` to `LitForwardPass.hlsl` and `SimpleLitForwardPass.hlsl`. These files were moved from the `ShaderLibrary` folder to `Shaders`.
- [ShaderLibrary] Renamed `LightweightPassMetaPBR.hlsl`, `LightweightPassMetaSimple.hlsl` and `LighweightPassMetaUnlit` to `LitMetaPass.hlsl`, `SimpleLitMetaPass.hlsl` and `UnlitMetaPass.hlsl`. These files were moved from the `ShaderLibrary` folder to `Shaders`.
- [ShaderLibrary] Renamed `LightweightPassShadow.hlsl` to `ShadowCasterPass.hlsl`. This file was moved to the `Shaders` folder.
- [ShaderLibrary] Renamed `LightweightPassDepthOnly.hlsl` to `DepthOnlyPass.hlsl`. This file was moved to the `Shaders` folder.
- [ShaderLibrary] Renamed `InputSurfaceTerrain.hlsl` to `TerrainLitInput.hlsl`. This file was moved to the `Shaders` folder.
- [ShaderLibrary] Renamed `LightweightPassLitTerrain.hlsl` to `TerrainLitPases.hlsl`. This file was moved to the `Shaders` folder.
- [ShaderLibrary] Renamed `ParticlesPBR.hlsl` to `ParticlesLitInput.hlsl`. This file was moved to the `Shaders` folder.
- [ShaderLibrary] Renamed `InputSurfacePBR.hlsl` to `LitInput.hlsl`. This file was moved to the `Shaders` folder.
- [ShaderLibrary] Renamed `InputSurfaceUnlit.hlsl` to `UnlitInput.hlsl`. This file was moved to the `Shaders` folder.
- [ShaderLibrary] Renamed `InputBuiltin.hlsl` to `UnityInput.hlsl`.
- [ShaderLibrary] Renamed `LightweightPassMetaCommon.hlsl` to `MetaInput.hlsl`.
- [ShaderLibrary] Renamed `InputSurfaceCommon.hlsl` to `SurfaceInput.hlsl`.
- [ShaderLibrary] Removed LightInput struct and GetLightDirectionAndAttenuation. Use GetAdditionalLight function instead.
- [ShaderLibrary] Removed ApplyFog and ApplyFogColor functions. Use MixFog and MixFogColor instead.
- [ShaderLibrary] Removed TangentWorldToNormal function. Use TransformTangentToWorld instead.
- [ShaderLibrary] Removed view direction normalization functions. View direction should always be normalized per pixel for accurate results.
- [ShaderLibrary] Renamed FragmentNormalWS function to NormalizeNormalPerPixel.

### Fixed
- If you have more than 16 lights in a scene, LWRP no longer causes random glitches while rendering lights.
- The Unlit shader now samples Global Illumination correctly.
- The Inspector window for the Unlit shader now displays correctly.
- Reduced GC pressure by removing several per-frame memory allocations.
- The tooltip for the the camera __MSAA__ property now appears correctly.
- Fixed multiple C# code analysis rule violations.
- The fullscreen mesh is no longer recreated upon every call to `ScriptableRenderer.fullscreenMesh`.

## [3.3.0-preview] - 2018-01-01
### Added
- Added callbacks to LWRP that can be attached to a camera (IBeforeCameraRender, IAfterDepthPrePass, IAfterOpaquePass, IAfterOpaquePostProcess, IAfterSkyboxPass, IAfterTransparentPass, IAfterRender)

###Changed
- Clean up LWRP creation of render textures. If we are not going straight to screen ensure that we create both depth and color targets.
- UNITY_DECLARE_FRAMEBUFFER_INPUT and UNITY_READ_FRAMEBUFFER_INPUT macros were added. They are necessary for reading transient attachments.
- UNITY_MATRIX_I_VP is now defined.
- Renamed LightweightForwardRenderer to ScriptableRenderer.
- Moved all light constants to _LightBuffer CBUFFER. Now _PerCamera CBUFFER contains all other per camera constants.
- Change real-time attenuation to inverse square.
- Change attenuation for baked GI to inverse square, to match real-time attenuation.
- Small optimization in light attenuation shader code.

### Fixed
- Lightweight Unlit shader UI doesn't throw an error about missing receive shadow property anymore.

## [3.2.0-preview] - 2018-01-01
### Changed
- Receive Shadows property is now exposed in the material instead of in the renderer.
- The UI for Lightweight asset has been updated with new categories. A more clean structure and foldouts has been added to keep things organized.

### Fixed
- Shadow casters are now properly culled per cascade. (case 1059142)
- Rendering no longer breaks when Android platform is selected in Build Settings. (case 1058812)
- Scriptable passes no longer have missing material references. Now they access cached materials in the renderer.(case 1061353)
- When you change a Shadow Cascade option in the Pipeline Asset, this no longer warns you that you've exceeded the array size for the _WorldToShadow property.
- Terrain shader optimizations.

## [3.1.0-preview] - 2018-01-01

### Fixed
- Fixed assert errors caused by multi spot lights
- Fixed LWRP-DirectionalShadowConstantBuffer params setting

## [3.0.0-preview] - 2018-01-01
### Added
- Added camera additional data component to control shadows, depth and color texture.
- pipeline now uses XRSEttings.eyeTextureResolutionScale as renderScale when in XR.
- New pass architecture. Allows for custom passes to be written and then used on a per camera basis in LWRP

### Changed
- Shadow rendering has been optimized for the Mali Utgard architecture by removing indexing and avoiding divisions for orthographic projections. This reduces the frame time by 25% on the Overdraw benchmark.
- Removed 7x7 tent filtering when using cascades.
- Screenspace shadow resolve is now only done when rendering shadow cascades.
- Updated the UI for the Lighweight pipeline asset.
- Update assembly definitions to output assemblies that match Unity naming convention (Unity.*).

### Fixed
- Post-processing now works with VR on PC.
- PS4 compiler error
- Fixed VR multiview rendering by forcing MSAA to be off. There's a current issue in engine that breaks MSAA and Texture2DArray.
- Fixed UnityPerDraw CB layout
- GLCore compute buffer compiler error
- Occlusion strength not being applied on LW standard shaders
- CopyDepth pass is being called even when a depth from prepass is available
- GLES2 shader compiler error in IntegrationTests
- Can't set RenderScale and ShadowDistance by script
- VR Single Pass Instancing shadows
- Fixed compilation errors on Nintendo Switch (limited XRSetting support).

## [2.0.0-preview] - 2018-01-01

### Added
- Explicit render target load/store actions were added to improve tile utilization
- Camera opaque color can be requested on the pipeline asset. It can be accessed in the shader by defining a _CameraOpaqueTexture. This can be used as an alternative to GrabPass.
- Dynamic Batching can be enabled in the pipeline asset
- Pipeline now strips unused or invalid variants and passes based on selected pipeline capabilities in the asset. This reduces build and memory consuption on target.
- Shader stripping settings were added to pipeline asset

### Changed
#### Pipeline
- Pipeline code is now more modular and extensible. A ForwardRenderer class is initialized by the pipeline with RenderingData and it's responsible for enqueueing and executing passes. In the future pluggable renderers will be supported.
- On mobile 1 directional light + up to 4 local lights (point or spot) are computed
- On other platforms 1 directional light + up to 8 local lights are computed
- Multiple shadow casting lights are supported. Currently only 1 directional + 4 spots light shadows.
#### Shading Framework
- Directional Lights are always considered a main light in shader. They have a fast shading path with no branching and no indexing.
- GetMainLight() is provided in shader to initialize Light struct with main light shading data. 
- Directional lights have a dedicated shadowmap for performance reasons. Shadow coord always comes from interpolator.
- MainLigthRealtimeShadowAttenuation(float4 shadowCoord) is provided to compute main light realtime shadows.
- Spot and Point lights are always shaded in the light loop. Branching on uniform and indexing happens when shading them.
- GetLight(half index, float3 positionWS) is provided in shader to initialize Light struct for spot and point lights.
- Spot light shadows are baked into a single shadow atlas.
- Shadow coord for spot lights is always computed on fragment.
- Use LocalLightShadowAttenuation(int lightIndex, float3 positionWS) to comppute realtime shadows for spot lights.

### Fixed
- Issue that was causing VR on Android to render black
- Camera viewport issues
- UWP build issues
- Prevent nested camera rendering in the pipeline

## [1.1.4-preview] - 2018-01-01

### Added
 - Terrain and grass shaders ported
 - Updated materials and shader default albedo and specular color to midgrey.
 - Exposed _ScaledScreenParams to shader. It works the same as _ScreenParams but takes pipeline RenderScale into consideration
 - Performance Improvements in mobile

### Fixed
 - SRP Shader library issue that was causing all constants to be highp in mobile
 - shader error that prevented LWRP to build to UWP
 - shader compilation errors in Linux due to case sensitive includes
 - Rendering Texture flipping issue
 - Standard Particles shader cutout and blending modes
 - crash caused by using projectors
 - issue that was causing Shadow Strength to not be computed on mobile
 - Material Upgrader issue that caused editor to SoftLocks
 - GI in Unlit shader
 - Null reference in the Unlit material shader GUI

## [1.1.2-preview] - 2018-01-01

### Changed
 - Performance improvements in mobile  

### Fixed
 - Shadows on GLES 2.0
 - CPU performance regression in shadow rendering
 - Alpha clip shadow issues
 - Unmatched command buffer error message
 - Null reference exception caused by missing resource in LWRP
 - Issue that was causing Camera clear flags was being ignored in mobile


## [1.1.1-preview] - 2018-01-01

### Added
 - Added Cascade Split selection UI
 - Added SHADER_HINT_NICE_QUALITY. If user defines this to 1 in the shader Lightweight pipeline will favor quality even on mobile platforms.

### Changed
 - Shadowmap uses 16bit format instead of 32bit.
 - Small shader performance improvements

### Fixed
 - Subtractive Mode
 - Shadow Distance does not accept negative values anymore


## [0.1.24] - 2018-01-01

### Added
 - Added Light abstraction layer on lightweight shader library.
 - Added HDR global setting on pipeline asset. 
 - Added Soft Particles settings on pipeline asset.
 - Ported particles shaders to SRP library

### Changed
 - HDR RT now uses what format is configured in Tier settings.
 - Refactored lightweight standard shaders and shader library to improve ease of use.
 - Optimized tile LOAD op on mobile.
 - Reduced GC pressure
 - Reduced shader variant count by ~56% by improving fog and lightmap keywords
 - Converted LW shader library files to use real/half when necessary.

### Fixed
 - Realtime shadows on OpenGL
 - Shader compiler errors in GLES 2.0
 - Issue sorting issues when BeforeTransparent custom fx was enabled.
 - VR single pass rendering.
 - Viewport rendering issues when rendering to backbuffer.
 - Viewport rendering issues when rendering to with MSAA turned off.
 - Multi-camera rendering.

## [0.1.23] - 2018-01-01

### Added
 - UI Improvements (Rendering features not supported by LW are hidden)

### Changed
 - Shaders were ported to the new SRP shader library. 
 - Constant Buffer refactor to use new Batcher
 - Shadow filtering and bias improved.
 - Pipeline now updates color constants in gamma when in Gamma colorspace.
 - Optimized ALU and CB usage on Shadows.
 - Reduced shader variant count by ~33% by improving shadow and light classification keywords
 - Default resources were removed from the pipeline asset.

### Fixed
 - Fixed shader include path when using SRP from package manager.
 - Fixed spot light attenuation to match Unity Built-in pipeline.
 - Fixed depth pre-pass clearing issue.

## [0.1.12] - 2018-01-01

### Added
 - Standard Unlit shader now has an option to sample GI.
 - Added Material Upgrader for stock Unity Mobile and Legacy Shaders.
 - UI improvements

### Changed
- Realtime shadow filtering was improved. 

### Fixed
 - Fixed an issue that was including unreferenced shaders in the build.
 - Fixed a null reference caused by Particle System component lights.<|MERGE_RESOLUTION|>--- conflicted
+++ resolved
@@ -10,11 +10,8 @@
 - Fixed an issue where ShadowCaster2Ds were sometimes being rendered twice in the editor while in playmode.
 - Fixed SSAO to work in VR mode. Normal buffer stores normals in world space.
 - Fixed an issue in where the _ScreenParams is not setup correctly.
-<<<<<<< HEAD
+- Fixed lighting banding issue on mobile platforms.
 - Added multi_compile_instancing to SimpleLit shader on SM 2.0.
-=======
-- Fixed lighting banding issue on mobile platforms
->>>>>>> 343fda4b
 
 ## [10.9.0] - 2021-12-06
 
