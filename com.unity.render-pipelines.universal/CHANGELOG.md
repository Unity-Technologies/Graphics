# Changelog
All notable changes to this package will be documented in this file.

The format is based on [Keep a Changelog](http://keepachangelog.com/en/1.0.0/)
and this project adheres to [Semantic Versioning](http://semver.org/spec/v2.0.0.html).

## [13.1.6] - 2022-01-14

### Fixed
- Fixed max light count cpu/gpu mismatch in Editor with Android target. [case 1392965](https://issuetracker.unity3d.com/product/unity/issues/guid/1392965/)
- Fixed some rendering inconsistencies when using Decals.
- Fixed an issue with too many variants being included in ShaderGraph shaders used in URP. [[case 1378545](https://issuetracker.unity3d.com/issues/some-lit-shaders-are-having-huge-count-of-variants-which-leads-to-project-build-prevention)]
<<<<<<< HEAD
- Fixed ScreenSpaceShadows target which was not bound during draw. [case 1388353](https://issuetracker.unity3d.com/product/unity/issues/guid/1388353/)
=======
- Fixed Light2D Sprite Light not updating when Sprite properties are modified [case 1396416][case 1396418][case 1396422]
>>>>>>> 4e6acbac

## [13.1.5] - 2021-12-17

### Fixed
- Fixed a depth non-clear in XR due to wrong depth slice being checked.
- Fixed decal compilation issue on mac.
- Fixed incorrect lighting attenuation on Editor when build target is a mobile platform [case 1387142]

## [13.1.4] - 2021-12-04

### Fixed
- Fixed a performance regression in the 2D renderer regarding the PostProcessPass [case 1385385]
- Fixed a regression where filtering the scene view yielded incorrect visual results [case 1388171] (https://issuetracker.unity3d.com/product/unity/issues/guid/1360233)
- Fixed incorrect light indexing on Windows Editor with Android target. [case 1378103](https://issuetracker.unity3d.com/product/unity/issues/guid/1378103/)

## [13.1.3] - 2021-11-17

### Changed
- Removed the name input for the SSAO and Screen Space Shadows renderer features.
- Re-added the menu button to be able to convert selected materials.

### Fixed
- Fix mismatch on some platforms between Editor-side and Runtime-side implementations of UnityEngine.Rendering.Universal.DecalRendererFeature.IsAutomaticDBuffer() [case 1364134]
- Fix shadow rendering correctly to work with shader stripping in WebGl. [case 1381881](https://issuetracker.unity3d.com/issues/webgl-urp-mesh-is-not-rendered-in-the-scene-on-webgl-build)
- VFX: Incorrect Decal rendering when rendescale is different than one [case 1343674](https://issuetracker.unity3d.com/product/unity/issues/guid/1343674/)
- Fixed inspector documentation URLs for the URP asset and Universal Renderer asset.
- Fixed inspector documentation URLs to the SSAO, Decal, and Render Objects renderer features.
- Fixed "Add Renderer Feature" filtering in menu
- Fixed property wrappers around material properties.

## [13.1.2] - 2021-11-05

### Added
- Added minimal picking support for DOTS 1.0 (on parity with Hybrid Renderer V2)
- Added support for `RTHandle`.

### Changed
- Converted internal render targets to use `RTHandle` targets instead of `RenderTargetHandle` and `RenderTargetIdentifier`.
- Set usage of `RenderTargetHandle` and public functions using `RenderTargetIdentifier` as obsolete for future removal.
- Split RendererFeatures `AddRenderPasses` into two functions with `SetupRenderPasses` so render targets can be used after allocation.

### Fixed
- Fixed an issue where 2D global lights with shadows enabled could break light layer batching [case 1376487](https://issuetracker.unity3d.com/issues/2d-urp-upgrading-global-light-sets-shadow-settings-to-enabled)
- Fixed broken soft shadow filtering. [case 1374960](https://issuetracker.unity3d.com/product/unity/issues/guid/1374960/)
- Fixed Lens Flare not accounting Render Scale setting. [case 1376820](https://issuetracker.unity3d.com/issues/urp-lens-flare-do-not-account-for-render-scale-setting)
- Fixed an issue where SSAO would throw a "RenderingCommandBuffer: invalid pass index" errors. [case 1374215](https://issuetracker.unity3d.com/issues/urp-renderingcommandbuffer-invalid-pass-index-errors-when-opening-urp-sample-scenes)
- Fixed performance regression for 2D shaders where alpha discard was disabled. [case 1335648]
- Fixed an issue with MSAA falling back to the incorrect value when sample count 2 is not supported on some Android GPUs
- Fixed decals to work with native render pass [case 1353141](https://issuetracker.unity3d.com/issues/urp-decals-are-not-visible-in-game-view-after-modifying-urp-asset-properties)
- Fixed decals to work with render scale [1353885](https://issuetracker.unity3d.com/issues/urp-builtin-to-urp-render-pipeline-converter-freezes-the-editor-when-converting-rendering-settings)

## [13.1.1] - 2021-10-04

### Added
- Added Depth Texture setting for Overlay Camera.
- Added Depth Priming support for Vulkan with MSAA.
- Added Shadows and Additional Lights off variants stripping.
- Added Adaptive Performance Decals scaler.
- Exposed public API for DebugDisplaySettings.
- Added Display Stats panel to Rendering Debugger that displays CPU/GPU frame timings and bottlenecks.
- Preserve Specular blend mode toggle for glass like materials where the specular reflection itself is not transparent.
- Emulate alpha for multiply blend mode by whitening the base map colors using the alpha value. Keyword _ALPHAMODULATE_ON is set for multiply blend mode.

### Changed
- Main light shadow, additional light shadow and additional light keywords are now enabled based on urp setting instead of existence in scene. This allows better variant stripping.
- Now using the SpeedTree8 PBRLit shadergraph as the default SpeedTree8 shader for Universal.
- Changed default target sorting layers of Light2D to "Everything". Newly added sorting layers will be included in Light2Ds that have target sorting layers already set to "Everything".
- Separated Premultiplied blend mode and Preserve Specular Lighting feature from each other. Premultiplied blend mode is now true straight premultiply mode. Preserve Specular Lighting, which applies alpha differently for diffuse and specular parts of lighting, is now a separate option for Alpha and Additive blend modes. The results of previous Premultiplied blend implementation can be achieved by using Alpha blend mode with Preserve Specular Lighting toggled on.
- Multiply blend now keeps DstAlpha as it's RGB only.
- Particle AlphaModulate() renamed to AlphaModulateAndPremultiply() as it does both. Moved separate AlphaModulate() and AlphaPremultiply() to URP shader library. Fix double alpha multiply for ParticleLit.
- Improved blending modes trigger a material update which tries to keep the existing look intact. This is not always possible and manual blend mode changes might be required.
- Changed "_USE_DRAW_PROCEDURAL" to be used only in vertex shader in Post Processing related shaders as they are not needed for fragment shaders. In result we now generate less shader variants.

### Fixed
- Fixed incorrect premultiply blend mode. case 1260085, case 1357703, [case 1347301](https://issuetracker.unity3d.com/product/unity/issues/guid/1347301/)
- Fixed a regression where ShaderGraph screen position was not correct in game view and when using XR [1369450]
- Fixed overwriting of preview camera background color. [case 1357004](https://issuetracker.unity3d.com/product/unity/issues/guid/1361557/)
- Fixed ShadowCaster now requires varying normalWS to include changed normals from vertex shader in shader graph.
- Fixed typo in numIterationsEnclosingSphere api name
- Fix for rendering thumbnails. [case 1348209](https://issuetracker.unity3d.com/issues/preview-of-assets-do-not-show-in-the-project-window)
- Fixed a regression bug where XR camera postion can not be modified in beginCameraRendering [case 1365000]
- Fixed an issue in where installing the Adaptive Performance package caused errors to the inspector UI [1368161](https://issuetracker.unity3d.com/issues/urp-package-throws-compilation-error-cs1525-when-imported-together-with-adaptive-performance-package)
- Fixed a regression where filtering the scene view yielded incorrect visual results [1360233](https://issuetracker.unity3d.com/product/unity/issues/guid/1360233)
- Fixed disabled debug lighting modes on Vulkan and OpenGL following a shader compiler fix. [case 1334240]
- Fixed an issue in where the Convert Renderering Settings would cause a freeze. [case 1353885](https://issuetracker.unity3d.com/issues/urp-builtin-to-urp-render-pipeline-converter-freezes-the-editor-when-converting-rendering-settings)
- Fixed incorrect behavior of Reflections with Smoothness lighting debug mode. [case 1374181]
- Fixed an issue in where the _ScreenParams is not setup correctly.
- Fixed an issue where intermediate rendertextures were not scaled when a camera was rendering to a texture [case 1342895](https://issuetracker.unity3d.com/issues/camera-rendertocubemap-offsets-and-stretches-out-the-ambient-occlusionl-layer-when-the-render-scale-is-not-equal-to-1)

## [13.1.0] - 2021-09-24
### Added
- Added public api and updated docs for Light2D shape properties.

### Changed

- URP will no longer render via an intermediate texture unless actively required by a Renderer Feature. See the upgrade guide for compatibility options and how assets are upgraded.
- MaterialReimporter.ReimportAllMaterials now batches the asset database changes to improve performance.

### Fixed
- Fixed post processing with Pixel Perfect camera [case 1363763](https://issuetracker.unity3d.com/product/unity/issues/guid/1363763/)
- Fixed the LensFlare flicker with TAA on SceneView (case 1356734).
- Fixed an issue where Unlit and ParticlesUnlit shaders did not have HDR color selection for albedo [case 1283767](https://issuetracker.unity3d.com/issues/built-in-unlit-particle-shader-has-hdr-color-selection-for-albedo-urp-unlit-particles-do-not)

## [13.0.0] - 2021-09-01
### Added
- URP global setting for stripping post processing shader variants.
- URP global setting for stripping off shader variants.
- Terrain grass shader alpha changed to always write 1 to alpha. Enabled alpha channel write mask.

### Changed
- Removed experimental tile deferred code.
- VFX: New shadergraph support directly on Universal target.

### Fixed
- Added warning for lit shader detailed abledo, if texture is not linear. [1342011](https://issuetracker.unity3d.com/issues/detail-maps-packed-differently-in-built-in-vs-urp)
- Fixed lit detail correctly upgraded from standard shader. [1323725](https://issuetracker.unity3d.com/issues/urp-detail-map-tiling-is-tied-to-base-texture-tiling)
- URP asset can now use multi-edit. [case 1364966](https://issuetracker.unity3d.com/issues/urp-universalrenderpipelineasset-does-not-support-multi-edit)
- Fixed an issue in where the current open scene didn't load after running the converters. [case 1365101]
- Added "Conservative Enclosing Sphere" setting to fix shadow frustum culling issue where shadows are erroneously culled in corners of cascades [case 1153151](https://issuetracker.unity3d.com/issues/lwrp-shadows-are-being-culled-incorrectly-in-the-corner-of-the-camera-viewport-when-the-far-clip-plane-is-small)
- Fixed memory leak with XR combined occlusion meshes. [case 1366173]
- Fixed a bug with Sprite Targets in ShaderGraph not rendering correctly in game view [1352225]

### Changed
- Remove use of deprecated UNITY_USE_NATIVE_HDR keyword in shaders.

## [12.0.0] - 2021-01-11
### Added
- Added support for default sprite mask shaders for the 2D Renderer in URP.
- Added View Vector node to mimic old behavior of View Direction node in URP.
- Added support for the PlayStation 5 platform.
- Enabled deferred renderer in UI.
- Added support for light layers, which uses Rendering Layer Masks to make Lights in your Scene only light up specific Meshes.
- 2D Light Texture Node. A Shader Graph node that enable sampling of the Light Textures generated by the 2D Renderer in a lit scene.
- Fixed an error where multisampled texture being bound to a non-multisampled sampler in XR. [case 1297013](https://issuetracker.unity3d.com/issues/android-urp-black-screen-when-building-project-to-an-android-device-with-mock-hmd-enabled-and-multisampled-sampler-errors)
- Added _SURFACE_TYPE_TRANSPARENT keyword to URP shaders.
- Added Depth and DepthNormals passes to particles shaders.
- Added support for SSAO in Particle and Unlit shaders.
- Added Decal support. This includes new Decal Projector component, Decal renderer feature and Decal shader graph.
- Added a SpeedTree 8 Shader Graph but did not set it as the default when importing or upgrading Speed Tree 8 assets. Because URP doesn't yet support per-material culling, this Shader Graph does not yet behave in the same way as the existing handwritten SpeedTree 8 shader for URP.
- Added optional Depth Priming. Allows the forward opaque pass of the base camera to skip shading certain fragments if they don't contribute to the final opaque output.
- Added blending and box projection for reflection probes.
- Added 'Store Actions' option that enables bandwidth optimizations on mobile GPU architectures.
- Added "Allow Material Override" option to Lit and Unlit ShaderGraph targets.  When checked, allows Material to control the surface options (transparent/opaque, blend mode, etc).
- Added a new UI for Render Pipeline Converters. Used now for Built-in to Universal conversion.
- Added sections on Light Inspector.
- Reorder camera inspector to be in the same order as HDRP.
- Added new URP Debug Views under Window/Analysis/Rendering Debugger.
- Added support for controlling Volume Framework Update Frequency in UI on Cameras and URP Asset as well as through scripting.
- Added URP Global Settings Asset to the Graphics Settings - a common place for project-wide URP settings.
- Added possibility to rename light layer values.
- Added Light cookies support to directional, point and spot light. Directional light cookie is main light only feature.
- Added GetUniversalAdditionalLightData, a method that returns the additional data component for a given light or create one if it doesn't exist yet.
- VFX: Basic support of Lit output.
- Added Motion Vector render pass for URP.
- VFX: Fix light cookies integration.
- Added Lights 2D to the Light Explorer window.
- Two new URP specific scene templates, Basic which has a camera and directional light, then Standard which has the addition of a global volume with basic post effects setup.
- Added Render Settings Converter to the Render Pipeline Converter, this tool creates and assigns URP Assets based off rendering settings of a Builtin project.
- XR: Added Late Latching support to reduce VR latency (Quest).
- Fixed incorrect shadow fade in deferred rendering mode.
- Added a help button on material editor to show the shader documentation page
- Added "Copy Depth Mode" Universal Renderer Data option that allows to specify if URP should copy the depth after the opaques pass or after the transparents pass. This can lead to bandwidth savings on mobile.

### Changed
- Moved fog evaluation from vertex shader to pixel shader. This improves rendering of fog for big triangles and fog quality. This can change the look of the fog slightly.
- UNITY_Z_0_FAR_FROM_CLIPSPACE now remaps to [0, far] range on all platforms consistently. Previously OpenGL platforms did not remap, discarding small amount of range [-near, 0].
- Moved all 2D APIs out of experimental namespace.
- ClearFlag.Depth does not implicitely clear stencil anymore. ClearFlag.Stencil added.
- The Forward Renderer asset is renamed to the Universal Renderer asset. The Universal Renderer asset contains the property Rendering Path that lets you select the Forward or the Deferred Rendering Path.
- Improved PixelPerfectCamera UI/UX
- Changed Pixel Snapping and Upscale Render Texture in the PixelPerfectCamera to a dropdown.
- Move Assets/Create/Rendering/Universal Render Pipeline/Pipeline Asset (2D Renderer) to Assets/Create/Rendering/URP Asset (with 2D Renderer)
- Move Assets/Create/Rendering/Universal Render Pipeline/2D Renderer to Assets/Create/Rendering/URP 2D Renderer
- Move Assets/Create/Rendering/Universal Render Pipeline/Renderer Feature to Assets/Create/Rendering/URP Renderer Feature
- Move Assets/Create/Rendering/Universal Render Pipeline/Post-process Data to Assets/Create/Rendering/URP Post-process Data
- Move Assets/Create/Rendering/Universal Render Pipeline/Pipeline Asset (Forward Renderer) to Assets/Create/Rendering/URP Asset (with Forward Renderer)
- Move Assets/Create/Rendering/Universal Render Pipeline/XR System Data to Assets/Create/Rendering/URP XR System Data
- Move Assets/Create/Rendering/Universal Render Pipeline/Forward Renderer to Assets/Create/Rendering/URP Forward Renderer
- Removing unused temporary depth buffers for Depth of Field and Panini Projection.
- Optimized the Bokeh Depth of Field shader on mobile by using half precision floats.
- Changed UniversalRenderPipelineCameraEditor to URPCameraEditor
- Made 2D shadow casting more efficient
- Reduced the size of the fragment input struct of the TerrainLitPasses and LitGBufferPass, SimpleLitForwardPass and SimpleLitGBufferPass lighting shaders.
- Bokeh Depth of Field performance improvement: moved some calculations from GPU to CPU.
- Advanced Options > Priority has been renamed to Sorting Priority
- Opacity as Density blending feature for Terrain Lit Shader is now disabled when the Terrain has more than four Terrain Layers. This is now similar to the Height-blend feature for the Terrain Lit Shader.
- DepthNormals passes now sample normal maps if used on the material, otherwise output the geometry normal.
- SSAO Texture is now R8 instead of ARGB32 if supported by the platform.
- Enabled subsurface scattering with GI on handwritten Universal ST8 shader.
- Material upgrader now also upgrades AnimationClips in the project that have curves bound to renamed material properties.
- 2D Lights now inherit from Light2DBase.
- The behavior of setting a camera's Background Type to "Dont Care" has changed on mobile. Previously, "Dont Care" would behave identically to "Solid Color" on mobile. Now, "Dont Care" corresponds to the render target being filled with arbitrary data at the beginning of the frame, which may be faster in some situations. Note that there are no guarantees for the exact content of the render target, so projects should use "Dont care" only if they are guaranteed to render to, or otherwise write every pixel every frame.
- Stripping shader variants per renderer features instead of combined renderer features.
- When MSAA is enabled and a depth texture is required, the opaque pass depth will be copied instead of scheduling a depth prepass.
- URP Asset Inspector - Advanced settings have been reordered under `Show Additional Properties` on each section.
- Changed the default name when a new urp asset is created.
- URP Asset Inspector - `General` section has been renamed to `Rendering`.
- Refactored some of the array resizing code around decal projector rendering to use new APIs in render core
- UniversalRendererData and ForwardRendererData GUIDs have been reversed so that users coming from 2019LTS, 2020LTS and 2021.1 have a smooth upgrade path, you may encounter issues coming from 2021.2 Alpha/Beta versions and are recommended to start with a fresh library if initial upgrade fails.

### Fixed
- Fixed an issue in PostProcessPass causing OnGUI draws to not show on screen. [case 1346650]
- Fixed an issue with the blend mode in Sprite-Lit-Default shader causing alpha to overwrite the framebuffer. [case 1331392](https://issuetracker.unity3d.com/product/unity/issues/guid/1331392/)
- Fixed pixel perfect camera rect not being correctly initialized. [case 1312646](https://issuetracker.unity3d.com/product/unity/issues/guid/1312646/)
- Camera Inspector Stack list edition fixes.
- Fix indentation of Emission map on material editor.
- Fixed additional camera data help url
- Fixed additional light data help url
- Fixed Opacity as Density blending artifacts on Terrain that that caused Terrain to have modified splat weights of zero in some areas and greater than one in others. [case 1283124](https://issuetracker.unity3d.com/product/unity/issues/guid/1283124/)
- Fixed an issue where Sprite type Light2Ds would throw an exeception if missing a sprite
- Fixed an issue where Sprite type Light2Ds were missing a default sprite
- Fixed an issue where ShadowCasters were sometimes being rendered twice in the editor while in playmode.
- Fixed an issue where ShadowCaster2D was generating garbage when running in the editor. [case 1304158](https://issuetracker.unity3d.com/product/unity/issues/guid/1304158/)
- Fixed an issue where the 2D Renderer was not rendering depth and stencil in the normal rendering pass
- Fixed an issue where 2D lighting was incorrectly calculated when using a perspective camera.
- Fixed an issue where objects in motion might jitter when the Pixel Perfect Camera is used. [case 1300474](https://issuetracker.unity3d.com/issues/urp-characters-sprite-repeats-in-the-build-when-using-pixel-perfect-camera-and-2d-renderer)
- Fixed an issue where filtering in the scene view would not properly highlight the filtered objects. case 1324359
- Fixed an issue where the scene view camera was not correctly cleared for the 2D Renderer. [case 1311377](https://issuetracker.unity3d.com/product/unity/issues/guid/1311377/)
- Fixed an issue where the letter box/pillar box areas were not properly cleared when the Pixel Perfect Camera is used. [case 1291224](https://issuetracker.unity3d.com/issues/pixel-perfect-image-artifact-appear-between-the-reference-resolution-and-screen-resolution-borders-when-strech-fill-is-enabled)
- Fixed an issue where the Cinemachine Pixel Perfect Extension might cause the Orthographic Size of the Camera to jump to 1 when the Scene is loaded. [case 1249076](https://issuetracker.unity3d.com/issues/cinemachine-pixel-perfect-camera-extension-causes-the-orthogonal-size-to-jump-to-1-when-the-scene-is-loaded)
- Fixed an issue where 2D Shadows were casting to the wrong layers [case 1300753][https://issuetracker.unity3d.com/product/unity/issues/guid/1300753/]
- Fixed an issue where Light2D did not upgrade Shadow Strength, Volumetric Intensity, Volumetric Shadow Strength correctly [case 1317755](https://issuetracker.unity3d.com/issues/urp-lighting-missing-orange-tint-in-scene-background)
- Fixed an issue where render scale was breaking SSAO in scene view. [case 1296710](https://issuetracker.unity3d.com/issues/ssao-effect-floating-in-the-air-in-scene-view-when-2-objects-with-shadergraph-materials-are-on-top-of-each-other)
- Fixed GC allocations from XR occlusion mesh when using multipass.
- SMAA post-filter only clear stencil buffer instead of depth and stencil buffers.
- Fixed an issue where the inspector of Renderer Data would break after adding RenderObjects renderer feature and then adding another renderer feature.
- Fixed an issue where soft particles did not work with orthographic projection. [case 1294607](https://issuetracker.unity3d.com/product/unity/issues/guid/1294607/)
- Fixed wrong shader / properties assignement to materials created from 3DsMax 2021 Physical Material. (case 1293576)
- Normalized the view direction in Shader Graph to be consistent across Scriptable Render Pieplines.
- Fixed material upgrader to run in batch mode [case 1305402]
- Fixed gizmos drawing in game view. [case 1302504](https://issuetracker.unity3d.com/issues/urp-handles-with-set-ztest-do-not-respect-depth-sorting-in-the-game-view)
- Fixed an issue in shaderGraph target where the ShaderPass.hlsl was being included after SHADERPASS was defined
- Fixed base camera to keep render texture in sync with camera stacks. [case 1288105](https://issuetracker.unity3d.com/issues/srp-base-camera-rendering-to-render-texture-takes-overlay-camera-into-account-but-not-its-canvas)
- Fixed base camera to keep viewport in sync with camera stacks. [case 1311268](https://issuetracker.unity3d.com/issues/buttons-clickable-area-is-offset-when-canvas-render-camera-is-an-overlay-camera-and-viewport-rect-is-changed-on-base-camera)
- Fixed base camera to keep display index in sync with camera stacks. [case 1252265](https://issuetracker.unity3d.com/issues/universal-rp-overlay-camera-still-renders-to-displaya)
- Fixed base camera to keep display index in sync with camera stacks for canvas. [case 1291872](https://issuetracker.unity3d.com/issues/canvas-renders-only-on-the-display-1-when-its-set-to-screen-space-camera-or-world-space-and-has-overlay-type-camera-assigned)
- Fixed render pass reusage with camera stack on vulkan. [case 1226940](https://issuetracker.unity3d.com/issues/vulkan-each-camera-stack-layer-generate-a-render-pass-separately-when-render-pass-are-the-same)
- Fixed camera stack UI correctly work with prefabs. [case 1308717](https://issuetracker.unity3d.com/issues/the-prefab-apply-slash-revert-menu-cant-be-opened-by-right-clicking-on-the-stack-label-under-the-camera-component-in-the-inspector)
- Fixed an issue where Particle Lit shader had an incorrect fallback shader [case 1312459]
- Fixed an issue with backbuffer MSAA on Vulkan desktop platforms.
- Fixed shadow cascade blend culling factor.
- Fixed remove of the Additional Light Data when removing the Light Component.
- Fixed remove of the Additional Camera Data when removing the Camera Component.
- Fixed shadowCoord error when main light shadow defined in unlit shader graph [case 1175274](https://issuetracker.unity3d.com/issues/shadows-not-applying-when-using-file-in-a-custom-function-node-with-universal-rp)
- Removed Custom.meta which was causing warnings. [case 1314288](https://issuetracker.unity3d.com/issues/urp-warnings-about-missing-metadata-appear-after-installing)
- Fixed a case where shadow fade was clipped too early.
- Fixed an issue where SmoothnessSource would be upgraded to the wrong value in the material upgrader.
- Fixed multi editing of Bias property on lights. [case 1289620]
- Fixed an issue where bokeh dof is applied incorrectly when there is an overlay camera in the camera stack. [case 1303572](https://issuetracker.unity3d.com/issues/urp-bokeh-depth-of-field-is-applied-incorrectly-when-the-main-camera-has-an-overlay-camera-in-the-camera-stack)
- Fixed SafeNormalize returning invalid vector when using half with zero length. [case 1315956]
- Fixed lit shader property duplication issue. [case 1315032](https://issuetracker.unity3d.com/issues/shader-dot-propertytoid-returns-the-same-id-when-shaders-properties-have-the-same-name-but-different-type)
- Fixed undo issues for the additional light property on the UniversalRenderPipeline Asset. [case 1300367]
- Fixed an issue where SSAO would sometimes not render with a recently imported renderer.
- Fixed a regression where the precision was changed. [case 1313942](https://issuetracker.unity3d.com/issues/urp-shader-precision-is-reduced-to-half-when-scriptablerenderfeature-class-is-in-the-project)
- Fixed an issue where motion blur would allocate memory each frame. [case 1314613](https://issuetracker.unity3d.com/issues/urp-gc-alloc-increases-when-motion-blur-override-is-enabled-with-intensity-set-above-0)
- Fixed an issue where using Camera.targetTexture with Linear Color Space on an Android device that does not support sRGB backbuffer results in a RenderTexture that is too bright. [case 1307710]
- Fixed issue causing missing shaders on DirectX 11 feature level 10 GPUs. [case 1278390](https://issuetracker.unity3d.com/product/unity/issues/guid/1278390/)
- Fixed errors when the Profiler is used with XR multipass. [case 1313141](https://issuetracker.unity3d.com/issues/xr-urp-profiler-spams-errors-in-the-console-upon-entering-play-mode)
- Fixed materials being constantly dirty.
- Fixed double sided and clear coat multi editing shader.
- Fixed issue where copy depth depth pass for gizmos was being skipped in game view [case 1302504](https://issuetracker.unity3d.com/issues/urp-handles-with-set-ztest-do-not-respect-depth-sorting-in-the-game-view)
- Fixed an issue where transparent objects sampled SSAO.
- Fixed an issue where Depth Prepass was not run when SSAO was set to Depth Mode.
- Fixed an issue where changing camera's position in the BeginCameraRendering do not apply properly. [case 1318629] (https://issuetracker.unity3d.com/issues/camera-doesnt-move-when-changing-its-position-in-the-begincamerarendering-and-the-endcamerarendering-methods)
- Fixed depth of field pass usage on unsupported devices. [case 1327076](https://issuetracker.unity3d.com/issues/adreno-3xx-nothing-is-rendered-when-post-processing-is-enabled)
- Fixed an issue where SMAA did not work for OpenGL [case 1318214](https://issuetracker.unity3d.com/issues/urp-there-is-no-effect-when-using-smaa-in-urp-with-opengles-api)
- Fixed an issue with Shader Graph Lit shaders where the normalized view direction produced incorrect lighting. [1332804]
- Fixed return values from GetStereoProjectionMatrix() and SetStereoViewMatrix(). [case 1312813](https://issuetracker.unity3d.com/issues/xr-urp-begincamerarender-method-is-lagging-behind-when-using-urp)
- Fixed CopyDepthPass incorrectly always enqueued when deferred rendering mode was enabled when it should depends on the pipeline asset settings.
- Fixed renderer post processing option to work with asset selector re-assing. [case 1319454](https://issuetracker.unity3d.com/issues/urp-universal-renderer-post-processing-doesnt-enable-when-postprocessdata-reassigned-from-the-asset-selector-window)
- Fixed post processing to be enabled by default in the renderer when creating URP asset option. [case 1333461](https://issuetracker.unity3d.com/issues/post-processing-is-disabled-by-default-in-the-forward-renderer-when-creating-a-new-urp-asset)
- Fixed shaderGraph shaders to render into correct depthNormals passes when deferred rendering mode and SSAO are enabled.
- Fixed ordering of subshaders in the Unlit Shader Graph, such that shader target 4.5 takes priority over 2.0. [case 1328636](https://issuetracker.unity3d.com/product/unity/issues/guid/1328636/)
- Fixed issue where it will clear camera color if post processing is happening on XR [case 1324451]
- Fixed a case where camera dimension can be zero. [case 1321168](https://issuetracker.unity3d.com/issues/urp-attempting-to-get-camera-relative-temporary-rendertexture-is-thrown-when-tweening-the-viewport-rect-values-of-a-camera)
- Fixed renderer creation in playmode to have its property reloaded. [case 1333463]
- Fixed gizmos no longer allocate memory in game view. [case 1328852]
- Fixed an issue where shadow artefacts appeared between cascades on Terrain Detail objects.
- Fixed ShaderGraph materials to select render queue in the same way as handwritten shader materials by default, but allows for a user override for custom behavior. [case 1335795]
- Fixed sceneview debug mode rendering (case 1211436).
- URP Global Settings can now be unassigned in the Graphics tab (case 1343570).
- VFX: Fixed soft particles when HDR or Opaque texture isn't enabled
- VFX: Fixed OpenGL soft particles fallback when depth texture isn't available
- Fixed soft shadows shader variants not set to multi_compile_fragment on some shaders (gbuffer pass, speedtree shaders, WavingGrass shader).
- Fixed issue with legacy stereo matrices with XR multipass. [case 1342416]
- Fixed unlit shader function name ambiguity
- Fixed Terrain holes not appearing in shadows [case 1349305]
- VFX: Compilation issue with ShaderGraph and planar lit outputs [case 1349894](https://issuetracker.unity3d.com/product/unity/issues/guid/1349894/)
- Fixed an issue where _AfterPostProcessTexture was no longer being assigned in UniversalRenderer.
- Fixed an issue where TerrainLit was rendering color lighter than Lit [case 1340751] (https://issuetracker.unity3d.com/product/unity/issues/guid/1340751/)
- Fixed Camera rendering when capture action and post processing present. [case 1350313]
- Fixed artifacts in Speed Tree 8 billboard LODs due to SpeedTree LOD smoothing/crossfading [case 1348407]
- Fix sporadic NaN when using normal maps with XYZ-encoding [case 1351020](https://issuetracker.unity3d.com/issues/android-urp-vulkan-nan-pixels-and-bloom-post-processing-generates-visual-artifacts)
- Support undo of URP Global Settings asset assignation (case 1342987).
- Removed unsupported fields from Presets of Light and Camera [case 1335979].
- Fixed graphical artefact when terrain height map is used with rendering layer mask for lighting.
- Fixed URP's vignette effect to respect XR's view center, since with Asymmetric FOV, the center of the view is not always the center of the texture [case 1358336](https://issuetracker.unity3d.com/issues/xr-sdk-urp-vignette-post-processing-effect-is-overlapping-between-eyes)
- Fixed an issue where screen space shadows has flickering with deferred mode [case 1354681](https://issuetracker.unity3d.com/issues/screen-space-shadows-flicker-in-scene-view-when-using-deferred-rendering)
- Fixed shadowCascadeBlendCullingFactor to be 1.0
- Fixed missing property values in a RendererFeature of screen space shadows by adding tooltip for it instead of showing them. [case 1327356]

### Changed
- Change Asset/Create/Shader/Universal Render Pipeline/Lit Shader Graph to Asset/Create/Shader Graph/URP/Lit Shader Graph
- Change Asset/Create/Shader/Universal Render Pipeline/Sprite Lit Shader Graph to Asset/Create/Shader Graph/URP/Sprite Lit Shader Graph
- Change Asset/Create/Shader/Universal Render Pipeline/Unlit Shader Graph to Asset/Create/Shader Graph/URP/Unlit Shader Graph
- Change Asset/Create/Shader/Universal Render Pipeline/Sprite Unlit Shader Graph to Asset/Create/Shader Graph/URP/Sprite Unlit Shader Graph
- Moved Edit/Render Pipeline/Universal Render Pipeline/Upgrade Project Materials to 2D Renderer Materials to Edit/Rendering/Materials/Convert All Built-in Materials to URP 2D Renderer
- Moved Edit/Render Pipeline/Universal Render Pipeline/Upgrade Scene Materials to 2D Renderer Materials to Edit/Rendering/Materials/Convert All Built-in Scene Materials to URP 2D Renderer
- Moved Edit/Render Pipeline/Universal Render Pipeline/Upgrade Project URP Parametric Lights to Freeform to Edit/Rendering/Lights/Convert Project URP Parametric Lights to Freeform
- Moved Edit/Render Pipeline/Universal Render Pipeline/Upgrade Scene URP Parametric Lights to Freeform to Edit/Rendering/Lights/Convert Scene URP Parametric Lights to Freeform
- Moved Edit/Render Pipeline/Universal Render Pipeline/Upgrade Project Materials to URP Materials to Edit/Rendering/Materials/Convert All Built-in Materials to URP
- Moved Edit/Render Pipeline/Universal Render Pipeline/Upgrade Selected Materials to URP Materials to Edit/Rendering/Materials/Convert Selected Built-in Materials to URP
- Deprecated GetShadowFade in Shadows.hlsl, use GetMainLightShadowFade or GetAdditionalLightShadowFade.
- Improved shadow cascade GUI drawing with pixel perfect, hover and focus functionalities.
- Shadow fade now uses border value for calculating shadow fade distance and fall off linearly.
- Improved URP profiling scopes. Remove low impact scopes from the command buffer for a small performance gain. Fix the name and invalid scope for context.submit() scope. Change the default profiling name of ScriptableRenderPass to Unnamed_ScriptableRenderPass.
- Using the same MaterialHeaderScope for material editor as HDRP is using

### Removed
- Code to upgrade from LWRP to URP was removed. This means if you want to upgrade from LWRP you must first upgrade to previous versions of URP and then upgrade to this version.

## [11.0.0] - 2020-10-21
### Added
- Added real-time Point Light Shadows.
- Added a supported MSAA samples count check, so the actual supported MSAA samples count value can be assigned to RenderTexture descriptors.
- Added the TerrainCompatible SubShader Tag. Use this Tag in your custom shader to tell Unity that the shader is compatible with the Terrain system.
- Added _CameraSortingLayerTexture global shader variable and related parameters
- Added preset shapes for creating a freeform light
- Added serialization of Freeform ShapeLight mesh to avoid CPU cost of generating them on the runtime.
- Added 2D Renderer Asset Preset for creating a Universal Renderer Asset
- Added an option to use faster, but less accurate approximation functions when converting between the sRGB and Linear color spaces.
- Added screen space shadow as renderer feature
- Added [DisallowMultipleRendererFeature] attribute for Renderer Features.
- Added support for Enlighten precomputed realtime Global Illumination.

### Changed
- Optimized 2D Renderer performance on mobile GPUs by reducing the number of render target switches.
- Optimized 2D Renderer performance by rendering the normal buffer at the same lower resolution as the light buffers.
- Improved Light2D UI/UX
- Improved 2D Menu layout
- Deprecated Light2D Parametric Light
- Deprecated Light2D point light cookie
- Renamed Light2D point light to spot light
- 2D Renderer: The per Blend Style render texture scale setting was replaced by a global scale setting for all Blend Styles.
- Optimized 2D Renderer performance by using a tiny light texture for layer/blend style pairs for which no light is rendered.
- Reorgnized the settings in 2D Renderer Data Inspector.
- FallOff Lookup Texture is now part of 2D RenderData.
- Creating a Shadow Caster 2D will use try and use sprite and physics bounds as the default shape
- Deleting all points in a Shadow Caster will cause the shape to use the bounds.
- Improved Geometry for Smooth Falloff of 2D Shape Lights.
- Updated the tooltips for Light 2D Inspector.
- Removed the Custom blend Mode option from the Blend Styles.
- New default Blend Styles when a new 2D Renderer Data asset is created.
- Added a supported MSAA samples count check, so the actual supported MSAA samples count value can be assigned to RenderTexture descriptors.
- Bloom in Gamma color-space now more closely matches Linear color-space, this will mean project using Bloom and Gamma color-space may need to adjust Bloom Intensity to match previous look.
- Autodesk Interactive Shader Graph files and folders containing them were renamed. The new file paths do not have spaces.
- Moved `FinalPostProcessPass` to `AfterRenderingPostProcessing` event from `AfterRendering`. This allows user pass to execute before and after `FinalPostProcessPass` and `CapturePass` to capture everything.
- Changed shader keywords of main light shadow from toggling to enumerating.
- Always use "High" quality normals, which normalizes the normal in pixel shader. "Low" quality normals looked too much like a bug.
- Re-enabled implicit MSAA resolve to backbuffer on Metal MacOS.
- Optimized 2D performance by rendering straight to the backbuffer if possible
- Changed Post Process Data to bool. When it is no enabled all post processing is stripped from build, when it is enabled you can still override resources there.
- Converted XR automated tests to use MockHMD.
- Improved 2D Renderer performance on mobile GPUs when using MSAA
- Reduced the size of the fragment input struct of the Terrain and Forward lighting shaders.

### Fixed
- Fixed an issue where additional lights would not render with WebGL 1
- Fixed an issue where the 2D Renderer was incorrectly rendering transparency with normal maps on an empty background.
- Fixed an issue that that caused a null error when creating a Sprite Light. [case 1307125](https://issuetracker.unity3d.com/issues/urp-nullreferenceexception-thrown-on-creating-sprite-light-2d-object-in-the-hierarchy)
- Fixed an issue where Sprites on one Sorting Layer were fully lit even when there's no 2D light targeting that layer.
- Fixed an issue where null reference exception was thrown when creating a 2D Renderer Data asset while scripts are compiling. [case 1263040](https://issuetracker.unity3d.com/issues/urp-nullreferenceexception-error-is-thrown-on-creating-2d-renderer-asset)
- Fixed an issue where no preview would show for the lit sprite master node in shadergraph
- Fixed an issue where no shader was generated for unlit sprite shaders in shadergraph
- Fixed an issue where Sprite-Lit-Default shader's Normal Map property wasn't affected by Tiling or Offset. [case 1270850](https://issuetracker.unity3d.com/issues/sprite-lit-default-shaders-normal-map-and-mask-textures-are-not-affected-by-tiling-and-offset-values)
- Fixed an issue where normal-mapped Sprites could render differently depending on whether they're dynamically-batched. [case 1286186](https://issuetracker.unity3d.com/issues/urp-2d-2d-light-on-a-rotated-sprite-is-skewed-when-using-normal-map-and-sorting-layer-is-not-default)
- Removed the warning about mis-matched vertex streams when creating a default Particle System. [case 1285272](https://issuetracker.unity3d.com/issues/particles-urp-default-material-shows-warning-in-inspector)
- Fixed latest mockHMD renderviewport scale doesn't fill whole view after scaling. [case 1286161] (https://issuetracker.unity3d.com/issues/xr-urp-renderviewportscale-doesnt-fill-whole-view-after-scaling)
- Fixed camera renders black in XR when user sets invalid MSAA value.
- Fixed an issue causing additional lights to stop working when set as the sun source. [case 1278768](https://issuetracker.unity3d.com/issues/urp-every-light-type-is-rendered-as-directional-light-if-it-is-set-as-sun-source-of-the-environment)
- Fixed an issue causing passthrough camera to not render. [case 1283894](https://issuetracker.unity3d.com/product/unity/issues/guid/1283894/)
- Fixed an issue that caused a null reference when Lift Gamma Gain was being displayed in the Inspector and URP was upgraded to a newer version.  [case 1283588](https://issuetracker.unity3d.com/issues/argumentnullexception-is-thrown-when-upgrading-urp-package-and-volume-with-lift-gamma-gain-is-focused-in-inspector)
- Fixed an issue where soft particles were not rendered when depth texture was disabled in the URP Asset. [case 1162556](https://issuetracker.unity3d.com/issues/lwrp-unlit-particles-shader-is-not-rendered-when-soft-particles-are-enabled-on-built-application)
- Fixed an issue where soft particles were rendered opaque on OpenGL. [case 1226288](https://issuetracker.unity3d.com/issues/urp-objects-that-are-using-soft-particles-are-rendered-opaque-when-opengl-is-used)
- Fixed an issue where the depth texture sample node used an incorrect texture in some frames. [case 1268079](https://issuetracker.unity3d.com/issues/urp-depth-texture-sample-node-does-not-use-correct-texture-in-some-frames)
- Fixed a compiler error in BakedLit shader when using Hybrid Renderer.
- Fixed an issue with upgrading material set to cutout didn't properly set alpha clipping. [case 1235516](https://issuetracker.unity3d.com/issues/urp-upgrade-material-utility-does-not-set-the-alpha-clipping-when-material-was-using-a-shader-with-rendering-mode-set-to-cutout)
- Fixed XR camera fov can be changed through camera inspector.
- Fixed an issue where Universal Render Pipeline with disabled antiAliasing was overwriting QualitySettings.asset on frequent cases. [case 1219159](https://issuetracker.unity3d.com/issues/urp-qualitysettings-dot-asset-file-gets-overwritten-with-the-same-content-when-the-editor-is-closed)
- Fixed a case where overlay camera with output texture caused base camera not to render to screen. [case 1283225](https://issuetracker.unity3d.com/issues/game-view-renders-a-black-view-when-having-an-overlay-camera-which-had-output-texture-assigned-in-the-camera-stack)
- Fixed an issue where the scene view camera ignored the pipeline assets HDR setting. [case 1284369](https://issuetracker.unity3d.com/issues/urp-scene-view-camera-ignores-pipeline-assets-hdr-settings-when-main-camera-uses-pipeline-settings)
- Fixed an issue where the Camera inspector was grabbing the URP asset in Graphics Settings rather than the currently active.
- Fixed an issue where the Light Explorer was grabbing the URP asset in Graphics Settings rather than the currently active.
- Fixed an issue causing materials to be upgraded multiple times.
- Fixed bloom inconsistencies between Gamma and Linear color-spaces.
- Fixed an issue in where all the entries in the Renderer List wasn't selectable and couldn't be deleted.
- Fixed Deferred renderer on some Android devices by forcing accurate GBuffer normals. [case 1288042]
- Fixed an issue where MSAA did not work in Editor Game View on Windows with Vulkan.
- Fixed issue where selecting and deselecting Forward Renderer asset would leak memory [case 1290628](https://issuetracker.unity3d.com/issues/urp-scriptablerendererfeatureeditor-memory-leak-while-interacting-with-forward-renderer-in-the-project-window)
- Fixed the default background color for previews to use the original color.
- Fixed an issue where the scene view would turn black when bloom was enabled. [case 1298790](https://issuetracker.unity3d.com/issues/urp-bloom-and-tonemapping-causes-the-screen-to-go-black-in-scene-mode)
- Fixed an issue where having "Opaque Texture" and MSAA enabled would cause the opaque texture to be rendered black on old Apple GPUs [case 1247423](https://issuetracker.unity3d.com/issues/urp-metal-opaque-objects-are-rendered-black-when-msaa-is-enabled)
- Fixed SAMPLE_TEXTURECUBE_ARRAY_LOD macro when using OpenGL ES. [case 1285132](https://issuetracker.unity3d.com/issues/urp-android-error-sample-texturecube-array-lod-is-not-supported-on-gles-3-dot-0-when-using-cubemap-array-shader-shaders)
- Fixed an issue such that it is now posible to enqueue render passes at runtime.
- Fixed SpeedTree LOD fade functionality. [case 1198135]

## [10.2.0] - 2020-10-19

### Changed
- Changed RenderObjectsFeature UI to only expose valid events. Previously, when selecting events before BeforeRenderingPrepasses objects would not be drawn correctly as stereo and camera setup only happens before rendering opaques objects.
- Transparent Lit ShaderGraph using Additive blending will now properly fade with alpha [1270344]

### Fixed
- Fixed the Unlit shader not being SRP Batcher compatible on OpenGLES/OpenGLCore. [case 1263720](https://issuetracker.unity3d.com/issues/urp-mobile-srp-batcher-is-not-visible-on-mobile-devices-in-frame-debugger)
- Fixed an issue with soft particles not rendering correctly for overlay cameras with post processing. [case 1241626](https://issuetracker.unity3d.com/issues/soft-particles-does-not-fade-out-near-the-opaque-surfaces-when-post-processing-is-enabled-on-a-stacked-camera)
- Fixed MSAA override on camera does not work in non-XR project if target eye is selected to both eye.

## [10.1.0] - 2020-10-12
- Added support for the Shadowmask Mixed Lighting Mode (Forward only), which supports up to four baked-shadow Lights.
- Added ComplexLit shader for advanced material features and deferred forward fallback.
- Added Clear Coat feature for ComplexLit shader and for shader graph.
- Added Parallax Mapping to the Lit shader (Lit.shader).
- Added the Detail Inputs setting group in the Lit shader (Lit.shader).
- Added Smooth shadow fading.
- Added SSAO support for deferred renderer.
- The pipeline now outputs a warning in the console when trying to access camera color or depth texture when those are not valid. Those textures are only available in the context of `ScriptableRenderPass`.
- Added a property to access the renderer from the `CameraData`.

### Changed
- Shader functions SampleSH9, SampleSHPixel, SampleSHVertex are now gamma corrected in gamma space. As result LightProbes are gamma corrected too.
- The maximum number of visible lights when using OpenGL ES 3.x on Android now depends on the minimum OpenGL ES 3.x version as configured in PlayerSettings.
- The default value of the HDR property of a newly created Universal Render Pipeline Asset, is now set to true.

### Fixed
- Fixed an issue where the CapturePass would not capture the post processing effects.
- Fixed an issue were the filter window could not be defocused using the mouse. [case 1242032](https://issuetracker.unity3d.com/issues/urp-volume-override-window-doesnt-disappear-when-clicked-on-the-other-windows-in-the-editor)
- Fixed camera backgrounds not matching between editor and build when background is set to 'Uninitialized'. [case 1224369](https://issuetracker.unity3d.com/issues/urp-uninitialized-camera-background-type-does-not-match-between-the-build-and-game-view)
- Fixed a case where main light hard shadows would not work if any other light is present with soft shadows.[case 1250829](https://issuetracker.unity3d.com/issues/main-light-shadows-are-ignored-in-favor-of-additional-lights-shadows)
- Fixed issue that caused color grading to not work correctly with camera stacking. [case 1263193](https://issuetracker.unity3d.com/product/unity/issues/guid/1263193/)
- Fixed an issue that caused an infinite asset database reimport when running Unity in command line with -testResults argument.
- Fixed ParticlesUnlit shader to use fog color instead of always black. [case 1264585]
- Fixed issue that caused some properties in the camera to not be bolded and highlighted when edited in prefab mode. [case 1230082](https://issuetracker.unity3d.com/issues/urp-camera-prefab-fields-render-type-renderer-background-type-are-not-bolded-and-highlighted-when-edited-in-prefab-mode)
- Fixed issue where blur would sometimes flicker [case 1224915](https://issuetracker.unity3d.com/issues/urp-bloom-effect-flickers-when-using-integrated-post-processing-feature-set)
- Fixed an issue in where the camera inspector didn't refresh properly when changing pipeline in graphic settings. [case 1222668](https://issuetracker.unity3d.com/issues/urp-camera-properties-not-refreshing-on-adding-or-removing-urp-pipeline-in-the-graphics-setting)
- Fixed depth of field to work with dynamic resolution. [case 1225467](https://issuetracker.unity3d.com/issues/dynamic-resolution-rendering-error-when-using-depth-of-field-in-urp)
- Fixed FXAA, SSAO, Motion Blur to work with dynamic resolution.
- Fixed an issue where Pixel lighting variants were stripped in builds if another URP asset had Additional Lights set to Per Vertex [case 1263514](https://issuetracker.unity3d.com/issues/urp-all-pixel-lighting-variants-are-stripped-in-build-if-at-least-one-urp-asset-has-additional-lights-set-to-per-vertex)
- Fixed an issue where transparent meshes were rendered opaque when using custom render passes [case 1262887](https://issuetracker.unity3d.com/issues/urp-transparent-meshes-are-rendered-as-opaques-when-using-lit-shader-with-custom-render-pass)
- Fixed regression from 8.x.x that increased launch times on Android with GLES3. [case 1269119](https://issuetracker.unity3d.com/issues/android-launch-times-increased-x4-from-urp-8-dot-1-0-to-urp-10-dot-0-0-preview-dot-26)
- Fixed an issue with a render texture failing assertion when chosing an invalid format. [case 1222676](https://issuetracker.unity3d.com/issues/the-error-occurs-when-a-render-texture-which-has-a-certain-color-format-is-applied-to-the-cameras-output-target)
- Fixed an issue that caused the unity_CameraToWorld matrix to have z flipped values. [case 1257518](https://issuetracker.unity3d.com/issues/parameter-unity-cameratoworld-dot-13-23-33-is-inverted-when-using-universal-rp-7-dot-4-1-and-newer)
- Fixed not using the local skybox on the camera game object when the Skybox Material property in the Lighting window was set to null.
- Fixed an issue where, if URP was not in use, you would sometimes get errors about 2D Lights when going through the menus.
- Fixed GC when using XR single-pass automated tests.
- Fixed an issue that caused a null reference when deleting camera component in a prefab. [case 1244430](https://issuetracker.unity3d.com/issues/urp-argumentnullexception-error-is-thrown-on-removing-camera-component-from-camera-prefab)
- Fixed resolution of intermediate textures when rendering to part of a render texture. [case 1261287](https://issuetracker.unity3d.com/product/unity/issues/guid/1261287/)
- Fixed indirect albedo not working with shadergraph shaders in some rare setups. [case 1274967](https://issuetracker.unity3d.com/issues/gameobjects-with-custom-mesh-are-not-reflecting-the-light-when-using-the-shader-graph-shaders)
- Fixed XR mirroView sRGB issue when color space is gamma.
- Fixed an issue where XR eye textures are recreated multiple times per frame due to per camera MSAA change.
- Fixed an issue wehre XR mirror view selector stuck.
- Fixed LightProbes to have gamma correct when using gamma color space. [case 1268911](https://issuetracker.unity3d.com/issues/urp-has-no-gamma-correction-for-lightprobes)
- Fixed GLES2 shader compilation.
- Fixed useless mip maps on temporary RTs/PostProcessing inherited from Main RT descriptor.
- Fixed issue with lens distortion breaking rendering when enabled and its intensity is 0.
- Fixed mixed lighting subtractive and shadowmask modes for deferred renderer.
- Fixed issue that caused motion blur to not work in XR.
- Fixed 2D renderer when using Linear rendering on Android directly to backbuffer.
- Fixed issue where multiple cameras would cause GC each frame. [case 1259717](https://issuetracker.unity3d.com/issues/urp-scriptablerendercontext-dot-getcamera-array-dot-resize-creates-garbage-every-frame-when-more-than-one-camera-is-active)
- Fixed Missing camera cannot be removed after scene is saved by removing the Missing camera label. [case 1252255](https://issuetracker.unity3d.com/issues/universal-rp-missing-camera-cannot-be-removed-from-camera-stack-after-scene-is-saved)
- Fixed MissingReferenceException when removing Missing camera from camera stack by removing Missing camera label. [case 1252263](https://issuetracker.unity3d.com/issues/universal-rp-missingreferenceexception-errors-when-removing-missing-camera-from-stack)
- Fixed slow down in the editor when editing properties in the UI for renderer features. [case 1279804](https://issuetracker.unity3d.com/issues/a-short-freeze-occurs-in-the-editor-when-expanding-or-collapsing-with-the-arrow-the-renderer-feature-in-the-forward-renderer)
- Fixed test 130_UnityMatrixIVP on OpenGL ES 3
- Fixed MSAA on Metal MacOS and Editor.

## [10.0.0] - 2020-06-10
### Added
- Added the option to strip Terrain hole Shader variants.
- Added support for additional Directional Lights. The amount of additional Directional Lights is limited by the maximum Per-object Lights in the Render Pipeline Asset.
- Added Package Samples: 2 Camera Stacking, 2 Renderer Features
- Added default implementations of OnPreprocessMaterialDescription for FBX, Obj, Sketchup and 3DS file formats.
- Added Transparency Sort Mode and Transparency Sort Axis to 2DRendererData.
- Added support for a user defined default material to 2DRendererData.
- Added the option to toggle shadow receiving on transparent objects.
- Added XR multipass rendering. Multipass rendering is a requirement on many VR platforms and allows graceful fallback when single-pass rendering isn't available.
- Added support for Camera Stacking when using the Forward Renderer. This introduces the Camera `Render Type` property. A Base Camera can be initialized with either the Skybox or Solid Color, and can combine its output with that of one or more Overlay Cameras. An Overlay Camera is always initialized with the contents of the previous Camera that rendered in the Camera Stack.
- Added AssetPostprocessors and Shadergraphs to handle Arnold Standard Surface and 3DsMax Physical material import from FBX.
- Added `[MainTexture]` and `[MainColor]` shader property attributes to URP shader properties. These will link script material.mainTextureOffset and material.color to `_BaseMap` and `_BaseColor` shader properties.
- Added the option to specify the maximum number of visible lights. If you set a value, lights are sorted based on their distance from the Camera.
- Added the option to control the transparent layer separately in the Forward Renderer.
- Added the ability to set individual RendererFeatures to be active or not, use `ScriptableRendererFeature.SetActive(bool)` to set whether a Renderer Feature will execute,  `ScriptableRendererFeature.isActive` can be used to check the current active state of the Renderer Feature.
 additional steps to the 2D Renderer setup page for quality and platform settings.
- If Unity Editor Analytics are enabled, Universal collects anonymous data about usage of Universal. This helps the Universal team focus our efforts on the most common scenarios, and better understand the needs of our customers.
- Added a OnCameraSetup() function to the ScriptableRenderPass API, that gets called by the renderer before rendering each camera
- Added a OnCameraCleanup() function to the ScriptableRenderPass API, that gets called by the renderer after rendering each camera
- Added Default Material Type options to the 2D Renderer Data Asset property settings.
- Added additional steps to the 2D Renderer setup page for quality and platform settings.
- Added option to disable XR autotests on test settings.
- Shader Preprocessor strips gbuffer shader variants if DeferredRenderer is not in the list of renderers in any Scriptable Pipeline Assets.
- Added an option to enable/disable Adaptive Performance when the Adaptive Performance package is available in the project.
- Added support for 3DsMax's 2021 Simplified Physical Material from FBX files in the Model Importer.
- Added GI to SpeedTree
- Added support for DXT5nm-style normal maps on Android, iOS and tvOS
- Added stencil override support for deferred renderer.
- Added a warning message when a renderer is used with an unsupported graphics API, as the deferred renderer does not officially support GL-based platforms.
- Added option to skip a number of final bloom iterations.
- Added support for [Screen Space Ambient Occlusion](https://docs.unity3d.com/Packages/com.unity.render-pipelines.universal@10.0/manual/post-processing-ssao.html) and a new shader variant _SCREEN_SPACE_OCCLUSION.
- Added support for Normal Texture being generated in a prepass.
- Added a ConfigureInput() function to ScriptableRenderPass, so it is possible for passes to ask that a Depth, Normal and/or Opaque textures to be generated by the forward renderer.
- Added a float2 normalizedScreenSpaceUV to the InputData Struct.
- Added new sections to documentation: [Writing custom shaders](https://docs.unity3d.com/Packages/com.unity.render-pipelines.universal@10.0/manual/writing-custom-shaders-urp.html), and [Using the beginCameraRendering event](https://docs.unity3d.com/Packages/com.unity.render-pipelines.universal@10.0/manual/using-begincamerarendering.html).
- Added support for GPU instanced mesh particles on supported platforms.
- Added API to check if a Camera or Light is compatible with Universal Render Pipeline.

### Changed
- Moved the icon that indicates the type of a Light 2D from the Inspector header to the Light Type field.
- Eliminated some GC allocations from the 2D Renderer.
- Added SceneSelection pass for TerrainLit shader.
- Remove final blit pass to force alpha to 1.0 on mobile platforms.
- Deprecated the CinemachineUniversalPixelPerfect extension. Use the one from Cinemachine v2.4 instead.
- Replaced PlayerSettings.virtualRealitySupported with XRGraphics.tryEnable.
- Blend Style in the 2DRendererData are now automatically enabled/disabled.
- When using the 2D Renderer, Sprites will render with a faster rendering path when no lights are present.
- Particle shaders now receive shadows
- The Scene view now mirrors the Volume Layer Mask set on the Main Camera.
- Drawing order of SRPDefaultUnlit is now the same as the Built-in Render Pipline.
- Made MaterialDescriptionPreprocessors private.
- UniversalRenderPipelineAsset no longer supports presets. [Case 1197020](https://issuetracker.unity3d.com/issues/urp-reset-functionality-does-not-work-on-preset-of-universalrenderpipelineassets).
- The number of maximum visible lights is now determined by whether the platform is mobile or not.
- Renderer Feature list is now redesigned to fit more closely to the Volume Profile UI, this vastly improves UX and reliability of the Renderer Features List.
- Default color values for Lit and SimpleLit shaders changed to white due to issues with texture based workflows.
- You can now subclass ForwardRenderer to create a custom renderer based on it.
- URP is now computing tangent space per fragment.
- Optimized the 2D Renderer to skip rendering into certain internal buffers when not necessary.
- You can now subclass ForwardRenderer to create a custom renderer based on it.
- URP shaders that contain a priority slider now no longer have an offset of 50 by default.
- The virtual ScriptableRenderer.FrameCleanup() function has been marked obsolete and replaced by ScriptableRenderer.OnCameraCleanup() to better describe when the function gets invoked by the renderer.
- DepthOnlyPass, CopyDepthPass and CopyColorPass now use OnCameraSetup() instead of Configure() to set up their passes before executing as they only need to get their rendertextures once per camera instead of once per eye.
- Updated shaders to be compatible with Microsoft's DXC.
- Mesh GPU Instancing option is now hidden from the particles system renderer as this feature is not supported by URP.
- The 2D Renderer now supports camera stacking.
- 2D shaders now use half-precision floats whenever precise results are not necessary.
- Removed the ETC1_EXTERNAL_ALPHA variant from Shader Graph Sprite shaders.
- Eliminated some unnecessary clearing of render targets when using the 2D Renderer.
- The rendering of 2D lights is more effient as sorting layers affected by the same set of lights are now batched.
- Removed the 8 renderer limit from URP Asset.
- Merged the deferred renderer into the forward renderer.
- Changing the default value of Skip Iterations to 1 in Bloom effect editor
- Use SystemInfo to check if multiview is supported instead of being platform hardcoded
- Default attachment setup behaviour for ScriptableRenderPasses that execute before rendering opaques is now set use current the active render target setup. This improves performance in some situations.
- Combine XR occlusion meshes into one when using single-pass (multiview or instancing) to reduce draw calls and state changes.
- Shaders included in the URP package now use local Material keywords instead of global keywords. This increases the amount of available global user-defined Material keywords.

### Fixed
- Fixed an issue that caused WebGL to render blank screen when Depth texture was enabled [case 1240228](https://issuetracker.unity3d.com/issues/webgl-urp-scene-is-rendered-black-in-webgl-build-when-depth-texture-is-enabled)
- Fixed NaNs in tonemap algorithms (neutral and ACES) on platforms defaulting to lower precision.
- Fixed a performance problem with ShaderPreprocessor with large amount of active shader variants in the project
- Fixed an issue where linear to sRGB conversion occurred twice on certain Android devices.
- Fixed an issue where there were 2 widgets showing the outer angle of a spot light.
- Fixed an issue where Unity rendered fullscreen quads with the pink error shader when you enabled the Stop NaN post-processing pass.
- Fixed an issue where Terrain hole Shader changes were missing. [Case 1179808](https://issuetracker.unity3d.com/issues/terrain-brush-tool-is-not-drawing-when-paint-holes-is-selected).
- Fixed an issue where the Shader Graph `SceneDepth` node didn't work with XR single-pass (double-wide) rendering. See [case 1123069](https://issuetracker.unity3d.com/issues/lwrp-vr-shadergraph-scenedepth-doesnt-work-in-single-pass-rendering).
- Fixed Unlit and BakedLit shader compilations in the meta pass.
- Fixed an issue where the Bokeh Depth of Field shader would fail to compile on PS4.
- Fixed an issue where the Scene lighting button didn't work when you used the 2D Renderer.
- Fixed a performance regression when you used the 2D Renderer.
- Fixed an issue where the Freeform 2D Light gizmo didn't correctly show the Falloff offset.
- Fixed an issue where the 2D Renderer rendered nothing when you used shadow-casting lights with incompatible Renderer2DData.
- Fixed an issue where errors were generated when the Physics2D module was not included in the project's manifest.
- Fixed an issue where Prefab previews were incorrectly lit when you used the 2D Renderer.
- Fixed an issue where the Light didn't update correctly when you deleted a Sprite that a Sprite 2D Light uses.
- Fixed an issue where 2D Lighting was broken for Perspective Cameras.
- Fixed an issue where resetting a Freeform 2D Light would throw null reference exceptions. [Case 1184536](https://issuetracker.unity3d.com/issues/lwrp-changing-light-type-to-freeform-after-clicking-on-reset-throws-multiple-arguementoutofrangeexception).
- Fixed an issue where Freeform 2D Lights were not culled correctly when there was a Falloff Offset.
- Fixed an issue where Tilemap palettes were invisible in the Tile Palette window when the 2D Renderer was in use. [Case 1162550](https://issuetracker.unity3d.com/issues/adding-tiles-in-the-tile-palette-makes-the-tiles-invisible).
- Fixed issue where black emission would cause unneccesary inspector UI repaints. [Case 1105661](https://issuetracker.unity3d.com/issues/lwrp-inspector-window-is-being-repainted-when-using-the-material-with-emission-enabled-and-set-to-black-00-0).
- Fixed user LUT sampling being done in Linear instead of sRGB.
- Fixed an issue when trying to get the Renderer via API on the first frame. [Case 1189196](https://issuetracker.unity3d.com/product/unity/issues/guid/1189196/).
- Fixed a material leak on domain reload.
- Fixed an issue where deleting an entry from the Renderer List and then undoing that change could cause a null reference. [Case 1191896](https://issuetracker.unity3d.com/issues/nullreferenceexception-when-attempting-to-remove-entry-from-renderer-features-list-after-it-has-been-removed-and-then-undone).
- Fixed an issue where the user would get an error if they removed the Additional Camera Data component. [Case 1189926](https://issuetracker.unity3d.com/issues/unable-to-remove-universal-slash-hd-additional-camera-data-component-serializedobject-target-destroyed-error-is-thrown).
- Fixed post-processing with XR single-pass rendering modes.
- Fixed an issue where Cinemachine v2.4 couldn't be used together with Universal RP due to a circular dependency between the two packages.
- Fixed an issue that caused shaders containing `HDRP` string in their path to be stripped from the build.
- Fixed an issue that caused only selected object to render in SceneView when Wireframe drawmode was selected.
- Fixed Renderer Features UI tooltips. [Case 1191901](https://issuetracker.unity3d.com/issues/forward-renderers-render-objects-layer-mask-tooltip-is-incorrect-and-contains-a-typo).
- Fixed multiple issues where Shader Graph shaders failed to build for XR in the Universal RP.
- Fixed an issue when using the 2D Renderer where some types of renderers would not be assigned the correct material.
- Fixed inconsistent lighting between the forward renderer and the deferred renderer, that was caused by a missing normalize operation on vertex normals on some speedtree shader variants.
- Fixed issue where XR Multiview failed to render when using URP Shader Graph Shaders
- Fixed lazy initialization with last version of ResourceReloader
- Fixed broken images in package documentation.
- Fixed an issue where viewport aspect ratio was wrong when using the Stretch Fill option of the Pixel Perfect Camera. [case 1188695](https://issuetracker.unity3d.com/issues/pixel-perfect-camera-component-does-not-maintain-the-aspect-ratio-when-the-stretch-fill-is-enabled)
- Fixed an issue where setting a Normal map on a newly created material would not update. [case 1197217](https://issuetracker.unity3d.com/product/unity/issues/guid/1197217/)
- Fixed an issue where post-processing was not applied for custom renderers set to run on the "After Rendering" event [case 1196219](https://issuetracker.unity3d.com/issues/urp-post-processing-is-not-applied-to-the-scene-when-render-ui-event-is-set-to-after-rendering)
- Fixed an issue that caused an extra blit when using custom renderers [case 1156741](https://issuetracker.unity3d.com/issues/lwrp-performance-decrease-when-using-a-scriptablerendererfeature)
- Fixed an issue with transparent objects not receiving shadows when using shadow cascades. [case 1116936](https://issuetracker.unity3d.com/issues/lwrp-cascaded-shadows-do-not-appear-on-alpha-blended-objects)
- Fixed issue where using a ForwardRendererData preset would cause a crash. [case 1201052](https://issuetracker.unity3d.com/product/unity/issues/guid/1201052/)
- Fixed an issue where particles had dark outlines when blended together [case 1199812](https://issuetracker.unity3d.com/issues/urp-soft-particles-create-dark-blending-artefacts-when-intersecting-with-scene-geometry)
- Fixed an issue with deleting shader passes in the custom renderer features list [case 1201664](https://issuetracker.unity3d.com/issues/urp-remove-button-is-not-activated-in-shader-passes-list-after-creating-objects-from-renderer-features-in-urpassets-renderer)
- Fixed camera inverse view-projection matrix in XR mode, depth-copy and color-copy passes.
- Fixed an issue with the null check when `UniversalRenderPipelineLightEditor.cs` tries to access `SceneView.lastActiveSceneView`.
- Fixed an issue where the 'Depth Texture' drop down was incorrectly disabled in the Camera Inspector.
- Fixed an issue that caused errors if you disabled the VR Module when building a project.
- Fixed an issue where the default TerrainLit Material was outdated, which caused the default Terrain to use per-vertex normals instead of per-pixel normals.
- Fixed shader errors and warnings in the default Universal RP Terrain Shader. [case 1185948](https://issuetracker.unity3d.com/issues/urp-terrain-slash-lit-base-pass-shader-does-not-compile)
- Fixed an issue where the URP Material Upgrader tried to upgrade standard Universal Shaders. [case 1144710](https://issuetracker.unity3d.com/issues/upgrading-to-lwrp-materials-is-trying-to-upgrade-lwrp-materials)
- Fixed an issue where some Materials threw errors when you upgraded them to Universal Shaders. [case 1200938](https://issuetracker.unity3d.com/issues/universal-some-materials-throw-errors-when-updated-to-universal-rp-through-update-materials-to-universal-rp)
- Fixed issue where normal maps on terrain appeared to have flipped X-components when compared to the same normal map on a mesh. [case 1181518](https://fogbugz.unity3d.com/f/cases/1181518/)
- Fixed an issue where the editor would sometimes crash when using additional lights [case 1176131](https://issuetracker.unity3d.com/issues/mac-crash-on-processshadowcasternodevisibilityandcullwithoutumbra-when-same-rp-asset-is-set-in-graphics-and-quality-settings)
- Fixed RemoveComponent on Camera contextual menu to not remove Camera while a component depend on it.
- Fixed an issue where right eye is not rendered to. [case 1170619](https://issuetracker.unity3d.com/issues/vr-lwrp-terrain-is-not-rendered-in-the-right-eye-of-an-hmd-when-using-single-pass-instanced-stereo-rendering-mode-with-lwrp)
- Fixed issue where TerrainDetailLit.shader fails to compile when XR is enabled.
- Fixed an issue that allowed height-based blending on Terrains with more than 4 materials, which is not supported.
- Fixed an issue where opaque objects were outputting incorrect alpha values [case 1168283](https://issuetracker.unity3d.com/issues/lwrp-alpha-clipping-material-makes-other-materials-look-like-alpha-clipping-when-gameobject-is-shown-in-render-texture)
- Fixed an issue where a depth texture was always created when post-processing was enabled, even if no effects made use of it.
- Fixed incorrect light attenuation on some platforms.
- Fixed an issue where the Volume System would not use the Cameras Transform when no `Volume Trigger` was set.
- Fixed an issue where post processing disappeared when using custom renderers and SMAA or no AA
- Fixed an issue where the 2D Renderer upgrader did not upgrade using the correct default material
- Fixed an issue with soft particles having dark blending when intersecting with scene geometry [case 1199812](https://issuetracker.unity3d.com/issues/urp-soft-particles-create-dark-blending-artefacts-when-intersecting-with-scene-geometry)
- Fixed an issue with additive particles blending incorrectly [case 1215713](https://issuetracker.unity3d.com/issues/universal-render-pipeline-additive-particles-not-using-vertex-alpha)
- Fixed an issue where camera preview window was missing in scene view. [case 1211971](https://issuetracker.unity3d.com/issues/scene-view-urp-camera-preview-window-is-missing-in-the-scene-view)
- Fixed an issue with shadow cascade values were not readable in the render pipeline asset [case 1219003](https://issuetracker.unity3d.com/issues/urp-cascade-values-truncated-on-selecting-two-or-four-cascades-in-shadows-under-universalrenderpipelineasset)
- Fixed an issue where MSAA isn't applied until eye textures are relocated by changing their resolution. [case 1197958](https://issuetracker.unity3d.com/issues/oculus-quest-oculus-go-urp-msaa-isnt-applied-until-eye-textures-are-relocated-by-changing-their-resolution)
- Fixed an issue where camera stacking didn't work properly inside prefab mode. [case 1220509](https://issuetracker.unity3d.com/issues/urp-cannot-assign-overlay-cameras-to-a-camera-stack-while-in-prefab-mode)
- Fixed the definition of `mad()` in SMAA shader for OpenGL.
- Fixed an issue where partical shaders failed to handle Single-Pass Stereo VR rendering with Double-Wide Textures. [case 1201208](https://issuetracker.unity3d.com/issues/urp-vr-each-eye-uses-the-cameraopaquetexture-of-both-eyes-for-rendering-when-using-single-pass-rendering-mode)
- Fixed an issue that caused assets to be reimported if player prefs were cleared. [case 1192259](https://issuetracker.unity3d.com/issues/lwrp-clearing-playerprefs-through-a-script-or-editor-causes-delay-and-console-errors-to-appear-when-entering-the-play-mode)
- Fixed missing Custom Render Features after Library deletion. [case 1196338](https://issuetracker.unity3d.com/product/unity/issues/guid/1196338/)
- Fixed not being able to remove a Renderer Feature due to tricky UI selection rects. [case 1208113](https://issuetracker.unity3d.com/product/unity/issues/guid/1208113/)
- Fixed an issue where the Camera Override on the Render Object Feature would not work with many Render Features in a row. [case 1205185](https://issuetracker.unity3d.com/product/unity/issues/guid/1205185/)
- Fixed UI clipping issue in Forward Renderer inspector. [case 1211954](https://issuetracker.unity3d.com/product/unity/issues/guid/1211954/)
- Fixed a Null ref when trying to remove a missing Renderer Feature from the Forward Renderer. [case 1196651](https://issuetracker.unity3d.com/product/unity/issues/guid/1196651/)
- Fixed data serialization issue when adding a Renderer Feature to teh Forward Renderer. [case 1214779](https://issuetracker.unity3d.com/product/unity/issues/guid/1214779/)
- Fixed issue with AssetPostprocessors dependencies causing models to be imported twice when upgrading the package version.
- Fixed an issue where NullReferenceException might be thrown when creating 2D Lights. [case 1219374](https://issuetracker.unity3d.com/issues/urp-nullreferenceexception-threw-on-adding-the-light-2d-experimental-component-when-2d-render-data-not-assigned)
- Fixed an issue with a blurry settings icon. [case 1201895](https://issuetracker.unity3d.com/issues/urp-setting-icon-blurred-in-universalrendererpipelineasset)
- Fixed issue that caused the QualitySettings anti-aliasing changing without user interaction. [case 1195272](https://issuetracker.unity3d.com/issues/lwrp-the-anti-alias-quality-settings-value-is-changing-without-user-interaction)
- Fixed an issue where Shader Graph shaders generate undeclared identifier 'GetWorldSpaceNormalizeViewDir' error.
- Fixed an issue where rendering into RenderTexture with Single Pass Instanced renders both eyes overlapping.
- Fixed an issue where Renderscale setting has no effect when using XRSDK.
- Fixed an issue where renderScale != 1 or Display.main.requiresBlitToBackbuffer forced an unnecessary blit on XR.
- Fixed an issue that causes double sRGB correction on Quest. [case 1209292](https://issuetracker.unity3d.com/product/unity/issues/guid/1209292)
- Fixed an issue where terrain DepthOnly pass does not work for XR.
- Fixed an issue that caused depth texture to be flipped when sampling from shaders [case 1225362](https://issuetracker.unity3d.com/issues/game-object-is-rendered-incorrectly-in-the-game-view-when-sampling-depth-texture)
- Fixed an issue with URP switching such that every avaiable URP makes a total set of supported features such that all URPs are taken into consideration. [case 1157420](https://issuetracker.unity3d.com/issues/lwrp-srp-switching-doesnt-work-even-with-manually-adding-shadervariants-per-scene)
- Fixed an issue where XR multipass repeatedly throws error messages "Multi pass stereo mode doesn't support Camera Stacking".
- Fixed an issue with shadows not appearing on terrains when no cascades were selected [case 1226530](https://issuetracker.unity3d.com/issues/urp-no-shadows-on-terrain-when-cascades-is-set-to-no-cascades-in-render-pipeline-asset-settings)
- Fixed a shader issue that caused the Color in Sprite Shape to work improperly.
- Fixed an issue with URP switching such that every available URP makes a total set of supported features such that all URPs are taken into consideration. [case 1157420](https://issuetracker.unity3d.com/issues/lwrp-srp-switching-doesnt-work-even-with-manually-adding-shadervariants-per-scene)
- Metallic slider on the Lit shader is now linear meaning correct values are used for PBR.
- Fixed an issue where Post-Processing caused nothing to render on GLES2.
- Fixed an issue that causes viewport to not work correctly when rendering to textures. [case 1225103](https://issuetracker.unity3d.com/issues/urp-the-viewport-rect-isnt-correctly-applied-when-the-camera-is-outputting-into-a-rendertexture)
- Fixed an issue that caused incorrect sampling of HDR reflection probe textures.
- Fixed UI text of RenderObjects feature to display LightMode tag instead of Shader Pass Name. [case 1201696](https://issuetracker.unity3d.com/issues/render-feature-slash-pass-ui-has-a-field-for-shader-pass-name-when-it-actually-expects-shader-pass-lightmode)
- Fixed an issue when Linear -> sRGB conversion would not happen on some Android devices. [case 1226208](https://issuetracker.unity3d.com/issues/no-srgb-conversion-on-some-android-devices-when-using-the-universal-render-pipeline)
- Fixed issue where using DOF at the same time as Dynamic Scaling, the depth buffer was smapled with incorrect UVs. [case 1225467](https://issuetracker.unity3d.com/product/unity/issues/guid/1225467/)
- Fixed an issue where an exception would be thrown when resetting the ShadowCaster2D component. [case 1225339](https://issuetracker.unity3d.com/issues/urp-unassignedreferenceexception-thrown-on-resetting-the-shadow-caster-2d-component)
- Fixe an issue where using a Subtractive Blend Style for your 2D Lights might cause artifacts in certain post-processing effects. [case 1215584](https://issuetracker.unity3d.com/issues/urp-incorrect-colors-in-scene-when-using-subtractive-and-multiply-blend-mode-in-gamma-color-space)
- Fixed an issue where Cinemachine Pixel Perfect Extension didn't work when CinemachineBrain Update Method is anything other than Late Update.
- Fixed an issue where Sprite Shader Graph shaders weren't double-sided by default.
- Fixed an issue where particles using Sprite Shader Graph shaders were invisible.
- Fixed an issue where Scene objects might be incorrectly affected by 2D Lights from a previous Sorting Layer.
- Fixed an issue where errors would appear in the Console when entering Play Mode with a 2D Light selected in the Hierarchy. [Case 1226918](https://issuetracker.unity3d.com/issues/errors-appear-in-the-console-when-global-2d-light-is-selected-in-hierarchy)
- Fixed an issue that caused Android GLES to render blank screen when Depth texture was enabled without Opaque texture [case 1219325](https://issuetracker.unity3d.com/issues/scene-is-not-rendered-on-android-8-and-9-when-depth-texture-is-enabled-in-urp-asset)
- Fixed an issue that caused transparent objects to always render over top of world space UI. [case 1219877](https://issuetracker.unity3d.com/product/unity/issues/guid/1219877/)
- Fixed issue causing sorting fudge to not work between shadergraph and urp particle shaders. [case 1222762](https://issuetracker.unity3d.com/product/unity/issues/guid/1222762/)
- Fixed shader compilation errors when using multiple lights in DX10 level GPU. [case 1222302](https://issuetracker.unity3d.com/issues/urp-no-materials-apart-from-ui-are-rendered-when-using-direct3d11-graphics-api-on-a-dx10-gpu)
- Fixed an issue with shadows not being correctly calculated in some shaders.
- Fixed invalid implementation of one function in LWRP -> URP backward compatibility support.
- Fixed issue where maximum number of visible lights in C# code did not match maximum number in shader code on some platforms.
- Fixed OpenGL ES 3.0 support for URP ShaderGraph. [case 1230890](https://issuetracker.unity3d.com/issues/urptemplate-gles3-android-custom-shader-fails-to-compile-on-adreno-306-gpu)
- Fixed an issue where multi edit camera properties didn't work. [case 1230080](https://issuetracker.unity3d.com/issues/urp-certain-settings-are-not-applied-to-all-cameras-when-multi-editing-in-the-inspector)
- Fixed an issue where the emission value in particle shaders would not update in the editor without entering the Play mode.
- Fixed issues with performance when importing fbx files.
- Fixed issues with NullReferenceException happening with URP shaders.
- Fixed an issue that caused memory allocations when sorting cameras. [case 1226448](https://issuetracker.unity3d.com/issues/2d-renderer-using-more-than-one-camera-that-renders-out-to-a-render-texture-creates-gc-alloc-every-frame)
- Fixed an issue where grid lines were drawn on top of opaque objects in the preview window. [Case 1240723](https://issuetracker.unity3d.com/issues/urp-grid-is-rendered-in-front-of-the-model-in-the-inspector-animation-preview-window-when-depth-or-opaque-texture-is-enabled).
- Fixed an issue where objects in the preview window were affected by layer mask settings in the default renderer. [Case 1204376](https://issuetracker.unity3d.com/issues/urp-prefab-preview-is-blank-when-a-custom-forward-renderer-data-and-default-layer-mask-is-mixed-are-used).
- Fixed an issue with reflections when using an orthographic camera [case 1209255](https://issuetracker.unity3d.com/issues/urp-weird-reflections-when-using-lit-material-and-a-camera-with-orthographic-projection)
- Fixed issue that caused unity_AmbientSky, unity_AmbientEquator and unity_AmbientGround variables to be unintialized.
- Fixed issue that caused `SHADERGRAPH_AMBIENT_SKY`, `SHADERGRAPH_AMBIENT_EQUATOR` and `SHADERGRAPH_AMBIENT_GROUND` variables to be uninitialized.
- Fixed SceneView Draw Modes not being properly updated after opening new scene view panels or changing the editor layout.
- Fixed GLES shaders compilation failing on Windows platform (not a mobile platform) due to uniform count limit.
- Fixed an issue that caused the inverse view and projection matrix to output wrong values in some platforms. [case 1243990](https://issuetracker.unity3d.com/issues/urp-8-dot-1-breaks-unity-matrix-i-vp)
- Fixed an issue where the Render Scale setting of the pipeline asset didn't properly change the resolution when using the 2D Renderer. [case 1241537](https://issuetracker.unity3d.com/issues/render-scale-is-not-applied-to-the-rendered-image-when-2d-renderer-is-used-and-hdr-option-is-disabled)
- Fixed an issue where 2D lights didn't respect the Camera's Culling Mask. [case 1239136](https://issuetracker.unity3d.com/issues/urp-2d-2d-lights-are-ignored-by-camera-culling-mask)
- Fixed broken documentation links for some 2D related components.
- Fixed an issue where Sprite shaders generated by Shader Graph weren't double-sided. [case 1261232](https://issuetracker.unity3d.com/product/unity/issues/guid/1261232/)
- Fixed an issue where the package would fail to compile if the Animation module was disabled. [case 1227068](https://issuetracker.unity3d.com/product/unity/issues/guid/1227068/)
- Fixed an issue where Stencil settings wasn't serialized properly in sub object [case 1241218](https://issuetracker.unity3d.com/issues/stencil-overrides-in-urp-7-dot-3-1-render-objects-does-not-save-or-apply)
- Fixed an issue with not being able to remove Light Mode Tags [case 1240895](https://issuetracker.unity3d.com/issues/urp-unable-to-remove-added-lightmode-tags-of-filters-property-in-render-object)
- Fixed an issue where preset button could still be used, when it is not supposed to. [case 1246261](https://issuetracker.unity3d.com/issues/urp-reset-functionality-does-not-work-for-renderobject-preset-asset)
- Fixed an issue where Model Importer Materials used the Standard Shader from the Built-in Render Pipeline instead of URP Lit shader when the import happened at Editor startup.
- Fixed an issue where only unique names of cameras could be added to the camera stack.
- Fixed issue that caused shaders to fail to compile in OpenGL 4.1 or below.
- Fixed an issue where camera stacking with MSAA on OpenGL resulted in a black screen. [case 1250602](https://issuetracker.unity3d.com/issues/urp-camera-stacking-results-in-black-screen-when-msaa-and-opengl-graphics-api-are-used)
- Optimized shader compilation times by compiling different variant sets for vertex and fragment shaders.
- Fixed shadows for additional lights by limiting MAX_VISIBLE_LIGHTS to 16 for OpenGL ES 2.0 and 3.0 on mobile platforms. [case 1244391](https://issuetracker.unity3d.com/issues/android-urp-spotlight-shadows-are-not-being-rendered-on-adreno-330-and-320-when-built)
- Fixed Lit/SimpleLit/ParticlesLit/ParticlesSimpleLit/ParticlesUnlit shaders emission color not to be converted from gamma to linear color space. [case 1249615]
- Fixed missing unity_MatrixInvP for shader code and shaderGraph.
- Fixed XR support for deferred renderer.
- Fixing RenderObject to reflect name changes done at CustomForwardRenderer asset in project view. [case 1246256](https://issuetracker.unity3d.com/issues/urp-renderobject-name-does-not-reflect-inside-customforwardrendererdata-asset-on-renaming-in-the-inspector)
- Fixing camera overlay stacking adding to respect unity general reference restrictions. [case 1240788](https://issuetracker.unity3d.com/issues/urp-overlay-camera-is-missing-in-stack-list-of-the-base-camera-prefab)
- Fixed profiler marker errors. [case 1240963](https://issuetracker.unity3d.com/issues/urp-errors-are-thrown-in-a-console-when-using-profiler-to-profile-editor)
- Fixed issue that caused the pipeline to not create _CameraColorTexture if a custom render pass is injected. [case 1232761](https://issuetracker.unity3d.com/issues/urp-the-intermediate-color-texture-is-no-longer-created-when-there-is-at-least-one-renderer-feature)
- Fixed target eye UI for XR rendering is missing from camera inspector. [case 1261612](https://issuetracker.unity3d.com/issues/xr-cameras-target-eye-property-is-missing-when-inspector-is-in-normal-mode)
- Fixed an issue where terrain and speedtree materials would not get upgraded by upgrade project materials. [case 1204189](https://fogbugz.unity3d.com/f/cases/1204189/)
- Fixed an issue that caused renderer feature to not render correctly if the pass was injected before rendering opaques and didn't implement `Configure` method. [case 1259750](https://issuetracker.unity3d.com/issues/urp-not-rendering-with-a-renderer-feature-before-rendering-shadows)
- Fixed an issue where postFX's temp texture is not released properly.
- Fixed an issue where ArgumentOutOfRangeException errors were thrown after removing Render feature [case 1268147](https://issuetracker.unity3d.com/issues/urp-argumentoutofrangeexception-errors-are-thrown-on-undoing-after-removing-render-feature)
- Fixed an issue where depth and depth/normal of grass isn't rendered to depth texture.
- Fixed an issue that impacted MSAA performance on iOS/Metal [case 1219054](https://issuetracker.unity3d.com/issues/urp-ios-msaa-has-a-bigger-negative-impact-on-performance-when-using-urp-compared-to-built-in-rp)
- Fixed an issue that caused a warning to be thrown about temporary render texture not found when user calls ConfigureTarget(0). [case 1220871](https://issuetracker.unity3d.com/issues/urp-scriptable-render-passes-which-dont-require-a-bound-render-target-triggers-render-target-warning)
- Fixed performance issues in the C# shader stripper.

## [7.1.1] - 2019-09-05
### Upgrade Guide
- The render pipeline now handles custom renderers differently. You must now set up renderers for the Camera on the Render Pipeline Asset.
- Render Pipeline Assets upgrades automatically and either creates a default forward renderer in your project or links the existing custom one that you've assigned.
- If you have custom renderers assigned to Cameras, you must now add them to the current Render Pipeline Asset. Then you can select which renderer to use on the Camera.

### Added
- Added shader function `GetMainLightShadowParams`. This returns a half4 for the main light that packs shadow strength in x component and shadow soft property in y component.
- Added shader function `GetAdditionalLightShadowParams`. This returns a half4 for an additional light that packs shadow strength in x component and shadow soft property in y component.
- Added a `Debug Level` option to the Render Pipeline Asset. With this, you can control the amount of debug information generated by the render pipeline.
- Added ability to set the `ScriptableRenderer` that the Camera renders with via C# using `UniversalAdditionalCameraData.SetRenderer(int index)`. This maps to the **Renderer List** on the Render Pipeline Asset.
- Added shadow support for the 2D Renderer.
- Added ShadowCaster2D, and CompositeShadowCaster2D components.
- Added shadow intensity and shadow volume intensity properties to Light2D.
- Added new Gizmos for Lights.
- Added CinemachineUniversalPixelPerfect, a Cinemachine Virtual Camera Extension that solves some compatibility issues between Cinemachine and Pixel Perfect Camera.
- Added an option that disables the depth/stencil buffer for the 2D Renderer.
- Added manipulation handles for the inner cone angle for spot lights.
- Added documentation for the built-in post-processing solution and Volumes framework (and removed incorrect mention of the PPv2 package).

### Changed
- Increased visible lights limit for the forward renderer. It now supports 256 visible lights except in mobile platforms. Mobile platforms support 32 visible lights.
- Increased per-object lights limit for the forward renderer. It now supports 8 per-object lights in all platforms except GLES2. GLES2 supports 4 per-object lights.
- The Sprite-Lit-Default shader and the Sprite Lit Shader Graph shaders now use the vertex tangents for tangent space calculations.
- Temporary render textures for cameras rendering to render textures now use the same format and multisampling configuration as camera's target texture.
- All platforms now use R11G11B10_UFloat format for HDR render textures if supported.
- There is now a list of `ScriptableRendererData` on the Render Pipeline Asset as opposed to a renderer type. These are available to all Cameras and are included in builds.
- The renderer override on the Camera is now an enum that maps to the list of `ScriptableRendererData` on the Render Pipeline Asset.
- Pixel Perfect Camera now allows rendering to a render texture.
- Light2D GameObjects that you've created now have a default position with z equal to 0.
- Documentation: Changed the "Getting Started" section into "Install and Configure". Re-arranged the Table of Content.

### Fixed
- Fixed LightProbe occlusion contribution. [case 1146667](https://issuetracker.unity3d.com/product/unity/issues/guid/1146667/)
- Fixed an issue that caused a log message to be printed in the console when creating a new Material. [case 1173160](https://issuetracker.unity3d.com/product/unity/issues/guid/1173160/)
- Fixed an issue where OnRenderObjectCallback was never invoked. [case 1122420](https://issuetracker.unity3d.com/issues/lwrp-gl-dot-lines-and-debug-dot-drawline-dont-render-when-scriptable-render-pipeline-settings-is-set-to-lwrp)
- Fixed an issue where Sprite Masks didn't function properly when using the 2D Renderer. [case 1163474](https://issuetracker.unity3d.com/issues/lwrp-sprite-renderer-ignores-sprite-mask-when-lightweight-render-pipeline-asset-data-is-set-to-2d-renderer-experimental)
- Fixed memory leaks when using the Frame Debugger with the 2D Renderer.
- Fixed an issue where materials using `_Time` did not animate in the scene. [1175396](https://issuetracker.unity3d.com/product/unity/issues/guid/1175396/)
- Fixed an issue where the Particle Lit shader had artifacts when both soft particles and HDR were enabled. [1136285](https://issuetracker.unity3d.com/product/unity/issues/guid/1136285/)
- Fixed an issue where the Area Lights were set to Realtime, which caused them to not bake. [1159838](https://issuetracker.unity3d.com/issues/lwrp-template-baked-area-lights-do-not-work-if-project-is-created-with-lightweight-rp-template)
- Fixed an issue where the Disc Light did not generate any light. [1175097](https://issuetracker.unity3d.com/issues/using-lwrp-area-light-does-not-generate-light-when-its-shape-is-set-to-disc)
- Fixed an issue where the alpha was killed when an opaque texture was requested on an offscreen camera with HDR enabled [case 1163320](https://issuetracker.unity3d.com/issues/lwrp-mobile-secondary-camera-background-alpha-value-is-lost-when-hdr-and-opaque-texture-are-enabled-in-lwrp-asset).
- Fixed an issue that caused Orthographic camera with far plane set to 0 to span Unity console with errors. [case 1172269](https://issuetracker.unity3d.com/issues/orthographic-camera-with-far-plane-set-to-0-results-in-assertions)
- Fixed an issue causing heap allocation in `RenderPipelineManager.DoRenderLoop` [case 1156241](https://issuetracker.unity3d.com/issues/lwrp-playerloop-renderpipelinemanager-dot-dorenderloop-internal-gc-dot-alloc-allocates-around-2-dot-6kb-for-every-camera-in-the-scene)
- Fixed an issue that caused shadow artifacts when using large spot angle values [case 1136165](https://issuetracker.unity3d.com/issues/lwrp-adjusting-spot-angle-on-a-spotlight-produces-shadowmap-artifacts)
- Fixed an issue that caused self-shadowing artifacts when adjusting shadow near-plane on spot lights.
- Fixed an issue that caused specular highlights to disappear when the smoothness value was set to 1.0. [case 1161827](https://issuetracker.unity3d.com/issues/lwrp-hdrp-lit-shader-max-smoothness-value-is-incosistent-between-pipelines)
- Fixed an issue in the Material upgrader that caused transparent Materials to not upgrade correctly to Universal RP. [case 1170419](https://issuetracker.unity3d.com/issues/shader-conversion-upgrading-project-materials-causes-standard-transparent-materials-to-flicker-when-moving-the-camera).
- Fixed an issue causing shadows to be incorrectly rendered when a light was close to the shadow caster.
- Fixed post-processing for the 2D Renderer.
- Fixed an issue in Light2D that caused a black line to appear for a 360 degree spotlight.
- Fixed a post-processing rendering issue with non-fullscreen viewport. [case 1177660](https://issuetracker.unity3d.com/issues/urp-render-scale-slider-value-modifies-viewport-coordinates-of-the-screen-instead-of-the-resolution)
- Fixed an issue where **Undo** would not undo the creation of Additional Camera Data. [case 1158861](https://issuetracker.unity3d.com/issues/lwrp-additional-camera-data-script-component-appears-on-camera-after-manually-re-picking-use-pipeline-settings)
- Fixed an issue where selecting the same drop-down menu item twice would trigger a change event. [case 1158861](https://issuetracker.unity3d.com/issues/lwrp-additional-camera-data-script-component-appears-on-camera-after-manually-re-picking-use-pipeline-settings)
- Fixed an issue where selecting certain objects that use instancing materials would throw console warnings. [case 1127324](https://issuetracker.unity3d.com/issues/console-warning-is-being-spammed-when-having-lwrp-enabled-and-shader-with-gpu-instancing-present-in-the-scene)
- Fixed a GUID conflict with LWRP. [case 1179895](https://issuetracker.unity3d.com/product/unity/issues/guid/1179895/)
- Fixed an issue where the Terrain shader generated NaNs.
- Fixed an issue that caused the `Opaque Color` pass to never render at half or quarter resolution.
- Fixed and issue where stencil state on a `ForwardRendererData` was reset each time rendering happened.

## [7.0.1] - 2019-07-25
### Changed
- Platform checks now provide more helpful feedback about supported features in the Inspectors.

### Fixed
- Fixed specular lighting related artifacts on Mobile [case 1143049](https://issuetracker.unity3d.com/issues/ios-lwrp-rounded-cubes-has-graphical-artifacts-when-setting-pbr-shaders-smoothness-about-to-0-dot-65-in-shadergraph) and [case 1164822](https://issuetracker.unity3d.com/issues/lwrp-specular-highlight-becomes-hard-edged-when-increasing-the-size-of-an-object).
- Post-processing is no longer enabled in the previews.
- Unity no longer force-enables post-processing on a camera by default.
- Fixed an issue that caused the Scene to render darker in GLES3 and linear color space. [case 1169789](https://issuetracker.unity3d.com/issues/lwrp-android-scene-is-rendered-darker-in-build-when-graphics-api-set-to-gles3-and-color-space-set-to-linear)

## [7.0.0] - 2019-07-17
### Universal Render Pipeline
- LWRP has been renamed to the "Universal Render Pipeline" (UniversalRP).
- UniversalRP is the same as LWRP in terms of features and scope.
- Classes have moved to the Universal namespace (from LWRP).

### Upgrade Guide
- Upgrading to URP is designed to be almost seamless from the user side.
- LWRP package still exists, this forwards includes and classes to the UniversalRP Package.
- Please see the more involved upgrade guide (https://docs.google.com/document/d/1Xd5bZa8pYZRHri-EnNkyhwrWEzSa15vtnpcg--xUCIs/).

### Added
- Initial Stadia platform support.
- Added a menu option to create a new `ScriptableRendererFeature` script. To do so in the Editor, click on Asset > Create > Rendering > Lightweight Render Pipeline > Renderer Feature.
- Added documentation for SpeedTree Shaders in LWRP.
- Added extended features to LWRP Terrain Shader, so terrain assets can be forward-compatible with HDRP.
- Enabled per-layer advanced or legacy-mode blending in LWRP Terrain Shader.
- Added the documentation page "Rendering in LWRP", which describes the forward rendering camera loop.
- Added documentation overview for how Post Processing Version 2 works in LWRP.
- Added documentation notes and FAQ entry on the 2D Renderer affecting the LWRP Asset.

### Changed
- Replaced beginCameraRendering callbacks by non obsolete implementation in Light2D
- Updated `ScriptableRendererFeature` and `ScriptableRenderPass` API docs.
- Changed shader type Real to translate to FP16 precision on some platforms.

### Fixed
- Fixed a case where built-in Shader time values could be out of sync with actual time. [case 1142495](https://fogbugz.unity3d.com/f/cases/1142495/)
- Fixed an issue that caused forward renderer resources to not load properly when you upgraded LWRP from an older version to 7.0.0. [case 1154925](https://issuetracker.unity3d.com/issues/lwrp-upgrading-lwrp-package-to-7-dot-0-0-breaks-forwardrenderdata-asset-in-resource-files)
- Fixed GC spikes caused by LWRP allocating heap memory every frame.
- Fixed distortion effect on particle unlit shader.
- Fixed NullReference exception caused when trying to add a ScriptableRendererFeature.
- Fixed issue with certain LWRP shaders not showing when using forward/2D renderer.
- Fixed the shadow resolve pass and the final pass, so they're not consuming unnecessary bandwidth. [case 1152439](https://issuetracker.unity3d.com/issues/lwrp-mobile-increased-memory-usage-and-extra-rendering-steps)
- Added missing page for 2D Lights in LWRP.
- Tilemap tiles no longer appear black when you use the 2D renderer.
- Sprites in the preview window are no longer lit by 2D Scene lighting.
- Fixed warnings for unsupported shadow map formats for GLES2 API.
- Disabled shadows for devices that do not support shadow maps or depth textures.
- Fixed support for LWRP per-pixel terrain. [case 1110520](https://fogbugz.unity3d.com/f/cases/1110520)
- Fixed some basic UI/usability issues with LWRP terrain Materials (use of warnings and modal value changes).
- Fixed an issue where using LWRP and Sprite Shape together would produce meta file conflicts.
- Fixed specular calculation fp16 overflow on some platforms
- Fixed shader compilation errors for Android XR projects.
- Updated the pipeline Asset UI to cap the render scale at 2x so that it matches the render pipeline implementation limit.

## [6.7.0] - 2019-05-16
### Added
- Added SpeedTree Shaders.
- Added two Shader Graph master nodes: Lit Sprite and Unlit Sprite. They only work with the 2D renderer.
- Added documentation for the 2D renderer.

### Changed
- The 2D renderer and Light2D component received a number of improvements and are now ready to try as experimental features.
- Updated the [Feature Comparison Table](lwrp-builtin-feature-comparison.md) to reflect the current state of LWRP features.

### Fixed
- When in playmode, the error 'Non matching Profiler.EndSample' no longer appears. [case 1140750](https://fogbugz.unity3d.com/f/cases/1140750/)
- LWRP Particle Shaders now correctly render in stereo rendering modes. [case 1106699](https://fogbugz.unity3d.com/f/cases/1106699/)
- Shaders with 'debug' in the name are no longer stripped automatically. [case 1112983](https://fogbugz.unity3d.com/f/cases/1112983/)
- Fixed tiling issue with selection outline and baked cutout shadows.
- in the Shadergraph Unlit Master node, Premultiply no longer acts the same as Alpha. [case 1114708](https://fogbugz.unity3d.com/f/cases/1114708/)
- Fixed an issue where Lightprobe data was missing if it was needed per-pixel and GPU instancing was enabled.
- The Soft ScreenSpaceShadows Shader variant no longer gets stripped form builds. [case 1138236](https://fogbugz.unity3d.com/f/cases/1138236/)
- Fixed a typo in the Particle Unlit Shader, so Soft Particles now work correctly.
- Fixed emissive Materials not being baked for some meshes. [case 1145297](https://issuetracker.unity3d.com/issues/lwrp-emissive-materials-are-not-baked)
- Camera matrices are now correctly set up when you call rendering functions in EndCameraRendering. [case 1146586](https://issuetracker.unity3d.com/issues/lwrp-drawmeshnow-returns-wrong-positions-slash-scales-when-called-from-endcamerarendering-hook)
- Fixed GI not baking correctly while in gamma color space.
- Fixed a NullReference exception when adding a renderer feature that is contained in a global namespace. [case 1147068](https://issuetracker.unity3d.com/issues/scriptablerenderpipeline-inspector-ui-crashes-when-a-scriptablerenderfeature-is-not-in-a-namespace)
- Shaders are now set up for VR stereo instancing on Vulkan. [case 1142952](https://fogbugz.unity3d.com/f/cases/1142952/).
- VR stereo matrices and vertex inputs are now set up on Vulkan. [case 1142952](https://fogbugz.unity3d.com/f/cases/1142952/).
- Fixed the Material Upgrader so it's now run upon updating the LWRP package. [1148764](https://issuetracker.unity3d.com/product/unity/issues/guid/1148764/)
- Fixed a NullReference exception when you create a new Lightweight Render Pipeline Asset. [case 1153388](https://issuetracker.unity3d.com/product/unity/issues/guid/1153388/)

## [6.6.0] - 2019-04-01
### Added
- Added support for Baked Indirect mixed lighting.
- You can now use Light Probes for occlusion. This means that baked lights can now occlude dynamic objects.
- Added RenderObjects. You can add RenderObjects to a Renderer to perform custom rendering.
- (WIP) Added an experimental 2D renderer that implements a 2D lighting system.
- (WIP) Added a Light2D component that works with the 2D renderer to add lighting effects to 2D sprites.

### Fixed
- Fixed a project import issue in the LWRP template.
- Fixed the warnings that appear when you create new Unlit Shader Graphs using the Lightweight Render Pipeline.
- Fixed light attenuation precision on mobile platforms.
- Fixed split-screen rendering on mobile platforms.
- Fixed rendering when using an off-screen camera that renders to a depth texture.
- Fixed the exposed stencil render state in the renderer.
- Fixed the default layer mask so it's now applied to a depth pre-pass.
- Made several improvements and fixes to the render pass UI.
- Fixed artifacts that appeared due to precision errors in large scaled objects.
- Fixed an XR rendering issue where Unity required a depth texture.
- Fixed an issue that caused transparent objects to sort incorrectly.

## [6.5.0] - 2019-03-07
### Added
- You can now create a custom forward renderer by clicking on `Assets/Create/Rendering/Lightweight Render Pipeline/Forward Renderer`. This creates an Asset in your Project. You can add additional features to it and drag-n-drop the renderer to either the pipeline Asset or to a camera.
- You can now add `ScriptableRendererFeature`  to the `ScriptableRenderer` to extend it with custom effects. A feature is an `ScriptableObject` that can be drag-n-dropped in the renderer and adds one or more `ScriptableRenderPass` to the renderer.
- `ScriptableRenderer` now exposes interface to configure lights. To do so, implement `SetupLights` when you create a new renderer.
- `ScriptableRenderer` now exposes interface to configure culling. To do so, implement `SetupCullingParameters` when you create a new renderer.
- `ScriptableRendererData` contains rendering resources for `ScriptableRenderer`. A renderer can be overridden globally for all cameras or on a per-camera basis.
- `ScriptableRenderPass` now has a `RenderPassEvents`. This controls where in the pipeline the render pass is added.
- `ScriptableRenderPass` now exposes `ConfigureTarget` and `ConfigureClear`. This allows the renderer to automatically figure out the currently active rendering targets.
- `ScriptableRenderPass` now exposes `Blit`. This performs a blit and sets the active render target in the renderer.
- `ScriptableRenderPass` now exposes `RenderPostProcessing`. This renders post-processing and sets the active render target in the renderer.
- `ScriptableRenderPass` now exposes `CreateDrawingSettings` as a helper for render passes that need to call `ScriptableRenderContext.DrawRenderers`.

### Changed
- Removed `RegisterShaderPassName` from `ScriptableRenderPass`. Instead, `CreateDrawingSettings` now  takes one or a list of `ShaderTagId`.
- Removed remaining experimental namespace from LWRP. All APIrelated to `ScriptableRenderer`, `ScriptableRenderPass`, and render pass injection is now out of preview.
- Removed `SetRenderTarget` from `ScriptableRenderPass`. You should never call it. Instead, call `ConfigureTarget`, and the renderer automatically sets up targets for you.
- Removed `RenderFullscreenQuad` from `ScriptableRenderer`. Use `CommandBuffer.DrawMesh` and `RenderingUtils.fullscreenMesh` instead.
- Removed `RenderPostProcess` from `ScriptableRenderer`. Use `ScriptableRenderPass.RenderPostProcessing` instead.
- Removed `postProcessingContext` property from `ScriptableRenderer`. This is now exposed in `RenderingUtils.postProcessingContext`.
- Removed `GetCameraClearFlag` from `ScriptableRenderer`.

### Fixed
- Fixed y-flip in VR when post-processing is active.
- Fixed occlusion mesh for VR not rendering before rendering opaques.
- Enabling or disabling SRP Batcher in runtime works now.
- Fixed video player recorder when post-processing is enabled.

## [6.4.0] - 2019-02-21

## [6.3.0] - 2019-02-18

## [6.2.0] - 2019-02-15

### Changed
- Code refactor: all macros with ARGS have been swapped with macros with PARAM. This is because the ARGS macros were incorrectly named.

## [6.1.0] - 2019-02-13

## [6.0.0] - 2019-02-23
### Added
- You can now implement a custom renderer for LWRP. To do so, implement an `IRendererData` that contains all resources used in rendering. Then create an `IRendererSetup` that creates and queues `ScriptableRenderPass`. Change the renderer type either in the Pipeline Asset or in the Camera Inspector.
- LWRP now uses the Unity recorder extension. You can use this to capture the output of Cameras.
- You can now inject a custom render pass before LWRP renders opaque objects. To do so, implement an `IBeforeRender` interface.
- Distortion support in all Particle Shaders.
- An upgrade system for LWRP Materials with `MaterialPostprocessor`.
- An upgrade path for Unlit shaders
- Tooltips for Shaders.
- SRP Batcher support for Particle Shaders.
- Docs for these Shaders: Baked Lit, Particles Lit, Particles Simple Lit, and Particles Unlit.
- LWRP now supports dynamic resolution scaling. The target platform must also support it.
- LWRP now includes version defines for both C# and Shaders in the format of `LWRP_X_Y_Z_OR_NEWER`. For example, `LWRP_5_3_0_OR_NEWER` defines version 5.3.0.
- The Terrain Lit Shader now samples Spherical Harmonics if you haven't baked any lightmaps for terrain.
- Added a __Priority__ option, which you can use to tweak the rendering order. This is similar to render queue in the built-in render pipeline. These Shaders now have this option: Lit, Simple Lit, Baked Lit, Unlit, and all three Particle Shaders.
- Added support for overriding terrain detail rendering shaders, via the render pipeline editor resources asset.

### Changed
- You can now only initialize a camera by setting a Background Type. The supported options are Skybox, Solid Color, and Don't Care.
- LWRP now uses non-square shadowmap textures when it renders directional shadows with 2 shadow cascades.
- LWRP now uses RGB111110 as the HDR format on mobile devices, when this format is supported.
- Removed `IAfterDepthPrePass` interface.
- We’ve redesigned the Shader GUI. For example, all property names in Shaders are now inline across the board
- The Simple Lit Shader now has Smoothness, which can be stored in the alpha of specular or albedo maps.
- The Simple Lit and Particles Simple Lit Shaders now take shininess from the length (brightness) of the specular map.
- The __Double sided__ property is now __Render Face__. This means you can also do front face culling.
- Changed the docs for Lit Shader, Simple Lit Shader and Unlit Shader according to Shader GUI changes.
- When you create a new LWRP Asset, it will now be initialized with settings that favor performance on mobile platforms.
- Updated the [FAQ](faq.md) and the [Built-in/LWRP feature comparison table](lwrp-builtin-feature-comparison.md).

### Fixed
- Several tweaks to reduce bandwidth consumption on mobile devices.
- The foldouts in the Lightweight Asset inspector UI now remember their state.
- Added missing meta file for GizmosRenderingPass.cs.
- Fixed artifacts when using multiple or Depth Only cameras. [Case 1072615](https://issuetracker.unity3d.com/issues/ios-using-multiple-cameras-in-the-scene-in-lightweight-render-pipeline-gives-corrupted-image-in-ios-device)
- Fixed a typo in ERROR_ON_UNSUPPORTED_FUNCTION() that was causing the shader compiler to run out of memory in GLES2. [Case 1104271](https://issuetracker.unity3d.com/issues/mobile-os-restarts-because-of-high-memory-usage-when-compiling-shaders-for-opengles2)
- LWRP now renders shadows on scaled objects correctly. [Case 1109017](https://issuetracker.unity3d.com/issues/scaled-objects-render-shadows-and-specularity-incorrectly-in-the-lwrp-on-device)
- LWRP now allows some Asset settings to be changed at runtime. [Case 1105552](https://issuetracker.unity3d.com/issues/lwrp-changing-render-scale-in-runtime-has-no-effect-since-lwrp-3-dot-3-0)
- Realtime shadows now work in GLES2. [Case 1087251](https://issuetracker.unity3d.com/issues/android-lwrp-no-real-time-light-and-shadows-using-gles2)
- Framedebugger now renders correctly when stepping through drawcalls.
- Cameras that request MSAA and Opaque Textures now use less frame bandwidth when they render.
- Fixed rendering in the gamma color space, so it doesn't appear darker.
- Particles SImple Lit and Particles Unlit Shaders now work correctly.
- __Soft Particles__ now work correctly.
- Camera fading for particles.
- Fixed a typo in the Unlit `IgnoreProjector` tag.
- Particles render in both eyes with stereo instancing
- Fixed specular issues on mobile. [case 1109017](https://issuetracker.unity3d.com/issues/scaled-objects-render-shadows-and-specularity-incorrectly-in-the-lwrp-on-device)
- Fixed issue causing LWRP to create MSAA framebuffer even when MSAA setting was disabled.
- Post-processing in mobile VR is now forced to be disabled. It was causing many rendering issues.
- Fixed Editor Previews breaking in Play Mode when VR is enabled. [Case 1109009](https://issuetracker.unity3d.com/issues/lwrp-editor-previews-break-in-play-mode-if-vr-is-enabled)
- A camera's HDR enable flag is now respected when rendering in XR.
- Terrain detail rendering now works correctly when LWRP is installed but inactive.

## [5.2.0] - 2018-11-27
### Added
- LWRP now handles blits that are required by the device when rendering to the backbuffer.
- You can now enable the SRP Batcher. To do so, go to the `Pipeline Asset`. Under `Advanced`, toggle `SRP Batcher`.

### Changed
- Renamed shader variable `unity_LightIndicesOffsetAndCount` to `unity_PerObjectLightData`.
- Shader variables `unity_4LightIndices0` and `unity_4LightIndices1` are now declared as `unity_PerObjectLightIndices` array.

## [5.1.0] - 2018-11-19
### Added
- The user documentation for LWRP is now in this GitHub repo, instead of in the separate GitHub wiki. You can find the most up-to-date pages in the [TableOfContents.md](TableOfCotents.md) file. Pages not listed in that file are still in progress.

### Changed
- The LWRP package is no longer in preview.
- LWRP built-in render passes are now internal.
- Changed namespace from `UnityEngine.Experimental.Rendering.LightweightPipeline` to `UnityEngine.Rendering.LWRP`.
- Changed namespace from `UnityEditor.Experimental.Rendering.LightweightPipeline` to `UnityEditor.Rendering.LWRP`.

### Fixed
- LWRP now respects the iOS Player setting **Force hard shadows**. When you enable this setting, hardware filtering of shadows is disabled.
- Scene view mode now renders baked lightmaps correctly. [Case 1092227](https://issuetracker.unity3d.com/issues/lwrp-scene-view-modes-render-objects-black)
- Shadow bias calculations are now correct for both Shader Graph and Terrain shaders.
- Blit shader now ignores culling.
- When you select __Per Vertex__ option for __Additional Lights__, the __Per Object Limit__ option is not greyed out anymore.
- When you change camera viewport height to values above 1.0, the Unity Editor doesn't freeze anymore. [Case 1097497](https://issuetracker.unity3d.com/issues/macos-lwrp-editor-freezes-after-changing-cameras-viewport-rect-values)
- When you use AR with LWRP, the following error message is not displayed in the console anymore: "The camera list passed to the render pipeline is either null or empty."

## [5.0.0-preview] - 2018-09-28
### Added
- Added occlusion mesh rendering/hookup for VR
- You can now configure default depth and normal shadow bias values in the pipeline asset.
- You can now add the `LWRPAdditionalLightData` component to a `Light` to override the default depth and normal shadow bias.
- You can now log the amount of shader variants in your build. To do so, go to the `Pipeline Asset`. Under `Advanced`, select and set the `Shader Variant Log Level`.
### Changed
- Removed the `supportedShaderFeatures` property from LWRP core. The shader stripper now figures out which variants to strip based on the current assigned pipeline Asset in the Graphics settings.
### Fixed
- The following error does not appear in console anymore: ("Begin/End Profiler section mismatch")
- When you select a material with the Lit shader, this no longer causes the following error in the console: ("Material doesn't have..."). [case 1092354](https://fogbugz.unity3d.com/f/cases/1092354/)
- In the Simple Lit shader, per-vertex additional lights are now shaded properly.
- Shader variant stripping now works when you're building a Project with Cloud Build. This greatly reduces build times from Cloud Build.
- Dynamic Objects now receive lighting when the light mode is set to mixed.
- MSAA now works on Desktop platforms.
- The shadow bias value is now computed correctly for shadow cascades and different shadow resolutions. [case 1076285](https://issuetracker.unity3d.com/issues/lwrp-realtime-directional-light-shadow-maps-exhibit-artifacts)
- When you use __Area Light__ with LWRP, __Cast Shadows__ no longer overlaps with other UI elements in the Inspector. [case 1085363](https://issuetracker.unity3d.com/issues/inspector-area-light-cast-shadows-ui-option-is-obscured-by-render-mode-for-lwrp-regression-in-2018-dot-3a3)

### Changed
Read/write XRGraphicsConfig -> Read-only XRGraphics interface to XRSettings.

## [4.0.0-preview] - 2018-09-28
### Added
- When you have enabled Gizmos, they now appear correctly in the Game view.
- Added requiresDepthPrepass field to RenderingData struct to tell if the runtime platform requires a depth prepass to generate a camera depth texture.
- The `RenderingData` struct now holds a reference to `CullResults`.
- When __HDR__ is enabled in the Camera but disabled in the Asset, an information box in the Camera Inspector informs you about it.
- When __MSAA__ is enabled in the Camera but disabled in the Asset, an information box in the Camera Inspector informs you about it.
- Enabled instancing on the terrain shader.
- Sorting of opaque objects now respects camera `opaqueSortMode` setting.
- Sorting of opaque objects disables front-to-back sorting flag, when camera settings allow that and the GPU has hidden surface removal.
- LWRP now has a Custom Light Explorer that suits its feature set.
- LWRP now supports Vertex Lit shaders for detail meshes on terrain.
- LWRP now has three interactive Autodesk shaders: Autodesk Interactive, Autodesk Interactive Masked and Autodesk Interactive Transparent.
- [Shader API] The `GetMainLight` and `GetAdditionalLight` functions can now compute shadow attenuation and store it in the new `shadowAttenuation` field in `LightData` struct.
- [Shader API] Added a `VertexPositionInputs` struct that contains vertex position in difference spaces (world, view, hclip).
- [Shader API] Added a `GetVertexPositionInputs` function to get an initialized `VertexPositionInputs`.
- [Shader API] Added a `GetPerObjectLightIndex` function to return the per-object index given a for-loop index.
- [Shader API] Added a `GetShadowCoord` function that takes a `VertexPositionInputs` as input.
- [ShaderLibrary] Added VertexNormalInputs struct that contains data for per-pixel normal computation.
- [ShaderLibrary] Added GetVertexNormalInputs function to return an initialized VertexNormalInputs.

### Changed
- The `RenderingData` struct is now read-only.
- `ScriptableRenderer`always performs a Clear before calling `IRendererSetup::Setup.`
- `ScriptableRenderPass::Execute` no longer takes `CullResults` as input. Instead, use `RenderingData`as input, since that references `CullResults`.
- `IRendererSetup_Setup` no longer takes `ScriptableRenderContext` and `CullResults` as input.
- Shader includes are now referenced via package relative paths instead of via the deprecated shader export path mechanism https://docs.unity3d.com/2018.3/Documentation/ScriptReference/ShaderIncludePathAttribute.html.
- The LWRP Asset settings were re-organized to be more clear.
- Vertex lighting now controls if additional lights should be shaded per-vertex or per-pixel.
- Renamed all `Local Lights` nomenclature to `Additional Lights`.
- Changed shader naming to conform to our SRP shader code convention.
- [Shader API] Renamed `SpotAttenuation` function to `AngleAttenuation`.
- [Shader API] Renamed `_SHADOWS_ENABLED` keyword to `_MAIN_LIGHT_SHADOWS`
- [Shader API] Renamed `_SHADOWS_CASCADE` keyword to `_MAIN_LIGHT_SHADOWS_CASCADE`
- [Shader API] Renamed `_VERTEX_LIGHTS` keyword to `_ADDITIONAL_LIGHTS_VERTEX`.
- [Shader API] Renamed `_LOCAL_SHADOWS_ENABLED` to `_ADDITIONAL_LIGHT_SHADOWS`
- [Shader API] Renamed `GetLight` function to `GetAdditionalLight`.
- [Shader API] Renamed `GetPixelLightCount` function to `GetAdditionalLightsCount`.
- [Shader API] Renamed `attenuation` to `distanceAttenuation` in `LightData`.
- [Shader API] Renamed `GetLocalLightShadowStrength` function to `GetAdditionalLightShadowStrength`.
- [Shader API] Renamed `SampleScreenSpaceShadowMap` functions to `SampleScreenSpaceShadowmap`.
- [Shader API] Renamed `MainLightRealtimeShadowAttenuation` function to `MainLightRealtimeShadow`.
- [Shader API] Renamed light constants from `Directional` and `Local` to `MainLight` and `AdditionalLights`.
- [Shader API] Renamed `GetLocalLightShadowSamplingData` function to `GetAdditionalLightShadowSamplingData`.
- [Shader API] Removed OUTPUT_NORMAL macro.
- [Shader API] Removed `lightIndex` and `substractiveAttenuation` from `LightData`.
- [Shader API] Removed `ComputeShadowCoord` function. `GetShadowCoord` is provided instead.
- All `LightweightPipeline` references in API and classes are now named `LightweightRenderPipeline`.
- Files no longer have the `Lightweight` prefix.
- Renamed Physically Based shaders to `Lit`, `ParticlesLit`, and `TerrainLit`.
- Renamed Simple Lighting shaders to `SimpleLit`, and `ParticlesSimpleLit`.
- [ShaderLibrary] Renamed `InputSurfacePBR.hlsl`, `InputSurfaceSimple.hlsl`, and `InputSurfaceUnlit` to `LitInput.hlsl`, `SimpleLitInput.hlsl`, and `UnlitInput.hlsl`. These files were moved from the `ShaderLibrary` folder to the`Shaders`.
- [ShaderLibrary] Renamed `LightweightPassLit.hlsl` and `LightweightPassLitSimple.hlsl` to `LitForwardPass.hlsl` and `SimpleLitForwardPass.hlsl`. These files were moved from the `ShaderLibrary` folder to `Shaders`.
- [ShaderLibrary] Renamed `LightweightPassMetaPBR.hlsl`, `LightweightPassMetaSimple.hlsl` and `LighweightPassMetaUnlit` to `LitMetaPass.hlsl`, `SimpleLitMetaPass.hlsl` and `UnlitMetaPass.hlsl`. These files were moved from the `ShaderLibrary` folder to `Shaders`.
- [ShaderLibrary] Renamed `LightweightPassShadow.hlsl` to `ShadowCasterPass.hlsl`. This file was moved to the `Shaders` folder.
- [ShaderLibrary] Renamed `LightweightPassDepthOnly.hlsl` to `DepthOnlyPass.hlsl`. This file was moved to the `Shaders` folder.
- [ShaderLibrary] Renamed `InputSurfaceTerrain.hlsl` to `TerrainLitInput.hlsl`. This file was moved to the `Shaders` folder.
- [ShaderLibrary] Renamed `LightweightPassLitTerrain.hlsl` to `TerrainLitPases.hlsl`. This file was moved to the `Shaders` folder.
- [ShaderLibrary] Renamed `ParticlesPBR.hlsl` to `ParticlesLitInput.hlsl`. This file was moved to the `Shaders` folder.
- [ShaderLibrary] Renamed `InputSurfacePBR.hlsl` to `LitInput.hlsl`. This file was moved to the `Shaders` folder.
- [ShaderLibrary] Renamed `InputSurfaceUnlit.hlsl` to `UnlitInput.hlsl`. This file was moved to the `Shaders` folder.
- [ShaderLibrary] Renamed `InputBuiltin.hlsl` to `UnityInput.hlsl`.
- [ShaderLibrary] Renamed `LightweightPassMetaCommon.hlsl` to `MetaInput.hlsl`.
- [ShaderLibrary] Renamed `InputSurfaceCommon.hlsl` to `SurfaceInput.hlsl`.
- [ShaderLibrary] Removed LightInput struct and GetLightDirectionAndAttenuation. Use GetAdditionalLight function instead.
- [ShaderLibrary] Removed ApplyFog and ApplyFogColor functions. Use MixFog and MixFogColor instead.
- [ShaderLibrary] Removed TangentWorldToNormal function. Use TransformTangentToWorld instead.
- [ShaderLibrary] Removed view direction normalization functions. View direction should always be normalized per pixel for accurate results.
- [ShaderLibrary] Renamed FragmentNormalWS function to NormalizeNormalPerPixel.

### Fixed
- If you have more than 16 lights in a scene, LWRP no longer causes random glitches while rendering lights.
- The Unlit shader now samples Global Illumination correctly.
- The Inspector window for the Unlit shader now displays correctly.
- Reduced GC pressure by removing several per-frame memory allocations.
- The tooltip for the the camera __MSAA__ property now appears correctly.
- Fixed multiple C# code analysis rule violations.
- The fullscreen mesh is no longer recreated upon every call to `ScriptableRenderer.fullscreenMesh`.

## [3.3.0-preview] - 2018-01-01
### Added
- Added callbacks to LWRP that can be attached to a camera (IBeforeCameraRender, IAfterDepthPrePass, IAfterOpaquePass, IAfterOpaquePostProcess, IAfterSkyboxPass, IAfterTransparentPass, IAfterRender)

###Changed
- Clean up LWRP creation of render textures. If we are not going straight to screen ensure that we create both depth and color targets.
- UNITY_DECLARE_FRAMEBUFFER_INPUT and UNITY_READ_FRAMEBUFFER_INPUT macros were added. They are necessary for reading transient attachments.
- UNITY_MATRIX_I_VP is now defined.
- Renamed LightweightForwardRenderer to ScriptableRenderer.
- Moved all light constants to _LightBuffer CBUFFER. Now _PerCamera CBUFFER contains all other per camera constants.
- Change real-time attenuation to inverse square.
- Change attenuation for baked GI to inverse square, to match real-time attenuation.
- Small optimization in light attenuation shader code.

### Fixed
- Lightweight Unlit shader UI doesn't throw an error about missing receive shadow property anymore.

## [3.2.0-preview] - 2018-01-01
### Changed
- Receive Shadows property is now exposed in the material instead of in the renderer.
- The UI for Lightweight asset has been updated with new categories. A more clean structure and foldouts has been added to keep things organized.

### Fixed
- Shadow casters are now properly culled per cascade. (case 1059142)
- Rendering no longer breaks when Android platform is selected in Build Settings. (case 1058812)
- Scriptable passes no longer have missing material references. Now they access cached materials in the renderer.(case 1061353)
- When you change a Shadow Cascade option in the Pipeline Asset, this no longer warns you that you've exceeded the array size for the _WorldToShadow property.
- Terrain shader optimizations.

## [3.1.0-preview] - 2018-01-01

### Fixed
- Fixed assert errors caused by multi spot lights
- Fixed LWRP-DirectionalShadowConstantBuffer params setting

## [3.0.0-preview] - 2018-01-01
### Added
- Added camera additional data component to control shadows, depth and color texture.
- pipeline now uses XRSEttings.eyeTextureResolutionScale as renderScale when in XR.
- New pass architecture. Allows for custom passes to be written and then used on a per camera basis in LWRP

### Changed
- Shadow rendering has been optimized for the Mali Utgard architecture by removing indexing and avoiding divisions for orthographic projections. This reduces the frame time by 25% on the Overdraw benchmark.
- Removed 7x7 tent filtering when using cascades.
- Screenspace shadow resolve is now only done when rendering shadow cascades.
- Updated the UI for the Lighweight pipeline asset.
- Update assembly definitions to output assemblies that match Unity naming convention (Unity.*).

### Fixed
- Post-processing now works with VR on PC.
- PS4 compiler error
- Fixed VR multiview rendering by forcing MSAA to be off. There's a current issue in engine that breaks MSAA and Texture2DArray.
- Fixed UnityPerDraw CB layout
- GLCore compute buffer compiler error
- Occlusion strength not being applied on LW standard shaders
- CopyDepth pass is being called even when a depth from prepass is available
- GLES2 shader compiler error in IntegrationTests
- Can't set RenderScale and ShadowDistance by script
- VR Single Pass Instancing shadows
- Fixed compilation errors on platforms with limited XRSetting support.

## [2.0.0-preview] - 2018-01-01

### Added
- Explicit render target load/store actions were added to improve tile utilization
- Camera opaque color can be requested on the pipeline asset. It can be accessed in the shader by defining a _CameraOpaqueTexture. This can be used as an alternative to GrabPass.
- Dynamic Batching can be enabled in the pipeline asset
- Pipeline now strips unused or invalid variants and passes based on selected pipeline capabilities in the asset. This reduces build and memory consuption on target.
- Shader stripping settings were added to pipeline asset

### Changed
#### Pipeline
- Pipeline code is now more modular and extensible. A ForwardRenderer class is initialized by the pipeline with RenderingData and it's responsible for enqueueing and executing passes. In the future pluggable renderers will be supported.
- On mobile 1 directional light + up to 4 local lights (point or spot) are computed
- On other platforms 1 directional light + up to 8 local lights are computed
- Multiple shadow casting lights are supported. Currently only 1 directional + 4 spots light shadows.
#### Shading Framework
- Directional Lights are always considered a main light in shader. They have a fast shading path with no branching and no indexing.
- GetMainLight() is provided in shader to initialize Light struct with main light shading data.
- Directional lights have a dedicated shadowmap for performance reasons. Shadow coord always comes from interpolator.
- MainLigthRealtimeShadowAttenuation(float4 shadowCoord) is provided to compute main light realtime shadows.
- Spot and Point lights are always shaded in the light loop. Branching on uniform and indexing happens when shading them.
- GetLight(half index, float3 positionWS) is provided in shader to initialize Light struct for spot and point lights.
- Spot light shadows are baked into a single shadow atlas.
- Shadow coord for spot lights is always computed on fragment.
- Use LocalLightShadowAttenuation(int lightIndex, float3 positionWS) to comppute realtime shadows for spot lights.

### Fixed
- Issue that was causing VR on Android to render black
- Camera viewport issues
- UWP build issues
- Prevent nested camera rendering in the pipeline

## [1.1.4-preview] - 2018-01-01

### Added
 - Terrain and grass shaders ported
 - Updated materials and shader default albedo and specular color to midgrey.
 - Exposed _ScaledScreenParams to shader. It works the same as _ScreenParams but takes pipeline RenderScale into consideration
 - Performance Improvements in mobile

### Fixed
 - SRP Shader library issue that was causing all constants to be highp in mobile
 - shader error that prevented LWRP to build to UWP
 - shader compilation errors in Linux due to case sensitive includes
 - Rendering Texture flipping issue
 - Standard Particles shader cutout and blending modes
 - crash caused by using projectors
 - issue that was causing Shadow Strength to not be computed on mobile
 - Material Upgrader issue that caused editor to SoftLocks
 - GI in Unlit shader
 - Null reference in the Unlit material shader GUI

## [1.1.2-preview] - 2018-01-01

### Changed
 - Performance improvements in mobile

### Fixed
 - Shadows on GLES 2.0
 - CPU performance regression in shadow rendering
 - Alpha clip shadow issues
 - Unmatched command buffer error message
 - Null reference exception caused by missing resource in LWRP
 - Issue that was causing Camera clear flags was being ignored in mobile


## [1.1.1-preview] - 2018-01-01

### Added
 - Added Cascade Split selection UI
 - Added SHADER_HINT_NICE_QUALITY. If user defines this to 1 in the shader Lightweight pipeline will favor quality even on mobile platforms.

### Changed
 - Shadowmap uses 16bit format instead of 32bit.
 - Small shader performance improvements

### Fixed
 - Subtractive Mode
 - Shadow Distance does not accept negative values anymore


## [0.1.24] - 2018-01-01

### Added
 - Added Light abstraction layer on lightweight shader library.
 - Added HDR global setting on pipeline asset.
 - Added Soft Particles settings on pipeline asset.
 - Ported particles shaders to SRP library

### Changed
 - HDR RT now uses what format is configured in Tier settings.
 - Refactored lightweight standard shaders and shader library to improve ease of use.
 - Optimized tile LOAD op on mobile.
 - Reduced GC pressure
 - Reduced shader variant count by ~56% by improving fog and lightmap keywords
 - Converted LW shader library files to use real/half when necessary.

### Fixed
 - Realtime shadows on OpenGL
 - Shader compiler errors in GLES 2.0
 - Issue sorting issues when BeforeTransparent custom fx was enabled.
 - VR single pass rendering.
 - Viewport rendering issues when rendering to backbuffer.
 - Viewport rendering issues when rendering to with MSAA turned off.
 - Multi-camera rendering.

## [0.1.23] - 2018-01-01

### Added
 - UI Improvements (Rendering features not supported by LW are hidden)

### Changed
 - Shaders were ported to the new SRP shader library.
 - Constant Buffer refactor to use new Batcher
 - Shadow filtering and bias improved.
 - Pipeline now updates color constants in gamma when in Gamma colorspace.
 - Optimized ALU and CB usage on Shadows.
 - Reduced shader variant count by ~33% by improving shadow and light classification keywords
 - Default resources were removed from the pipeline asset.

### Fixed
 - Fixed shader include path when using SRP from package manager.
 - Fixed spot light attenuation to match Unity Built-in pipeline.
 - Fixed depth pre-pass clearing issue.

## [0.1.12] - 2018-01-01

### Added
 - Standard Unlit shader now has an option to sample GI.
 - Added Material Upgrader for stock Unity Mobile and Legacy Shaders.
 - UI improvements

### Changed
- Realtime shadow filtering was improved.

### Fixed
 - Fixed an issue that was including unreferenced shaders in the build.
 - Fixed a null reference caused by Particle System component lights.<|MERGE_RESOLUTION|>--- conflicted
+++ resolved
@@ -10,11 +10,8 @@
 - Fixed max light count cpu/gpu mismatch in Editor with Android target. [case 1392965](https://issuetracker.unity3d.com/product/unity/issues/guid/1392965/)
 - Fixed some rendering inconsistencies when using Decals.
 - Fixed an issue with too many variants being included in ShaderGraph shaders used in URP. [[case 1378545](https://issuetracker.unity3d.com/issues/some-lit-shaders-are-having-huge-count-of-variants-which-leads-to-project-build-prevention)]
-<<<<<<< HEAD
+- Fixed Light2D Sprite Light not updating when Sprite properties are modified [case 1396416][case 1396418][case 1396422]
 - Fixed ScreenSpaceShadows target which was not bound during draw. [case 1388353](https://issuetracker.unity3d.com/product/unity/issues/guid/1388353/)
-=======
-- Fixed Light2D Sprite Light not updating when Sprite properties are modified [case 1396416][case 1396418][case 1396422]
->>>>>>> 4e6acbac
 
 ## [13.1.5] - 2021-12-17
 
