--- conflicted
+++ resolved
@@ -9,6 +9,8 @@
 ### Added
 - Added minimal picking support for DOTS 1.0 (on parity with Hybrid Renderer V2)
 - Added support for `RTHandle`.
+- Renderer Features can now use the HelpURLAttribute to specify a documentation URL to be used in the inspector.
+- Added inspector documentation URLs to the SSAO, Decal, and Render Objects renderer features.
 
 ### Changed
 - Converted internal render targets to use `RTHandle` targets instead of `RenderTargetHandle` and `RenderTargetIdentifier`.
@@ -24,6 +26,7 @@
 - Fixed an issue with MSAA falling back to the incorrect value when sample count 2 is not supported on some Android GPUs
 - Fixed decals to work with native render pass [case 1353141](https://issuetracker.unity3d.com/issues/urp-decals-are-not-visible-in-game-view-after-modifying-urp-asset-properties)
 - Fixed decals to work with render scale [1353885](https://issuetracker.unity3d.com/issues/urp-builtin-to-urp-render-pipeline-converter-freezes-the-editor-when-converting-rendering-settings)
+- Fixed inspector documentation URLs for the URP asset and Universal Renderer asset.
 
 ## [13.1.1] - 2021-10-04
 
@@ -31,10 +34,6 @@
 - Added Depth Texture setting for Overlay Camera.
 - Added Depth Priming support for Vulkan with MSAA.
 - Added Shadows and Additional Lights off variants stripping.
-<<<<<<< HEAD
-- Renderer Features can now use the HelpURLAttribute to specify a documentation URL to be used in the inspector.
-- Added inspector documentation URLs to the SSAO, Decal, and Render Objects renderer features.
-=======
 - Added Adaptive Performance Decals scaler.
 - Exposed public API for DebugDisplaySettings.
 - Added Display Stats panel to Rendering Debugger that displays CPU/GPU frame timings and bottlenecks.
@@ -67,7 +66,6 @@
 ## [13.1.0] - 2021-09-24
 ### Added
 - Added public api and updated docs for Light2D shape properties.
->>>>>>> 128e942b
 
 ### Changed
 
@@ -80,14 +78,6 @@
 - Fixed post processing with Pixel Perfect camera [case 1363763](https://issuetracker.unity3d.com/product/unity/issues/guid/1363763/)
 - Fixed the LensFlare flicker with TAA on SceneView (case 1356734).
 - Fixed an issue where Unlit and ParticlesUnlit shaders did not have HDR color selection for albedo [case 1283767](https://issuetracker.unity3d.com/issues/built-in-unlit-particle-shader-has-hdr-color-selection-for-albedo-urp-unlit-particles-do-not)
-<<<<<<< HEAD
-- Fixed a regression where ShaderGraph screen position was not correct in game view and when using XR [1369450]
-- Fixed overwriting of preview camera background color. [case 1357004](https://issuetracker.unity3d.com/product/unity/issues/guid/1361557/)
-- Fixed ShadowCaster now requires varying normalWS to include changed normals from vertex shader in shader graph.
-- Fixed typo in numIterationsEnclosingSphere api name
-- Fixed inspector documentation URLs for the URP asset and Universal Renderer asset.
-=======
->>>>>>> 128e942b
 
 ## [13.0.0] - 2021-09-01
 ### Added
