--- conflicted
+++ resolved
@@ -6,14 +6,12 @@
 
 ## [12.1.5] - 2022-01-14
 
-<<<<<<< HEAD
+### Changed
+- Re-added the menu button to be able to convert selected materials.
+
+
 ### Fixed
 - Fixed max light count cpu/gpu mismatch in Editor with Android target. [case 1392965](https://issuetracker.unity3d.com/product/unity/issues/guid/1392965/)
-=======
-### Changed
-- Re-added the menu button to be able to convert selected materials.
-
->>>>>>> 94af4339
 
 ## [12.1.4] - 2021-12-07
 
