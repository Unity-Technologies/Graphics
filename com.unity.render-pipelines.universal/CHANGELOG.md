--- conflicted
+++ resolved
@@ -172,12 +172,9 @@
 - Fixed issue on Nintendo Switch where maximum number of visible lights in C# code did not match maximum number in shader code.
 - Fixed OpenGL ES 3.0 support for URP ShaderGraph. [case 1230890](https://issuetracker.unity3d.com/issues/urptemplate-gles3-android-custom-shader-fails-to-compile-on-adreno-306-gpu)
 - Fixed an issue where multi edit camera properties didn't work. [case 1230080](https://issuetracker.unity3d.com/issues/urp-certain-settings-are-not-applied-to-all-cameras-when-multi-editing-in-the-inspector)
-<<<<<<< HEAD
+- Fixed an issue where the emission value in particle shaders would not update in the editor without entering playmode.
 - Fixed issues with performance when importing fbx files
 - Fixed issues with NullReferenceException happening with URP shaders
-=======
-- Fixed an issue where the emission value in particle shaders would not update in the editor without entering playmode.
->>>>>>> d0bec939
 
 ## [7.1.1] - 2019-09-05
 ### Upgrade Guide
