# Changelog
All notable changes to this package will be documented in this file.

The format is based on [Keep a Changelog](http://keepachangelog.com/en/1.0.0/)
and this project adheres to [Semantic Versioning](http://semver.org/spec/v2.0.0.html).

## [10.1.0] - 2019-08-04

### Added
- Support for Clear coat and ComplexLit forward only shader in shader graph.

### Fixed
- Fixed a case where main light hard shadows would not work if any other light is present with soft shadows.[case 1250829](https://issuetracker.unity3d.com/issues/main-light-shadows-are-ignored-in-favor-of-additional-lights-shadows)
- Fixed issue that caused color grading to not work correctly with camera stacking. [case 1263193](https://issuetracker.unity3d.com/product/unity/issues/guid/1263193/)
- Fixed an issue that caused an infinite asset database reimport when running Unity in command line with -testResults argument.

## [10.0.0] - 2019-06-10
### Added
- Fixed an issue that caused WebGL to render blank screen when Depth texture was enabled [case 1240228](https://issuetracker.unity3d.com/issues/webgl-urp-scene-is-rendered-black-in-webgl-build-when-depth-texture-is-enabled)
- Added the option to strip Terrain hole Shader variants.
- Added support for additional Directional Lights. The amount of additional Directional Lights is limited by the maximum Per-object Lights in the Render Pipeline Asset.
- Added default implementations of OnPreprocessMaterialDescription for FBX, Obj, Sketchup and 3DS file formats.
- Added Transparency Sort Mode and Transparency Sort Axis to 2DRendererData.
- Added support for a user defined default material to 2DRendererData.
- Added the option to toggle shadow receiving on transparent objects.
- Added XR multipass rendering. Multipass rendering is a requirement on many VR platforms and allows graceful fallback when single-pass rendering isn't available.
- Added support for Camera Stacking when using the Forward Renderer. This introduces the Camera `Render Type` property. A Base Camera can be initialized with either the Skybox or Solid Color, and can combine its output with that of one or more Overlay Cameras. An Overlay Camera is always initialized with the contents of the previous Camera that rendered in the Camera Stack.
- Fixed NaNs in tonemap algorithms (neutral and ACES) on Nintendo Switch.
- Added AssetPostprocessors and Shadergraphs to handle Arnold Standard Surface and 3DsMax Physical material import from FBX.
- Added `[MainTexture]` and `[MainColor]` shader property attributes to URP shader properties. These will link script material.mainTextureOffset and material.color to `_BaseMap` and `_BaseColor` shader properties.
- Added the option to specify the maximum number of visible lights. If you set a value, lights are sorted based on their distance from the Camera.
- Added the option to control the transparent layer separately in the Forward Renderer.
- Added the ability to set individual RendererFeatures to be active or not, use `ScriptableRendererFeature.SetActive(bool)` to set whether a Renderer Feature will execute,  `ScriptableRendererFeature.isActive` can be used to check the current active state of the Renderer Feature.
 additional steps to the 2D Renderer setup page for quality and platform settings.
- If Unity Editor Analytics are enabled, Universal collects anonymous data about usage of Universal. This helps the Universal team focus our efforts on the most common scenarios, and better understand the needs of our customers.
- Added a OnCameraSetup() function to the ScriptableRenderPass API, that gets called by the renderer before rendering each camera
- Added a OnCameraCleanup() function to the ScriptableRenderPass API, that gets called by the renderer after rendering each camera
- Added Default Material Type options to the 2D Renderer Data Asset property settings.
- Added additional steps to the 2D Renderer setup page for quality and platform settings.
- Added support for clear coat material feature in the Lit shader.
- Added option to disable XR autotests on test settings.
- Shader Preprocessor strips gbuffer shader variants if DeferredRenderer is not in the list of renderers in any Scriptable Pipeline Assets.
- Added an option to enable/disable Adaptive Performance when the Adaptive Performance package is available in the project.
- Added support for 3DsMax's 2021 Simplified Physical Material from FBX files in the Model Importer.
- Added support for DXT5nm-style normal maps on Android, iOS and tvOS
- Added Parallax Mapping to the Lit shader (Lit.shader).
<<<<<<< HEAD
- Added the Detail Inputs setting group in the Lit shader (Lit.shader).
=======
- Added stencil override support for deferred renderer.
>>>>>>> 5740ccee
- Added a warning message when a renderer is used with an unsupported graphics API, as the deferred renderer does not officially support GL-based platforms.
- Added option to skip a number of final bloom iterations.
- Added support for [Screen Space Ambient Occlusion](https://docs.unity3d.com/Packages/com.unity.render-pipelines.universal@10.0/manual/post-processing-ssao.html) and a new shader variant _SCREEN_SPACE_OCCLUSION.
- Added support for Normal Texture being generated in a prepass.
- Added a ConfigureInput() function to ScriptableRenderPass, so it is possible for passes to ask that a Depth, Normal and/or Opaque textures to be generated by the forward renderer.
- Added a float2 normalizedScreenSpaceUV to the InputData Struct.
- Added clear coat support for Lit particles.
- Added new sections to documentation: [Writing custom shaders](https://docs.unity3d.com/Packages/com.unity.render-pipelines.universal@10.0/manual/writing-custom-shaders-urp.html), and [Using the beginCameraRendering event](https://docs.unity3d.com/Packages/com.unity.render-pipelines.universal@10.0/manual/using-begincamerarendering.html).
- Added support for GPU instanced mesh particles on supported platforms.
- Added API to check if a Camera or Light is compatible with Universal Render Pipeline.
- Fixed an issue that impacted MSAA performance on iOS/Metal [case 1219054](https://issuetracker.unity3d.com/issues/urp-ios-msaa-has-a-bigger-negative-impact-on-performance-when-using-urp-compared-to-built-in-rp)

### Changed

- Moved the icon that indicates the type of a Light 2D from the Inspector header to the Light Type field.
- Eliminated some GC allocations from the 2D Renderer.
- Added SceneSelection pass for TerrainLit shader.
- Remove final blit pass to force alpha to 1.0 on mobile platforms.
- Deprecated the CinemachineUniversalPixelPerfect extension. Use the one from Cinemachine v2.4 instead.
- Replaced PlayerSettings.virtualRealitySupported with XRGraphics.tryEnable.
- Blend Style in the 2DRendererData are now automatically enabled/disabled.
- When using the 2D Renderer, Sprites will render with a faster rendering path when no lights are present.
- Particle shaders now receive shadows
- The Scene view now mirrors the Volume Layer Mask set on the Main Camera.
- Drawing order of SRPDefaultUnlit is now the same as the Built-in Render Pipline.
- Made MaterialDescriptionPreprocessors private.
- UniversalRenderPipelineAsset no longer supports presets. [Case 1197020](https://issuetracker.unity3d.com/issues/urp-reset-functionality-does-not-work-on-preset-of-universalrenderpipelineassets).
- The number of maximum visible lights is now determined by whether the platform is mobile or not.
- Renderer Feature list is now redesigned to fit more closely to the Volume Profile UI, this vastly improves UX and reliability of the Renderer Features List.
- Default color values for Lit and SimpleLit shaders changed to white due to issues with texture based workflows.
- You can now subclass ForwardRenderer to create a custom renderer based on it.
- URP is now computing tangent space per fragment.
- Optimized the 2D Renderer to skip rendering into certain internal buffers when not necessary.
- You can now subclass ForwardRenderer to create a custom renderer based on it.
- URP shaders that contain a priority slider now no longer have an offset of 50 by default.
- The virtual ScriptableRenderer.FrameCleanup() function has been marked obsolete and replaced by ScriptableRenderer.OnCameraCleanup() to better describe when the function gets invoked by the renderer.
- DepthOnlyPass, CopyDepthPass and CopyColorPass now use OnCameraSetup() instead of Configure() to set up their passes before executing as they only need to get their rendertextures once per camera instead of once per eye.
- Updated shaders to be compatible with Microsoft's DXC.
- Mesh GPU Instancing option is now hidden from the particles system renderer as this feature is not supported by URP.
- The 2D Renderer now supports camera stacking.
- 2D shaders now use half-precision floats whenever precise results are not necessary.
- Removed the ETC1_EXTERNAL_ALPHA variant from Shader Graph Sprite shaders.
- Eliminated some unnecessary clearing of render targets when using the 2D Renderer.
- The rendering of 2D lights is more effient as sorting layers affected by the same set of lights are now batched.
- Removed the 8 renderer limit from URP Asset.
- Changing the default value of Skip Iterations to 1 in Bloom effect editor
- Use SystemInfo to check if multiview is supported instead of being platform hardcoded
- Default attachment setup behaviour for ScriptableRenderPasses that execute before rendering opaques is now set use current the active render target setup. This improves performance in some situations.

### Fixed
- Fixed a performance problem with ShaderPreprocessor with large amount of active shader variants in the project 
- Fixed an issue where linear to sRGB conversion occurred twice on certain Android devices.
- Fixed an issue where there were 2 widgets showing the outer angle of a spot light.
- Fixed an issue where Unity rendered fullscreen quads with the pink error shader when you enabled the Stop NaN post-processing pass.
- Fixed an issue where Terrain hole Shader changes were missing. [Case 1179808](https://issuetracker.unity3d.com/issues/terrain-brush-tool-is-not-drawing-when-paint-holes-is-selected).
- Fixed an issue where the Shader Graph `SceneDepth` node didn't work with XR single-pass (double-wide) rendering. See [case 1123069](https://issuetracker.unity3d.com/issues/lwrp-vr-shadergraph-scenedepth-doesnt-work-in-single-pass-rendering).
- Fixed Unlit and BakedLit shader compilations in the meta pass.
- Fixed an issue where the Bokeh Depth of Field shader would fail to compile on PS4.
- Fixed an issue where the Scene lighting button didn't work when you used the 2D Renderer.
- Fixed a performance regression when you used the 2D Renderer.
- Fixed an issue where the Freeform 2D Light gizmo didn't correctly show the Falloff offset.
- Fixed an issue where the 2D Renderer rendered nothing when you used shadow-casting lights with incompatible Renderer2DData.
- Fixed an issue where errors were generated when the Physics2D module was not included in the project's manifest.
- Fixed an issue where Prefab previews were incorrectly lit when you used the 2D Renderer.
- Fixed an issue where the Light didn't update correctly when you deleted a Sprite that a Sprite 2D Light uses.
- Fixed an issue where 2D Lighting was broken for Perspective Cameras.
- Fixed an issue where resetting a Freeform 2D Light would throw null reference exceptions. [Case 1184536](https://issuetracker.unity3d.com/issues/lwrp-changing-light-type-to-freeform-after-clicking-on-reset-throws-multiple-arguementoutofrangeexception).
- Fixed an issue where Freeform 2D Lights were not culled correctly when there was a Falloff Offset.
- Fixed an issue where Tilemap palettes were invisible in the Tile Palette window when the 2D Renderer was in use. [Case 1162550](https://issuetracker.unity3d.com/issues/adding-tiles-in-the-tile-palette-makes-the-tiles-invisible).
- Fixed issue where black emission would cause unneccesary inspector UI repaints. [Case 1105661](https://issuetracker.unity3d.com/issues/lwrp-inspector-window-is-being-repainted-when-using-the-material-with-emission-enabled-and-set-to-black-00-0).
- Fixed user LUT sampling being done in Linear instead of sRGB.
- Fixed an issue when trying to get the Renderer via API on the first frame. [Case 1189196](https://issuetracker.unity3d.com/product/unity/issues/guid/1189196/).
- Fixed a material leak on domain reload.
- Fixed an issue where deleting an entry from the Renderer List and then undoing that change could cause a null reference. [Case 1191896](https://issuetracker.unity3d.com/issues/nullreferenceexception-when-attempting-to-remove-entry-from-renderer-features-list-after-it-has-been-removed-and-then-undone).
- Fixed an issue where the user would get an error if they removed the Additional Camera Data component. [Case 1189926](https://issuetracker.unity3d.com/issues/unable-to-remove-universal-slash-hd-additional-camera-data-component-serializedobject-target-destroyed-error-is-thrown).
- Fixed post-processing with XR single-pass rendering modes.
- Fixed an issue where Cinemachine v2.4 couldn't be used together with Universal RP due to a circular dependency between the two packages.
- Fixed an issue that caused shaders containing `HDRP` string in their path to be stripped from the build.
- Fixed an issue that caused only selected object to render in SceneView when Wireframe drawmode was selected.
- Fixed Renderer Features UI tooltips. [Case 1191901](https://issuetracker.unity3d.com/issues/forward-renderers-render-objects-layer-mask-tooltip-is-incorrect-and-contains-a-typo).
- Fixed multiple issues where Shader Graph shaders failed to build for XR in the Universal RP.
- Fixed an issue when using the 2D Renderer where some types of renderers would not be assigned the correct material.
- Fixed inconsistent lighting between the forward renderer and the deferred renderer, that was caused by a missing normalize operation on vertex normals on some speedtree shader variants.
- Fixed issue where XR Multiview failed to render when using URP Shader Graph Shaders
- Fixed lazy initialization with last version of ResourceReloader
- Fixed broken images in package documentation.
- Fixed an issue where viewport aspect ratio was wrong when using the Stretch Fill option of the Pixel Perfect Camera. [case 1188695](https://issuetracker.unity3d.com/issues/pixel-perfect-camera-component-does-not-maintain-the-aspect-ratio-when-the-stretch-fill-is-enabled)
- Fixed an issue where setting a Normal map on a newly created material would not update. [case 1197217](https://issuetracker.unity3d.com/product/unity/issues/guid/1197217/)
- Fixed an issue where post-processing was not applied for custom renderers set to run on the "After Rendering" event [case 1196219](https://issuetracker.unity3d.com/issues/urp-post-processing-is-not-applied-to-the-scene-when-render-ui-event-is-set-to-after-rendering)
- Fixed an issue that caused an extra blit when using custom renderers [case 1156741](https://issuetracker.unity3d.com/issues/lwrp-performance-decrease-when-using-a-scriptablerendererfeature)
- Fixed an issue with transparent objects not receiving shadows when using shadow cascades. [case 1116936](https://issuetracker.unity3d.com/issues/lwrp-cascaded-shadows-do-not-appear-on-alpha-blended-objects)
- Fixed issue where using a ForwardRendererData preset would cause a crash. [case 1201052](https://issuetracker.unity3d.com/product/unity/issues/guid/1201052/)
- Fixed an issue where particles had dark outlines when blended together [case 1199812](https://issuetracker.unity3d.com/issues/urp-soft-particles-create-dark-blending-artefacts-when-intersecting-with-scene-geometry)
- Fixed an issue with deleting shader passes in the custom renderer features list [case 1201664](https://issuetracker.unity3d.com/issues/urp-remove-button-is-not-activated-in-shader-passes-list-after-creating-objects-from-renderer-features-in-urpassets-renderer)
- Fixed camera inverse view-projection matrix in XR mode, depth-copy and color-copy passes.
- Fixed an issue with the null check when `UniversalRenderPipelineLightEditor.cs` tries to access `SceneView.lastActiveSceneView`.
- Fixed an issue where the 'Depth Texture' drop down was incorrectly disabled in the Camera Inspector. 
- Fixed an issue that caused errors if you disabled the VR Module when building a project.
- Fixed an issue where the default TerrainLit Material was outdated, which caused the default Terrain to use per-vertex normals instead of per-pixel normals.
- Fixed shader errors and warnings in the default Universal RP Terrain Shader. [case 1185948](https://issuetracker.unity3d.com/issues/urp-terrain-slash-lit-base-pass-shader-does-not-compile)
- Fixed an issue where the URP Material Upgrader tried to upgrade standard Universal Shaders. [case 1144710](https://issuetracker.unity3d.com/issues/upgrading-to-lwrp-materials-is-trying-to-upgrade-lwrp-materials)
- Fixed an issue where some Materials threw errors when you upgraded them to Universal Shaders. [case 1200938](https://issuetracker.unity3d.com/issues/universal-some-materials-throw-errors-when-updated-to-universal-rp-through-update-materials-to-universal-rp)
- Fixed issue where normal maps on terrain appeared to have flipped X-components when compared to the same normal map on a mesh. [case 1181518](https://fogbugz.unity3d.com/f/cases/1181518/)
- Fixed an issue where the editor would sometimes crash when using additional lights [case 1176131](https://issuetracker.unity3d.com/issues/mac-crash-on-processshadowcasternodevisibilityandcullwithoutumbra-when-same-rp-asset-is-set-in-graphics-and-quality-settings)
- Fixed RemoveComponent on Camera contextual menu to not remove Camera while a component depend on it.
- Fixed an issue where right eye is not rendered to. [case 1170619](https://issuetracker.unity3d.com/issues/vr-lwrp-terrain-is-not-rendered-in-the-right-eye-of-an-hmd-when-using-single-pass-instanced-stereo-rendering-mode-with-lwrp)
- Fixed issue where TerrainDetailLit.shader fails to compile when XR is enabled.
- Fixed an issue that allowed height-based blending on Terrains with more than 4 materials, which is not supported.
- Fixed an issue where opaque objects were outputting incorrect alpha values [case 1168283](https://issuetracker.unity3d.com/issues/lwrp-alpha-clipping-material-makes-other-materials-look-like-alpha-clipping-when-gameobject-is-shown-in-render-texture)
- Fixed an issue where a depth texture was always created when post-processing was enabled, even if no effects made use of it.
- Fixed incorrect light attenuation on Nintendo Switch.
- Fixed an issue where the Volume System would not use the Cameras Transform when no `Volume Trigger` was set.
- Fixed an issue where post processing disappeared when using custom renderers and SMAA or no AA
- Fixed an issue where the 2D Renderer upgrader did not upgrade using the correct default material
- Fixed an issue with soft particles having dark blending when intersecting with scene geometry [case 1199812](https://issuetracker.unity3d.com/issues/urp-soft-particles-create-dark-blending-artefacts-when-intersecting-with-scene-geometry)
- Fixed an issue with additive particles blending incorrectly [case 1215713](https://issuetracker.unity3d.com/issues/universal-render-pipeline-additive-particles-not-using-vertex-alpha)
- Fixed an issue where camera preview window was missing in scene view. [case 1211971](https://issuetracker.unity3d.com/issues/scene-view-urp-camera-preview-window-is-missing-in-the-scene-view)
- Fixed an issue with shadow cascade values were not readable in the render pipeline asset [case 1219003](https://issuetracker.unity3d.com/issues/urp-cascade-values-truncated-on-selecting-two-or-four-cascades-in-shadows-under-universalrenderpipelineasset)
- Fixed an issue where MSAA isn't applied until eye textures are relocated by changing their resolution. [case 1197958](https://issuetracker.unity3d.com/issues/oculus-quest-oculus-go-urp-msaa-isnt-applied-until-eye-textures-are-relocated-by-changing-their-resolution)
- Fixed an issue where camera stacking didn't work properly inside prefab mode. [case 1220509](https://issuetracker.unity3d.com/issues/urp-cannot-assign-overlay-cameras-to-a-camera-stack-while-in-prefab-mode)
- Fixed the definition of `mad()` in SMAA shader for OpenGL.
- Fixed an issue where partical shaders failed to handle Single-Pass Stereo VR rendering with Double-Wide Textures. [case 1201208](https://issuetracker.unity3d.com/issues/urp-vr-each-eye-uses-the-cameraopaquetexture-of-both-eyes-for-rendering-when-using-single-pass-rendering-mode)
- Fixed an issue that caused assets to be reimported if player prefs were cleared. [case 1192259](https://issuetracker.unity3d.com/issues/lwrp-clearing-playerprefs-through-a-script-or-editor-causes-delay-and-console-errors-to-appear-when-entering-the-play-mode)
- Fixed missing Custom Render Features after Library deletion. [case 1196338](https://issuetracker.unity3d.com/product/unity/issues/guid/1196338/)
- Fixed not being able to remove a Renderer Feature due to tricky UI selection rects. [case 1208113](https://issuetracker.unity3d.com/product/unity/issues/guid/1208113/)
- Fixed an issue where the Camera Override on the Render Object Feature would not work with many Render Features in a row. [case 1205185](https://issuetracker.unity3d.com/product/unity/issues/guid/1205185/)
- Fixed UI clipping issue in Forward Renderer inspector. [case 1211954](https://issuetracker.unity3d.com/product/unity/issues/guid/1211954/)
- Fixed a Null ref when trying to remove a missing Renderer Feature from the Forward Renderer. [case 1196651](https://issuetracker.unity3d.com/product/unity/issues/guid/1196651/)
- Fixed data serialization issue when adding a Renderer Feature to teh Forward Renderer. [case 1214779](https://issuetracker.unity3d.com/product/unity/issues/guid/1214779/)
- Fixed issue with AssetPostprocessors dependencies causing models to be imported twice when upgrading the package version.
- Fixed an issue where NullReferenceException might be thrown when creating 2D Lights. [case 1219374](https://issuetracker.unity3d.com/issues/urp-nullreferenceexception-threw-on-adding-the-light-2d-experimental-component-when-2d-render-data-not-assigned) 
- Fixed an issue with a blurry settings icon. [case 1201895](https://issuetracker.unity3d.com/issues/urp-setting-icon-blurred-in-universalrendererpipelineasset)
- Fixed issue that caused the QualitySettings anti-aliasing changing without user interaction. [case 1195272](https://issuetracker.unity3d.com/issues/lwrp-the-anti-alias-quality-settings-value-is-changing-without-user-interaction)
- Fixed an issue where Shader Graph shaders generate undeclared identifier 'GetWorldSpaceNormalizeViewDir' error.
- Fixed an issue where rendering into RenderTexture with Single Pass Instanced renders both eyes overlapping.
- Fixed an issue where Renderscale setting has no effect when using XRSDK.
- Fixed an issue where renderScale != 1 or Display.main.requiresBlitToBackbuffer forced an unnecessary blit on XR.
- Fixed an issue that causes double sRGB correction on Quest. [case 1209292](https://issuetracker.unity3d.com/product/unity/issues/guid/1209292)
- Fixed an issue where terrain DepthOnly pass does not work for XR.
- Fixed an issue that caused depth texture to be flipped when sampling from shaders [case 1225362](https://issuetracker.unity3d.com/issues/game-object-is-rendered-incorrectly-in-the-game-view-when-sampling-depth-texture)
- Fixed an issue with URP switching such that every avaiable URP makes a total set of supported features such that all URPs are taken into consideration. [case 1157420](https://issuetracker.unity3d.com/issues/lwrp-srp-switching-doesnt-work-even-with-manually-adding-shadervariants-per-scene)
- Fixed an issue where XR multipass repeatedly throws error messages "Multi pass stereo mode doesn't support Camera Stacking".
- Fixed an issue with shadows not appearing on terrains when no cascades were selected [case 1226530](https://issuetracker.unity3d.com/issues/urp-no-shadows-on-terrain-when-cascades-is-set-to-no-cascades-in-render-pipeline-asset-settings)
- Fixed a shader issue that caused the Color in Sprite Shape to work improperly.
- Fixed an issue with URP switching such that every available URP makes a total set of supported features such that all URPs are taken into consideration. [case 1157420](https://issuetracker.unity3d.com/issues/lwrp-srp-switching-doesnt-work-even-with-manually-adding-shadervariants-per-scene)
- Metallic slider on the Lit shader is now linear meaning correct values are used for PBR.
- Fixed an issue where Post-Processing caused nothing to render on GLES2.
- Fixed an issue that causes viewport to not work correctly when rendering to textures. [case 1225103](https://issuetracker.unity3d.com/issues/urp-the-viewport-rect-isnt-correctly-applied-when-the-camera-is-outputting-into-a-rendertexture)
- Fixed an issue that caused incorrect sampling of HDR reflection probe textures.
- Fixed UI text of RenderObjects feature to display LightMode tag instead of Shader Pass Name. [case 1201696](https://issuetracker.unity3d.com/issues/render-feature-slash-pass-ui-has-a-field-for-shader-pass-name-when-it-actually-expects-shader-pass-lightmode)
- Fixed an issue when Linear -> sRGB conversion would not happen on some Android devices. [case 1226208](https://issuetracker.unity3d.com/issues/no-srgb-conversion-on-some-android-devices-when-using-the-universal-render-pipeline)
- Fixed issue where using DOF at the same time as Dynamic Scaling, the depth buffer was smapled with incorrect UVs. [case 1225467](https://issuetracker.unity3d.com/product/unity/issues/guid/1225467/)
- Fixed an issue where an exception would be thrown when resetting the ShadowCaster2D component. [case 1225339](https://issuetracker.unity3d.com/issues/urp-unassignedreferenceexception-thrown-on-resetting-the-shadow-caster-2d-component)
- Fixe an issue where using a Subtractive Blend Style for your 2D Lights might cause artifacts in certain post-processing effects. [case 1215584](https://issuetracker.unity3d.com/issues/urp-incorrect-colors-in-scene-when-using-subtractive-and-multiply-blend-mode-in-gamma-color-space)
- Fixed an issue where Cinemachine Pixel Perfect Extension didn't work when CinemachineBrain Update Method is anything other than Late Update.
- Fixed an issue where Sprite Shader Graph shaders weren't double-sided by default.
- Fixed an issue where particles using Sprite Shader Graph shaders were invisible.
- Fixed an issue where Scene objects might be incorrectly affected by 2D Lights from a previous Sorting Layer.
- Fixed an issue where errors would appear in the Console when entering Play Mode with a 2D Light selected in the Hierarchy. [Case 1226918](https://issuetracker.unity3d.com/issues/errors-appear-in-the-console-when-global-2d-light-is-selected-in-hierarchy)
- Fixed an issue that caused Android GLES to render blank screen when Depth texture was enabled without Opaque texture [case 1219325](https://issuetracker.unity3d.com/issues/scene-is-not-rendered-on-android-8-and-9-when-depth-texture-is-enabled-in-urp-asset)
- Fixed an issue that caused transparent objects to always render over top of world space UI. [case 1219877](https://issuetracker.unity3d.com/product/unity/issues/guid/1219877/)
- Fixed issue causing sorting fudge to not work between shadergraph and urp particle shaders. [case 1222762](https://issuetracker.unity3d.com/product/unity/issues/guid/1222762/)
- Fixed shader compilation errors when using multiple lights in DX10 level GPU. [case 1222302](https://issuetracker.unity3d.com/issues/urp-no-materials-apart-from-ui-are-rendered-when-using-direct3d11-graphics-api-on-a-dx10-gpu)
- Fixed an issue with shadows not being correctly calculated in some shaders.
- Fixed invalid implementation of one function in LWRP -> URP backward compatibility support.
- Fixed issue on Nintendo Switch where maximum number of visible lights in C# code did not match maximum number in shader code.
- Fixed OpenGL ES 3.0 support for URP ShaderGraph. [case 1230890](https://issuetracker.unity3d.com/issues/urptemplate-gles3-android-custom-shader-fails-to-compile-on-adreno-306-gpu)
- Fixed an issue where multi edit camera properties didn't work. [case 1230080](https://issuetracker.unity3d.com/issues/urp-certain-settings-are-not-applied-to-all-cameras-when-multi-editing-in-the-inspector)
- Fixed an issue where the emission value in particle shaders would not update in the editor without entering the Play mode.
- Fixed issues with performance when importing fbx files.
- Fixed issues with NullReferenceException happening with URP shaders.
- Fixed an issue that caused memory allocations when sorting cameras. [case 1226448](https://issuetracker.unity3d.com/issues/2d-renderer-using-more-than-one-camera-that-renders-out-to-a-render-texture-creates-gc-alloc-every-frame)
- Fixed an issue where grid lines were drawn on top of opaque objects in the preview window. [Case 1240723](https://issuetracker.unity3d.com/issues/urp-grid-is-rendered-in-front-of-the-model-in-the-inspector-animation-preview-window-when-depth-or-opaque-texture-is-enabled).
- Fixed an issue where objects in the preview window were affected by layer mask settings in the default renderer. [Case 1204376](https://issuetracker.unity3d.com/issues/urp-prefab-preview-is-blank-when-a-custom-forward-renderer-data-and-default-layer-mask-is-mixed-are-used).
- Fixed an issue with reflections when using an orthographic camera [case 1209255](https://issuetracker.unity3d.com/issues/urp-weird-reflections-when-using-lit-material-and-a-camera-with-orthographic-projection)
- Fixed issue that caused unity_AmbientSky, unity_AmbientEquator and unity_AmbientGround variables to be unintialized.
- Fixed issue that caused `SHADERGRAPH_AMBIENT_SKY`, `SHADERGRAPH_AMBIENT_EQUATOR` and `SHADERGRAPH_AMBIENT_GROUND` variables to be uninitialized.
- Fixed SceneView Draw Modes not being properly updated after opening new scene view panels or changing the editor layout.
- Fixed GLES shaders compilation failing on Windows platform (not a mobile platform) due to uniform count limit.
- Fixed an issue that caused the inverse view and projection matrix to output wrong values in some platforms. [case 1243990](https://issuetracker.unity3d.com/issues/urp-8-dot-1-breaks-unity-matrix-i-vp)
- Fixed an issue where the Render Scale setting of the pipeline asset didn't properly change the resolution when using the 2D Renderer. [case 1241537](https://issuetracker.unity3d.com/issues/render-scale-is-not-applied-to-the-rendered-image-when-2d-renderer-is-used-and-hdr-option-is-disabled)
- Fixed an issue where 2D lights didn't respect the Camera's Culling Mask. [case 1239136](https://issuetracker.unity3d.com/issues/urp-2d-2d-lights-are-ignored-by-camera-culling-mask)
- Fixed broken documentation links for some 2D related components.
- Fixed an issue where Sprite shaders generated by Shader Graph weren't double-sided. [case 1261232](https://issuetracker.unity3d.com/product/unity/issues/guid/1261232/)
- Fixed an issue where the package would fail to compile if the Animation module was disabled. [case 1227068](https://issuetracker.unity3d.com/product/unity/issues/guid/1227068/)
- Fixed an issue where Stencil settings wasn't serialized properly in sub object [case 1241218](https://issuetracker.unity3d.com/issues/stencil-overrides-in-urp-7-dot-3-1-render-objects-does-not-save-or-apply)
- Fixed an issue with not being able to remove Light Mode Tags [case 1240895](https://issuetracker.unity3d.com/issues/urp-unable-to-remove-added-lightmode-tags-of-filters-property-in-render-object)
- Fixed an issue where preset button could still be used, when it is not supposed to. [case 1246261](https://issuetracker.unity3d.com/issues/urp-reset-functionality-does-not-work-for-renderobject-preset-asset)
- Fixed an issue where Model Importer Materials used the Standard Shader from the Built-in Render Pipeline instead of URP Lit shader when the import happened at Editor startup.
- Fixed an issue where only unique names of cameras could be added to the camera stack.
- Fixed issue that caused shaders to fail to compile in OpenGL 4.1 or below.
- Fixed an issue where camera stacking with MSAA on OpenGL resulted in a black screen. [case 1250602](https://issuetracker.unity3d.com/issues/urp-camera-stacking-results-in-black-screen-when-msaa-and-opengl-graphics-api-are-used)
- Optimized shader compilation times by compiling different variant sets for vertex and fragment shaders.
- Fixed shadows for additional lights by limiting MAX_VISIBLE_LIGHTS to 16 for OpenGL ES 2.0 and 3.0 on mobile platforms. [case 1244391](https://issuetracker.unity3d.com/issues/android-urp-spotlight-shadows-are-not-being-rendered-on-adreno-330-and-320-when-built)
- Fixed Lit/SimpleLit/ParticlesLit/ParticlesSimpleLit/ParticlesUnlit shaders emission color not to be converted from gamma to linear color space. [case 1249615]
- Fixed missing unity_MatrixInvP for shader code and shaderGraph.
- Fixed XR support for deferred renderer.
- Fixing RenderObject to reflect name changes done at CustomForwardRenderer asset in project view. [case 1246256](https://issuetracker.unity3d.com/issues/urp-renderobject-name-does-not-reflect-inside-customforwardrendererdata-asset-on-renaming-in-the-inspector)
- Fixing camera overlay stacking adding to respect unity general reference restrictions. [case 1240788](https://issuetracker.unity3d.com/issues/urp-overlay-camera-is-missing-in-stack-list-of-the-base-camera-prefab)
- Fixed profiler marker errors. [case 1240963](https://issuetracker.unity3d.com/issues/urp-errors-are-thrown-in-a-console-when-using-profiler-to-profile-editor)
- Fixed issue that caused the pipeline to not create _CameraColorTexture if a custom render pass is injected. [case 1232761](https://issuetracker.unity3d.com/issues/urp-the-intermediate-color-texture-is-no-longer-created-when-there-is-at-least-one-renderer-feature)
- Fixed target eye UI for XR rendering is missing from camera inspector. [case 1261612](https://issuetracker.unity3d.com/issues/xr-cameras-target-eye-property-is-missing-when-inspector-is-in-normal-mode)
- Fixed an issue where terrain and speedtree materials would not get upgraded by upgrade project materials. [case 1204189](https://fogbugz.unity3d.com/f/cases/1204189/)
- Fixed an issue that caused renderer feature to not render correctly if the pass was injected before rendering opaques and didn't implement `Configure` method. [case 1259750](https://issuetracker.unity3d.com/issues/urp-not-rendering-with-a-renderer-feature-before-rendering-shadows)
- Fixed an issue where postFX's temp texture is not released properly.
- Fixed an issue where ArgumentOutOfRangeException errors were thrown after removing Render feature [case 1268147](https://issuetracker.unity3d.com/issues/urp-argumentoutofrangeexception-errors-are-thrown-on-undoing-after-removing-render-feature)

## [7.1.1] - 2019-09-05
### Upgrade Guide
- The render pipeline now handles custom renderers differently. You must now set up renderers for the Camera on the Render Pipeline Asset.
- Render Pipeline Assets upgrades automatically and either creates a default forward renderer in your project or links the existing custom one that you've assigned.
- If you have custom renderers assigned to Cameras, you must now add them to the current Render Pipeline Asset. Then you can select which renderer to use on the Camera.

### Added
- Added shader function `GetMainLightShadowParams`. This returns a half4 for the main light that packs shadow strength in x component and shadow soft property in y component.
- Added shader function `GetAdditionalLightShadowParams`. This returns a half4 for an additional light that packs shadow strength in x component and shadow soft property in y component.
- Added a `Debug Level` option to the Render Pipeline Asset. With this, you can control the amount of debug information generated by the render pipeline.
- Added ability to set the `ScriptableRenderer` that the Camera renders with via C# using `UniversalAdditionalCameraData.SetRenderer(int index)`. This maps to the **Renderer List** on the Render Pipeline Asset.
- Added shadow support for the 2D Renderer. 
- Added ShadowCaster2D, and CompositeShadowCaster2D components.
- Added shadow intensity and shadow volume intensity properties to Light2D.
- Added new Gizmos for Lights.
- Added CinemachineUniversalPixelPerfect, a Cinemachine Virtual Camera Extension that solves some compatibility issues between Cinemachine and Pixel Perfect Camera.
- Added an option that disables the depth/stencil buffer for the 2D Renderer.
- Added manipulation handles for the inner cone angle for spot lights.
- Added documentation for the built-in post-processing solution and Volumes framework (and removed incorrect mention of the PPv2 package). 

### Changed
- Increased visible lights limit for the forward renderer. It now supports 256 visible lights except in mobile platforms. Mobile platforms support 32 visible lights.
- Increased per-object lights limit for the forward renderer. It now supports 8 per-object lights in all platforms except GLES2. GLES2 supports 4 per-object lights.
- The Sprite-Lit-Default shader and the Sprite Lit Shader Graph shaders now use the vertex tangents for tangent space calculations.
- Temporary render textures for cameras rendering to render textures now use the same format and multisampling configuration as camera's target texture.
- All platforms now use R11G11B10_UFloat format for HDR render textures if supported.
- There is now a list of `ScriptableRendererData` on the Render Pipeline Asset as opposed to a renderer type. These are available to all Cameras and are included in builds.
- The renderer override on the Camera is now an enum that maps to the list of `ScriptableRendererData` on the Render Pipeline Asset.
- Pixel Perfect Camera now allows rendering to a render texture.
- Light2D GameObjects that you've created now have a default position with z equal to 0.
- Documentation: Changed the "Getting Started" section into "Install and Configure". Re-arranged the Table of Content.  

### Fixed
- Fixed LightProbe occlusion contribution. [case 1146667](https://issuetracker.unity3d.com/product/unity/issues/guid/1146667/)
- Fixed an issue that caused a log message to be printed in the console when creating a new Material. [case 1173160](https://issuetracker.unity3d.com/product/unity/issues/guid/1173160/)
- Fixed an issue where OnRenderObjectCallback was never invoked. [case 1122420](https://issuetracker.unity3d.com/issues/lwrp-gl-dot-lines-and-debug-dot-drawline-dont-render-when-scriptable-render-pipeline-settings-is-set-to-lwrp)
- Fixed an issue where Sprite Masks didn't function properly when using the 2D Renderer. [case 1163474](https://issuetracker.unity3d.com/issues/lwrp-sprite-renderer-ignores-sprite-mask-when-lightweight-render-pipeline-asset-data-is-set-to-2d-renderer-experimental)
- Fixed memory leaks when using the Frame Debugger with the 2D Renderer.
- Fixed an issue where materials using `_Time` did not animate in the scene. [1175396](https://issuetracker.unity3d.com/product/unity/issues/guid/1175396/)
- Fixed an issue where the Particle Lit shader had artifacts when both soft particles and HDR were enabled. [1136285](https://issuetracker.unity3d.com/product/unity/issues/guid/1136285/)
- Fixed an issue where the Area Lights were set to Realtime, which caused them to not bake. [1159838](https://issuetracker.unity3d.com/issues/lwrp-template-baked-area-lights-do-not-work-if-project-is-created-with-lightweight-rp-template)
- Fixed an issue where the Disc Light did not generate any light. [1175097](https://issuetracker.unity3d.com/issues/using-lwrp-area-light-does-not-generate-light-when-its-shape-is-set-to-disc)
- Fixed an issue where the alpha was killed when an opaque texture was requested on an offscreen camera with HDR enabled [case 1163320](https://issuetracker.unity3d.com/issues/lwrp-mobile-secondary-camera-background-alpha-value-is-lost-when-hdr-and-opaque-texture-are-enabled-in-lwrp-asset).
- Fixed an issue that caused Orthographic camera with far plane set to 0 to span Unity console with errors. [case 1172269](https://issuetracker.unity3d.com/issues/orthographic-camera-with-far-plane-set-to-0-results-in-assertions)
- Fixed an issue causing heap allocation in `RenderPipelineManager.DoRenderLoop` [case 1156241](https://issuetracker.unity3d.com/issues/lwrp-playerloop-renderpipelinemanager-dot-dorenderloop-internal-gc-dot-alloc-allocates-around-2-dot-6kb-for-every-camera-in-the-scene)
- Fixed an issue that caused shadow artifacts when using large spot angle values [case 1136165](https://issuetracker.unity3d.com/issues/lwrp-adjusting-spot-angle-on-a-spotlight-produces-shadowmap-artifacts)
- Fixed an issue that caused self-shadowing artifacts when adjusting shadow near-plane on spot lights.
- Fixed an issue that caused specular highlights to disappear when the smoothness value was set to 1.0. [case 1161827](https://issuetracker.unity3d.com/issues/lwrp-hdrp-lit-shader-max-smoothness-value-is-incosistent-between-pipelines)
- Fixed an issue in the Material upgrader that caused transparent Materials to not upgrade correctly to Universal RP. [case 1170419](https://issuetracker.unity3d.com/issues/shader-conversion-upgrading-project-materials-causes-standard-transparent-materials-to-flicker-when-moving-the-camera).
- Fixed an issue causing shadows to be incorrectly rendered when a light was close to the shadow caster.
- Fixed post-processing for the 2D Renderer.
- Fixed an issue in Light2D that caused a black line to appear for a 360 degree spotlight.
- Fixed a post-processing rendering issue with non-fullscreen viewport. [case 1177660](https://issuetracker.unity3d.com/issues/urp-render-scale-slider-value-modifies-viewport-coordinates-of-the-screen-instead-of-the-resolution)
- Fixed an issue where **Undo** would not undo the creation of Additional Camera Data. [case 1158861](https://issuetracker.unity3d.com/issues/lwrp-additional-camera-data-script-component-appears-on-camera-after-manually-re-picking-use-pipeline-settings)
- Fixed an issue where selecting the same drop-down menu item twice would trigger a change event. [case 1158861](https://issuetracker.unity3d.com/issues/lwrp-additional-camera-data-script-component-appears-on-camera-after-manually-re-picking-use-pipeline-settings)
- Fixed an issue where selecting certain objects that use instancing materials would throw console warnings. [case 1127324](https://issuetracker.unity3d.com/issues/console-warning-is-being-spammed-when-having-lwrp-enabled-and-shader-with-gpu-instancing-present-in-the-scene)
- Fixed a GUID conflict with LWRP. [case 1179895](https://issuetracker.unity3d.com/product/unity/issues/guid/1179895/)
- Fixed an issue where the Terrain shader generated NaNs.
- Fixed an issue that caused the `Opaque Color` pass to never render at half or quarter resolution.
- Fixed and issue where stencil state on a `ForwardRendererData` was reset each time rendering happened.

## [7.0.1] - 2019-07-25
### Changed
- Platform checks now provide more helpful feedback about supported features in the Inspectors.

### Fixed
- Fixed specular lighting related artifacts on Mobile [case 1143049](https://issuetracker.unity3d.com/issues/ios-lwrp-rounded-cubes-has-graphical-artifacts-when-setting-pbr-shaders-smoothness-about-to-0-dot-65-in-shadergraph) and [case 1164822](https://issuetracker.unity3d.com/issues/lwrp-specular-highlight-becomes-hard-edged-when-increasing-the-size-of-an-object).
- Post-processing is no longer enabled in the previews.
- Unity no longer force-enables post-processing on a camera by default.
- Fixed an issue that caused the Scene to render darker in GLES3 and linear color space. [case 1169789](https://issuetracker.unity3d.com/issues/lwrp-android-scene-is-rendered-darker-in-build-when-graphics-api-set-to-gles3-and-color-space-set-to-linear)

## [7.0.0] - 2019-07-17
### Universal Render Pipeline
- LWRP has been renamed to the "Universal Render Pipeline" (UniversalRP).
- UniversalRP is the same as LWRP in terms of features and scope.
- Classes have moved to the Universal namespace (from LWRP).

### Upgrade Guide
- Upgrading to UniversalRP is designed to be almost seamless from the user side.
- LWRP package still exists, this forwards includes and classes to the UniversalRP Package.
- Please see the more involved upgrade guide (https://docs.google.com/document/d/1Xd5bZa8pYZRHri-EnNkyhwrWEzSa15vtnpcg--xUCIs/).

### Added
- Initial Stadia platform support.
- Added a menu option to create a new `ScriptableRendererFeature` script. To do so in the Editor, click on Asset > Create > Rendering > Lightweight Render Pipeline > Renderer Feature.
- Added documentation for SpeedTree Shaders in LWRP.
- Added extended features to LWRP Terrain Shader, so terrain assets can be forward-compatible with HDRP.
- Enabled per-layer advanced or legacy-mode blending in LWRP Terrain Shader. 
- Added the documentation page "Rendering in LWRP", which describes the forward rendering camera loop.
- Added documentation overview for how Post Processing Version 2 works in LWRP.
- Added documentation notes and FAQ entry on the 2D Renderer affecting the LWRP Asset.

### Changed
- Replaced beginCameraRendering callbacks by non obsolete implementation in Light2D
- Updated `ScriptableRendererFeature` and `ScriptableRenderPass` API docs.
- Shader type Real translates to FP16 precision on Nintendo Switch.

### Fixed
- Fixed a case where built-in Shader time values could be out of sync with actual time. [case 1142495](https://fogbugz.unity3d.com/f/cases/1142495/)
- Fixed an issue that caused forward renderer resources to not load properly when you upgraded LWRP from an older version to 7.0.0. [case 1154925](https://issuetracker.unity3d.com/issues/lwrp-upgrading-lwrp-package-to-7-dot-0-0-breaks-forwardrenderdata-asset-in-resource-files)
- Fixed GC spikes caused by LWRP allocating heap memory every frame.
- Fixed distortion effect on particle unlit shader.
- Fixed NullReference exception caused when trying to add a ScriptableRendererFeature.
- Fixed issue with certain LWRP shaders not showing when using forward/2D renderer.
- Fixed the shadow resolve pass and the final pass, so they're not consuming unnecessary bandwidth. [case 1152439](https://issuetracker.unity3d.com/issues/lwrp-mobile-increased-memory-usage-and-extra-rendering-steps) 
- Added missing page for 2D Lights in LWRP.
- Tilemap tiles no longer appear black when you use the 2D renderer.
- Sprites in the preview window are no longer lit by 2D Scene lighting.
- Fixed warnings for unsupported shadow map formats for GLES2 API.
- Disabled shadows for devices that do not support shadow maps or depth textures.
- Fixed support for LWRP per-pixel terrain. [case 1110520](https://fogbugz.unity3d.com/f/cases/1110520)
- Fixed some basic UI/usability issues with LWRP terrain Materials (use of warnings and modal value changes).
- Fixed an issue where using LWRP and Sprite Shape together would produce meta file conflicts.
- Fixed fp16 overflow in Switch in specular calculation
- Fixed shader compilation errors for Android XR projects.
- Updated the pipeline Asset UI to cap the render scale at 2x so that it matches the render pipeline implementation limit.

## [6.7.0] - 2019-05-16
### Added
- Added SpeedTree Shaders.
- Added two Shader Graph master nodes: Lit Sprite and Unlit Sprite. They only work with the 2D renderer.
- Added documentation for the 2D renderer.

### Changed
- The 2D renderer and Light2D component received a number of improvements and are now ready to try as experimental features.
- Updated the [Feature Comparison Table](lwrp-builtin-feature-comparison.md) to reflect the current state of LWRP features.

### Fixed
- When in playmode, the error 'Non matching Profiler.EndSample' no longer appears. [case 1140750](https://fogbugz.unity3d.com/f/cases/1140750/)
- LWRP Particle Shaders now correctly render in stereo rendering modes. [case 1106699](https://fogbugz.unity3d.com/f/cases/1106699/)
- Shaders with 'debug' in the name are no longer stripped automatically. [case 1112983](https://fogbugz.unity3d.com/f/cases/1112983/)
- Fixed tiling issue with selection outline and baked cutout shadows.
- in the Shadergraph Unlit Master node, Premultiply no longer acts the same as Alpha. [case 1114708](https://fogbugz.unity3d.com/f/cases/1114708/)
- Fixed an issue where Lightprobe data was missing if it was needed per-pixel and GPU instancing was enabled.
- The Soft ScreenSpaceShadows Shader variant no longer gets stripped form builds. [case 1138236](https://fogbugz.unity3d.com/f/cases/1138236/)
- Fixed a typo in the Particle Unlit Shader, so Soft Particles now work correctly.
- Fixed emissive Materials not being baked for some meshes. [case 1145297](https://issuetracker.unity3d.com/issues/lwrp-emissive-materials-are-not-baked)
- Camera matrices are now correctly set up when you call rendering functions in EndCameraRendering. [case 1146586](https://issuetracker.unity3d.com/issues/lwrp-drawmeshnow-returns-wrong-positions-slash-scales-when-called-from-endcamerarendering-hook)
- Fixed GI not baking correctly while in gamma color space.
- Fixed a NullReference exception when adding a renderer feature that is contained in a global namespace. [case 1147068](https://issuetracker.unity3d.com/issues/scriptablerenderpipeline-inspector-ui-crashes-when-a-scriptablerenderfeature-is-not-in-a-namespace)
- Shaders are now set up for VR stereo instancing on Vulkan. [case 1142952](https://fogbugz.unity3d.com/f/cases/1142952/).
- VR stereo matrices and vertex inputs are now set up on Vulkan. [case 1142952](https://fogbugz.unity3d.com/f/cases/1142952/).
- Fixed the Material Upgrader so it's now run upon updating the LWRP package. [1148764](https://issuetracker.unity3d.com/product/unity/issues/guid/1148764/)
- Fixed a NullReference exception when you create a new Lightweight Render Pipeline Asset. [case 1153388](https://issuetracker.unity3d.com/product/unity/issues/guid/1153388/) 

## [6.6.0] - 2019-04-01
### Added
- Added support for Baked Indirect mixed lighting.
- You can now use Light Probes for occlusion. This means that baked lights can now occlude dynamic objects.
- Added RenderObjects. You can add RenderObjects to a Renderer to perform custom rendering.
- (WIP) Added an experimental 2D renderer that implements a 2D lighting system.
- (WIP) Added a Light2D component that works with the 2D renderer to add lighting effects to 2D sprites.

### Fixed
- Fixed a project import issue in the LWRP template.
- Fixed the warnings that appear when you create new Unlit Shader Graphs using the Lightweight Render Pipeline.
- Fixed light attenuation precision on mobile platforms.
- Fixed split-screen rendering on mobile platforms.
- Fixed rendering when using an off-screen camera that renders to a depth texture.
- Fixed the exposed stencil render state in the renderer.
- Fixed the default layer mask so it's now applied to a depth pre-pass.
- Made several improvements and fixes to the render pass UI.
- Fixed artifacts that appeared due to precision errors in large scaled objects.
- Fixed an XR rendering issue where Unity required a depth texture.
- Fixed an issue that caused transparent objects to sort incorrectly.

## [6.5.0] - 2019-03-07
### Added
- You can now create a custom forward renderer by clicking on `Assets/Create/Rendering/Lightweight Render Pipeline/Forward Renderer`. This creates an Asset in your Project. You can add additional features to it and drag-n-drop the renderer to either the pipeline Asset or to a camera.
- You can now add `ScriptableRendererFeature`  to the `ScriptableRenderer` to extend it with custom effects. A feature is an `ScriptableObject` that can be drag-n-dropped in the renderer and adds one or more `ScriptableRenderPass` to the renderer.
- `ScriptableRenderer` now exposes interface to configure lights. To do so, implement `SetupLights` when you create a new renderer.
- `ScriptableRenderer` now exposes interface to configure culling. To do so, implement `SetupCullingParameters` when you create a new renderer.
- `ScriptableRendererData` contains rendering resources for `ScriptableRenderer`. A renderer can be overridden globally for all cameras or on a per-camera basis.
- `ScriptableRenderPass` now has a `RenderPassEvents`. This controls where in the pipeline the render pass is added.
- `ScriptableRenderPass` now exposes `ConfigureTarget` and `ConfigureClear`. This allows the renderer to automatically figure out the currently active rendering targets.
- `ScriptableRenderPass` now exposes `Blit`. This performs a blit and sets the active render target in the renderer.
- `ScriptableRenderPass` now exposes `RenderPostProcessing`. This renders post-processing and sets the active render target in the renderer.
- `ScriptableRenderPass` now exposes `CreateDrawingSettings` as a helper for render passes that need to call `ScriptableRenderContext.DrawRenderers`.

### Changed
- Removed `RegisterShaderPassName` from `ScriptableRenderPass`. Instead, `CreateDrawingSettings` now  takes one or a list of `ShaderTagId`. 
- Removed remaining experimental namespace from LWRP. All APIrelated to `ScriptableRenderer`, `ScriptableRenderPass`, and render pass injection is now out of preview.
- Removed `SetRenderTarget` from `ScriptableRenderPass`. You should never call it. Instead, call `ConfigureTarget`, and the renderer automatically sets up targets for you. 
- Removed `RenderFullscreenQuad` from `ScriptableRenderer`. Use `CommandBuffer.DrawMesh` and `RenderingUtils.fullscreenMesh` instead.
- Removed `RenderPostProcess` from `ScriptableRenderer`. Use `ScriptableRenderPass.RenderPostProcessing` instead.
- Removed `postProcessingContext` property from `ScriptableRenderer`. This is now exposed in `RenderingUtils.postProcessingContext`.
- Removed `GetCameraClearFlag` from `ScriptableRenderer`.

### Fixed
- Fixed y-flip in VR when post-processing is active.
- Fixed occlusion mesh for VR not rendering before rendering opaques.
- Enabling or disabling SRP Batcher in runtime works now.
- Fixed video player recorder when post-processing is enabled.

## [6.4.0] - 2019-02-21

## [6.3.0] - 2019-02-18

## [6.2.0] - 2019-02-15

### Changed
- Code refactor: all macros with ARGS have been swapped with macros with PARAM. This is because the ARGS macros were incorrectly named.

## [6.1.0] - 2019-02-13

## [6.0.0] - 2019-02-23
### Added
- You can now implement a custom renderer for LWRP. To do so, implement an `IRendererData` that contains all resources used in rendering. Then create an `IRendererSetup` that creates and queues `ScriptableRenderPass`. Change the renderer type either in the Pipeline Asset or in the Camera Inspector.
- LWRP now uses the Unity recorder extension. You can use this to capture the output of Cameras.
- You can now inject a custom render pass before LWRP renders opaque objects. To do so, implement an `IBeforeRender` interface.
- Distortion support in all Particle Shaders.
- An upgrade system for LWRP Materials with `MaterialPostprocessor`.
- An upgrade path for Unlit shaders
- Tooltips for Shaders.
- SRP Batcher support for Particle Shaders.
- Docs for these Shaders: Baked Lit, Particles Lit, Particles Simple Lit, and Particles Unlit.
- LWRP now supports dynamic resolution scaling. The target platform must also support it.
- LWRP now includes version defines for both C# and Shaders in the format of `LWRP_X_Y_Z_OR_NEWER`. For example, `LWRP_5_3_0_OR_NEWER` defines version 5.3.0.
- The Terrain Lit Shader now samples Spherical Harmonics if you haven't baked any lightmaps for terrain.
- Added a __Priority__ option, which you can use to tweak the rendering order. This is similar to render queue in the built-in render pipeline. These Shaders now have this option: Lit, Simple Lit, Baked Lit, Unlit, and all three Particle Shaders.
- Added support for overriding terrain detail rendering shaders, via the render pipeline editor resources asset.

### Changed
- You can now only initialize a camera by setting a Background Type. The supported options are Skybox, Solid Color, and Don't Care.
- LWRP now uses non-square shadowmap textures when it renders directional shadows with 2 shadow cascades. 
- LWRP now uses RGB111110 as the HDR format on mobile devices, when this format is supported.
- Removed `IAfterDepthPrePass` interface.
- We’ve redesigned the Shader GUI. For example, all property names in Shaders are now inline across the board
- The Simple Lit Shader now has Smoothness, which can be stored in the alpha of specular or albedo maps.
- The Simple Lit and Particles Simple Lit Shaders now take shininess from the length (brightness) of the specular map.
- The __Double sided__ property is now __Render Face__. This means you can also do front face culling.
- Changed the docs for Lit Shader, Simple Lit Shader and Unlit Shader according to Shader GUI changes.
- When you create a new LWRP Asset, it will now be initialized with settings that favor performance on mobile platforms.
- Updated the [FAQ](faq.md) and the [Built-in/LWRP feature comparison table](lwrp-builtin-feature-comparison.md).

### Fixed
- Several tweaks to reduce bandwidth consumption on mobile devices.
- The foldouts in the Lightweight Asset inspector UI now remember their state.
- Added missing meta file for GizmosRenderingPass.cs.
- Fixed artifacts when using multiple or Depth Only cameras. [Case 1072615](https://issuetracker.unity3d.com/issues/ios-using-multiple-cameras-in-the-scene-in-lightweight-render-pipeline-gives-corrupted-image-in-ios-device)
- Fixed a typo in ERROR_ON_UNSUPPORTED_FUNCTION() that was causing the shader compiler to run out of memory in GLES2. [Case 1104271](https://issuetracker.unity3d.com/issues/mobile-os-restarts-because-of-high-memory-usage-when-compiling-shaders-for-opengles2)
- LWRP now renders shadows on scaled objects correctly. [Case 1109017](https://issuetracker.unity3d.com/issues/scaled-objects-render-shadows-and-specularity-incorrectly-in-the-lwrp-on-device)
- LWRP now allows some Asset settings to be changed at runtime. [Case 1105552](https://issuetracker.unity3d.com/issues/lwrp-changing-render-scale-in-runtime-has-no-effect-since-lwrp-3-dot-3-0)
- Realtime shadows now work in GLES2. [Case 1087251](https://issuetracker.unity3d.com/issues/android-lwrp-no-real-time-light-and-shadows-using-gles2)
- Framedebugger now renders correctly when stepping through drawcalls.
- Cameras that request MSAA and Opaque Textures now use less frame bandwidth when they render.
- Fixed rendering in the gamma color space, so it doesn't appear darker.
- Particles SImple Lit and Particles Unlit Shaders now work correctly.
- __Soft Particles__ now work correctly.
- Camera fading for particles.
- Fixed a typo in the Unlit `IgnoreProjector` tag.
- Particles render in both eyes with stereo instancing
- Fixed specular issues on mobile. [case 1109017](https://issuetracker.unity3d.com/issues/scaled-objects-render-shadows-and-specularity-incorrectly-in-the-lwrp-on-device)
- Fixed issue causing LWRP to create MSAA framebuffer even when MSAA setting was disabled.
- Post-processing in mobile VR is now forced to be disabled. It was causing many rendering issues.
- Fixed Editor Previews breaking in Play Mode when VR is enabled. [Case 1109009](https://issuetracker.unity3d.com/issues/lwrp-editor-previews-break-in-play-mode-if-vr-is-enabled)
- A camera's HDR enable flag is now respected when rendering in XR.
- Terrain detail rendering now works correctly when LWRP is installed but inactive.

## [5.2.0] - 2018-11-27
### Added
- LWRP now handles blits that are required by the device when rendering to the backbuffer.
- You can now enable the SRP Batcher. To do so, go to the `Pipeline Asset`. Under `Advanced`, toggle `SRP Batcher`.

### Changed
- Renamed shader variable `unity_LightIndicesOffsetAndCount` to `unity_PerObjectLightData`.
- Shader variables `unity_4LightIndices0` and `unity_4LightIndices1` are now declared as `unity_PerObjectLightIndices` array.

## [5.1.0] - 2018-11-19
### Added
- The user documentation for LWRP is now in this GitHub repo, instead of in the separate GitHub wiki. You can find the most up-to-date pages in the [TableOfContents.md](TableOfCotents.md) file. Pages not listed in that file are still in progress.

### Changed
- The LWRP package is no longer in preview.
- LWRP built-in render passes are now internal.
- Changed namespace from `UnityEngine.Experimental.Rendering.LightweightPipeline` to `UnityEngine.Rendering.LWRP`.
- Changed namespace from `UnityEditor.Experimental.Rendering.LightweightPipeline` to `UnityEditor.Rendering.LWRP`.

### Fixed
- LWRP now respects the iOS Player setting **Force hard shadows**. When you enable this setting, hardware filtering of shadows is disabled.
- Scene view mode now renders baked lightmaps correctly. [Case 1092227](https://issuetracker.unity3d.com/issues/lwrp-scene-view-modes-render-objects-black)
- Shadow bias calculations are now correct for both Shader Graph and Terrain shaders.
- Blit shader now ignores culling.
- When you select __Per Vertex__ option for __Additional Lights__, the __Per Object Limit__ option is not greyed out anymore.
- When you change camera viewport height to values above 1.0, the Unity Editor doesn't freeze anymore. [Case 1097497](https://issuetracker.unity3d.com/issues/macos-lwrp-editor-freezes-after-changing-cameras-viewport-rect-values)
- When you use AR with LWRP, the following error message is not displayed in the console anymore: "The camera list passed to the render pipeline is either null or empty."

## [5.0.0-preview] - 2018-09-28
### Added
- Added occlusion mesh rendering/hookup for VR
- You can now configure default depth and normal shadow bias values in the pipeline asset.
- You can now add the `LWRPAdditionalLightData` component to a `Light` to override the default depth and normal shadow bias.
- You can now log the amount of shader variants in your build. To do so, go to the `Pipeline Asset`. Under `Advanced`, select and set the `Shader Variant Log Level`.
### Changed
- Removed the `supportedShaderFeatures` property from LWRP core. The shader stripper now figures out which variants to strip based on the current assigned pipeline Asset in the Graphics settings.
### Fixed
- The following error does not appear in console anymore: ("Begin/End Profiler section mismatch")
- When you select a material with the Lit shader, this no longer causes the following error in the console: ("Material doesn't have..."). [case 1092354](https://fogbugz.unity3d.com/f/cases/1092354/)
- In the Simple Lit shader, per-vertex additional lights are now shaded properly.
- Shader variant stripping now works when you're building a Project with Cloud Build. This greatly reduces build times from Cloud Build.
- Dynamic Objects now receive lighting when the light mode is set to mixed.
- MSAA now works on Desktop platforms.
- The shadow bias value is now computed correctly for shadow cascades and different shadow resolutions. [case 1076285](https://issuetracker.unity3d.com/issues/lwrp-realtime-directional-light-shadow-maps-exhibit-artifacts)
- When you use __Area Light__ with LWRP, __Cast Shadows__ no longer overlaps with other UI elements in the Inspector. [case 1085363](https://issuetracker.unity3d.com/issues/inspector-area-light-cast-shadows-ui-option-is-obscured-by-render-mode-for-lwrp-regression-in-2018-dot-3a3)

### Changed
Read/write XRGraphicsConfig -> Read-only XRGraphics interface to XRSettings. 

## [4.0.0-preview] - 2018-09-28
### Added
- When you have enabled Gizmos, they now appear correctly in the Game view.
- Added requiresDepthPrepass field to RenderingData struct to tell if the runtime platform requires a depth prepass to generate a camera depth texture.
- The `RenderingData` struct now holds a reference to `CullResults`.
- When __HDR__ is enabled in the Camera but disabled in the Asset, an information box in the Camera Inspector informs you about it.
- When __MSAA__ is enabled in the Camera but disabled in the Asset, an information box in the Camera Inspector informs you about it.
- Enabled instancing on the terrain shader.
- Sorting of opaque objects now respects camera `opaqueSortMode` setting.
- Sorting of opaque objects disables front-to-back sorting flag, when camera settings allow that and the GPU has hidden surface removal.
- LWRP now has a Custom Light Explorer that suits its feature set.
- LWRP now supports Vertex Lit shaders for detail meshes on terrain.
- LWRP now has three interactive Autodesk shaders: Autodesk Interactive, Autodesk Interactive Masked and Autodesk Interactive Transparent.
- [Shader API] The `GetMainLight` and `GetAdditionalLight` functions can now compute shadow attenuation and store it in the new `shadowAttenuation` field in `LightData` struct.
- [Shader API] Added a `VertexPositionInputs` struct that contains vertex position in difference spaces (world, view, hclip).
- [Shader API] Added a `GetVertexPositionInputs` function to get an initialized `VertexPositionInputs`.
- [Shader API] Added a `GetPerObjectLightIndex` function to return the per-object index given a for-loop index.
- [Shader API] Added a `GetShadowCoord` function that takes a `VertexPositionInputs` as input.
- [ShaderLibrary] Added VertexNormalInputs struct that contains data for per-pixel normal computation.
- [ShaderLibrary] Added GetVertexNormalInputs function to return an initialized VertexNormalInputs.

### Changed
- The `RenderingData` struct is now read-only.
- `ScriptableRenderer`always performs a Clear before calling `IRendererSetup::Setup.` 
- `ScriptableRenderPass::Execute` no longer takes `CullResults` as input. Instead, use `RenderingData`as input, since that references `CullResults`.
- `IRendererSetup_Setup` no longer takes `ScriptableRenderContext` and `CullResults` as input.
- Shader includes are now referenced via package relative paths instead of via the deprecated shader export path mechanism https://docs.unity3d.com/2018.3/Documentation/ScriptReference/ShaderIncludePathAttribute.html.
- The LWRP Asset settings were re-organized to be more clear.
- Vertex lighting now controls if additional lights should be shaded per-vertex or per-pixel.
- Renamed all `Local Lights` nomenclature to `Additional Lights`.
- Changed shader naming to conform to our SRP shader code convention.
- [Shader API] Renamed `SpotAttenuation` function to `AngleAttenuation`.
- [Shader API] Renamed `_SHADOWS_ENABLED` keyword to `_MAIN_LIGHT_SHADOWS`
- [Shader API] Renamed `_SHADOWS_CASCADE` keyword to `_MAIN_LIGHT_SHADOWS_CASCADE`
- [Shader API] Renamed `_VERTEX_LIGHTS` keyword to `_ADDITIONAL_LIGHTS_VERTEX`.
- [Shader API] Renamed `_LOCAL_SHADOWS_ENABLED` to `_ADDITIONAL_LIGHT_SHADOWS`
- [Shader API] Renamed `GetLight` function to `GetAdditionalLight`.
- [Shader API] Renamed `GetPixelLightCount` function to `GetAdditionalLightsCount`.
- [Shader API] Renamed `attenuation` to `distanceAttenuation` in `LightData`.
- [Shader API] Renamed `GetLocalLightShadowStrength` function to `GetAdditionalLightShadowStrength`.
- [Shader API] Renamed `SampleScreenSpaceShadowMap` functions to `SampleScreenSpaceShadowmap`.
- [Shader API] Renamed `MainLightRealtimeShadowAttenuation` function to `MainLightRealtimeShadow`.
- [Shader API] Renamed light constants from `Directional` and `Local` to `MainLight` and `AdditionalLights`.
- [Shader API] Renamed `GetLocalLightShadowSamplingData` function to `GetAdditionalLightShadowSamplingData`.
- [Shader API] Removed OUTPUT_NORMAL macro.
- [Shader API] Removed `lightIndex` and `substractiveAttenuation` from `LightData`.
- [Shader API] Removed `ComputeShadowCoord` function. `GetShadowCoord` is provided instead.
- All `LightweightPipeline` references in API and classes are now named `LightweightRenderPipeline`.
- Files no longer have the `Lightweight` prefix.
- Renamed Physically Based shaders to `Lit`, `ParticlesLit`, and `TerrainLit`.
- Renamed Simple Lighting shaders to `SimpleLit`, and `ParticlesSimpleLit`.
- [ShaderLibrary] Renamed `InputSurfacePBR.hlsl`, `InputSurfaceSimple.hlsl`, and `InputSurfaceUnlit` to `LitInput.hlsl`, `SimpleLitInput.hlsl`, and `UnlitInput.hlsl`. These files were moved from the `ShaderLibrary` folder to the`Shaders`.
- [ShaderLibrary] Renamed `LightweightPassLit.hlsl` and `LightweightPassLitSimple.hlsl` to `LitForwardPass.hlsl` and `SimpleLitForwardPass.hlsl`. These files were moved from the `ShaderLibrary` folder to `Shaders`.
- [ShaderLibrary] Renamed `LightweightPassMetaPBR.hlsl`, `LightweightPassMetaSimple.hlsl` and `LighweightPassMetaUnlit` to `LitMetaPass.hlsl`, `SimpleLitMetaPass.hlsl` and `UnlitMetaPass.hlsl`. These files were moved from the `ShaderLibrary` folder to `Shaders`.
- [ShaderLibrary] Renamed `LightweightPassShadow.hlsl` to `ShadowCasterPass.hlsl`. This file was moved to the `Shaders` folder.
- [ShaderLibrary] Renamed `LightweightPassDepthOnly.hlsl` to `DepthOnlyPass.hlsl`. This file was moved to the `Shaders` folder.
- [ShaderLibrary] Renamed `InputSurfaceTerrain.hlsl` to `TerrainLitInput.hlsl`. This file was moved to the `Shaders` folder.
- [ShaderLibrary] Renamed `LightweightPassLitTerrain.hlsl` to `TerrainLitPases.hlsl`. This file was moved to the `Shaders` folder.
- [ShaderLibrary] Renamed `ParticlesPBR.hlsl` to `ParticlesLitInput.hlsl`. This file was moved to the `Shaders` folder.
- [ShaderLibrary] Renamed `InputSurfacePBR.hlsl` to `LitInput.hlsl`. This file was moved to the `Shaders` folder.
- [ShaderLibrary] Renamed `InputSurfaceUnlit.hlsl` to `UnlitInput.hlsl`. This file was moved to the `Shaders` folder.
- [ShaderLibrary] Renamed `InputBuiltin.hlsl` to `UnityInput.hlsl`.
- [ShaderLibrary] Renamed `LightweightPassMetaCommon.hlsl` to `MetaInput.hlsl`.
- [ShaderLibrary] Renamed `InputSurfaceCommon.hlsl` to `SurfaceInput.hlsl`.
- [ShaderLibrary] Removed LightInput struct and GetLightDirectionAndAttenuation. Use GetAdditionalLight function instead.
- [ShaderLibrary] Removed ApplyFog and ApplyFogColor functions. Use MixFog and MixFogColor instead.
- [ShaderLibrary] Removed TangentWorldToNormal function. Use TransformTangentToWorld instead.
- [ShaderLibrary] Removed view direction normalization functions. View direction should always be normalized per pixel for accurate results.
- [ShaderLibrary] Renamed FragmentNormalWS function to NormalizeNormalPerPixel.

### Fixed
- If you have more than 16 lights in a scene, LWRP no longer causes random glitches while rendering lights.
- The Unlit shader now samples Global Illumination correctly.
- The Inspector window for the Unlit shader now displays correctly.
- Reduced GC pressure by removing several per-frame memory allocations.
- The tooltip for the the camera __MSAA__ property now appears correctly.
- Fixed multiple C# code analysis rule violations.
- The fullscreen mesh is no longer recreated upon every call to `ScriptableRenderer.fullscreenMesh`.

## [3.3.0-preview] - 2018-01-01
### Added
- Added callbacks to LWRP that can be attached to a camera (IBeforeCameraRender, IAfterDepthPrePass, IAfterOpaquePass, IAfterOpaquePostProcess, IAfterSkyboxPass, IAfterTransparentPass, IAfterRender)

###Changed
- Clean up LWRP creation of render textures. If we are not going straight to screen ensure that we create both depth and color targets.
- UNITY_DECLARE_FRAMEBUFFER_INPUT and UNITY_READ_FRAMEBUFFER_INPUT macros were added. They are necessary for reading transient attachments.
- UNITY_MATRIX_I_VP is now defined.
- Renamed LightweightForwardRenderer to ScriptableRenderer.
- Moved all light constants to _LightBuffer CBUFFER. Now _PerCamera CBUFFER contains all other per camera constants.
- Change real-time attenuation to inverse square.
- Change attenuation for baked GI to inverse square, to match real-time attenuation.
- Small optimization in light attenuation shader code.

### Fixed
- Lightweight Unlit shader UI doesn't throw an error about missing receive shadow property anymore.

## [3.2.0-preview] - 2018-01-01
### Changed
- Receive Shadows property is now exposed in the material instead of in the renderer.
- The UI for Lightweight asset has been updated with new categories. A more clean structure and foldouts has been added to keep things organized.

### Fixed
- Shadow casters are now properly culled per cascade. (case 1059142)
- Rendering no longer breaks when Android platform is selected in Build Settings. (case 1058812)
- Scriptable passes no longer have missing material references. Now they access cached materials in the renderer.(case 1061353)
- When you change a Shadow Cascade option in the Pipeline Asset, this no longer warns you that you've exceeded the array size for the _WorldToShadow property.
- Terrain shader optimizations.

## [3.1.0-preview] - 2018-01-01

### Fixed
- Fixed assert errors caused by multi spot lights
- Fixed LWRP-DirectionalShadowConstantBuffer params setting

## [3.0.0-preview] - 2018-01-01
### Added
- Added camera additional data component to control shadows, depth and color texture.
- pipeline now uses XRSEttings.eyeTextureResolutionScale as renderScale when in XR.
- New pass architecture. Allows for custom passes to be written and then used on a per camera basis in LWRP

### Changed
- Shadow rendering has been optimized for the Mali Utgard architecture by removing indexing and avoiding divisions for orthographic projections. This reduces the frame time by 25% on the Overdraw benchmark.
- Removed 7x7 tent filtering when using cascades.
- Screenspace shadow resolve is now only done when rendering shadow cascades.
- Updated the UI for the Lighweight pipeline asset.
- Update assembly definitions to output assemblies that match Unity naming convention (Unity.*).

### Fixed
- Post-processing now works with VR on PC.
- PS4 compiler error
- Fixed VR multiview rendering by forcing MSAA to be off. There's a current issue in engine that breaks MSAA and Texture2DArray.
- Fixed UnityPerDraw CB layout
- GLCore compute buffer compiler error
- Occlusion strength not being applied on LW standard shaders
- CopyDepth pass is being called even when a depth from prepass is available
- GLES2 shader compiler error in IntegrationTests
- Can't set RenderScale and ShadowDistance by script
- VR Single Pass Instancing shadows
- Fixed compilation errors on Nintendo Switch (limited XRSetting support).

## [2.0.0-preview] - 2018-01-01

### Added
- Explicit render target load/store actions were added to improve tile utilization
- Camera opaque color can be requested on the pipeline asset. It can be accessed in the shader by defining a _CameraOpaqueTexture. This can be used as an alternative to GrabPass.
- Dynamic Batching can be enabled in the pipeline asset
- Pipeline now strips unused or invalid variants and passes based on selected pipeline capabilities in the asset. This reduces build and memory consuption on target.
- Shader stripping settings were added to pipeline asset

### Changed
#### Pipeline
- Pipeline code is now more modular and extensible. A ForwardRenderer class is initialized by the pipeline with RenderingData and it's responsible for enqueueing and executing passes. In the future pluggable renderers will be supported.
- On mobile 1 directional light + up to 4 local lights (point or spot) are computed
- On other platforms 1 directional light + up to 8 local lights are computed
- Multiple shadow casting lights are supported. Currently only 1 directional + 4 spots light shadows.
#### Shading Framework
- Directional Lights are always considered a main light in shader. They have a fast shading path with no branching and no indexing.
- GetMainLight() is provided in shader to initialize Light struct with main light shading data. 
- Directional lights have a dedicated shadowmap for performance reasons. Shadow coord always comes from interpolator.
- MainLigthRealtimeShadowAttenuation(float4 shadowCoord) is provided to compute main light realtime shadows.
- Spot and Point lights are always shaded in the light loop. Branching on uniform and indexing happens when shading them.
- GetLight(half index, float3 positionWS) is provided in shader to initialize Light struct for spot and point lights.
- Spot light shadows are baked into a single shadow atlas.
- Shadow coord for spot lights is always computed on fragment.
- Use LocalLightShadowAttenuation(int lightIndex, float3 positionWS) to comppute realtime shadows for spot lights.

### Fixed
- Issue that was causing VR on Android to render black
- Camera viewport issues
- UWP build issues
- Prevent nested camera rendering in the pipeline

## [1.1.4-preview] - 2018-01-01

### Added
 - Terrain and grass shaders ported
 - Updated materials and shader default albedo and specular color to midgrey.
 - Exposed _ScaledScreenParams to shader. It works the same as _ScreenParams but takes pipeline RenderScale into consideration
 - Performance Improvements in mobile

### Fixed
 - SRP Shader library issue that was causing all constants to be highp in mobile
 - shader error that prevented LWRP to build to UWP
 - shader compilation errors in Linux due to case sensitive includes
 - Rendering Texture flipping issue
 - Standard Particles shader cutout and blending modes
 - crash caused by using projectors
 - issue that was causing Shadow Strength to not be computed on mobile
 - Material Upgrader issue that caused editor to SoftLocks
 - GI in Unlit shader
 - Null reference in the Unlit material shader GUI

## [1.1.2-preview] - 2018-01-01

### Changed
 - Performance improvements in mobile  

### Fixed
 - Shadows on GLES 2.0
 - CPU performance regression in shadow rendering
 - Alpha clip shadow issues
 - Unmatched command buffer error message
 - Null reference exception caused by missing resource in LWRP
 - Issue that was causing Camera clear flags was being ignored in mobile


## [1.1.1-preview] - 2018-01-01

### Added
 - Added Cascade Split selection UI
 - Added SHADER_HINT_NICE_QUALITY. If user defines this to 1 in the shader Lightweight pipeline will favor quality even on mobile platforms.

### Changed
 - Shadowmap uses 16bit format instead of 32bit.
 - Small shader performance improvements

### Fixed
 - Subtractive Mode
 - Shadow Distance does not accept negative values anymore


## [0.1.24] - 2018-01-01

### Added
 - Added Light abstraction layer on lightweight shader library.
 - Added HDR global setting on pipeline asset. 
 - Added Soft Particles settings on pipeline asset.
 - Ported particles shaders to SRP library

### Changed
 - HDR RT now uses what format is configured in Tier settings.
 - Refactored lightweight standard shaders and shader library to improve ease of use.
 - Optimized tile LOAD op on mobile.
 - Reduced GC pressure
 - Reduced shader variant count by ~56% by improving fog and lightmap keywords
 - Converted LW shader library files to use real/half when necessary.

### Fixed
 - Realtime shadows on OpenGL
 - Shader compiler errors in GLES 2.0
 - Issue sorting issues when BeforeTransparent custom fx was enabled.
 - VR single pass rendering.
 - Viewport rendering issues when rendering to backbuffer.
 - Viewport rendering issues when rendering to with MSAA turned off.
 - Multi-camera rendering.

## [0.1.23] - 2018-01-01

### Added
 - UI Improvements (Rendering features not supported by LW are hidden)

### Changed
 - Shaders were ported to the new SRP shader library. 
 - Constant Buffer refactor to use new Batcher
 - Shadow filtering and bias improved.
 - Pipeline now updates color constants in gamma when in Gamma colorspace.
 - Optimized ALU and CB usage on Shadows.
 - Reduced shader variant count by ~33% by improving shadow and light classification keywords
 - Default resources were removed from the pipeline asset.

### Fixed
 - Fixed shader include path when using SRP from package manager.
 - Fixed spot light attenuation to match Unity Built-in pipeline.
 - Fixed depth pre-pass clearing issue.

## [0.1.12] - 2018-01-01

### Added
 - Standard Unlit shader now has an option to sample GI.
 - Added Material Upgrader for stock Unity Mobile and Legacy Shaders.
 - UI improvements

### Changed
- Realtime shadow filtering was improved. 

### Fixed
 - Fixed an issue that was including unreferenced shaders in the build.
 - Fixed a null reference caused by Particle System component lights.<|MERGE_RESOLUTION|>--- conflicted
+++ resolved
@@ -8,6 +8,8 @@
 
 ### Added
 - Support for Clear coat and ComplexLit forward only shader in shader graph.
+- Added Parallax Mapping to the Lit shader (Lit.shader).
+- Added the Detail Inputs setting group in the Lit shader (Lit.shader).
 
 ### Fixed
 - Fixed a case where main light hard shadows would not work if any other light is present with soft shadows.[case 1250829](https://issuetracker.unity3d.com/issues/main-light-shadows-are-ignored-in-favor-of-additional-lights-shadows)
@@ -43,12 +45,7 @@
 - Added an option to enable/disable Adaptive Performance when the Adaptive Performance package is available in the project.
 - Added support for 3DsMax's 2021 Simplified Physical Material from FBX files in the Model Importer.
 - Added support for DXT5nm-style normal maps on Android, iOS and tvOS
-- Added Parallax Mapping to the Lit shader (Lit.shader).
-<<<<<<< HEAD
-- Added the Detail Inputs setting group in the Lit shader (Lit.shader).
-=======
 - Added stencil override support for deferred renderer.
->>>>>>> 5740ccee
 - Added a warning message when a renderer is used with an unsupported graphics API, as the deferred renderer does not officially support GL-based platforms.
 - Added option to skip a number of final bloom iterations.
 - Added support for [Screen Space Ambient Occlusion](https://docs.unity3d.com/Packages/com.unity.render-pipelines.universal@10.0/manual/post-processing-ssao.html) and a new shader variant _SCREEN_SPACE_OCCLUSION.
