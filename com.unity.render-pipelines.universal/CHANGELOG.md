# Changelog
All notable changes to this package will be documented in this file.

The format is based on [Keep a Changelog](http://keepachangelog.com/en/1.0.0/)
and this project adheres to [Semantic Versioning](http://semver.org/spec/v2.0.0.html).

<<<<<<< HEAD
## [7.5.4] - 2021-02-05

### Changed
- Opacity as Density blending feature for Terrain Lit Shader is now disabled when the Terrain has more than four Terrain Layers. This is now similar to the Height-blend feature for the Terrain Lit Shader.

### Fixed
- Fixed Opacity as Density blending artifacts on Terrain that that caused Terrain to have modified splat weights of zero in some areas and greater than one in others.
=======
## [7.5.4] - 2021-01-28

Version Updated
The version number for this package has increased due to a version update of a related graphics package.
>>>>>>> 43d3b2b5

## [7.5.3] - 2021-01-11

### Fixed
- Fixed a case where overlay camera with output texture caused base camera not to render to screen. [case 1283225](https://issuetracker.unity3d.com/issues/game-view-renders-a-black-view-when-having-an-overlay-camera-which-had-output-texture-assigned-in-the-camera-stack)

## [7.5.2] - 2020-11-16

### Changed
- Bloom in Gamma color-space now more closely matches Linear color-space, this will mean project using Bloom and Gamma color-space may need to adjust Bloom Intensity to match previous look.
- Changed RenderObjectsFeature UI to only expose valid events. Previously, when selecting events before BeforeRenderingPrepasses objects would not be drawn correctly as stereo and camera setup only happens before rendering opaques objects.

### Fixed
- Fixed not using the local skybox on the camera game object when Lighting>environment skybox was set to null.
- Fixed an issue with a render texture failing assertion when chosing an invalid format. [case 1271034](https://issuetracker.unity3d.com/issues/the-error-occurs-when-a-render-texture-which-has-a-certain-color-format-is-applied-to-the-cameras-output-target)
- Fixed camera backgrounds not matching between editor and build when background is set to 'Uninitialized'. [case 1224369](https://issuetracker.unity3d.com/issues/urp-uninitialized-camera-background-type-does-not-match-between-the-build-and-game-view)
- Fixed an issue where Pixel lighting variants were stripped in builds if another URP asset had Additional Lights set to Per Vertex [case 1263514](https://issuetracker.unity3d.com/issues/urp-all-pixel-lighting-variants-are-stripped-in-build-if-at-least-one-urp-asset-has-additional-lights-set-to-per-vertex)
- Fixed an issue where transparent meshes were rendered opaque when using custom render passes [case 1262887](https://issuetracker.unity3d.com/issues/urp-transparent-meshes-are-rendered-as-opaques-when-using-lit-shader-with-custom-render-pass)
- Fixed Missing camera cannot be removed after scene is saved by removing the Missing camera label. [case 1252255](https://issuetracker.unity3d.com/issues/universal-rp-missing-camera-cannot-be-removed-from-camera-stack-after-scene-is-saved)
- Fixed MissingReferenceException when removing Missing camera from camera stack by removing Missing camera label. [case 1252263](https://issuetracker.unity3d.com/issues/universal-rp-missingreferenceexception-errors-when-removing-missing-camera-from-stack)
- Fixed an issue that caused the unity_CameraToWorld matrix to have z flipped values. [case 1257518](https://issuetracker.unity3d.com/issues/parameter-unity-cameratoworld-dot-13-23-33-is-inverted-when-using-universal-rp-7-dot-4-1-and-newer)
- Fixed a memory leak in Scriptable Renderer Data Editor.
- Fixed an issue causing additional lights to stop working when set as the sun source. [case 1278768](https://issuetracker.unity3d.com/issues/urp-every-light-type-is-rendered-as-directional-light-if-it-is-set-as-sun-source-of-the-environment)
- Fixed indirect albedo not working with shadergraph shaders in some rare setups. [case 1274967](https://issuetracker.unity3d.com/issues/gameobjects-with-custom-mesh-are-not-reflecting-the-light-when-using-the-shader-graph-shaders)
- Fixed an issue with upgrading material set to cutout didn't properly set alpha clipping. [case 1235516](https://issuetracker.unity3d.com/issues/urp-upgrade-material-utility-does-not-set-the-alpha-clipping-when-material-was-using-a-shader-with-rendering-mode-set-to-cutout)
- Fixed bloom inconsistencies between Gamma and Linear color-spaces.
- Fixed issue where selecting and deselecting Forward Renderer asset would leak memory [case 1290628](https://issuetracker.unity3d.com/issues/urp-scriptablerendererfeatureeditor-memory-leak-while-interacting-with-forward-renderer-in-the-project-window)
- Fixed an issue where the Camera inspector was grabbing the URP asset in Graphics Settings rather than the currently active.
- Fixed an issue where the Light Explorer was grabbing the URP asset in Graphics Settings rather than the currently active.
- Fixed an issue where Universal Render Pipeline with disabled antiAliasing was overwriting QualitySettings.asset on frequent cases. [case 1219159](https://issuetracker.unity3d.com/issues/urp-qualitysettings-dot-asset-file-gets-overwritten-with-the-same-content-when-the-editor-is-closed)
- Fixed useless mip maps on temporary RTs/PostProcessing inherited from Main RT descriptor.

## [7.5.1] - 2020-09-02

### Added
- Added option to enable/disable Adaptive Performance when it's package is available.

### Fixed
- Fixed an issue that caused WebGL to render blank screen when Depth texture was enabled [case 1240228](https://issuetracker.unity3d.com/issues/webgl-urp-scene-is-rendered-black-in-webgl-build-when-depth-texture-is-enabled)
- Fixed an issue where URP Simple Lit shader had attributes swapped incorrectly for BaseMap and BaseColor properties.
- Fixed an issue where camera stacking with MSAA on OpenGL resulted in a black screen. [case 1250602](https://issuetracker.unity3d.com/issues/urp-camera-stacking-results-in-black-screen-when-msaa-and-opengl-graphics-api-are-used)
- Fixed issue with Model Importer materials using the Legacy standard shader instead of URP's Lit shader when import happens at Editor startup.
- Fixed an issue causing shadows to be incorrectly rendered when a light was close to the shadow caster.
- Fixed an issue where errors were generated when the Physics2D module was not included in the project's manifest.
- Fixed an issue where the package would fail to compile if the Animation module was disabled. [case 1227068](https://issuetracker.unity3d.com/product/unity/issues/guid/1227068/)
- Fixed camera overlay stacking adding to respect unity general reference restrictions. [case 1240788](https://issuetracker.unity3d.com/issues/urp-overlay-camera-is-missing-in-stack-list-of-the-base-camera-prefab)
- Fixed RenderObject to reflect name changes done in CustomForwardRenderer asset. [case 1246256](https://issuetracker.unity3d.com/issues/urp-renderobject-name-does-not-reflect-inside-customforwardrendererdata-asset-on-renaming-in-the-inspector)
- Fixed a case where main light hard shadows would not work if any other light is present with soft shadows.[case 1250829](https://issuetracker.unity3d.com/issues/main-light-shadows-are-ignored-in-favor-of-additional-lights-shadows)
- Fixed an issue where Stencil settings wasn't serialized properly in sub object [case 1241218](https://issuetracker.unity3d.com/issues/stencil-overrides-in-urp-7-dot-3-1-render-objects-does-not-save-or-apply)
- Fixed issue that caused color grading to not work correctly with camera stacking. [case 1263193](https://issuetracker.unity3d.com/product/unity/issues/guid/1263193/)
- Fixed an issue that caused an infinite asset database reimport when running Unity in command line with -testResults argument.
- Fixed an issue that caused a warning to be thrown about temporary render texture not found when user calls ConfigureTarget(0). [case 1220871](https://issuetracker.unity3d.com/issues/urp-scriptable-render-passes-which-dont-require-a-bound-render-target-triggers-render-target-warning)
- Fixed issue that caused some properties in the camera to not be bold and highlighted when edited in prefab mode. [case 1230082](https://issuetracker.unity3d.com/issues/urp-camera-prefab-fields-render-type-renderer-background-type-are-not-bolded-and-highlighted-when-edited-in-prefab-mode)
- Fixed an issue that impacted MSAA performance on iOS/Metal [case 1219054](https://issuetracker.unity3d.com/issues/urp-ios-msaa-has-a-bigger-negative-impact-on-performance-when-using-urp-compared-to-built-in-rp)
- Fixed division by zero in `V_SmithJointGGX` function.

## [7.4.1] - 2020-06-03

Version Updated
The version number for this package has increased due to a version update of a related graphics package.

## [7.4.0] - 2020-05-22

### Added
- Added the option to specify the maximum number of visible lights. If you set a value, lights are sorted based on their distance from the Camera.

### Changed
- The number of maximum visible lights is now set to 32 if the platform is mobile or if the graphics API is OpenGLCore, otherwise it is set to 256.
- UniversalRenderPipelineAsset no longer supports presets [case 1197020](https://issuetracker.unity3d.com/issues/urp-reset-functionality-does-not-work-on-preset-of-universalrenderpipelineassets)
- The Metallic property value of a Material is now linear, which is the correct behavior for the PBR approach. In the previous URP package version, those values were interpreted as gamma values. This change might affect the look of Materials that use this property after upgrading from the previous package version.
- The pipeline is now computing tangent space in per fragment.
- Optimized the 2D Renderer to skip rendering into certain internal buffers when not necessary.
- The 2D Renderer now supports camera stacking.

### Fixed
- Fixed an issue with the editor where pausing during play mode causes the Scene View to be greyed out [case 1241239](https://issuetracker.unity3d.com/issues/urp-scene-window-is-rendered-gray-and-game-window-is-rendered-black-when-using-xr-plugin-management-and-universal-rp-7-dot-3-1)
- Fixed an issue with shadows not appearing on terrains when no cascades are selected [case 1226530](https://issuetracker.unity3d.com/issues/urp-no-shadows-on-terrain-when-cascades-is-set-to-no-cascades-in-render-pipeline-asset-settings).
- Fixed an issue that caused the anti-aliasing value in QualitySettings change without user interaction. [case 1195272](https://issuetracker.unity3d.com/issues/lwrp-the-anti-alias-quality-settings-value-is-changing-without-user-interaction).
- Fixed a shader issue that caused the Color in Sprite Shape to work improperly.
- Fixed shader compilation errors when using multiple lights in DX10 level GPU. [case 1222302](https://issuetracker.unity3d.com/issues/urp-no-materials-apart-from-ui-are-rendered-when-using-direct3d11-graphics-api-on-a-dx10-gpu).
- Fixed an issue that caused a depth texture to be flipped when sampling from shaders [case 1225362](https://issuetracker.unity3d.com/issues/game-object-is-rendered-incorrectly-in-the-game-view-when-sampling-depth-texture).
- Fixed an issue where an exception was thrown when resetting the ShadowCaster2D component. [case 1225339](https://issuetracker.unity3d.com/issues/urp-unassignedreferenceexception-thrown-on-resetting-the-shadow-caster-2d-component).
- Fixed an issue where using a Subtractive Blend Style for 2D Lights might cause artifacts in certain post-processing effects. [case 1215584](https://issuetracker.unity3d.com/issues/urp-incorrect-colors-in-scene-when-using-subtractive-and-multiply-blend-mode-in-gamma-color-space).
- Fixed an issue where Cinemachine Pixel Perfect extension didn't work when CinemachineBrain Update Method was anything other than Late Update.
- Fixed an issue where particles that used Sprite Shader Graph shaders were invisible.
- Fixed an issue where Scene objects might be affected incorrectly by 2D Lights from a previous Sorting Layer.
- Fixed an issue where errors would appear in the Console when entering Play Mode with a 2D Light selected in the Hierarchy. [Case 1226918](https://issuetracker.unity3d.com/issues/errors-appear-in-the-console-when-global-2d-light-is-selected-in-hierarchy).
- Fixed an issue with shadows calculated incorrectly in some shaders.
- Fixed an invalid implementation of a function in LWRP to URP backward compatibility support.
- Fixed an issue when Linear to sRGB conversion would not happen on some Android devices. [case 1226208](https://issuetracker.unity3d.com/issues/no-srgb-conversion-on-some-android-devices-when-using-the-universal-render-pipeline).
- Fixed issues with performance when importing fbx files.
- Fixed issues with NullReferenceException raised with URP shaders.
- Fixed an issue where the emission value in particle shaders would not update in the Editor without entering Play Mode.
- Fixed an issue where grid lines were drawn on top of opaque objects in the preview window. [case 1240723](https://issuetracker.unity3d.com/issues/urp-grid-is-rendered-in-front-of-the-model-in-the-inspector-animation-preview-window-when-depth-or-opaque-texture-is-enabled).
- Fixed an issue where objects in the Preview window were affected by layer mask settings in the default renderer. [case 1204376](https://issuetracker.unity3d.com/issues/urp-prefab-preview-is-blank-when-a-custom-forward-renderer-data-and-default-layer-mask-is-mixed-are-used).
- Fixed SceneView Draw Modes not being updated properly after opening new Scene view panels or changing the Editor layout.
- Fixed an issue that caused viewport to work incorrectly when rendering to textures. [case 1225103](https://issuetracker.unity3d.com/issues/urp-the-viewport-rect-isnt-correctly-applied-when-the-camera-is-outputting-into-a-rendertexture).
- Fixed an issue that caused incorrect sampling of HDR reflection probe textures.
- Fixed an issue that caused the inverse view and projection matrix to output wrong values in some platforms. [case 1243990](https://issuetracker.unity3d.com/issues/urp-8-dot-1-breaks-unity-matrix-i-vp)
- Fixed UI text of RenderObjects feature to display LightMode tag instead of Shader Pass Name. [case 1201696](https://issuetracker.unity3d.com/issues/render-feature-slash-pass-ui-has-a-field-for-shader-pass-name-when-it-actually-expects-shader-pass-lightmode).
- Fixed an issue that caused memory allocations when sorting cameras. [case 1226448](https://issuetracker.unity3d.com/issues/2d-renderer-using-more-than-one-camera-that-renders-out-to-a-render-texture-creates-gc-alloc-every-frame).
- Fixed GLES shaders compilation failing on Windows platform (not a mobile platform) due to uniform count limit.
- Fixed an issue where preset button could still be used, when it is not supposed to. [case 1246261](https://issuetracker.unity3d.com/issues/urp-reset-functionality-does-not-work-for-renderobject-preset-asset)
- Fixed an issue with URP switching such that every avaiable URP makes a total set of supported features such that all URPs are taken into consideration. [case 1157420](https://issuetracker.unity3d.com/issues/lwrp-srp-switching-doesnt-work-even-with-manually-adding-shadervariants-per-scene)
- Fixed an issue that causes viewport to not work correctly when rendering to textures. [case 1225103](https://issuetracker.unity3d.com/issues/urp-the-viewport-rect-isnt-correctly-applied-when-the-camera-is-outputting-into-a-rendertexture)
- Fixed an issue that caused incorrect sampling of HDR reflection probe textures.
- Fixed an issue that caused Android GLES to render blank screen when Depth texture was enabled without Opaque texture [case 1219325](https://issuetracker.unity3d.com/issues/scene-is-not-rendered-on-android-8-and-9-when-depth-texture-is-enabled-in-urp-asset)
- Metallic slider on the Lit shader is now linear meaning correct values are used for PBR.
- URP shaders that contain a priority slider now no longer have an offset of 50 by default.
- Fixed issue where using DOF at the same time as Dynamic Scaling, the depth buffer was smapled with incorrect UVs. [case 1225467](https://issuetracker.unity3d.com/product/unity/issues/guid/1225467/)
- Fixed a performance problem with ShaderPreprocessor with large amount of active shader variants in the project.

## [7.3.0] - 2020-03-11

### Added
- Added the option to control the transparent layer separately in the Forward Renderer.
- Added the ability to set individual RendererFeatures to be active or not, use `ScriptableRendererFeature.SetActive(bool)` to set whether a Renderer Feature will execute,  `ScriptableRendererFeature.isActive` can be used to check the current active state of the Renderer Feature.

### Changed
- Renderer Feature list is now redesigned to fit more closely to the Volume Profile UI, this vastly improves UX and reliability of the Renderer Features List.
- Default color values for Lit and SimpleLit shaders changed to white due to issues with texture based workflows.

### Fixed
- Fixed an issue where camera stacking didn't work properly inside prefab mode. [case 1220509](https://issuetracker.unity3d.com/issues/urp-cannot-assign-overlay-cameras-to-a-camera-stack-while-in-prefab-mode)
- Fixed a material leak on domain reload.
- Fixed NaNs in tonemap algorithms (neutral and ACES) on Nintendo Switch.
- Fixed an issue with shadow cascade values were not readable in the render pipeline asset [case 1219003](https://issuetracker.unity3d.com/issues/urp-cascade-values-truncated-on-selecting-two-or-four-cascades-in-shadows-under-universalrenderpipelineasset)
- Fixed the definition of `mad()` in SMAA shader for OpenGL.
- Fixed an issue that caused assets to be reimported if player prefs were cleared. [case 1192259](https://issuetracker.unity3d.com/issues/lwrp-clearing-playerprefs-through-a-script-or-editor-causes-delay-and-console-errors-to-appear-when-entering-the-play-mode)
- Fixed missing Custom Render Features after Library deletion. [case 1196338](https://issuetracker.unity3d.com/product/unity/issues/guid/1196338/)
- Fixed not being able to remove a Renderer Feature due to tricky UI selection rects. [case 1208113](https://issuetracker.unity3d.com/product/unity/issues/guid/1208113/)
- Fixed an issue where the Camera Override on the Render Object Feature would not work with many Render Features in a row. [case 1205185](https://issuetracker.unity3d.com/product/unity/issues/guid/1205185/)
- Fixed UI clipping issue in Forward Renderer inspector. [case 1211954](https://issuetracker.unity3d.com/product/unity/issues/guid/1211954/)
- Fixed a Null ref when trying to remove a missing Renderer Feature from the Forward Renderer. [case 1196651](https://issuetracker.unity3d.com/product/unity/issues/guid/1196651/)
- Fixed data serialization issue when adding a Renderer Feature to teh Forward Renderer. [case 1214779](https://issuetracker.unity3d.com/product/unity/issues/guid/1214779/)
- Fixed an issue where NullReferenceException might be thrown when creating 2D Lights. [case 1219374](https://issuetracker.unity3d.com/issues/urp-nullreferenceexception-threw-on-adding-the-light-2d-experimental-component-when-2d-render-data-not-assigned)
- Fixed an issue where the 2D Renderer upgrader did not upgrade using the correct default material.
- Fixed issue with AssetPostprocessors dependencies causing models to be imported twice when upgrading the package version.
- Fixed an issue where partical shaders failed to handle Single-Pass Stereo VR rendering with Double-Wide Textures. [case 1201208](https://issuetracker.unity3d.com/issues/urp-vr-each-eye-uses-the-cameraopaquetexture-of-both-eyes-for-rendering-when-using-single-pass-rendering-mode)
- Fixed an issue where MSAA isn't applied until eye textures are relocated by changing their resolution. [case 1197958](https://issuetracker.unity3d.com/issues/oculus-quest-oculus-go-urp-msaa-isnt-applied-until-eye-textures-are-relocated-by-changing-their-resolution)
- Fixed an issue with a blurry settings icon. [case 1201895](https://issuetracker.unity3d.com/issues/urp-setting-icon-blurred-in-universalrendererpipelineasset)
- Fixed an issue where rendering into RenderTexture with Single Pass Instanced renders both eyes overlapping.
- Fixed an issue where Renderscale setting has no effect when using XRSDK.
- Fixed an issue where renderScale != 1 or Display.main.requiresBlitToBackbuffer forced an unnecessary blit on XR.
- Fixed an issue that causes double sRGB correction on Quest. [case 1209292](https://issuetracker.unity3d.com/product/unity/issues/guid/1209292)
- Fixed an issue where terrain DepthOnly pass does not work for XR.
- Fixed an issue where Shaders that used Texture Arrays and FrontFace didn't compile at build time, which caused the build to fail.
- Fixed an issue where Shader Graph subshaders referenced incorrect asset GUIDs. 
- Fixed an issue where Post-Processing caused nothing to render on GLES2.

### Added
- If Unity Editor Analytics are enabled, Universal collects anonymous data about usage of Universal. This helps the Universal team focus our efforts on the most common scenarios, and better understand the needs of our customers.

## [7.2.0] - 2020-02-10

### Added
![Camera Stacking in URP](Documentation~/Images/camera-stacking-example.png)

- Added support for [Camera Stacking](Documentation~/camera-stacking.md) when using the Forward Renderer. This introduces the Camera [Render Type](Documentation~/camera-types-and-render-type.md) property. A Base Camera can be initialized with either the Skybox or Solid Color, and can combine its output with that of one or more Overlay Cameras. An Overlay Camera is always initialized with the contents of the previous Camera that rendered in the Camera Stack.
- Added XR multipass rendering. Multipass rendering is a requirement on many VR platforms and allows graceful fallback when single-pass rendering isn't available. 
- Added support for [Post Processing Version 2 (PPv2)](https://docs.unity3d.com/Packages/com.unity.postprocessing@latest) as a fallback post-processing solution, in addition to URP's integrated post-processing solution. This enables developers to use PPv2 with Unity 2019 LTS.
- Added Transparency Sort Mode, Transparency Sort Axis, and support for a user defined default material to 2DRendererData.
- Added the option to toggle shadow receiving on transparent objects.
- Added support for particle shaders to receive shadows.
- Added AssetPostprocessors and Shadergraphs to handle Arnold Standard Surface and 3DsMax Physical material import from FBX. Basic PBR material properties like Base Color, Metalness, Roughness, Specular IOR, Emission and Normals are imported and mapped to custom shaders in Unity.

### Changed
- Removed final blit pass to force alpha to 1.0 on mobile platforms.
- Blend Styles in the 2DRendererData are now automatically enabled/disabled.
- When using the 2D Renderer, Sprites render with a faster rendering path when no lights are present.
- The Scene view now mirrors the Volume Layer Mask set on the Main Camera.

### Fixed
- Fixed an issue when using the 2D Renderer where some types of renderers would not be assigned the correct material.
- Fixed an issue where viewport aspect ratio was wrong when using the Stretch Fill option of the Pixel Perfect Camera. [case 1188695](https://issuetracker.unity3d.com/issues/pixel-perfect-camera-component-does-not-maintain-the-aspect-ratio-when-the-stretch-fill-is-enabled)
- Fixed an issue where the default TerrainLit Material was outdated, which caused the default Terrain to use per-vertex normals instead of per-pixel normals.
- Fixed shader errors and warnings in the default Universal RP Terrain Shader. [case 1185948](https://issuetracker.unity3d.com/issues/urp-terrain-slash-lit-base-pass-shader-does-not-compile)
- Fixed broken images in package documentation.
- Fixed an issue where post-processing was not applied for custom renderers set to run on the "After Rendering" event [case 1196219](https://issuetracker.unity3d.com/issues/urp-post-processing-is-not-applied-to-the-scene-when-render-ui-event-is-set-to-after-rendering)
- Fixed an issue that caused an extra blit when using custom renderers [case 1156741](https://issuetracker.unity3d.com/issues/lwrp-performance-decrease-when-using-a-scriptablerendererfeature)
- Fixed an issue with transparent objects not receiving shadows when using shadow cascades. [case 1116936](https://issuetracker.unity3d.com/issues/lwrp-cascaded-shadows-do-not-appear-on-alpha-blended-objects)
- Fixed issue where using a ForwardRendererData preset would cause a crash. [case 1201052](https://issuetracker.unity3d.com/product/unity/issues/guid/1201052/)
- Fixed an issue that caused errors if you disabled the VR Module when building a project.
- Fixed an issue with the null check when `UniversalRenderPipelineLightEditor.cs` tries to access `SceneView.lastActiveSceneView`.
- Fixed an issue where the 'Depth Texture' drop down was incorrectly disabled in the Camera Inspector. 
- Fixed issue where normal maps on terrain appeared to have flipped X-components when compared to the same normal map on a mesh. [case 1181518](https://fogbugz.unity3d.com/f/cases/1181518/)
- Fixed RemoveComponent on Camera contextual menu to not remove Camera while a component depend on it.
- Fixed an issue where right eye is not rendered to. [case 1170619](https://issuetracker.unity3d.com/issues/vr-lwrp-terrain-is-not-rendered-in-the-right-eye-of-an-hmd-when-using-single-pass-instanced-stereo-rendering-mode-with-lwrp)
- Fixed issue where TerrainDetailLit.shader fails to compile when XR is enabled.
- Fixed an issue that allowed height-based blending on Terrains with more than 4 materials, which is not supported.
- Fixed an issue where opaque objects were outputting incorrect alpha values [case 1168283](https://issuetracker.unity3d.com/issues/lwrp-alpha-clipping-material-makes-other-materials-look-like-alpha-clipping-when-gameobject-is-shown-in-render-texture)
- Fixed an issue where the editor would sometimes crash when using additional lights [case 1176131](https://issuetracker.unity3d.com/issues/mac-crash-on-processshadowcasternodevisibilityandcullwithoutumbra-when-same-rp-asset-is-set-in-graphics-and-quality-settings)
- Fixed an issue that allowed height-based blending on Terrains with more than 4 materials, which is not supported and causes artifacts.
- Fixed an issue where a depth texture was always created when post-processing was enabled, even if no effects made use of it.
- Fixed an issue where the Volume System would not use the Cameras Transform when no `Volume Trigger` was set.
- Fixed an issue where post processing disappeared when using custom renderers and SMAA or no AA
- Fixed an issue with soft particles having dark blending when intersecting with scene geometry [case 1199812](https://issuetracker.unity3d.com/issues/urp-soft-particles-create-dark-blending-artefacts-when-intersecting-with-scene-geometry)
- Fixed an issue with additive particles blending incorrectly [case 1215713](https://issuetracker.unity3d.com/issues/universal-render-pipeline-additive-particles-not-using-vertex-alpha)
- Fixed incorrect light attenuation on Nintendo Switch.
- Fixed XR SDK single-pass incorrectly switching to multipass issue. Add query for XR SDK single-pass availability using XR SDK renderpass descriptors.
- Fixed a performance issue in Hololens when using renderer with custom render passes.
-
## [7.1.8] - 2020-01-20

### Fixed
- Fixed an issue that caused errors if you disabled the VR Module when building a project.

### Changed
- On Xbox and PS4 you will also need to download the com.unity.render-pipeline.platform (ps4 or xboxone) package from the appropriate platform developer forum

## [7.1.7] - 2019-12-11

### Fixed
- Fixed inconsistent lighting between the forward renderer and the deferred renderer that was caused by a missing normalize operation on vertex normals on some SpeedTree shader variants.
- Fixed issue where the Editor would crash when you used a `ForwardRendererData` preset. [case 1201052](https://issuetracker.unity3d.com/product/unity/issues/guid/1201052/)
- Fixed an issue where Normal Map Textures didn't apply when you added them to newly-created Materials. [case 1197217](https://issuetracker.unity3d.com/product/unity/issues/guid/1197217/)
- Fixed an issue with deleting shader passes in the custom renderer features list [case 1201664](https://issuetracker.unity3d.com/issues/urp-remove-button-is-not-activated-in-shader-passes-list-after-creating-objects-from-renderer-features-in-urpassets-renderer)
- Fixed an issue where particles had dark outlines when blended together [case 1199812](https://issuetracker.unity3d.com/issues/urp-soft-particles-create-dark-blending-artefacts-when-intersecting-with-scene-geometry)
- Fixed MSAA on Metal MacOS and Editor.

## [7.1.6] - 2019-11-22

### Fixed
- Fixed issue where XR Multiview failed to render when using URP Shader Graph Shaders
- Fixed lazy initialization with last version of ResourceReloader

## [7.1.5] - 2019-11-15

### Fixed
- Fixed multiple issues where Shader Graph shaders failed to build for XR in the Universal RP.
- Fixed conflicting meta with HDRP

## [7.1.4] - 2019-11-13

### Fixed
- Terrain Holes fixes
- Fixed post-processing with XR single-pass rendering modes.

## [7.1.3] - 2019-11-04
### Added
- Added default implementations of OnPreprocessMaterialDescription for FBX, Obj, Sketchup and 3DS file formats.

### Changed
- Moved the icon that indicates the type of a Light 2D from the Inspector header to the Light Type field.
- Eliminated some GC allocations from the 2D Renderer.
- Deprecated the CinemachineUniversalPixelPerfect extension. Use the one from Cinemachine v2.4 instead.
- Replaced PlayerSettings.virtualRealitySupported with XRGraphics.tryEnable.

### Fixed
- Fixed an issue where linear to sRGB conversion occurred twice on certain Android devices.
- Fixed an issue where Unity rendered fullscreen quads with the pink error shader when you enabled the Stop NaN post-processing pass.
- Fixed an issue where 2D Lighting was broken for Perspective Cameras.
- Fixed an issue where resetting a Freeform 2D Light would throw null reference exceptions. [case 1184536](https://issuetracker.unity3d.com/issues/lwrp-changing-light-type-to-freeform-after-clicking-on-reset-throws-multiple-arguementoutofrangeexception)
- Fixed an issue where Freeform 2D Lights were not culled correctly when there was a Falloff Offset.
- Fixed an issue where Tilemap palettes were invisible in the Tile Palette window when the 2D Renderer was in use. [case 1162550](https://issuetracker.unity3d.com/issues/adding-tiles-in-the-tile-palette-makes-the-tiles-invisible)
- Fixed user LUT sampling being done in Linear instead of sRGB.
- Fixed an issue when trying to get the Renderer via API on the first frame [case 1189196](https://issuetracker.unity3d.com/product/unity/issues/guid/1189196/)
- Fixed an issue where deleting an entry from the Renderer List and then undoing that change could cause a null reference. [case 1191896](https://issuetracker.unity3d.com/issues/nullreferenceexception-when-attempting-to-remove-entry-from-renderer-features-list-after-it-has-been-removed-and-then-undone)
- Fixed an issue where the user would get an error if they removed the Additional Camera Data component. [case 1189926](https://issuetracker.unity3d.com/issues/unable-to-remove-universal-slash-hd-additional-camera-data-component-serializedobject-target-destroyed-error-is-thrown)
- Fixed an issue that caused shaders containing `HDRP` string in their path to be stripped from the build.
- Fixed an issue that caused only selected object to render in SceneView when Wireframe drawmode was selected.
- Fixed Renderer Features UI tooltips. [case 1191901](https://issuetracker.unity3d.com/issues/forward-renderers-render-objects-layer-mask-tooltip-is-incorrect-and-contains-a-typo)
- Fixed an issue where the Scene lighting button didn't work when you used the 2D Renderer.
- Fixed a performance regression when you used the 2D Renderer.
- Fixed an issue where the Freeform 2D Light gizmo didn't correctly show the Falloff offset.
- Fixed an issue where the 2D Renderer rendered nothing when you used shadow-casting lights with incompatible Renderer2DData.
- Fixed an issue where Prefab previews were incorrectly lit when you used the 2D Renderer.
- Fixed an issue where the Light didn't update correctly when you deleted a Sprite that a Sprite 2D Light uses.
- Fixed an issue where Cinemachine v2.4 couldn't be used together with Universal RP due to a circular dependency between the two packages.
- Fixed an issue where terrain and speedtree materials would not get upgraded by upgrade project materials. [case 1204189](https://fogbugz.unity3d.com/f/cases/1204189/)
- Fixed camera overlay stacking adding to respect unity general reference restrictions. [case 1240788](https://issuetracker.unity3d.com/issues/urp-overlay-camera-is-missing-in-stack-list-of-the-base-camera-prefab)
- Fixed RenderObject to reflect name changes done in CustomForwardRenderer asset. [case 1246256](https://issuetracker.unity3d.com/issues/urp-renderobject-name-does-not-reflect-inside-customforwardrendererdata-asset-on-renaming-in-the-inspector)
- Fixed a case where main light hard shadows would not work if any other light is present with soft shadows.[case 1250829](https://issuetracker.unity3d.com/issues/main-light-shadows-are-ignored-in-favor-of-additional-lights-shadows)
- Fixed an issue that caused renderer feature to not render correctly if the pass was injected before rendering opaques and didn't implement `Configure` method. [case 1259750](https://issuetracker.unity3d.com/issues/urp-not-rendering-with-a-renderer-feature-before-rendering-shadows)
- Fixed issue that caused color grading to not work correctly with camera stacking. [case 1263193](https://issuetracker.unity3d.com/product/unity/issues/guid/1263193/)
- Fixed an issue that caused an infinite asset database reimport when running Unity in command line with -testResults argument.
- Fixed an issue that caused a warning to be thrown about temporary render texture not found when user calls ConfigureTarget(0). [case 1220871](https://issuetracker.unity3d.com/issues/urp-scriptable-render-passes-which-dont-require-a-bound-render-target-triggers-render-target-warning)

## [7.1.2] - 2019-09-19
### Added
- Added support for additional Directional Lights. The amount of additional Directional Lights is limited by the maximum Per-object Lights in the Render Pipeline Asset.

### Fixed
- Fixed an issue where there were 2 widgets showing the outer angle of a spot light.
- Fixed an issue where the Shader Graph `SceneDepth` node didn't work with XR single-pass (double-wide) rendering. See [case 1123069](https://issuetracker.unity3d.com/issues/lwrp-vr-shadergraph-scenedepth-doesnt-work-in-single-pass-rendering).
- Fixed Unlit and BakedLit shader compilations in the meta pass.
- Fixed an issue where the Bokeh Depth of Field shader would fail to compile on PS4.
- Improved overall memory bandwidth usage.
- Added SceneSelection pass for TerrainLit shader.

## [7.1.1] - 2019-09-05
### Upgrade Guide
- The render pipeline now handles custom renderers differently. You must now set up renderers for the Camera on the Render Pipeline Asset.
- Render Pipeline Assets upgrades automatically and either creates a default forward renderer in your project or links the existing custom one that you've assigned.
- If you have custom renderers assigned to Cameras, you must now add them to the current Render Pipeline Asset. Then you can select which renderer to use on the Camera.

### Added
- Added shader function `GetMainLightShadowParams`. This returns a half4 for the main light that packs shadow strength in x component and shadow soft property in y component.
- Added shader function `GetAdditionalLightShadowParams`. This returns a half4 for an additional light that packs shadow strength in x component and shadow soft property in y component.
- Added a `Debug Level` option to the Render Pipeline Asset. With this, you can control the amount of debug information generated by the render pipeline.
- Added ability to set the `ScriptableRenderer` that the Camera renders with via C# using `UniversalAdditionalCameraData.SetRenderer(int index)`. This maps to the **Renderer List** on the Render Pipeline Asset.
- Added shadow support for the 2D Renderer. 
- Added ShadowCaster2D, and CompositeShadowCaster2D components.
- Added shadow intensity and shadow volume intensity properties to Light2D.
- Added new Gizmos for Lights.
- Added CinemachineUniversalPixelPerfect, a Cinemachine Virtual Camera Extension that solves some compatibility issues between Cinemachine and Pixel Perfect Camera.
- Added an option that disables the depth/stencil buffer for the 2D Renderer.
- Added manipulation handles for the inner cone angle for spot lights.
- Added documentation for the built-in post-processing solution and Volumes framework (and removed incorrect mention of the PPv2 package). 

### Changed
- Increased visible lights limit for the forward renderer. It now supports 256 visible lights except in mobile platforms. Mobile platforms support 32 visible lights.
- Increased per-object lights limit for the forward renderer. It now supports 8 per-object lights in all platforms except GLES2. GLES2 supports 4 per-object lights.
- The Sprite-Lit-Default shader and the Sprite Lit Shader Graph shaders now use the vertex tangents for tangent space calculations.
- Temporary render textures for cameras rendering to render textures now use the same format and multisampling configuration as camera's target texture.
- All platforms now use R11G11B10_UFloat format for HDR render textures if supported.
- There is now a list of `ScriptableRendererData` on the Render Pipeline Asset as opposed to a renderer type. These are available to all Cameras and are included in builds.
- The renderer override on the Camera is now an enum that maps to the list of `ScriptableRendererData` on the Render Pipeline Asset.
- Pixel Perfect Camera now allows rendering to a render texture.
- Light2D GameObjects that you've created now have a default position with z equal to 0.
- Documentation: Changed the "Getting Started" section into "Install and Configure". Re-arranged the Table of Content.
- Default attachment setup behaviour for ScriptableRenderPasses that execute before rendering opaques is now set use current the active render target setup. This improves performance in some situations.  

### Fixed
- Fixed LightProbe occlusion contribution. [case 1146667](https://issuetracker.unity3d.com/product/unity/issues/guid/1146667/)
- Fixed an issue that caused a log message to be printed in the console when creating a new Material. [case 1173160](https://issuetracker.unity3d.com/product/unity/issues/guid/1173160/)
- Fixed an issue where OnRenderObjectCallback was never invoked. [case 1122420](https://issuetracker.unity3d.com/issues/lwrp-gl-dot-lines-and-debug-dot-drawline-dont-render-when-scriptable-render-pipeline-settings-is-set-to-lwrp)
- Fixed an issue where Sprite Masks didn't function properly when using the 2D Renderer. [case 1163474](https://issuetracker.unity3d.com/issues/lwrp-sprite-renderer-ignores-sprite-mask-when-lightweight-render-pipeline-asset-data-is-set-to-2d-renderer-experimental)
- Fixed memory leaks when using the Frame Debugger with the 2D Renderer.
- Fixed an issue where materials using `_Time` did not animate in the scene. [1175396](https://issuetracker.unity3d.com/product/unity/issues/guid/1175396/)
- Fixed an issue where the Particle Lit shader had artifacts when both soft particles and HDR were enabled. [1136285](https://issuetracker.unity3d.com/product/unity/issues/guid/1136285/)
- Fixed an issue where the Area Lights were set to Realtime, which caused them to not bake. [1159838](https://issuetracker.unity3d.com/issues/lwrp-template-baked-area-lights-do-not-work-if-project-is-created-with-lightweight-rp-template)
- Fixed an issue where the Disc Light did not generate any light. [1175097](https://issuetracker.unity3d.com/issues/using-lwrp-area-light-does-not-generate-light-when-its-shape-is-set-to-disc)
- Fixed an issue where the alpha was killed when an opaque texture was requested on an offscreen camera with HDR enabled [case 1163320](https://issuetracker.unity3d.com/issues/lwrp-mobile-secondary-camera-background-alpha-value-is-lost-when-hdr-and-opaque-texture-are-enabled-in-lwrp-asset).
- Fixed an issue that caused Orthographic camera with far plane set to 0 to span Unity console with errors. [case 1172269](https://issuetracker.unity3d.com/issues/orthographic-camera-with-far-plane-set-to-0-results-in-assertions)
- Fixed an issue causing heap allocation in `RenderPipelineManager.DoRenderLoop` [case 1156241](https://issuetracker.unity3d.com/issues/lwrp-playerloop-renderpipelinemanager-dot-dorenderloop-internal-gc-dot-alloc-allocates-around-2-dot-6kb-for-every-camera-in-the-scene)
- Fixed an issue that caused shadow artifacts when using large spot angle values [case 1136165](https://issuetracker.unity3d.com/issues/lwrp-adjusting-spot-angle-on-a-spotlight-produces-shadowmap-artifacts)
- Fixed an issue that caused self-shadowing artifacts when adjusting shadow near-plane on spot lights.
- Fixed an issue that caused specular highlights to disappear when the smoothness value was set to 1.0. [case 1161827](https://issuetracker.unity3d.com/issues/lwrp-hdrp-lit-shader-max-smoothness-value-is-incosistent-between-pipelines)
- Fixed an issue in the Material upgrader that caused transparent Materials to not upgrade correctly to Universal RP. [case 1170419](https://issuetracker.unity3d.com/issues/shader-conversion-upgrading-project-materials-causes-standard-transparent-materials-to-flicker-when-moving-the-camera).
- Fixed post-processing for the 2D Renderer.
- Fixed an issue in Light2D that caused a black line to appear for a 360 degree spotlight.
- Fixed a post-processing rendering issue with non-fullscreen viewport. [case 1177660](https://issuetracker.unity3d.com/issues/urp-render-scale-slider-value-modifies-viewport-coordinates-of-the-screen-instead-of-the-resolution)
- Fixed an issue where **Undo** would not undo the creation of Additional Camera Data. [case 1158861](https://issuetracker.unity3d.com/issues/lwrp-additional-camera-data-script-component-appears-on-camera-after-manually-re-picking-use-pipeline-settings)
- Fixed an issue where selecting the same drop-down menu item twice would trigger a change event. [case 1158861](https://issuetracker.unity3d.com/issues/lwrp-additional-camera-data-script-component-appears-on-camera-after-manually-re-picking-use-pipeline-settings)
- Fixed an issue where selecting certain objects that use instancing materials would throw console warnings. [case 1127324](https://issuetracker.unity3d.com/issues/console-warning-is-being-spammed-when-having-lwrp-enabled-and-shader-with-gpu-instancing-present-in-the-scene)
- Fixed a GUID conflict with LWRP. [case 1179895](https://issuetracker.unity3d.com/product/unity/issues/guid/1179895/)
- Fixed an issue where the Terrain shader generated NaNs.
- Fixed an issue that caused the `Opaque Color` pass to never render at half or quarter resolution.
- Fixed and issue where stencil state on a `ForwardRendererData` was reset each time rendering happened.
- Fixed an issue where the URP Material Upgrader tried to upgrade standard Universal Shaders. [case 1144710](https://issuetracker.unity3d.com/issues/upgrading-to-lwrp-materials-is-trying-to-upgrade-lwrp-materials)
- Fixed an issue where some Materials threw errors when you upgraded them to Universal Shaders. [case 1200938](https://issuetracker.unity3d.com/issues/universal-some-materials-throw-errors-when-updated-to-universal-rp-through-update-materials-to-universal-rp)
- Fixed an issue that caused renderer feature to not render correctly if the pass was injected before rendering opaques and didn't implement `Configure` method. [case 1259750](https://issuetracker.unity3d.com/issues/urp-not-rendering-with-a-renderer-feature-before-rendering-shadows)

## [7.0.1] - 2019-07-25
### Changed
- Platform checks now provide more helpful feedback about supported features in the Inspectors.

### Fixed
- Fixed specular lighting related artifacts on Mobile [case 1143049](https://issuetracker.unity3d.com/issues/ios-lwrp-rounded-cubes-has-graphical-artifacts-when-setting-pbr-shaders-smoothness-about-to-0-dot-65-in-shadergraph) and [case 1164822](https://issuetracker.unity3d.com/issues/lwrp-specular-highlight-becomes-hard-edged-when-increasing-the-size-of-an-object).
- Post-processing is no longer enabled in the previews.
- Unity no longer force-enables post-processing on a camera by default.
- Fixed an issue that caused the Scene to render darker in GLES3 and linear color space. [case 1169789](https://issuetracker.unity3d.com/issues/lwrp-android-scene-is-rendered-darker-in-build-when-graphics-api-set-to-gles3-and-color-space-set-to-linear)

## [7.0.0] - 2019-07-17
### Universal Render Pipeline
- LWRP has been renamed to the "Universal Render Pipeline" (UniversalRP).
- UniversalRP is the same as LWRP in terms of features and scope.
- Classes have moved to the Universal namespace (from LWRP).

### Upgrade Guide
- Upgrading to UniversalRP is designed to be almost seamless from the user side.
- LWRP package still exists, this forwards includes and classes to the UniversalRP Package.
- Please see the more involved upgrade guide (https://docs.google.com/document/d/1Xd5bZa8pYZRHri-EnNkyhwrWEzSa15vtnpcg--xUCIs/).

### Added
- Initial Stadia platform support.
- Added a menu option to create a new `ScriptableRendererFeature` script. To do so in the Editor, click on Asset > Create > Rendering > Lightweight Render Pipeline > Renderer Feature.
- Added documentation for SpeedTree Shaders in LWRP.
- Added extended features to LWRP Terrain Shader, so terrain assets can be forward-compatible with HDRP.
- Enabled per-layer advanced or legacy-mode blending in LWRP Terrain Shader. 
- Added the documentation page "Rendering in LWRP", which describes the forward rendering camera loop.
- Added documentation overview for how Post Processing Version 2 works in LWRP.
- Added documentation notes and FAQ entry on the 2D Renderer affecting the LWRP Asset.

### Changed
- Replaced beginCameraRendering callbacks by non obsolete implementation in Light2D
- Updated `ScriptableRendererFeature` and `ScriptableRenderPass` API docs.
- Shader type Real translates to FP16 precision on Nintendo Switch.

### Fixed
- Fixed a case where built-in Shader time values could be out of sync with actual time. [case 1142495](https://fogbugz.unity3d.com/f/cases/1142495/)
- Fixed an issue that caused forward renderer resources to not load properly when you upgraded LWRP from an older version to 7.0.0. [case 1154925](https://issuetracker.unity3d.com/issues/lwrp-upgrading-lwrp-package-to-7-dot-0-0-breaks-forwardrenderdata-asset-in-resource-files)
- Fixed GC spikes caused by LWRP allocating heap memory every frame.
- Fixed distortion effect on particle unlit shader.
- Fixed NullReference exception caused when trying to add a ScriptableRendererFeature.
- Fixed issue with certain LWRP shaders not showing when using forward/2D renderer.
- Fixed the shadow resolve pass and the final pass, so they're not consuming unnecessary bandwidth. [case 1152439](https://issuetracker.unity3d.com/issues/lwrp-mobile-increased-memory-usage-and-extra-rendering-steps) 
- Added missing page for 2D Lights in LWRP.
- Tilemap tiles no longer appear black when you use the 2D renderer.
- Sprites in the preview window are no longer lit by 2D Scene lighting.
- Fixed warnings for unsupported shadow map formats for GLES2 API.
- Disabled shadows for devices that do not support shadow maps or depth textures.
- Fixed support for LWRP per-pixel terrain. [case 1110520](https://fogbugz.unity3d.com/f/cases/1110520)
- Fixed some basic UI/usability issues with LWRP terrain Materials (use of warnings and modal value changes).
- Fixed an issue where using LWRP and Sprite Shape together would produce meta file conflicts.
- Fixed fp16 overflow in Switch in specular calculation
- Fixed shader compilation errors for Android XR projects.
- Updated the pipeline Asset UI to cap the render scale at 2x so that it matches the render pipeline implementation limit.

## [6.7.0] - 2019-05-16
### Added
- Added SpeedTree Shaders.
- Added two Shader Graph master nodes: Lit Sprite and Unlit Sprite. They only work with the 2D renderer.
- Added documentation for the 2D renderer.

### Changed
- The 2D renderer and Light2D component received a number of improvements and are now ready to try as experimental features.
- Updated the [Feature Comparison Table](lwrp-builtin-feature-comparison.md) to reflect the current state of LWRP features.

### Fixed
- When in playmode, the error 'Non matching Profiler.EndSample' no longer appears. [case 1140750](https://fogbugz.unity3d.com/f/cases/1140750/)
- LWRP Particle Shaders now correctly render in stereo rendering modes. [case 1106699](https://fogbugz.unity3d.com/f/cases/1106699/)
- Shaders with 'debug' in the name are no longer stripped automatically. [case 1112983](https://fogbugz.unity3d.com/f/cases/1112983/)
- Fixed tiling issue with selection outline and baked cutout shadows.
- in the Shadergraph Unlit Master node, Premultiply no longer acts the same as Alpha. [case 1114708](https://fogbugz.unity3d.com/f/cases/1114708/)
- Fixed an issue where Lightprobe data was missing if it was needed per-pixel and GPU instancing was enabled.
- The Soft ScreenSpaceShadows Shader variant no longer gets stripped form builds. [case 1138236](https://fogbugz.unity3d.com/f/cases/1138236/)
- Fixed a typo in the Particle Unlit Shader, so Soft Particles now work correctly.
- Fixed emissive Materials not being baked for some meshes. [case 1145297](https://issuetracker.unity3d.com/issues/lwrp-emissive-materials-are-not-baked)
- Camera matrices are now correctly set up when you call rendering functions in EndCameraRendering. [case 1146586](https://issuetracker.unity3d.com/issues/lwrp-drawmeshnow-returns-wrong-positions-slash-scales-when-called-from-endcamerarendering-hook)
- Fixed GI not baking correctly while in gamma color space.
- Fixed a NullReference exception when adding a renderer feature that is contained in a global namespace. [case 1147068](https://issuetracker.unity3d.com/issues/scriptablerenderpipeline-inspector-ui-crashes-when-a-scriptablerenderfeature-is-not-in-a-namespace)
- Shaders are now set up for VR stereo instancing on Vulkan. [case 1142952](https://fogbugz.unity3d.com/f/cases/1142952/).
- VR stereo matrices and vertex inputs are now set up on Vulkan. [case 1142952](https://fogbugz.unity3d.com/f/cases/1142952/).
- Fixed the Material Upgrader so it's now run upon updating the LWRP package. [1148764](https://issuetracker.unity3d.com/product/unity/issues/guid/1148764/)
- Fixed a NullReference exception when you create a new Lightweight Render Pipeline Asset. [case 1153388](https://issuetracker.unity3d.com/product/unity/issues/guid/1153388/) 

## [6.6.0] - 2019-04-01
### Added
- Added support for Baked Indirect mixed lighting.
- You can now use Light Probes for occlusion. This means that baked lights can now occlude dynamic objects.
- Added RenderObjects. You can add RenderObjects to a Renderer to perform custom rendering.
- (WIP) Added an experimental 2D renderer that implements a 2D lighting system.
- (WIP) Added a Light2D component that works with the 2D renderer to add lighting effects to 2D sprites.

### Fixed
- Fixed a project import issue in the LWRP template.
- Fixed the warnings that appear when you create new Unlit Shader Graphs using the Lightweight Render Pipeline.
- Fixed light attenuation precision on mobile platforms.
- Fixed split-screen rendering on mobile platforms.
- Fixed rendering when using an off-screen camera that renders to a depth texture.
- Fixed the exposed stencil render state in the renderer.
- Fixed the default layer mask so it's now applied to a depth pre-pass.
- Made several improvements and fixes to the render pass UI.
- Fixed artifacts that appeared due to precision errors in large scaled objects.
- Fixed an XR rendering issue where Unity required a depth texture.
- Fixed an issue that caused transparent objects to sort incorrectly.

## [6.5.0] - 2019-03-07
### Added
- You can now create a custom forward renderer by clicking on `Assets/Create/Rendering/Lightweight Render Pipeline/Forward Renderer`. This creates an Asset in your Project. You can add additional features to it and drag-n-drop the renderer to either the pipeline Asset or to a camera.
- You can now add `ScriptableRendererFeature`  to the `ScriptableRenderer` to extend it with custom effects. A feature is an `ScriptableObject` that can be drag-n-dropped in the renderer and adds one or more `ScriptableRenderPass` to the renderer.
- `ScriptableRenderer` now exposes interface to configure lights. To do so, implement `SetupLights` when you create a new renderer.
- `ScriptableRenderer` now exposes interface to configure culling. To do so, implement `SetupCullingParameters` when you create a new renderer.
- `ScriptableRendererData` contains rendering resources for `ScriptableRenderer`. A renderer can be overridden globally for all cameras or on a per-camera basis.
- `ScriptableRenderPass` now has a `RenderPassEvents`. This controls where in the pipeline the render pass is added.
- `ScriptableRenderPass` now exposes `ConfigureTarget` and `ConfigureClear`. This allows the renderer to automatically figure out the currently active rendering targets.
- `ScriptableRenderPass` now exposes `Blit`. This performs a blit and sets the active render target in the renderer.
- `ScriptableRenderPass` now exposes `RenderPostProcessing`. This renders post-processing and sets the active render target in the renderer.
- `ScriptableRenderPass` now exposes `CreateDrawingSettings` as a helper for render passes that need to call `ScriptableRenderContext.DrawRenderers`.

### Changed
- Removed `RegisterShaderPassName` from `ScriptableRenderPass`. Instead, `CreateDrawingSettings` now  takes one or a list of `ShaderTagId`. 
- Removed remaining experimental namespace from LWRP. All APIrelated to `ScriptableRenderer`, `ScriptableRenderPass`, and render pass injection is now out of preview.
- Removed `SetRenderTarget` from `ScriptableRenderPass`. You should never call it. Instead, call `ConfigureTarget`, and the renderer automatically sets up targets for you. 
- Removed `RenderFullscreenQuad` from `ScriptableRenderer`. Use `CommandBuffer.DrawMesh` and `RenderingUtils.fullscreenMesh` instead.
- Removed `RenderPostProcess` from `ScriptableRenderer`. Use `ScriptableRenderPass.RenderPostProcessing` instead.
- Removed `postProcessingContext` property from `ScriptableRenderer`. This is now exposed in `RenderingUtils.postProcessingContext`.
- Removed `GetCameraClearFlag` from `ScriptableRenderer`.

### Fixed
- Fixed y-flip in VR when post-processing is active.
- Fixed occlusion mesh for VR not rendering before rendering opaques.
- Enabling or disabling SRP Batcher in runtime works now.
- Fixed video player recorder when post-processing is enabled.

## [6.4.0] - 2019-02-21

## [6.3.0] - 2019-02-18

## [6.2.0] - 2019-02-15

### Changed
- Code refactor: all macros with ARGS have been swapped with macros with PARAM. This is because the ARGS macros were incorrectly named.

## [6.1.0] - 2019-02-13

## [6.0.0] - 2019-02-23
### Added
- You can now implement a custom renderer for LWRP. To do so, implement an `IRendererData` that contains all resources used in rendering. Then create an `IRendererSetup` that creates and queues `ScriptableRenderPass`. Change the renderer type either in the Pipeline Asset or in the Camera Inspector.
- LWRP now uses the Unity recorder extension. You can use this to capture the output of Cameras.
- You can now inject a custom render pass before LWRP renders opaque objects. To do so, implement an `IBeforeRender` interface.
- Distortion support in all Particle Shaders.
- An upgrade system for LWRP Materials with `MaterialPostprocessor`.
- An upgrade path for Unlit shaders
- Tooltips for Shaders.
- SRP Batcher support for Particle Shaders.
- Docs for these Shaders: Baked Lit, Particles Lit, Particles Simple Lit, and Particles Unlit.
- LWRP now supports dynamic resolution scaling. The target platform must also support it.
- LWRP now includes version defines for both C# and Shaders in the format of `LWRP_X_Y_Z_OR_NEWER`. For example, `LWRP_5_3_0_OR_NEWER` defines version 5.3.0.
- The Terrain Lit Shader now samples Spherical Harmonics if you haven't baked any lightmaps for terrain.
- Added a __Priority__ option, which you can use to tweak the rendering order. This is similar to render queue in the built-in render pipeline. These Shaders now have this option: Lit, Simple Lit, Baked Lit, Unlit, and all three Particle Shaders.
- Added support for overriding terrain detail rendering shaders, via the render pipeline editor resources asset.

### Changed
- You can now only initialize a camera by setting a Background Type. The supported options are Skybox, Solid Color, and Don't Care.
- LWRP now uses non-square shadowmap textures when it renders directional shadows with 2 shadow cascades. 
- LWRP now uses RGB111110 as the HDR format on mobile devices, when this format is supported.
- Removed `IAfterDepthPrePass` interface.
- We’ve redesigned the Shader GUI. For example, all property names in Shaders are now inline across the board
- The Simple Lit Shader now has Smoothness, which can be stored in the alpha of specular or albedo maps.
- The Simple Lit and Particles Simple Lit Shaders now take shininess from the length (brightness) of the specular map.
- The __Double sided__ property is now __Render Face__. This means you can also do front face culling.
- Changed the docs for Lit Shader, Simple Lit Shader and Unlit Shader according to Shader GUI changes.
- When you create a new LWRP Asset, it will now be initialized with settings that favor performance on mobile platforms.
- Updated the [FAQ](faq.md) and the [Built-in/LWRP feature comparison table](lwrp-builtin-feature-comparison.md).

### Fixed
- Several tweaks to reduce bandwidth consumption on mobile devices.
- The foldouts in the Lightweight Asset inspector UI now remember their state.
- Added missing meta file for GizmosRenderingPass.cs.
- Fixed artifacts when using multiple or Depth Only cameras. [Case 1072615](https://issuetracker.unity3d.com/issues/ios-using-multiple-cameras-in-the-scene-in-lightweight-render-pipeline-gives-corrupted-image-in-ios-device)
- Fixed a typo in ERROR_ON_UNSUPPORTED_FUNCTION() that was causing the shader compiler to run out of memory in GLES2. [Case 1104271](https://issuetracker.unity3d.com/issues/mobile-os-restarts-because-of-high-memory-usage-when-compiling-shaders-for-opengles2)
- LWRP now renders shadows on scaled objects correctly. [Case 1109017](https://issuetracker.unity3d.com/issues/scaled-objects-render-shadows-and-specularity-incorrectly-in-the-lwrp-on-device)
- LWRP now allows some Asset settings to be changed at runtime. [Case 1105552](https://issuetracker.unity3d.com/issues/lwrp-changing-render-scale-in-runtime-has-no-effect-since-lwrp-3-dot-3-0)
- Realtime shadows now work in GLES2. [Case 1087251](https://issuetracker.unity3d.com/issues/android-lwrp-no-real-time-light-and-shadows-using-gles2)
- Framedebugger now renders correctly when stepping through drawcalls.
- Cameras that request MSAA and Opaque Textures now use less frame bandwidth when they render.
- Fixed rendering in the gamma color space, so it doesn't appear darker.
- Particles SImple Lit and Particles Unlit Shaders now work correctly.
- __Soft Particles__ now work correctly.
- Camera fading for particles.
- Fixed a typo in the Unlit `IgnoreProjector` tag.
- Particles render in both eyes with stereo instancing
- Fixed specular issues on mobile. [case 1109017](https://issuetracker.unity3d.com/issues/scaled-objects-render-shadows-and-specularity-incorrectly-in-the-lwrp-on-device)
- Fixed issue causing LWRP to create MSAA framebuffer even when MSAA setting was disabled.
- Post-processing in mobile VR is now forced to be disabled. It was causing many rendering issues.
- Fixed Editor Previews breaking in Play Mode when VR is enabled. [Case 1109009](https://issuetracker.unity3d.com/issues/lwrp-editor-previews-break-in-play-mode-if-vr-is-enabled)
- A camera's HDR enable flag is now respected when rendering in XR.
- Terrain detail rendering now works correctly when LWRP is installed but inactive.

## [5.2.0] - 2018-11-27
### Added
- LWRP now handles blits that are required by the device when rendering to the backbuffer.
- You can now enable the SRP Batcher. To do so, go to the `Pipeline Asset`. Under `Advanced`, toggle `SRP Batcher`.

### Changed
- Renamed shader variable `unity_LightIndicesOffsetAndCount` to `unity_PerObjectLightData`.
- Shader variables `unity_4LightIndices0` and `unity_4LightIndices1` are now declared as `unity_PerObjectLightIndices` array.

## [5.1.0] - 2018-11-19
### Added
- The user documentation for LWRP is now in this GitHub repo, instead of in the separate GitHub wiki. You can find the most up-to-date pages in the [TableOfContents.md](TableOfCotents.md) file. Pages not listed in that file are still in progress.

### Changed
- The LWRP package is no longer in preview.
- LWRP built-in render passes are now internal.
- Changed namespace from `UnityEngine.Experimental.Rendering.LightweightPipeline` to `UnityEngine.Rendering.LWRP`.
- Changed namespace from `UnityEditor.Experimental.Rendering.LightweightPipeline` to `UnityEditor.Rendering.LWRP`.

### Fixed
- LWRP now respects the iOS Player setting **Force hard shadows**. When you enable this setting, hardware filtering of shadows is disabled.
- Scene view mode now renders baked lightmaps correctly. [Case 1092227](https://issuetracker.unity3d.com/issues/lwrp-scene-view-modes-render-objects-black)
- Shadow bias calculations are now correct for both Shader Graph and Terrain shaders.
- Blit shader now ignores culling.
- When you select __Per Vertex__ option for __Additional Lights__, the __Per Object Limit__ option is not greyed out anymore.
- When you change camera viewport height to values above 1.0, the Unity Editor doesn't freeze anymore. [Case 1097497](https://issuetracker.unity3d.com/issues/macos-lwrp-editor-freezes-after-changing-cameras-viewport-rect-values)
- When you use AR with LWRP, the following error message is not displayed in the console anymore: "The camera list passed to the render pipeline is either null or empty."

## [5.0.0-preview] - 2018-09-28
### Added
- Added occlusion mesh rendering/hookup for VR
- You can now configure default depth and normal shadow bias values in the pipeline asset.
- You can now add the `LWRPAdditionalLightData` component to a `Light` to override the default depth and normal shadow bias.
- You can now log the amount of shader variants in your build. To do so, go to the `Pipeline Asset`. Under `Advanced`, select and set the `Shader Variant Log Level`.
### Changed
- Removed the `supportedShaderFeatures` property from LWRP core. The shader stripper now figures out which variants to strip based on the current assigned pipeline Asset in the Graphics settings.
### Fixed
- The following error does not appear in console anymore: ("Begin/End Profiler section mismatch")
- When you select a material with the Lit shader, this no longer causes the following error in the console: ("Material doesn't have..."). [case 1092354](https://fogbugz.unity3d.com/f/cases/1092354/)
- In the Simple Lit shader, per-vertex additional lights are now shaded properly.
- Shader variant stripping now works when you're building a Project with Cloud Build. This greatly reduces build times from Cloud Build.
- Dynamic Objects now receive lighting when the light mode is set to mixed.
- MSAA now works on Desktop platforms.
- The shadow bias value is now computed correctly for shadow cascades and different shadow resolutions. [case 1076285](https://issuetracker.unity3d.com/issues/lwrp-realtime-directional-light-shadow-maps-exhibit-artifacts)
- When you use __Area Light__ with LWRP, __Cast Shadows__ no longer overlaps with other UI elements in the Inspector. [case 1085363](https://issuetracker.unity3d.com/issues/inspector-area-light-cast-shadows-ui-option-is-obscured-by-render-mode-for-lwrp-regression-in-2018-dot-3a3)

### Changed
Read/write XRGraphicsConfig -> Read-only XRGraphics interface to XRSettings. 

## [4.0.0-preview] - 2018-09-28
### Added
- When you have enabled Gizmos, they now appear correctly in the Game view.
- Added requiresDepthPrepass field to RenderingData struct to tell if the runtime platform requires a depth prepass to generate a camera depth texture.
- The `RenderingData` struct now holds a reference to `CullResults`.
- When __HDR__ is enabled in the Camera but disabled in the Asset, an information box in the Camera Inspector informs you about it.
- When __MSAA__ is enabled in the Camera but disabled in the Asset, an information box in the Camera Inspector informs you about it.
- Enabled instancing on the terrain shader.
- Sorting of opaque objects now respects camera `opaqueSortMode` setting.
- Sorting of opaque objects disables front-to-back sorting flag, when camera settings allow that and the GPU has hidden surface removal.
- LWRP now has a Custom Light Explorer that suits its feature set.
- LWRP now supports Vertex Lit shaders for detail meshes on terrain.
- LWRP now has three interactive Autodesk shaders: Autodesk Interactive, Autodesk Interactive Masked and Autodesk Interactive Transparent.
- [Shader API] The `GetMainLight` and `GetAdditionalLight` functions can now compute shadow attenuation and store it in the new `shadowAttenuation` field in `LightData` struct.
- [Shader API] Added a `VertexPositionInputs` struct that contains vertex position in difference spaces (world, view, hclip).
- [Shader API] Added a `GetVertexPositionInputs` function to get an initialized `VertexPositionInputs`.
- [Shader API] Added a `GetPerObjectLightIndex` function to return the per-object index given a for-loop index.
- [Shader API] Added a `GetShadowCoord` function that takes a `VertexPositionInputs` as input.
- [ShaderLibrary] Added VertexNormalInputs struct that contains data for per-pixel normal computation.
- [ShaderLibrary] Added GetVertexNormalInputs function to return an initialized VertexNormalInputs.

### Changed
- The `RenderingData` struct is now read-only.
- `ScriptableRenderer`always performs a Clear before calling `IRendererSetup::Setup.` 
- `ScriptableRenderPass::Execute` no longer takes `CullResults` as input. Instead, use `RenderingData`as input, since that references `CullResults`.
- `IRendererSetup_Setup` no longer takes `ScriptableRenderContext` and `CullResults` as input.
- Shader includes are now referenced via package relative paths instead of via the deprecated shader export path mechanism https://docs.unity3d.com/2018.3/Documentation/ScriptReference/ShaderIncludePathAttribute.html.
- The LWRP Asset settings were re-organized to be more clear.
- Vertex lighting now controls if additional lights should be shaded per-vertex or per-pixel.
- Renamed all `Local Lights` nomenclature to `Additional Lights`.
- Changed shader naming to conform to our SRP shader code convention.
- [Shader API] Renamed `SpotAttenuation` function to `AngleAttenuation`.
- [Shader API] Renamed `_SHADOWS_ENABLED` keyword to `_MAIN_LIGHT_SHADOWS`
- [Shader API] Renamed `_SHADOWS_CASCADE` keyword to `_MAIN_LIGHT_SHADOWS_CASCADE`
- [Shader API] Renamed `_VERTEX_LIGHTS` keyword to `_ADDITIONAL_LIGHTS_VERTEX`.
- [Shader API] Renamed `_LOCAL_SHADOWS_ENABLED` to `_ADDITIONAL_LIGHT_SHADOWS`
- [Shader API] Renamed `GetLight` function to `GetAdditionalLight`.
- [Shader API] Renamed `GetPixelLightCount` function to `GetAdditionalLightsCount`.
- [Shader API] Renamed `attenuation` to `distanceAttenuation` in `LightData`.
- [Shader API] Renamed `GetLocalLightShadowStrength` function to `GetAdditionalLightShadowStrength`.
- [Shader API] Renamed `SampleScreenSpaceShadowMap` functions to `SampleScreenSpaceShadowmap`.
- [Shader API] Renamed `MainLightRealtimeShadowAttenuation` function to `MainLightRealtimeShadow`.
- [Shader API] Renamed light constants from `Directional` and `Local` to `MainLight` and `AdditionalLights`.
- [Shader API] Renamed `GetLocalLightShadowSamplingData` function to `GetAdditionalLightShadowSamplingData`.
- [Shader API] Removed OUTPUT_NORMAL macro.
- [Shader API] Removed `lightIndex` and `substractiveAttenuation` from `LightData`.
- [Shader API] Removed `ComputeShadowCoord` function. `GetShadowCoord` is provided instead.
- All `LightweightPipeline` references in API and classes are now named `LightweightRenderPipeline`.
- Files no longer have the `Lightweight` prefix.
- Renamed Physically Based shaders to `Lit`, `ParticlesLit`, and `TerrainLit`.
- Renamed Simple Lighting shaders to `SimpleLit`, and `ParticlesSimpleLit`.
- [ShaderLibrary] Renamed `InputSurfacePBR.hlsl`, `InputSurfaceSimple.hlsl`, and `InputSurfaceUnlit` to `LitInput.hlsl`, `SimpleLitInput.hlsl`, and `UnlitInput.hlsl`. These files were moved from the `ShaderLibrary` folder to the`Shaders`.
- [ShaderLibrary] Renamed `LightweightPassLit.hlsl` and `LightweightPassLitSimple.hlsl` to `LitForwardPass.hlsl` and `SimpleLitForwardPass.hlsl`. These files were moved from the `ShaderLibrary` folder to `Shaders`.
- [ShaderLibrary] Renamed `LightweightPassMetaPBR.hlsl`, `LightweightPassMetaSimple.hlsl` and `LighweightPassMetaUnlit` to `LitMetaPass.hlsl`, `SimpleLitMetaPass.hlsl` and `UnlitMetaPass.hlsl`. These files were moved from the `ShaderLibrary` folder to `Shaders`.
- [ShaderLibrary] Renamed `LightweightPassShadow.hlsl` to `ShadowCasterPass.hlsl`. This file was moved to the `Shaders` folder.
- [ShaderLibrary] Renamed `LightweightPassDepthOnly.hlsl` to `DepthOnlyPass.hlsl`. This file was moved to the `Shaders` folder.
- [ShaderLibrary] Renamed `InputSurfaceTerrain.hlsl` to `TerrainLitInput.hlsl`. This file was moved to the `Shaders` folder.
- [ShaderLibrary] Renamed `LightweightPassLitTerrain.hlsl` to `TerrainLitPases.hlsl`. This file was moved to the `Shaders` folder.
- [ShaderLibrary] Renamed `ParticlesPBR.hlsl` to `ParticlesLitInput.hlsl`. This file was moved to the `Shaders` folder.
- [ShaderLibrary] Renamed `InputSurfacePBR.hlsl` to `LitInput.hlsl`. This file was moved to the `Shaders` folder.
- [ShaderLibrary] Renamed `InputSurfaceUnlit.hlsl` to `UnlitInput.hlsl`. This file was moved to the `Shaders` folder.
- [ShaderLibrary] Renamed `InputBuiltin.hlsl` to `UnityInput.hlsl`.
- [ShaderLibrary] Renamed `LightweightPassMetaCommon.hlsl` to `MetaInput.hlsl`.
- [ShaderLibrary] Renamed `InputSurfaceCommon.hlsl` to `SurfaceInput.hlsl`.
- [ShaderLibrary] Removed LightInput struct and GetLightDirectionAndAttenuation. Use GetAdditionalLight function instead.
- [ShaderLibrary] Removed ApplyFog and ApplyFogColor functions. Use MixFog and MixFogColor instead.
- [ShaderLibrary] Removed TangentWorldToNormal function. Use TransformTangentToWorld instead.
- [ShaderLibrary] Removed view direction normalization functions. View direction should always be normalized per pixel for accurate results.
- [ShaderLibrary] Renamed FragmentNormalWS function to NormalizeNormalPerPixel.

### Fixed
- If you have more than 16 lights in a scene, LWRP no longer causes random glitches while rendering lights.
- The Unlit shader now samples Global Illumination correctly.
- The Inspector window for the Unlit shader now displays correctly.
- Reduced GC pressure by removing several per-frame memory allocations.
- The tooltip for the the camera __MSAA__ property now appears correctly.
- Fixed multiple C# code analysis rule violations.
- The fullscreen mesh is no longer recreated upon every call to `ScriptableRenderer.fullscreenMesh`.

## [3.3.0-preview] - 2018-01-01
### Added
- Added callbacks to LWRP that can be attached to a camera (IBeforeCameraRender, IAfterDepthPrePass, IAfterOpaquePass, IAfterOpaquePostProcess, IAfterSkyboxPass, IAfterTransparentPass, IAfterRender)

###Changed
- Clean up LWRP creation of render textures. If we are not going straight to screen ensure that we create both depth and color targets.
- UNITY_DECLARE_FRAMEBUFFER_INPUT and UNITY_READ_FRAMEBUFFER_INPUT macros were added. They are necessary for reading transient attachments.
- UNITY_MATRIX_I_VP is now defined.
- Renamed LightweightForwardRenderer to ScriptableRenderer.
- Moved all light constants to _LightBuffer CBUFFER. Now _PerCamera CBUFFER contains all other per camera constants.
- Change real-time attenuation to inverse square.
- Change attenuation for baked GI to inverse square, to match real-time attenuation.
- Small optimization in light attenuation shader code.

### Fixed
- Lightweight Unlit shader UI doesn't throw an error about missing receive shadow property anymore.

## [3.2.0-preview] - 2018-01-01
### Changed
- Receive Shadows property is now exposed in the material instead of in the renderer.
- The UI for Lightweight asset has been updated with new categories. A more clean structure and foldouts has been added to keep things organized.

### Fixed
- Shadow casters are now properly culled per cascade. (case 1059142)
- Rendering no longer breaks when Android platform is selected in Build Settings. (case 1058812)
- Scriptable passes no longer have missing material references. Now they access cached materials in the renderer.(case 1061353)
- When you change a Shadow Cascade option in the Pipeline Asset, this no longer warns you that you've exceeded the array size for the _WorldToShadow property.
- Terrain shader optimizations.

## [3.1.0-preview] - 2018-01-01

### Fixed
- Fixed assert errors caused by multi spot lights
- Fixed LWRP-DirectionalShadowConstantBuffer params setting

## [3.0.0-preview] - 2018-01-01
### Added
- Added camera additional data component to control shadows, depth and color texture.
- pipeline now uses XRSEttings.eyeTextureResolutionScale as renderScale when in XR.
- New pass architecture. Allows for custom passes to be written and then used on a per camera basis in LWRP

### Changed
- Shadow rendering has been optimized for the Mali Utgard architecture by removing indexing and avoiding divisions for orthographic projections. This reduces the frame time by 25% on the Overdraw benchmark.
- Removed 7x7 tent filtering when using cascades.
- Screenspace shadow resolve is now only done when rendering shadow cascades.
- Updated the UI for the Lighweight pipeline asset.
- Update assembly definitions to output assemblies that match Unity naming convention (Unity.*).

### Fixed
- Post-processing now works with VR on PC.
- PS4 compiler error
- Fixed VR multiview rendering by forcing MSAA to be off. There's a current issue in engine that breaks MSAA and Texture2DArray.
- Fixed UnityPerDraw CB layout
- GLCore compute buffer compiler error
- Occlusion strength not being applied on LW standard shaders
- CopyDepth pass is being called even when a depth from prepass is available
- GLES2 shader compiler error in IntegrationTests
- Can't set RenderScale and ShadowDistance by script
- VR Single Pass Instancing shadows
- Fixed compilation errors on Nintendo Switch (limited XRSetting support).

## [2.0.0-preview] - 2018-01-01

### Added
- Explicit render target load/store actions were added to improve tile utilization
- Camera opaque color can be requested on the pipeline asset. It can be accessed in the shader by defining a _CameraOpaqueTexture. This can be used as an alternative to GrabPass.
- Dynamic Batching can be enabled in the pipeline asset
- Pipeline now strips unused or invalid variants and passes based on selected pipeline capabilities in the asset. This reduces build and memory consuption on target.
- Shader stripping settings were added to pipeline asset

### Changed
#### Pipeline
- Pipeline code is now more modular and extensible. A ForwardRenderer class is initialized by the pipeline with RenderingData and it's responsible for enqueueing and executing passes. In the future pluggable renderers will be supported.
- On mobile 1 directional light + up to 4 local lights (point or spot) are computed
- On other platforms 1 directional light + up to 8 local lights are computed
- Multiple shadow casting lights are supported. Currently only 1 directional + 4 spots light shadows.
#### Shading Framework
- Directional Lights are always considered a main light in shader. They have a fast shading path with no branching and no indexing.
- GetMainLight() is provided in shader to initialize Light struct with main light shading data. 
- Directional lights have a dedicated shadowmap for performance reasons. Shadow coord always comes from interpolator.
- MainLigthRealtimeShadowAttenuation(float4 shadowCoord) is provided to compute main light realtime shadows.
- Spot and Point lights are always shaded in the light loop. Branching on uniform and indexing happens when shading them.
- GetLight(half index, float3 positionWS) is provided in shader to initialize Light struct for spot and point lights.
- Spot light shadows are baked into a single shadow atlas.
- Shadow coord for spot lights is always computed on fragment.
- Use LocalLightShadowAttenuation(int lightIndex, float3 positionWS) to comppute realtime shadows for spot lights.

### Fixed
- Issue that was causing VR on Android to render black
- Camera viewport issues
- UWP build issues
- Prevent nested camera rendering in the pipeline

## [1.1.4-preview] - 2018-01-01

### Added
 - Terrain and grass shaders ported
 - Updated materials and shader default albedo and specular color to midgrey.
 - Exposed _ScaledScreenParams to shader. It works the same as _ScreenParams but takes pipeline RenderScale into consideration
 - Performance Improvements in mobile

### Fixed
 - SRP Shader library issue that was causing all constants to be highp in mobile
 - shader error that prevented LWRP to build to UWP
 - shader compilation errors in Linux due to case sensitive includes
 - Rendering Texture flipping issue
 - Standard Particles shader cutout and blending modes
 - crash caused by using projectors
 - issue that was causing Shadow Strength to not be computed on mobile
 - Material Upgrader issue that caused editor to SoftLocks
 - GI in Unlit shader
 - Null reference in the Unlit material shader GUI

## [1.1.2-preview] - 2018-01-01

### Changed
 - Performance improvements in mobile  

### Fixed
 - Shadows on GLES 2.0
 - CPU performance regression in shadow rendering
 - Alpha clip shadow issues
 - Unmatched command buffer error message
 - Null reference exception caused by missing resource in LWRP
 - Issue that was causing Camera clear flags was being ignored in mobile


## [1.1.1-preview] - 2018-01-01

### Added
 - Added Cascade Split selection UI
 - Added SHADER_HINT_NICE_QUALITY. If user defines this to 1 in the shader Lightweight pipeline will favor quality even on mobile platforms.

### Changed
 - Shadowmap uses 16bit format instead of 32bit.
 - Small shader performance improvements

### Fixed
 - Subtractive Mode
 - Shadow Distance does not accept negative values anymore


## [0.1.24] - 2018-01-01

### Added
 - Added Light abstraction layer on lightweight shader library.
 - Added HDR global setting on pipeline asset. 
 - Added Soft Particles settings on pipeline asset.
 - Ported particles shaders to SRP library

### Changed
 - HDR RT now uses what format is configured in Tier settings.
 - Refactored lightweight standard shaders and shader library to improve ease of use.
 - Optimized tile LOAD op on mobile.
 - Reduced GC pressure
 - Reduced shader variant count by ~56% by improving fog and lightmap keywords
 - Converted LW shader library files to use real/half when necessary.

### Fixed
 - Realtime shadows on OpenGL
 - Shader compiler errors in GLES 2.0
 - Issue sorting issues when BeforeTransparent custom fx was enabled.
 - VR single pass rendering.
 - Viewport rendering issues when rendering to backbuffer.
 - Viewport rendering issues when rendering to with MSAA turned off.
 - Multi-camera rendering.

## [0.1.23] - 2018-01-01

### Added
 - UI Improvements (Rendering features not supported by LW are hidden)

### Changed
 - Shaders were ported to the new SRP shader library. 
 - Constant Buffer refactor to use new Batcher
 - Shadow filtering and bias improved.
 - Pipeline now updates color constants in gamma when in Gamma colorspace.
 - Optimized ALU and CB usage on Shadows.
 - Reduced shader variant count by ~33% by improving shadow and light classification keywords
 - Default resources were removed from the pipeline asset.

### Fixed
 - Fixed shader include path when using SRP from package manager.
 - Fixed spot light attenuation to match Unity Built-in pipeline.
 - Fixed depth pre-pass clearing issue.

## [0.1.12] - 2018-01-01

### Added
 - Standard Unlit shader now has an option to sample GI.
 - Added Material Upgrader for stock Unity Mobile and Legacy Shaders.
 - UI improvements

### Changed
- Realtime shadow filtering was improved. 

### Fixed
 - Fixed an issue that was including unreferenced shaders in the build.
 - Fixed a null reference caused by Particle System component lights.<|MERGE_RESOLUTION|>--- conflicted
+++ resolved
@@ -4,20 +4,18 @@
 The format is based on [Keep a Changelog](http://keepachangelog.com/en/1.0.0/)
 and this project adheres to [Semantic Versioning](http://semver.org/spec/v2.0.0.html).
 
-<<<<<<< HEAD
-## [7.5.4] - 2021-02-05
+## [7.5.5] - 2021-02-05
 
 ### Changed
 - Opacity as Density blending feature for Terrain Lit Shader is now disabled when the Terrain has more than four Terrain Layers. This is now similar to the Height-blend feature for the Terrain Lit Shader.
 
 ### Fixed
 - Fixed Opacity as Density blending artifacts on Terrain that that caused Terrain to have modified splat weights of zero in some areas and greater than one in others.
-=======
+
 ## [7.5.4] - 2021-01-28
 
 Version Updated
 The version number for this package has increased due to a version update of a related graphics package.
->>>>>>> 43d3b2b5
 
 ## [7.5.3] - 2021-01-11
 
