--- conflicted
+++ resolved
@@ -7,12 +7,9 @@
 ## [Unreleased]
 
 ### Fixed
-<<<<<<< HEAD
 - Fixed issues with performance when importing fbx files
 - Fixed issues with NullReferenceException happening with URP shaders
-=======
 - Fixed an issue where the emission value in particle shaders would not update in the editor without entering playmode.
->>>>>>> baea73a9
 
 ## [8.1.0] - 2020-04-21
 
