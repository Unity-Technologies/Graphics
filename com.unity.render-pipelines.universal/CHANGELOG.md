--- conflicted
+++ resolved
@@ -9,24 +9,17 @@
 ### Added
 - Added support for user-selected upscaling filters. Current options are automatic, bilinear, and nearest-neighbor.
 - Added batch mode support for the converters.
-<<<<<<< HEAD
 - Added FP16 camera render target option.
-
-=======
 - Added support for user-selected upscaling filters. Current options are automatic, bilinear, and nearest-neighbor.
 - Added support for FidelityFX Super Resolution 1.0 upscaling filter.
 - Added Downscale and Max Iterations options for Bloom
->>>>>>> c910104b
 
 ### Changed
 - Re-added the menu button to be able to convert selected materials.
 - Reverted intermediate texture behavior.
 - Shader Variant Log Level moved from the URP Asset to URP Global Settings.
-<<<<<<< HEAD
 - PostProcessPass to internal visibility since it's in Internal namespace.
-=======
 - Removed skipIterations from Bloom settings. It has now been replaced with maxIterations.
->>>>>>> c910104b
 
 ### Fixed
 - Fix mismatch on some platforms between Editor-side and Runtime-side implementations of UnityEngine.Rendering.Universal.DecalRendererFeature.IsAutomaticDBuffer() [case 1364134]
