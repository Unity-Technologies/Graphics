--- conflicted
+++ resolved
@@ -29,13 +29,8 @@
 - Added support for clear coat material feature in the Lit shader.
 - Added option to disable XR autotests on test settings.
 - Added option to enable/disable Adaptive Performance when it's package is available.
-<<<<<<< HEAD
-- Added three cascade as an option for shadows.
-- Added meter as an option in the ui for the the shadow cascades.
-=======
 - Added support for 3DsMax's 2021 Simplified Physical Material from FBX files in the Model Importer.
 - Added support for DXT5nm-style normal maps on Android, iOS and tvOS
->>>>>>> 5fdf047f
 
 ### Changed
 
