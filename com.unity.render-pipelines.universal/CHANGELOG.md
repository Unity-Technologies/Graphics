# Changelog
All notable changes to this package will be documented in this file.

The format is based on [Keep a Changelog](http://keepachangelog.com/en/1.0.0/)
and this project adheres to [Semantic Versioning](http://semver.org/spec/v2.0.0.html).

## [14.0.0] - 2021-11-17

### Added
- Renderer Features can now use the HelpURLAttribute to specify a documentation URL to be used in the inspector.
- Added inspector documentation URLs to the SSAO, Decal, and Render Objects renderer features.
- Changed "_USE_DRAW_PROCEDURAL" to be used only in vertex shader in Post Processing related shaders as they are not needed for fragment shaders. In result we now generate less shader variants.
- Added support for user-selected upscaling filters. Current options are automatic, bilinear, and nearest-neighbor.

### Fixed
- Fix shadow rendering correctly to work with shader stripping in WebGl. [case 1381881](https://issuetracker.unity3d.com/issues/webgl-urp-mesh-is-not-rendered-in-the-scene-on-webgl-build)
- VFX: Incorrect Decal rendering when rendescale is different than one [case 1343674](https://issuetracker.unity3d.com/product/unity/issues/guid/1343674/)
- Fixed inspector documentation URLs for the URP asset and Universal Renderer asset.
- Fixed render scale setting unintentionally affecting the scene view camera.
- Fixed property wrappers around material properties.
<<<<<<< HEAD
- Fixed an issue where specular color was not matching behaviour in Legacy and HDRP. [case 1326941](https://issuetracker.unity3d.com/issues/urp-specular-color-behavior-does-not-match-legacy-or-hdrp)
=======
- Fixed incorrect light indexing on Windows Editor with Android target. [case 1378103](https://issuetracker.unity3d.com/product/unity/issues/guid/1378103/)
- Fixed missing depth for Depth of Field in an overlay camera. [case 1365623](https://issuetracker.unity3d.com/product/unity/issues/guid/1365623/)
- Fixed FXAA quality issues when render scale is not 1.0.
>>>>>>> 853174f9

## [13.1.2] - 2021-11-05

### Added
- Added minimal picking support for DOTS 1.0 (on parity with Hybrid Renderer V2)
- Added support for `RTHandle`.

### Changed
- Converted internal render targets to use `RTHandle` targets instead of `RenderTargetHandle` and `RenderTargetIdentifier`.
- Set usage of `RenderTargetHandle` and public functions using `RenderTargetIdentifier` as obsolete for future removal.
- Split RendererFeatures `AddRenderPasses` into two functions with `SetupRenderPasses` so render targets can be used after allocation.
- The "Add Renderer Feature" menu now supports filtering.
- Removed the name input for the SSAO and Screen Space Shadows renderer features.

### Fixed
- Fixed an issue where 2D global lights with shadows enabled could break light layer batching [case 1376487](https://issuetracker.unity3d.com/issues/2d-urp-upgrading-global-light-sets-shadow-settings-to-enabled)
- Fixed broken soft shadow filtering. [case 1374960](https://issuetracker.unity3d.com/product/unity/issues/guid/1374960/)
- Fixed Lens Flare not accounting Render Scale setting. [case 1376820](https://issuetracker.unity3d.com/issues/urp-lens-flare-do-not-account-for-render-scale-setting)
- Fixed an issue where SSAO would throw a "RenderingCommandBuffer: invalid pass index" errors. [case 1374215](https://issuetracker.unity3d.com/issues/urp-renderingcommandbuffer-invalid-pass-index-errors-when-opening-urp-sample-scenes)
- Fixed performance regression for 2D shaders where alpha discard was disabled. [case 1335648]
- Fixed an issue with MSAA falling back to the incorrect value when sample count 2 is not supported on some Android GPUs
- Fixed decals to work with native render pass [case 1353141](https://issuetracker.unity3d.com/issues/urp-decals-are-not-visible-in-game-view-after-modifying-urp-asset-properties)
- Fixed decals to work with render scale [1353885](https://issuetracker.unity3d.com/issues/urp-builtin-to-urp-render-pipeline-converter-freezes-the-editor-when-converting-rendering-settings)
- Fixed an issue in where the _ScreenParams is not setup correctly.
- Fixed an issue where intermediate rendertextures were not scaled when a camera was rendering to a texture [case 1342895](https://issuetracker.unity3d.com/issues/camera-rendertocubemap-offsets-and-stretches-out-the-ambient-occlusionl-layer-when-the-render-scale-is-not-equal-to-1)

## [13.1.1] - 2021-10-04

### Added
- Added Depth Texture setting for Overlay Camera.
- Added Depth Priming support for Vulkan with MSAA.
- Added Shadows and Additional Lights off variants stripping.
- Added Adaptive Performance Decals scaler.
- Exposed public API for DebugDisplaySettings.
- Added Display Stats panel to Rendering Debugger that displays CPU/GPU frame timings and bottlenecks.
- Preserve Specular blend mode toggle for glass like materials where the specular reflection itself is not transparent.
- Emulate alpha for multiply blend mode by whitening the base map colors using the alpha value. Keyword _ALPHAMODULATE_ON is set for multiply blend mode.

### Changed
- Main light shadow, additional light shadow and additional light keywords are now enabled based on urp setting instead of existence in scene. This allows better variant stripping.
- Now using the SpeedTree8 PBRLit shadergraph as the default SpeedTree8 shader for Universal.
- Changed default target sorting layers of Light2D to "Everything". Newly added sorting layers will be included in Light2Ds that have target sorting layers already set to "Everything".
- Separated Premultiplied blend mode and Preserve Specular Lighting feature from each other. Premultiplied blend mode is now true straight premultiply mode. Preserve Specular Lighting, which applies alpha differently for diffuse and specular parts of lighting, is now a separate option for Alpha and Additive blend modes. The results of previous Premultiplied blend implementation can be achieved by using Alpha blend mode with Preserve Specular Lighting toggled on.
- Multiply blend now keeps DstAlpha as it's RGB only.
- Particle AlphaModulate() renamed to AlphaModulateAndPremultiply() as it does both. Moved separate AlphaModulate() and AlphaPremultiply() to URP shader library. Fix double alpha multiply for ParticleLit.
- Improved blending modes trigger a material update which tries to keep the existing look intact. This is not always possible and manual blend mode changes might be required.
- Reverted intermediate texture behavior.
- Shader Variant Log Level moved from the URP Asset to URP Global Settings.

### Fixed
- Fixed incorrect premultiply blend mode. case 1260085, case 1357703, [case 1347301](https://issuetracker.unity3d.com/product/unity/issues/guid/1347301/)
- Fixed a regression where ShaderGraph screen position was not correct in game view and when using XR [1369450]
- Fixed overwriting of preview camera background color. [case 1357004](https://issuetracker.unity3d.com/product/unity/issues/guid/1361557/)
- Fixed ShadowCaster now requires varying normalWS to include changed normals from vertex shader in shader graph.
- Fixed typo in numIterationsEnclosingSphere api name
- Fix for rendering thumbnails. [case 1348209](https://issuetracker.unity3d.com/issues/preview-of-assets-do-not-show-in-the-project-window)
- Fixed a regression bug where XR camera postion can not be modified in beginCameraRendering [case 1365000]
- Fixed an issue in where installing the Adaptive Performance package caused errors to the inspector UI [1368161](https://issuetracker.unity3d.com/issues/urp-package-throws-compilation-error-cs1525-when-imported-together-with-adaptive-performance-package)
- Fixed a regression where filtering the scene view yielded incorrect visual results [1360233](https://issuetracker.unity3d.com/product/unity/issues/guid/1360233)
- Fixed disabled debug lighting modes on Vulkan and OpenGL following a shader compiler fix. [case 1334240]
- Fixed an issue in where the Convert Renderering Settings would cause a freeze. [case 1353885](https://issuetracker.unity3d.com/issues/urp-builtin-to-urp-render-pipeline-converter-freezes-the-editor-when-converting-rendering-settings)
- Fixed incorrect behavior of Reflections with Smoothness lighting debug mode. [case 1374181]
- Fixed a performance regression in the 2D renderer regarding the PostProcessPass [case 1347893]
- Fixed light banding artifacts on some mobile platforms. [case 1375791](https://issuetracker.unity3d.com/issues/mobile-urp-banding-like-artifacts-are-visible-when-smooth-material-is-lit-by-light)

## [13.1.0] - 2021-09-24
### Added
- Added public api and updated docs for Light2D shape properties.

### Changed

- URP will no longer render via an intermediate texture unless actively required by a Renderer Feature. See the upgrade guide for compatibility options and how assets are upgraded.
- MaterialReimporter.ReimportAllMaterials now batches the asset database changes to improve performance.

### Fixed
- Fixed post processing with Pixel Perfect camera [case 1363763](https://issuetracker.unity3d.com/product/unity/issues/guid/1363763/)
- Fixed the LensFlare flicker with TAA on SceneView (case 1356734).
- Fixed an issue where Unlit and ParticlesUnlit shaders did not have HDR color selection for albedo [case 1283767](https://issuetracker.unity3d.com/issues/built-in-unlit-particle-shader-has-hdr-color-selection-for-albedo-urp-unlit-particles-do-not)

## [13.0.0] - 2021-09-01
### Added
- URP global setting for stripping post processing shader variants.
- URP global setting for stripping off shader variants.
- Terrain grass shader alpha changed to always write 1 to alpha. Enabled alpha channel write mask.

### Changed
- Removed experimental tile deferred code.
- VFX: New shadergraph support directly on Universal target.

### Fixed
- Added warning for lit shader detailed abledo, if texture is not linear. [1342011](https://issuetracker.unity3d.com/issues/detail-maps-packed-differently-in-built-in-vs-urp)
- Fixed lit detail correctly upgraded from standard shader. [1323725](https://issuetracker.unity3d.com/issues/urp-detail-map-tiling-is-tied-to-base-texture-tiling)
- URP asset can now use multi-edit. [case 1364966](https://issuetracker.unity3d.com/issues/urp-universalrenderpipelineasset-does-not-support-multi-edit)
- Fixed an issue in where the current open scene didn't load after running the converters. [case 1365101]
- Added "Conservative Enclosing Sphere" setting to fix shadow frustum culling issue where shadows are erroneously culled in corners of cascades [case 1153151](https://issuetracker.unity3d.com/issues/lwrp-shadows-are-being-culled-incorrectly-in-the-corner-of-the-camera-viewport-when-the-far-clip-plane-is-small)
- Fixed memory leak with XR combined occlusion meshes. [case 1366173]
- Fixed a bug with Sprite Targets in ShaderGraph not rendering correctly in game view [1352225]

### Changed
- Remove use of deprecated UNITY_USE_NATIVE_HDR keyword in shaders.

## [12.0.0] - 2021-01-11
### Added
- Added support for default sprite mask shaders for the 2D Renderer in URP.
- Added View Vector node to mimic old behavior of View Direction node in URP.
- Added support for the PlayStation 5 platform.
- Enabled deferred renderer in UI.
- Added support for light layers, which uses Rendering Layer Masks to make Lights in your Scene only light up specific Meshes.
- 2D Light Texture Node. A Shader Graph node that enable sampling of the Light Textures generated by the 2D Renderer in a lit scene.
- Fixed an error where multisampled texture being bound to a non-multisampled sampler in XR. [case 1297013](https://issuetracker.unity3d.com/issues/android-urp-black-screen-when-building-project-to-an-android-device-with-mock-hmd-enabled-and-multisampled-sampler-errors)
- Added _SURFACE_TYPE_TRANSPARENT keyword to URP shaders.
- Added Depth and DepthNormals passes to particles shaders.
- Added support for SSAO in Particle and Unlit shaders.
- Added Decal support. This includes new Decal Projector component, Decal renderer feature and Decal shader graph.
- Added a SpeedTree 8 Shader Graph but did not set it as the default when importing or upgrading Speed Tree 8 assets. Because URP doesn't yet support per-material culling, this Shader Graph does not yet behave in the same way as the existing handwritten SpeedTree 8 shader for URP.
- Added optional Depth Priming. Allows the forward opaque pass of the base camera to skip shading certain fragments if they don't contribute to the final opaque output.
- Added blending and box projection for reflection probes.
- Added 'Store Actions' option that enables bandwidth optimizations on mobile GPU architectures.
- Added "Allow Material Override" option to Lit and Unlit ShaderGraph targets.  When checked, allows Material to control the surface options (transparent/opaque, blend mode, etc).
- Added a new UI for Render Pipeline Converters. Used now for Built-in to Universal conversion.
- Added sections on Light Inspector.
- Reorder camera inspector to be in the same order as HDRP.
- Added new URP Debug Views under Window/Analysis/Rendering Debugger.
- Added support for controlling Volume Framework Update Frequency in UI on Cameras and URP Asset as well as through scripting.
- Added URP Global Settings Asset to the Graphics Settings - a common place for project-wide URP settings.
- Added possibility to rename light layer values.
- Added Light cookies support to directional, point and spot light. Directional light cookie is main light only feature.
- Added GetUniversalAdditionalLightData, a method that returns the additional data component for a given light or create one if it doesn't exist yet.
- VFX: Basic support of Lit output.
- Added Motion Vector render pass for URP.
- VFX: Fix light cookies integration.
- Added Lights 2D to the Light Explorer window.
- Two new URP specific scene templates, Basic which has a camera and directional light, then Standard which has the addition of a global volume with basic post effects setup.
- Added Render Settings Converter to the Render Pipeline Converter, this tool creates and assigns URP Assets based off rendering settings of a Builtin project.
- XR: Added Late Latching support to reduce VR latency (Quest).
- Fixed incorrect shadow fade in deferred rendering mode.
- Added a help button on material editor to show the shader documentation page
- Added "Copy Depth Mode" Universal Renderer Data option that allows to specify if URP should copy the depth after the opaques pass or after the transparents pass. This can lead to bandwidth savings on mobile.

### Changed
- Moved fog evaluation from vertex shader to pixel shader. This improves rendering of fog for big triangles and fog quality. This can change the look of the fog slightly.
- UNITY_Z_0_FAR_FROM_CLIPSPACE now remaps to [0, far] range on all platforms consistently. Previously OpenGL platforms did not remap, discarding small amount of range [-near, 0].
- Moved all 2D APIs out of experimental namespace.
- ClearFlag.Depth does not implicitely clear stencil anymore. ClearFlag.Stencil added.
- The Forward Renderer asset is renamed to the Universal Renderer asset. The Universal Renderer asset contains the property Rendering Path that lets you select the Forward or the Deferred Rendering Path.
- Improved PixelPerfectCamera UI/UX
- Changed Pixel Snapping and Upscale Render Texture in the PixelPerfectCamera to a dropdown.
- Move Assets/Create/Rendering/Universal Render Pipeline/Pipeline Asset (2D Renderer) to Assets/Create/Rendering/URP Asset (with 2D Renderer)
- Move Assets/Create/Rendering/Universal Render Pipeline/2D Renderer to Assets/Create/Rendering/URP 2D Renderer
- Move Assets/Create/Rendering/Universal Render Pipeline/Renderer Feature to Assets/Create/Rendering/URP Renderer Feature
- Move Assets/Create/Rendering/Universal Render Pipeline/Post-process Data to Assets/Create/Rendering/URP Post-process Data
- Move Assets/Create/Rendering/Universal Render Pipeline/Pipeline Asset (Forward Renderer) to Assets/Create/Rendering/URP Asset (with Forward Renderer)
- Move Assets/Create/Rendering/Universal Render Pipeline/XR System Data to Assets/Create/Rendering/URP XR System Data
- Move Assets/Create/Rendering/Universal Render Pipeline/Forward Renderer to Assets/Create/Rendering/URP Forward Renderer
- Removing unused temporary depth buffers for Depth of Field and Panini Projection.
- Optimized the Bokeh Depth of Field shader on mobile by using half precision floats.
- Changed UniversalRenderPipelineCameraEditor to URPCameraEditor
- Made 2D shadow casting more efficient
- Reduced the size of the fragment input struct of the TerrainLitPasses and LitGBufferPass, SimpleLitForwardPass and SimpleLitGBufferPass lighting shaders.
- Bokeh Depth of Field performance improvement: moved some calculations from GPU to CPU.
- Advanced Options > Priority has been renamed to Sorting Priority
- Opacity as Density blending feature for Terrain Lit Shader is now disabled when the Terrain has more than four Terrain Layers. This is now similar to the Height-blend feature for the Terrain Lit Shader.
- DepthNormals passes now sample normal maps if used on the material, otherwise output the geometry normal.
- SSAO Texture is now R8 instead of ARGB32 if supported by the platform.
- Enabled subsurface scattering with GI on handwritten Universal ST8 shader.
- Material upgrader now also upgrades AnimationClips in the project that have curves bound to renamed material properties.
- 2D Lights now inherit from Light2DBase.
- The behavior of setting a camera's Background Type to "Dont Care" has changed on mobile. Previously, "Dont Care" would behave identically to "Solid Color" on mobile. Now, "Dont Care" corresponds to the render target being filled with arbitrary data at the beginning of the frame, which may be faster in some situations. Note that there are no guarantees for the exact content of the render target, so projects should use "Dont care" only if they are guaranteed to render to, or otherwise write every pixel every frame.
- Stripping shader variants per renderer features instead of combined renderer features.
- When MSAA is enabled and a depth texture is required, the opaque pass depth will be copied instead of scheduling a depth prepass.
- URP Asset Inspector - Advanced settings have been reordered under `Show Additional Properties` on each section.
- Changed the default name when a new urp asset is created.
- URP Asset Inspector - `General` section has been renamed to `Rendering`.
- Refactored some of the array resizing code around decal projector rendering to use new APIs in render core
- UniversalRendererData and ForwardRendererData GUIDs have been reversed so that users coming from 2019LTS, 2020LTS and 2021.1 have a smooth upgrade path, you may encounter issues coming from 2021.2 Alpha/Beta versions and are recommended to start with a fresh library if initial upgrade fails.

### Fixed
- Fixed an issue in PostProcessPass causing OnGUI draws to not show on screen. [case 1346650]
- Fixed an issue with the blend mode in Sprite-Lit-Default shader causing alpha to overwrite the framebuffer. [case 1331392](https://issuetracker.unity3d.com/product/unity/issues/guid/1331392/)
- Fixed pixel perfect camera rect not being correctly initialized. [case 1312646](https://issuetracker.unity3d.com/product/unity/issues/guid/1312646/)
- Camera Inspector Stack list edition fixes.
- Fix indentation of Emission map on material editor.
- Fixed additional camera data help url
- Fixed additional light data help url
- Fixed Opacity as Density blending artifacts on Terrain that that caused Terrain to have modified splat weights of zero in some areas and greater than one in others. [case 1283124](https://issuetracker.unity3d.com/product/unity/issues/guid/1283124/)
- Fixed an issue where Sprite type Light2Ds would throw an exeception if missing a sprite
- Fixed an issue where Sprite type Light2Ds were missing a default sprite
- Fixed an issue where ShadowCasters were sometimes being rendered twice in the editor while in playmode.
- Fixed an issue where ShadowCaster2D was generating garbage when running in the editor. [case 1304158](https://issuetracker.unity3d.com/product/unity/issues/guid/1304158/)
- Fixed an issue where the 2D Renderer was not rendering depth and stencil in the normal rendering pass
- Fixed an issue where 2D lighting was incorrectly calculated when using a perspective camera.
- Fixed an issue where objects in motion might jitter when the Pixel Perfect Camera is used. [case 1300474](https://issuetracker.unity3d.com/issues/urp-characters-sprite-repeats-in-the-build-when-using-pixel-perfect-camera-and-2d-renderer)
- Fixed an issue where filtering in the scene view would not properly highlight the filtered objects. case 1324359
- Fixed an issue where the scene view camera was not correctly cleared for the 2D Renderer. [case 1311377](https://issuetracker.unity3d.com/product/unity/issues/guid/1311377/)
- Fixed an issue where the letter box/pillar box areas were not properly cleared when the Pixel Perfect Camera is used. [case 1291224](https://issuetracker.unity3d.com/issues/pixel-perfect-image-artifact-appear-between-the-reference-resolution-and-screen-resolution-borders-when-strech-fill-is-enabled)
- Fixed an issue where the Cinemachine Pixel Perfect Extension might cause the Orthographic Size of the Camera to jump to 1 when the Scene is loaded. [case 1249076](https://issuetracker.unity3d.com/issues/cinemachine-pixel-perfect-camera-extension-causes-the-orthogonal-size-to-jump-to-1-when-the-scene-is-loaded)
- Fixed an issue where 2D Shadows were casting to the wrong layers [case 1300753][https://issuetracker.unity3d.com/product/unity/issues/guid/1300753/]
- Fixed an issue where Light2D did not upgrade Shadow Strength, Volumetric Intensity, Volumetric Shadow Strength correctly [case 1317755](https://issuetracker.unity3d.com/issues/urp-lighting-missing-orange-tint-in-scene-background)
- Fixed an issue where render scale was breaking SSAO in scene view. [case 1296710](https://issuetracker.unity3d.com/issues/ssao-effect-floating-in-the-air-in-scene-view-when-2-objects-with-shadergraph-materials-are-on-top-of-each-other)
- Fixed GC allocations from XR occlusion mesh when using multipass.
- SMAA post-filter only clear stencil buffer instead of depth and stencil buffers.
- Fixed an issue where the inspector of Renderer Data would break after adding RenderObjects renderer feature and then adding another renderer feature.
- Fixed an issue where soft particles did not work with orthographic projection. [case 1294607](https://issuetracker.unity3d.com/product/unity/issues/guid/1294607/)
- Fixed wrong shader / properties assignement to materials created from 3DsMax 2021 Physical Material. (case 1293576)
- Normalized the view direction in Shader Graph to be consistent across Scriptable Render Pieplines.
- Fixed material upgrader to run in batch mode [case 1305402]
- Fixed gizmos drawing in game view. [case 1302504](https://issuetracker.unity3d.com/issues/urp-handles-with-set-ztest-do-not-respect-depth-sorting-in-the-game-view)
- Fixed an issue in shaderGraph target where the ShaderPass.hlsl was being included after SHADERPASS was defined
- Fixed base camera to keep render texture in sync with camera stacks. [case 1288105](https://issuetracker.unity3d.com/issues/srp-base-camera-rendering-to-render-texture-takes-overlay-camera-into-account-but-not-its-canvas)
- Fixed base camera to keep viewport in sync with camera stacks. [case 1311268](https://issuetracker.unity3d.com/issues/buttons-clickable-area-is-offset-when-canvas-render-camera-is-an-overlay-camera-and-viewport-rect-is-changed-on-base-camera)
- Fixed base camera to keep display index in sync with camera stacks. [case 1252265](https://issuetracker.unity3d.com/issues/universal-rp-overlay-camera-still-renders-to-displaya)
- Fixed base camera to keep display index in sync with camera stacks for canvas. [case 1291872](https://issuetracker.unity3d.com/issues/canvas-renders-only-on-the-display-1-when-its-set-to-screen-space-camera-or-world-space-and-has-overlay-type-camera-assigned)
- Fixed render pass reusage with camera stack on vulkan. [case 1226940](https://issuetracker.unity3d.com/issues/vulkan-each-camera-stack-layer-generate-a-render-pass-separately-when-render-pass-are-the-same)
- Fixed camera stack UI correctly work with prefabs. [case 1308717](https://issuetracker.unity3d.com/issues/the-prefab-apply-slash-revert-menu-cant-be-opened-by-right-clicking-on-the-stack-label-under-the-camera-component-in-the-inspector)
- Fixed an issue where Particle Lit shader had an incorrect fallback shader [case 1312459]
- Fixed an issue with backbuffer MSAA on Vulkan desktop platforms.
- Fixed shadow cascade blend culling factor.
- Fixed remove of the Additional Light Data when removing the Light Component.
- Fixed remove of the Additional Camera Data when removing the Camera Component.
- Fixed shadowCoord error when main light shadow defined in unlit shader graph [case 1175274](https://issuetracker.unity3d.com/issues/shadows-not-applying-when-using-file-in-a-custom-function-node-with-universal-rp)
- Removed Custom.meta which was causing warnings. [case 1314288](https://issuetracker.unity3d.com/issues/urp-warnings-about-missing-metadata-appear-after-installing)
- Fixed a case where shadow fade was clipped too early.
- Fixed an issue where SmoothnessSource would be upgraded to the wrong value in the material upgrader.
- Fixed multi editing of Bias property on lights. [case 1289620]
- Fixed an issue where bokeh dof is applied incorrectly when there is an overlay camera in the camera stack. [case 1303572](https://issuetracker.unity3d.com/issues/urp-bokeh-depth-of-field-is-applied-incorrectly-when-the-main-camera-has-an-overlay-camera-in-the-camera-stack)
- Fixed SafeNormalize returning invalid vector when using half with zero length. [case 1315956]
- Fixed lit shader property duplication issue. [case 1315032](https://issuetracker.unity3d.com/issues/shader-dot-propertytoid-returns-the-same-id-when-shaders-properties-have-the-same-name-but-different-type)
- Fixed undo issues for the additional light property on the UniversalRenderPipeline Asset. [case 1300367]
- Fixed an issue where SSAO would sometimes not render with a recently imported renderer.
- Fixed a regression where the precision was changed. [case 1313942](https://issuetracker.unity3d.com/issues/urp-shader-precision-is-reduced-to-half-when-scriptablerenderfeature-class-is-in-the-project)
- Fixed an issue where motion blur would allocate memory each frame. [case 1314613](https://issuetracker.unity3d.com/issues/urp-gc-alloc-increases-when-motion-blur-override-is-enabled-with-intensity-set-above-0)
- Fixed an issue where using Camera.targetTexture with Linear Color Space on an Android device that does not support sRGB backbuffer results in a RenderTexture that is too bright. [case 1307710]
- Fixed issue causing missing shaders on DirectX 11 feature level 10 GPUs. [case 1278390](https://issuetracker.unity3d.com/product/unity/issues/guid/1278390/)
- Fixed errors when the Profiler is used with XR multipass. [case 1313141](https://issuetracker.unity3d.com/issues/xr-urp-profiler-spams-errors-in-the-console-upon-entering-play-mode)
- Fixed materials being constantly dirty.
- Fixed double sided and clear coat multi editing shader.
- Fixed issue where copy depth depth pass for gizmos was being skipped in game view [case 1302504](https://issuetracker.unity3d.com/issues/urp-handles-with-set-ztest-do-not-respect-depth-sorting-in-the-game-view)
- Fixed an issue where transparent objects sampled SSAO.
- Fixed an issue where Depth Prepass was not run when SSAO was set to Depth Mode.
- Fixed an issue where changing camera's position in the BeginCameraRendering do not apply properly. [case 1318629] (https://issuetracker.unity3d.com/issues/camera-doesnt-move-when-changing-its-position-in-the-begincamerarendering-and-the-endcamerarendering-methods)
- Fixed depth of field pass usage on unsupported devices. [case 1327076](https://issuetracker.unity3d.com/issues/adreno-3xx-nothing-is-rendered-when-post-processing-is-enabled)
- Fixed an issue where SMAA did not work for OpenGL [case 1318214](https://issuetracker.unity3d.com/issues/urp-there-is-no-effect-when-using-smaa-in-urp-with-opengles-api)
- Fixed an issue with Shader Graph Lit shaders where the normalized view direction produced incorrect lighting. [1332804]
- Fixed return values from GetStereoProjectionMatrix() and SetStereoViewMatrix(). [case 1312813](https://issuetracker.unity3d.com/issues/xr-urp-begincamerarender-method-is-lagging-behind-when-using-urp)
- Fixed CopyDepthPass incorrectly always enqueued when deferred rendering mode was enabled when it should depends on the pipeline asset settings.
- Fixed renderer post processing option to work with asset selector re-assing. [case 1319454](https://issuetracker.unity3d.com/issues/urp-universal-renderer-post-processing-doesnt-enable-when-postprocessdata-reassigned-from-the-asset-selector-window)
- Fixed post processing to be enabled by default in the renderer when creating URP asset option. [case 1333461](https://issuetracker.unity3d.com/issues/post-processing-is-disabled-by-default-in-the-forward-renderer-when-creating-a-new-urp-asset)
- Fixed shaderGraph shaders to render into correct depthNormals passes when deferred rendering mode and SSAO are enabled.
- Fixed ordering of subshaders in the Unlit Shader Graph, such that shader target 4.5 takes priority over 2.0. [case 1328636](https://issuetracker.unity3d.com/product/unity/issues/guid/1328636/)
- Fixed issue where it will clear camera color if post processing is happening on XR [case 1324451]
- Fixed a case where camera dimension can be zero. [case 1321168](https://issuetracker.unity3d.com/issues/urp-attempting-to-get-camera-relative-temporary-rendertexture-is-thrown-when-tweening-the-viewport-rect-values-of-a-camera)
- Fixed renderer creation in playmode to have its property reloaded. [case 1333463]
- Fixed gizmos no longer allocate memory in game view. [case 1328852]
- Fixed an issue where shadow artefacts appeared between cascades on Terrain Detail objects.
- Fixed ShaderGraph materials to select render queue in the same way as handwritten shader materials by default, but allows for a user override for custom behavior. [case 1335795]
- Fixed sceneview debug mode rendering (case 1211436).
- URP Global Settings can now be unassigned in the Graphics tab (case 1343570).
- VFX: Fixed soft particles when HDR or Opaque texture isn't enabled
- VFX: Fixed OpenGL soft particles fallback when depth texture isn't available
- Fixed soft shadows shader variants not set to multi_compile_fragment on some shaders (gbuffer pass, speedtree shaders, WavingGrass shader).
- Fixed issue with legacy stereo matrices with XR multipass. [case 1342416]
- Fixed unlit shader function name ambiguity
- Fixed Terrain holes not appearing in shadows [case 1349305]
- VFX: Compilation issue with ShaderGraph and planar lit outputs [case 1349894](https://issuetracker.unity3d.com/product/unity/issues/guid/1349894/)
- Fixed an issue where _AfterPostProcessTexture was no longer being assigned in UniversalRenderer.
- Fixed an issue where TerrainLit was rendering color lighter than Lit [case 1340751] (https://issuetracker.unity3d.com/product/unity/issues/guid/1340751/)
- Fixed Camera rendering when capture action and post processing present. [case 1350313]
- Fixed artifacts in Speed Tree 8 billboard LODs due to SpeedTree LOD smoothing/crossfading [case 1348407]
- Fix sporadic NaN when using normal maps with XYZ-encoding [case 1351020](https://issuetracker.unity3d.com/issues/android-urp-vulkan-nan-pixels-and-bloom-post-processing-generates-visual-artifacts)
- Support undo of URP Global Settings asset assignation (case 1342987).
- Removed unsupported fields from Presets of Light and Camera [case 1335979].
- Fixed graphical artefact when terrain height map is used with rendering layer mask for lighting.
- Fixed URP's vignette effect to respect XR's view center, since with Asymmetric FOV, the center of the view is not always the center of the texture [case 1358336](https://issuetracker.unity3d.com/issues/xr-sdk-urp-vignette-post-processing-effect-is-overlapping-between-eyes)
- Fixed an issue where screen space shadows has flickering with deferred mode [case 1354681](https://issuetracker.unity3d.com/issues/screen-space-shadows-flicker-in-scene-view-when-using-deferred-rendering)
- Fixed shadowCascadeBlendCullingFactor to be 1.0
- Fixed missing property values in a RendererFeature of screen space shadows by adding tooltip for it instead of showing them. [case 1327356]

### Changed
- Change Asset/Create/Shader/Universal Render Pipeline/Lit Shader Graph to Asset/Create/Shader Graph/URP/Lit Shader Graph
- Change Asset/Create/Shader/Universal Render Pipeline/Sprite Lit Shader Graph to Asset/Create/Shader Graph/URP/Sprite Lit Shader Graph
- Change Asset/Create/Shader/Universal Render Pipeline/Unlit Shader Graph to Asset/Create/Shader Graph/URP/Unlit Shader Graph
- Change Asset/Create/Shader/Universal Render Pipeline/Sprite Unlit Shader Graph to Asset/Create/Shader Graph/URP/Sprite Unlit Shader Graph
- Moved Edit/Render Pipeline/Universal Render Pipeline/Upgrade Project Materials to 2D Renderer Materials to Edit/Rendering/Materials/Convert All Built-in Materials to URP 2D Renderer
- Moved Edit/Render Pipeline/Universal Render Pipeline/Upgrade Scene Materials to 2D Renderer Materials to Edit/Rendering/Materials/Convert All Built-in Scene Materials to URP 2D Renderer
- Moved Edit/Render Pipeline/Universal Render Pipeline/Upgrade Project URP Parametric Lights to Freeform to Edit/Rendering/Lights/Convert Project URP Parametric Lights to Freeform
- Moved Edit/Render Pipeline/Universal Render Pipeline/Upgrade Scene URP Parametric Lights to Freeform to Edit/Rendering/Lights/Convert Scene URP Parametric Lights to Freeform
- Moved Edit/Render Pipeline/Universal Render Pipeline/Upgrade Project Materials to URP Materials to Edit/Rendering/Materials/Convert All Built-in Materials to URP
- Moved Edit/Render Pipeline/Universal Render Pipeline/Upgrade Selected Materials to URP Materials to Edit/Rendering/Materials/Convert Selected Built-in Materials to URP
- Deprecated GetShadowFade in Shadows.hlsl, use GetMainLightShadowFade or GetAdditionalLightShadowFade.
- Improved shadow cascade GUI drawing with pixel perfect, hover and focus functionalities.
- Shadow fade now uses border value for calculating shadow fade distance and fall off linearly.
- Improved URP profiling scopes. Remove low impact scopes from the command buffer for a small performance gain. Fix the name and invalid scope for context.submit() scope. Change the default profiling name of ScriptableRenderPass to Unnamed_ScriptableRenderPass.
- Using the same MaterialHeaderScope for material editor as HDRP is using

### Removed
- Code to upgrade from LWRP to URP was removed. This means if you want to upgrade from LWRP you must first upgrade to previous versions of URP and then upgrade to this version.

## [11.0.0] - 2020-10-21
### Added
- Added real-time Point Light Shadows.
- Added a supported MSAA samples count check, so the actual supported MSAA samples count value can be assigned to RenderTexture descriptors.
- Added the TerrainCompatible SubShader Tag. Use this Tag in your custom shader to tell Unity that the shader is compatible with the Terrain system.
- Added _CameraSortingLayerTexture global shader variable and related parameters
- Added preset shapes for creating a freeform light
- Added serialization of Freeform ShapeLight mesh to avoid CPU cost of generating them on the runtime.
- Added 2D Renderer Asset Preset for creating a Universal Renderer Asset
- Added an option to use faster, but less accurate approximation functions when converting between the sRGB and Linear color spaces.
- Added screen space shadow as renderer feature
- Added [DisallowMultipleRendererFeature] attribute for Renderer Features.
- Added support for Enlighten precomputed realtime Global Illumination.

### Changed
- Optimized 2D Renderer performance on mobile GPUs by reducing the number of render target switches.
- Optimized 2D Renderer performance by rendering the normal buffer at the same lower resolution as the light buffers.
- Improved Light2D UI/UX
- Improved 2D Menu layout
- Deprecated Light2D Parametric Light
- Deprecated Light2D point light cookie
- Renamed Light2D point light to spot light
- 2D Renderer: The per Blend Style render texture scale setting was replaced by a global scale setting for all Blend Styles.
- Optimized 2D Renderer performance by using a tiny light texture for layer/blend style pairs for which no light is rendered.
- Reorgnized the settings in 2D Renderer Data Inspector.
- FallOff Lookup Texture is now part of 2D RenderData.
- Creating a Shadow Caster 2D will use try and use sprite and physics bounds as the default shape
- Deleting all points in a Shadow Caster will cause the shape to use the bounds.
- Improved Geometry for Smooth Falloff of 2D Shape Lights.
- Updated the tooltips for Light 2D Inspector.
- Removed the Custom blend Mode option from the Blend Styles.
- New default Blend Styles when a new 2D Renderer Data asset is created.
- Added a supported MSAA samples count check, so the actual supported MSAA samples count value can be assigned to RenderTexture descriptors.
- Bloom in Gamma color-space now more closely matches Linear color-space, this will mean project using Bloom and Gamma color-space may need to adjust Bloom Intensity to match previous look.
- Autodesk Interactive Shader Graph files and folders containing them were renamed. The new file paths do not have spaces.
- Moved `FinalPostProcessPass` to `AfterRenderingPostProcessing` event from `AfterRendering`. This allows user pass to execute before and after `FinalPostProcessPass` and `CapturePass` to capture everything.
- Changed shader keywords of main light shadow from toggling to enumerating.
- Always use "High" quality normals, which normalizes the normal in pixel shader. "Low" quality normals looked too much like a bug.
- Re-enabled implicit MSAA resolve to backbuffer on Metal MacOS.
- Optimized 2D performance by rendering straight to the backbuffer if possible
- Changed Post Process Data to bool. When it is no enabled all post processing is stripped from build, when it is enabled you can still override resources there.
- Converted XR automated tests to use MockHMD.
- Improved 2D Renderer performance on mobile GPUs when using MSAA
- Reduced the size of the fragment input struct of the Terrain and Forward lighting shaders.

### Fixed
- Fixed an issue where additional lights would not render with WebGL 1
- Fixed an issue where the 2D Renderer was incorrectly rendering transparency with normal maps on an empty background.
- Fixed an issue that that caused a null error when creating a Sprite Light. [case 1307125](https://issuetracker.unity3d.com/issues/urp-nullreferenceexception-thrown-on-creating-sprite-light-2d-object-in-the-hierarchy)
- Fixed an issue where Sprites on one Sorting Layer were fully lit even when there's no 2D light targeting that layer.
- Fixed an issue where null reference exception was thrown when creating a 2D Renderer Data asset while scripts are compiling. [case 1263040](https://issuetracker.unity3d.com/issues/urp-nullreferenceexception-error-is-thrown-on-creating-2d-renderer-asset)
- Fixed an issue where no preview would show for the lit sprite master node in shadergraph
- Fixed an issue where no shader was generated for unlit sprite shaders in shadergraph
- Fixed an issue where Sprite-Lit-Default shader's Normal Map property wasn't affected by Tiling or Offset. [case 1270850](https://issuetracker.unity3d.com/issues/sprite-lit-default-shaders-normal-map-and-mask-textures-are-not-affected-by-tiling-and-offset-values)
- Fixed an issue where normal-mapped Sprites could render differently depending on whether they're dynamically-batched. [case 1286186](https://issuetracker.unity3d.com/issues/urp-2d-2d-light-on-a-rotated-sprite-is-skewed-when-using-normal-map-and-sorting-layer-is-not-default)
- Removed the warning about mis-matched vertex streams when creating a default Particle System. [case 1285272](https://issuetracker.unity3d.com/issues/particles-urp-default-material-shows-warning-in-inspector)
- Fixed latest mockHMD renderviewport scale doesn't fill whole view after scaling. [case 1286161] (https://issuetracker.unity3d.com/issues/xr-urp-renderviewportscale-doesnt-fill-whole-view-after-scaling)
- Fixed camera renders black in XR when user sets invalid MSAA value.
- Fixed an issue causing additional lights to stop working when set as the sun source. [case 1278768](https://issuetracker.unity3d.com/issues/urp-every-light-type-is-rendered-as-directional-light-if-it-is-set-as-sun-source-of-the-environment)
- Fixed an issue causing passthrough camera to not render. [case 1283894](https://issuetracker.unity3d.com/product/unity/issues/guid/1283894/)
- Fixed an issue that caused a null reference when Lift Gamma Gain was being displayed in the Inspector and URP was upgraded to a newer version.  [case 1283588](https://issuetracker.unity3d.com/issues/argumentnullexception-is-thrown-when-upgrading-urp-package-and-volume-with-lift-gamma-gain-is-focused-in-inspector)
- Fixed an issue where soft particles were not rendered when depth texture was disabled in the URP Asset. [case 1162556](https://issuetracker.unity3d.com/issues/lwrp-unlit-particles-shader-is-not-rendered-when-soft-particles-are-enabled-on-built-application)
- Fixed an issue where soft particles were rendered opaque on OpenGL. [case 1226288](https://issuetracker.unity3d.com/issues/urp-objects-that-are-using-soft-particles-are-rendered-opaque-when-opengl-is-used)
- Fixed an issue where the depth texture sample node used an incorrect texture in some frames. [case 1268079](https://issuetracker.unity3d.com/issues/urp-depth-texture-sample-node-does-not-use-correct-texture-in-some-frames)
- Fixed a compiler error in BakedLit shader when using Hybrid Renderer.
- Fixed an issue with upgrading material set to cutout didn't properly set alpha clipping. [case 1235516](https://issuetracker.unity3d.com/issues/urp-upgrade-material-utility-does-not-set-the-alpha-clipping-when-material-was-using-a-shader-with-rendering-mode-set-to-cutout)
- Fixed XR camera fov can be changed through camera inspector.
- Fixed an issue where Universal Render Pipeline with disabled antiAliasing was overwriting QualitySettings.asset on frequent cases. [case 1219159](https://issuetracker.unity3d.com/issues/urp-qualitysettings-dot-asset-file-gets-overwritten-with-the-same-content-when-the-editor-is-closed)
- Fixed a case where overlay camera with output texture caused base camera not to render to screen. [case 1283225](https://issuetracker.unity3d.com/issues/game-view-renders-a-black-view-when-having-an-overlay-camera-which-had-output-texture-assigned-in-the-camera-stack)
- Fixed an issue where the scene view camera ignored the pipeline assets HDR setting. [case 1284369](https://issuetracker.unity3d.com/issues/urp-scene-view-camera-ignores-pipeline-assets-hdr-settings-when-main-camera-uses-pipeline-settings)
- Fixed an issue where the Camera inspector was grabbing the URP asset in Graphics Settings rather than the currently active.
- Fixed an issue where the Light Explorer was grabbing the URP asset in Graphics Settings rather than the currently active.
- Fixed an issue causing materials to be upgraded multiple times.
- Fixed bloom inconsistencies between Gamma and Linear color-spaces.
- Fixed an issue in where all the entries in the Renderer List wasn't selectable and couldn't be deleted.
- Fixed Deferred renderer on some Android devices by forcing accurate GBuffer normals. [case 1288042]
- Fixed an issue where MSAA did not work in Editor Game View on Windows with Vulkan.
- Fixed issue where selecting and deselecting Forward Renderer asset would leak memory [case 1290628](https://issuetracker.unity3d.com/issues/urp-scriptablerendererfeatureeditor-memory-leak-while-interacting-with-forward-renderer-in-the-project-window)
- Fixed the default background color for previews to use the original color.
- Fixed an issue where the scene view would turn black when bloom was enabled. [case 1298790](https://issuetracker.unity3d.com/issues/urp-bloom-and-tonemapping-causes-the-screen-to-go-black-in-scene-mode)
- Fixed an issue where having "Opaque Texture" and MSAA enabled would cause the opaque texture to be rendered black on old Apple GPUs [case 1247423](https://issuetracker.unity3d.com/issues/urp-metal-opaque-objects-are-rendered-black-when-msaa-is-enabled)
- Fixed SAMPLE_TEXTURECUBE_ARRAY_LOD macro when using OpenGL ES. [case 1285132](https://issuetracker.unity3d.com/issues/urp-android-error-sample-texturecube-array-lod-is-not-supported-on-gles-3-dot-0-when-using-cubemap-array-shader-shaders)
- Fixed an issue such that it is now posible to enqueue render passes at runtime.
- Fixed SpeedTree LOD fade functionality. [case 1198135]

## [10.2.0] - 2020-10-19

### Changed
- Changed RenderObjectsFeature UI to only expose valid events. Previously, when selecting events before BeforeRenderingPrepasses objects would not be drawn correctly as stereo and camera setup only happens before rendering opaques objects.
- Transparent Lit ShaderGraph using Additive blending will now properly fade with alpha [1270344]

### Fixed
- Fixed the Unlit shader not being SRP Batcher compatible on OpenGLES/OpenGLCore. [case 1263720](https://issuetracker.unity3d.com/issues/urp-mobile-srp-batcher-is-not-visible-on-mobile-devices-in-frame-debugger)
- Fixed an issue with soft particles not rendering correctly for overlay cameras with post processing. [case 1241626](https://issuetracker.unity3d.com/issues/soft-particles-does-not-fade-out-near-the-opaque-surfaces-when-post-processing-is-enabled-on-a-stacked-camera)
- Fixed MSAA override on camera does not work in non-XR project if target eye is selected to both eye.

## [10.1.0] - 2020-10-12
- Added support for the Shadowmask Mixed Lighting Mode (Forward only), which supports up to four baked-shadow Lights.
- Added ComplexLit shader for advanced material features and deferred forward fallback.
- Added Clear Coat feature for ComplexLit shader and for shader graph.
- Added Parallax Mapping to the Lit shader (Lit.shader).
- Added the Detail Inputs setting group in the Lit shader (Lit.shader).
- Added Smooth shadow fading.
- Added SSAO support for deferred renderer.
- The pipeline now outputs a warning in the console when trying to access camera color or depth texture when those are not valid. Those textures are only available in the context of `ScriptableRenderPass`.
- Added a property to access the renderer from the `CameraData`.

### Changed
- Shader functions SampleSH9, SampleSHPixel, SampleSHVertex are now gamma corrected in gamma space. As result LightProbes are gamma corrected too.
- The maximum number of visible lights when using OpenGL ES 3.x on Android now depends on the minimum OpenGL ES 3.x version as configured in PlayerSettings.
- The default value of the HDR property of a newly created Universal Render Pipeline Asset, is now set to true.

### Fixed
- Fixed an issue where the CapturePass would not capture the post processing effects.
- Fixed an issue were the filter window could not be defocused using the mouse. [case 1242032](https://issuetracker.unity3d.com/issues/urp-volume-override-window-doesnt-disappear-when-clicked-on-the-other-windows-in-the-editor)
- Fixed camera backgrounds not matching between editor and build when background is set to 'Uninitialized'. [case 1224369](https://issuetracker.unity3d.com/issues/urp-uninitialized-camera-background-type-does-not-match-between-the-build-and-game-view)
- Fixed a case where main light hard shadows would not work if any other light is present with soft shadows.[case 1250829](https://issuetracker.unity3d.com/issues/main-light-shadows-are-ignored-in-favor-of-additional-lights-shadows)
- Fixed issue that caused color grading to not work correctly with camera stacking. [case 1263193](https://issuetracker.unity3d.com/product/unity/issues/guid/1263193/)
- Fixed an issue that caused an infinite asset database reimport when running Unity in command line with -testResults argument.
- Fixed ParticlesUnlit shader to use fog color instead of always black. [case 1264585]
- Fixed issue that caused some properties in the camera to not be bolded and highlighted when edited in prefab mode. [case 1230082](https://issuetracker.unity3d.com/issues/urp-camera-prefab-fields-render-type-renderer-background-type-are-not-bolded-and-highlighted-when-edited-in-prefab-mode)
- Fixed issue where blur would sometimes flicker [case 1224915](https://issuetracker.unity3d.com/issues/urp-bloom-effect-flickers-when-using-integrated-post-processing-feature-set)
- Fixed an issue in where the camera inspector didn't refresh properly when changing pipeline in graphic settings. [case 1222668](https://issuetracker.unity3d.com/issues/urp-camera-properties-not-refreshing-on-adding-or-removing-urp-pipeline-in-the-graphics-setting)
- Fixed depth of field to work with dynamic resolution. [case 1225467](https://issuetracker.unity3d.com/issues/dynamic-resolution-rendering-error-when-using-depth-of-field-in-urp)
- Fixed FXAA, SSAO, Motion Blur to work with dynamic resolution.
- Fixed an issue where Pixel lighting variants were stripped in builds if another URP asset had Additional Lights set to Per Vertex [case 1263514](https://issuetracker.unity3d.com/issues/urp-all-pixel-lighting-variants-are-stripped-in-build-if-at-least-one-urp-asset-has-additional-lights-set-to-per-vertex)
- Fixed an issue where transparent meshes were rendered opaque when using custom render passes [case 1262887](https://issuetracker.unity3d.com/issues/urp-transparent-meshes-are-rendered-as-opaques-when-using-lit-shader-with-custom-render-pass)
- Fixed regression from 8.x.x that increased launch times on Android with GLES3. [case 1269119](https://issuetracker.unity3d.com/issues/android-launch-times-increased-x4-from-urp-8-dot-1-0-to-urp-10-dot-0-0-preview-dot-26)
- Fixed an issue with a render texture failing assertion when chosing an invalid format. [case 1222676](https://issuetracker.unity3d.com/issues/the-error-occurs-when-a-render-texture-which-has-a-certain-color-format-is-applied-to-the-cameras-output-target)
- Fixed an issue that caused the unity_CameraToWorld matrix to have z flipped values. [case 1257518](https://issuetracker.unity3d.com/issues/parameter-unity-cameratoworld-dot-13-23-33-is-inverted-when-using-universal-rp-7-dot-4-1-and-newer)
- Fixed not using the local skybox on the camera game object when the Skybox Material property in the Lighting window was set to null.
- Fixed an issue where, if URP was not in use, you would sometimes get errors about 2D Lights when going through the menus.
- Fixed GC when using XR single-pass automated tests.
- Fixed an issue that caused a null reference when deleting camera component in a prefab. [case 1244430](https://issuetracker.unity3d.com/issues/urp-argumentnullexception-error-is-thrown-on-removing-camera-component-from-camera-prefab)
- Fixed resolution of intermediate textures when rendering to part of a render texture. [case 1261287](https://issuetracker.unity3d.com/product/unity/issues/guid/1261287/)
- Fixed indirect albedo not working with shadergraph shaders in some rare setups. [case 1274967](https://issuetracker.unity3d.com/issues/gameobjects-with-custom-mesh-are-not-reflecting-the-light-when-using-the-shader-graph-shaders)
- Fixed XR mirroView sRGB issue when color space is gamma.
- Fixed an issue where XR eye textures are recreated multiple times per frame due to per camera MSAA change.
- Fixed an issue wehre XR mirror view selector stuck.
- Fixed LightProbes to have gamma correct when using gamma color space. [case 1268911](https://issuetracker.unity3d.com/issues/urp-has-no-gamma-correction-for-lightprobes)
- Fixed GLES2 shader compilation.
- Fixed useless mip maps on temporary RTs/PostProcessing inherited from Main RT descriptor.
- Fixed issue with lens distortion breaking rendering when enabled and its intensity is 0.
- Fixed mixed lighting subtractive and shadowmask modes for deferred renderer.
- Fixed issue that caused motion blur to not work in XR.
- Fixed 2D renderer when using Linear rendering on Android directly to backbuffer.
- Fixed issue where multiple cameras would cause GC each frame. [case 1259717](https://issuetracker.unity3d.com/issues/urp-scriptablerendercontext-dot-getcamera-array-dot-resize-creates-garbage-every-frame-when-more-than-one-camera-is-active)
- Fixed Missing camera cannot be removed after scene is saved by removing the Missing camera label. [case 1252255](https://issuetracker.unity3d.com/issues/universal-rp-missing-camera-cannot-be-removed-from-camera-stack-after-scene-is-saved)
- Fixed MissingReferenceException when removing Missing camera from camera stack by removing Missing camera label. [case 1252263](https://issuetracker.unity3d.com/issues/universal-rp-missingreferenceexception-errors-when-removing-missing-camera-from-stack)
- Fixed slow down in the editor when editing properties in the UI for renderer features. [case 1279804](https://issuetracker.unity3d.com/issues/a-short-freeze-occurs-in-the-editor-when-expanding-or-collapsing-with-the-arrow-the-renderer-feature-in-the-forward-renderer)
- Fixed test 130_UnityMatrixIVP on OpenGL ES 3
- Fixed MSAA on Metal MacOS and Editor.

## [10.0.0] - 2020-06-10
### Added
- Added the option to strip Terrain hole Shader variants.
- Added support for additional Directional Lights. The amount of additional Directional Lights is limited by the maximum Per-object Lights in the Render Pipeline Asset.
- Added Package Samples: 2 Camera Stacking, 2 Renderer Features
- Added default implementations of OnPreprocessMaterialDescription for FBX, Obj, Sketchup and 3DS file formats.
- Added Transparency Sort Mode and Transparency Sort Axis to 2DRendererData.
- Added support for a user defined default material to 2DRendererData.
- Added the option to toggle shadow receiving on transparent objects.
- Added XR multipass rendering. Multipass rendering is a requirement on many VR platforms and allows graceful fallback when single-pass rendering isn't available.
- Added support for Camera Stacking when using the Forward Renderer. This introduces the Camera `Render Type` property. A Base Camera can be initialized with either the Skybox or Solid Color, and can combine its output with that of one or more Overlay Cameras. An Overlay Camera is always initialized with the contents of the previous Camera that rendered in the Camera Stack.
- Added AssetPostprocessors and Shadergraphs to handle Arnold Standard Surface and 3DsMax Physical material import from FBX.
- Added `[MainTexture]` and `[MainColor]` shader property attributes to URP shader properties. These will link script material.mainTextureOffset and material.color to `_BaseMap` and `_BaseColor` shader properties.
- Added the option to specify the maximum number of visible lights. If you set a value, lights are sorted based on their distance from the Camera.
- Added the option to control the transparent layer separately in the Forward Renderer.
- Added the ability to set individual RendererFeatures to be active or not, use `ScriptableRendererFeature.SetActive(bool)` to set whether a Renderer Feature will execute,  `ScriptableRendererFeature.isActive` can be used to check the current active state of the Renderer Feature.
 additional steps to the 2D Renderer setup page for quality and platform settings.
- If Unity Editor Analytics are enabled, Universal collects anonymous data about usage of Universal. This helps the Universal team focus our efforts on the most common scenarios, and better understand the needs of our customers.
- Added a OnCameraSetup() function to the ScriptableRenderPass API, that gets called by the renderer before rendering each camera
- Added a OnCameraCleanup() function to the ScriptableRenderPass API, that gets called by the renderer after rendering each camera
- Added Default Material Type options to the 2D Renderer Data Asset property settings.
- Added additional steps to the 2D Renderer setup page for quality and platform settings.
- Added option to disable XR autotests on test settings.
- Shader Preprocessor strips gbuffer shader variants if DeferredRenderer is not in the list of renderers in any Scriptable Pipeline Assets.
- Added an option to enable/disable Adaptive Performance when the Adaptive Performance package is available in the project.
- Added support for 3DsMax's 2021 Simplified Physical Material from FBX files in the Model Importer.
- Added GI to SpeedTree
- Added support for DXT5nm-style normal maps on Android, iOS and tvOS
- Added stencil override support for deferred renderer.
- Added a warning message when a renderer is used with an unsupported graphics API, as the deferred renderer does not officially support GL-based platforms.
- Added option to skip a number of final bloom iterations.
- Added support for [Screen Space Ambient Occlusion](https://docs.unity3d.com/Packages/com.unity.render-pipelines.universal@10.0/manual/post-processing-ssao.html) and a new shader variant _SCREEN_SPACE_OCCLUSION.
- Added support for Normal Texture being generated in a prepass.
- Added a ConfigureInput() function to ScriptableRenderPass, so it is possible for passes to ask that a Depth, Normal and/or Opaque textures to be generated by the forward renderer.
- Added a float2 normalizedScreenSpaceUV to the InputData Struct.
- Added new sections to documentation: [Writing custom shaders](https://docs.unity3d.com/Packages/com.unity.render-pipelines.universal@10.0/manual/writing-custom-shaders-urp.html), and [Using the beginCameraRendering event](https://docs.unity3d.com/Packages/com.unity.render-pipelines.universal@10.0/manual/using-begincamerarendering.html).
- Added support for GPU instanced mesh particles on supported platforms.
- Added API to check if a Camera or Light is compatible with Universal Render Pipeline.

### Changed
- Moved the icon that indicates the type of a Light 2D from the Inspector header to the Light Type field.
- Eliminated some GC allocations from the 2D Renderer.
- Added SceneSelection pass for TerrainLit shader.
- Remove final blit pass to force alpha to 1.0 on mobile platforms.
- Deprecated the CinemachineUniversalPixelPerfect extension. Use the one from Cinemachine v2.4 instead.
- Replaced PlayerSettings.virtualRealitySupported with XRGraphics.tryEnable.
- Blend Style in the 2DRendererData are now automatically enabled/disabled.
- When using the 2D Renderer, Sprites will render with a faster rendering path when no lights are present.
- Particle shaders now receive shadows
- The Scene view now mirrors the Volume Layer Mask set on the Main Camera.
- Drawing order of SRPDefaultUnlit is now the same as the Built-in Render Pipline.
- Made MaterialDescriptionPreprocessors private.
- UniversalRenderPipelineAsset no longer supports presets. [Case 1197020](https://issuetracker.unity3d.com/issues/urp-reset-functionality-does-not-work-on-preset-of-universalrenderpipelineassets).
- The number of maximum visible lights is now determined by whether the platform is mobile or not.
- Renderer Feature list is now redesigned to fit more closely to the Volume Profile UI, this vastly improves UX and reliability of the Renderer Features List.
- Default color values for Lit and SimpleLit shaders changed to white due to issues with texture based workflows.
- You can now subclass ForwardRenderer to create a custom renderer based on it.
- URP is now computing tangent space per fragment.
- Optimized the 2D Renderer to skip rendering into certain internal buffers when not necessary.
- You can now subclass ForwardRenderer to create a custom renderer based on it.
- URP shaders that contain a priority slider now no longer have an offset of 50 by default.
- The virtual ScriptableRenderer.FrameCleanup() function has been marked obsolete and replaced by ScriptableRenderer.OnCameraCleanup() to better describe when the function gets invoked by the renderer.
- DepthOnlyPass, CopyDepthPass and CopyColorPass now use OnCameraSetup() instead of Configure() to set up their passes before executing as they only need to get their rendertextures once per camera instead of once per eye.
- Updated shaders to be compatible with Microsoft's DXC.
- Mesh GPU Instancing option is now hidden from the particles system renderer as this feature is not supported by URP.
- The 2D Renderer now supports camera stacking.
- 2D shaders now use half-precision floats whenever precise results are not necessary.
- Removed the ETC1_EXTERNAL_ALPHA variant from Shader Graph Sprite shaders.
- Eliminated some unnecessary clearing of render targets when using the 2D Renderer.
- The rendering of 2D lights is more effient as sorting layers affected by the same set of lights are now batched.
- Removed the 8 renderer limit from URP Asset.
- Merged the deferred renderer into the forward renderer.
- Changing the default value of Skip Iterations to 1 in Bloom effect editor
- Use SystemInfo to check if multiview is supported instead of being platform hardcoded
- Default attachment setup behaviour for ScriptableRenderPasses that execute before rendering opaques is now set use current the active render target setup. This improves performance in some situations.
- Combine XR occlusion meshes into one when using single-pass (multiview or instancing) to reduce draw calls and state changes.
- Shaders included in the URP package now use local Material keywords instead of global keywords. This increases the amount of available global user-defined Material keywords.

### Fixed
- Fixed an issue that caused WebGL to render blank screen when Depth texture was enabled [case 1240228](https://issuetracker.unity3d.com/issues/webgl-urp-scene-is-rendered-black-in-webgl-build-when-depth-texture-is-enabled)
- Fixed NaNs in tonemap algorithms (neutral and ACES) on platforms defaulting to lower precision.
- Fixed a performance problem with ShaderPreprocessor with large amount of active shader variants in the project
- Fixed an issue where linear to sRGB conversion occurred twice on certain Android devices.
- Fixed an issue where there were 2 widgets showing the outer angle of a spot light.
- Fixed an issue where Unity rendered fullscreen quads with the pink error shader when you enabled the Stop NaN post-processing pass.
- Fixed an issue where Terrain hole Shader changes were missing. [Case 1179808](https://issuetracker.unity3d.com/issues/terrain-brush-tool-is-not-drawing-when-paint-holes-is-selected).
- Fixed an issue where the Shader Graph `SceneDepth` node didn't work with XR single-pass (double-wide) rendering. See [case 1123069](https://issuetracker.unity3d.com/issues/lwrp-vr-shadergraph-scenedepth-doesnt-work-in-single-pass-rendering).
- Fixed Unlit and BakedLit shader compilations in the meta pass.
- Fixed an issue where the Bokeh Depth of Field shader would fail to compile on PS4.
- Fixed an issue where the Scene lighting button didn't work when you used the 2D Renderer.
- Fixed a performance regression when you used the 2D Renderer.
- Fixed an issue where the Freeform 2D Light gizmo didn't correctly show the Falloff offset.
- Fixed an issue where the 2D Renderer rendered nothing when you used shadow-casting lights with incompatible Renderer2DData.
- Fixed an issue where errors were generated when the Physics2D module was not included in the project's manifest.
- Fixed an issue where Prefab previews were incorrectly lit when you used the 2D Renderer.
- Fixed an issue where the Light didn't update correctly when you deleted a Sprite that a Sprite 2D Light uses.
- Fixed an issue where 2D Lighting was broken for Perspective Cameras.
- Fixed an issue where resetting a Freeform 2D Light would throw null reference exceptions. [Case 1184536](https://issuetracker.unity3d.com/issues/lwrp-changing-light-type-to-freeform-after-clicking-on-reset-throws-multiple-arguementoutofrangeexception).
- Fixed an issue where Freeform 2D Lights were not culled correctly when there was a Falloff Offset.
- Fixed an issue where Tilemap palettes were invisible in the Tile Palette window when the 2D Renderer was in use. [Case 1162550](https://issuetracker.unity3d.com/issues/adding-tiles-in-the-tile-palette-makes-the-tiles-invisible).
- Fixed issue where black emission would cause unneccesary inspector UI repaints. [Case 1105661](https://issuetracker.unity3d.com/issues/lwrp-inspector-window-is-being-repainted-when-using-the-material-with-emission-enabled-and-set-to-black-00-0).
- Fixed user LUT sampling being done in Linear instead of sRGB.
- Fixed an issue when trying to get the Renderer via API on the first frame. [Case 1189196](https://issuetracker.unity3d.com/product/unity/issues/guid/1189196/).
- Fixed a material leak on domain reload.
- Fixed an issue where deleting an entry from the Renderer List and then undoing that change could cause a null reference. [Case 1191896](https://issuetracker.unity3d.com/issues/nullreferenceexception-when-attempting-to-remove-entry-from-renderer-features-list-after-it-has-been-removed-and-then-undone).
- Fixed an issue where the user would get an error if they removed the Additional Camera Data component. [Case 1189926](https://issuetracker.unity3d.com/issues/unable-to-remove-universal-slash-hd-additional-camera-data-component-serializedobject-target-destroyed-error-is-thrown).
- Fixed post-processing with XR single-pass rendering modes.
- Fixed an issue where Cinemachine v2.4 couldn't be used together with Universal RP due to a circular dependency between the two packages.
- Fixed an issue that caused shaders containing `HDRP` string in their path to be stripped from the build.
- Fixed an issue that caused only selected object to render in SceneView when Wireframe drawmode was selected.
- Fixed Renderer Features UI tooltips. [Case 1191901](https://issuetracker.unity3d.com/issues/forward-renderers-render-objects-layer-mask-tooltip-is-incorrect-and-contains-a-typo).
- Fixed multiple issues where Shader Graph shaders failed to build for XR in the Universal RP.
- Fixed an issue when using the 2D Renderer where some types of renderers would not be assigned the correct material.
- Fixed inconsistent lighting between the forward renderer and the deferred renderer, that was caused by a missing normalize operation on vertex normals on some speedtree shader variants.
- Fixed issue where XR Multiview failed to render when using URP Shader Graph Shaders
- Fixed lazy initialization with last version of ResourceReloader
- Fixed broken images in package documentation.
- Fixed an issue where viewport aspect ratio was wrong when using the Stretch Fill option of the Pixel Perfect Camera. [case 1188695](https://issuetracker.unity3d.com/issues/pixel-perfect-camera-component-does-not-maintain-the-aspect-ratio-when-the-stretch-fill-is-enabled)
- Fixed an issue where setting a Normal map on a newly created material would not update. [case 1197217](https://issuetracker.unity3d.com/product/unity/issues/guid/1197217/)
- Fixed an issue where post-processing was not applied for custom renderers set to run on the "After Rendering" event [case 1196219](https://issuetracker.unity3d.com/issues/urp-post-processing-is-not-applied-to-the-scene-when-render-ui-event-is-set-to-after-rendering)
- Fixed an issue that caused an extra blit when using custom renderers [case 1156741](https://issuetracker.unity3d.com/issues/lwrp-performance-decrease-when-using-a-scriptablerendererfeature)
- Fixed an issue with transparent objects not receiving shadows when using shadow cascades. [case 1116936](https://issuetracker.unity3d.com/issues/lwrp-cascaded-shadows-do-not-appear-on-alpha-blended-objects)
- Fixed issue where using a ForwardRendererData preset would cause a crash. [case 1201052](https://issuetracker.unity3d.com/product/unity/issues/guid/1201052/)
- Fixed an issue where particles had dark outlines when blended together [case 1199812](https://issuetracker.unity3d.com/issues/urp-soft-particles-create-dark-blending-artefacts-when-intersecting-with-scene-geometry)
- Fixed an issue with deleting shader passes in the custom renderer features list [case 1201664](https://issuetracker.unity3d.com/issues/urp-remove-button-is-not-activated-in-shader-passes-list-after-creating-objects-from-renderer-features-in-urpassets-renderer)
- Fixed camera inverse view-projection matrix in XR mode, depth-copy and color-copy passes.
- Fixed an issue with the null check when `UniversalRenderPipelineLightEditor.cs` tries to access `SceneView.lastActiveSceneView`.
- Fixed an issue where the 'Depth Texture' drop down was incorrectly disabled in the Camera Inspector.
- Fixed an issue that caused errors if you disabled the VR Module when building a project.
- Fixed an issue where the default TerrainLit Material was outdated, which caused the default Terrain to use per-vertex normals instead of per-pixel normals.
- Fixed shader errors and warnings in the default Universal RP Terrain Shader. [case 1185948](https://issuetracker.unity3d.com/issues/urp-terrain-slash-lit-base-pass-shader-does-not-compile)
- Fixed an issue where the URP Material Upgrader tried to upgrade standard Universal Shaders. [case 1144710](https://issuetracker.unity3d.com/issues/upgrading-to-lwrp-materials-is-trying-to-upgrade-lwrp-materials)
- Fixed an issue where some Materials threw errors when you upgraded them to Universal Shaders. [case 1200938](https://issuetracker.unity3d.com/issues/universal-some-materials-throw-errors-when-updated-to-universal-rp-through-update-materials-to-universal-rp)
- Fixed issue where normal maps on terrain appeared to have flipped X-components when compared to the same normal map on a mesh. [case 1181518](https://fogbugz.unity3d.com/f/cases/1181518/)
- Fixed an issue where the editor would sometimes crash when using additional lights [case 1176131](https://issuetracker.unity3d.com/issues/mac-crash-on-processshadowcasternodevisibilityandcullwithoutumbra-when-same-rp-asset-is-set-in-graphics-and-quality-settings)
- Fixed RemoveComponent on Camera contextual menu to not remove Camera while a component depend on it.
- Fixed an issue where right eye is not rendered to. [case 1170619](https://issuetracker.unity3d.com/issues/vr-lwrp-terrain-is-not-rendered-in-the-right-eye-of-an-hmd-when-using-single-pass-instanced-stereo-rendering-mode-with-lwrp)
- Fixed issue where TerrainDetailLit.shader fails to compile when XR is enabled.
- Fixed an issue that allowed height-based blending on Terrains with more than 4 materials, which is not supported.
- Fixed an issue where opaque objects were outputting incorrect alpha values [case 1168283](https://issuetracker.unity3d.com/issues/lwrp-alpha-clipping-material-makes-other-materials-look-like-alpha-clipping-when-gameobject-is-shown-in-render-texture)
- Fixed an issue where a depth texture was always created when post-processing was enabled, even if no effects made use of it.
- Fixed incorrect light attenuation on some platforms.
- Fixed an issue where the Volume System would not use the Cameras Transform when no `Volume Trigger` was set.
- Fixed an issue where post processing disappeared when using custom renderers and SMAA or no AA
- Fixed an issue where the 2D Renderer upgrader did not upgrade using the correct default material
- Fixed an issue with soft particles having dark blending when intersecting with scene geometry [case 1199812](https://issuetracker.unity3d.com/issues/urp-soft-particles-create-dark-blending-artefacts-when-intersecting-with-scene-geometry)
- Fixed an issue with additive particles blending incorrectly [case 1215713](https://issuetracker.unity3d.com/issues/universal-render-pipeline-additive-particles-not-using-vertex-alpha)
- Fixed an issue where camera preview window was missing in scene view. [case 1211971](https://issuetracker.unity3d.com/issues/scene-view-urp-camera-preview-window-is-missing-in-the-scene-view)
- Fixed an issue with shadow cascade values were not readable in the render pipeline asset [case 1219003](https://issuetracker.unity3d.com/issues/urp-cascade-values-truncated-on-selecting-two-or-four-cascades-in-shadows-under-universalrenderpipelineasset)
- Fixed an issue where MSAA isn't applied until eye textures are relocated by changing their resolution. [case 1197958](https://issuetracker.unity3d.com/issues/oculus-quest-oculus-go-urp-msaa-isnt-applied-until-eye-textures-are-relocated-by-changing-their-resolution)
- Fixed an issue where camera stacking didn't work properly inside prefab mode. [case 1220509](https://issuetracker.unity3d.com/issues/urp-cannot-assign-overlay-cameras-to-a-camera-stack-while-in-prefab-mode)
- Fixed the definition of `mad()` in SMAA shader for OpenGL.
- Fixed an issue where partical shaders failed to handle Single-Pass Stereo VR rendering with Double-Wide Textures. [case 1201208](https://issuetracker.unity3d.com/issues/urp-vr-each-eye-uses-the-cameraopaquetexture-of-both-eyes-for-rendering-when-using-single-pass-rendering-mode)
- Fixed an issue that caused assets to be reimported if player prefs were cleared. [case 1192259](https://issuetracker.unity3d.com/issues/lwrp-clearing-playerprefs-through-a-script-or-editor-causes-delay-and-console-errors-to-appear-when-entering-the-play-mode)
- Fixed missing Custom Render Features after Library deletion. [case 1196338](https://issuetracker.unity3d.com/product/unity/issues/guid/1196338/)
- Fixed not being able to remove a Renderer Feature due to tricky UI selection rects. [case 1208113](https://issuetracker.unity3d.com/product/unity/issues/guid/1208113/)
- Fixed an issue where the Camera Override on the Render Object Feature would not work with many Render Features in a row. [case 1205185](https://issuetracker.unity3d.com/product/unity/issues/guid/1205185/)
- Fixed UI clipping issue in Forward Renderer inspector. [case 1211954](https://issuetracker.unity3d.com/product/unity/issues/guid/1211954/)
- Fixed a Null ref when trying to remove a missing Renderer Feature from the Forward Renderer. [case 1196651](https://issuetracker.unity3d.com/product/unity/issues/guid/1196651/)
- Fixed data serialization issue when adding a Renderer Feature to teh Forward Renderer. [case 1214779](https://issuetracker.unity3d.com/product/unity/issues/guid/1214779/)
- Fixed issue with AssetPostprocessors dependencies causing models to be imported twice when upgrading the package version.
- Fixed an issue where NullReferenceException might be thrown when creating 2D Lights. [case 1219374](https://issuetracker.unity3d.com/issues/urp-nullreferenceexception-threw-on-adding-the-light-2d-experimental-component-when-2d-render-data-not-assigned)
- Fixed an issue with a blurry settings icon. [case 1201895](https://issuetracker.unity3d.com/issues/urp-setting-icon-blurred-in-universalrendererpipelineasset)
- Fixed issue that caused the QualitySettings anti-aliasing changing without user interaction. [case 1195272](https://issuetracker.unity3d.com/issues/lwrp-the-anti-alias-quality-settings-value-is-changing-without-user-interaction)
- Fixed an issue where Shader Graph shaders generate undeclared identifier 'GetWorldSpaceNormalizeViewDir' error.
- Fixed an issue where rendering into RenderTexture with Single Pass Instanced renders both eyes overlapping.
- Fixed an issue where Renderscale setting has no effect when using XRSDK.
- Fixed an issue where renderScale != 1 or Display.main.requiresBlitToBackbuffer forced an unnecessary blit on XR.
- Fixed an issue that causes double sRGB correction on Quest. [case 1209292](https://issuetracker.unity3d.com/product/unity/issues/guid/1209292)
- Fixed an issue where terrain DepthOnly pass does not work for XR.
- Fixed an issue that caused depth texture to be flipped when sampling from shaders [case 1225362](https://issuetracker.unity3d.com/issues/game-object-is-rendered-incorrectly-in-the-game-view-when-sampling-depth-texture)
- Fixed an issue with URP switching such that every avaiable URP makes a total set of supported features such that all URPs are taken into consideration. [case 1157420](https://issuetracker.unity3d.com/issues/lwrp-srp-switching-doesnt-work-even-with-manually-adding-shadervariants-per-scene)
- Fixed an issue where XR multipass repeatedly throws error messages "Multi pass stereo mode doesn't support Camera Stacking".
- Fixed an issue with shadows not appearing on terrains when no cascades were selected [case 1226530](https://issuetracker.unity3d.com/issues/urp-no-shadows-on-terrain-when-cascades-is-set-to-no-cascades-in-render-pipeline-asset-settings)
- Fixed a shader issue that caused the Color in Sprite Shape to work improperly.
- Fixed an issue with URP switching such that every available URP makes a total set of supported features such that all URPs are taken into consideration. [case 1157420](https://issuetracker.unity3d.com/issues/lwrp-srp-switching-doesnt-work-even-with-manually-adding-shadervariants-per-scene)
- Metallic slider on the Lit shader is now linear meaning correct values are used for PBR.
- Fixed an issue where Post-Processing caused nothing to render on GLES2.
- Fixed an issue that causes viewport to not work correctly when rendering to textures. [case 1225103](https://issuetracker.unity3d.com/issues/urp-the-viewport-rect-isnt-correctly-applied-when-the-camera-is-outputting-into-a-rendertexture)
- Fixed an issue that caused incorrect sampling of HDR reflection probe textures.
- Fixed UI text of RenderObjects feature to display LightMode tag instead of Shader Pass Name. [case 1201696](https://issuetracker.unity3d.com/issues/render-feature-slash-pass-ui-has-a-field-for-shader-pass-name-when-it-actually-expects-shader-pass-lightmode)
- Fixed an issue when Linear -> sRGB conversion would not happen on some Android devices. [case 1226208](https://issuetracker.unity3d.com/issues/no-srgb-conversion-on-some-android-devices-when-using-the-universal-render-pipeline)
- Fixed issue where using DOF at the same time as Dynamic Scaling, the depth buffer was smapled with incorrect UVs. [case 1225467](https://issuetracker.unity3d.com/product/unity/issues/guid/1225467/)
- Fixed an issue where an exception would be thrown when resetting the ShadowCaster2D component. [case 1225339](https://issuetracker.unity3d.com/issues/urp-unassignedreferenceexception-thrown-on-resetting-the-shadow-caster-2d-component)
- Fixe an issue where using a Subtractive Blend Style for your 2D Lights might cause artifacts in certain post-processing effects. [case 1215584](https://issuetracker.unity3d.com/issues/urp-incorrect-colors-in-scene-when-using-subtractive-and-multiply-blend-mode-in-gamma-color-space)
- Fixed an issue where Cinemachine Pixel Perfect Extension didn't work when CinemachineBrain Update Method is anything other than Late Update.
- Fixed an issue where Sprite Shader Graph shaders weren't double-sided by default.
- Fixed an issue where particles using Sprite Shader Graph shaders were invisible.
- Fixed an issue where Scene objects might be incorrectly affected by 2D Lights from a previous Sorting Layer.
- Fixed an issue where errors would appear in the Console when entering Play Mode with a 2D Light selected in the Hierarchy. [Case 1226918](https://issuetracker.unity3d.com/issues/errors-appear-in-the-console-when-global-2d-light-is-selected-in-hierarchy)
- Fixed an issue that caused Android GLES to render blank screen when Depth texture was enabled without Opaque texture [case 1219325](https://issuetracker.unity3d.com/issues/scene-is-not-rendered-on-android-8-and-9-when-depth-texture-is-enabled-in-urp-asset)
- Fixed an issue that caused transparent objects to always render over top of world space UI. [case 1219877](https://issuetracker.unity3d.com/product/unity/issues/guid/1219877/)
- Fixed issue causing sorting fudge to not work between shadergraph and urp particle shaders. [case 1222762](https://issuetracker.unity3d.com/product/unity/issues/guid/1222762/)
- Fixed shader compilation errors when using multiple lights in DX10 level GPU. [case 1222302](https://issuetracker.unity3d.com/issues/urp-no-materials-apart-from-ui-are-rendered-when-using-direct3d11-graphics-api-on-a-dx10-gpu)
- Fixed an issue with shadows not being correctly calculated in some shaders.
- Fixed invalid implementation of one function in LWRP -> URP backward compatibility support.
- Fixed issue where maximum number of visible lights in C# code did not match maximum number in shader code on some platforms.
- Fixed OpenGL ES 3.0 support for URP ShaderGraph. [case 1230890](https://issuetracker.unity3d.com/issues/urptemplate-gles3-android-custom-shader-fails-to-compile-on-adreno-306-gpu)
- Fixed an issue where multi edit camera properties didn't work. [case 1230080](https://issuetracker.unity3d.com/issues/urp-certain-settings-are-not-applied-to-all-cameras-when-multi-editing-in-the-inspector)
- Fixed an issue where the emission value in particle shaders would not update in the editor without entering the Play mode.
- Fixed issues with performance when importing fbx files.
- Fixed issues with NullReferenceException happening with URP shaders.
- Fixed an issue that caused memory allocations when sorting cameras. [case 1226448](https://issuetracker.unity3d.com/issues/2d-renderer-using-more-than-one-camera-that-renders-out-to-a-render-texture-creates-gc-alloc-every-frame)
- Fixed an issue where grid lines were drawn on top of opaque objects in the preview window. [Case 1240723](https://issuetracker.unity3d.com/issues/urp-grid-is-rendered-in-front-of-the-model-in-the-inspector-animation-preview-window-when-depth-or-opaque-texture-is-enabled).
- Fixed an issue where objects in the preview window were affected by layer mask settings in the default renderer. [Case 1204376](https://issuetracker.unity3d.com/issues/urp-prefab-preview-is-blank-when-a-custom-forward-renderer-data-and-default-layer-mask-is-mixed-are-used).
- Fixed an issue with reflections when using an orthographic camera [case 1209255](https://issuetracker.unity3d.com/issues/urp-weird-reflections-when-using-lit-material-and-a-camera-with-orthographic-projection)
- Fixed issue that caused unity_AmbientSky, unity_AmbientEquator and unity_AmbientGround variables to be unintialized.
- Fixed issue that caused `SHADERGRAPH_AMBIENT_SKY`, `SHADERGRAPH_AMBIENT_EQUATOR` and `SHADERGRAPH_AMBIENT_GROUND` variables to be uninitialized.
- Fixed SceneView Draw Modes not being properly updated after opening new scene view panels or changing the editor layout.
- Fixed GLES shaders compilation failing on Windows platform (not a mobile platform) due to uniform count limit.
- Fixed an issue that caused the inverse view and projection matrix to output wrong values in some platforms. [case 1243990](https://issuetracker.unity3d.com/issues/urp-8-dot-1-breaks-unity-matrix-i-vp)
- Fixed an issue where the Render Scale setting of the pipeline asset didn't properly change the resolution when using the 2D Renderer. [case 1241537](https://issuetracker.unity3d.com/issues/render-scale-is-not-applied-to-the-rendered-image-when-2d-renderer-is-used-and-hdr-option-is-disabled)
- Fixed an issue where 2D lights didn't respect the Camera's Culling Mask. [case 1239136](https://issuetracker.unity3d.com/issues/urp-2d-2d-lights-are-ignored-by-camera-culling-mask)
- Fixed broken documentation links for some 2D related components.
- Fixed an issue where Sprite shaders generated by Shader Graph weren't double-sided. [case 1261232](https://issuetracker.unity3d.com/product/unity/issues/guid/1261232/)
- Fixed an issue where the package would fail to compile if the Animation module was disabled. [case 1227068](https://issuetracker.unity3d.com/product/unity/issues/guid/1227068/)
- Fixed an issue where Stencil settings wasn't serialized properly in sub object [case 1241218](https://issuetracker.unity3d.com/issues/stencil-overrides-in-urp-7-dot-3-1-render-objects-does-not-save-or-apply)
- Fixed an issue with not being able to remove Light Mode Tags [case 1240895](https://issuetracker.unity3d.com/issues/urp-unable-to-remove-added-lightmode-tags-of-filters-property-in-render-object)
- Fixed an issue where preset button could still be used, when it is not supposed to. [case 1246261](https://issuetracker.unity3d.com/issues/urp-reset-functionality-does-not-work-for-renderobject-preset-asset)
- Fixed an issue where Model Importer Materials used the Standard Shader from the Built-in Render Pipeline instead of URP Lit shader when the import happened at Editor startup.
- Fixed an issue where only unique names of cameras could be added to the camera stack.
- Fixed issue that caused shaders to fail to compile in OpenGL 4.1 or below.
- Fixed an issue where camera stacking with MSAA on OpenGL resulted in a black screen. [case 1250602](https://issuetracker.unity3d.com/issues/urp-camera-stacking-results-in-black-screen-when-msaa-and-opengl-graphics-api-are-used)
- Optimized shader compilation times by compiling different variant sets for vertex and fragment shaders.
- Fixed shadows for additional lights by limiting MAX_VISIBLE_LIGHTS to 16 for OpenGL ES 2.0 and 3.0 on mobile platforms. [case 1244391](https://issuetracker.unity3d.com/issues/android-urp-spotlight-shadows-are-not-being-rendered-on-adreno-330-and-320-when-built)
- Fixed Lit/SimpleLit/ParticlesLit/ParticlesSimpleLit/ParticlesUnlit shaders emission color not to be converted from gamma to linear color space. [case 1249615]
- Fixed missing unity_MatrixInvP for shader code and shaderGraph.
- Fixed XR support for deferred renderer.
- Fixing RenderObject to reflect name changes done at CustomForwardRenderer asset in project view. [case 1246256](https://issuetracker.unity3d.com/issues/urp-renderobject-name-does-not-reflect-inside-customforwardrendererdata-asset-on-renaming-in-the-inspector)
- Fixing camera overlay stacking adding to respect unity general reference restrictions. [case 1240788](https://issuetracker.unity3d.com/issues/urp-overlay-camera-is-missing-in-stack-list-of-the-base-camera-prefab)
- Fixed profiler marker errors. [case 1240963](https://issuetracker.unity3d.com/issues/urp-errors-are-thrown-in-a-console-when-using-profiler-to-profile-editor)
- Fixed issue that caused the pipeline to not create _CameraColorTexture if a custom render pass is injected. [case 1232761](https://issuetracker.unity3d.com/issues/urp-the-intermediate-color-texture-is-no-longer-created-when-there-is-at-least-one-renderer-feature)
- Fixed target eye UI for XR rendering is missing from camera inspector. [case 1261612](https://issuetracker.unity3d.com/issues/xr-cameras-target-eye-property-is-missing-when-inspector-is-in-normal-mode)
- Fixed an issue where terrain and speedtree materials would not get upgraded by upgrade project materials. [case 1204189](https://fogbugz.unity3d.com/f/cases/1204189/)
- Fixed an issue that caused renderer feature to not render correctly if the pass was injected before rendering opaques and didn't implement `Configure` method. [case 1259750](https://issuetracker.unity3d.com/issues/urp-not-rendering-with-a-renderer-feature-before-rendering-shadows)
- Fixed an issue where postFX's temp texture is not released properly.
- Fixed an issue where ArgumentOutOfRangeException errors were thrown after removing Render feature [case 1268147](https://issuetracker.unity3d.com/issues/urp-argumentoutofrangeexception-errors-are-thrown-on-undoing-after-removing-render-feature)
- Fixed an issue where depth and depth/normal of grass isn't rendered to depth texture.
- Fixed an issue that impacted MSAA performance on iOS/Metal [case 1219054](https://issuetracker.unity3d.com/issues/urp-ios-msaa-has-a-bigger-negative-impact-on-performance-when-using-urp-compared-to-built-in-rp)
- Fixed an issue that caused a warning to be thrown about temporary render texture not found when user calls ConfigureTarget(0). [case 1220871](https://issuetracker.unity3d.com/issues/urp-scriptable-render-passes-which-dont-require-a-bound-render-target-triggers-render-target-warning)
- Fixed performance issues in the C# shader stripper.

## [7.1.1] - 2019-09-05
### Upgrade Guide
- The render pipeline now handles custom renderers differently. You must now set up renderers for the Camera on the Render Pipeline Asset.
- Render Pipeline Assets upgrades automatically and either creates a default forward renderer in your project or links the existing custom one that you've assigned.
- If you have custom renderers assigned to Cameras, you must now add them to the current Render Pipeline Asset. Then you can select which renderer to use on the Camera.

### Added
- Added shader function `GetMainLightShadowParams`. This returns a half4 for the main light that packs shadow strength in x component and shadow soft property in y component.
- Added shader function `GetAdditionalLightShadowParams`. This returns a half4 for an additional light that packs shadow strength in x component and shadow soft property in y component.
- Added a `Debug Level` option to the Render Pipeline Asset. With this, you can control the amount of debug information generated by the render pipeline.
- Added ability to set the `ScriptableRenderer` that the Camera renders with via C# using `UniversalAdditionalCameraData.SetRenderer(int index)`. This maps to the **Renderer List** on the Render Pipeline Asset.
- Added shadow support for the 2D Renderer.
- Added ShadowCaster2D, and CompositeShadowCaster2D components.
- Added shadow intensity and shadow volume intensity properties to Light2D.
- Added new Gizmos for Lights.
- Added CinemachineUniversalPixelPerfect, a Cinemachine Virtual Camera Extension that solves some compatibility issues between Cinemachine and Pixel Perfect Camera.
- Added an option that disables the depth/stencil buffer for the 2D Renderer.
- Added manipulation handles for the inner cone angle for spot lights.
- Added documentation for the built-in post-processing solution and Volumes framework (and removed incorrect mention of the PPv2 package).

### Changed
- Increased visible lights limit for the forward renderer. It now supports 256 visible lights except in mobile platforms. Mobile platforms support 32 visible lights.
- Increased per-object lights limit for the forward renderer. It now supports 8 per-object lights in all platforms except GLES2. GLES2 supports 4 per-object lights.
- The Sprite-Lit-Default shader and the Sprite Lit Shader Graph shaders now use the vertex tangents for tangent space calculations.
- Temporary render textures for cameras rendering to render textures now use the same format and multisampling configuration as camera's target texture.
- All platforms now use R11G11B10_UFloat format for HDR render textures if supported.
- There is now a list of `ScriptableRendererData` on the Render Pipeline Asset as opposed to a renderer type. These are available to all Cameras and are included in builds.
- The renderer override on the Camera is now an enum that maps to the list of `ScriptableRendererData` on the Render Pipeline Asset.
- Pixel Perfect Camera now allows rendering to a render texture.
- Light2D GameObjects that you've created now have a default position with z equal to 0.
- Documentation: Changed the "Getting Started" section into "Install and Configure". Re-arranged the Table of Content.

### Fixed
- Fixed LightProbe occlusion contribution. [case 1146667](https://issuetracker.unity3d.com/product/unity/issues/guid/1146667/)
- Fixed an issue that caused a log message to be printed in the console when creating a new Material. [case 1173160](https://issuetracker.unity3d.com/product/unity/issues/guid/1173160/)
- Fixed an issue where OnRenderObjectCallback was never invoked. [case 1122420](https://issuetracker.unity3d.com/issues/lwrp-gl-dot-lines-and-debug-dot-drawline-dont-render-when-scriptable-render-pipeline-settings-is-set-to-lwrp)
- Fixed an issue where Sprite Masks didn't function properly when using the 2D Renderer. [case 1163474](https://issuetracker.unity3d.com/issues/lwrp-sprite-renderer-ignores-sprite-mask-when-lightweight-render-pipeline-asset-data-is-set-to-2d-renderer-experimental)
- Fixed memory leaks when using the Frame Debugger with the 2D Renderer.
- Fixed an issue where materials using `_Time` did not animate in the scene. [1175396](https://issuetracker.unity3d.com/product/unity/issues/guid/1175396/)
- Fixed an issue where the Particle Lit shader had artifacts when both soft particles and HDR were enabled. [1136285](https://issuetracker.unity3d.com/product/unity/issues/guid/1136285/)
- Fixed an issue where the Area Lights were set to Realtime, which caused them to not bake. [1159838](https://issuetracker.unity3d.com/issues/lwrp-template-baked-area-lights-do-not-work-if-project-is-created-with-lightweight-rp-template)
- Fixed an issue where the Disc Light did not generate any light. [1175097](https://issuetracker.unity3d.com/issues/using-lwrp-area-light-does-not-generate-light-when-its-shape-is-set-to-disc)
- Fixed an issue where the alpha was killed when an opaque texture was requested on an offscreen camera with HDR enabled [case 1163320](https://issuetracker.unity3d.com/issues/lwrp-mobile-secondary-camera-background-alpha-value-is-lost-when-hdr-and-opaque-texture-are-enabled-in-lwrp-asset).
- Fixed an issue that caused Orthographic camera with far plane set to 0 to span Unity console with errors. [case 1172269](https://issuetracker.unity3d.com/issues/orthographic-camera-with-far-plane-set-to-0-results-in-assertions)
- Fixed an issue causing heap allocation in `RenderPipelineManager.DoRenderLoop` [case 1156241](https://issuetracker.unity3d.com/issues/lwrp-playerloop-renderpipelinemanager-dot-dorenderloop-internal-gc-dot-alloc-allocates-around-2-dot-6kb-for-every-camera-in-the-scene)
- Fixed an issue that caused shadow artifacts when using large spot angle values [case 1136165](https://issuetracker.unity3d.com/issues/lwrp-adjusting-spot-angle-on-a-spotlight-produces-shadowmap-artifacts)
- Fixed an issue that caused self-shadowing artifacts when adjusting shadow near-plane on spot lights.
- Fixed an issue that caused specular highlights to disappear when the smoothness value was set to 1.0. [case 1161827](https://issuetracker.unity3d.com/issues/lwrp-hdrp-lit-shader-max-smoothness-value-is-incosistent-between-pipelines)
- Fixed an issue in the Material upgrader that caused transparent Materials to not upgrade correctly to Universal RP. [case 1170419](https://issuetracker.unity3d.com/issues/shader-conversion-upgrading-project-materials-causes-standard-transparent-materials-to-flicker-when-moving-the-camera).
- Fixed an issue causing shadows to be incorrectly rendered when a light was close to the shadow caster.
- Fixed post-processing for the 2D Renderer.
- Fixed an issue in Light2D that caused a black line to appear for a 360 degree spotlight.
- Fixed a post-processing rendering issue with non-fullscreen viewport. [case 1177660](https://issuetracker.unity3d.com/issues/urp-render-scale-slider-value-modifies-viewport-coordinates-of-the-screen-instead-of-the-resolution)
- Fixed an issue where **Undo** would not undo the creation of Additional Camera Data. [case 1158861](https://issuetracker.unity3d.com/issues/lwrp-additional-camera-data-script-component-appears-on-camera-after-manually-re-picking-use-pipeline-settings)
- Fixed an issue where selecting the same drop-down menu item twice would trigger a change event. [case 1158861](https://issuetracker.unity3d.com/issues/lwrp-additional-camera-data-script-component-appears-on-camera-after-manually-re-picking-use-pipeline-settings)
- Fixed an issue where selecting certain objects that use instancing materials would throw console warnings. [case 1127324](https://issuetracker.unity3d.com/issues/console-warning-is-being-spammed-when-having-lwrp-enabled-and-shader-with-gpu-instancing-present-in-the-scene)
- Fixed a GUID conflict with LWRP. [case 1179895](https://issuetracker.unity3d.com/product/unity/issues/guid/1179895/)
- Fixed an issue where the Terrain shader generated NaNs.
- Fixed an issue that caused the `Opaque Color` pass to never render at half or quarter resolution.
- Fixed and issue where stencil state on a `ForwardRendererData` was reset each time rendering happened.

## [7.0.1] - 2019-07-25
### Changed
- Platform checks now provide more helpful feedback about supported features in the Inspectors.

### Fixed
- Fixed specular lighting related artifacts on Mobile [case 1143049](https://issuetracker.unity3d.com/issues/ios-lwrp-rounded-cubes-has-graphical-artifacts-when-setting-pbr-shaders-smoothness-about-to-0-dot-65-in-shadergraph) and [case 1164822](https://issuetracker.unity3d.com/issues/lwrp-specular-highlight-becomes-hard-edged-when-increasing-the-size-of-an-object).
- Post-processing is no longer enabled in the previews.
- Unity no longer force-enables post-processing on a camera by default.
- Fixed an issue that caused the Scene to render darker in GLES3 and linear color space. [case 1169789](https://issuetracker.unity3d.com/issues/lwrp-android-scene-is-rendered-darker-in-build-when-graphics-api-set-to-gles3-and-color-space-set-to-linear)

## [7.0.0] - 2019-07-17
### Universal Render Pipeline
- LWRP has been renamed to the "Universal Render Pipeline" (UniversalRP).
- UniversalRP is the same as LWRP in terms of features and scope.
- Classes have moved to the Universal namespace (from LWRP).

### Upgrade Guide
- Upgrading to URP is designed to be almost seamless from the user side.
- LWRP package still exists, this forwards includes and classes to the UniversalRP Package.
- Please see the more involved upgrade guide (https://docs.google.com/document/d/1Xd5bZa8pYZRHri-EnNkyhwrWEzSa15vtnpcg--xUCIs/).

### Added
- Initial Stadia platform support.
- Added a menu option to create a new `ScriptableRendererFeature` script. To do so in the Editor, click on Asset > Create > Rendering > Lightweight Render Pipeline > Renderer Feature.
- Added documentation for SpeedTree Shaders in LWRP.
- Added extended features to LWRP Terrain Shader, so terrain assets can be forward-compatible with HDRP.
- Enabled per-layer advanced or legacy-mode blending in LWRP Terrain Shader.
- Added the documentation page "Rendering in LWRP", which describes the forward rendering camera loop.
- Added documentation overview for how Post Processing Version 2 works in LWRP.
- Added documentation notes and FAQ entry on the 2D Renderer affecting the LWRP Asset.

### Changed
- Replaced beginCameraRendering callbacks by non obsolete implementation in Light2D
- Updated `ScriptableRendererFeature` and `ScriptableRenderPass` API docs.
- Changed shader type Real to translate to FP16 precision on some platforms.

### Fixed
- Fixed a case where built-in Shader time values could be out of sync with actual time. [case 1142495](https://fogbugz.unity3d.com/f/cases/1142495/)
- Fixed an issue that caused forward renderer resources to not load properly when you upgraded LWRP from an older version to 7.0.0. [case 1154925](https://issuetracker.unity3d.com/issues/lwrp-upgrading-lwrp-package-to-7-dot-0-0-breaks-forwardrenderdata-asset-in-resource-files)
- Fixed GC spikes caused by LWRP allocating heap memory every frame.
- Fixed distortion effect on particle unlit shader.
- Fixed NullReference exception caused when trying to add a ScriptableRendererFeature.
- Fixed issue with certain LWRP shaders not showing when using forward/2D renderer.
- Fixed the shadow resolve pass and the final pass, so they're not consuming unnecessary bandwidth. [case 1152439](https://issuetracker.unity3d.com/issues/lwrp-mobile-increased-memory-usage-and-extra-rendering-steps)
- Added missing page for 2D Lights in LWRP.
- Tilemap tiles no longer appear black when you use the 2D renderer.
- Sprites in the preview window are no longer lit by 2D Scene lighting.
- Fixed warnings for unsupported shadow map formats for GLES2 API.
- Disabled shadows for devices that do not support shadow maps or depth textures.
- Fixed support for LWRP per-pixel terrain. [case 1110520](https://fogbugz.unity3d.com/f/cases/1110520)
- Fixed some basic UI/usability issues with LWRP terrain Materials (use of warnings and modal value changes).
- Fixed an issue where using LWRP and Sprite Shape together would produce meta file conflicts.
- Fixed specular calculation fp16 overflow on some platforms
- Fixed shader compilation errors for Android XR projects.
- Updated the pipeline Asset UI to cap the render scale at 2x so that it matches the render pipeline implementation limit.

## [6.7.0] - 2019-05-16
### Added
- Added SpeedTree Shaders.
- Added two Shader Graph master nodes: Lit Sprite and Unlit Sprite. They only work with the 2D renderer.
- Added documentation for the 2D renderer.

### Changed
- The 2D renderer and Light2D component received a number of improvements and are now ready to try as experimental features.
- Updated the [Feature Comparison Table](lwrp-builtin-feature-comparison.md) to reflect the current state of LWRP features.

### Fixed
- When in playmode, the error 'Non matching Profiler.EndSample' no longer appears. [case 1140750](https://fogbugz.unity3d.com/f/cases/1140750/)
- LWRP Particle Shaders now correctly render in stereo rendering modes. [case 1106699](https://fogbugz.unity3d.com/f/cases/1106699/)
- Shaders with 'debug' in the name are no longer stripped automatically. [case 1112983](https://fogbugz.unity3d.com/f/cases/1112983/)
- Fixed tiling issue with selection outline and baked cutout shadows.
- in the Shadergraph Unlit Master node, Premultiply no longer acts the same as Alpha. [case 1114708](https://fogbugz.unity3d.com/f/cases/1114708/)
- Fixed an issue where Lightprobe data was missing if it was needed per-pixel and GPU instancing was enabled.
- The Soft ScreenSpaceShadows Shader variant no longer gets stripped form builds. [case 1138236](https://fogbugz.unity3d.com/f/cases/1138236/)
- Fixed a typo in the Particle Unlit Shader, so Soft Particles now work correctly.
- Fixed emissive Materials not being baked for some meshes. [case 1145297](https://issuetracker.unity3d.com/issues/lwrp-emissive-materials-are-not-baked)
- Camera matrices are now correctly set up when you call rendering functions in EndCameraRendering. [case 1146586](https://issuetracker.unity3d.com/issues/lwrp-drawmeshnow-returns-wrong-positions-slash-scales-when-called-from-endcamerarendering-hook)
- Fixed GI not baking correctly while in gamma color space.
- Fixed a NullReference exception when adding a renderer feature that is contained in a global namespace. [case 1147068](https://issuetracker.unity3d.com/issues/scriptablerenderpipeline-inspector-ui-crashes-when-a-scriptablerenderfeature-is-not-in-a-namespace)
- Shaders are now set up for VR stereo instancing on Vulkan. [case 1142952](https://fogbugz.unity3d.com/f/cases/1142952/).
- VR stereo matrices and vertex inputs are now set up on Vulkan. [case 1142952](https://fogbugz.unity3d.com/f/cases/1142952/).
- Fixed the Material Upgrader so it's now run upon updating the LWRP package. [1148764](https://issuetracker.unity3d.com/product/unity/issues/guid/1148764/)
- Fixed a NullReference exception when you create a new Lightweight Render Pipeline Asset. [case 1153388](https://issuetracker.unity3d.com/product/unity/issues/guid/1153388/)

## [6.6.0] - 2019-04-01
### Added
- Added support for Baked Indirect mixed lighting.
- You can now use Light Probes for occlusion. This means that baked lights can now occlude dynamic objects.
- Added RenderObjects. You can add RenderObjects to a Renderer to perform custom rendering.
- (WIP) Added an experimental 2D renderer that implements a 2D lighting system.
- (WIP) Added a Light2D component that works with the 2D renderer to add lighting effects to 2D sprites.

### Fixed
- Fixed a project import issue in the LWRP template.
- Fixed the warnings that appear when you create new Unlit Shader Graphs using the Lightweight Render Pipeline.
- Fixed light attenuation precision on mobile platforms.
- Fixed split-screen rendering on mobile platforms.
- Fixed rendering when using an off-screen camera that renders to a depth texture.
- Fixed the exposed stencil render state in the renderer.
- Fixed the default layer mask so it's now applied to a depth pre-pass.
- Made several improvements and fixes to the render pass UI.
- Fixed artifacts that appeared due to precision errors in large scaled objects.
- Fixed an XR rendering issue where Unity required a depth texture.
- Fixed an issue that caused transparent objects to sort incorrectly.

## [6.5.0] - 2019-03-07
### Added
- You can now create a custom forward renderer by clicking on `Assets/Create/Rendering/Lightweight Render Pipeline/Forward Renderer`. This creates an Asset in your Project. You can add additional features to it and drag-n-drop the renderer to either the pipeline Asset or to a camera.
- You can now add `ScriptableRendererFeature`  to the `ScriptableRenderer` to extend it with custom effects. A feature is an `ScriptableObject` that can be drag-n-dropped in the renderer and adds one or more `ScriptableRenderPass` to the renderer.
- `ScriptableRenderer` now exposes interface to configure lights. To do so, implement `SetupLights` when you create a new renderer.
- `ScriptableRenderer` now exposes interface to configure culling. To do so, implement `SetupCullingParameters` when you create a new renderer.
- `ScriptableRendererData` contains rendering resources for `ScriptableRenderer`. A renderer can be overridden globally for all cameras or on a per-camera basis.
- `ScriptableRenderPass` now has a `RenderPassEvents`. This controls where in the pipeline the render pass is added.
- `ScriptableRenderPass` now exposes `ConfigureTarget` and `ConfigureClear`. This allows the renderer to automatically figure out the currently active rendering targets.
- `ScriptableRenderPass` now exposes `Blit`. This performs a blit and sets the active render target in the renderer.
- `ScriptableRenderPass` now exposes `RenderPostProcessing`. This renders post-processing and sets the active render target in the renderer.
- `ScriptableRenderPass` now exposes `CreateDrawingSettings` as a helper for render passes that need to call `ScriptableRenderContext.DrawRenderers`.

### Changed
- Removed `RegisterShaderPassName` from `ScriptableRenderPass`. Instead, `CreateDrawingSettings` now  takes one or a list of `ShaderTagId`.
- Removed remaining experimental namespace from LWRP. All APIrelated to `ScriptableRenderer`, `ScriptableRenderPass`, and render pass injection is now out of preview.
- Removed `SetRenderTarget` from `ScriptableRenderPass`. You should never call it. Instead, call `ConfigureTarget`, and the renderer automatically sets up targets for you.
- Removed `RenderFullscreenQuad` from `ScriptableRenderer`. Use `CommandBuffer.DrawMesh` and `RenderingUtils.fullscreenMesh` instead.
- Removed `RenderPostProcess` from `ScriptableRenderer`. Use `ScriptableRenderPass.RenderPostProcessing` instead.
- Removed `postProcessingContext` property from `ScriptableRenderer`. This is now exposed in `RenderingUtils.postProcessingContext`.
- Removed `GetCameraClearFlag` from `ScriptableRenderer`.

### Fixed
- Fixed y-flip in VR when post-processing is active.
- Fixed occlusion mesh for VR not rendering before rendering opaques.
- Enabling or disabling SRP Batcher in runtime works now.
- Fixed video player recorder when post-processing is enabled.

## [6.4.0] - 2019-02-21

## [6.3.0] - 2019-02-18

## [6.2.0] - 2019-02-15

### Changed
- Code refactor: all macros with ARGS have been swapped with macros with PARAM. This is because the ARGS macros were incorrectly named.

## [6.1.0] - 2019-02-13

## [6.0.0] - 2019-02-23
### Added
- You can now implement a custom renderer for LWRP. To do so, implement an `IRendererData` that contains all resources used in rendering. Then create an `IRendererSetup` that creates and queues `ScriptableRenderPass`. Change the renderer type either in the Pipeline Asset or in the Camera Inspector.
- LWRP now uses the Unity recorder extension. You can use this to capture the output of Cameras.
- You can now inject a custom render pass before LWRP renders opaque objects. To do so, implement an `IBeforeRender` interface.
- Distortion support in all Particle Shaders.
- An upgrade system for LWRP Materials with `MaterialPostprocessor`.
- An upgrade path for Unlit shaders
- Tooltips for Shaders.
- SRP Batcher support for Particle Shaders.
- Docs for these Shaders: Baked Lit, Particles Lit, Particles Simple Lit, and Particles Unlit.
- LWRP now supports dynamic resolution scaling. The target platform must also support it.
- LWRP now includes version defines for both C# and Shaders in the format of `LWRP_X_Y_Z_OR_NEWER`. For example, `LWRP_5_3_0_OR_NEWER` defines version 5.3.0.
- The Terrain Lit Shader now samples Spherical Harmonics if you haven't baked any lightmaps for terrain.
- Added a __Priority__ option, which you can use to tweak the rendering order. This is similar to render queue in the built-in render pipeline. These Shaders now have this option: Lit, Simple Lit, Baked Lit, Unlit, and all three Particle Shaders.
- Added support for overriding terrain detail rendering shaders, via the render pipeline editor resources asset.

### Changed
- You can now only initialize a camera by setting a Background Type. The supported options are Skybox, Solid Color, and Don't Care.
- LWRP now uses non-square shadowmap textures when it renders directional shadows with 2 shadow cascades.
- LWRP now uses RGB111110 as the HDR format on mobile devices, when this format is supported.
- Removed `IAfterDepthPrePass` interface.
- We’ve redesigned the Shader GUI. For example, all property names in Shaders are now inline across the board
- The Simple Lit Shader now has Smoothness, which can be stored in the alpha of specular or albedo maps.
- The Simple Lit and Particles Simple Lit Shaders now take shininess from the length (brightness) of the specular map.
- The __Double sided__ property is now __Render Face__. This means you can also do front face culling.
- Changed the docs for Lit Shader, Simple Lit Shader and Unlit Shader according to Shader GUI changes.
- When you create a new LWRP Asset, it will now be initialized with settings that favor performance on mobile platforms.
- Updated the [FAQ](faq.md) and the [Built-in/LWRP feature comparison table](lwrp-builtin-feature-comparison.md).

### Fixed
- Several tweaks to reduce bandwidth consumption on mobile devices.
- The foldouts in the Lightweight Asset inspector UI now remember their state.
- Added missing meta file for GizmosRenderingPass.cs.
- Fixed artifacts when using multiple or Depth Only cameras. [Case 1072615](https://issuetracker.unity3d.com/issues/ios-using-multiple-cameras-in-the-scene-in-lightweight-render-pipeline-gives-corrupted-image-in-ios-device)
- Fixed a typo in ERROR_ON_UNSUPPORTED_FUNCTION() that was causing the shader compiler to run out of memory in GLES2. [Case 1104271](https://issuetracker.unity3d.com/issues/mobile-os-restarts-because-of-high-memory-usage-when-compiling-shaders-for-opengles2)
- LWRP now renders shadows on scaled objects correctly. [Case 1109017](https://issuetracker.unity3d.com/issues/scaled-objects-render-shadows-and-specularity-incorrectly-in-the-lwrp-on-device)
- LWRP now allows some Asset settings to be changed at runtime. [Case 1105552](https://issuetracker.unity3d.com/issues/lwrp-changing-render-scale-in-runtime-has-no-effect-since-lwrp-3-dot-3-0)
- Realtime shadows now work in GLES2. [Case 1087251](https://issuetracker.unity3d.com/issues/android-lwrp-no-real-time-light-and-shadows-using-gles2)
- Framedebugger now renders correctly when stepping through drawcalls.
- Cameras that request MSAA and Opaque Textures now use less frame bandwidth when they render.
- Fixed rendering in the gamma color space, so it doesn't appear darker.
- Particles SImple Lit and Particles Unlit Shaders now work correctly.
- __Soft Particles__ now work correctly.
- Camera fading for particles.
- Fixed a typo in the Unlit `IgnoreProjector` tag.
- Particles render in both eyes with stereo instancing
- Fixed specular issues on mobile. [case 1109017](https://issuetracker.unity3d.com/issues/scaled-objects-render-shadows-and-specularity-incorrectly-in-the-lwrp-on-device)
- Fixed issue causing LWRP to create MSAA framebuffer even when MSAA setting was disabled.
- Post-processing in mobile VR is now forced to be disabled. It was causing many rendering issues.
- Fixed Editor Previews breaking in Play Mode when VR is enabled. [Case 1109009](https://issuetracker.unity3d.com/issues/lwrp-editor-previews-break-in-play-mode-if-vr-is-enabled)
- A camera's HDR enable flag is now respected when rendering in XR.
- Terrain detail rendering now works correctly when LWRP is installed but inactive.

## [5.2.0] - 2018-11-27
### Added
- LWRP now handles blits that are required by the device when rendering to the backbuffer.
- You can now enable the SRP Batcher. To do so, go to the `Pipeline Asset`. Under `Advanced`, toggle `SRP Batcher`.

### Changed
- Renamed shader variable `unity_LightIndicesOffsetAndCount` to `unity_PerObjectLightData`.
- Shader variables `unity_4LightIndices0` and `unity_4LightIndices1` are now declared as `unity_PerObjectLightIndices` array.

## [5.1.0] - 2018-11-19
### Added
- The user documentation for LWRP is now in this GitHub repo, instead of in the separate GitHub wiki. You can find the most up-to-date pages in the [TableOfContents.md](TableOfCotents.md) file. Pages not listed in that file are still in progress.

### Changed
- The LWRP package is no longer in preview.
- LWRP built-in render passes are now internal.
- Changed namespace from `UnityEngine.Experimental.Rendering.LightweightPipeline` to `UnityEngine.Rendering.LWRP`.
- Changed namespace from `UnityEditor.Experimental.Rendering.LightweightPipeline` to `UnityEditor.Rendering.LWRP`.

### Fixed
- LWRP now respects the iOS Player setting **Force hard shadows**. When you enable this setting, hardware filtering of shadows is disabled.
- Scene view mode now renders baked lightmaps correctly. [Case 1092227](https://issuetracker.unity3d.com/issues/lwrp-scene-view-modes-render-objects-black)
- Shadow bias calculations are now correct for both Shader Graph and Terrain shaders.
- Blit shader now ignores culling.
- When you select __Per Vertex__ option for __Additional Lights__, the __Per Object Limit__ option is not greyed out anymore.
- When you change camera viewport height to values above 1.0, the Unity Editor doesn't freeze anymore. [Case 1097497](https://issuetracker.unity3d.com/issues/macos-lwrp-editor-freezes-after-changing-cameras-viewport-rect-values)
- When you use AR with LWRP, the following error message is not displayed in the console anymore: "The camera list passed to the render pipeline is either null or empty."

## [5.0.0-preview] - 2018-09-28
### Added
- Added occlusion mesh rendering/hookup for VR
- You can now configure default depth and normal shadow bias values in the pipeline asset.
- You can now add the `LWRPAdditionalLightData` component to a `Light` to override the default depth and normal shadow bias.
- You can now log the amount of shader variants in your build. To do so, go to the `Pipeline Asset`. Under `Advanced`, select and set the `Shader Variant Log Level`.
### Changed
- Removed the `supportedShaderFeatures` property from LWRP core. The shader stripper now figures out which variants to strip based on the current assigned pipeline Asset in the Graphics settings.
### Fixed
- The following error does not appear in console anymore: ("Begin/End Profiler section mismatch")
- When you select a material with the Lit shader, this no longer causes the following error in the console: ("Material doesn't have..."). [case 1092354](https://fogbugz.unity3d.com/f/cases/1092354/)
- In the Simple Lit shader, per-vertex additional lights are now shaded properly.
- Shader variant stripping now works when you're building a Project with Cloud Build. This greatly reduces build times from Cloud Build.
- Dynamic Objects now receive lighting when the light mode is set to mixed.
- MSAA now works on Desktop platforms.
- The shadow bias value is now computed correctly for shadow cascades and different shadow resolutions. [case 1076285](https://issuetracker.unity3d.com/issues/lwrp-realtime-directional-light-shadow-maps-exhibit-artifacts)
- When you use __Area Light__ with LWRP, __Cast Shadows__ no longer overlaps with other UI elements in the Inspector. [case 1085363](https://issuetracker.unity3d.com/issues/inspector-area-light-cast-shadows-ui-option-is-obscured-by-render-mode-for-lwrp-regression-in-2018-dot-3a3)

### Changed
Read/write XRGraphicsConfig -> Read-only XRGraphics interface to XRSettings.

## [4.0.0-preview] - 2018-09-28
### Added
- When you have enabled Gizmos, they now appear correctly in the Game view.
- Added requiresDepthPrepass field to RenderingData struct to tell if the runtime platform requires a depth prepass to generate a camera depth texture.
- The `RenderingData` struct now holds a reference to `CullResults`.
- When __HDR__ is enabled in the Camera but disabled in the Asset, an information box in the Camera Inspector informs you about it.
- When __MSAA__ is enabled in the Camera but disabled in the Asset, an information box in the Camera Inspector informs you about it.
- Enabled instancing on the terrain shader.
- Sorting of opaque objects now respects camera `opaqueSortMode` setting.
- Sorting of opaque objects disables front-to-back sorting flag, when camera settings allow that and the GPU has hidden surface removal.
- LWRP now has a Custom Light Explorer that suits its feature set.
- LWRP now supports Vertex Lit shaders for detail meshes on terrain.
- LWRP now has three interactive Autodesk shaders: Autodesk Interactive, Autodesk Interactive Masked and Autodesk Interactive Transparent.
- [Shader API] The `GetMainLight` and `GetAdditionalLight` functions can now compute shadow attenuation and store it in the new `shadowAttenuation` field in `LightData` struct.
- [Shader API] Added a `VertexPositionInputs` struct that contains vertex position in difference spaces (world, view, hclip).
- [Shader API] Added a `GetVertexPositionInputs` function to get an initialized `VertexPositionInputs`.
- [Shader API] Added a `GetPerObjectLightIndex` function to return the per-object index given a for-loop index.
- [Shader API] Added a `GetShadowCoord` function that takes a `VertexPositionInputs` as input.
- [ShaderLibrary] Added VertexNormalInputs struct that contains data for per-pixel normal computation.
- [ShaderLibrary] Added GetVertexNormalInputs function to return an initialized VertexNormalInputs.

### Changed
- The `RenderingData` struct is now read-only.
- `ScriptableRenderer`always performs a Clear before calling `IRendererSetup::Setup.`
- `ScriptableRenderPass::Execute` no longer takes `CullResults` as input. Instead, use `RenderingData`as input, since that references `CullResults`.
- `IRendererSetup_Setup` no longer takes `ScriptableRenderContext` and `CullResults` as input.
- Shader includes are now referenced via package relative paths instead of via the deprecated shader export path mechanism https://docs.unity3d.com/2018.3/Documentation/ScriptReference/ShaderIncludePathAttribute.html.
- The LWRP Asset settings were re-organized to be more clear.
- Vertex lighting now controls if additional lights should be shaded per-vertex or per-pixel.
- Renamed all `Local Lights` nomenclature to `Additional Lights`.
- Changed shader naming to conform to our SRP shader code convention.
- [Shader API] Renamed `SpotAttenuation` function to `AngleAttenuation`.
- [Shader API] Renamed `_SHADOWS_ENABLED` keyword to `_MAIN_LIGHT_SHADOWS`
- [Shader API] Renamed `_SHADOWS_CASCADE` keyword to `_MAIN_LIGHT_SHADOWS_CASCADE`
- [Shader API] Renamed `_VERTEX_LIGHTS` keyword to `_ADDITIONAL_LIGHTS_VERTEX`.
- [Shader API] Renamed `_LOCAL_SHADOWS_ENABLED` to `_ADDITIONAL_LIGHT_SHADOWS`
- [Shader API] Renamed `GetLight` function to `GetAdditionalLight`.
- [Shader API] Renamed `GetPixelLightCount` function to `GetAdditionalLightsCount`.
- [Shader API] Renamed `attenuation` to `distanceAttenuation` in `LightData`.
- [Shader API] Renamed `GetLocalLightShadowStrength` function to `GetAdditionalLightShadowStrength`.
- [Shader API] Renamed `SampleScreenSpaceShadowMap` functions to `SampleScreenSpaceShadowmap`.
- [Shader API] Renamed `MainLightRealtimeShadowAttenuation` function to `MainLightRealtimeShadow`.
- [Shader API] Renamed light constants from `Directional` and `Local` to `MainLight` and `AdditionalLights`.
- [Shader API] Renamed `GetLocalLightShadowSamplingData` function to `GetAdditionalLightShadowSamplingData`.
- [Shader API] Removed OUTPUT_NORMAL macro.
- [Shader API] Removed `lightIndex` and `substractiveAttenuation` from `LightData`.
- [Shader API] Removed `ComputeShadowCoord` function. `GetShadowCoord` is provided instead.
- All `LightweightPipeline` references in API and classes are now named `LightweightRenderPipeline`.
- Files no longer have the `Lightweight` prefix.
- Renamed Physically Based shaders to `Lit`, `ParticlesLit`, and `TerrainLit`.
- Renamed Simple Lighting shaders to `SimpleLit`, and `ParticlesSimpleLit`.
- [ShaderLibrary] Renamed `InputSurfacePBR.hlsl`, `InputSurfaceSimple.hlsl`, and `InputSurfaceUnlit` to `LitInput.hlsl`, `SimpleLitInput.hlsl`, and `UnlitInput.hlsl`. These files were moved from the `ShaderLibrary` folder to the`Shaders`.
- [ShaderLibrary] Renamed `LightweightPassLit.hlsl` and `LightweightPassLitSimple.hlsl` to `LitForwardPass.hlsl` and `SimpleLitForwardPass.hlsl`. These files were moved from the `ShaderLibrary` folder to `Shaders`.
- [ShaderLibrary] Renamed `LightweightPassMetaPBR.hlsl`, `LightweightPassMetaSimple.hlsl` and `LighweightPassMetaUnlit` to `LitMetaPass.hlsl`, `SimpleLitMetaPass.hlsl` and `UnlitMetaPass.hlsl`. These files were moved from the `ShaderLibrary` folder to `Shaders`.
- [ShaderLibrary] Renamed `LightweightPassShadow.hlsl` to `ShadowCasterPass.hlsl`. This file was moved to the `Shaders` folder.
- [ShaderLibrary] Renamed `LightweightPassDepthOnly.hlsl` to `DepthOnlyPass.hlsl`. This file was moved to the `Shaders` folder.
- [ShaderLibrary] Renamed `InputSurfaceTerrain.hlsl` to `TerrainLitInput.hlsl`. This file was moved to the `Shaders` folder.
- [ShaderLibrary] Renamed `LightweightPassLitTerrain.hlsl` to `TerrainLitPases.hlsl`. This file was moved to the `Shaders` folder.
- [ShaderLibrary] Renamed `ParticlesPBR.hlsl` to `ParticlesLitInput.hlsl`. This file was moved to the `Shaders` folder.
- [ShaderLibrary] Renamed `InputSurfacePBR.hlsl` to `LitInput.hlsl`. This file was moved to the `Shaders` folder.
- [ShaderLibrary] Renamed `InputSurfaceUnlit.hlsl` to `UnlitInput.hlsl`. This file was moved to the `Shaders` folder.
- [ShaderLibrary] Renamed `InputBuiltin.hlsl` to `UnityInput.hlsl`.
- [ShaderLibrary] Renamed `LightweightPassMetaCommon.hlsl` to `MetaInput.hlsl`.
- [ShaderLibrary] Renamed `InputSurfaceCommon.hlsl` to `SurfaceInput.hlsl`.
- [ShaderLibrary] Removed LightInput struct and GetLightDirectionAndAttenuation. Use GetAdditionalLight function instead.
- [ShaderLibrary] Removed ApplyFog and ApplyFogColor functions. Use MixFog and MixFogColor instead.
- [ShaderLibrary] Removed TangentWorldToNormal function. Use TransformTangentToWorld instead.
- [ShaderLibrary] Removed view direction normalization functions. View direction should always be normalized per pixel for accurate results.
- [ShaderLibrary] Renamed FragmentNormalWS function to NormalizeNormalPerPixel.

### Fixed
- If you have more than 16 lights in a scene, LWRP no longer causes random glitches while rendering lights.
- The Unlit shader now samples Global Illumination correctly.
- The Inspector window for the Unlit shader now displays correctly.
- Reduced GC pressure by removing several per-frame memory allocations.
- The tooltip for the the camera __MSAA__ property now appears correctly.
- Fixed multiple C# code analysis rule violations.
- The fullscreen mesh is no longer recreated upon every call to `ScriptableRenderer.fullscreenMesh`.

## [3.3.0-preview] - 2018-01-01
### Added
- Added callbacks to LWRP that can be attached to a camera (IBeforeCameraRender, IAfterDepthPrePass, IAfterOpaquePass, IAfterOpaquePostProcess, IAfterSkyboxPass, IAfterTransparentPass, IAfterRender)

###Changed
- Clean up LWRP creation of render textures. If we are not going straight to screen ensure that we create both depth and color targets.
- UNITY_DECLARE_FRAMEBUFFER_INPUT and UNITY_READ_FRAMEBUFFER_INPUT macros were added. They are necessary for reading transient attachments.
- UNITY_MATRIX_I_VP is now defined.
- Renamed LightweightForwardRenderer to ScriptableRenderer.
- Moved all light constants to _LightBuffer CBUFFER. Now _PerCamera CBUFFER contains all other per camera constants.
- Change real-time attenuation to inverse square.
- Change attenuation for baked GI to inverse square, to match real-time attenuation.
- Small optimization in light attenuation shader code.

### Fixed
- Lightweight Unlit shader UI doesn't throw an error about missing receive shadow property anymore.

## [3.2.0-preview] - 2018-01-01
### Changed
- Receive Shadows property is now exposed in the material instead of in the renderer.
- The UI for Lightweight asset has been updated with new categories. A more clean structure and foldouts has been added to keep things organized.

### Fixed
- Shadow casters are now properly culled per cascade. (case 1059142)
- Rendering no longer breaks when Android platform is selected in Build Settings. (case 1058812)
- Scriptable passes no longer have missing material references. Now they access cached materials in the renderer.(case 1061353)
- When you change a Shadow Cascade option in the Pipeline Asset, this no longer warns you that you've exceeded the array size for the _WorldToShadow property.
- Terrain shader optimizations.

## [3.1.0-preview] - 2018-01-01

### Fixed
- Fixed assert errors caused by multi spot lights
- Fixed LWRP-DirectionalShadowConstantBuffer params setting

## [3.0.0-preview] - 2018-01-01
### Added
- Added camera additional data component to control shadows, depth and color texture.
- pipeline now uses XRSEttings.eyeTextureResolutionScale as renderScale when in XR.
- New pass architecture. Allows for custom passes to be written and then used on a per camera basis in LWRP

### Changed
- Shadow rendering has been optimized for the Mali Utgard architecture by removing indexing and avoiding divisions for orthographic projections. This reduces the frame time by 25% on the Overdraw benchmark.
- Removed 7x7 tent filtering when using cascades.
- Screenspace shadow resolve is now only done when rendering shadow cascades.
- Updated the UI for the Lighweight pipeline asset.
- Update assembly definitions to output assemblies that match Unity naming convention (Unity.*).

### Fixed
- Post-processing now works with VR on PC.
- PS4 compiler error
- Fixed VR multiview rendering by forcing MSAA to be off. There's a current issue in engine that breaks MSAA and Texture2DArray.
- Fixed UnityPerDraw CB layout
- GLCore compute buffer compiler error
- Occlusion strength not being applied on LW standard shaders
- CopyDepth pass is being called even when a depth from prepass is available
- GLES2 shader compiler error in IntegrationTests
- Can't set RenderScale and ShadowDistance by script
- VR Single Pass Instancing shadows
- Fixed compilation errors on platforms with limited XRSetting support.

## [2.0.0-preview] - 2018-01-01

### Added
- Explicit render target load/store actions were added to improve tile utilization
- Camera opaque color can be requested on the pipeline asset. It can be accessed in the shader by defining a _CameraOpaqueTexture. This can be used as an alternative to GrabPass.
- Dynamic Batching can be enabled in the pipeline asset
- Pipeline now strips unused or invalid variants and passes based on selected pipeline capabilities in the asset. This reduces build and memory consuption on target.
- Shader stripping settings were added to pipeline asset

### Changed
#### Pipeline
- Pipeline code is now more modular and extensible. A ForwardRenderer class is initialized by the pipeline with RenderingData and it's responsible for enqueueing and executing passes. In the future pluggable renderers will be supported.
- On mobile 1 directional light + up to 4 local lights (point or spot) are computed
- On other platforms 1 directional light + up to 8 local lights are computed
- Multiple shadow casting lights are supported. Currently only 1 directional + 4 spots light shadows.
#### Shading Framework
- Directional Lights are always considered a main light in shader. They have a fast shading path with no branching and no indexing.
- GetMainLight() is provided in shader to initialize Light struct with main light shading data.
- Directional lights have a dedicated shadowmap for performance reasons. Shadow coord always comes from interpolator.
- MainLigthRealtimeShadowAttenuation(float4 shadowCoord) is provided to compute main light realtime shadows.
- Spot and Point lights are always shaded in the light loop. Branching on uniform and indexing happens when shading them.
- GetLight(half index, float3 positionWS) is provided in shader to initialize Light struct for spot and point lights.
- Spot light shadows are baked into a single shadow atlas.
- Shadow coord for spot lights is always computed on fragment.
- Use LocalLightShadowAttenuation(int lightIndex, float3 positionWS) to comppute realtime shadows for spot lights.

### Fixed
- Issue that was causing VR on Android to render black
- Camera viewport issues
- UWP build issues
- Prevent nested camera rendering in the pipeline

## [1.1.4-preview] - 2018-01-01

### Added
 - Terrain and grass shaders ported
 - Updated materials and shader default albedo and specular color to midgrey.
 - Exposed _ScaledScreenParams to shader. It works the same as _ScreenParams but takes pipeline RenderScale into consideration
 - Performance Improvements in mobile

### Fixed
 - SRP Shader library issue that was causing all constants to be highp in mobile
 - shader error that prevented LWRP to build to UWP
 - shader compilation errors in Linux due to case sensitive includes
 - Rendering Texture flipping issue
 - Standard Particles shader cutout and blending modes
 - crash caused by using projectors
 - issue that was causing Shadow Strength to not be computed on mobile
 - Material Upgrader issue that caused editor to SoftLocks
 - GI in Unlit shader
 - Null reference in the Unlit material shader GUI

## [1.1.2-preview] - 2018-01-01

### Changed
 - Performance improvements in mobile

### Fixed
 - Shadows on GLES 2.0
 - CPU performance regression in shadow rendering
 - Alpha clip shadow issues
 - Unmatched command buffer error message
 - Null reference exception caused by missing resource in LWRP
 - Issue that was causing Camera clear flags was being ignored in mobile


## [1.1.1-preview] - 2018-01-01

### Added
 - Added Cascade Split selection UI
 - Added SHADER_HINT_NICE_QUALITY. If user defines this to 1 in the shader Lightweight pipeline will favor quality even on mobile platforms.

### Changed
 - Shadowmap uses 16bit format instead of 32bit.
 - Small shader performance improvements

### Fixed
 - Subtractive Mode
 - Shadow Distance does not accept negative values anymore


## [0.1.24] - 2018-01-01

### Added
 - Added Light abstraction layer on lightweight shader library.
 - Added HDR global setting on pipeline asset.
 - Added Soft Particles settings on pipeline asset.
 - Ported particles shaders to SRP library

### Changed
 - HDR RT now uses what format is configured in Tier settings.
 - Refactored lightweight standard shaders and shader library to improve ease of use.
 - Optimized tile LOAD op on mobile.
 - Reduced GC pressure
 - Reduced shader variant count by ~56% by improving fog and lightmap keywords
 - Converted LW shader library files to use real/half when necessary.

### Fixed
 - Realtime shadows on OpenGL
 - Shader compiler errors in GLES 2.0
 - Issue sorting issues when BeforeTransparent custom fx was enabled.
 - VR single pass rendering.
 - Viewport rendering issues when rendering to backbuffer.
 - Viewport rendering issues when rendering to with MSAA turned off.
 - Multi-camera rendering.

## [0.1.23] - 2018-01-01

### Added
 - UI Improvements (Rendering features not supported by LW are hidden)

### Changed
 - Shaders were ported to the new SRP shader library.
 - Constant Buffer refactor to use new Batcher
 - Shadow filtering and bias improved.
 - Pipeline now updates color constants in gamma when in Gamma colorspace.
 - Optimized ALU and CB usage on Shadows.
 - Reduced shader variant count by ~33% by improving shadow and light classification keywords
 - Default resources were removed from the pipeline asset.

### Fixed
 - Fixed shader include path when using SRP from package manager.
 - Fixed spot light attenuation to match Unity Built-in pipeline.
 - Fixed depth pre-pass clearing issue.

## [0.1.12] - 2018-01-01

### Added
 - Standard Unlit shader now has an option to sample GI.
 - Added Material Upgrader for stock Unity Mobile and Legacy Shaders.
 - UI improvements

### Changed
- Realtime shadow filtering was improved.

### Fixed
 - Fixed an issue that was including unreferenced shaders in the build.
 - Fixed a null reference caused by Particle System component lights.<|MERGE_RESOLUTION|>--- conflicted
+++ resolved
@@ -18,13 +18,10 @@
 - Fixed inspector documentation URLs for the URP asset and Universal Renderer asset.
 - Fixed render scale setting unintentionally affecting the scene view camera.
 - Fixed property wrappers around material properties.
-<<<<<<< HEAD
-- Fixed an issue where specular color was not matching behaviour in Legacy and HDRP. [case 1326941](https://issuetracker.unity3d.com/issues/urp-specular-color-behavior-does-not-match-legacy-or-hdrp)
-=======
 - Fixed incorrect light indexing on Windows Editor with Android target. [case 1378103](https://issuetracker.unity3d.com/product/unity/issues/guid/1378103/)
 - Fixed missing depth for Depth of Field in an overlay camera. [case 1365623](https://issuetracker.unity3d.com/product/unity/issues/guid/1365623/)
 - Fixed FXAA quality issues when render scale is not 1.0.
->>>>>>> 853174f9
+- Fixed an issue where specular color was not matching behaviour in Legacy and HDRP. [case 1326941](https://issuetracker.unity3d.com/issues/urp-specular-color-behavior-does-not-match-legacy-or-hdrp)
 
 ## [13.1.2] - 2021-11-05
 
