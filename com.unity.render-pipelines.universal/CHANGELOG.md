--- conflicted
+++ resolved
@@ -36,12 +36,9 @@
 - Fixed material upgrader to run in batch mode [case 1305402]
 - Fixed an issue in shaderGraph target where the ShaderPass.hlsl was being included after SHADERPASS was defined
 - Fixed an issue where Particle Lit shader had an incorrect fallback shader [case 1312459]
-<<<<<<< HEAD
-- Fixed an issue where SSAO would sometimes not render with a recently imported renderer.
-=======
 - Fixed an issue with backbuffer MSAA on Vulkan desktop platforms.
 - Fixed shadow cascade blend culling factor.
->>>>>>> aaa69798
+- Fixed an issue where SSAO would sometimes not render with a recently imported renderer.
 
 ### Changed
 - Change Asset/Create/Shader/Universal Render Pipeline/Lit Shader Graph to Asset/Create/Shader Graph/URP/Lit Shader Graph
