# Changelog
All notable changes to this package will be documented in this file.

The format is based on [Keep a Changelog](http://keepachangelog.com/en/1.0.0/)
and this project adheres to [Semantic Versioning](http://semver.org/spec/v2.0.0.html).

## [13.1.1] - 2021-10-04

### Added
- Added Depth Texture setting for Overlay Camera.
- Added Depth Priming support for Vulkan with MSAA.
- Added Shadows and Additional Lights off variants stripping.
<<<<<<< HEAD
- Preserve Specular blend mode toggle for glass like materials where the specular reflection itself is not transparent.
- Emulate alpha for multiply blend mode by whitening the base map colors using the alpha value. Keyword _ALPHAMODULATE_ON is set for multiply blend mode.

### Changed
- Main light shadow, additional light shadow and additional light keywords are now enabled based on urp setting instead of existence in scene. This allows better variant stripping.
- Separated Premultiplied blend mode and Preserve Specular Lighting feature from each other. Premultiplied blend mode is now true straight premultiply mode. Preserve Specular Lighting, which applies alpha differently for diffuse and specular parts of lighting, is now a separate option for Alpha and Additive blend modes. The results of previous Premultiplied blend implementation can be achieved by using Alpha blend mode with Preserve Specular Lighting toggled on.
- Multiply blend now keeps DstAlpha as it's RGB only.
- Particle AlphaModulate() renamed to AlphaModulateAndPremultiply() as it does both. Moved separate AlphaModulate() and AlphaPremultiply() to URP shader library. Fix double alpha multiply for ParticleLit.
- Improved blending modes trigger a material update which tries to keep the existing look intact. This is not always possible and manual blend mode changes might be required.
=======
- Exposed public API for DebugDisplaySettings.
- Added Display Stats panel to Rendering Debugger that displays CPU/GPU frame timings and bottlenecks.

### Changed
- Main light shadow, additional light shadow and additional light keywords are now enabled based on urp setting instead of existence in scene. This allows better variant stripping.
- Now using the SpeedTree8 PBRLit shadergraph as the default SpeedTree8 shader for Universal.
>>>>>>> 45c7e207

### Fixed
- Fixed incorrect premultiply blend mode. case 1260085, case 1357703, [case 1347301](https://issuetracker.unity3d.com/product/unity/issues/guid/1347301/)
- Fixed a regression where ShaderGraph screen position was not correct in game view and when using XR [1369450]
- Fixed overwriting of preview camera background color. [case 1357004](https://issuetracker.unity3d.com/product/unity/issues/guid/1361557/)
- Fixed ShadowCaster now requires varying normalWS to include changed normals from vertex shader in shader graph.
- Fixed typo in numIterationsEnclosingSphere api name
- Fix for rendering thumbnails. [case 1348209](https://issuetracker.unity3d.com/issues/preview-of-assets-do-not-show-in-the-project-window)
- Fixed a regression bug where XR camera postion can not be modified in beginCameraRendering [case 1365000]
- Fixed an issue in where installing the Adaptive Performance package caused errors to the inspector UI [1368161](https://issuetracker.unity3d.com/issues/urp-package-throws-compilation-error-cs1525-when-imported-together-with-adaptive-performance-package)

## [13.1.0] - 2021-09-24
### Added
- Added public api and updated docs for Light2D shape properties.

### Changed

- URP will no longer render via an intermediate texture unless actively required by a Renderer Feature. See the upgrade guide for compatibility options and how assets are upgraded.
- MaterialReimporter.ReimportAllMaterials now batches the asset database changes to improve performance.

### Fixed
- Fixed post processing with Pixel Perfect camera [case 1363763](https://issuetracker.unity3d.com/product/unity/issues/guid/1363763/)
- Fixed the LensFlare flicker with TAA on SceneView (case 1356734).
- Fixed an issue where Unlit and ParticlesUnlit shaders did not have HDR color selection for albedo [case 1283767](https://issuetracker.unity3d.com/issues/built-in-unlit-particle-shader-has-hdr-color-selection-for-albedo-urp-unlit-particles-do-not)


## [13.0.0] - 2021-09-01
### Added
- URP global setting for stripping post processing shader variants.
- URP global setting for stripping off shader variants.
- Terrain grass shader alpha changed to always write 1 to alpha. Enabled alpha channel write mask.

### Changed
- Removed experimental tile deferred code.
- VFX: New shadergraph support directly on Universal target.

### Fixed
- Added warning for lit shader detailed abledo, if texture is not linear. [1342011](https://issuetracker.unity3d.com/issues/detail-maps-packed-differently-in-built-in-vs-urp)
- Fixed lit detail correctly upgraded from standard shader. [1323725](https://issuetracker.unity3d.com/issues/urp-detail-map-tiling-is-tied-to-base-texture-tiling)
- URP asset can now use multi-edit. [case 1364966](https://issuetracker.unity3d.com/issues/urp-universalrenderpipelineasset-does-not-support-multi-edit)
- Fixed an issue in where the current open scene didn't load after running the converters. [case 1365101]
- Added "Conservative Enclosing Sphere" setting to fix shadow frustum culling issue where shadows are erroneously culled in corners of cascades [case 1153151](https://issuetracker.unity3d.com/issues/lwrp-shadows-are-being-culled-incorrectly-in-the-corner-of-the-camera-viewport-when-the-far-clip-plane-is-small)
- Fixed memory leak with XR combined occlusion meshes. [case 1366173]
- Fixed a bug with Sprite Targets in ShaderGraph not rendering correctly in game view [1352225]

### Changed
- Remove use of deprecated UNITY_USE_NATIVE_HDR keyword in shaders.

## [12.0.0] - 2021-01-11
### Added
- Added support for default sprite mask shaders for the 2D Renderer in URP.
- Added View Vector node to mimic old behavior of View Direction node in URP.
- Added support for the PlayStation 5 platform.
- Enabled deferred renderer in UI.
- Added support for light layers, which uses Rendering Layer Masks to make Lights in your Scene only light up specific Meshes.
- 2D Light Texture Node. A Shader Graph node that enable sampling of the Light Textures generated by the 2D Renderer in a lit scene.
- Fixed an error where multisampled texture being bound to a non-multisampled sampler in XR. [case 1297013](https://issuetracker.unity3d.com/issues/android-urp-black-screen-when-building-project-to-an-android-device-with-mock-hmd-enabled-and-multisampled-sampler-errors)
- Added _SURFACE_TYPE_TRANSPARENT keyword to URP shaders.
- Added Depth and DepthNormals passes to particles shaders.
- Added support for SSAO in Particle and Unlit shaders.
- Added Decal support. This includes new Decal Projector component, Decal renderer feature and Decal shader graph.
- Added a SpeedTree 8 Shader Graph but did not set it as the default when importing or upgrading Speed Tree 8 assets. Because URP doesn't yet support per-material culling, this Shader Graph does not yet behave in the same way as the existing handwritten SpeedTree 8 shader for URP.
- Added optional Depth Priming. Allows the forward opaque pass of the base camera to skip shading certain fragments if they don't contribute to the final opaque output.
- Added blending and box projection for reflection probes.
- Added 'Store Actions' option that enables bandwidth optimizations on mobile GPU architectures.
- Added "Allow Material Override" option to Lit and Unlit ShaderGraph targets.  When checked, allows Material to control the surface options (transparent/opaque, blend mode, etc).
- Added a new UI for Render Pipeline Converters. Used now for Built-in to Universal conversion.
- Added sections on Light Inspector.
- Reorder camera inspector to be in the same order as HDRP.
- Added new URP Debug Views under Window/Analysis/Rendering Debugger.
- Added support for controlling Volume Framework Update Frequency in UI on Cameras and URP Asset as well as through scripting.
- Added URP Global Settings Asset to the Graphics Settings - a common place for project-wide URP settings.
- Added possibility to rename light layer values.
- Added Light cookies support to directional, point and spot light. Directional light cookie is main light only feature.
- Added GetUniversalAdditionalLightData, a method that returns the additional data component for a given light or create one if it doesn't exist yet.
- VFX: Basic support of Lit output.
- Added Motion Vector render pass for URP.
- VFX: Fix light cookies integration.
- Added Lights 2D to the Light Explorer window.
- Two new URP specific scene templates, Basic which has a camera and directional light, then Standard which has the addition of a global volume with basic post effects setup.
- Added Render Settings Converter to the Render Pipeline Converter, this tool creates and assigns URP Assets based off rendering settings of a Builtin project.
- XR: Added Late Latching support to reduce VR latency (Quest).
- Fixed incorrect shadow fade in deferred rendering mode.
- Added a help button on material editor to show the shader documentation page
- Added "Copy Depth Mode" Universal Renderer Data option that allows to specify if URP should copy the depth after the opaques pass or after the transparents pass. This can lead to bandwidth savings on mobile.

### Changed
- Moved fog evaluation from vertex shader to pixel shader. This improves rendering of fog for big triangles and fog quality. This can change the look of the fog slightly.
- UNITY_Z_0_FAR_FROM_CLIPSPACE now remaps to [0, far] range on all platforms consistently. Previously OpenGL platforms did not remap, discarding small amount of range [-near, 0].
- Moved all 2D APIs out of experimental namespace.
- ClearFlag.Depth does not implicitely clear stencil anymore. ClearFlag.Stencil added.
- The Forward Renderer asset is renamed to the Universal Renderer asset. The Universal Renderer asset contains the property Rendering Path that lets you select the Forward or the Deferred Rendering Path.
- Improved PixelPerfectCamera UI/UX
- Changed Pixel Snapping and Upscale Render Texture in the PixelPerfectCamera to a dropdown.
- Move Assets/Create/Rendering/Universal Render Pipeline/Pipeline Asset (2D Renderer) to Assets/Create/Rendering/URP Asset (with 2D Renderer)
- Move Assets/Create/Rendering/Universal Render Pipeline/2D Renderer to Assets/Create/Rendering/URP 2D Renderer
- Move Assets/Create/Rendering/Universal Render Pipeline/Renderer Feature to Assets/Create/Rendering/URP Renderer Feature
- Move Assets/Create/Rendering/Universal Render Pipeline/Post-process Data to Assets/Create/Rendering/URP Post-process Data
- Move Assets/Create/Rendering/Universal Render Pipeline/Pipeline Asset (Forward Renderer) to Assets/Create/Rendering/URP Asset (with Forward Renderer)
- Move Assets/Create/Rendering/Universal Render Pipeline/XR System Data to Assets/Create/Rendering/URP XR System Data
- Move Assets/Create/Rendering/Universal Render Pipeline/Forward Renderer to Assets/Create/Rendering/URP Forward Renderer
- Removing unused temporary depth buffers for Depth of Field and Panini Projection.
- Optimized the Bokeh Depth of Field shader on mobile by using half precision floats.
- Changed UniversalRenderPipelineCameraEditor to URPCameraEditor
- Made 2D shadow casting more efficient
- Reduced the size of the fragment input struct of the TerrainLitPasses and LitGBufferPass, SimpleLitForwardPass and SimpleLitGBufferPass lighting shaders.
- Bokeh Depth of Field performance improvement: moved some calculations from GPU to CPU.
- Advanced Options > Priority has been renamed to Sorting Priority
- Opacity as Density blending feature for Terrain Lit Shader is now disabled when the Terrain has more than four Terrain Layers. This is now similar to the Height-blend feature for the Terrain Lit Shader.
- DepthNormals passes now sample normal maps if used on the material, otherwise output the geometry normal.
- SSAO Texture is now R8 instead of ARGB32 if supported by the platform.
- Enabled subsurface scattering with GI on handwritten Universal ST8 shader.
- Material upgrader now also upgrades AnimationClips in the project that have curves bound to renamed material properties.
- 2D Lights now inherit from Light2DBase.
- The behavior of setting a camera's Background Type to "Dont Care" has changed on mobile. Previously, "Dont Care" would behave identically to "Solid Color" on mobile. Now, "Dont Care" corresponds to the render target being filled with arbitrary data at the beginning of the frame, which may be faster in some situations. Note that there are no guarantees for the exact content of the render target, so projects should use "Dont care" only if they are guaranteed to render to, or otherwise write every pixel every frame.
- Stripping shader variants per renderer features instead of combined renderer features.
- When MSAA is enabled and a depth texture is required, the opaque pass depth will be copied instead of scheduling a depth prepass.
- URP Asset Inspector - Advanced settings have been reordered under `Show Additional Properties` on each section.
- Changed the default name when a new urp asset is created.
- URP Asset Inspector - `General` section has been renamed to `Rendering`.
- Refactored some of the array resizing code around decal projector rendering to use new APIs in render core
- UniversalRendererData and ForwardRendererData GUIDs have been reversed so that users coming from 2019LTS, 2020LTS and 2021.1 have a smooth upgrade path, you may encounter issues coming from 2021.2 Alpha/Beta versions and are recommended to start with a fresh library if initial upgrade fails.

### Fixed
- Fixed an issue in PostProcessPass causing OnGUI draws to not show on screen. [case 1346650]
- Fixed an issue with the blend mode in Sprite-Lit-Default shader causing alpha to overwrite the framebuffer. [case 1331392](https://issuetracker.unity3d.com/product/unity/issues/guid/1331392/)
- Fixed pixel perfect camera rect not being correctly initialized. [case 1312646](https://issuetracker.unity3d.com/product/unity/issues/guid/1312646/)
- Camera Inspector Stack list edition fixes.
- Fix indentation of Emission map on material editor.
- Fixed additional camera data help url
- Fixed additional light data help url
- Fixed Opacity as Density blending artifacts on Terrain that that caused Terrain to have modified splat weights of zero in some areas and greater than one in others. [case 1283124](https://issuetracker.unity3d.com/product/unity/issues/guid/1283124/)
- Fixed an issue where Sprite type Light2Ds would throw an exeception if missing a sprite
- Fixed an issue where Sprite type Light2Ds were missing a default sprite
- Fixed an issue where ShadowCasters were sometimes being rendered twice in the editor while in playmode.
- Fixed an issue where ShadowCaster2D was generating garbage when running in the editor. [case 1304158](https://issuetracker.unity3d.com/product/unity/issues/guid/1304158/)
- Fixed an issue where the 2D Renderer was not rendering depth and stencil in the normal rendering pass
- Fixed an issue where 2D lighting was incorrectly calculated when using a perspective camera.
- Fixed an issue where objects in motion might jitter when the Pixel Perfect Camera is used. [case 1300474](https://issuetracker.unity3d.com/issues/urp-characters-sprite-repeats-in-the-build-when-using-pixel-perfect-camera-and-2d-renderer)
- Fixed an issue where filtering in the scene view would not properly highlight the filtered objects. case 1324359
- Fixed an issue where the scene view camera was not correctly cleared for the 2D Renderer. [case 1311377](https://issuetracker.unity3d.com/product/unity/issues/guid/1311377/)
- Fixed an issue where the letter box/pillar box areas were not properly cleared when the Pixel Perfect Camera is used. [case 1291224](https://issuetracker.unity3d.com/issues/pixel-perfect-image-artifact-appear-between-the-reference-resolution-and-screen-resolution-borders-when-strech-fill-is-enabled)
- Fixed an issue where the Cinemachine Pixel Perfect Extension might cause the Orthographic Size of the Camera to jump to 1 when the Scene is loaded. [case 1249076](https://issuetracker.unity3d.com/issues/cinemachine-pixel-perfect-camera-extension-causes-the-orthogonal-size-to-jump-to-1-when-the-scene-is-loaded)
- Fixed an issue where 2D Shadows were casting to the wrong layers [case 1300753][https://issuetracker.unity3d.com/product/unity/issues/guid/1300753/]
- Fixed an issue where Light2D did not upgrade Shadow Strength, Volumetric Intensity, Volumetric Shadow Strength correctly [case 1317755](https://issuetracker.unity3d.com/issues/urp-lighting-missing-orange-tint-in-scene-background)
- Fixed an issue where render scale was breaking SSAO in scene view. [case 1296710](https://issuetracker.unity3d.com/issues/ssao-effect-floating-in-the-air-in-scene-view-when-2-objects-with-shadergraph-materials-are-on-top-of-each-other)
- Fixed GC allocations from XR occlusion mesh when using multipass.
- SMAA post-filter only clear stencil buffer instead of depth and stencil buffers.
- Fixed an issue where the inspector of Renderer Data would break after adding RenderObjects renderer feature and then adding another renderer feature.
- Fixed an issue where soft particles did not work with orthographic projection. [case 1294607](https://issuetracker.unity3d.com/product/unity/issues/guid/1294607/)
- Fixed wrong shader / properties assignement to materials created from 3DsMax 2021 Physical Material. (case 1293576)
- Normalized the view direction in Shader Graph to be consistent across Scriptable Render Pieplines.
- Fixed material upgrader to run in batch mode [case 1305402]
- Fixed gizmos drawing in game view. [case 1302504](https://issuetracker.unity3d.com/issues/urp-handles-with-set-ztest-do-not-respect-depth-sorting-in-the-game-view)
- Fixed an issue in shaderGraph target where the ShaderPass.hlsl was being included after SHADERPASS was defined
- Fixed base camera to keep render texture in sync with camera stacks. [case 1288105](https://issuetracker.unity3d.com/issues/srp-base-camera-rendering-to-render-texture-takes-overlay-camera-into-account-but-not-its-canvas)
- Fixed base camera to keep viewport in sync with camera stacks. [case 1311268](https://issuetracker.unity3d.com/issues/buttons-clickable-area-is-offset-when-canvas-render-camera-is-an-overlay-camera-and-viewport-rect-is-changed-on-base-camera)
- Fixed base camera to keep display index in sync with camera stacks. [case 1252265](https://issuetracker.unity3d.com/issues/universal-rp-overlay-camera-still-renders-to-displaya)
- Fixed base camera to keep display index in sync with camera stacks for canvas. [case 1291872](https://issuetracker.unity3d.com/issues/canvas-renders-only-on-the-display-1-when-its-set-to-screen-space-camera-or-world-space-and-has-overlay-type-camera-assigned)
- Fixed render pass reusage with camera stack on vulkan. [case 1226940](https://issuetracker.unity3d.com/issues/vulkan-each-camera-stack-layer-generate-a-render-pass-separately-when-render-pass-are-the-same)
- Fixed camera stack UI correctly work with prefabs. [case 1308717](https://issuetracker.unity3d.com/issues/the-prefab-apply-slash-revert-menu-cant-be-opened-by-right-clicking-on-the-stack-label-under-the-camera-component-in-the-inspector)
- Fixed an issue where Particle Lit shader had an incorrect fallback shader [case 1312459]
- Fixed an issue with backbuffer MSAA on Vulkan desktop platforms.
- Fixed shadow cascade blend culling factor.
- Fixed remove of the Additional Light Data when removing the Light Component.
- Fixed remove of the Additional Camera Data when removing the Camera Component.
- Fixed shadowCoord error when main light shadow defined in unlit shader graph [case 1175274](https://issuetracker.unity3d.com/issues/shadows-not-applying-when-using-file-in-a-custom-function-node-with-universal-rp)
- Removed Custom.meta which was causing warnings. [case 1314288](https://issuetracker.unity3d.com/issues/urp-warnings-about-missing-metadata-appear-after-installing)
- Fixed a case where shadow fade was clipped too early.
- Fixed an issue where SmoothnessSource would be upgraded to the wrong value in the material upgrader.
- Fixed multi editing of Bias property on lights. [case 1289620]
- Fixed an issue where bokeh dof is applied incorrectly when there is an overlay camera in the camera stack. [case 1303572](https://issuetracker.unity3d.com/issues/urp-bokeh-depth-of-field-is-applied-incorrectly-when-the-main-camera-has-an-overlay-camera-in-the-camera-stack)
- Fixed SafeNormalize returning invalid vector when using half with zero length. [case 1315956]
- Fixed lit shader property duplication issue. [case 1315032](https://issuetracker.unity3d.com/issues/shader-dot-propertytoid-returns-the-same-id-when-shaders-properties-have-the-same-name-but-different-type)
- Fixed undo issues for the additional light property on the UniversalRenderPipeline Asset. [case 1300367]
- Fixed an issue where SSAO would sometimes not render with a recently imported renderer.
- Fixed a regression where the precision was changed. [case 1313942](https://issuetracker.unity3d.com/issues/urp-shader-precision-is-reduced-to-half-when-scriptablerenderfeature-class-is-in-the-project)
- Fixed an issue where motion blur would allocate memory each frame. [case 1314613](https://issuetracker.unity3d.com/issues/urp-gc-alloc-increases-when-motion-blur-override-is-enabled-with-intensity-set-above-0)
- Fixed an issue where using Camera.targetTexture with Linear Color Space on an Android device that does not support sRGB backbuffer results in a RenderTexture that is too bright. [case 1307710]
- Fixed issue causing missing shaders on DirectX 11 feature level 10 GPUs. [case 1278390](https://issuetracker.unity3d.com/product/unity/issues/guid/1278390/)
- Fixed errors when the Profiler is used with XR multipass. [case 1313141](https://issuetracker.unity3d.com/issues/xr-urp-profiler-spams-errors-in-the-console-upon-entering-play-mode)
- Fixed materials being constantly dirty.
- Fixed double sided and clear coat multi editing shader.
- Fixed issue where copy depth depth pass for gizmos was being skipped in game view [case 1302504](https://issuetracker.unity3d.com/issues/urp-handles-with-set-ztest-do-not-respect-depth-sorting-in-the-game-view)
- Fixed an issue where transparent objects sampled SSAO.
- Fixed an issue where Depth Prepass was not run when SSAO was set to Depth Mode.
- Fixed an issue where changing camera's position in the BeginCameraRendering do not apply properly. [case 1318629] (https://issuetracker.unity3d.com/issues/camera-doesnt-move-when-changing-its-position-in-the-begincamerarendering-and-the-endcamerarendering-methods)
- Fixed depth of field pass usage on unsupported devices. [case 1327076](https://issuetracker.unity3d.com/issues/adreno-3xx-nothing-is-rendered-when-post-processing-is-enabled)
- Fixed an issue where SMAA did not work for OpenGL [case 1318214](https://issuetracker.unity3d.com/issues/urp-there-is-no-effect-when-using-smaa-in-urp-with-opengles-api)
- Fixed an issue with Shader Graph Lit shaders where the normalized view direction produced incorrect lighting. [1332804]
- Fixed return values from GetStereoProjectionMatrix() and SetStereoViewMatrix(). [case 1312813](https://issuetracker.unity3d.com/issues/xr-urp-begincamerarender-method-is-lagging-behind-when-using-urp)
- Fixed CopyDepthPass incorrectly always enqueued when deferred rendering mode was enabled when it should depends on the pipeline asset settings.
- Fixed renderer post processing option to work with asset selector re-assing. [case 1319454](https://issuetracker.unity3d.com/issues/urp-universal-renderer-post-processing-doesnt-enable-when-postprocessdata-reassigned-from-the-asset-selector-window)
- Fixed post processing to be enabled by default in the renderer when creating URP asset option. [case 1333461](https://issuetracker.unity3d.com/issues/post-processing-is-disabled-by-default-in-the-forward-renderer-when-creating-a-new-urp-asset)
- Fixed shaderGraph shaders to render into correct depthNormals passes when deferred rendering mode and SSAO are enabled.
- Fixed ordering of subshaders in the Unlit Shader Graph, such that shader target 4.5 takes priority over 2.0. [case 1328636](https://issuetracker.unity3d.com/product/unity/issues/guid/1328636/)
- Fixed issue where it will clear camera color if post processing is happening on XR [case 1324451]
- Fixed a case where camera dimension can be zero. [case 1321168](https://issuetracker.unity3d.com/issues/urp-attempting-to-get-camera-relative-temporary-rendertexture-is-thrown-when-tweening-the-viewport-rect-values-of-a-camera)
- Fixed renderer creation in playmode to have its property reloaded. [case 1333463]
- Fixed gizmos no longer allocate memory in game view. [case 1328852]
- Fixed an issue where shadow artefacts appeared between cascades on Terrain Detail objects.
- Fixed ShaderGraph materials to select render queue in the same way as handwritten shader materials by default, but allows for a user override for custom behavior. [case 1335795]
- Fixed sceneview debug mode rendering (case 1211436).
- URP Global Settings can now be unassigned in the Graphics tab (case 1343570).
- VFX: Fixed soft particles when HDR or Opaque texture isn't enabled
- VFX: Fixed OpenGL soft particles fallback when depth texture isn't available
- Fixed soft shadows shader variants not set to multi_compile_fragment on some shaders (gbuffer pass, speedtree shaders, WavingGrass shader).
- Fixed issue with legacy stereo matrices with XR multipass. [case 1342416]
- Fixed unlit shader function name ambiguity
- Fixed Terrain holes not appearing in shadows [case 1349305]
- VFX: Compilation issue with ShaderGraph and planar lit outputs [case 1349894](https://issuetracker.unity3d.com/product/unity/issues/guid/1349894/)
- Fixed an issue where _AfterPostProcessTexture was no longer being assigned in UniversalRenderer.
- Fixed an issue where TerrainLit was rendering color lighter than Lit [case 1340751] (https://issuetracker.unity3d.com/product/unity/issues/guid/1340751/)
- Fixed Camera rendering when capture action and post processing present. [case 1350313]
- Fixed artifacts in Speed Tree 8 billboard LODs due to SpeedTree LOD smoothing/crossfading [case 1348407]
- Fix sporadic NaN when using normal maps with XYZ-encoding [case 1351020](https://issuetracker.unity3d.com/issues/android-urp-vulkan-nan-pixels-and-bloom-post-processing-generates-visual-artifacts)
- Support undo of URP Global Settings asset assignation (case 1342987).
- Removed unsupported fields from Presets of Light and Camera [case 1335979].
- Fixed graphical artefact when terrain height map is used with rendering layer mask for lighting.
- Fixed URP's vignette effect to respect XR's view center, since with Asymmetric FOV, the center of the view is not always the center of the texture [case 1358336](https://issuetracker.unity3d.com/issues/xr-sdk-urp-vignette-post-processing-effect-is-overlapping-between-eyes)
- Fixed an issue where screen space shadows has flickering with deferred mode [case 1354681](https://issuetracker.unity3d.com/issues/screen-space-shadows-flicker-in-scene-view-when-using-deferred-rendering)
- Fixed shadowCascadeBlendCullingFactor to be 1.0
- Fixed missing property values in a RendererFeature of screen space shadows by adding tooltip for it instead of showing them. [case 1327356]

### Changed
- Change Asset/Create/Shader/Universal Render Pipeline/Lit Shader Graph to Asset/Create/Shader Graph/URP/Lit Shader Graph
- Change Asset/Create/Shader/Universal Render Pipeline/Sprite Lit Shader Graph to Asset/Create/Shader Graph/URP/Sprite Lit Shader Graph
- Change Asset/Create/Shader/Universal Render Pipeline/Unlit Shader Graph to Asset/Create/Shader Graph/URP/Unlit Shader Graph
- Change Asset/Create/Shader/Universal Render Pipeline/Sprite Unlit Shader Graph to Asset/Create/Shader Graph/URP/Sprite Unlit Shader Graph
- Moved Edit/Render Pipeline/Universal Render Pipeline/Upgrade Project Materials to 2D Renderer Materials to Edit/Rendering/Materials/Convert All Built-in Materials to URP 2D Renderer
- Moved Edit/Render Pipeline/Universal Render Pipeline/Upgrade Scene Materials to 2D Renderer Materials to Edit/Rendering/Materials/Convert All Built-in Scene Materials to URP 2D Renderer
- Moved Edit/Render Pipeline/Universal Render Pipeline/Upgrade Project URP Parametric Lights to Freeform to Edit/Rendering/Lights/Convert Project URP Parametric Lights to Freeform
- Moved Edit/Render Pipeline/Universal Render Pipeline/Upgrade Scene URP Parametric Lights to Freeform to Edit/Rendering/Lights/Convert Scene URP Parametric Lights to Freeform
- Moved Edit/Render Pipeline/Universal Render Pipeline/Upgrade Project Materials to URP Materials to Edit/Rendering/Materials/Convert All Built-in Materials to URP
- Moved Edit/Render Pipeline/Universal Render Pipeline/Upgrade Selected Materials to URP Materials to Edit/Rendering/Materials/Convert Selected Built-in Materials to URP
- Deprecated GetShadowFade in Shadows.hlsl, use GetMainLightShadowFade or GetAdditionalLightShadowFade.
- Improved shadow cascade GUI drawing with pixel perfect, hover and focus functionalities.
- Shadow fade now uses border value for calculating shadow fade distance and fall off linearly.
- Improved URP profiling scopes. Remove low impact scopes from the command buffer for a small performance gain. Fix the name and invalid scope for context.submit() scope. Change the default profiling name of ScriptableRenderPass to Unnamed_ScriptableRenderPass.
- Using the same MaterialHeaderScope for material editor as HDRP is using

### Removed
- Code to upgrade from LWRP to URP was removed. This means if you want to upgrade from LWRP you must first upgrade to previous versions of URP and then upgrade to this version.

## [11.0.0] - 2020-10-21
### Added
- Added real-time Point Light Shadows.
- Added a supported MSAA samples count check, so the actual supported MSAA samples count value can be assigned to RenderTexture descriptors.
- Added the TerrainCompatible SubShader Tag. Use this Tag in your custom shader to tell Unity that the shader is compatible with the Terrain system.
- Added _CameraSortingLayerTexture global shader variable and related parameters
- Added preset shapes for creating a freeform light
- Added serialization of Freeform ShapeLight mesh to avoid CPU cost of generating them on the runtime.
- Added 2D Renderer Asset Preset for creating a Universal Renderer Asset
- Added an option to use faster, but less accurate approximation functions when converting between the sRGB and Linear color spaces.
- Added screen space shadow as renderer feature
- Added [DisallowMultipleRendererFeature] attribute for Renderer Features.
- Added support for Enlighten precomputed realtime Global Illumination.

### Changed
- Optimized 2D Renderer performance on mobile GPUs by reducing the number of render target switches.
- Optimized 2D Renderer performance by rendering the normal buffer at the same lower resolution as the light buffers.
- Improved Light2D UI/UX
- Improved 2D Menu layout
- Deprecated Light2D Parametric Light
- Deprecated Light2D point light cookie
- Renamed Light2D point light to spot light
- 2D Renderer: The per Blend Style render texture scale setting was replaced by a global scale setting for all Blend Styles.
- Optimized 2D Renderer performance by using a tiny light texture for layer/blend style pairs for which no light is rendered.
- Reorgnized the settings in 2D Renderer Data Inspector.
- FallOff Lookup Texture is now part of 2D RenderData.
- Creating a Shadow Caster 2D will use try and use sprite and physics bounds as the default shape
- Deleting all points in a Shadow Caster will cause the shape to use the bounds.
- Improved Geometry for Smooth Falloff of 2D Shape Lights.
- Updated the tooltips for Light 2D Inspector.
- Removed the Custom blend Mode option from the Blend Styles.
- New default Blend Styles when a new 2D Renderer Data asset is created.
- Added a supported MSAA samples count check, so the actual supported MSAA samples count value can be assigned to RenderTexture descriptors.
- Bloom in Gamma color-space now more closely matches Linear color-space, this will mean project using Bloom and Gamma color-space may need to adjust Bloom Intensity to match previous look.
- Autodesk Interactive Shader Graph files and folders containing them were renamed. The new file paths do not have spaces.
- Moved `FinalPostProcessPass` to `AfterRenderingPostProcessing` event from `AfterRendering`. This allows user pass to execute before and after `FinalPostProcessPass` and `CapturePass` to capture everything.
- Changed shader keywords of main light shadow from toggling to enumerating.
- Always use "High" quality normals, which normalizes the normal in pixel shader. "Low" quality normals looked too much like a bug.
- Re-enabled implicit MSAA resolve to backbuffer on Metal MacOS.
- Optimized 2D performance by rendering straight to the backbuffer if possible
- Changed Post Process Data to bool. When it is no enabled all post processing is stripped from build, when it is enabled you can still override resources there.
- Converted XR automated tests to use MockHMD.
- Improved 2D Renderer performance on mobile GPUs when using MSAA
- Reduced the size of the fragment input struct of the Terrain and Forward lighting shaders.

### Fixed
- Fixed an issue where additional lights would not render with WebGL 1
- Fixed an issue where the 2D Renderer was incorrectly rendering transparency with normal maps on an empty background.
- Fixed an issue that that caused a null error when creating a Sprite Light. [case 1307125](https://issuetracker.unity3d.com/issues/urp-nullreferenceexception-thrown-on-creating-sprite-light-2d-object-in-the-hierarchy)
- Fixed an issue where Sprites on one Sorting Layer were fully lit even when there's no 2D light targeting that layer.
- Fixed an issue where null reference exception was thrown when creating a 2D Renderer Data asset while scripts are compiling. [case 1263040](https://issuetracker.unity3d.com/issues/urp-nullreferenceexception-error-is-thrown-on-creating-2d-renderer-asset)
- Fixed an issue where no preview would show for the lit sprite master node in shadergraph
- Fixed an issue where no shader was generated for unlit sprite shaders in shadergraph
- Fixed an issue where Sprite-Lit-Default shader's Normal Map property wasn't affected by Tiling or Offset. [case 1270850](https://issuetracker.unity3d.com/issues/sprite-lit-default-shaders-normal-map-and-mask-textures-are-not-affected-by-tiling-and-offset-values)
- Fixed an issue where normal-mapped Sprites could render differently depending on whether they're dynamically-batched. [case 1286186](https://issuetracker.unity3d.com/issues/urp-2d-2d-light-on-a-rotated-sprite-is-skewed-when-using-normal-map-and-sorting-layer-is-not-default)
- Removed the warning about mis-matched vertex streams when creating a default Particle System. [case 1285272](https://issuetracker.unity3d.com/issues/particles-urp-default-material-shows-warning-in-inspector)
- Fixed latest mockHMD renderviewport scale doesn't fill whole view after scaling. [case 1286161] (https://issuetracker.unity3d.com/issues/xr-urp-renderviewportscale-doesnt-fill-whole-view-after-scaling)
- Fixed camera renders black in XR when user sets invalid MSAA value.
- Fixed an issue causing additional lights to stop working when set as the sun source. [case 1278768](https://issuetracker.unity3d.com/issues/urp-every-light-type-is-rendered-as-directional-light-if-it-is-set-as-sun-source-of-the-environment)
- Fixed an issue causing passthrough camera to not render. [case 1283894](https://issuetracker.unity3d.com/product/unity/issues/guid/1283894/)
- Fixed an issue that caused a null reference when Lift Gamma Gain was being displayed in the Inspector and URP was upgraded to a newer version.  [case 1283588](https://issuetracker.unity3d.com/issues/argumentnullexception-is-thrown-when-upgrading-urp-package-and-volume-with-lift-gamma-gain-is-focused-in-inspector)
- Fixed an issue where soft particles were not rendered when depth texture was disabled in the URP Asset. [case 1162556](https://issuetracker.unity3d.com/issues/lwrp-unlit-particles-shader-is-not-rendered-when-soft-particles-are-enabled-on-built-application)
- Fixed an issue where soft particles were rendered opaque on OpenGL. [case 1226288](https://issuetracker.unity3d.com/issues/urp-objects-that-are-using-soft-particles-are-rendered-opaque-when-opengl-is-used)
- Fixed an issue where the depth texture sample node used an incorrect texture in some frames. [case 1268079](https://issuetracker.unity3d.com/issues/urp-depth-texture-sample-node-does-not-use-correct-texture-in-some-frames)
- Fixed a compiler error in BakedLit shader when using Hybrid Renderer.
- Fixed an issue with upgrading material set to cutout didn't properly set alpha clipping. [case 1235516](https://issuetracker.unity3d.com/issues/urp-upgrade-material-utility-does-not-set-the-alpha-clipping-when-material-was-using-a-shader-with-rendering-mode-set-to-cutout)
- Fixed XR camera fov can be changed through camera inspector.
- Fixed an issue where Universal Render Pipeline with disabled antiAliasing was overwriting QualitySettings.asset on frequent cases. [case 1219159](https://issuetracker.unity3d.com/issues/urp-qualitysettings-dot-asset-file-gets-overwritten-with-the-same-content-when-the-editor-is-closed)
- Fixed a case where overlay camera with output texture caused base camera not to render to screen. [case 1283225](https://issuetracker.unity3d.com/issues/game-view-renders-a-black-view-when-having-an-overlay-camera-which-had-output-texture-assigned-in-the-camera-stack)
- Fixed an issue where the scene view camera ignored the pipeline assets HDR setting. [case 1284369](https://issuetracker.unity3d.com/issues/urp-scene-view-camera-ignores-pipeline-assets-hdr-settings-when-main-camera-uses-pipeline-settings)
- Fixed an issue where the Camera inspector was grabbing the URP asset in Graphics Settings rather than the currently active.
- Fixed an issue where the Light Explorer was grabbing the URP asset in Graphics Settings rather than the currently active.
- Fixed an issue causing materials to be upgraded multiple times.
- Fixed bloom inconsistencies between Gamma and Linear color-spaces.
- Fixed an issue in where all the entries in the Renderer List wasn't selectable and couldn't be deleted.
- Fixed Deferred renderer on some Android devices by forcing accurate GBuffer normals. [case 1288042]
- Fixed an issue where MSAA did not work in Editor Game View on Windows with Vulkan.
- Fixed issue where selecting and deselecting Forward Renderer asset would leak memory [case 1290628](https://issuetracker.unity3d.com/issues/urp-scriptablerendererfeatureeditor-memory-leak-while-interacting-with-forward-renderer-in-the-project-window)
- Fixed the default background color for previews to use the original color.
- Fixed an issue where the scene view would turn black when bloom was enabled. [case 1298790](https://issuetracker.unity3d.com/issues/urp-bloom-and-tonemapping-causes-the-screen-to-go-black-in-scene-mode)
- Fixed an issue where having "Opaque Texture" and MSAA enabled would cause the opaque texture to be rendered black on old Apple GPUs [case 1247423](https://issuetracker.unity3d.com/issues/urp-metal-opaque-objects-are-rendered-black-when-msaa-is-enabled)
- Fixed SAMPLE_TEXTURECUBE_ARRAY_LOD macro when using OpenGL ES. [case 1285132](https://issuetracker.unity3d.com/issues/urp-android-error-sample-texturecube-array-lod-is-not-supported-on-gles-3-dot-0-when-using-cubemap-array-shader-shaders)
- Fixed an issue such that it is now posible to enqueue render passes at runtime.
- Fixed SpeedTree LOD fade functionality. [case 1198135]

## [10.2.0] - 2020-10-19

### Changed
- Changed RenderObjectsFeature UI to only expose valid events. Previously, when selecting events before BeforeRenderingPrepasses objects would not be drawn correctly as stereo and camera setup only happens before rendering opaques objects.
- Transparent Lit ShaderGraph using Additive blending will now properly fade with alpha [1270344]

### Fixed
- Fixed the Unlit shader not being SRP Batcher compatible on OpenGLES/OpenGLCore. [case 1263720](https://issuetracker.unity3d.com/issues/urp-mobile-srp-batcher-is-not-visible-on-mobile-devices-in-frame-debugger)
- Fixed an issue with soft particles not rendering correctly for overlay cameras with post processing. [case 1241626](https://issuetracker.unity3d.com/issues/soft-particles-does-not-fade-out-near-the-opaque-surfaces-when-post-processing-is-enabled-on-a-stacked-camera)
- Fixed MSAA override on camera does not work in non-XR project if target eye is selected to both eye.

## [10.1.0] - 2020-10-12
- Added support for the Shadowmask Mixed Lighting Mode (Forward only), which supports up to four baked-shadow Lights.
- Added ComplexLit shader for advanced material features and deferred forward fallback.
- Added Clear Coat feature for ComplexLit shader and for shader graph.
- Added Parallax Mapping to the Lit shader (Lit.shader).
- Added the Detail Inputs setting group in the Lit shader (Lit.shader).
- Added Smooth shadow fading.
- Added SSAO support for deferred renderer.
- The pipeline now outputs a warning in the console when trying to access camera color or depth texture when those are not valid. Those textures are only available in the context of `ScriptableRenderPass`.
- Added a property to access the renderer from the `CameraData`.

### Changed
- Shader functions SampleSH9, SampleSHPixel, SampleSHVertex are now gamma corrected in gamma space. As result LightProbes are gamma corrected too.
- The maximum number of visible lights when using OpenGL ES 3.x on Android now depends on the minimum OpenGL ES 3.x version as configured in PlayerSettings.
- The default value of the HDR property of a newly created Universal Render Pipeline Asset, is now set to true.

### Fixed
- Fixed an issue where the CapturePass would not capture the post processing effects.
- Fixed an issue were the filter window could not be defocused using the mouse. [case 1242032](https://issuetracker.unity3d.com/issues/urp-volume-override-window-doesnt-disappear-when-clicked-on-the-other-windows-in-the-editor)
- Fixed camera backgrounds not matching between editor and build when background is set to 'Uninitialized'. [case 1224369](https://issuetracker.unity3d.com/issues/urp-uninitialized-camera-background-type-does-not-match-between-the-build-and-game-view)
- Fixed a case where main light hard shadows would not work if any other light is present with soft shadows.[case 1250829](https://issuetracker.unity3d.com/issues/main-light-shadows-are-ignored-in-favor-of-additional-lights-shadows)
- Fixed issue that caused color grading to not work correctly with camera stacking. [case 1263193](https://issuetracker.unity3d.com/product/unity/issues/guid/1263193/)
- Fixed an issue that caused an infinite asset database reimport when running Unity in command line with -testResults argument.
- Fixed ParticlesUnlit shader to use fog color instead of always black. [case 1264585]
- Fixed issue that caused some properties in the camera to not be bolded and highlighted when edited in prefab mode. [case 1230082](https://issuetracker.unity3d.com/issues/urp-camera-prefab-fields-render-type-renderer-background-type-are-not-bolded-and-highlighted-when-edited-in-prefab-mode)
- Fixed issue where blur would sometimes flicker [case 1224915](https://issuetracker.unity3d.com/issues/urp-bloom-effect-flickers-when-using-integrated-post-processing-feature-set)
- Fixed an issue in where the camera inspector didn't refresh properly when changing pipeline in graphic settings. [case 1222668](https://issuetracker.unity3d.com/issues/urp-camera-properties-not-refreshing-on-adding-or-removing-urp-pipeline-in-the-graphics-setting)
- Fixed depth of field to work with dynamic resolution. [case 1225467](https://issuetracker.unity3d.com/issues/dynamic-resolution-rendering-error-when-using-depth-of-field-in-urp)
- Fixed FXAA, SSAO, Motion Blur to work with dynamic resolution.
- Fixed an issue where Pixel lighting variants were stripped in builds if another URP asset had Additional Lights set to Per Vertex [case 1263514](https://issuetracker.unity3d.com/issues/urp-all-pixel-lighting-variants-are-stripped-in-build-if-at-least-one-urp-asset-has-additional-lights-set-to-per-vertex)
- Fixed an issue where transparent meshes were rendered opaque when using custom render passes [case 1262887](https://issuetracker.unity3d.com/issues/urp-transparent-meshes-are-rendered-as-opaques-when-using-lit-shader-with-custom-render-pass)
- Fixed regression from 8.x.x that increased launch times on Android with GLES3. [case 1269119](https://issuetracker.unity3d.com/issues/android-launch-times-increased-x4-from-urp-8-dot-1-0-to-urp-10-dot-0-0-preview-dot-26)
- Fixed an issue with a render texture failing assertion when chosing an invalid format. [case 1222676](https://issuetracker.unity3d.com/issues/the-error-occurs-when-a-render-texture-which-has-a-certain-color-format-is-applied-to-the-cameras-output-target)
- Fixed an issue that caused the unity_CameraToWorld matrix to have z flipped values. [case 1257518](https://issuetracker.unity3d.com/issues/parameter-unity-cameratoworld-dot-13-23-33-is-inverted-when-using-universal-rp-7-dot-4-1-and-newer)
- Fixed not using the local skybox on the camera game object when the Skybox Material property in the Lighting window was set to null.
- Fixed an issue where, if URP was not in use, you would sometimes get errors about 2D Lights when going through the menus.
- Fixed GC when using XR single-pass automated tests.
- Fixed an issue that caused a null reference when deleting camera component in a prefab. [case 1244430](https://issuetracker.unity3d.com/issues/urp-argumentnullexception-error-is-thrown-on-removing-camera-component-from-camera-prefab)
- Fixed resolution of intermediate textures when rendering to part of a render texture. [case 1261287](https://issuetracker.unity3d.com/product/unity/issues/guid/1261287/)
- Fixed indirect albedo not working with shadergraph shaders in some rare setups. [case 1274967](https://issuetracker.unity3d.com/issues/gameobjects-with-custom-mesh-are-not-reflecting-the-light-when-using-the-shader-graph-shaders)
- Fixed XR mirroView sRGB issue when color space is gamma.
- Fixed an issue where XR eye textures are recreated multiple times per frame due to per camera MSAA change.
- Fixed an issue wehre XR mirror view selector stuck.
- Fixed LightProbes to have gamma correct when using gamma color space. [case 1268911](https://issuetracker.unity3d.com/issues/urp-has-no-gamma-correction-for-lightprobes)
- Fixed GLES2 shader compilation.
- Fixed useless mip maps on temporary RTs/PostProcessing inherited from Main RT descriptor.
- Fixed issue with lens distortion breaking rendering when enabled and its intensity is 0.
- Fixed mixed lighting subtractive and shadowmask modes for deferred renderer.
- Fixed issue that caused motion blur to not work in XR.
- Fixed 2D renderer when using Linear rendering on Android directly to backbuffer.
- Fixed issue where multiple cameras would cause GC each frame. [case 1259717](https://issuetracker.unity3d.com/issues/urp-scriptablerendercontext-dot-getcamera-array-dot-resize-creates-garbage-every-frame-when-more-than-one-camera-is-active)
- Fixed Missing camera cannot be removed after scene is saved by removing the Missing camera label. [case 1252255](https://issuetracker.unity3d.com/issues/universal-rp-missing-camera-cannot-be-removed-from-camera-stack-after-scene-is-saved)
- Fixed MissingReferenceException when removing Missing camera from camera stack by removing Missing camera label. [case 1252263](https://issuetracker.unity3d.com/issues/universal-rp-missingreferenceexception-errors-when-removing-missing-camera-from-stack)
- Fixed slow down in the editor when editing properties in the UI for renderer features. [case 1279804](https://issuetracker.unity3d.com/issues/a-short-freeze-occurs-in-the-editor-when-expanding-or-collapsing-with-the-arrow-the-renderer-feature-in-the-forward-renderer)
- Fixed test 130_UnityMatrixIVP on OpenGL ES 3
- Fixed MSAA on Metal MacOS and Editor.

## [10.0.0] - 2020-06-10
### Added
- Added the option to strip Terrain hole Shader variants.
- Added support for additional Directional Lights. The amount of additional Directional Lights is limited by the maximum Per-object Lights in the Render Pipeline Asset.
- Added Package Samples: 2 Camera Stacking, 2 Renderer Features
- Added default implementations of OnPreprocessMaterialDescription for FBX, Obj, Sketchup and 3DS file formats.
- Added Transparency Sort Mode and Transparency Sort Axis to 2DRendererData.
- Added support for a user defined default material to 2DRendererData.
- Added the option to toggle shadow receiving on transparent objects.
- Added XR multipass rendering. Multipass rendering is a requirement on many VR platforms and allows graceful fallback when single-pass rendering isn't available.
- Added support for Camera Stacking when using the Forward Renderer. This introduces the Camera `Render Type` property. A Base Camera can be initialized with either the Skybox or Solid Color, and can combine its output with that of one or more Overlay Cameras. An Overlay Camera is always initialized with the contents of the previous Camera that rendered in the Camera Stack.
- Added AssetPostprocessors and Shadergraphs to handle Arnold Standard Surface and 3DsMax Physical material import from FBX.
- Added `[MainTexture]` and `[MainColor]` shader property attributes to URP shader properties. These will link script material.mainTextureOffset and material.color to `_BaseMap` and `_BaseColor` shader properties.
- Added the option to specify the maximum number of visible lights. If you set a value, lights are sorted based on their distance from the Camera.
- Added the option to control the transparent layer separately in the Forward Renderer.
- Added the ability to set individual RendererFeatures to be active or not, use `ScriptableRendererFeature.SetActive(bool)` to set whether a Renderer Feature will execute,  `ScriptableRendererFeature.isActive` can be used to check the current active state of the Renderer Feature.
 additional steps to the 2D Renderer setup page for quality and platform settings.
- If Unity Editor Analytics are enabled, Universal collects anonymous data about usage of Universal. This helps the Universal team focus our efforts on the most common scenarios, and better understand the needs of our customers.
- Added a OnCameraSetup() function to the ScriptableRenderPass API, that gets called by the renderer before rendering each camera
- Added a OnCameraCleanup() function to the ScriptableRenderPass API, that gets called by the renderer after rendering each camera
- Added Default Material Type options to the 2D Renderer Data Asset property settings.
- Added additional steps to the 2D Renderer setup page for quality and platform settings.
- Added option to disable XR autotests on test settings.
- Shader Preprocessor strips gbuffer shader variants if DeferredRenderer is not in the list of renderers in any Scriptable Pipeline Assets.
- Added an option to enable/disable Adaptive Performance when the Adaptive Performance package is available in the project.
- Added support for 3DsMax's 2021 Simplified Physical Material from FBX files in the Model Importer.
- Added GI to SpeedTree
- Added support for DXT5nm-style normal maps on Android, iOS and tvOS
- Added stencil override support for deferred renderer.
- Added a warning message when a renderer is used with an unsupported graphics API, as the deferred renderer does not officially support GL-based platforms.
- Added option to skip a number of final bloom iterations.
- Added support for [Screen Space Ambient Occlusion](https://docs.unity3d.com/Packages/com.unity.render-pipelines.universal@10.0/manual/post-processing-ssao.html) and a new shader variant _SCREEN_SPACE_OCCLUSION.
- Added support for Normal Texture being generated in a prepass.
- Added a ConfigureInput() function to ScriptableRenderPass, so it is possible for passes to ask that a Depth, Normal and/or Opaque textures to be generated by the forward renderer.
- Added a float2 normalizedScreenSpaceUV to the InputData Struct.
- Added new sections to documentation: [Writing custom shaders](https://docs.unity3d.com/Packages/com.unity.render-pipelines.universal@10.0/manual/writing-custom-shaders-urp.html), and [Using the beginCameraRendering event](https://docs.unity3d.com/Packages/com.unity.render-pipelines.universal@10.0/manual/using-begincamerarendering.html).
- Added support for GPU instanced mesh particles on supported platforms.
- Added API to check if a Camera or Light is compatible with Universal Render Pipeline.

### Changed
- Moved the icon that indicates the type of a Light 2D from the Inspector header to the Light Type field.
- Eliminated some GC allocations from the 2D Renderer.
- Added SceneSelection pass for TerrainLit shader.
- Remove final blit pass to force alpha to 1.0 on mobile platforms.
- Deprecated the CinemachineUniversalPixelPerfect extension. Use the one from Cinemachine v2.4 instead.
- Replaced PlayerSettings.virtualRealitySupported with XRGraphics.tryEnable.
- Blend Style in the 2DRendererData are now automatically enabled/disabled.
- When using the 2D Renderer, Sprites will render with a faster rendering path when no lights are present.
- Particle shaders now receive shadows
- The Scene view now mirrors the Volume Layer Mask set on the Main Camera.
- Drawing order of SRPDefaultUnlit is now the same as the Built-in Render Pipline.
- Made MaterialDescriptionPreprocessors private.
- UniversalRenderPipelineAsset no longer supports presets. [Case 1197020](https://issuetracker.unity3d.com/issues/urp-reset-functionality-does-not-work-on-preset-of-universalrenderpipelineassets).
- The number of maximum visible lights is now determined by whether the platform is mobile or not.
- Renderer Feature list is now redesigned to fit more closely to the Volume Profile UI, this vastly improves UX and reliability of the Renderer Features List.
- Default color values for Lit and SimpleLit shaders changed to white due to issues with texture based workflows.
- You can now subclass ForwardRenderer to create a custom renderer based on it.
- URP is now computing tangent space per fragment.
- Optimized the 2D Renderer to skip rendering into certain internal buffers when not necessary.
- You can now subclass ForwardRenderer to create a custom renderer based on it.
- URP shaders that contain a priority slider now no longer have an offset of 50 by default.
- The virtual ScriptableRenderer.FrameCleanup() function has been marked obsolete and replaced by ScriptableRenderer.OnCameraCleanup() to better describe when the function gets invoked by the renderer.
- DepthOnlyPass, CopyDepthPass and CopyColorPass now use OnCameraSetup() instead of Configure() to set up their passes before executing as they only need to get their rendertextures once per camera instead of once per eye.
- Updated shaders to be compatible with Microsoft's DXC.
- Mesh GPU Instancing option is now hidden from the particles system renderer as this feature is not supported by URP.
- The 2D Renderer now supports camera stacking.
- 2D shaders now use half-precision floats whenever precise results are not necessary.
- Removed the ETC1_EXTERNAL_ALPHA variant from Shader Graph Sprite shaders.
- Eliminated some unnecessary clearing of render targets when using the 2D Renderer.
- The rendering of 2D lights is more effient as sorting layers affected by the same set of lights are now batched.
- Removed the 8 renderer limit from URP Asset.
- Merged the deferred renderer into the forward renderer.
- Changing the default value of Skip Iterations to 1 in Bloom effect editor
- Use SystemInfo to check if multiview is supported instead of being platform hardcoded
- Default attachment setup behaviour for ScriptableRenderPasses that execute before rendering opaques is now set use current the active render target setup. This improves performance in some situations.
- Combine XR occlusion meshes into one when using single-pass (multiview or instancing) to reduce draw calls and state changes.
- Shaders included in the URP package now use local Material keywords instead of global keywords. This increases the amount of available global user-defined Material keywords.

### Fixed
- Fixed an issue that caused WebGL to render blank screen when Depth texture was enabled [case 1240228](https://issuetracker.unity3d.com/issues/webgl-urp-scene-is-rendered-black-in-webgl-build-when-depth-texture-is-enabled)
- Fixed NaNs in tonemap algorithms (neutral and ACES) on platforms defaulting to lower precision.
- Fixed a performance problem with ShaderPreprocessor with large amount of active shader variants in the project
- Fixed an issue where linear to sRGB conversion occurred twice on certain Android devices.
- Fixed an issue where there were 2 widgets showing the outer angle of a spot light.
- Fixed an issue where Unity rendered fullscreen quads with the pink error shader when you enabled the Stop NaN post-processing pass.
- Fixed an issue where Terrain hole Shader changes were missing. [Case 1179808](https://issuetracker.unity3d.com/issues/terrain-brush-tool-is-not-drawing-when-paint-holes-is-selected).
- Fixed an issue where the Shader Graph `SceneDepth` node didn't work with XR single-pass (double-wide) rendering. See [case 1123069](https://issuetracker.unity3d.com/issues/lwrp-vr-shadergraph-scenedepth-doesnt-work-in-single-pass-rendering).
- Fixed Unlit and BakedLit shader compilations in the meta pass.
- Fixed an issue where the Bokeh Depth of Field shader would fail to compile on PS4.
- Fixed an issue where the Scene lighting button didn't work when you used the 2D Renderer.
- Fixed a performance regression when you used the 2D Renderer.
- Fixed an issue where the Freeform 2D Light gizmo didn't correctly show the Falloff offset.
- Fixed an issue where the 2D Renderer rendered nothing when you used shadow-casting lights with incompatible Renderer2DData.
- Fixed an issue where errors were generated when the Physics2D module was not included in the project's manifest.
- Fixed an issue where Prefab previews were incorrectly lit when you used the 2D Renderer.
- Fixed an issue where the Light didn't update correctly when you deleted a Sprite that a Sprite 2D Light uses.
- Fixed an issue where 2D Lighting was broken for Perspective Cameras.
- Fixed an issue where resetting a Freeform 2D Light would throw null reference exceptions. [Case 1184536](https://issuetracker.unity3d.com/issues/lwrp-changing-light-type-to-freeform-after-clicking-on-reset-throws-multiple-arguementoutofrangeexception).
- Fixed an issue where Freeform 2D Lights were not culled correctly when there was a Falloff Offset.
- Fixed an issue where Tilemap palettes were invisible in the Tile Palette window when the 2D Renderer was in use. [Case 1162550](https://issuetracker.unity3d.com/issues/adding-tiles-in-the-tile-palette-makes-the-tiles-invisible).
- Fixed issue where black emission would cause unneccesary inspector UI repaints. [Case 1105661](https://issuetracker.unity3d.com/issues/lwrp-inspector-window-is-being-repainted-when-using-the-material-with-emission-enabled-and-set-to-black-00-0).
- Fixed user LUT sampling being done in Linear instead of sRGB.
- Fixed an issue when trying to get the Renderer via API on the first frame. [Case 1189196](https://issuetracker.unity3d.com/product/unity/issues/guid/1189196/).
- Fixed a material leak on domain reload.
- Fixed an issue where deleting an entry from the Renderer List and then undoing that change could cause a null reference. [Case 1191896](https://issuetracker.unity3d.com/issues/nullreferenceexception-when-attempting-to-remove-entry-from-renderer-features-list-after-it-has-been-removed-and-then-undone).
- Fixed an issue where the user would get an error if they removed the Additional Camera Data component. [Case 1189926](https://issuetracker.unity3d.com/issues/unable-to-remove-universal-slash-hd-additional-camera-data-component-serializedobject-target-destroyed-error-is-thrown).
- Fixed post-processing with XR single-pass rendering modes.
- Fixed an issue where Cinemachine v2.4 couldn't be used together with Universal RP due to a circular dependency between the two packages.
- Fixed an issue that caused shaders containing `HDRP` string in their path to be stripped from the build.
- Fixed an issue that caused only selected object to render in SceneView when Wireframe drawmode was selected.
- Fixed Renderer Features UI tooltips. [Case 1191901](https://issuetracker.unity3d.com/issues/forward-renderers-render-objects-layer-mask-tooltip-is-incorrect-and-contains-a-typo).
- Fixed multiple issues where Shader Graph shaders failed to build for XR in the Universal RP.
- Fixed an issue when using the 2D Renderer where some types of renderers would not be assigned the correct material.
- Fixed inconsistent lighting between the forward renderer and the deferred renderer, that was caused by a missing normalize operation on vertex normals on some speedtree shader variants.
- Fixed issue where XR Multiview failed to render when using URP Shader Graph Shaders
- Fixed lazy initialization with last version of ResourceReloader
- Fixed broken images in package documentation.
- Fixed an issue where viewport aspect ratio was wrong when using the Stretch Fill option of the Pixel Perfect Camera. [case 1188695](https://issuetracker.unity3d.com/issues/pixel-perfect-camera-component-does-not-maintain-the-aspect-ratio-when-the-stretch-fill-is-enabled)
- Fixed an issue where setting a Normal map on a newly created material would not update. [case 1197217](https://issuetracker.unity3d.com/product/unity/issues/guid/1197217/)
- Fixed an issue where post-processing was not applied for custom renderers set to run on the "After Rendering" event [case 1196219](https://issuetracker.unity3d.com/issues/urp-post-processing-is-not-applied-to-the-scene-when-render-ui-event-is-set-to-after-rendering)
- Fixed an issue that caused an extra blit when using custom renderers [case 1156741](https://issuetracker.unity3d.com/issues/lwrp-performance-decrease-when-using-a-scriptablerendererfeature)
- Fixed an issue with transparent objects not receiving shadows when using shadow cascades. [case 1116936](https://issuetracker.unity3d.com/issues/lwrp-cascaded-shadows-do-not-appear-on-alpha-blended-objects)
- Fixed issue where using a ForwardRendererData preset would cause a crash. [case 1201052](https://issuetracker.unity3d.com/product/unity/issues/guid/1201052/)
- Fixed an issue where particles had dark outlines when blended together [case 1199812](https://issuetracker.unity3d.com/issues/urp-soft-particles-create-dark-blending-artefacts-when-intersecting-with-scene-geometry)
- Fixed an issue with deleting shader passes in the custom renderer features list [case 1201664](https://issuetracker.unity3d.com/issues/urp-remove-button-is-not-activated-in-shader-passes-list-after-creating-objects-from-renderer-features-in-urpassets-renderer)
- Fixed camera inverse view-projection matrix in XR mode, depth-copy and color-copy passes.
- Fixed an issue with the null check when `UniversalRenderPipelineLightEditor.cs` tries to access `SceneView.lastActiveSceneView`.
- Fixed an issue where the 'Depth Texture' drop down was incorrectly disabled in the Camera Inspector.
- Fixed an issue that caused errors if you disabled the VR Module when building a project.
- Fixed an issue where the default TerrainLit Material was outdated, which caused the default Terrain to use per-vertex normals instead of per-pixel normals.
- Fixed shader errors and warnings in the default Universal RP Terrain Shader. [case 1185948](https://issuetracker.unity3d.com/issues/urp-terrain-slash-lit-base-pass-shader-does-not-compile)
- Fixed an issue where the URP Material Upgrader tried to upgrade standard Universal Shaders. [case 1144710](https://issuetracker.unity3d.com/issues/upgrading-to-lwrp-materials-is-trying-to-upgrade-lwrp-materials)
- Fixed an issue where some Materials threw errors when you upgraded them to Universal Shaders. [case 1200938](https://issuetracker.unity3d.com/issues/universal-some-materials-throw-errors-when-updated-to-universal-rp-through-update-materials-to-universal-rp)
- Fixed issue where normal maps on terrain appeared to have flipped X-components when compared to the same normal map on a mesh. [case 1181518](https://fogbugz.unity3d.com/f/cases/1181518/)
- Fixed an issue where the editor would sometimes crash when using additional lights [case 1176131](https://issuetracker.unity3d.com/issues/mac-crash-on-processshadowcasternodevisibilityandcullwithoutumbra-when-same-rp-asset-is-set-in-graphics-and-quality-settings)
- Fixed RemoveComponent on Camera contextual menu to not remove Camera while a component depend on it.
- Fixed an issue where right eye is not rendered to. [case 1170619](https://issuetracker.unity3d.com/issues/vr-lwrp-terrain-is-not-rendered-in-the-right-eye-of-an-hmd-when-using-single-pass-instanced-stereo-rendering-mode-with-lwrp)
- Fixed issue where TerrainDetailLit.shader fails to compile when XR is enabled.
- Fixed an issue that allowed height-based blending on Terrains with more than 4 materials, which is not supported.
- Fixed an issue where opaque objects were outputting incorrect alpha values [case 1168283](https://issuetracker.unity3d.com/issues/lwrp-alpha-clipping-material-makes-other-materials-look-like-alpha-clipping-when-gameobject-is-shown-in-render-texture)
- Fixed an issue where a depth texture was always created when post-processing was enabled, even if no effects made use of it.
- Fixed incorrect light attenuation on some platforms.
- Fixed an issue where the Volume System would not use the Cameras Transform when no `Volume Trigger` was set.
- Fixed an issue where post processing disappeared when using custom renderers and SMAA or no AA
- Fixed an issue where the 2D Renderer upgrader did not upgrade using the correct default material
- Fixed an issue with soft particles having dark blending when intersecting with scene geometry [case 1199812](https://issuetracker.unity3d.com/issues/urp-soft-particles-create-dark-blending-artefacts-when-intersecting-with-scene-geometry)
- Fixed an issue with additive particles blending incorrectly [case 1215713](https://issuetracker.unity3d.com/issues/universal-render-pipeline-additive-particles-not-using-vertex-alpha)
- Fixed an issue where camera preview window was missing in scene view. [case 1211971](https://issuetracker.unity3d.com/issues/scene-view-urp-camera-preview-window-is-missing-in-the-scene-view)
- Fixed an issue with shadow cascade values were not readable in the render pipeline asset [case 1219003](https://issuetracker.unity3d.com/issues/urp-cascade-values-truncated-on-selecting-two-or-four-cascades-in-shadows-under-universalrenderpipelineasset)
- Fixed an issue where MSAA isn't applied until eye textures are relocated by changing their resolution. [case 1197958](https://issuetracker.unity3d.com/issues/oculus-quest-oculus-go-urp-msaa-isnt-applied-until-eye-textures-are-relocated-by-changing-their-resolution)
- Fixed an issue where camera stacking didn't work properly inside prefab mode. [case 1220509](https://issuetracker.unity3d.com/issues/urp-cannot-assign-overlay-cameras-to-a-camera-stack-while-in-prefab-mode)
- Fixed the definition of `mad()` in SMAA shader for OpenGL.
- Fixed an issue where partical shaders failed to handle Single-Pass Stereo VR rendering with Double-Wide Textures. [case 1201208](https://issuetracker.unity3d.com/issues/urp-vr-each-eye-uses-the-cameraopaquetexture-of-both-eyes-for-rendering-when-using-single-pass-rendering-mode)
- Fixed an issue that caused assets to be reimported if player prefs were cleared. [case 1192259](https://issuetracker.unity3d.com/issues/lwrp-clearing-playerprefs-through-a-script-or-editor-causes-delay-and-console-errors-to-appear-when-entering-the-play-mode)
- Fixed missing Custom Render Features after Library deletion. [case 1196338](https://issuetracker.unity3d.com/product/unity/issues/guid/1196338/)
- Fixed not being able to remove a Renderer Feature due to tricky UI selection rects. [case 1208113](https://issuetracker.unity3d.com/product/unity/issues/guid/1208113/)
- Fixed an issue where the Camera Override on the Render Object Feature would not work with many Render Features in a row. [case 1205185](https://issuetracker.unity3d.com/product/unity/issues/guid/1205185/)
- Fixed UI clipping issue in Forward Renderer inspector. [case 1211954](https://issuetracker.unity3d.com/product/unity/issues/guid/1211954/)
- Fixed a Null ref when trying to remove a missing Renderer Feature from the Forward Renderer. [case 1196651](https://issuetracker.unity3d.com/product/unity/issues/guid/1196651/)
- Fixed data serialization issue when adding a Renderer Feature to teh Forward Renderer. [case 1214779](https://issuetracker.unity3d.com/product/unity/issues/guid/1214779/)
- Fixed issue with AssetPostprocessors dependencies causing models to be imported twice when upgrading the package version.
- Fixed an issue where NullReferenceException might be thrown when creating 2D Lights. [case 1219374](https://issuetracker.unity3d.com/issues/urp-nullreferenceexception-threw-on-adding-the-light-2d-experimental-component-when-2d-render-data-not-assigned)
- Fixed an issue with a blurry settings icon. [case 1201895](https://issuetracker.unity3d.com/issues/urp-setting-icon-blurred-in-universalrendererpipelineasset)
- Fixed issue that caused the QualitySettings anti-aliasing changing without user interaction. [case 1195272](https://issuetracker.unity3d.com/issues/lwrp-the-anti-alias-quality-settings-value-is-changing-without-user-interaction)
- Fixed an issue where Shader Graph shaders generate undeclared identifier 'GetWorldSpaceNormalizeViewDir' error.
- Fixed an issue where rendering into RenderTexture with Single Pass Instanced renders both eyes overlapping.
- Fixed an issue where Renderscale setting has no effect when using XRSDK.
- Fixed an issue where renderScale != 1 or Display.main.requiresBlitToBackbuffer forced an unnecessary blit on XR.
- Fixed an issue that causes double sRGB correction on Quest. [case 1209292](https://issuetracker.unity3d.com/product/unity/issues/guid/1209292)
- Fixed an issue where terrain DepthOnly pass does not work for XR.
- Fixed an issue that caused depth texture to be flipped when sampling from shaders [case 1225362](https://issuetracker.unity3d.com/issues/game-object-is-rendered-incorrectly-in-the-game-view-when-sampling-depth-texture)
- Fixed an issue with URP switching such that every avaiable URP makes a total set of supported features such that all URPs are taken into consideration. [case 1157420](https://issuetracker.unity3d.com/issues/lwrp-srp-switching-doesnt-work-even-with-manually-adding-shadervariants-per-scene)
- Fixed an issue where XR multipass repeatedly throws error messages "Multi pass stereo mode doesn't support Camera Stacking".
- Fixed an issue with shadows not appearing on terrains when no cascades were selected [case 1226530](https://issuetracker.unity3d.com/issues/urp-no-shadows-on-terrain-when-cascades-is-set-to-no-cascades-in-render-pipeline-asset-settings)
- Fixed a shader issue that caused the Color in Sprite Shape to work improperly.
- Fixed an issue with URP switching such that every available URP makes a total set of supported features such that all URPs are taken into consideration. [case 1157420](https://issuetracker.unity3d.com/issues/lwrp-srp-switching-doesnt-work-even-with-manually-adding-shadervariants-per-scene)
- Metallic slider on the Lit shader is now linear meaning correct values are used for PBR.
- Fixed an issue where Post-Processing caused nothing to render on GLES2.
- Fixed an issue that causes viewport to not work correctly when rendering to textures. [case 1225103](https://issuetracker.unity3d.com/issues/urp-the-viewport-rect-isnt-correctly-applied-when-the-camera-is-outputting-into-a-rendertexture)
- Fixed an issue that caused incorrect sampling of HDR reflection probe textures.
- Fixed UI text of RenderObjects feature to display LightMode tag instead of Shader Pass Name. [case 1201696](https://issuetracker.unity3d.com/issues/render-feature-slash-pass-ui-has-a-field-for-shader-pass-name-when-it-actually-expects-shader-pass-lightmode)
- Fixed an issue when Linear -> sRGB conversion would not happen on some Android devices. [case 1226208](https://issuetracker.unity3d.com/issues/no-srgb-conversion-on-some-android-devices-when-using-the-universal-render-pipeline)
- Fixed issue where using DOF at the same time as Dynamic Scaling, the depth buffer was smapled with incorrect UVs. [case 1225467](https://issuetracker.unity3d.com/product/unity/issues/guid/1225467/)
- Fixed an issue where an exception would be thrown when resetting the ShadowCaster2D component. [case 1225339](https://issuetracker.unity3d.com/issues/urp-unassignedreferenceexception-thrown-on-resetting-the-shadow-caster-2d-component)
- Fixe an issue where using a Subtractive Blend Style for your 2D Lights might cause artifacts in certain post-processing effects. [case 1215584](https://issuetracker.unity3d.com/issues/urp-incorrect-colors-in-scene-when-using-subtractive-and-multiply-blend-mode-in-gamma-color-space)
- Fixed an issue where Cinemachine Pixel Perfect Extension didn't work when CinemachineBrain Update Method is anything other than Late Update.
- Fixed an issue where Sprite Shader Graph shaders weren't double-sided by default.
- Fixed an issue where particles using Sprite Shader Graph shaders were invisible.
- Fixed an issue where Scene objects might be incorrectly affected by 2D Lights from a previous Sorting Layer.
- Fixed an issue where errors would appear in the Console when entering Play Mode with a 2D Light selected in the Hierarchy. [Case 1226918](https://issuetracker.unity3d.com/issues/errors-appear-in-the-console-when-global-2d-light-is-selected-in-hierarchy)
- Fixed an issue that caused Android GLES to render blank screen when Depth texture was enabled without Opaque texture [case 1219325](https://issuetracker.unity3d.com/issues/scene-is-not-rendered-on-android-8-and-9-when-depth-texture-is-enabled-in-urp-asset)
- Fixed an issue that caused transparent objects to always render over top of world space UI. [case 1219877](https://issuetracker.unity3d.com/product/unity/issues/guid/1219877/)
- Fixed issue causing sorting fudge to not work between shadergraph and urp particle shaders. [case 1222762](https://issuetracker.unity3d.com/product/unity/issues/guid/1222762/)
- Fixed shader compilation errors when using multiple lights in DX10 level GPU. [case 1222302](https://issuetracker.unity3d.com/issues/urp-no-materials-apart-from-ui-are-rendered-when-using-direct3d11-graphics-api-on-a-dx10-gpu)
- Fixed an issue with shadows not being correctly calculated in some shaders.
- Fixed invalid implementation of one function in LWRP -> URP backward compatibility support.
- Fixed issue where maximum number of visible lights in C# code did not match maximum number in shader code on some platforms.
- Fixed OpenGL ES 3.0 support for URP ShaderGraph. [case 1230890](https://issuetracker.unity3d.com/issues/urptemplate-gles3-android-custom-shader-fails-to-compile-on-adreno-306-gpu)
- Fixed an issue where multi edit camera properties didn't work. [case 1230080](https://issuetracker.unity3d.com/issues/urp-certain-settings-are-not-applied-to-all-cameras-when-multi-editing-in-the-inspector)
- Fixed an issue where the emission value in particle shaders would not update in the editor without entering the Play mode.
- Fixed issues with performance when importing fbx files.
- Fixed issues with NullReferenceException happening with URP shaders.
- Fixed an issue that caused memory allocations when sorting cameras. [case 1226448](https://issuetracker.unity3d.com/issues/2d-renderer-using-more-than-one-camera-that-renders-out-to-a-render-texture-creates-gc-alloc-every-frame)
- Fixed an issue where grid lines were drawn on top of opaque objects in the preview window. [Case 1240723](https://issuetracker.unity3d.com/issues/urp-grid-is-rendered-in-front-of-the-model-in-the-inspector-animation-preview-window-when-depth-or-opaque-texture-is-enabled).
- Fixed an issue where objects in the preview window were affected by layer mask settings in the default renderer. [Case 1204376](https://issuetracker.unity3d.com/issues/urp-prefab-preview-is-blank-when-a-custom-forward-renderer-data-and-default-layer-mask-is-mixed-are-used).
- Fixed an issue with reflections when using an orthographic camera [case 1209255](https://issuetracker.unity3d.com/issues/urp-weird-reflections-when-using-lit-material-and-a-camera-with-orthographic-projection)
- Fixed issue that caused unity_AmbientSky, unity_AmbientEquator and unity_AmbientGround variables to be unintialized.
- Fixed issue that caused `SHADERGRAPH_AMBIENT_SKY`, `SHADERGRAPH_AMBIENT_EQUATOR` and `SHADERGRAPH_AMBIENT_GROUND` variables to be uninitialized.
- Fixed SceneView Draw Modes not being properly updated after opening new scene view panels or changing the editor layout.
- Fixed GLES shaders compilation failing on Windows platform (not a mobile platform) due to uniform count limit.
- Fixed an issue that caused the inverse view and projection matrix to output wrong values in some platforms. [case 1243990](https://issuetracker.unity3d.com/issues/urp-8-dot-1-breaks-unity-matrix-i-vp)
- Fixed an issue where the Render Scale setting of the pipeline asset didn't properly change the resolution when using the 2D Renderer. [case 1241537](https://issuetracker.unity3d.com/issues/render-scale-is-not-applied-to-the-rendered-image-when-2d-renderer-is-used-and-hdr-option-is-disabled)
- Fixed an issue where 2D lights didn't respect the Camera's Culling Mask. [case 1239136](https://issuetracker.unity3d.com/issues/urp-2d-2d-lights-are-ignored-by-camera-culling-mask)
- Fixed broken documentation links for some 2D related components.
- Fixed an issue where Sprite shaders generated by Shader Graph weren't double-sided. [case 1261232](https://issuetracker.unity3d.com/product/unity/issues/guid/1261232/)
- Fixed an issue where the package would fail to compile if the Animation module was disabled. [case 1227068](https://issuetracker.unity3d.com/product/unity/issues/guid/1227068/)
- Fixed an issue where Stencil settings wasn't serialized properly in sub object [case 1241218](https://issuetracker.unity3d.com/issues/stencil-overrides-in-urp-7-dot-3-1-render-objects-does-not-save-or-apply)
- Fixed an issue with not being able to remove Light Mode Tags [case 1240895](https://issuetracker.unity3d.com/issues/urp-unable-to-remove-added-lightmode-tags-of-filters-property-in-render-object)
- Fixed an issue where preset button could still be used, when it is not supposed to. [case 1246261](https://issuetracker.unity3d.com/issues/urp-reset-functionality-does-not-work-for-renderobject-preset-asset)
- Fixed an issue where Model Importer Materials used the Standard Shader from the Built-in Render Pipeline instead of URP Lit shader when the import happened at Editor startup.
- Fixed an issue where only unique names of cameras could be added to the camera stack.
- Fixed issue that caused shaders to fail to compile in OpenGL 4.1 or below.
- Fixed an issue where camera stacking with MSAA on OpenGL resulted in a black screen. [case 1250602](https://issuetracker.unity3d.com/issues/urp-camera-stacking-results-in-black-screen-when-msaa-and-opengl-graphics-api-are-used)
- Optimized shader compilation times by compiling different variant sets for vertex and fragment shaders.
- Fixed shadows for additional lights by limiting MAX_VISIBLE_LIGHTS to 16 for OpenGL ES 2.0 and 3.0 on mobile platforms. [case 1244391](https://issuetracker.unity3d.com/issues/android-urp-spotlight-shadows-are-not-being-rendered-on-adreno-330-and-320-when-built)
- Fixed Lit/SimpleLit/ParticlesLit/ParticlesSimpleLit/ParticlesUnlit shaders emission color not to be converted from gamma to linear color space. [case 1249615]
- Fixed missing unity_MatrixInvP for shader code and shaderGraph.
- Fixed XR support for deferred renderer.
- Fixing RenderObject to reflect name changes done at CustomForwardRenderer asset in project view. [case 1246256](https://issuetracker.unity3d.com/issues/urp-renderobject-name-does-not-reflect-inside-customforwardrendererdata-asset-on-renaming-in-the-inspector)
- Fixing camera overlay stacking adding to respect unity general reference restrictions. [case 1240788](https://issuetracker.unity3d.com/issues/urp-overlay-camera-is-missing-in-stack-list-of-the-base-camera-prefab)
- Fixed profiler marker errors. [case 1240963](https://issuetracker.unity3d.com/issues/urp-errors-are-thrown-in-a-console-when-using-profiler-to-profile-editor)
- Fixed issue that caused the pipeline to not create _CameraColorTexture if a custom render pass is injected. [case 1232761](https://issuetracker.unity3d.com/issues/urp-the-intermediate-color-texture-is-no-longer-created-when-there-is-at-least-one-renderer-feature)
- Fixed target eye UI for XR rendering is missing from camera inspector. [case 1261612](https://issuetracker.unity3d.com/issues/xr-cameras-target-eye-property-is-missing-when-inspector-is-in-normal-mode)
- Fixed an issue where terrain and speedtree materials would not get upgraded by upgrade project materials. [case 1204189](https://fogbugz.unity3d.com/f/cases/1204189/)
- Fixed an issue that caused renderer feature to not render correctly if the pass was injected before rendering opaques and didn't implement `Configure` method. [case 1259750](https://issuetracker.unity3d.com/issues/urp-not-rendering-with-a-renderer-feature-before-rendering-shadows)
- Fixed an issue where postFX's temp texture is not released properly.
- Fixed an issue where ArgumentOutOfRangeException errors were thrown after removing Render feature [case 1268147](https://issuetracker.unity3d.com/issues/urp-argumentoutofrangeexception-errors-are-thrown-on-undoing-after-removing-render-feature)
- Fixed an issue where depth and depth/normal of grass isn't rendered to depth texture.
- Fixed an issue that impacted MSAA performance on iOS/Metal [case 1219054](https://issuetracker.unity3d.com/issues/urp-ios-msaa-has-a-bigger-negative-impact-on-performance-when-using-urp-compared-to-built-in-rp)
- Fixed an issue that caused a warning to be thrown about temporary render texture not found when user calls ConfigureTarget(0). [case 1220871](https://issuetracker.unity3d.com/issues/urp-scriptable-render-passes-which-dont-require-a-bound-render-target-triggers-render-target-warning)
- Fixed performance issues in the C# shader stripper.

## [7.1.1] - 2019-09-05
### Upgrade Guide
- The render pipeline now handles custom renderers differently. You must now set up renderers for the Camera on the Render Pipeline Asset.
- Render Pipeline Assets upgrades automatically and either creates a default forward renderer in your project or links the existing custom one that you've assigned.
- If you have custom renderers assigned to Cameras, you must now add them to the current Render Pipeline Asset. Then you can select which renderer to use on the Camera.

### Added
- Added shader function `GetMainLightShadowParams`. This returns a half4 for the main light that packs shadow strength in x component and shadow soft property in y component.
- Added shader function `GetAdditionalLightShadowParams`. This returns a half4 for an additional light that packs shadow strength in x component and shadow soft property in y component.
- Added a `Debug Level` option to the Render Pipeline Asset. With this, you can control the amount of debug information generated by the render pipeline.
- Added ability to set the `ScriptableRenderer` that the Camera renders with via C# using `UniversalAdditionalCameraData.SetRenderer(int index)`. This maps to the **Renderer List** on the Render Pipeline Asset.
- Added shadow support for the 2D Renderer.
- Added ShadowCaster2D, and CompositeShadowCaster2D components.
- Added shadow intensity and shadow volume intensity properties to Light2D.
- Added new Gizmos for Lights.
- Added CinemachineUniversalPixelPerfect, a Cinemachine Virtual Camera Extension that solves some compatibility issues between Cinemachine and Pixel Perfect Camera.
- Added an option that disables the depth/stencil buffer for the 2D Renderer.
- Added manipulation handles for the inner cone angle for spot lights.
- Added documentation for the built-in post-processing solution and Volumes framework (and removed incorrect mention of the PPv2 package).

### Changed
- Increased visible lights limit for the forward renderer. It now supports 256 visible lights except in mobile platforms. Mobile platforms support 32 visible lights.
- Increased per-object lights limit for the forward renderer. It now supports 8 per-object lights in all platforms except GLES2. GLES2 supports 4 per-object lights.
- The Sprite-Lit-Default shader and the Sprite Lit Shader Graph shaders now use the vertex tangents for tangent space calculations.
- Temporary render textures for cameras rendering to render textures now use the same format and multisampling configuration as camera's target texture.
- All platforms now use R11G11B10_UFloat format for HDR render textures if supported.
- There is now a list of `ScriptableRendererData` on the Render Pipeline Asset as opposed to a renderer type. These are available to all Cameras and are included in builds.
- The renderer override on the Camera is now an enum that maps to the list of `ScriptableRendererData` on the Render Pipeline Asset.
- Pixel Perfect Camera now allows rendering to a render texture.
- Light2D GameObjects that you've created now have a default position with z equal to 0.
- Documentation: Changed the "Getting Started" section into "Install and Configure". Re-arranged the Table of Content.

### Fixed
- Fixed LightProbe occlusion contribution. [case 1146667](https://issuetracker.unity3d.com/product/unity/issues/guid/1146667/)
- Fixed an issue that caused a log message to be printed in the console when creating a new Material. [case 1173160](https://issuetracker.unity3d.com/product/unity/issues/guid/1173160/)
- Fixed an issue where OnRenderObjectCallback was never invoked. [case 1122420](https://issuetracker.unity3d.com/issues/lwrp-gl-dot-lines-and-debug-dot-drawline-dont-render-when-scriptable-render-pipeline-settings-is-set-to-lwrp)
- Fixed an issue where Sprite Masks didn't function properly when using the 2D Renderer. [case 1163474](https://issuetracker.unity3d.com/issues/lwrp-sprite-renderer-ignores-sprite-mask-when-lightweight-render-pipeline-asset-data-is-set-to-2d-renderer-experimental)
- Fixed memory leaks when using the Frame Debugger with the 2D Renderer.
- Fixed an issue where materials using `_Time` did not animate in the scene. [1175396](https://issuetracker.unity3d.com/product/unity/issues/guid/1175396/)
- Fixed an issue where the Particle Lit shader had artifacts when both soft particles and HDR were enabled. [1136285](https://issuetracker.unity3d.com/product/unity/issues/guid/1136285/)
- Fixed an issue where the Area Lights were set to Realtime, which caused them to not bake. [1159838](https://issuetracker.unity3d.com/issues/lwrp-template-baked-area-lights-do-not-work-if-project-is-created-with-lightweight-rp-template)
- Fixed an issue where the Disc Light did not generate any light. [1175097](https://issuetracker.unity3d.com/issues/using-lwrp-area-light-does-not-generate-light-when-its-shape-is-set-to-disc)
- Fixed an issue where the alpha was killed when an opaque texture was requested on an offscreen camera with HDR enabled [case 1163320](https://issuetracker.unity3d.com/issues/lwrp-mobile-secondary-camera-background-alpha-value-is-lost-when-hdr-and-opaque-texture-are-enabled-in-lwrp-asset).
- Fixed an issue that caused Orthographic camera with far plane set to 0 to span Unity console with errors. [case 1172269](https://issuetracker.unity3d.com/issues/orthographic-camera-with-far-plane-set-to-0-results-in-assertions)
- Fixed an issue causing heap allocation in `RenderPipelineManager.DoRenderLoop` [case 1156241](https://issuetracker.unity3d.com/issues/lwrp-playerloop-renderpipelinemanager-dot-dorenderloop-internal-gc-dot-alloc-allocates-around-2-dot-6kb-for-every-camera-in-the-scene)
- Fixed an issue that caused shadow artifacts when using large spot angle values [case 1136165](https://issuetracker.unity3d.com/issues/lwrp-adjusting-spot-angle-on-a-spotlight-produces-shadowmap-artifacts)
- Fixed an issue that caused self-shadowing artifacts when adjusting shadow near-plane on spot lights.
- Fixed an issue that caused specular highlights to disappear when the smoothness value was set to 1.0. [case 1161827](https://issuetracker.unity3d.com/issues/lwrp-hdrp-lit-shader-max-smoothness-value-is-incosistent-between-pipelines)
- Fixed an issue in the Material upgrader that caused transparent Materials to not upgrade correctly to Universal RP. [case 1170419](https://issuetracker.unity3d.com/issues/shader-conversion-upgrading-project-materials-causes-standard-transparent-materials-to-flicker-when-moving-the-camera).
- Fixed an issue causing shadows to be incorrectly rendered when a light was close to the shadow caster.
- Fixed post-processing for the 2D Renderer.
- Fixed an issue in Light2D that caused a black line to appear for a 360 degree spotlight.
- Fixed a post-processing rendering issue with non-fullscreen viewport. [case 1177660](https://issuetracker.unity3d.com/issues/urp-render-scale-slider-value-modifies-viewport-coordinates-of-the-screen-instead-of-the-resolution)
- Fixed an issue where **Undo** would not undo the creation of Additional Camera Data. [case 1158861](https://issuetracker.unity3d.com/issues/lwrp-additional-camera-data-script-component-appears-on-camera-after-manually-re-picking-use-pipeline-settings)
- Fixed an issue where selecting the same drop-down menu item twice would trigger a change event. [case 1158861](https://issuetracker.unity3d.com/issues/lwrp-additional-camera-data-script-component-appears-on-camera-after-manually-re-picking-use-pipeline-settings)
- Fixed an issue where selecting certain objects that use instancing materials would throw console warnings. [case 1127324](https://issuetracker.unity3d.com/issues/console-warning-is-being-spammed-when-having-lwrp-enabled-and-shader-with-gpu-instancing-present-in-the-scene)
- Fixed a GUID conflict with LWRP. [case 1179895](https://issuetracker.unity3d.com/product/unity/issues/guid/1179895/)
- Fixed an issue where the Terrain shader generated NaNs.
- Fixed an issue that caused the `Opaque Color` pass to never render at half or quarter resolution.
- Fixed and issue where stencil state on a `ForwardRendererData` was reset each time rendering happened.

## [7.0.1] - 2019-07-25
### Changed
- Platform checks now provide more helpful feedback about supported features in the Inspectors.

### Fixed
- Fixed specular lighting related artifacts on Mobile [case 1143049](https://issuetracker.unity3d.com/issues/ios-lwrp-rounded-cubes-has-graphical-artifacts-when-setting-pbr-shaders-smoothness-about-to-0-dot-65-in-shadergraph) and [case 1164822](https://issuetracker.unity3d.com/issues/lwrp-specular-highlight-becomes-hard-edged-when-increasing-the-size-of-an-object).
- Post-processing is no longer enabled in the previews.
- Unity no longer force-enables post-processing on a camera by default.
- Fixed an issue that caused the Scene to render darker in GLES3 and linear color space. [case 1169789](https://issuetracker.unity3d.com/issues/lwrp-android-scene-is-rendered-darker-in-build-when-graphics-api-set-to-gles3-and-color-space-set-to-linear)

## [7.0.0] - 2019-07-17
### Universal Render Pipeline
- LWRP has been renamed to the "Universal Render Pipeline" (UniversalRP).
- UniversalRP is the same as LWRP in terms of features and scope.
- Classes have moved to the Universal namespace (from LWRP).

### Upgrade Guide
- Upgrading to URP is designed to be almost seamless from the user side.
- LWRP package still exists, this forwards includes and classes to the UniversalRP Package.
- Please see the more involved upgrade guide (https://docs.google.com/document/d/1Xd5bZa8pYZRHri-EnNkyhwrWEzSa15vtnpcg--xUCIs/).

### Added
- Initial Stadia platform support.
- Added a menu option to create a new `ScriptableRendererFeature` script. To do so in the Editor, click on Asset > Create > Rendering > Lightweight Render Pipeline > Renderer Feature.
- Added documentation for SpeedTree Shaders in LWRP.
- Added extended features to LWRP Terrain Shader, so terrain assets can be forward-compatible with HDRP.
- Enabled per-layer advanced or legacy-mode blending in LWRP Terrain Shader.
- Added the documentation page "Rendering in LWRP", which describes the forward rendering camera loop.
- Added documentation overview for how Post Processing Version 2 works in LWRP.
- Added documentation notes and FAQ entry on the 2D Renderer affecting the LWRP Asset.

### Changed
- Replaced beginCameraRendering callbacks by non obsolete implementation in Light2D
- Updated `ScriptableRendererFeature` and `ScriptableRenderPass` API docs.
- Changed shader type Real to translate to FP16 precision on some platforms.

### Fixed
- Fixed a case where built-in Shader time values could be out of sync with actual time. [case 1142495](https://fogbugz.unity3d.com/f/cases/1142495/)
- Fixed an issue that caused forward renderer resources to not load properly when you upgraded LWRP from an older version to 7.0.0. [case 1154925](https://issuetracker.unity3d.com/issues/lwrp-upgrading-lwrp-package-to-7-dot-0-0-breaks-forwardrenderdata-asset-in-resource-files)
- Fixed GC spikes caused by LWRP allocating heap memory every frame.
- Fixed distortion effect on particle unlit shader.
- Fixed NullReference exception caused when trying to add a ScriptableRendererFeature.
- Fixed issue with certain LWRP shaders not showing when using forward/2D renderer.
- Fixed the shadow resolve pass and the final pass, so they're not consuming unnecessary bandwidth. [case 1152439](https://issuetracker.unity3d.com/issues/lwrp-mobile-increased-memory-usage-and-extra-rendering-steps)
- Added missing page for 2D Lights in LWRP.
- Tilemap tiles no longer appear black when you use the 2D renderer.
- Sprites in the preview window are no longer lit by 2D Scene lighting.
- Fixed warnings for unsupported shadow map formats for GLES2 API.
- Disabled shadows for devices that do not support shadow maps or depth textures.
- Fixed support for LWRP per-pixel terrain. [case 1110520](https://fogbugz.unity3d.com/f/cases/1110520)
- Fixed some basic UI/usability issues with LWRP terrain Materials (use of warnings and modal value changes).
- Fixed an issue where using LWRP and Sprite Shape together would produce meta file conflicts.
- Fixed specular calculation fp16 overflow on some platforms
- Fixed shader compilation errors for Android XR projects.
- Updated the pipeline Asset UI to cap the render scale at 2x so that it matches the render pipeline implementation limit.

## [6.7.0] - 2019-05-16
### Added
- Added SpeedTree Shaders.
- Added two Shader Graph master nodes: Lit Sprite and Unlit Sprite. They only work with the 2D renderer.
- Added documentation for the 2D renderer.

### Changed
- The 2D renderer and Light2D component received a number of improvements and are now ready to try as experimental features.
- Updated the [Feature Comparison Table](lwrp-builtin-feature-comparison.md) to reflect the current state of LWRP features.

### Fixed
- When in playmode, the error 'Non matching Profiler.EndSample' no longer appears. [case 1140750](https://fogbugz.unity3d.com/f/cases/1140750/)
- LWRP Particle Shaders now correctly render in stereo rendering modes. [case 1106699](https://fogbugz.unity3d.com/f/cases/1106699/)
- Shaders with 'debug' in the name are no longer stripped automatically. [case 1112983](https://fogbugz.unity3d.com/f/cases/1112983/)
- Fixed tiling issue with selection outline and baked cutout shadows.
- in the Shadergraph Unlit Master node, Premultiply no longer acts the same as Alpha. [case 1114708](https://fogbugz.unity3d.com/f/cases/1114708/)
- Fixed an issue where Lightprobe data was missing if it was needed per-pixel and GPU instancing was enabled.
- The Soft ScreenSpaceShadows Shader variant no longer gets stripped form builds. [case 1138236](https://fogbugz.unity3d.com/f/cases/1138236/)
- Fixed a typo in the Particle Unlit Shader, so Soft Particles now work correctly.
- Fixed emissive Materials not being baked for some meshes. [case 1145297](https://issuetracker.unity3d.com/issues/lwrp-emissive-materials-are-not-baked)
- Camera matrices are now correctly set up when you call rendering functions in EndCameraRendering. [case 1146586](https://issuetracker.unity3d.com/issues/lwrp-drawmeshnow-returns-wrong-positions-slash-scales-when-called-from-endcamerarendering-hook)
- Fixed GI not baking correctly while in gamma color space.
- Fixed a NullReference exception when adding a renderer feature that is contained in a global namespace. [case 1147068](https://issuetracker.unity3d.com/issues/scriptablerenderpipeline-inspector-ui-crashes-when-a-scriptablerenderfeature-is-not-in-a-namespace)
- Shaders are now set up for VR stereo instancing on Vulkan. [case 1142952](https://fogbugz.unity3d.com/f/cases/1142952/).
- VR stereo matrices and vertex inputs are now set up on Vulkan. [case 1142952](https://fogbugz.unity3d.com/f/cases/1142952/).
- Fixed the Material Upgrader so it's now run upon updating the LWRP package. [1148764](https://issuetracker.unity3d.com/product/unity/issues/guid/1148764/)
- Fixed a NullReference exception when you create a new Lightweight Render Pipeline Asset. [case 1153388](https://issuetracker.unity3d.com/product/unity/issues/guid/1153388/)

## [6.6.0] - 2019-04-01
### Added
- Added support for Baked Indirect mixed lighting.
- You can now use Light Probes for occlusion. This means that baked lights can now occlude dynamic objects.
- Added RenderObjects. You can add RenderObjects to a Renderer to perform custom rendering.
- (WIP) Added an experimental 2D renderer that implements a 2D lighting system.
- (WIP) Added a Light2D component that works with the 2D renderer to add lighting effects to 2D sprites.

### Fixed
- Fixed a project import issue in the LWRP template.
- Fixed the warnings that appear when you create new Unlit Shader Graphs using the Lightweight Render Pipeline.
- Fixed light attenuation precision on mobile platforms.
- Fixed split-screen rendering on mobile platforms.
- Fixed rendering when using an off-screen camera that renders to a depth texture.
- Fixed the exposed stencil render state in the renderer.
- Fixed the default layer mask so it's now applied to a depth pre-pass.
- Made several improvements and fixes to the render pass UI.
- Fixed artifacts that appeared due to precision errors in large scaled objects.
- Fixed an XR rendering issue where Unity required a depth texture.
- Fixed an issue that caused transparent objects to sort incorrectly.

## [6.5.0] - 2019-03-07
### Added
- You can now create a custom forward renderer by clicking on `Assets/Create/Rendering/Lightweight Render Pipeline/Forward Renderer`. This creates an Asset in your Project. You can add additional features to it and drag-n-drop the renderer to either the pipeline Asset or to a camera.
- You can now add `ScriptableRendererFeature`  to the `ScriptableRenderer` to extend it with custom effects. A feature is an `ScriptableObject` that can be drag-n-dropped in the renderer and adds one or more `ScriptableRenderPass` to the renderer.
- `ScriptableRenderer` now exposes interface to configure lights. To do so, implement `SetupLights` when you create a new renderer.
- `ScriptableRenderer` now exposes interface to configure culling. To do so, implement `SetupCullingParameters` when you create a new renderer.
- `ScriptableRendererData` contains rendering resources for `ScriptableRenderer`. A renderer can be overridden globally for all cameras or on a per-camera basis.
- `ScriptableRenderPass` now has a `RenderPassEvents`. This controls where in the pipeline the render pass is added.
- `ScriptableRenderPass` now exposes `ConfigureTarget` and `ConfigureClear`. This allows the renderer to automatically figure out the currently active rendering targets.
- `ScriptableRenderPass` now exposes `Blit`. This performs a blit and sets the active render target in the renderer.
- `ScriptableRenderPass` now exposes `RenderPostProcessing`. This renders post-processing and sets the active render target in the renderer.
- `ScriptableRenderPass` now exposes `CreateDrawingSettings` as a helper for render passes that need to call `ScriptableRenderContext.DrawRenderers`.

### Changed
- Removed `RegisterShaderPassName` from `ScriptableRenderPass`. Instead, `CreateDrawingSettings` now  takes one or a list of `ShaderTagId`.
- Removed remaining experimental namespace from LWRP. All APIrelated to `ScriptableRenderer`, `ScriptableRenderPass`, and render pass injection is now out of preview.
- Removed `SetRenderTarget` from `ScriptableRenderPass`. You should never call it. Instead, call `ConfigureTarget`, and the renderer automatically sets up targets for you.
- Removed `RenderFullscreenQuad` from `ScriptableRenderer`. Use `CommandBuffer.DrawMesh` and `RenderingUtils.fullscreenMesh` instead.
- Removed `RenderPostProcess` from `ScriptableRenderer`. Use `ScriptableRenderPass.RenderPostProcessing` instead.
- Removed `postProcessingContext` property from `ScriptableRenderer`. This is now exposed in `RenderingUtils.postProcessingContext`.
- Removed `GetCameraClearFlag` from `ScriptableRenderer`.

### Fixed
- Fixed y-flip in VR when post-processing is active.
- Fixed occlusion mesh for VR not rendering before rendering opaques.
- Enabling or disabling SRP Batcher in runtime works now.
- Fixed video player recorder when post-processing is enabled.

## [6.4.0] - 2019-02-21

## [6.3.0] - 2019-02-18

## [6.2.0] - 2019-02-15

### Changed
- Code refactor: all macros with ARGS have been swapped with macros with PARAM. This is because the ARGS macros were incorrectly named.

## [6.1.0] - 2019-02-13

## [6.0.0] - 2019-02-23
### Added
- You can now implement a custom renderer for LWRP. To do so, implement an `IRendererData` that contains all resources used in rendering. Then create an `IRendererSetup` that creates and queues `ScriptableRenderPass`. Change the renderer type either in the Pipeline Asset or in the Camera Inspector.
- LWRP now uses the Unity recorder extension. You can use this to capture the output of Cameras.
- You can now inject a custom render pass before LWRP renders opaque objects. To do so, implement an `IBeforeRender` interface.
- Distortion support in all Particle Shaders.
- An upgrade system for LWRP Materials with `MaterialPostprocessor`.
- An upgrade path for Unlit shaders
- Tooltips for Shaders.
- SRP Batcher support for Particle Shaders.
- Docs for these Shaders: Baked Lit, Particles Lit, Particles Simple Lit, and Particles Unlit.
- LWRP now supports dynamic resolution scaling. The target platform must also support it.
- LWRP now includes version defines for both C# and Shaders in the format of `LWRP_X_Y_Z_OR_NEWER`. For example, `LWRP_5_3_0_OR_NEWER` defines version 5.3.0.
- The Terrain Lit Shader now samples Spherical Harmonics if you haven't baked any lightmaps for terrain.
- Added a __Priority__ option, which you can use to tweak the rendering order. This is similar to render queue in the built-in render pipeline. These Shaders now have this option: Lit, Simple Lit, Baked Lit, Unlit, and all three Particle Shaders.
- Added support for overriding terrain detail rendering shaders, via the render pipeline editor resources asset.

### Changed
- You can now only initialize a camera by setting a Background Type. The supported options are Skybox, Solid Color, and Don't Care.
- LWRP now uses non-square shadowmap textures when it renders directional shadows with 2 shadow cascades.
- LWRP now uses RGB111110 as the HDR format on mobile devices, when this format is supported.
- Removed `IAfterDepthPrePass` interface.
- We’ve redesigned the Shader GUI. For example, all property names in Shaders are now inline across the board
- The Simple Lit Shader now has Smoothness, which can be stored in the alpha of specular or albedo maps.
- The Simple Lit and Particles Simple Lit Shaders now take shininess from the length (brightness) of the specular map.
- The __Double sided__ property is now __Render Face__. This means you can also do front face culling.
- Changed the docs for Lit Shader, Simple Lit Shader and Unlit Shader according to Shader GUI changes.
- When you create a new LWRP Asset, it will now be initialized with settings that favor performance on mobile platforms.
- Updated the [FAQ](faq.md) and the [Built-in/LWRP feature comparison table](lwrp-builtin-feature-comparison.md).

### Fixed
- Several tweaks to reduce bandwidth consumption on mobile devices.
- The foldouts in the Lightweight Asset inspector UI now remember their state.
- Added missing meta file for GizmosRenderingPass.cs.
- Fixed artifacts when using multiple or Depth Only cameras. [Case 1072615](https://issuetracker.unity3d.com/issues/ios-using-multiple-cameras-in-the-scene-in-lightweight-render-pipeline-gives-corrupted-image-in-ios-device)
- Fixed a typo in ERROR_ON_UNSUPPORTED_FUNCTION() that was causing the shader compiler to run out of memory in GLES2. [Case 1104271](https://issuetracker.unity3d.com/issues/mobile-os-restarts-because-of-high-memory-usage-when-compiling-shaders-for-opengles2)
- LWRP now renders shadows on scaled objects correctly. [Case 1109017](https://issuetracker.unity3d.com/issues/scaled-objects-render-shadows-and-specularity-incorrectly-in-the-lwrp-on-device)
- LWRP now allows some Asset settings to be changed at runtime. [Case 1105552](https://issuetracker.unity3d.com/issues/lwrp-changing-render-scale-in-runtime-has-no-effect-since-lwrp-3-dot-3-0)
- Realtime shadows now work in GLES2. [Case 1087251](https://issuetracker.unity3d.com/issues/android-lwrp-no-real-time-light-and-shadows-using-gles2)
- Framedebugger now renders correctly when stepping through drawcalls.
- Cameras that request MSAA and Opaque Textures now use less frame bandwidth when they render.
- Fixed rendering in the gamma color space, so it doesn't appear darker.
- Particles SImple Lit and Particles Unlit Shaders now work correctly.
- __Soft Particles__ now work correctly.
- Camera fading for particles.
- Fixed a typo in the Unlit `IgnoreProjector` tag.
- Particles render in both eyes with stereo instancing
- Fixed specular issues on mobile. [case 1109017](https://issuetracker.unity3d.com/issues/scaled-objects-render-shadows-and-specularity-incorrectly-in-the-lwrp-on-device)
- Fixed issue causing LWRP to create MSAA framebuffer even when MSAA setting was disabled.
- Post-processing in mobile VR is now forced to be disabled. It was causing many rendering issues.
- Fixed Editor Previews breaking in Play Mode when VR is enabled. [Case 1109009](https://issuetracker.unity3d.com/issues/lwrp-editor-previews-break-in-play-mode-if-vr-is-enabled)
- A camera's HDR enable flag is now respected when rendering in XR.
- Terrain detail rendering now works correctly when LWRP is installed but inactive.

## [5.2.0] - 2018-11-27
### Added
- LWRP now handles blits that are required by the device when rendering to the backbuffer.
- You can now enable the SRP Batcher. To do so, go to the `Pipeline Asset`. Under `Advanced`, toggle `SRP Batcher`.

### Changed
- Renamed shader variable `unity_LightIndicesOffsetAndCount` to `unity_PerObjectLightData`.
- Shader variables `unity_4LightIndices0` and `unity_4LightIndices1` are now declared as `unity_PerObjectLightIndices` array.

## [5.1.0] - 2018-11-19
### Added
- The user documentation for LWRP is now in this GitHub repo, instead of in the separate GitHub wiki. You can find the most up-to-date pages in the [TableOfContents.md](TableOfCotents.md) file. Pages not listed in that file are still in progress.

### Changed
- The LWRP package is no longer in preview.
- LWRP built-in render passes are now internal.
- Changed namespace from `UnityEngine.Experimental.Rendering.LightweightPipeline` to `UnityEngine.Rendering.LWRP`.
- Changed namespace from `UnityEditor.Experimental.Rendering.LightweightPipeline` to `UnityEditor.Rendering.LWRP`.

### Fixed
- LWRP now respects the iOS Player setting **Force hard shadows**. When you enable this setting, hardware filtering of shadows is disabled.
- Scene view mode now renders baked lightmaps correctly. [Case 1092227](https://issuetracker.unity3d.com/issues/lwrp-scene-view-modes-render-objects-black)
- Shadow bias calculations are now correct for both Shader Graph and Terrain shaders.
- Blit shader now ignores culling.
- When you select __Per Vertex__ option for __Additional Lights__, the __Per Object Limit__ option is not greyed out anymore.
- When you change camera viewport height to values above 1.0, the Unity Editor doesn't freeze anymore. [Case 1097497](https://issuetracker.unity3d.com/issues/macos-lwrp-editor-freezes-after-changing-cameras-viewport-rect-values)
- When you use AR with LWRP, the following error message is not displayed in the console anymore: "The camera list passed to the render pipeline is either null or empty."

## [5.0.0-preview] - 2018-09-28
### Added
- Added occlusion mesh rendering/hookup for VR
- You can now configure default depth and normal shadow bias values in the pipeline asset.
- You can now add the `LWRPAdditionalLightData` component to a `Light` to override the default depth and normal shadow bias.
- You can now log the amount of shader variants in your build. To do so, go to the `Pipeline Asset`. Under `Advanced`, select and set the `Shader Variant Log Level`.
### Changed
- Removed the `supportedShaderFeatures` property from LWRP core. The shader stripper now figures out which variants to strip based on the current assigned pipeline Asset in the Graphics settings.
### Fixed
- The following error does not appear in console anymore: ("Begin/End Profiler section mismatch")
- When you select a material with the Lit shader, this no longer causes the following error in the console: ("Material doesn't have..."). [case 1092354](https://fogbugz.unity3d.com/f/cases/1092354/)
- In the Simple Lit shader, per-vertex additional lights are now shaded properly.
- Shader variant stripping now works when you're building a Project with Cloud Build. This greatly reduces build times from Cloud Build.
- Dynamic Objects now receive lighting when the light mode is set to mixed.
- MSAA now works on Desktop platforms.
- The shadow bias value is now computed correctly for shadow cascades and different shadow resolutions. [case 1076285](https://issuetracker.unity3d.com/issues/lwrp-realtime-directional-light-shadow-maps-exhibit-artifacts)
- When you use __Area Light__ with LWRP, __Cast Shadows__ no longer overlaps with other UI elements in the Inspector. [case 1085363](https://issuetracker.unity3d.com/issues/inspector-area-light-cast-shadows-ui-option-is-obscured-by-render-mode-for-lwrp-regression-in-2018-dot-3a3)

### Changed
Read/write XRGraphicsConfig -> Read-only XRGraphics interface to XRSettings.

## [4.0.0-preview] - 2018-09-28
### Added
- When you have enabled Gizmos, they now appear correctly in the Game view.
- Added requiresDepthPrepass field to RenderingData struct to tell if the runtime platform requires a depth prepass to generate a camera depth texture.
- The `RenderingData` struct now holds a reference to `CullResults`.
- When __HDR__ is enabled in the Camera but disabled in the Asset, an information box in the Camera Inspector informs you about it.
- When __MSAA__ is enabled in the Camera but disabled in the Asset, an information box in the Camera Inspector informs you about it.
- Enabled instancing on the terrain shader.
- Sorting of opaque objects now respects camera `opaqueSortMode` setting.
- Sorting of opaque objects disables front-to-back sorting flag, when camera settings allow that and the GPU has hidden surface removal.
- LWRP now has a Custom Light Explorer that suits its feature set.
- LWRP now supports Vertex Lit shaders for detail meshes on terrain.
- LWRP now has three interactive Autodesk shaders: Autodesk Interactive, Autodesk Interactive Masked and Autodesk Interactive Transparent.
- [Shader API] The `GetMainLight` and `GetAdditionalLight` functions can now compute shadow attenuation and store it in the new `shadowAttenuation` field in `LightData` struct.
- [Shader API] Added a `VertexPositionInputs` struct that contains vertex position in difference spaces (world, view, hclip).
- [Shader API] Added a `GetVertexPositionInputs` function to get an initialized `VertexPositionInputs`.
- [Shader API] Added a `GetPerObjectLightIndex` function to return the per-object index given a for-loop index.
- [Shader API] Added a `GetShadowCoord` function that takes a `VertexPositionInputs` as input.
- [ShaderLibrary] Added VertexNormalInputs struct that contains data for per-pixel normal computation.
- [ShaderLibrary] Added GetVertexNormalInputs function to return an initialized VertexNormalInputs.

### Changed
- The `RenderingData` struct is now read-only.
- `ScriptableRenderer`always performs a Clear before calling `IRendererSetup::Setup.`
- `ScriptableRenderPass::Execute` no longer takes `CullResults` as input. Instead, use `RenderingData`as input, since that references `CullResults`.
- `IRendererSetup_Setup` no longer takes `ScriptableRenderContext` and `CullResults` as input.
- Shader includes are now referenced via package relative paths instead of via the deprecated shader export path mechanism https://docs.unity3d.com/2018.3/Documentation/ScriptReference/ShaderIncludePathAttribute.html.
- The LWRP Asset settings were re-organized to be more clear.
- Vertex lighting now controls if additional lights should be shaded per-vertex or per-pixel.
- Renamed all `Local Lights` nomenclature to `Additional Lights`.
- Changed shader naming to conform to our SRP shader code convention.
- [Shader API] Renamed `SpotAttenuation` function to `AngleAttenuation`.
- [Shader API] Renamed `_SHADOWS_ENABLED` keyword to `_MAIN_LIGHT_SHADOWS`
- [Shader API] Renamed `_SHADOWS_CASCADE` keyword to `_MAIN_LIGHT_SHADOWS_CASCADE`
- [Shader API] Renamed `_VERTEX_LIGHTS` keyword to `_ADDITIONAL_LIGHTS_VERTEX`.
- [Shader API] Renamed `_LOCAL_SHADOWS_ENABLED` to `_ADDITIONAL_LIGHT_SHADOWS`
- [Shader API] Renamed `GetLight` function to `GetAdditionalLight`.
- [Shader API] Renamed `GetPixelLightCount` function to `GetAdditionalLightsCount`.
- [Shader API] Renamed `attenuation` to `distanceAttenuation` in `LightData`.
- [Shader API] Renamed `GetLocalLightShadowStrength` function to `GetAdditionalLightShadowStrength`.
- [Shader API] Renamed `SampleScreenSpaceShadowMap` functions to `SampleScreenSpaceShadowmap`.
- [Shader API] Renamed `MainLightRealtimeShadowAttenuation` function to `MainLightRealtimeShadow`.
- [Shader API] Renamed light constants from `Directional` and `Local` to `MainLight` and `AdditionalLights`.
- [Shader API] Renamed `GetLocalLightShadowSamplingData` function to `GetAdditionalLightShadowSamplingData`.
- [Shader API] Removed OUTPUT_NORMAL macro.
- [Shader API] Removed `lightIndex` and `substractiveAttenuation` from `LightData`.
- [Shader API] Removed `ComputeShadowCoord` function. `GetShadowCoord` is provided instead.
- All `LightweightPipeline` references in API and classes are now named `LightweightRenderPipeline`.
- Files no longer have the `Lightweight` prefix.
- Renamed Physically Based shaders to `Lit`, `ParticlesLit`, and `TerrainLit`.
- Renamed Simple Lighting shaders to `SimpleLit`, and `ParticlesSimpleLit`.
- [ShaderLibrary] Renamed `InputSurfacePBR.hlsl`, `InputSurfaceSimple.hlsl`, and `InputSurfaceUnlit` to `LitInput.hlsl`, `SimpleLitInput.hlsl`, and `UnlitInput.hlsl`. These files were moved from the `ShaderLibrary` folder to the`Shaders`.
- [ShaderLibrary] Renamed `LightweightPassLit.hlsl` and `LightweightPassLitSimple.hlsl` to `LitForwardPass.hlsl` and `SimpleLitForwardPass.hlsl`. These files were moved from the `ShaderLibrary` folder to `Shaders`.
- [ShaderLibrary] Renamed `LightweightPassMetaPBR.hlsl`, `LightweightPassMetaSimple.hlsl` and `LighweightPassMetaUnlit` to `LitMetaPass.hlsl`, `SimpleLitMetaPass.hlsl` and `UnlitMetaPass.hlsl`. These files were moved from the `ShaderLibrary` folder to `Shaders`.
- [ShaderLibrary] Renamed `LightweightPassShadow.hlsl` to `ShadowCasterPass.hlsl`. This file was moved to the `Shaders` folder.
- [ShaderLibrary] Renamed `LightweightPassDepthOnly.hlsl` to `DepthOnlyPass.hlsl`. This file was moved to the `Shaders` folder.
- [ShaderLibrary] Renamed `InputSurfaceTerrain.hlsl` to `TerrainLitInput.hlsl`. This file was moved to the `Shaders` folder.
- [ShaderLibrary] Renamed `LightweightPassLitTerrain.hlsl` to `TerrainLitPases.hlsl`. This file was moved to the `Shaders` folder.
- [ShaderLibrary] Renamed `ParticlesPBR.hlsl` to `ParticlesLitInput.hlsl`. This file was moved to the `Shaders` folder.
- [ShaderLibrary] Renamed `InputSurfacePBR.hlsl` to `LitInput.hlsl`. This file was moved to the `Shaders` folder.
- [ShaderLibrary] Renamed `InputSurfaceUnlit.hlsl` to `UnlitInput.hlsl`. This file was moved to the `Shaders` folder.
- [ShaderLibrary] Renamed `InputBuiltin.hlsl` to `UnityInput.hlsl`.
- [ShaderLibrary] Renamed `LightweightPassMetaCommon.hlsl` to `MetaInput.hlsl`.
- [ShaderLibrary] Renamed `InputSurfaceCommon.hlsl` to `SurfaceInput.hlsl`.
- [ShaderLibrary] Removed LightInput struct and GetLightDirectionAndAttenuation. Use GetAdditionalLight function instead.
- [ShaderLibrary] Removed ApplyFog and ApplyFogColor functions. Use MixFog and MixFogColor instead.
- [ShaderLibrary] Removed TangentWorldToNormal function. Use TransformTangentToWorld instead.
- [ShaderLibrary] Removed view direction normalization functions. View direction should always be normalized per pixel for accurate results.
- [ShaderLibrary] Renamed FragmentNormalWS function to NormalizeNormalPerPixel.

### Fixed
- If you have more than 16 lights in a scene, LWRP no longer causes random glitches while rendering lights.
- The Unlit shader now samples Global Illumination correctly.
- The Inspector window for the Unlit shader now displays correctly.
- Reduced GC pressure by removing several per-frame memory allocations.
- The tooltip for the the camera __MSAA__ property now appears correctly.
- Fixed multiple C# code analysis rule violations.
- The fullscreen mesh is no longer recreated upon every call to `ScriptableRenderer.fullscreenMesh`.

## [3.3.0-preview] - 2018-01-01
### Added
- Added callbacks to LWRP that can be attached to a camera (IBeforeCameraRender, IAfterDepthPrePass, IAfterOpaquePass, IAfterOpaquePostProcess, IAfterSkyboxPass, IAfterTransparentPass, IAfterRender)

###Changed
- Clean up LWRP creation of render textures. If we are not going straight to screen ensure that we create both depth and color targets.
- UNITY_DECLARE_FRAMEBUFFER_INPUT and UNITY_READ_FRAMEBUFFER_INPUT macros were added. They are necessary for reading transient attachments.
- UNITY_MATRIX_I_VP is now defined.
- Renamed LightweightForwardRenderer to ScriptableRenderer.
- Moved all light constants to _LightBuffer CBUFFER. Now _PerCamera CBUFFER contains all other per camera constants.
- Change real-time attenuation to inverse square.
- Change attenuation for baked GI to inverse square, to match real-time attenuation.
- Small optimization in light attenuation shader code.

### Fixed
- Lightweight Unlit shader UI doesn't throw an error about missing receive shadow property anymore.

## [3.2.0-preview] - 2018-01-01
### Changed
- Receive Shadows property is now exposed in the material instead of in the renderer.
- The UI for Lightweight asset has been updated with new categories. A more clean structure and foldouts has been added to keep things organized.

### Fixed
- Shadow casters are now properly culled per cascade. (case 1059142)
- Rendering no longer breaks when Android platform is selected in Build Settings. (case 1058812)
- Scriptable passes no longer have missing material references. Now they access cached materials in the renderer.(case 1061353)
- When you change a Shadow Cascade option in the Pipeline Asset, this no longer warns you that you've exceeded the array size for the _WorldToShadow property.
- Terrain shader optimizations.

## [3.1.0-preview] - 2018-01-01

### Fixed
- Fixed assert errors caused by multi spot lights
- Fixed LWRP-DirectionalShadowConstantBuffer params setting

## [3.0.0-preview] - 2018-01-01
### Added
- Added camera additional data component to control shadows, depth and color texture.
- pipeline now uses XRSEttings.eyeTextureResolutionScale as renderScale when in XR.
- New pass architecture. Allows for custom passes to be written and then used on a per camera basis in LWRP

### Changed
- Shadow rendering has been optimized for the Mali Utgard architecture by removing indexing and avoiding divisions for orthographic projections. This reduces the frame time by 25% on the Overdraw benchmark.
- Removed 7x7 tent filtering when using cascades.
- Screenspace shadow resolve is now only done when rendering shadow cascades.
- Updated the UI for the Lighweight pipeline asset.
- Update assembly definitions to output assemblies that match Unity naming convention (Unity.*).

### Fixed
- Post-processing now works with VR on PC.
- PS4 compiler error
- Fixed VR multiview rendering by forcing MSAA to be off. There's a current issue in engine that breaks MSAA and Texture2DArray.
- Fixed UnityPerDraw CB layout
- GLCore compute buffer compiler error
- Occlusion strength not being applied on LW standard shaders
- CopyDepth pass is being called even when a depth from prepass is available
- GLES2 shader compiler error in IntegrationTests
- Can't set RenderScale and ShadowDistance by script
- VR Single Pass Instancing shadows
- Fixed compilation errors on platforms with limited XRSetting support.

## [2.0.0-preview] - 2018-01-01

### Added
- Explicit render target load/store actions were added to improve tile utilization
- Camera opaque color can be requested on the pipeline asset. It can be accessed in the shader by defining a _CameraOpaqueTexture. This can be used as an alternative to GrabPass.
- Dynamic Batching can be enabled in the pipeline asset
- Pipeline now strips unused or invalid variants and passes based on selected pipeline capabilities in the asset. This reduces build and memory consuption on target.
- Shader stripping settings were added to pipeline asset

### Changed
#### Pipeline
- Pipeline code is now more modular and extensible. A ForwardRenderer class is initialized by the pipeline with RenderingData and it's responsible for enqueueing and executing passes. In the future pluggable renderers will be supported.
- On mobile 1 directional light + up to 4 local lights (point or spot) are computed
- On other platforms 1 directional light + up to 8 local lights are computed
- Multiple shadow casting lights are supported. Currently only 1 directional + 4 spots light shadows.
#### Shading Framework
- Directional Lights are always considered a main light in shader. They have a fast shading path with no branching and no indexing.
- GetMainLight() is provided in shader to initialize Light struct with main light shading data.
- Directional lights have a dedicated shadowmap for performance reasons. Shadow coord always comes from interpolator.
- MainLigthRealtimeShadowAttenuation(float4 shadowCoord) is provided to compute main light realtime shadows.
- Spot and Point lights are always shaded in the light loop. Branching on uniform and indexing happens when shading them.
- GetLight(half index, float3 positionWS) is provided in shader to initialize Light struct for spot and point lights.
- Spot light shadows are baked into a single shadow atlas.
- Shadow coord for spot lights is always computed on fragment.
- Use LocalLightShadowAttenuation(int lightIndex, float3 positionWS) to comppute realtime shadows for spot lights.

### Fixed
- Issue that was causing VR on Android to render black
- Camera viewport issues
- UWP build issues
- Prevent nested camera rendering in the pipeline

## [1.1.4-preview] - 2018-01-01

### Added
 - Terrain and grass shaders ported
 - Updated materials and shader default albedo and specular color to midgrey.
 - Exposed _ScaledScreenParams to shader. It works the same as _ScreenParams but takes pipeline RenderScale into consideration
 - Performance Improvements in mobile

### Fixed
 - SRP Shader library issue that was causing all constants to be highp in mobile
 - shader error that prevented LWRP to build to UWP
 - shader compilation errors in Linux due to case sensitive includes
 - Rendering Texture flipping issue
 - Standard Particles shader cutout and blending modes
 - crash caused by using projectors
 - issue that was causing Shadow Strength to not be computed on mobile
 - Material Upgrader issue that caused editor to SoftLocks
 - GI in Unlit shader
 - Null reference in the Unlit material shader GUI

## [1.1.2-preview] - 2018-01-01

### Changed
 - Performance improvements in mobile

### Fixed
 - Shadows on GLES 2.0
 - CPU performance regression in shadow rendering
 - Alpha clip shadow issues
 - Unmatched command buffer error message
 - Null reference exception caused by missing resource in LWRP
 - Issue that was causing Camera clear flags was being ignored in mobile


## [1.1.1-preview] - 2018-01-01

### Added
 - Added Cascade Split selection UI
 - Added SHADER_HINT_NICE_QUALITY. If user defines this to 1 in the shader Lightweight pipeline will favor quality even on mobile platforms.

### Changed
 - Shadowmap uses 16bit format instead of 32bit.
 - Small shader performance improvements

### Fixed
 - Subtractive Mode
 - Shadow Distance does not accept negative values anymore


## [0.1.24] - 2018-01-01

### Added
 - Added Light abstraction layer on lightweight shader library.
 - Added HDR global setting on pipeline asset.
 - Added Soft Particles settings on pipeline asset.
 - Ported particles shaders to SRP library

### Changed
 - HDR RT now uses what format is configured in Tier settings.
 - Refactored lightweight standard shaders and shader library to improve ease of use.
 - Optimized tile LOAD op on mobile.
 - Reduced GC pressure
 - Reduced shader variant count by ~56% by improving fog and lightmap keywords
 - Converted LW shader library files to use real/half when necessary.

### Fixed
 - Realtime shadows on OpenGL
 - Shader compiler errors in GLES 2.0
 - Issue sorting issues when BeforeTransparent custom fx was enabled.
 - VR single pass rendering.
 - Viewport rendering issues when rendering to backbuffer.
 - Viewport rendering issues when rendering to with MSAA turned off.
 - Multi-camera rendering.

## [0.1.23] - 2018-01-01

### Added
 - UI Improvements (Rendering features not supported by LW are hidden)

### Changed
 - Shaders were ported to the new SRP shader library.
 - Constant Buffer refactor to use new Batcher
 - Shadow filtering and bias improved.
 - Pipeline now updates color constants in gamma when in Gamma colorspace.
 - Optimized ALU and CB usage on Shadows.
 - Reduced shader variant count by ~33% by improving shadow and light classification keywords
 - Default resources were removed from the pipeline asset.

### Fixed
 - Fixed shader include path when using SRP from package manager.
 - Fixed spot light attenuation to match Unity Built-in pipeline.
 - Fixed depth pre-pass clearing issue.

## [0.1.12] - 2018-01-01

### Added
 - Standard Unlit shader now has an option to sample GI.
 - Added Material Upgrader for stock Unity Mobile and Legacy Shaders.
 - UI improvements

### Changed
- Realtime shadow filtering was improved.

### Fixed
 - Fixed an issue that was including unreferenced shaders in the build.
 - Fixed a null reference caused by Particle System component lights.<|MERGE_RESOLUTION|>--- conflicted
+++ resolved
@@ -10,24 +10,18 @@
 - Added Depth Texture setting for Overlay Camera.
 - Added Depth Priming support for Vulkan with MSAA.
 - Added Shadows and Additional Lights off variants stripping.
-<<<<<<< HEAD
+- Exposed public API for DebugDisplaySettings.
+- Added Display Stats panel to Rendering Debugger that displays CPU/GPU frame timings and bottlenecks.
 - Preserve Specular blend mode toggle for glass like materials where the specular reflection itself is not transparent.
 - Emulate alpha for multiply blend mode by whitening the base map colors using the alpha value. Keyword _ALPHAMODULATE_ON is set for multiply blend mode.
 
 ### Changed
 - Main light shadow, additional light shadow and additional light keywords are now enabled based on urp setting instead of existence in scene. This allows better variant stripping.
+- Now using the SpeedTree8 PBRLit shadergraph as the default SpeedTree8 shader for Universal.
 - Separated Premultiplied blend mode and Preserve Specular Lighting feature from each other. Premultiplied blend mode is now true straight premultiply mode. Preserve Specular Lighting, which applies alpha differently for diffuse and specular parts of lighting, is now a separate option for Alpha and Additive blend modes. The results of previous Premultiplied blend implementation can be achieved by using Alpha blend mode with Preserve Specular Lighting toggled on.
 - Multiply blend now keeps DstAlpha as it's RGB only.
 - Particle AlphaModulate() renamed to AlphaModulateAndPremultiply() as it does both. Moved separate AlphaModulate() and AlphaPremultiply() to URP shader library. Fix double alpha multiply for ParticleLit.
 - Improved blending modes trigger a material update which tries to keep the existing look intact. This is not always possible and manual blend mode changes might be required.
-=======
-- Exposed public API for DebugDisplaySettings.
-- Added Display Stats panel to Rendering Debugger that displays CPU/GPU frame timings and bottlenecks.
-
-### Changed
-- Main light shadow, additional light shadow and additional light keywords are now enabled based on urp setting instead of existence in scene. This allows better variant stripping.
-- Now using the SpeedTree8 PBRLit shadergraph as the default SpeedTree8 shader for Universal.
->>>>>>> 45c7e207
 
 ### Fixed
 - Fixed incorrect premultiply blend mode. case 1260085, case 1357703, [case 1347301](https://issuetracker.unity3d.com/product/unity/issues/guid/1347301/)
