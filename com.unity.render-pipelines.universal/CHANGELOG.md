--- conflicted
+++ resolved
@@ -21,13 +21,11 @@
 - Fixed an issue where the depth texture sample node used an incorrect texture in some frames. [case 1268079](https://issuetracker.unity3d.com/issues/urp-depth-texture-sample-node-does-not-use-correct-texture-in-some-frames)
 - Fixed a compiler error in BakedLit shader when using Hybrid Renderer.
 - Fixed XR camera fov can be changed through camera inspector.
-<<<<<<< HEAD
 - Fixed an issue where the scene view camera ignored the pipeline assets HDR setting. [case 1284369](https://issuetracker.unity3d.com/issues/urp-scene-view-camera-ignores-pipeline-assets-hdr-settings-when-main-camera-uses-pipeline-settings)
-=======
 - Fixed an issue where the Camera inspector was grabbing the URP asset in Graphics Settings rather than the currently active.
 - Fixed an issue where the Light Explorer was grabbing the URP asset in Graphics Settings rather than the currently active.
 - Fixed an issue causing materials to be upgraded multiple times.
->>>>>>> 602f5974
+
 
 ## [10.2.0] - 2020-10-19
 
