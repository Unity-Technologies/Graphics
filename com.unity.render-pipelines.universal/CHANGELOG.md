--- conflicted
+++ resolved
@@ -1,4 +1,4 @@
-# Changelog
+﻿# Changelog
 All notable changes to this package will be documented in this file.
 
 The format is based on [Keep a Changelog](http://keepachangelog.com/en/1.0.0/)
@@ -11,6 +11,7 @@
 - Enabled deferred renderer in UI.
 
 ### Changed
+- ClearFlag.Depth does not implicitely clear stencil anymore. ClearFlag.Stencil added.
 - The Forward Renderer asset is renamed to the Universal Renderer asset. The Universal Renderer asset contains the property Rendering Path that lets you select the Forward or the Deferred Rendering Path.
 - Move Assets/Create/Rendering/Universal Render Pipeline/Pipeline Asset (2D Renderer) to Assets/Create/Rendering/URP Asset (with 2D Renderer)
 - Move Assets/Create/Rendering/Universal Render Pipeline/2D Renderer to Assets/Create/Rendering/URP 2D Renderer
@@ -22,9 +23,6 @@
 - Removing unused temporary depth buffers for Depth of Field and Panini Projection.
 - Optimized the Bokeh Depth of Field shader on mobile by using half precision floats.
 
-### Changed
-- ClearFlag.Depth does not implicitely clear stencil anymore. ClearFlag.Stencil added.
-
 ### Fixed
 - Fixed an issue where ShadowCaster2D was generating garbage when running in the editor. [case 1304158](https://issuetracker.unity3d.com/product/unity/issues/guid/1304158/)
 - Fixed an issue where objects in motion might jitter when the Pixel Perfect Camera is used. [case 1300474](https://issuetracker.unity3d.com/issues/urp-characters-sprite-repeats-in-the-build-when-using-pixel-perfect-camera-and-2d-renderer)
@@ -34,9 +32,7 @@
 - Fixed an issue where 2D Shadows were casting to the wrong layers [case 1300753][https://issuetracker.unity3d.com/product/unity/issues/guid/1300753/]
 - Fixed an issue where render scale was breaking SSAO in scene view. [case 1296710](https://issuetracker.unity3d.com/issues/ssao-effect-floating-in-the-air-in-scene-view-when-2-objects-with-shadergraph-materials-are-on-top-of-each-other)
 - Fixed GC allocations from XR occlusion mesh when using multipass.
-<<<<<<< HEAD
-- MSAA post-filter only clear stencil buffer instead of depth and stencil buffers.
-=======
+- SMAA post-filter only clear stencil buffer instead of depth and stencil buffers.
 - Fixed an issue where the inspector of Renderer Data would break after adding RenderObjects renderer feature and then adding another renderer feature.
 - Fixed an issue where soft particles did not work with orthographic projection. [case 1294607](https://issuetracker.unity3d.com/product/unity/issues/guid/1294607/)
 - Fixed wrong shader / properties assignement to materials created from 3DsMax 2021 Physical Material. (case 1293576)
@@ -65,7 +61,6 @@
 - Improved shadow cascade GUI drawing with pixel perfect, hover and focus functionalities.
 - Shadow fade now uses border value for calculating shadow fade distance and fall off linearly.
 - Using the same MaterialHeaderScope for material editor as HDRP is using
->>>>>>> ccae6669
 
 ## [11.0.0] - 2020-10-21
 ### Added
