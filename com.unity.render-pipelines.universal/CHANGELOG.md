--- conflicted
+++ resolved
@@ -42,11 +42,8 @@
 - Fixed an issue with backbuffer MSAA on Vulkan desktop platforms.
 - Fixed shadow cascade blend culling factor.
 - Removed Custom.meta which was causing warnings. [case 1314288](https://issuetracker.unity3d.com/issues/urp-warnings-about-missing-metadata-appear-after-installing)
-<<<<<<< HEAD
+- Fixed a case where shadow fade was clipped too early.
 - Fixed an issue where SSAO would sometimes not render with a recently imported renderer.
-=======
-- Fixed a case where shadow fade was clipped too early.
->>>>>>> 6555252f
 
 ### Changed
 - Change Asset/Create/Shader/Universal Render Pipeline/Lit Shader Graph to Asset/Create/Shader Graph/URP/Lit Shader Graph
