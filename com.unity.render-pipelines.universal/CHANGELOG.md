# Changelog
All notable changes to this package will be documented in this file.

The format is based on [Keep a Changelog](http://keepachangelog.com/en/1.0.0/)
and this project adheres to [Semantic Versioning](http://semver.org/spec/v2.0.0.html).

## [8.1.0] - 2020-04-21

### Added
- If Unity Editor Analytics are enabled, Universal collects anonymous data about usage of Universal. This helps the Universal team focus our efforts on the most common scenarios, and better understand the needs of our customers.

### Changed
- Optimized the 2D Renderer to skip rendering into certain internal buffers when not necessary.

### Fixed
- Fixed issue with AssetPostprocessors dependencies causing models to be imported twice when upgrading the package version.
- Fixed an issue where Shader Graph subshaders referenced incorrect asset GUIDs.
- Fixed issue that caused the QualitySettings anti-aliasing changing without user interaction. [case 1195272](https://issuetracker.unity3d.com/issues/lwrp-the-anti-alias-quality-settings-value-is-changing-without-user-interaction)
- Fixed a shader issue that caused the Color in Sprite Shape to work improperly.
- Fixed shader compilation errors when using multiple lights in DX10 level GPU. [case 1222302](https://issuetracker.unity3d.com/issues/urp-no-materials-apart-from-ui-are-rendered-when-using-direct3d11-graphics-api-on-a-dx10-gpu)
- Fixed an issue where an exception would be thrown when resetting the ShadowCaster2D component. [case 1225339](https://issuetracker.unity3d.com/issues/urp-unassignedreferenceexception-thrown-on-resetting-the-shadow-caster-2d-component)
- Fixe an issue where using a Subtractive Blend Style for your 2D Lights might cause artifacts in certain post-processing effects. [case 1215584](https://issuetracker.unity3d.com/issues/urp-incorrect-colors-in-scene-when-using-subtractive-and-multiply-blend-mode-in-gamma-color-space)
- Fixed an issue where Cinemachine Pixel Perfect Extension didn't work when CinemachineBrain Update Method is anything other than Late Update.
- Fixed an issue where particles using Sprite Shader Graph shaders were invisible.
- Fixed an issue where Scene objects might be incorrectly affected by 2D Lights from a previous Sorting Layer.
- Fixed an issue where errors would appear in the Console when entering Play Mode with a 2D Light selected in the Hierarchy. [Case 1226918](https://issuetracker.unity3d.com/issues/errors-appear-in-the-console-when-global-2d-light-is-selected-in-hierarchy)
<<<<<<< HEAD
- Fixed invalid implementation of one function in LWRP -> URP backward compatibility support.
=======
- Fixed an issue when Linear -> sRGB conversion would not happen on some Android devices. [case 1226208](https://issuetracker.unity3d.com/issues/no-srgb-conversion-on-some-android-devices-when-using-the-universal-render-pipeline)
>>>>>>> 0eab8894

## [8.0.1] - 2020-02-25

Version Updated
The version number for this package has increased due to a version update of a related graphics package.

## [8.0.0] - 2020-02-25
### Added
- Added the option to strip Terrain hole Shader variants.
- Added support for additional Directional Lights. The amount of additional Directional Lights is limited by the maximum Per-object Lights in the Render Pipeline Asset.
- Added default implementations of OnPreprocessMaterialDescription for FBX, Obj, Sketchup and 3DS file formats.
- Added Transparency Sort Mode and Transparency Sort Axis to 2DRendererData.
- Added support for a user defined default material to 2DRendererData.
- Added the option to toggle shadow receiving on transparent objects.
- Added XR multipass rendering. Multipass rendering is a requirement on many VR platforms and allows graceful fallback when single-pass rendering isn't available.
- Added support for Camera Stacking when using the Forward Renderer. This introduces the Camera `Render Type` property. A Base Camera can be initialized with either the Skybox or Solid Color, and can combine its output with that of one or more Overlay Cameras. An Overlay Camera is always initialized with the contents of the previous Camera that rendered in the Camera Stack.
- Fixed NaNs in tonemap algorithms (neutral and ACES) on Nintendo Switch.
- Added AssetPostprocessors and Shadergraphs to handle Arnold Standard Surface and 3DsMax Physical material import from FBX.
- Added `[MainTexture]` and `[MainColor]` shader property attributes to URP shader properties. These will link script material.mainTextureOffset and material.color to `_BaseMap` and `_BaseColor` shader properties.
- Added the option to specify the maximum number of visible lights. If you set a value, lights are sorted based on their distance from the Camera.
- Added the option to control the transparent layer separately in the Forward Renderer.
- Added the ability to set individual RendererFeatures to be active or not, use `ScriptableRendererFeature.SetActive(bool)` to set whether a Renderer Feature will execute,  `ScriptableRendererFeature.isActive` can be used to check the current active state of the Renderer Feature.

### Changed
- Moved the icon that indicates the type of a Light 2D from the Inspector header to the Light Type field.
- Eliminated some GC allocations from the 2D Renderer.
- Added SceneSelection pass for TerrainLit shader.
- Remove final blit pass to force alpha to 1.0 on mobile platforms.
- Deprecated the CinemachineUniversalPixelPerfect extension. Use the one from Cinemachine v2.4 instead.
- Replaced PlayerSettings.virtualRealitySupported with XRGraphics.tryEnable.
- Blend Style in the 2DRendererData are now automatically enabled/disabled.
- When using the 2D Renderer, Sprites will render with a faster rendering path when no lights are present.
- Particle shaders now receive shadows
- The Scene view now mirrors the Volume Layer Mask set on the Main Camera.
- Drawing order of SRPDefaultUnlit is now the same as the Built-in Render Pipline.
- Made MaterialDescriptionPreprocessors private.
- UniversalRenderPipelineAsset no longer supports presets [case 1197020](https://issuetracker.unity3d.com/issues/urp-reset-functionality-does-not-work-on-preset-of-universalrenderpipelineassets)
- The number of maximum visible lights is now determined by whether the platform is mobile or not.
- Renderer Feature list is now redesigned to fit more closely to the Volume Profile UI, this vastly improves UX and reliability of the Renderer Features List.
- Default color values for Lit and SimpleLit shaders changed to white due to issues with texture based workflows.

### Fixed
- Fixed an issue where linear to sRGB conversion occurred twice on certain Android devices.
- Fixed an issue where there were 2 widgets showing the outer angle of a spot light.
- Fixed an issue where Unity rendered fullscreen quads with the pink error shader when you enabled the Stop NaN post-processing pass.
- Fixed an issue where Terrain hole Shader changes were missing. [case 1179808](https://issuetracker.unity3d.com/issues/terrain-brush-tool-is-not-drawing-when-paint-holes-is-selected)
- Fixed an issue where the Shader Graph `SceneDepth` node didn't work with XR single-pass (double-wide) rendering. See [case 1123069](https://issuetracker.unity3d.com/issues/lwrp-vr-shadergraph-scenedepth-doesnt-work-in-single-pass-rendering).
- Fixed Unlit and BakedLit shader compilations in the meta pass.
- Fixed an issue where the Bokeh Depth of Field shader would fail to compile on PS4.
- Fixed an issue where the Scene lighting button didn't work when you used the 2D Renderer.
- Fixed a performance regression when you used the 2D Renderer.
- Fixed an issue where the Freeform 2D Light gizmo didn't correctly show the Falloff offset.
- Fixed an issue where the 2D Renderer rendered nothing when you used shadow-casting lights with incompatible Renderer2DData.
- Fixed an issue where Prefab previews were incorrectly lit when you used the 2D Renderer.
- Fixed an issue where the Light didn't update correctly when you deleted a Sprite that a Sprite 2D Light uses.
- Fixed an issue where 2D Lighting was broken for Perspective Cameras.
- Fixed an issue where resetting a Freeform 2D Light would throw null reference exceptions. [case 1184536](https://issuetracker.unity3d.com/issues/lwrp-changing-light-type-to-freeform-after-clicking-on-reset-throws-multiple-arguementoutofrangeexception)
- Fixed an issue where Freeform 2D Lights were not culled correctly when there was a Falloff Offset.
- Fixed an issue where Tilemap palettes were invisible in the Tile Palette window when the 2D Renderer was in use. [case 1162550](https://issuetracker.unity3d.com/issues/adding-tiles-in-the-tile-palette-makes-the-tiles-invisible)
- Fixed issue where black emission would cause unneccesary inspector UI repaints [case 1105661](https://issuetracker.unity3d.com/issues/lwrp-inspector-window-is-being-repainted-when-using-the-material-with-emission-enabled-and-set-to-black-00-0)
- Fixed user LUT sampling being done in Linear instead of sRGB.
- Fixed an issue when trying to get the Renderer via API on the first frame [case 1189196](https://issuetracker.unity3d.com/product/unity/issues/guid/1189196/)
- Fixed a material leak on domain reload.
- Fixed an issue where deleting an entry from the Renderer List and then undoing that change could cause a null reference. [case 1191896](https://issuetracker.unity3d.com/issues/nullreferenceexception-when-attempting-to-remove-entry-from-renderer-features-list-after-it-has-been-removed-and-then-undone)
- Fixed an issue where the user would get an error if they removed the Additional Camera Data component. [case 1189926](https://issuetracker.unity3d.com/issues/unable-to-remove-universal-slash-hd-additional-camera-data-component-serializedobject-target-destroyed-error-is-thrown)
- Fixed post-processing with XR single-pass rendering modes.
- Fixed an issue where Cinemachine v2.4 couldn't be used together with Universal RP due to a circular dependency between the two packages.
- Fixed an issue that caused shaders containing `HDRP` string in their path to be stripped from the build.
- Fixed an issue that caused only selected object to render in SceneView when Wireframe drawmode was selected.
- Fixed Renderer Features UI tooltips. [case 1191901](https://issuetracker.unity3d.com/issues/forward-renderers-render-objects-layer-mask-tooltip-is-incorrect-and-contains-a-typo)
- Fixed multiple issues where Shader Graph shaders failed to build for XR in the Universal RP.
- Fixed an issue when using the 2D Renderer where some types of renderers would not be assigned the correct material.
- Fixed inconsistent lighting between the forward renderer and the deferred renderer, that was caused by a missing normalize operation on vertex normals on some speedtree shader variants.
- Fixed issue where XR Multiview failed to render when using URP Shader Graph Shaders
- Fixed lazy initialization with last version of ResourceReloader
- Fixed broken images in package documentation.
- Fixed an issue where viewport aspect ratio was wrong when using the Stretch Fill option of the Pixel Perfect Camera. [case 1188695](https://issuetracker.unity3d.com/issues/pixel-perfect-camera-component-does-not-maintain-the-aspect-ratio-when-the-stretch-fill-is-enabled)
- Fixed an issue where setting a Normal map on a newly created material would not update. [case 1197217](https://issuetracker.unity3d.com/product/unity/issues/guid/1197217/)
- Fixed an issue where post-processing was not applied for custom renderers set to run on the "After Rendering" event [case 1196219](https://issuetracker.unity3d.com/issues/urp-post-processing-is-not-applied-to-the-scene-when-render-ui-event-is-set-to-after-rendering)
- Fixed an issue that caused an extra blit when using custom renderers [case 1156741](https://issuetracker.unity3d.com/issues/lwrp-performance-decrease-when-using-a-scriptablerendererfeature)
- Fixed an issue with transparent objects not receiving shadows when using shadow cascades. [case 1116936](https://issuetracker.unity3d.com/issues/lwrp-cascaded-shadows-do-not-appear-on-alpha-blended-objects)
- Fixed issue where using a ForwardRendererData preset would cause a crash. [case 1201052](https://issuetracker.unity3d.com/product/unity/issues/guid/1201052/)
- Fixed an issue where particles had dark outlines when blended together [case 1199812](https://issuetracker.unity3d.com/issues/urp-soft-particles-create-dark-blending-artefacts-when-intersecting-with-scene-geometry)
- Fixed an issue with deleting shader passes in the custom renderer features list [case 1201664](https://issuetracker.unity3d.com/issues/urp-remove-button-is-not-activated-in-shader-passes-list-after-creating-objects-from-renderer-features-in-urpassets-renderer)
- Fixed camera inverse view-projection matrix in XR mode, depth-copy and color-copy passes.
- Fixed an issue with the null check when `UniversalRenderPipelineLightEditor.cs` tries to access `SceneView.lastActiveSceneView`.
- Fixed an issue where the 'Depth Texture' drop down was incorrectly disabled in the Camera Inspector. 
- Fixed an issue that caused errors if you disabled the VR Module when building a project.
- Fixed an issue where the default TerrainLit Material was outdated, which caused the default Terrain to use per-vertex normals instead of per-pixel normals.
- Fixed shader errors and warnings in the default Universal RP Terrain Shader. [case 1185948](https://issuetracker.unity3d.com/issues/urp-terrain-slash-lit-base-pass-shader-does-not-compile)
- Fixed an issue where the URP Material Upgrader tried to upgrade standard Universal Shaders. [case 1144710](https://issuetracker.unity3d.com/issues/upgrading-to-lwrp-materials-is-trying-to-upgrade-lwrp-materials)
- Fixed an issue where some Materials threw errors when you upgraded them to Universal Shaders. [case 1200938](https://issuetracker.unity3d.com/issues/universal-some-materials-throw-errors-when-updated-to-universal-rp-through-update-materials-to-universal-rp)
- Fixed issue where normal maps on terrain appeared to have flipped X-components when compared to the same normal map on a mesh. [case 1181518](https://fogbugz.unity3d.com/f/cases/1181518/)
- Fixed an issue where the editor would sometimes crash when using additional lights [case 1176131](https://issuetracker.unity3d.com/issues/mac-crash-on-processshadowcasternodevisibilityandcullwithoutumbra-when-same-rp-asset-is-set-in-graphics-and-quality-settings)
- Fixed RemoveComponent on Camera contextual menu to not remove Camera while a component depend on it.
- Fixed an issue where right eye is not rendered to. [case 1170619](https://issuetracker.unity3d.com/issues/vr-lwrp-terrain-is-not-rendered-in-the-right-eye-of-an-hmd-when-using-single-pass-instanced-stereo-rendering-mode-with-lwrp)
- Fixed issue where TerrainDetailLit.shader fails to compile when XR is enabled.
- Fixed an issue that allowed height-based blending on Terrains with more than 4 materials, which is not supported.
- Fixed an issue where opaque objects were outputting incorrect alpha values [case 1168283](https://issuetracker.unity3d.com/issues/lwrp-alpha-clipping-material-makes-other-materials-look-like-alpha-clipping-when-gameobject-is-shown-in-render-texture)
- Fixed an issue where a depth texture was always created when post-processing was enabled, even if no effects made use of it.
- Fixed incorrect light attenuation on Nintendo Switch.
- Fixed an issue where the Volume System would not use the Cameras Transform when no `Volume Trigger` was set.
- Fixed an issue where post processing disappeared when using custom renderers and SMAA or no AA
- Fixed an issue with soft particles having dark blending when intersecting with scene geometry [case 1199812](https://issuetracker.unity3d.com/issues/urp-soft-particles-create-dark-blending-artefacts-when-intersecting-with-scene-geometry)
- Fixed an issue with additive particles blending incorrectly [case 1215713](https://issuetracker.unity3d.com/issues/universal-render-pipeline-additive-particles-not-using-vertex-alpha)
- Fixed an issue where camera preview window was missing in scene view. [case 1211971](https://issuetracker.unity3d.com/issues/scene-view-urp-camera-preview-window-is-missing-in-the-scene-view)
- Fixed an issue where camera stacking didn't work properly inside prefab mode. [case 1220509](https://issuetracker.unity3d.com/issues/urp-cannot-assign-overlay-cameras-to-a-camera-stack-while-in-prefab-mode)
- Fixed an issue with shadow cascade values were not readable in the render pipeline asset [case 1219003](https://issuetracker.unity3d.com/issues/urp-cascade-values-truncated-on-selecting-two-or-four-cascades-in-shadows-under-universalrenderpipelineasset)
- Fixed the definition of `mad()` in SMAA shader for OpenGL.
- Fixed an issue where partical shaders failed to handle Single-Pass Stereo VR rendering with Double-Wide Textures. [case 1201208](https://issuetracker.unity3d.com/issues/urp-vr-each-eye-uses-the-cameraopaquetexture-of-both-eyes-for-rendering-when-using-single-pass-rendering-mode)
- Fixed an issue that caused assets to be reimported if player prefs were cleared. [case 1192259](https://issuetracker.unity3d.com/issues/lwrp-clearing-playerprefs-through-a-script-or-editor-causes-delay-and-console-errors-to-appear-when-entering-the-play-mode)
- Fixed missing Custom Render Features after Library deletion. [case 1196338](https://issuetracker.unity3d.com/product/unity/issues/guid/1196338/)
- Fixed not being able to remove a Renderer Feature due to tricky UI selection rects. [case 1208113](https://issuetracker.unity3d.com/product/unity/issues/guid/1208113/)
- Fixed an issue where the Camera Override on the Render Object Feature would not work with many Render Features in a row. [case 1205185](https://issuetracker.unity3d.com/product/unity/issues/guid/1205185/)
- Fixed UI clipping issue in Forward Renderer inspector. [case 1211954](https://issuetracker.unity3d.com/product/unity/issues/guid/1211954/)
- Fixed a Null ref when trying to remove a missing Renderer Feature from the Forward Renderer. [case 1196651](https://issuetracker.unity3d.com/product/unity/issues/guid/1196651/)
- Fixed data serialization issue when adding a Renderer Feature to teh Forward Renderer. [case 1214779](https://issuetracker.unity3d.com/product/unity/issues/guid/1214779/)
- Fixed an issue where Shaders that used Texture Arrays and FrontFace didn't compile at build time, which caused the build to fail.
- Fixed an issue where MSAA isn't applied until eye textures are relocated by changing their resolution. [case 1197958](https://issuetracker.unity3d.com/issues/oculus-quest-oculus-go-urp-msaa-isnt-applied-until-eye-textures-are-relocated-by-changing-their-resolution)
- Fixed an issue with a blurry settings icon. [case 1201895](https://issuetracker.unity3d.com/issues/urp-setting-icon-blurred-in-universalrendererpipelineasset)
- Fixed an issue where rendering into RenderTexture with Single Pass Instanced renders both eyes overlapping.
- Fixed an issue where Renderscale setting has no effect when using XRSDK.
- Fixed an issue where renderScale != 1 or Display.main.requiresBlitToBackbuffer forced an unnecessary blit on XR.
- Fixed an issue that causes double sRGB correction on Quest. [case 1209292](https://issuetracker.unity3d.com/product/unity/issues/guid/1209292)
- Fixed an issue where terrain DepthOnly pass does not work for XR.
- Fixed an issue with shadows not appearing on terrains when no cascades were selected [case 1226530](https://issuetracker.unity3d.com/issues/urp-no-shadows-on-terrain-when-cascades-is-set-to-no-cascades-in-render-pipeline-asset-settings)
- Fixed an issue where Post-Processing caused nothing to render on GLES2.
- Fixed an issue that caused depth texture to be flipped when sampling from shaders [case 1225362](https://issuetracker.unity3d.com/issues/game-object-is-rendered-incorrectly-in-the-game-view-when-sampling-depth-texture)

## [7.1.1] - 2019-09-05
### Upgrade Guide
- The render pipeline now handles custom renderers differently. You must now set up renderers for the Camera on the Render Pipeline Asset.
- Render Pipeline Assets upgrades automatically and either creates a default forward renderer in your project or links the existing custom one that you've assigned.
- If you have custom renderers assigned to Cameras, you must now add them to the current Render Pipeline Asset. Then you can select which renderer to use on the Camera.

### Added
- Added shader function `GetMainLightShadowParams`. This returns a half4 for the main light that packs shadow strength in x component and shadow soft property in y component.
- Added shader function `GetAdditionalLightShadowParams`. This returns a half4 for an additional light that packs shadow strength in x component and shadow soft property in y component.
- Added a `Debug Level` option to the Render Pipeline Asset. With this, you can control the amount of debug information generated by the render pipeline.
- Added ability to set the `ScriptableRenderer` that the Camera renders with via C# using `UniversalAdditionalCameraData.SetRenderer(int index)`. This maps to the **Renderer List** on the Render Pipeline Asset.
- Added shadow support for the 2D Renderer. 
- Added ShadowCaster2D, and CompositeShadowCaster2D components.
- Added shadow intensity and shadow volume intensity properties to Light2D.
- Added new Gizmos for Lights.
- Added CinemachineUniversalPixelPerfect, a Cinemachine Virtual Camera Extension that solves some compatibility issues between Cinemachine and Pixel Perfect Camera.
- Added an option that disables the depth/stencil buffer for the 2D Renderer.
- Added manipulation handles for the inner cone angle for spot lights.
- Added documentation for the built-in post-processing solution and Volumes framework (and removed incorrect mention of the PPv2 package). 

### Changed
- Increased visible lights limit for the forward renderer. It now supports 256 visible lights except in mobile platforms. Mobile platforms support 32 visible lights.
- Increased per-object lights limit for the forward renderer. It now supports 8 per-object lights in all platforms except GLES2. GLES2 supports 4 per-object lights.
- The Sprite-Lit-Default shader and the Sprite Lit Shader Graph shaders now use the vertex tangents for tangent space calculations.
- Temporary render textures for cameras rendering to render textures now use the same format and multisampling configuration as camera's target texture.
- All platforms now use R11G11B10_UFloat format for HDR render textures if supported.
- There is now a list of `ScriptableRendererData` on the Render Pipeline Asset as opposed to a renderer type. These are available to all Cameras and are included in builds.
- The renderer override on the Camera is now an enum that maps to the list of `ScriptableRendererData` on the Render Pipeline Asset.
- Pixel Perfect Camera now allows rendering to a render texture.
- Light2D GameObjects that you've created now have a default position with z equal to 0.
- Documentation: Changed the "Getting Started" section into "Install and Configure". Re-arranged the Table of Content.  

### Fixed
- Fixed LightProbe occlusion contribution. [case 1146667](https://issuetracker.unity3d.com/product/unity/issues/guid/1146667/)
- Fixed an issue that caused a log message to be printed in the console when creating a new Material. [case 1173160](https://issuetracker.unity3d.com/product/unity/issues/guid/1173160/)
- Fixed an issue where OnRenderObjectCallback was never invoked. [case 1122420](https://issuetracker.unity3d.com/issues/lwrp-gl-dot-lines-and-debug-dot-drawline-dont-render-when-scriptable-render-pipeline-settings-is-set-to-lwrp)
- Fixed an issue where Sprite Masks didn't function properly when using the 2D Renderer. [case 1163474](https://issuetracker.unity3d.com/issues/lwrp-sprite-renderer-ignores-sprite-mask-when-lightweight-render-pipeline-asset-data-is-set-to-2d-renderer-experimental)
- Fixed memory leaks when using the Frame Debugger with the 2D Renderer.
- Fixed an issue where materials using `_Time` did not animate in the scene. [1175396](https://issuetracker.unity3d.com/product/unity/issues/guid/1175396/)
- Fixed an issue where the Particle Lit shader had artifacts when both soft particles and HDR were enabled. [1136285](https://issuetracker.unity3d.com/product/unity/issues/guid/1136285/)
- Fixed an issue where the Area Lights were set to Realtime, which caused them to not bake. [1159838](https://issuetracker.unity3d.com/issues/lwrp-template-baked-area-lights-do-not-work-if-project-is-created-with-lightweight-rp-template)
- Fixed an issue where the Disc Light did not generate any light. [1175097](https://issuetracker.unity3d.com/issues/using-lwrp-area-light-does-not-generate-light-when-its-shape-is-set-to-disc)
- Fixed an issue where the alpha was killed when an opaque texture was requested on an offscreen camera with HDR enabled [case 1163320](https://issuetracker.unity3d.com/issues/lwrp-mobile-secondary-camera-background-alpha-value-is-lost-when-hdr-and-opaque-texture-are-enabled-in-lwrp-asset).
- Fixed an issue that caused Orthographic camera with far plane set to 0 to span Unity console with errors. [case 1172269](https://issuetracker.unity3d.com/issues/orthographic-camera-with-far-plane-set-to-0-results-in-assertions)
- Fixed an issue causing heap allocation in `RenderPipelineManager.DoRenderLoop` [case 1156241](https://issuetracker.unity3d.com/issues/lwrp-playerloop-renderpipelinemanager-dot-dorenderloop-internal-gc-dot-alloc-allocates-around-2-dot-6kb-for-every-camera-in-the-scene)
- Fixed an issue that caused shadow artifacts when using large spot angle values [case 1136165](https://issuetracker.unity3d.com/issues/lwrp-adjusting-spot-angle-on-a-spotlight-produces-shadowmap-artifacts)
- Fixed an issue that caused self-shadowing artifacts when adjusting shadow near-plane on spot lights.
- Fixed an issue that caused specular highlights to disappear when the smoothness value was set to 1.0. [case 1161827](https://issuetracker.unity3d.com/issues/lwrp-hdrp-lit-shader-max-smoothness-value-is-incosistent-between-pipelines)
- Fixed an issue in the Material upgrader that caused transparent Materials to not upgrade correctly to Universal RP. [case 1170419](https://issuetracker.unity3d.com/issues/shader-conversion-upgrading-project-materials-causes-standard-transparent-materials-to-flicker-when-moving-the-camera).
- Fixed post-processing for the 2D Renderer.
- Fixed an issue in Light2D that caused a black line to appear for a 360 degree spotlight.
- Fixed a post-processing rendering issue with non-fullscreen viewport. [case 1177660](https://issuetracker.unity3d.com/issues/urp-render-scale-slider-value-modifies-viewport-coordinates-of-the-screen-instead-of-the-resolution)
- Fixed an issue where **Undo** would not undo the creation of Additional Camera Data. [case 1158861](https://issuetracker.unity3d.com/issues/lwrp-additional-camera-data-script-component-appears-on-camera-after-manually-re-picking-use-pipeline-settings)
- Fixed an issue where selecting the same drop-down menu item twice would trigger a change event. [case 1158861](https://issuetracker.unity3d.com/issues/lwrp-additional-camera-data-script-component-appears-on-camera-after-manually-re-picking-use-pipeline-settings)
- Fixed an issue where selecting certain objects that use instancing materials would throw console warnings. [case 1127324](https://issuetracker.unity3d.com/issues/console-warning-is-being-spammed-when-having-lwrp-enabled-and-shader-with-gpu-instancing-present-in-the-scene)
- Fixed a GUID conflict with LWRP. [case 1179895](https://issuetracker.unity3d.com/product/unity/issues/guid/1179895/)
- Fixed an issue where the Terrain shader generated NaNs.
- Fixed an issue that caused the `Opaque Color` pass to never render at half or quarter resolution.
- Fixed and issue where stencil state on a `ForwardRendererData` was reset each time rendering happened.

## [7.0.1] - 2019-07-25
### Changed
- Platform checks now provide more helpful feedback about supported features in the Inspectors.

### Fixed
- Fixed specular lighting related artifacts on Mobile [case 1143049](https://issuetracker.unity3d.com/issues/ios-lwrp-rounded-cubes-has-graphical-artifacts-when-setting-pbr-shaders-smoothness-about-to-0-dot-65-in-shadergraph) and [case 1164822](https://issuetracker.unity3d.com/issues/lwrp-specular-highlight-becomes-hard-edged-when-increasing-the-size-of-an-object).
- Post-processing is no longer enabled in the previews.
- Unity no longer force-enables post-processing on a camera by default.
- Fixed an issue that caused the Scene to render darker in GLES3 and linear color space. [case 1169789](https://issuetracker.unity3d.com/issues/lwrp-android-scene-is-rendered-darker-in-build-when-graphics-api-set-to-gles3-and-color-space-set-to-linear)

## [7.0.0] - 2019-07-17
### Universal Render Pipeline
- LWRP has been renamed to the "Universal Render Pipeline" (UniversalRP).
- UniversalRP is the same as LWRP in terms of features and scope.
- Classes have moved to the Universal namespace (from LWRP).

### Upgrade Guide
- Upgrading to UniversalRP is designed to be almost seamless from the user side.
- LWRP package still exists, this forwards includes and classes to the UniversalRP Package.
- Please see the more involved upgrade guide (https://docs.google.com/document/d/1Xd5bZa8pYZRHri-EnNkyhwrWEzSa15vtnpcg--xUCIs/).

### Added
- Initial Stadia platform support.
- Added a menu option to create a new `ScriptableRendererFeature` script. To do so in the Editor, click on Asset > Create > Rendering > Lightweight Render Pipeline > Renderer Feature.
- Added documentation for SpeedTree Shaders in LWRP.
- Added extended features to LWRP Terrain Shader, so terrain assets can be forward-compatible with HDRP.
- Enabled per-layer advanced or legacy-mode blending in LWRP Terrain Shader. 
- Added the documentation page "Rendering in LWRP", which describes the forward rendering camera loop.
- Added documentation overview for how Post Processing Version 2 works in LWRP.
- Added documentation notes and FAQ entry on the 2D Renderer affecting the LWRP Asset.

### Changed
- Replaced beginCameraRendering callbacks by non obsolete implementation in Light2D
- Updated `ScriptableRendererFeature` and `ScriptableRenderPass` API docs.
- Shader type Real translates to FP16 precision on Nintendo Switch.

### Fixed
- Fixed a case where built-in Shader time values could be out of sync with actual time. [case 1142495](https://fogbugz.unity3d.com/f/cases/1142495/)
- Fixed an issue that caused forward renderer resources to not load properly when you upgraded LWRP from an older version to 7.0.0. [case 1154925](https://issuetracker.unity3d.com/issues/lwrp-upgrading-lwrp-package-to-7-dot-0-0-breaks-forwardrenderdata-asset-in-resource-files)
- Fixed GC spikes caused by LWRP allocating heap memory every frame.
- Fixed distortion effect on particle unlit shader.
- Fixed NullReference exception caused when trying to add a ScriptableRendererFeature.
- Fixed issue with certain LWRP shaders not showing when using forward/2D renderer.
- Fixed the shadow resolve pass and the final pass, so they're not consuming unnecessary bandwidth. [case 1152439](https://issuetracker.unity3d.com/issues/lwrp-mobile-increased-memory-usage-and-extra-rendering-steps) 
- Added missing page for 2D Lights in LWRP.
- Tilemap tiles no longer appear black when you use the 2D renderer.
- Sprites in the preview window are no longer lit by 2D Scene lighting.
- Fixed warnings for unsupported shadow map formats for GLES2 API.
- Disabled shadows for devices that do not support shadow maps or depth textures.
- Fixed support for LWRP per-pixel terrain. [case 1110520](https://fogbugz.unity3d.com/f/cases/1110520)
- Fixed some basic UI/usability issues with LWRP terrain Materials (use of warnings and modal value changes).
- Fixed an issue where using LWRP and Sprite Shape together would produce meta file conflicts.
- Fixed fp16 overflow in Switch in specular calculation
- Fixed shader compilation errors for Android XR projects.
- Updated the pipeline Asset UI to cap the render scale at 2x so that it matches the render pipeline implementation limit.

## [6.7.0] - 2019-05-16
### Added
- Added SpeedTree Shaders.
- Added two Shader Graph master nodes: Lit Sprite and Unlit Sprite. They only work with the 2D renderer.
- Added documentation for the 2D renderer.

### Changed
- The 2D renderer and Light2D component received a number of improvements and are now ready to try as experimental features.
- Updated the [Feature Comparison Table](lwrp-builtin-feature-comparison.md) to reflect the current state of LWRP features.

### Fixed
- When in playmode, the error 'Non matching Profiler.EndSample' no longer appears. [case 1140750](https://fogbugz.unity3d.com/f/cases/1140750/)
- LWRP Particle Shaders now correctly render in stereo rendering modes. [case 1106699](https://fogbugz.unity3d.com/f/cases/1106699/)
- Shaders with 'debug' in the name are no longer stripped automatically. [case 1112983](https://fogbugz.unity3d.com/f/cases/1112983/)
- Fixed tiling issue with selection outline and baked cutout shadows.
- in the Shadergraph Unlit Master node, Premultiply no longer acts the same as Alpha. [case 1114708](https://fogbugz.unity3d.com/f/cases/1114708/)
- Fixed an issue where Lightprobe data was missing if it was needed per-pixel and GPU instancing was enabled.
- The Soft ScreenSpaceShadows Shader variant no longer gets stripped form builds. [case 1138236](https://fogbugz.unity3d.com/f/cases/1138236/)
- Fixed a typo in the Particle Unlit Shader, so Soft Particles now work correctly.
- Fixed emissive Materials not being baked for some meshes. [case 1145297](https://issuetracker.unity3d.com/issues/lwrp-emissive-materials-are-not-baked)
- Camera matrices are now correctly set up when you call rendering functions in EndCameraRendering. [case 1146586](https://issuetracker.unity3d.com/issues/lwrp-drawmeshnow-returns-wrong-positions-slash-scales-when-called-from-endcamerarendering-hook)
- Fixed GI not baking correctly while in gamma color space.
- Fixed a NullReference exception when adding a renderer feature that is contained in a global namespace. [case 1147068](https://issuetracker.unity3d.com/issues/scriptablerenderpipeline-inspector-ui-crashes-when-a-scriptablerenderfeature-is-not-in-a-namespace)
- Shaders are now set up for VR stereo instancing on Vulkan. [case 1142952](https://fogbugz.unity3d.com/f/cases/1142952/).
- VR stereo matrices and vertex inputs are now set up on Vulkan. [case 1142952](https://fogbugz.unity3d.com/f/cases/1142952/).
- Fixed the Material Upgrader so it's now run upon updating the LWRP package. [1148764](https://issuetracker.unity3d.com/product/unity/issues/guid/1148764/)
- Fixed a NullReference exception when you create a new Lightweight Render Pipeline Asset. [case 1153388](https://issuetracker.unity3d.com/product/unity/issues/guid/1153388/) 

## [6.6.0] - 2019-04-01
### Added
- Added support for Baked Indirect mixed lighting.
- You can now use Light Probes for occlusion. This means that baked lights can now occlude dynamic objects.
- Added RenderObjects. You can add RenderObjects to a Renderer to perform custom rendering.
- (WIP) Added an experimental 2D renderer that implements a 2D lighting system.
- (WIP) Added a Light2D component that works with the 2D renderer to add lighting effects to 2D sprites.

### Fixed
- Fixed a project import issue in the LWRP template.
- Fixed the warnings that appear when you create new Unlit Shader Graphs using the Lightweight Render Pipeline.
- Fixed light attenuation precision on mobile platforms.
- Fixed split-screen rendering on mobile platforms.
- Fixed rendering when using an off-screen camera that renders to a depth texture.
- Fixed the exposed stencil render state in the renderer.
- Fixed the default layer mask so it's now applied to a depth pre-pass.
- Made several improvements and fixes to the render pass UI.
- Fixed artifacts that appeared due to precision errors in large scaled objects.
- Fixed an XR rendering issue where Unity required a depth texture.
- Fixed an issue that caused transparent objects to sort incorrectly.

## [6.5.0] - 2019-03-07
### Added
- You can now create a custom forward renderer by clicking on `Assets/Create/Rendering/Lightweight Render Pipeline/Forward Renderer`. This creates an Asset in your Project. You can add additional features to it and drag-n-drop the renderer to either the pipeline Asset or to a camera.
- You can now add `ScriptableRendererFeature`  to the `ScriptableRenderer` to extend it with custom effects. A feature is an `ScriptableObject` that can be drag-n-dropped in the renderer and adds one or more `ScriptableRenderPass` to the renderer.
- `ScriptableRenderer` now exposes interface to configure lights. To do so, implement `SetupLights` when you create a new renderer.
- `ScriptableRenderer` now exposes interface to configure culling. To do so, implement `SetupCullingParameters` when you create a new renderer.
- `ScriptableRendererData` contains rendering resources for `ScriptableRenderer`. A renderer can be overridden globally for all cameras or on a per-camera basis.
- `ScriptableRenderPass` now has a `RenderPassEvents`. This controls where in the pipeline the render pass is added.
- `ScriptableRenderPass` now exposes `ConfigureTarget` and `ConfigureClear`. This allows the renderer to automatically figure out the currently active rendering targets.
- `ScriptableRenderPass` now exposes `Blit`. This performs a blit and sets the active render target in the renderer.
- `ScriptableRenderPass` now exposes `RenderPostProcessing`. This renders post-processing and sets the active render target in the renderer.
- `ScriptableRenderPass` now exposes `CreateDrawingSettings` as a helper for render passes that need to call `ScriptableRenderContext.DrawRenderers`.

### Changed
- Removed `RegisterShaderPassName` from `ScriptableRenderPass`. Instead, `CreateDrawingSettings` now  takes one or a list of `ShaderTagId`. 
- Removed remaining experimental namespace from LWRP. All APIrelated to `ScriptableRenderer`, `ScriptableRenderPass`, and render pass injection is now out of preview.
- Removed `SetRenderTarget` from `ScriptableRenderPass`. You should never call it. Instead, call `ConfigureTarget`, and the renderer automatically sets up targets for you. 
- Removed `RenderFullscreenQuad` from `ScriptableRenderer`. Use `CommandBuffer.DrawMesh` and `RenderingUtils.fullscreenMesh` instead.
- Removed `RenderPostProcess` from `ScriptableRenderer`. Use `ScriptableRenderPass.RenderPostProcessing` instead.
- Removed `postProcessingContext` property from `ScriptableRenderer`. This is now exposed in `RenderingUtils.postProcessingContext`.
- Removed `GetCameraClearFlag` from `ScriptableRenderer`.

### Fixed
- Fixed y-flip in VR when post-processing is active.
- Fixed occlusion mesh for VR not rendering before rendering opaques.
- Enabling or disabling SRP Batcher in runtime works now.
- Fixed video player recorder when post-processing is enabled.

## [6.4.0] - 2019-02-21

## [6.3.0] - 2019-02-18

## [6.2.0] - 2019-02-15

### Changed
- Code refactor: all macros with ARGS have been swapped with macros with PARAM. This is because the ARGS macros were incorrectly named.

## [6.1.0] - 2019-02-13

## [6.0.0] - 2019-02-23
### Added
- You can now implement a custom renderer for LWRP. To do so, implement an `IRendererData` that contains all resources used in rendering. Then create an `IRendererSetup` that creates and queues `ScriptableRenderPass`. Change the renderer type either in the Pipeline Asset or in the Camera Inspector.
- LWRP now uses the Unity recorder extension. You can use this to capture the output of Cameras.
- You can now inject a custom render pass before LWRP renders opaque objects. To do so, implement an `IBeforeRender` interface.
- Distortion support in all Particle Shaders.
- An upgrade system for LWRP Materials with `MaterialPostprocessor`.
- An upgrade path for Unlit shaders
- Tooltips for Shaders.
- SRP Batcher support for Particle Shaders.
- Docs for these Shaders: Baked Lit, Particles Lit, Particles Simple Lit, and Particles Unlit.
- LWRP now supports dynamic resolution scaling. The target platform must also support it.
- LWRP now includes version defines for both C# and Shaders in the format of `LWRP_X_Y_Z_OR_NEWER`. For example, `LWRP_5_3_0_OR_NEWER` defines version 5.3.0.
- The Terrain Lit Shader now samples Spherical Harmonics if you haven't baked any lightmaps for terrain.
- Added a __Priority__ option, which you can use to tweak the rendering order. This is similar to render queue in the built-in render pipeline. These Shaders now have this option: Lit, Simple Lit, Baked Lit, Unlit, and all three Particle Shaders.
- Added support for overriding terrain detail rendering shaders, via the render pipeline editor resources asset.

### Changed
- You can now only initialize a camera by setting a Background Type. The supported options are Skybox, Solid Color, and Don't Care.
- LWRP now uses non-square shadowmap textures when it renders directional shadows with 2 shadow cascades. 
- LWRP now uses RGB111110 as the HDR format on mobile devices, when this format is supported.
- Removed `IAfterDepthPrePass` interface.
- We’ve redesigned the Shader GUI. For example, all property names in Shaders are now inline across the board
- The Simple Lit Shader now has Smoothness, which can be stored in the alpha of specular or albedo maps.
- The Simple Lit and Particles Simple Lit Shaders now take shininess from the length (brightness) of the specular map.
- The __Double sided__ property is now __Render Face__. This means you can also do front face culling.
- Changed the docs for Lit Shader, Simple Lit Shader and Unlit Shader according to Shader GUI changes.
- When you create a new LWRP Asset, it will now be initialized with settings that favor performance on mobile platforms.
- Updated the [FAQ](faq.md) and the [Built-in/LWRP feature comparison table](lwrp-builtin-feature-comparison.md).

### Fixed
- Several tweaks to reduce bandwidth consumption on mobile devices.
- The foldouts in the Lightweight Asset inspector UI now remember their state.
- Added missing meta file for GizmosRenderingPass.cs.
- Fixed artifacts when using multiple or Depth Only cameras. [Case 1072615](https://issuetracker.unity3d.com/issues/ios-using-multiple-cameras-in-the-scene-in-lightweight-render-pipeline-gives-corrupted-image-in-ios-device)
- Fixed a typo in ERROR_ON_UNSUPPORTED_FUNCTION() that was causing the shader compiler to run out of memory in GLES2. [Case 1104271](https://issuetracker.unity3d.com/issues/mobile-os-restarts-because-of-high-memory-usage-when-compiling-shaders-for-opengles2)
- LWRP now renders shadows on scaled objects correctly. [Case 1109017](https://issuetracker.unity3d.com/issues/scaled-objects-render-shadows-and-specularity-incorrectly-in-the-lwrp-on-device)
- LWRP now allows some Asset settings to be changed at runtime. [Case 1105552](https://issuetracker.unity3d.com/issues/lwrp-changing-render-scale-in-runtime-has-no-effect-since-lwrp-3-dot-3-0)
- Realtime shadows now work in GLES2. [Case 1087251](https://issuetracker.unity3d.com/issues/android-lwrp-no-real-time-light-and-shadows-using-gles2)
- Framedebugger now renders correctly when stepping through drawcalls.
- Cameras that request MSAA and Opaque Textures now use less frame bandwidth when they render.
- Fixed rendering in the gamma color space, so it doesn't appear darker.
- Particles SImple Lit and Particles Unlit Shaders now work correctly.
- __Soft Particles__ now work correctly.
- Camera fading for particles.
- Fixed a typo in the Unlit `IgnoreProjector` tag.
- Particles render in both eyes with stereo instancing
- Fixed specular issues on mobile. [case 1109017](https://issuetracker.unity3d.com/issues/scaled-objects-render-shadows-and-specularity-incorrectly-in-the-lwrp-on-device)
- Fixed issue causing LWRP to create MSAA framebuffer even when MSAA setting was disabled.
- Post-processing in mobile VR is now forced to be disabled. It was causing many rendering issues.
- Fixed Editor Previews breaking in Play Mode when VR is enabled. [Case 1109009](https://issuetracker.unity3d.com/issues/lwrp-editor-previews-break-in-play-mode-if-vr-is-enabled)
- A camera's HDR enable flag is now respected when rendering in XR.
- Terrain detail rendering now works correctly when LWRP is installed but inactive.

## [5.2.0] - 2018-11-27
### Added
- LWRP now handles blits that are required by the device when rendering to the backbuffer.
- You can now enable the SRP Batcher. To do so, go to the `Pipeline Asset`. Under `Advanced`, toggle `SRP Batcher`.

### Changed
- Renamed shader variable `unity_LightIndicesOffsetAndCount` to `unity_PerObjectLightData`.
- Shader variables `unity_4LightIndices0` and `unity_4LightIndices1` are now declared as `unity_PerObjectLightIndices` array.

## [5.1.0] - 2018-11-19
### Added
- The user documentation for LWRP is now in this GitHub repo, instead of in the separate GitHub wiki. You can find the most up-to-date pages in the [TableOfContents.md](TableOfCotents.md) file. Pages not listed in that file are still in progress.

### Changed
- The LWRP package is no longer in preview.
- LWRP built-in render passes are now internal.
- Changed namespace from `UnityEngine.Experimental.Rendering.LightweightPipeline` to `UnityEngine.Rendering.LWRP`.
- Changed namespace from `UnityEditor.Experimental.Rendering.LightweightPipeline` to `UnityEditor.Rendering.LWRP`.

### Fixed
- LWRP now respects the iOS Player setting **Force hard shadows**. When you enable this setting, hardware filtering of shadows is disabled.
- Scene view mode now renders baked lightmaps correctly. [Case 1092227](https://issuetracker.unity3d.com/issues/lwrp-scene-view-modes-render-objects-black)
- Shadow bias calculations are now correct for both Shader Graph and Terrain shaders.
- Blit shader now ignores culling.
- When you select __Per Vertex__ option for __Additional Lights__, the __Per Object Limit__ option is not greyed out anymore.
- When you change camera viewport height to values above 1.0, the Unity Editor doesn't freeze anymore. [Case 1097497](https://issuetracker.unity3d.com/issues/macos-lwrp-editor-freezes-after-changing-cameras-viewport-rect-values)
- When you use AR with LWRP, the following error message is not displayed in the console anymore: "The camera list passed to the render pipeline is either null or empty."

## [5.0.0-preview] - 2018-09-28
### Added
- Added occlusion mesh rendering/hookup for VR
- You can now configure default depth and normal shadow bias values in the pipeline asset.
- You can now add the `LWRPAdditionalLightData` component to a `Light` to override the default depth and normal shadow bias.
- You can now log the amount of shader variants in your build. To do so, go to the `Pipeline Asset`. Under `Advanced`, select and set the `Shader Variant Log Level`.
### Changed
- Removed the `supportedShaderFeatures` property from LWRP core. The shader stripper now figures out which variants to strip based on the current assigned pipeline Asset in the Graphics settings.
### Fixed
- The following error does not appear in console anymore: ("Begin/End Profiler section mismatch")
- When you select a material with the Lit shader, this no longer causes the following error in the console: ("Material doesn't have..."). [case 1092354](https://fogbugz.unity3d.com/f/cases/1092354/)
- In the Simple Lit shader, per-vertex additional lights are now shaded properly.
- Shader variant stripping now works when you're building a Project with Cloud Build. This greatly reduces build times from Cloud Build.
- Dynamic Objects now receive lighting when the light mode is set to mixed.
- MSAA now works on Desktop platforms.
- The shadow bias value is now computed correctly for shadow cascades and different shadow resolutions. [case 1076285](https://issuetracker.unity3d.com/issues/lwrp-realtime-directional-light-shadow-maps-exhibit-artifacts)
- When you use __Area Light__ with LWRP, __Cast Shadows__ no longer overlaps with other UI elements in the Inspector. [case 1085363](https://issuetracker.unity3d.com/issues/inspector-area-light-cast-shadows-ui-option-is-obscured-by-render-mode-for-lwrp-regression-in-2018-dot-3a3)

### Changed
Read/write XRGraphicsConfig -> Read-only XRGraphics interface to XRSettings. 

## [4.0.0-preview] - 2018-09-28
### Added
- When you have enabled Gizmos, they now appear correctly in the Game view.
- Added requiresDepthPrepass field to RenderingData struct to tell if the runtime platform requires a depth prepass to generate a camera depth texture.
- The `RenderingData` struct now holds a reference to `CullResults`.
- When __HDR__ is enabled in the Camera but disabled in the Asset, an information box in the Camera Inspector informs you about it.
- When __MSAA__ is enabled in the Camera but disabled in the Asset, an information box in the Camera Inspector informs you about it.
- Enabled instancing on the terrain shader.
- Sorting of opaque objects now respects camera `opaqueSortMode` setting.
- Sorting of opaque objects disables front-to-back sorting flag, when camera settings allow that and the GPU has hidden surface removal.
- LWRP now has a Custom Light Explorer that suits its feature set.
- LWRP now supports Vertex Lit shaders for detail meshes on terrain.
- LWRP now has three interactive Autodesk shaders: Autodesk Interactive, Autodesk Interactive Masked and Autodesk Interactive Transparent.
- [Shader API] The `GetMainLight` and `GetAdditionalLight` functions can now compute shadow attenuation and store it in the new `shadowAttenuation` field in `LightData` struct.
- [Shader API] Added a `VertexPositionInputs` struct that contains vertex position in difference spaces (world, view, hclip).
- [Shader API] Added a `GetVertexPositionInputs` function to get an initialized `VertexPositionInputs`.
- [Shader API] Added a `GetPerObjectLightIndex` function to return the per-object index given a for-loop index.
- [Shader API] Added a `GetShadowCoord` function that takes a `VertexPositionInputs` as input.
- [ShaderLibrary] Added VertexNormalInputs struct that contains data for per-pixel normal computation.
- [ShaderLibrary] Added GetVertexNormalInputs function to return an initialized VertexNormalInputs.

### Changed
- The `RenderingData` struct is now read-only.
- `ScriptableRenderer`always performs a Clear before calling `IRendererSetup::Setup.` 
- `ScriptableRenderPass::Execute` no longer takes `CullResults` as input. Instead, use `RenderingData`as input, since that references `CullResults`.
- `IRendererSetup_Setup` no longer takes `ScriptableRenderContext` and `CullResults` as input.
- Shader includes are now referenced via package relative paths instead of via the deprecated shader export path mechanism https://docs.unity3d.com/2018.3/Documentation/ScriptReference/ShaderIncludePathAttribute.html.
- The LWRP Asset settings were re-organized to be more clear.
- Vertex lighting now controls if additional lights should be shaded per-vertex or per-pixel.
- Renamed all `Local Lights` nomenclature to `Additional Lights`.
- Changed shader naming to conform to our SRP shader code convention.
- [Shader API] Renamed `SpotAttenuation` function to `AngleAttenuation`.
- [Shader API] Renamed `_SHADOWS_ENABLED` keyword to `_MAIN_LIGHT_SHADOWS`
- [Shader API] Renamed `_SHADOWS_CASCADE` keyword to `_MAIN_LIGHT_SHADOWS_CASCADE`
- [Shader API] Renamed `_VERTEX_LIGHTS` keyword to `_ADDITIONAL_LIGHTS_VERTEX`.
- [Shader API] Renamed `_LOCAL_SHADOWS_ENABLED` to `_ADDITIONAL_LIGHT_SHADOWS`
- [Shader API] Renamed `GetLight` function to `GetAdditionalLight`.
- [Shader API] Renamed `GetPixelLightCount` function to `GetAdditionalLightsCount`.
- [Shader API] Renamed `attenuation` to `distanceAttenuation` in `LightData`.
- [Shader API] Renamed `GetLocalLightShadowStrength` function to `GetAdditionalLightShadowStrength`.
- [Shader API] Renamed `SampleScreenSpaceShadowMap` functions to `SampleScreenSpaceShadowmap`.
- [Shader API] Renamed `MainLightRealtimeShadowAttenuation` function to `MainLightRealtimeShadow`.
- [Shader API] Renamed light constants from `Directional` and `Local` to `MainLight` and `AdditionalLights`.
- [Shader API] Renamed `GetLocalLightShadowSamplingData` function to `GetAdditionalLightShadowSamplingData`.
- [Shader API] Removed OUTPUT_NORMAL macro.
- [Shader API] Removed `lightIndex` and `substractiveAttenuation` from `LightData`.
- [Shader API] Removed `ComputeShadowCoord` function. `GetShadowCoord` is provided instead.
- All `LightweightPipeline` references in API and classes are now named `LightweightRenderPipeline`.
- Files no longer have the `Lightweight` prefix.
- Renamed Physically Based shaders to `Lit`, `ParticlesLit`, and `TerrainLit`.
- Renamed Simple Lighting shaders to `SimpleLit`, and `ParticlesSimpleLit`.
- [ShaderLibrary] Renamed `InputSurfacePBR.hlsl`, `InputSurfaceSimple.hlsl`, and `InputSurfaceUnlit` to `LitInput.hlsl`, `SimpleLitInput.hlsl`, and `UnlitInput.hlsl`. These files were moved from the `ShaderLibrary` folder to the`Shaders`.
- [ShaderLibrary] Renamed `LightweightPassLit.hlsl` and `LightweightPassLitSimple.hlsl` to `LitForwardPass.hlsl` and `SimpleLitForwardPass.hlsl`. These files were moved from the `ShaderLibrary` folder to `Shaders`.
- [ShaderLibrary] Renamed `LightweightPassMetaPBR.hlsl`, `LightweightPassMetaSimple.hlsl` and `LighweightPassMetaUnlit` to `LitMetaPass.hlsl`, `SimpleLitMetaPass.hlsl` and `UnlitMetaPass.hlsl`. These files were moved from the `ShaderLibrary` folder to `Shaders`.
- [ShaderLibrary] Renamed `LightweightPassShadow.hlsl` to `ShadowCasterPass.hlsl`. This file was moved to the `Shaders` folder.
- [ShaderLibrary] Renamed `LightweightPassDepthOnly.hlsl` to `DepthOnlyPass.hlsl`. This file was moved to the `Shaders` folder.
- [ShaderLibrary] Renamed `InputSurfaceTerrain.hlsl` to `TerrainLitInput.hlsl`. This file was moved to the `Shaders` folder.
- [ShaderLibrary] Renamed `LightweightPassLitTerrain.hlsl` to `TerrainLitPases.hlsl`. This file was moved to the `Shaders` folder.
- [ShaderLibrary] Renamed `ParticlesPBR.hlsl` to `ParticlesLitInput.hlsl`. This file was moved to the `Shaders` folder.
- [ShaderLibrary] Renamed `InputSurfacePBR.hlsl` to `LitInput.hlsl`. This file was moved to the `Shaders` folder.
- [ShaderLibrary] Renamed `InputSurfaceUnlit.hlsl` to `UnlitInput.hlsl`. This file was moved to the `Shaders` folder.
- [ShaderLibrary] Renamed `InputBuiltin.hlsl` to `UnityInput.hlsl`.
- [ShaderLibrary] Renamed `LightweightPassMetaCommon.hlsl` to `MetaInput.hlsl`.
- [ShaderLibrary] Renamed `InputSurfaceCommon.hlsl` to `SurfaceInput.hlsl`.
- [ShaderLibrary] Removed LightInput struct and GetLightDirectionAndAttenuation. Use GetAdditionalLight function instead.
- [ShaderLibrary] Removed ApplyFog and ApplyFogColor functions. Use MixFog and MixFogColor instead.
- [ShaderLibrary] Removed TangentWorldToNormal function. Use TransformTangentToWorld instead.
- [ShaderLibrary] Removed view direction normalization functions. View direction should always be normalized per pixel for accurate results.
- [ShaderLibrary] Renamed FragmentNormalWS function to NormalizeNormalPerPixel.

### Fixed
- If you have more than 16 lights in a scene, LWRP no longer causes random glitches while rendering lights.
- The Unlit shader now samples Global Illumination correctly.
- The Inspector window for the Unlit shader now displays correctly.
- Reduced GC pressure by removing several per-frame memory allocations.
- The tooltip for the the camera __MSAA__ property now appears correctly.
- Fixed multiple C# code analysis rule violations.
- The fullscreen mesh is no longer recreated upon every call to `ScriptableRenderer.fullscreenMesh`.

## [3.3.0-preview] - 2018-01-01
### Added
- Added callbacks to LWRP that can be attached to a camera (IBeforeCameraRender, IAfterDepthPrePass, IAfterOpaquePass, IAfterOpaquePostProcess, IAfterSkyboxPass, IAfterTransparentPass, IAfterRender)

###Changed
- Clean up LWRP creation of render textures. If we are not going straight to screen ensure that we create both depth and color targets.
- UNITY_DECLARE_FRAMEBUFFER_INPUT and UNITY_READ_FRAMEBUFFER_INPUT macros were added. They are necessary for reading transient attachments.
- UNITY_MATRIX_I_VP is now defined.
- Renamed LightweightForwardRenderer to ScriptableRenderer.
- Moved all light constants to _LightBuffer CBUFFER. Now _PerCamera CBUFFER contains all other per camera constants.
- Change real-time attenuation to inverse square.
- Change attenuation for baked GI to inverse square, to match real-time attenuation.
- Small optimization in light attenuation shader code.

### Fixed
- Lightweight Unlit shader UI doesn't throw an error about missing receive shadow property anymore.

## [3.2.0-preview] - 2018-01-01
### Changed
- Receive Shadows property is now exposed in the material instead of in the renderer.
- The UI for Lightweight asset has been updated with new categories. A more clean structure and foldouts has been added to keep things organized.

### Fixed
- Shadow casters are now properly culled per cascade. (case 1059142)
- Rendering no longer breaks when Android platform is selected in Build Settings. (case 1058812)
- Scriptable passes no longer have missing material references. Now they access cached materials in the renderer.(case 1061353)
- When you change a Shadow Cascade option in the Pipeline Asset, this no longer warns you that you've exceeded the array size for the _WorldToShadow property.
- Terrain shader optimizations.

## [3.1.0-preview] - 2018-01-01

### Fixed
- Fixed assert errors caused by multi spot lights
- Fixed LWRP-DirectionalShadowConstantBuffer params setting

## [3.0.0-preview] - 2018-01-01
### Added
- Added camera additional data component to control shadows, depth and color texture.
- pipeline now uses XRSEttings.eyeTextureResolutionScale as renderScale when in XR.
- New pass architecture. Allows for custom passes to be written and then used on a per camera basis in LWRP

### Changed
- Shadow rendering has been optimized for the Mali Utgard architecture by removing indexing and avoiding divisions for orthographic projections. This reduces the frame time by 25% on the Overdraw benchmark.
- Removed 7x7 tent filtering when using cascades.
- Screenspace shadow resolve is now only done when rendering shadow cascades.
- Updated the UI for the Lighweight pipeline asset.
- Update assembly definitions to output assemblies that match Unity naming convention (Unity.*).

### Fixed
- Post-processing now works with VR on PC.
- PS4 compiler error
- Fixed VR multiview rendering by forcing MSAA to be off. There's a current issue in engine that breaks MSAA and Texture2DArray.
- Fixed UnityPerDraw CB layout
- GLCore compute buffer compiler error
- Occlusion strength not being applied on LW standard shaders
- CopyDepth pass is being called even when a depth from prepass is available
- GLES2 shader compiler error in IntegrationTests
- Can't set RenderScale and ShadowDistance by script
- VR Single Pass Instancing shadows
- Fixed compilation errors on Nintendo Switch (limited XRSetting support).

## [2.0.0-preview] - 2018-01-01

### Added
- Explicit render target load/store actions were added to improve tile utilization
- Camera opaque color can be requested on the pipeline asset. It can be accessed in the shader by defining a _CameraOpaqueTexture. This can be used as an alternative to GrabPass.
- Dynamic Batching can be enabled in the pipeline asset
- Pipeline now strips unused or invalid variants and passes based on selected pipeline capabilities in the asset. This reduces build and memory consuption on target.
- Shader stripping settings were added to pipeline asset

### Changed
#### Pipeline
- Pipeline code is now more modular and extensible. A ForwardRenderer class is initialized by the pipeline with RenderingData and it's responsible for enqueueing and executing passes. In the future pluggable renderers will be supported.
- On mobile 1 directional light + up to 4 local lights (point or spot) are computed
- On other platforms 1 directional light + up to 8 local lights are computed
- Multiple shadow casting lights are supported. Currently only 1 directional + 4 spots light shadows.
#### Shading Framework
- Directional Lights are always considered a main light in shader. They have a fast shading path with no branching and no indexing.
- GetMainLight() is provided in shader to initialize Light struct with main light shading data. 
- Directional lights have a dedicated shadowmap for performance reasons. Shadow coord always comes from interpolator.
- MainLigthRealtimeShadowAttenuation(float4 shadowCoord) is provided to compute main light realtime shadows.
- Spot and Point lights are always shaded in the light loop. Branching on uniform and indexing happens when shading them.
- GetLight(half index, float3 positionWS) is provided in shader to initialize Light struct for spot and point lights.
- Spot light shadows are baked into a single shadow atlas.
- Shadow coord for spot lights is always computed on fragment.
- Use LocalLightShadowAttenuation(int lightIndex, float3 positionWS) to comppute realtime shadows for spot lights.

### Fixed
- Issue that was causing VR on Android to render black
- Camera viewport issues
- UWP build issues
- Prevent nested camera rendering in the pipeline

## [1.1.4-preview] - 2018-01-01

### Added
 - Terrain and grass shaders ported
 - Updated materials and shader default albedo and specular color to midgrey.
 - Exposed _ScaledScreenParams to shader. It works the same as _ScreenParams but takes pipeline RenderScale into consideration
 - Performance Improvements in mobile

### Fixed
 - SRP Shader library issue that was causing all constants to be highp in mobile
 - shader error that prevented LWRP to build to UWP
 - shader compilation errors in Linux due to case sensitive includes
 - Rendering Texture flipping issue
 - Standard Particles shader cutout and blending modes
 - crash caused by using projectors
 - issue that was causing Shadow Strength to not be computed on mobile
 - Material Upgrader issue that caused editor to SoftLocks
 - GI in Unlit shader
 - Null reference in the Unlit material shader GUI

## [1.1.2-preview] - 2018-01-01

### Changed
 - Performance improvements in mobile  

### Fixed
 - Shadows on GLES 2.0
 - CPU performance regression in shadow rendering
 - Alpha clip shadow issues
 - Unmatched command buffer error message
 - Null reference exception caused by missing resource in LWRP
 - Issue that was causing Camera clear flags was being ignored in mobile


## [1.1.1-preview] - 2018-01-01

### Added
 - Added Cascade Split selection UI
 - Added SHADER_HINT_NICE_QUALITY. If user defines this to 1 in the shader Lightweight pipeline will favor quality even on mobile platforms.

### Changed
 - Shadowmap uses 16bit format instead of 32bit.
 - Small shader performance improvements

### Fixed
 - Subtractive Mode
 - Shadow Distance does not accept negative values anymore


## [0.1.24] - 2018-01-01

### Added
 - Added Light abstraction layer on lightweight shader library.
 - Added HDR global setting on pipeline asset. 
 - Added Soft Particles settings on pipeline asset.
 - Ported particles shaders to SRP library

### Changed
 - HDR RT now uses what format is configured in Tier settings.
 - Refactored lightweight standard shaders and shader library to improve ease of use.
 - Optimized tile LOAD op on mobile.
 - Reduced GC pressure
 - Reduced shader variant count by ~56% by improving fog and lightmap keywords
 - Converted LW shader library files to use real/half when necessary.

### Fixed
 - Realtime shadows on OpenGL
 - Shader compiler errors in GLES 2.0
 - Issue sorting issues when BeforeTransparent custom fx was enabled.
 - VR single pass rendering.
 - Viewport rendering issues when rendering to backbuffer.
 - Viewport rendering issues when rendering to with MSAA turned off.
 - Multi-camera rendering.

## [0.1.23] - 2018-01-01

### Added
 - UI Improvements (Rendering features not supported by LW are hidden)

### Changed
 - Shaders were ported to the new SRP shader library. 
 - Constant Buffer refactor to use new Batcher
 - Shadow filtering and bias improved.
 - Pipeline now updates color constants in gamma when in Gamma colorspace.
 - Optimized ALU and CB usage on Shadows.
 - Reduced shader variant count by ~33% by improving shadow and light classification keywords
 - Default resources were removed from the pipeline asset.

### Fixed
 - Fixed shader include path when using SRP from package manager.
 - Fixed spot light attenuation to match Unity Built-in pipeline.
 - Fixed depth pre-pass clearing issue.

## [0.1.12] - 2018-01-01

### Added
 - Standard Unlit shader now has an option to sample GI.
 - Added Material Upgrader for stock Unity Mobile and Legacy Shaders.
 - UI improvements

### Changed
- Realtime shadow filtering was improved. 

### Fixed
 - Fixed an issue that was including unreferenced shaders in the build.
 - Fixed a null reference caused by Particle System component lights.<|MERGE_RESOLUTION|>--- conflicted
+++ resolved
@@ -24,11 +24,8 @@
 - Fixed an issue where particles using Sprite Shader Graph shaders were invisible.
 - Fixed an issue where Scene objects might be incorrectly affected by 2D Lights from a previous Sorting Layer.
 - Fixed an issue where errors would appear in the Console when entering Play Mode with a 2D Light selected in the Hierarchy. [Case 1226918](https://issuetracker.unity3d.com/issues/errors-appear-in-the-console-when-global-2d-light-is-selected-in-hierarchy)
-<<<<<<< HEAD
+- Fixed an issue when Linear -> sRGB conversion would not happen on some Android devices. [case 1226208](https://issuetracker.unity3d.com/issues/no-srgb-conversion-on-some-android-devices-when-using-the-universal-render-pipeline)
 - Fixed invalid implementation of one function in LWRP -> URP backward compatibility support.
-=======
-- Fixed an issue when Linear -> sRGB conversion would not happen on some Android devices. [case 1226208](https://issuetracker.unity3d.com/issues/no-srgb-conversion-on-some-android-devices-when-using-the-universal-render-pipeline)
->>>>>>> 0eab8894
 
 ## [8.0.1] - 2020-02-25
 
