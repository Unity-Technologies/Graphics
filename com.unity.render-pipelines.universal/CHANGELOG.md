--- conflicted
+++ resolved
@@ -192,11 +192,8 @@
 - Fixed an issue that caused the inverse view and projection matrix to output wrong values in some platforms. [case 1243990](https://issuetracker.unity3d.com/issues/urp-8-dot-1-breaks-unity-matrix-i-vp)
 - Fixed an issue with not being able to remove Light Mode Tags [case 1240895](https://issuetracker.unity3d.com/issues/urp-unable-to-remove-added-lightmode-tags-of-filters-property-in-render-object)
 - Fixed issue with Model Importer materials using the Legacy standard shader instead of URP's Lit shader when import happens at Editor startup.
-<<<<<<< HEAD
 - Fixed an issue where camera stacking with msaa on OpenGL resulted a black screen [case 1250602](https://issuetracker.unity3d.com/issues/urp-camera-stacking-results-in-black-screen-when-msaa-and-opengl-graphics-api-are-used)
-=======
 - Fixed an issue where URP Simple Lit shader had attributes swapped incorrectly for BaseMap and BaseColor properties.
->>>>>>> 9ceae29e
 
 ## [7.1.1] - 2019-09-05
 ### Upgrade Guide
