# Changelog
All notable changes to this package will be documented in this file.

The format is based on [Keep a Changelog](http://keepachangelog.com/en/1.0.0/)
and this project adheres to [Semantic Versioning](http://semver.org/spec/v2.0.0.html).

## [14.0.0] - 2021-11-17

### Added
- Renderer Features can now use the HelpURLAttribute to specify a documentation URL to be used in the inspector.
- Added inspector documentation URLs to the SSAO, Decal, and Render Objects renderer features.
- Changed "_USE_DRAW_PROCEDURAL" to be used only in vertex shader in Post Processing related shaders as they are not needed for fragment shaders. In result we now generate less shader variants.

### Fixed
- Fix shadow rendering correctly to work with shader stripping in WebGl. [case 1381881](https://issuetracker.unity3d.com/issues/webgl-urp-mesh-is-not-rendered-in-the-scene-on-webgl-build)
- VFX: Incorrect Decal rendering when rendescale is different than one [case 1343674](https://issuetracker.unity3d.com/product/unity/issues/guid/1343674/)
- Fixed inspector documentation URLs for the URP asset and Universal Renderer asset.

## [13.1.2] - 2021-11-05

### Added
- Added minimal picking support for DOTS 1.0 (on parity with Hybrid Renderer V2)
- Added support for `RTHandle`.
<<<<<<< HEAD
- Renderer Features can now use the HelpURLAttribute to specify a documentation URL to be used in the inspector.
- Added inspector documentation URLs to the SSAO, Decal, and Render Objects renderer features.
- Added Downscale and Max Iterations options for Bloom
=======
>>>>>>> 2f3bd8fe

### Changed
- Converted internal render targets to use `RTHandle` targets instead of `RenderTargetHandle` and `RenderTargetIdentifier`.
- Set usage of `RenderTargetHandle` and public functions using `RenderTargetIdentifier` as obsolete for future removal.
- Split RendererFeatures `AddRenderPasses` into two functions with `SetupRenderPasses` so render targets can be used after allocation.
- The "Add Renderer Feature" menu now supports filtering.
- Removed the name input for the SSAO and Screen Space Shadows renderer features.
- Removed skipIterations from Bloom settings. It has now been replaced with maxIterations.

### Fixed
- Fixed an issue where 2D global lights with shadows enabled could break light layer batching [case 1376487](https://issuetracker.unity3d.com/issues/2d-urp-upgrading-global-light-sets-shadow-settings-to-enabled)
- Fixed broken soft shadow filtering. [case 1374960](https://issuetracker.unity3d.com/product/unity/issues/guid/1374960/)
- Fixed Lens Flare not accounting Render Scale setting. [case 1376820](https://issuetracker.unity3d.com/issues/urp-lens-flare-do-not-account-for-render-scale-setting)
- Fixed an issue where SSAO would throw a "RenderingCommandBuffer: invalid pass index" errors. [case 1374215](https://issuetracker.unity3d.com/issues/urp-renderingcommandbuffer-invalid-pass-index-errors-when-opening-urp-sample-scenes)
- Fixed performance regression for 2D shaders where alpha discard was disabled. [case 1335648]
- Fixed an issue with MSAA falling back to the incorrect value when sample count 2 is not supported on some Android GPUs
- Fixed decals to work with native render pass [case 1353141](https://issuetracker.unity3d.com/issues/urp-decals-are-not-visible-in-game-view-after-modifying-urp-asset-properties)
- Fixed decals to work with render scale [1353885](https://issuetracker.unity3d.com/issues/urp-builtin-to-urp-render-pipeline-converter-freezes-the-editor-when-converting-rendering-settings)
- Fixed an issue in where the _ScreenParams is not setup correctly.
- Fixed an issue where intermediate rendertextures were not scaled when a camera was rendering to a texture [case 1342895](https://issuetracker.unity3d.com/issues/camera-rendertocubemap-offsets-and-stretches-out-the-ambient-occlusionl-layer-when-the-render-scale-is-not-equal-to-1)
## [13.1.1] - 2021-10-04

### Added
- Added Depth Texture setting for Overlay Camera.
- Added Depth Priming support for Vulkan with MSAA.
- Added Shadows and Additional Lights off variants stripping.
- Added Adaptive Performance Decals scaler.
- Exposed public API for DebugDisplaySettings.
- Added Display Stats panel to Rendering Debugger that displays CPU/GPU frame timings and bottlenecks.
- Preserve Specular blend mode toggle for glass like materials where the specular reflection itself is not transparent.
- Emulate alpha for multiply blend mode by whitening the base map colors using the alpha value. Keyword _ALPHAMODULATE_ON is set for multiply blend mode.

### Changed
- Main light shadow, additional light shadow and additional light keywords are now enabled based on urp setting instead of existence in scene. This allows better variant stripping.
- Now using the SpeedTree8 PBRLit shadergraph as the default SpeedTree8 shader for Universal.
- Changed default target sorting layers of Light2D to "Everything". Newly added sorting layers will be included in Light2Ds that have target sorting layers already set to "Everything".
- Separated Premultiplied blend mode and Preserve Specular Lighting feature from each other. Premultiplied blend mode is now true straight premultiply mode. Preserve Specular Lighting, which applies alpha differently for diffuse and specular parts of lighting, is now a separate option for Alpha and Additive blend modes. The results of previous Premultiplied blend implementation can be achieved by using Alpha blend mode with Preserve Specular Lighting toggled on.
- Multiply blend now keeps DstAlpha as it's RGB only.
- Particle AlphaModulate() renamed to AlphaModulateAndPremultiply() as it does both. Moved separate AlphaModulate() and AlphaPremultiply() to URP shader library. Fix double alpha multiply for ParticleLit.
- Improved blending modes trigger a material update which tries to keep the existing look intact. This is not always possible and manual blend mode changes might be required.

### Fixed
- Fixed incorrect premultiply blend mode. case 1260085, case 1357703, [case 1347301](https://issuetracker.unity3d.com/product/unity/issues/guid/1347301/)
- Fixed a regression where ShaderGraph screen position was not correct in game view and when using XR [1369450]
- Fixed overwriting of preview camera background color. [case 1357004](https://issuetracker.unity3d.com/product/unity/issues/guid/1361557/)
- Fixed ShadowCaster now requires varying normalWS to include changed normals from vertex shader in shader graph.
- Fixed typo in numIterationsEnclosingSphere api name
- Fix for rendering thumbnails. [case 1348209](https://issuetracker.unity3d.com/issues/preview-of-assets-do-not-show-in-the-project-window)
- Fixed a regression bug where XR camera postion can not be modified in beginCameraRendering [case 1365000]
- Fixed an issue in where installing the Adaptive Performance package caused errors to the inspector UI [1368161](https://issuetracker.unity3d.com/issues/urp-package-throws-compilation-error-cs1525-when-imported-together-with-adaptive-performance-package)
- Fixed a regression where filtering the scene view yielded incorrect visual results [1360233](https://issuetracker.unity3d.com/product/unity/issues/guid/1360233)
- Fixed disabled debug lighting modes on Vulkan and OpenGL following a shader compiler fix. [case 1334240]
- Fixed an issue in where the Convert Renderering Settings would cause a freeze. [case 1353885](https://issuetracker.unity3d.com/issues/urp-builtin-to-urp-render-pipeline-converter-freezes-the-editor-when-converting-rendering-settings)
- Fixed incorrect behavior of Reflections with Smoothness lighting debug mode. [case 1374181]

## [13.1.0] - 2021-09-24
### Added
- Added public api and updated docs for Light2D shape properties.

### Changed

- URP will no longer render via an intermediate texture unless actively required by a Renderer Feature. See the upgrade guide for compatibility options and how assets are upgraded.
- MaterialReimporter.ReimportAllMaterials now batches the asset database changes to improve performance.

### Fixed
- Fixed post processing with Pixel Perfect camera [case 1363763](https://issuetracker.unity3d.com/product/unity/issues/guid/1363763/)
- Fixed the LensFlare flicker with TAA on SceneView (case 1356734).
- Fixed an issue where Unlit and ParticlesUnlit shaders did not have HDR color selection for albedo [case 1283767](https://issuetracker.unity3d.com/issues/built-in-unlit-particle-shader-has-hdr-color-selection-for-albedo-urp-unlit-particles-do-not)

## [13.0.0] - 2021-09-01
### Added
- URP global setting for stripping post processing shader variants.
- URP global setting for stripping off shader variants.
- Terrain grass shader alpha changed to always write 1 to alpha. Enabled alpha channel write mask.

### Changed
- Removed experimental tile deferred code.
- VFX: New shadergraph support directly on Universal target.

### Fixed
- Added warning for lit shader detailed abledo, if texture is not linear. [1342011](https://issuetracker.unity3d.com/issues/detail-maps-packed-differently-in-built-in-vs-urp)
- Fixed lit detail correctly upgraded from standard shader. [1323725](https://issuetracker.unity3d.com/issues/urp-detail-map-tiling-is-tied-to-base-texture-tiling)
- URP asset can now use multi-edit. [case 1364966](https://issuetracker.unity3d.com/issues/urp-universalrenderpipelineasset-does-not-support-multi-edit)
- Fixed an issue in where the current open scene didn't load after running the converters. [case 1365101]
- Added "Conservative Enclosing Sphere" setting to fix shadow frustum culling issue where shadows are erroneously culled in corners of cascades [case 1153151](https://issuetracker.unity3d.com/issues/lwrp-shadows-are-being-culled-incorrectly-in-the-corner-of-the-camera-viewport-when-the-far-clip-plane-is-small)
- Fixed memory leak with XR combined occlusion meshes. [case 1366173]
- Fixed a bug with Sprite Targets in ShaderGraph not rendering correctly in game view [1352225]

### Changed
- Remove use of deprecated UNITY_USE_NATIVE_HDR keyword in shaders.

## [12.0.0] - 2021-01-11
### Added
- Added support for default sprite mask shaders for the 2D Renderer in URP.
- Added View Vector node to mimic old behavior of View Direction node in URP.
- Added support for the PlayStation 5 platform.
- Enabled deferred renderer in UI.
- Added support for light layers, which uses Rendering Layer Masks to make Lights in your Scene only light up specific Meshes.
- 2D Light Texture Node. A Shader Graph node that enable sampling of the Light Textures generated by the 2D Renderer in a lit scene.
- Fixed an error where multisampled texture being bound to a non-multisampled sampler in XR. [case 1297013](https://issuetracker.unity3d.com/issues/android-urp-black-screen-when-building-project-to-an-android-device-with-mock-hmd-enabled-and-multisampled-sampler-errors)
- Added _SURFACE_TYPE_TRANSPARENT keyword to URP shaders.
- Added Depth and DepthNormals passes to particles shaders.
- Added support for SSAO in Particle and Unlit shaders.
- Added Decal support. This includes new Decal Projector component, Decal renderer feature and Decal shader graph.
- Added a SpeedTree 8 Shader Graph but did not set it as the default when importing or upgrading Speed Tree 8 assets. Because URP doesn't yet support per-material culling, this Shader Graph does not yet behave in the same way as the existing handwritten SpeedTree 8 shader for URP.
- Added optional Depth Priming. Allows the forward opaque pass of the base camera to skip shading certain fragments if they don't contribute to the final opaque output.
- Added blending and box projection for reflection probes.
- Added 'Store Actions' option that enables bandwidth optimizations on mobile GPU architectures.
- Added "Allow Material Override" option to Lit and Unlit ShaderGraph targets.  When checked, allows Material to control the surface options (transparent/opaque, blend mode, etc).
- Added a new UI for Render Pipeline Converters. Used now for Built-in to Universal conversion.
- Added sections on Light Inspector.
- Reorder camera inspector to be in the same order as HDRP.
- Added new URP Debug Views under Window/Analysis/Rendering Debugger.
- Added support for controlling Volume Framework Update Frequency in UI on Cameras and URP Asset as well as through scripting.
- Added URP Global Settings Asset to the Graphics Settings - a common place for project-wide URP settings.
- Added possibility to rename light layer values.
- Added Light cookies support to directional, point and spot light. Directional light cookie is main light only feature.
- Added GetUniversalAdditionalLightData, a method that returns the additional data component for a given light or create one if it doesn't exist yet.
- VFX: Basic support of Lit output.
- Added Motion Vector render pass for URP.
- VFX: Fix light cookies integration.
- Added Lights 2D to the Light Explorer window.
- Two new URP specific scene templates, Basic which has a camera and directional light, then Standard which has the addition of a global volume with basic post effects setup.
- Added Render Settings Converter to the Render Pipeline Converter, this tool creates and assigns URP Assets based off rendering settings of a Builtin project.
- XR: Added Late Latching support to reduce VR latency (Quest).
- Fixed incorrect shadow fade in deferred rendering mode.
- Added a help button on material editor to show the shader documentation page
- Added "Copy Depth Mode" Universal Renderer Data option that allows to specify if URP should copy the depth after the opaques pass or after the transparents pass. This can lead to bandwidth savings on mobile.

### Changed
- Moved fog evaluation from vertex shader to pixel shader. This improves rendering of fog for big triangles and fog quality. This can change the look of the fog slightly.
- UNITY_Z_0_FAR_FROM_CLIPSPACE now remaps to [0, far] range on all platforms consistently. Previously OpenGL platforms did not remap, discarding small amount of range [-near, 0].
- Moved all 2D APIs out of experimental namespace.
- ClearFlag.Depth does not implicitely clear stencil anymore. ClearFlag.Stencil added.
- The Forward Renderer asset is renamed to the Universal Renderer asset. The Universal Renderer asset contains the property Rendering Path that lets you select the Forward or the Deferred Rendering Path.
- Improved PixelPerfectCamera UI/UX
- Changed Pixel Snapping and Upscale Render Texture in the PixelPerfectCamera to a dropdown.
- Move Assets/Create/Rendering/Universal Render Pipeline/Pipeline Asset (2D Renderer) to Assets/Create/Rendering/URP Asset (with 2D Renderer)
- Move Assets/Create/Rendering/Universal Render Pipeline/2D Renderer to Assets/Create/Rendering/URP 2D Renderer
- Move Assets/Create/Rendering/Universal Render Pipeline/Renderer Feature to Assets/Create/Rendering/URP Renderer Feature
- Move Assets/Create/Rendering/Universal Render Pipeline/Post-process Data to Assets/Create/Rendering/URP Post-process Data
- Move Assets/Create/Rendering/Universal Render Pipeline/Pipeline Asset (Forward Renderer) to Assets/Create/Rendering/URP Asset (with Forward Renderer)
- Move Assets/Create/Rendering/Universal Render Pipeline/XR System Data to Assets/Create/Rendering/URP XR System Data
- Move Assets/Create/Rendering/Universal Render Pipeline/Forward Renderer to Assets/Create/Rendering/URP Forward Renderer
- Removing unused temporary depth buffers for Depth of Field and Panini Projection.
- Optimized the Bokeh Depth of Field shader on mobile by using half precision floats.
- Changed UniversalRenderPipelineCameraEditor to URPCameraEditor
- Made 2D shadow casting more efficient
- Reduced the size of the fragment input struct of the TerrainLitPasses and LitGBufferPass, SimpleLitForwardPass and SimpleLitGBufferPass lighting shaders.
- Bokeh Depth of Field performance improvement: moved some calculations from GPU to CPU.
- Advanced Options > Priority has been renamed to Sorting Priority
- Opacity as Density blending feature for Terrain Lit Shader is now disabled when the Terrain has more than four Terrain Layers. This is now similar to the Height-blend feature for the Terrain Lit Shader.
- DepthNormals passes now sample normal maps if used on the material, otherwise output the geometry normal.
- SSAO Texture is now R8 instead of ARGB32 if supported by the platform.
- Enabled subsurface scattering with GI on handwritten Universal ST8 shader.
- Material upgrader now also upgrades AnimationClips in the project that have curves bound to renamed material properties.
- 2D Lights now inherit from Light2DBase.
- The behavior of setting a camera's Background Type to "Dont Care" has changed on mobile. Previously, "Dont Care" would behave identically to "Solid Color" on mobile. Now, "Dont Care" corresponds to the render target being filled with arbitrary data at the beginning of the frame, which may be faster in some situations. Note that there are no guarantees for the exact content of the render target, so projects should use "Dont care" only if they are guaranteed to render to, or otherwise write every pixel every frame.
- Stripping shader variants per renderer features instead of combined renderer features.
- When MSAA is enabled and a depth texture is required, the opaque pass depth will be copied instead of scheduling a depth prepass.
- URP Asset Inspector - Advanced settings have been reordered under `Show Additional Properties` on each section.
- Changed the default name when a new urp asset is created.
- URP Asset Inspector - `General` section has been renamed to `Rendering`.
- Refactored some of the array resizing code around decal projector rendering to use new APIs in render core
- UniversalRendererData and ForwardRendererData GUIDs have been reversed so that users coming from 2019LTS, 2020LTS and 2021.1 have a smooth upgrade path, you may encounter issues coming from 2021.2 Alpha/Beta versions and are recommended to start with a fresh library if initial upgrade fails.

### Fixed
- Fixed an issue in PostProcessPass causing OnGUI draws to not show on screen. [case 1346650]
- Fixed an issue with the blend mode in Sprite-Lit-Default shader causing alpha to overwrite the framebuffer. [case 1331392](https://issuetracker.unity3d.com/product/unity/issues/guid/1331392/)
- Fixed pixel perfect camera rect not being correctly initialized. [case 1312646](https://issuetracker.unity3d.com/product/unity/issues/guid/1312646/)
- Camera Inspector Stack list edition fixes.
- Fix indentation of Emission map on material editor.
- Fixed additional camera data help url
- Fixed additional light data help url
- Fixed Opacity as Density blending artifacts on Terrain that that caused Terrain to have modified splat weights of zero in some areas and greater than one in others. [case 1283124](https://issuetracker.unity3d.com/product/unity/issues/guid/1283124/)
- Fixed an issue where Sprite type Light2Ds would throw an exeception if missing a sprite
- Fixed an issue where Sprite type Light2Ds were missing a default sprite
- Fixed an issue where ShadowCasters were sometimes being rendered twice in the editor while in playmode.
- Fixed an issue where ShadowCaster2D was generating garbage when running in the editor. [case 1304158](https://issuetracker.unity3d.com/product/unity/issues/guid/1304158/)
- Fixed an issue where the 2D Renderer was not rendering depth and stencil in the normal rendering pass
- Fixed an issue where 2D lighting was incorrectly calculated when using a perspective camera.
- Fixed an issue where objects in motion might jitter when the Pixel Perfect Camera is used. [case 1300474](https://issuetracker.unity3d.com/issues/urp-characters-sprite-repeats-in-the-build-when-using-pixel-perfect-camera-and-2d-renderer)
- Fixed an issue where filtering in the scene view would not properly highlight the filtered objects. case 1324359
- Fixed an issue where the scene view camera was not correctly cleared for the 2D Renderer. [case 1311377](https://issuetracker.unity3d.com/product/unity/issues/guid/1311377/)
- Fixed an issue where the letter box/pillar box areas were not properly cleared when the Pixel Perfect Camera is used. [case 1291224](https://issuetracker.unity3d.com/issues/pixel-perfect-image-artifact-appear-between-the-reference-resolution-and-screen-resolution-borders-when-strech-fill-is-enabled)
- Fixed an issue where the Cinemachine Pixel Perfect Extension might cause the Orthographic Size of the Camera to jump to 1 when the Scene is loaded. [case 1249076](https://issuetracker.unity3d.com/issues/cinemachine-pixel-perfect-camera-extension-causes-the-orthogonal-size-to-jump-to-1-when-the-scene-is-loaded)
- Fixed an issue where 2D Shadows were casting to the wrong layers [case 1300753][https://issuetracker.unity3d.com/product/unity/issues/guid/1300753/]
- Fixed an issue where Light2D did not upgrade Shadow Strength, Volumetric Intensity, Volumetric Shadow Strength correctly [case 1317755](https://issuetracker.unity3d.com/issues/urp-lighting-missing-orange-tint-in-scene-background)
- Fixed an issue where render scale was breaking SSAO in scene view. [case 1296710](https://issuetracker.unity3d.com/issues/ssao-effect-floating-in-the-air-in-scene-view-when-2-objects-with-shadergraph-materials-are-on-top-of-each-other)
- Fixed GC allocations from XR occlusion mesh when using multipass.
- SMAA post-filter only clear stencil buffer instead of depth and stencil buffers.
- Fixed an issue where the inspector of Renderer Data would break after adding RenderObjects renderer feature and then adding another renderer feature.
- Fixed an issue where soft particles did not work with orthographic projection. [case 1294607](https://issuetracker.unity3d.com/product/unity/issues/guid/1294607/)
- Fixed wrong shader / properties assignement to materials created from 3DsMax 2021 Physical Material. (case 1293576)
- Normalized the view direction in Shader Graph to be consistent across Scriptable Render Pieplines.
- Fixed material upgrader to run in batch mode [case 1305402]
- Fixed gizmos drawing in game view. [case 1302504](https://issuetracker.unity3d.com/issues/urp-handles-with-set-ztest-do-not-respect-depth-sorting-in-the-game-view)
- Fixed an issue in shaderGraph target where the ShaderPass.hlsl was being included after SHADERPASS was defined
- Fixed base camera to keep render texture in sync with camera stacks. [case 1288105](https://issuetracker.unity3d.com/issues/srp-base-camera-rendering-to-render-texture-takes-overlay-camera-into-account-but-not-its-canvas)
- Fixed base camera to keep viewport in sync with camera stacks. [case 1311268](https://issuetracker.unity3d.com/issues/buttons-clickable-area-is-offset-when-canvas-render-camera-is-an-overlay-camera-and-viewport-rect-is-changed-on-base-camera)
- Fixed base camera to keep display index in sync with camera stacks. [case 1252265](https://issuetracker.unity3d.com/issues/universal-rp-overlay-camera-still-renders-to-displaya)
- Fixed base camera to keep display index in sync with camera stacks for canvas. [case 1291872](https://issuetracker.unity3d.com/issues/canvas-renders-only-on-the-display-1-when-its-set-to-screen-space-camera-or-world-space-and-has-overlay-type-camera-assigned)
- Fixed render pass reusage with camera stack on vulkan. [case 1226940](https://issuetracker.unity3d.com/issues/vulkan-each-camera-stack-layer-generate-a-render-pass-separately-when-render-pass-are-the-same)
- Fixed camera stack UI correctly work with prefabs. [case 1308717](https://issuetracker.unity3d.com/issues/the-prefab-apply-slash-revert-menu-cant-be-opened-by-right-clicking-on-the-stack-label-under-the-camera-component-in-the-inspector)
- Fixed an issue where Particle Lit shader had an incorrect fallback shader [case 1312459]
- Fixed an issue with backbuffer MSAA on Vulkan desktop platforms.
- Fixed shadow cascade blend culling factor.
- Fixed remove of the Additional Light Data when removing the Light Component.
- Fixed remove of the Additional Camera Data when removing the Camera Component.
- Fixed shadowCoord error when main light shadow defined in unlit shader graph [case 1175274](https://issuetracker.unity3d.com/issues/shadows-not-applying-when-using-file-in-a-custom-function-node-with-universal-rp)
- Removed Custom.meta which was causing warnings. [case 1314288](https://issuetracker.unity3d.com/issues/urp-warnings-about-missing-metadata-appear-after-installing)
- Fixed a case where shadow fade was clipped too early.
- Fixed an issue where SmoothnessSource would be upgraded to the wrong value in the material upgrader.
- Fixed multi editing of Bias property on lights. [case 1289620]
- Fixed an issue where bokeh dof is applied incorrectly when there is an overlay camera in the camera stack. [case 1303572](https://issuetracker.unity3d.com/issues/urp-bokeh-depth-of-field-is-applied-incorrectly-when-the-main-camera-has-an-overlay-camera-in-the-camera-stack)
- Fixed SafeNormalize returning invalid vector when using half with zero length. [case 1315956]
- Fixed lit shader property duplication issue. [case 1315032](https://issuetracker.unity3d.com/issues/shader-dot-propertytoid-returns-the-same-id-when-shaders-properties-have-the-same-name-but-different-type)
- Fixed undo issues for the additional light property on the UniversalRenderPipeline Asset. [case 1300367]
- Fixed an issue where SSAO would sometimes not render with a recently imported renderer.
- Fixed a regression where the precision was changed. [case 1313942](https://issuetracker.unity3d.com/issues/urp-shader-precision-is-reduced-to-half-when-scriptablerenderfeature-class-is-in-the-project)
- Fixed an issue where motion blur would allocate memory each frame. [case 1314613](https://issuetracker.unity3d.com/issues/urp-gc-alloc-increases-when-motion-blur-override-is-enabled-with-intensity-set-above-0)
- Fixed an issue where using Camera.targetTexture with Linear Color Space on an Android device that does not support sRGB backbuffer results in a RenderTexture that is too bright. [case 1307710]
- Fixed issue causing missing shaders on DirectX 11 feature level 10 GPUs. [case 1278390](https://issuetracker.unity3d.com/product/unity/issues/guid/1278390/)
- Fixed errors when the Profiler is used with XR multipass. [case 1313141](https://issuetracker.unity3d.com/issues/xr-urp-profiler-spams-errors-in-the-console-upon-entering-play-mode)
- Fixed materials being constantly dirty.
- Fixed double sided and clear coat multi editing shader.
- Fixed issue where copy depth depth pass for gizmos was being skipped in game view [case 1302504](https://issuetracker.unity3d.com/issues/urp-handles-with-set-ztest-do-not-respect-depth-sorting-in-the-game-view)
- Fixed an issue where transparent objects sampled SSAO.
- Fixed an issue where Depth Prepass was not run when SSAO was set to Depth Mode.
- Fixed an issue where changing camera's position in the BeginCameraRendering do not apply properly. [case 1318629] (https://issuetracker.unity3d.com/issues/camera-doesnt-move-when-changing-its-position-in-the-begincamerarendering-and-the-endcamerarendering-methods)
- Fixed depth of field pass usage on unsupported devices. [case 1327076](https://issuetracker.unity3d.com/issues/adreno-3xx-nothing-is-rendered-when-post-processing-is-enabled)
- Fixed an issue where SMAA did not work for OpenGL [case 1318214](https://issuetracker.unity3d.com/issues/urp-there-is-no-effect-when-using-smaa-in-urp-with-opengles-api)
- Fixed an issue with Shader Graph Lit shaders where the normalized view direction produced incorrect lighting. [1332804]
- Fixed return values from GetStereoProjectionMatrix() and SetStereoViewMatrix(). [case 1312813](https://issuetracker.unity3d.com/issues/xr-urp-begincamerarender-method-is-lagging-behind-when-using-urp)
- Fixed CopyDepthPass incorrectly always enqueued when deferred rendering mode was enabled when it should depends on the pipeline asset settings.
- Fixed renderer post processing option to work with asset selector re-assing. [case 1319454](https://issuetracker.unity3d.com/issues/urp-universal-renderer-post-processing-doesnt-enable-when-postprocessdata-reassigned-from-the-asset-selector-window)
- Fixed post processing to be enabled by default in the renderer when creating URP asset option. [case 1333461](https://issuetracker.unity3d.com/issues/post-processing-is-disabled-by-default-in-the-forward-renderer-when-creating-a-new-urp-asset)
- Fixed shaderGraph shaders to render into correct depthNormals passes when deferred rendering mode and SSAO are enabled.
- Fixed ordering of subshaders in the Unlit Shader Graph, such that shader target 4.5 takes priority over 2.0. [case 1328636](https://issuetracker.unity3d.com/product/unity/issues/guid/1328636/)
- Fixed issue where it will clear camera color if post processing is happening on XR [case 1324451]
- Fixed a case where camera dimension can be zero. [case 1321168](https://issuetracker.unity3d.com/issues/urp-attempting-to-get-camera-relative-temporary-rendertexture-is-thrown-when-tweening-the-viewport-rect-values-of-a-camera)
- Fixed renderer creation in playmode to have its property reloaded. [case 1333463]
- Fixed gizmos no longer allocate memory in game view. [case 1328852]
- Fixed an issue where shadow artefacts appeared between cascades on Terrain Detail objects.
- Fixed ShaderGraph materials to select render queue in the same way as handwritten shader materials by default, but allows for a user override for custom behavior. [case 1335795]
- Fixed sceneview debug mode rendering (case 1211436).
- URP Global Settings can now be unassigned in the Graphics tab (case 1343570).
- VFX: Fixed soft particles when HDR or Opaque texture isn't enabled
- VFX: Fixed OpenGL soft particles fallback when depth texture isn't available
- Fixed soft shadows shader variants not set to multi_compile_fragment on some shaders (gbuffer pass, speedtree shaders, WavingGrass shader).
- Fixed issue with legacy stereo matrices with XR multipass. [case 1342416]
- Fixed unlit shader function name ambiguity
- Fixed Terrain holes not appearing in shadows [case 1349305]
- VFX: Compilation issue with ShaderGraph and planar lit outputs [case 1349894](https://issuetracker.unity3d.com/product/unity/issues/guid/1349894/)
- Fixed an issue where _AfterPostProcessTexture was no longer being assigned in UniversalRenderer.
- Fixed an issue where TerrainLit was rendering color lighter than Lit [case 1340751] (https://issuetracker.unity3d.com/product/unity/issues/guid/1340751/)
- Fixed Camera rendering when capture action and post processing present. [case 1350313]
- Fixed artifacts in Speed Tree 8 billboard LODs due to SpeedTree LOD smoothing/crossfading [case 1348407]
- Fix sporadic NaN when using normal maps with XYZ-encoding [case 1351020](https://issuetracker.unity3d.com/issues/android-urp-vulkan-nan-pixels-and-bloom-post-processing-generates-visual-artifacts)
- Support undo of URP Global Settings asset assignation (case 1342987).
- Removed unsupported fields from Presets of Light and Camera [case 1335979].
- Fixed graphical artefact when terrain height map is used with rendering layer mask for lighting.
- Fixed URP's vignette effect to respect XR's view center, since with Asymmetric FOV, the center of the view is not always the center of the texture [case 1358336](https://issuetracker.unity3d.com/issues/xr-sdk-urp-vignette-post-processing-effect-is-overlapping-between-eyes)
- Fixed an issue where screen space shadows has flickering with deferred mode [case 1354681](https://issuetracker.unity3d.com/issues/screen-space-shadows-flicker-in-scene-view-when-using-deferred-rendering)
- Fixed shadowCascadeBlendCullingFactor to be 1.0
- Fixed missing property values in a RendererFeature of screen space shadows by adding tooltip for it instead of showing them. [case 1327356]

### Changed
- Change Asset/Create/Shader/Universal Render Pipeline/Lit Shader Graph to Asset/Create/Shader Graph/URP/Lit Shader Graph
- Change Asset/Create/Shader/Universal Render Pipeline/Sprite Lit Shader Graph to Asset/Create/Shader Graph/URP/Sprite Lit Shader Graph
- Change Asset/Create/Shader/Universal Render Pipeline/Unlit Shader Graph to Asset/Create/Shader Graph/URP/Unlit Shader Graph
- Change Asset/Create/Shader/Universal Render Pipeline/Sprite Unlit Shader Graph to Asset/Create/Shader Graph/URP/Sprite Unlit Shader Graph
- Moved Edit/Render Pipeline/Universal Render Pipeline/Upgrade Project Materials to 2D Renderer Materials to Edit/Rendering/Materials/Convert All Built-in Materials to URP 2D Renderer
- Moved Edit/Render Pipeline/Universal Render Pipeline/Upgrade Scene Materials to 2D Renderer Materials to Edit/Rendering/Materials/Convert All Built-in Scene Materials to URP 2D Renderer
- Moved Edit/Render Pipeline/Universal Render Pipeline/Upgrade Project URP Parametric Lights to Freeform to Edit/Rendering/Lights/Convert Project URP Parametric Lights to Freeform
- Moved Edit/Render Pipeline/Universal Render Pipeline/Upgrade Scene URP Parametric Lights to Freeform to Edit/Rendering/Lights/Convert Scene URP Parametric Lights to Freeform
- Moved Edit/Render Pipeline/Universal Render Pipeline/Upgrade Project Materials to URP Materials to Edit/Rendering/Materials/Convert All Built-in Materials to URP
- Moved Edit/Render Pipeline/Universal Render Pipeline/Upgrade Selected Materials to URP Materials to Edit/Rendering/Materials/Convert Selected Built-in Materials to URP
- Deprecated GetShadowFade in Shadows.hlsl, use GetMainLightShadowFade or GetAdditionalLightShadowFade.
- Improved shadow cascade GUI drawing with pixel perfect, hover and focus functionalities.
- Shadow fade now uses border value for calculating shadow fade distance and fall off linearly.
- Improved URP profiling scopes. Remove low impact scopes from the command buffer for a small performance gain. Fix the name and invalid scope for context.submit() scope. Change the default profiling name of ScriptableRenderPass to Unnamed_ScriptableRenderPass.
- Using the same MaterialHeaderScope for material editor as HDRP is using

### Removed
- Code to upgrade from LWRP to URP was removed. This means if you want to upgrade from LWRP you must first upgrade to previous versions of URP and then upgrade to this version.

## [11.0.0] - 2020-10-21
### Added
- Added real-time Point Light Shadows.
- Added a supported MSAA samples count check, so the actual supported MSAA samples count value can be assigned to RenderTexture descriptors.
- Added the TerrainCompatible SubShader Tag. Use this Tag in your custom shader to tell Unity that the shader is compatible with the Terrain system.
- Added _CameraSortingLayerTexture global shader variable and related parameters
- Added preset shapes for creating a freeform light
- Added serialization of Freeform ShapeLight mesh to avoid CPU cost of generating them on the runtime.
- Added 2D Renderer Asset Preset for creating a Universal Renderer Asset
- Added an option to use faster, but less accurate approximation functions when converting between the sRGB and Linear color spaces.
- Added screen space shadow as renderer feature
- Added [DisallowMultipleRendererFeature] attribute for Renderer Features.
- Added support for Enlighten precomputed realtime Global Illumination.

### Changed
- Optimized 2D Renderer performance on mobile GPUs by reducing the number of render target switches.
- Optimized 2D Renderer performance by rendering the normal buffer at the same lower resolution as the light buffers.
- Improved Light2D UI/UX
- Improved 2D Menu layout
- Deprecated Light2D Parametric Light
- Deprecated Light2D point light cookie
- Renamed Light2D point light to spot light
- 2D Renderer: The per Blend Style render texture scale setting was replaced by a global scale setting for all Blend Styles.
- Optimized 2D Renderer performance by using a tiny light texture for layer/blend style pairs for which no light is rendered.
- Reorgnized the settings in 2D Renderer Data Inspector.
- FallOff Lookup Texture is now part of 2D RenderData.
- Creating a Shadow Caster 2D will use try and use sprite and physics bounds as the default shape
- Deleting all points in a Shadow Caster will cause the shape to use the bounds.
- Improved Geometry for Smooth Falloff of 2D Shape Lights.
- Updated the tooltips for Light 2D Inspector.
- Removed the Custom blend Mode option from the Blend Styles.
- New default Blend Styles when a new 2D Renderer Data asset is created.
- Added a supported MSAA samples count check, so the actual supported MSAA samples count value can be assigned to RenderTexture descriptors.
- Bloom in Gamma color-space now more closely matches Linear color-space, this will mean project using Bloom and Gamma color-space may need to adjust Bloom Intensity to match previous look.
- Autodesk Interactive Shader Graph files and folders containing them were renamed. The new file paths do not have spaces.
- Moved `FinalPostProcessPass` to `AfterRenderingPostProcessing` event from `AfterRendering`. This allows user pass to execute before and after `FinalPostProcessPass` and `CapturePass` to capture everything.
- Changed shader keywords of main light shadow from toggling to enumerating.
- Always use "High" quality normals, which normalizes the normal in pixel shader. "Low" quality normals looked too much like a bug.
- Re-enabled implicit MSAA resolve to backbuffer on Metal MacOS.
- Optimized 2D performance by rendering straight to the backbuffer if possible
- Changed Post Process Data to bool. When it is no enabled all post processing is stripped from build, when it is enabled you can still override resources there.
- Converted XR automated tests to use MockHMD.
- Improved 2D Renderer performance on mobile GPUs when using MSAA
- Reduced the size of the fragment input struct of the Terrain and Forward lighting shaders.

### Fixed
- Fixed an issue where additional lights would not render with WebGL 1
- Fixed an issue where the 2D Renderer was incorrectly rendering transparency with normal maps on an empty background.
- Fixed an issue that that caused a null error when creating a Sprite Light. [case 1307125](https://issuetracker.unity3d.com/issues/urp-nullreferenceexception-thrown-on-creating-sprite-light-2d-object-in-the-hierarchy)
- Fixed an issue where Sprites on one Sorting Layer were fully lit even when there's no 2D light targeting that layer.
- Fixed an issue where null reference exception was thrown when creating a 2D Renderer Data asset while scripts are compiling. [case 1263040](https://issuetracker.unity3d.com/issues/urp-nullreferenceexception-error-is-thrown-on-creating-2d-renderer-asset)
- Fixed an issue where no preview would show for the lit sprite master node in shadergraph
- Fixed an issue where no shader was generated for unlit sprite shaders in shadergraph
- Fixed an issue where Sprite-Lit-Default shader's Normal Map property wasn't affected by Tiling or Offset. [case 1270850](https://issuetracker.unity3d.com/issues/sprite-lit-default-shaders-normal-map-and-mask-textures-are-not-affected-by-tiling-and-offset-values)
- Fixed an issue where normal-mapped Sprites could render differently depending on whether they're dynamically-batched. [case 1286186](https://issuetracker.unity3d.com/issues/urp-2d-2d-light-on-a-rotated-sprite-is-skewed-when-using-normal-map-and-sorting-layer-is-not-default)
- Removed the warning about mis-matched vertex streams when creating a default Particle System. [case 1285272](https://issuetracker.unity3d.com/issues/particles-urp-default-material-shows-warning-in-inspector)
- Fixed latest mockHMD renderviewport scale doesn't fill whole view after scaling. [case 1286161] (https://issuetracker.unity3d.com/issues/xr-urp-renderviewportscale-doesnt-fill-whole-view-after-scaling)
- Fixed camera renders black in XR when user sets invalid MSAA value.
- Fixed an issue causing additional lights to stop working when set as the sun source. [case 1278768](https://issuetracker.unity3d.com/issues/urp-every-light-type-is-rendered-as-directional-light-if-it-is-set-as-sun-source-of-the-environment)
- Fixed an issue causing passthrough camera to not render. [case 1283894](https://issuetracker.unity3d.com/product/unity/issues/guid/1283894/)
- Fixed an issue that caused a null reference when Lift Gamma Gain was being displayed in the Inspector and URP was upgraded to a newer version.  [case 1283588](https://issuetracker.unity3d.com/issues/argumentnullexception-is-thrown-when-upgrading-urp-package-and-volume-with-lift-gamma-gain-is-focused-in-inspector)
- Fixed an issue where soft particles were not rendered when depth texture was disabled in the URP Asset. [case 1162556](https://issuetracker.unity3d.com/issues/lwrp-unlit-particles-shader-is-not-rendered-when-soft-particles-are-enabled-on-built-application)
- Fixed an issue where soft particles were rendered opaque on OpenGL. [case 1226288](https://issuetracker.unity3d.com/issues/urp-objects-that-are-using-soft-particles-are-rendered-opaque-when-opengl-is-used)
- Fixed an issue where the depth texture sample node used an incorrect texture in some frames. [case 1268079](https://issuetracker.unity3d.com/issues/urp-depth-texture-sample-node-does-not-use-correct-texture-in-some-frames)
- Fixed a compiler error in BakedLit shader when using Hybrid Renderer.
- Fixed an issue with upgrading material set to cutout didn't properly set alpha clipping. [case 1235516](https://issuetracker.unity3d.com/issues/urp-upgrade-material-utility-does-not-set-the-alpha-clipping-when-material-was-using-a-shader-with-rendering-mode-set-to-cutout)
- Fixed XR camera fov can be changed through camera inspector.
- Fixed an issue where Universal Render Pipeline with disabled antiAliasing was overwriting QualitySettings.asset on frequent cases. [case 1219159](https://issuetracker.unity3d.com/issues/urp-qualitysettings-dot-asset-file-gets-overwritten-with-the-same-content-when-the-editor-is-closed)
- Fixed a case where overlay camera with output texture caused base camera not to render to screen. [case 1283225](https://issuetracker.unity3d.com/issues/game-view-renders-a-black-view-when-having-an-overlay-camera-which-had-output-texture-assigned-in-the-camera-stack)
- Fixed an issue where the scene view camera ignored the pipeline assets HDR setting. [case 1284369](https://issuetracker.unity3d.com/issues/urp-scene-view-camera-ignores-pipeline-assets-hdr-settings-when-main-camera-uses-pipeline-settings)
- Fixed an issue where the Camera inspector was grabbing the URP asset in Graphics Settings rather than the currently active.
- Fixed an issue where the Light Explorer was grabbing the URP asset in Graphics Settings rather than the currently active.
- Fixed an issue causing materials to be upgraded multiple times.
- Fixed bloom inconsistencies between Gamma and Linear color-spaces.
- Fixed an issue in where all the entries in the Renderer List wasn't selectable and couldn't be deleted.
- Fixed Deferred renderer on some Android devices by forcing accurate GBuffer normals. [case 1288042]
- Fixed an issue where MSAA did not work in Editor Game View on Windows with Vulkan.
- Fixed issue where selecting and deselecting Forward Renderer asset would leak memory [case 1290628](https://issuetracker.unity3d.com/issues/urp-scriptablerendererfeatureeditor-memory-leak-while-interacting-with-forward-renderer-in-the-project-window)
- Fixed the default background color for previews to use the original color.
- Fixed an issue where the scene view would turn black when bloom was enabled. [case 1298790](https://issuetracker.unity3d.com/issues/urp-bloom-and-tonemapping-causes-the-screen-to-go-black-in-scene-mode)
- Fixed an issue where having "Opaque Texture" and MSAA enabled would cause the opaque texture to be rendered black on old Apple GPUs [case 1247423](https://issuetracker.unity3d.com/issues/urp-metal-opaque-objects-are-rendered-black-when-msaa-is-enabled)
- Fixed SAMPLE_TEXTURECUBE_ARRAY_LOD macro when using OpenGL ES. [case 1285132](https://issuetracker.unity3d.com/issues/urp-android-error-sample-texturecube-array-lod-is-not-supported-on-gles-3-dot-0-when-using-cubemap-array-shader-shaders)
- Fixed an issue such that it is now posible to enqueue render passes at runtime.
- Fixed SpeedTree LOD fade functionality. [case 1198135]

## [10.2.0] - 2020-10-19

### Changed
- Changed RenderObjectsFeature UI to only expose valid events. Previously, when selecting events before BeforeRenderingPrepasses objects would not be drawn correctly as stereo and camera setup only happens before rendering opaques objects.
- Transparent Lit ShaderGraph using Additive blending will now properly fade with alpha [1270344]

### Fixed
- Fixed the Unlit shader not being SRP Batcher compatible on OpenGLES/OpenGLCore. [case 1263720](https://issuetracker.unity3d.com/issues/urp-mobile-srp-batcher-is-not-visible-on-mobile-devices-in-frame-debugger)
- Fixed an issue with soft particles not rendering correctly for overlay cameras with post processing. [case 1241626](https://issuetracker.unity3d.com/issues/soft-particles-does-not-fade-out-near-the-opaque-surfaces-when-post-processing-is-enabled-on-a-stacked-camera)
- Fixed MSAA override on camera does not work in non-XR project if target eye is selected to both eye.

## [10.1.0] - 2020-10-12
- Added support for the Shadowmask Mixed Lighting Mode (Forward only), which supports up to four baked-shadow Lights.
- Added ComplexLit shader for advanced material features and deferred forward fallback.
- Added Clear Coat feature for ComplexLit shader and for shader graph.
- Added Parallax Mapping to the Lit shader (Lit.shader).
- Added the Detail Inputs setting group in the Lit shader (Lit.shader).
- Added Smooth shadow fading.
- Added SSAO support for deferred renderer.
- The pipeline now outputs a warning in the console when trying to access camera color or depth texture when those are not valid. Those textures are only available in the context of `ScriptableRenderPass`.
- Added a property to access the renderer from the `CameraData`.

### Changed
- Shader functions SampleSH9, SampleSHPixel, SampleSHVertex are now gamma corrected in gamma space. As result LightProbes are gamma corrected too.
- The maximum number of visible lights when using OpenGL ES 3.x on Android now depends on the minimum OpenGL ES 3.x version as configured in PlayerSettings.
- The default value of the HDR property of a newly created Universal Render Pipeline Asset, is now set to true.

### Fixed
- Fixed an issue where the CapturePass would not capture the post processing effects.
- Fixed an issue were the filter window could not be defocused using the mouse. [case 1242032](https://issuetracker.unity3d.com/issues/urp-volume-override-window-doesnt-disappear-when-clicked-on-the-other-windows-in-the-editor)
- Fixed camera backgrounds not matching between editor and build when background is set to 'Uninitialized'. [case 1224369](https://issuetracker.unity3d.com/issues/urp-uninitialized-camera-background-type-does-not-match-between-the-build-and-game-view)
- Fixed a case where main light hard shadows would not work if any other light is present with soft shadows.[case 1250829](https://issuetracker.unity3d.com/issues/main-light-shadows-are-ignored-in-favor-of-additional-lights-shadows)
- Fixed issue that caused color grading to not work correctly with camera stacking. [case 1263193](https://issuetracker.unity3d.com/product/unity/issues/guid/1263193/)
- Fixed an issue that caused an infinite asset database reimport when running Unity in command line with -testResults argument.
- Fixed ParticlesUnlit shader to use fog color instead of always black. [case 1264585]
- Fixed issue that caused some properties in the camera to not be bolded and highlighted when edited in prefab mode. [case 1230082](https://issuetracker.unity3d.com/issues/urp-camera-prefab-fields-render-type-renderer-background-type-are-not-bolded-and-highlighted-when-edited-in-prefab-mode)
- Fixed issue where blur would sometimes flicker [case 1224915](https://issuetracker.unity3d.com/issues/urp-bloom-effect-flickers-when-using-integrated-post-processing-feature-set)
- Fixed an issue in where the camera inspector didn't refresh properly when changing pipeline in graphic settings. [case 1222668](https://issuetracker.unity3d.com/issues/urp-camera-properties-not-refreshing-on-adding-or-removing-urp-pipeline-in-the-graphics-setting)
- Fixed depth of field to work with dynamic resolution. [case 1225467](https://issuetracker.unity3d.com/issues/dynamic-resolution-rendering-error-when-using-depth-of-field-in-urp)
- Fixed FXAA, SSAO, Motion Blur to work with dynamic resolution.
- Fixed an issue where Pixel lighting variants were stripped in builds if another URP asset had Additional Lights set to Per Vertex [case 1263514](https://issuetracker.unity3d.com/issues/urp-all-pixel-lighting-variants-are-stripped-in-build-if-at-least-one-urp-asset-has-additional-lights-set-to-per-vertex)
- Fixed an issue where transparent meshes were rendered opaque when using custom render passes [case 1262887](https://issuetracker.unity3d.com/issues/urp-transparent-meshes-are-rendered-as-opaques-when-using-lit-shader-with-custom-render-pass)
- Fixed regression from 8.x.x that increased launch times on Android with GLES3. [case 1269119](https://issuetracker.unity3d.com/issues/android-launch-times-increased-x4-from-urp-8-dot-1-0-to-urp-10-dot-0-0-preview-dot-26)
- Fixed an issue with a render texture failing assertion when chosing an invalid format. [case 1222676](https://issuetracker.unity3d.com/issues/the-error-occurs-when-a-render-texture-which-has-a-certain-color-format-is-applied-to-the-cameras-output-target)
- Fixed an issue that caused the unity_CameraToWorld matrix to have z flipped values. [case 1257518](https://issuetracker.unity3d.com/issues/parameter-unity-cameratoworld-dot-13-23-33-is-inverted-when-using-universal-rp-7-dot-4-1-and-newer)
- Fixed not using the local skybox on the camera game object when the Skybox Material property in the Lighting window was set to null.
- Fixed an issue where, if URP was not in use, you would sometimes get errors about 2D Lights when going through the menus.
- Fixed GC when using XR single-pass automated tests.
- Fixed an issue that caused a null reference when deleting camera component in a prefab. [case 1244430](https://issuetracker.unity3d.com/issues/urp-argumentnullexception-error-is-thrown-on-removing-camera-component-from-camera-prefab)
- Fixed resolution of intermediate textures when rendering to part of a render texture. [case 1261287](https://issuetracker.unity3d.com/product/unity/issues/guid/1261287/)
- Fixed indirect albedo not working with shadergraph shaders in some rare setups. [case 1274967](https://issuetracker.unity3d.com/issues/gameobjects-with-custom-mesh-are-not-reflecting-the-light-when-using-the-shader-graph-shaders)
- Fixed XR mirroView sRGB issue when color space is gamma.
- Fixed an issue where XR eye textures are recreated multiple times per frame due to per camera MSAA change.
- Fixed an issue wehre XR mirror view selector stuck.
- Fixed LightProbes to have gamma correct when using gamma color space. [case 1268911](https://issuetracker.unity3d.com/issues/urp-has-no-gamma-correction-for-lightprobes)
- Fixed GLES2 shader compilation.
- Fixed useless mip maps on temporary RTs/PostProcessing inherited from Main RT descriptor.
- Fixed issue with lens distortion breaking rendering when enabled and its intensity is 0.
- Fixed mixed lighting subtractive and shadowmask modes for deferred renderer.
- Fixed issue that caused motion blur to not work in XR.
- Fixed 2D renderer when using Linear rendering on Android directly to backbuffer.
- Fixed issue where multiple cameras would cause GC each frame. [case 1259717](https://issuetracker.unity3d.com/issues/urp-scriptablerendercontext-dot-getcamera-array-dot-resize-creates-garbage-every-frame-when-more-than-one-camera-is-active)
- Fixed Missing camera cannot be removed after scene is saved by removing the Missing camera label. [case 1252255](https://issuetracker.unity3d.com/issues/universal-rp-missing-camera-cannot-be-removed-from-camera-stack-after-scene-is-saved)
- Fixed MissingReferenceException when removing Missing camera from camera stack by removing Missing camera label. [case 1252263](https://issuetracker.unity3d.com/issues/universal-rp-missingreferenceexception-errors-when-removing-missing-camera-from-stack)
- Fixed slow down in the editor when editing properties in the UI for renderer features. [case 1279804](https://issuetracker.unity3d.com/issues/a-short-freeze-occurs-in-the-editor-when-expanding-or-collapsing-with-the-arrow-the-renderer-feature-in-the-forward-renderer)
- Fixed test 130_UnityMatrixIVP on OpenGL ES 3
- Fixed MSAA on Metal MacOS and Editor.

## [10.0.0] - 2020-06-10
### Added
- Added the option to strip Terrain hole Shader variants.
- Added support for additional Directional Lights. The amount of additional Directional Lights is limited by the maximum Per-object Lights in the Render Pipeline Asset.
- Added Package Samples: 2 Camera Stacking, 2 Renderer Features
- Added default implementations of OnPreprocessMaterialDescription for FBX, Obj, Sketchup and 3DS file formats.
- Added Transparency Sort Mode and Transparency Sort Axis to 2DRendererData.
- Added support for a user defined default material to 2DRendererData.
- Added the option to toggle shadow receiving on transparent objects.
- Added XR multipass rendering. Multipass rendering is a requirement on many VR platforms and allows graceful fallback when single-pass rendering isn't available.
- Added support for Camera Stacking when using the Forward Renderer. This introduces the Camera `Render Type` property. A Base Camera can be initialized with either the Skybox or Solid Color, and can combine its output with that of one or more Overlay Cameras. An Overlay Camera is always initialized with the contents of the previous Camera that rendered in the Camera Stack.
- Added AssetPostprocessors and Shadergraphs to handle Arnold Standard Surface and 3DsMax Physical material import from FBX.
- Added `[MainTexture]` and `[MainColor]` shader property attributes to URP shader properties. These will link script material.mainTextureOffset and material.color to `_BaseMap` and `_BaseColor` shader properties.
- Added the option to specify the maximum number of visible lights. If you set a value, lights are sorted based on their distance from the Camera.
- Added the option to control the transparent layer separately in the Forward Renderer.
- Added the ability to set individual RendererFeatures to be active or not, use `ScriptableRendererFeature.SetActive(bool)` to set whether a Renderer Feature will execute,  `ScriptableRendererFeature.isActive` can be used to check the current active state of the Renderer Feature.
 additional steps to the 2D Renderer setup page for quality and platform settings.
- If Unity Editor Analytics are enabled, Universal collects anonymous data about usage of Universal. This helps the Universal team focus our efforts on the most common scenarios, and better understand the needs of our customers.
- Added a OnCameraSetup() function to the ScriptableRenderPass API, that gets called by the renderer before rendering each camera
- Added a OnCameraCleanup() function to the ScriptableRenderPass API, that gets called by the renderer after rendering each camera
- Added Default Material Type options to the 2D Renderer Data Asset property settings.
- Added additional steps to the 2D Renderer setup page for quality and platform settings.
- Added option to disable XR autotests on test settings.
- Shader Preprocessor strips gbuffer shader variants if DeferredRenderer is not in the list of renderers in any Scriptable Pipeline Assets.
- Added an option to enable/disable Adaptive Performance when the Adaptive Performance package is available in the project.
- Added support for 3DsMax's 2021 Simplified Physical Material from FBX files in the Model Importer.
- Added GI to SpeedTree
- Added support for DXT5nm-style normal maps on Android, iOS and tvOS
- Added stencil override support for deferred renderer.
- Added a warning message when a renderer is used with an unsupported graphics API, as the deferred renderer does not officially support GL-based platforms.
- Added option to skip a number of final bloom iterations.
- Added support for [Screen Space Ambient Occlusion](https://docs.unity3d.com/Packages/com.unity.render-pipelines.universal@10.0/manual/post-processing-ssao.html) and a new shader variant _SCREEN_SPACE_OCCLUSION.
- Added support for Normal Texture being generated in a prepass.
- Added a ConfigureInput() function to ScriptableRenderPass, so it is possible for passes to ask that a Depth, Normal and/or Opaque textures to be generated by the forward renderer.
- Added a float2 normalizedScreenSpaceUV to the InputData Struct.
- Added new sections to documentation: [Writing custom shaders](https://docs.unity3d.com/Packages/com.unity.render-pipelines.universal@10.0/manual/writing-custom-shaders-urp.html), and [Using the beginCameraRendering event](https://docs.unity3d.com/Packages/com.unity.render-pipelines.universal@10.0/manual/using-begincamerarendering.html).
- Added support for GPU instanced mesh particles on supported platforms.
- Added API to check if a Camera or Light is compatible with Universal Render Pipeline.

### Changed
- Moved the icon that indicates the type of a Light 2D from the Inspector header to the Light Type field.
- Eliminated some GC allocations from the 2D Renderer.
- Added SceneSelection pass for TerrainLit shader.
- Remove final blit pass to force alpha to 1.0 on mobile platforms.
- Deprecated the CinemachineUniversalPixelPerfect extension. Use the one from Cinemachine v2.4 instead.
- Replaced PlayerSettings.virtualRealitySupported with XRGraphics.tryEnable.
- Blend Style in the 2DRendererData are now automatically enabled/disabled.
- When using the 2D Renderer, Sprites will render with a faster rendering path when no lights are present.
- Particle shaders now receive shadows
- The Scene view now mirrors the Volume Layer Mask set on the Main Camera.
- Drawing order of SRPDefaultUnlit is now the same as the Built-in Render Pipline.
- Made MaterialDescriptionPreprocessors private.
- UniversalRenderPipelineAsset no longer supports presets. [Case 1197020](https://issuetracker.unity3d.com/issues/urp-reset-functionality-does-not-work-on-preset-of-universalrenderpipelineassets).
- The number of maximum visible lights is now determined by whether the platform is mobile or not.
- Renderer Feature list is now redesigned to fit more closely to the Volume Profile UI, this vastly improves UX and reliability of the Renderer Features List.
- Default color values for Lit and SimpleLit shaders changed to white due to issues with texture based workflows.
- You can now subclass ForwardRenderer to create a custom renderer based on it.
- URP is now computing tangent space per fragment.
- Optimized the 2D Renderer to skip rendering into certain internal buffers when not necessary.
- You can now subclass ForwardRenderer to create a custom renderer based on it.
- URP shaders that contain a priority slider now no longer have an offset of 50 by default.
- The virtual ScriptableRenderer.FrameCleanup() function has been marked obsolete and replaced by ScriptableRenderer.OnCameraCleanup() to better describe when the function gets invoked by the renderer.
- DepthOnlyPass, CopyDepthPass and CopyColorPass now use OnCameraSetup() instead of Configure() to set up their passes before executing as they only need to get their rendertextures once per camera instead of once per eye.
- Updated shaders to be compatible with Microsoft's DXC.
- Mesh GPU Instancing option is now hidden from the particles system renderer as this feature is not supported by URP.
- The 2D Renderer now supports camera stacking.
- 2D shaders now use half-precision floats whenever precise results are not necessary.
- Removed the ETC1_EXTERNAL_ALPHA variant from Shader Graph Sprite shaders.
- Eliminated some unnecessary clearing of render targets when using the 2D Renderer.
- The rendering of 2D lights is more effient as sorting layers affected by the same set of lights are now batched.
- Removed the 8 renderer limit from URP Asset.
- Merged the deferred renderer into the forward renderer.
- Changing the default value of Skip Iterations to 1 in Bloom effect editor
- Use SystemInfo to check if multiview is supported instead of being platform hardcoded
- Default attachment setup behaviour for ScriptableRenderPasses that execute before rendering opaques is now set use current the active render target setup. This improves performance in some situations.
- Combine XR occlusion meshes into one when using single-pass (multiview or instancing) to reduce draw calls and state changes.
- Shaders included in the URP package now use local Material keywords instead of global keywords. This increases the amount of available global user-defined Material keywords.

### Fixed
- Fixed an issue that caused WebGL to render blank screen when Depth texture was enabled [case 1240228](https://issuetracker.unity3d.com/issues/webgl-urp-scene-is-rendered-black-in-webgl-build-when-depth-texture-is-enabled)
- Fixed NaNs in tonemap algorithms (neutral and ACES) on platforms defaulting to lower precision.
- Fixed a performance problem with ShaderPreprocessor with large amount of active shader variants in the project
- Fixed an issue where linear to sRGB conversion occurred twice on certain Android devices.
- Fixed an issue where there were 2 widgets showing the outer angle of a spot light.
- Fixed an issue where Unity rendered fullscreen quads with the pink error shader when you enabled the Stop NaN post-processing pass.
- Fixed an issue where Terrain hole Shader changes were missing. [Case 1179808](https://issuetracker.unity3d.com/issues/terrain-brush-tool-is-not-drawing-when-paint-holes-is-selected).
- Fixed an issue where the Shader Graph `SceneDepth` node didn't work with XR single-pass (double-wide) rendering. See [case 1123069](https://issuetracker.unity3d.com/issues/lwrp-vr-shadergraph-scenedepth-doesnt-work-in-single-pass-rendering).
- Fixed Unlit and BakedLit shader compilations in the meta pass.
- Fixed an issue where the Bokeh Depth of Field shader would fail to compile on PS4.
- Fixed an issue where the Scene lighting button didn't work when you used the 2D Renderer.
- Fixed a performance regression when you used the 2D Renderer.
- Fixed an issue where the Freeform 2D Light gizmo didn't correctly show the Falloff offset.
- Fixed an issue where the 2D Renderer rendered nothing when you used shadow-casting lights with incompatible Renderer2DData.
- Fixed an issue where errors were generated when the Physics2D module was not included in the project's manifest.
- Fixed an issue where Prefab previews were incorrectly lit when you used the 2D Renderer.
- Fixed an issue where the Light didn't update correctly when you deleted a Sprite that a Sprite 2D Light uses.
- Fixed an issue where 2D Lighting was broken for Perspective Cameras.
- Fixed an issue where resetting a Freeform 2D Light would throw null reference exceptions. [Case 1184536](https://issuetracker.unity3d.com/issues/lwrp-changing-light-type-to-freeform-after-clicking-on-reset-throws-multiple-arguementoutofrangeexception).
- Fixed an issue where Freeform 2D Lights were not culled correctly when there was a Falloff Offset.
- Fixed an issue where Tilemap palettes were invisible in the Tile Palette window when the 2D Renderer was in use. [Case 1162550](https://issuetracker.unity3d.com/issues/adding-tiles-in-the-tile-palette-makes-the-tiles-invisible).
- Fixed issue where black emission would cause unneccesary inspector UI repaints. [Case 1105661](https://issuetracker.unity3d.com/issues/lwrp-inspector-window-is-being-repainted-when-using-the-material-with-emission-enabled-and-set-to-black-00-0).
- Fixed user LUT sampling being done in Linear instead of sRGB.
- Fixed an issue when trying to get the Renderer via API on the first frame. [Case 1189196](https://issuetracker.unity3d.com/product/unity/issues/guid/1189196/).
- Fixed a material leak on domain reload.
- Fixed an issue where deleting an entry from the Renderer List and then undoing that change could cause a null reference. [Case 1191896](https://issuetracker.unity3d.com/issues/nullreferenceexception-when-attempting-to-remove-entry-from-renderer-features-list-after-it-has-been-removed-and-then-undone).
- Fixed an issue where the user would get an error if they removed the Additional Camera Data component. [Case 1189926](https://issuetracker.unity3d.com/issues/unable-to-remove-universal-slash-hd-additional-camera-data-component-serializedobject-target-destroyed-error-is-thrown).
- Fixed post-processing with XR single-pass rendering modes.
- Fixed an issue where Cinemachine v2.4 couldn't be used together with Universal RP due to a circular dependency between the two packages.
- Fixed an issue that caused shaders containing `HDRP` string in their path to be stripped from the build.
- Fixed an issue that caused only selected object to render in SceneView when Wireframe drawmode was selected.
- Fixed Renderer Features UI tooltips. [Case 1191901](https://issuetracker.unity3d.com/issues/forward-renderers-render-objects-layer-mask-tooltip-is-incorrect-and-contains-a-typo).
- Fixed multiple issues where Shader Graph shaders failed to build for XR in the Universal RP.
- Fixed an issue when using the 2D Renderer where some types of renderers would not be assigned the correct material.
- Fixed inconsistent lighting between the forward renderer and the deferred renderer, that was caused by a missing normalize operation on vertex normals on some speedtree shader variants.
- Fixed issue where XR Multiview failed to render when using URP Shader Graph Shaders
- Fixed lazy initialization with last version of ResourceReloader
- Fixed broken images in package documentation.
- Fixed an issue where viewport aspect ratio was wrong when using the Stretch Fill option of the Pixel Perfect Camera. [case 1188695](https://issuetracker.unity3d.com/issues/pixel-perfect-camera-component-does-not-maintain-the-aspect-ratio-when-the-stretch-fill-is-enabled)
- Fixed an issue where setting a Normal map on a newly created material would not update. [case 1197217](https://issuetracker.unity3d.com/product/unity/issues/guid/1197217/)
- Fixed an issue where post-processing was not applied for custom renderers set to run on the "After Rendering" event [case 1196219](https://issuetracker.unity3d.com/issues/urp-post-processing-is-not-applied-to-the-scene-when-render-ui-event-is-set-to-after-rendering)
- Fixed an issue that caused an extra blit when using custom renderers [case 1156741](https://issuetracker.unity3d.com/issues/lwrp-performance-decrease-when-using-a-scriptablerendererfeature)
- Fixed an issue with transparent objects not receiving shadows when using shadow cascades. [case 1116936](https://issuetracker.unity3d.com/issues/lwrp-cascaded-shadows-do-not-appear-on-alpha-blended-objects)
- Fixed issue where using a ForwardRendererData preset would cause a crash. [case 1201052](https://issuetracker.unity3d.com/product/unity/issues/guid/1201052/)
- Fixed an issue where particles had dark outlines when blended together [case 1199812](https://issuetracker.unity3d.com/issues/urp-soft-particles-create-dark-blending-artefacts-when-intersecting-with-scene-geometry)
- Fixed an issue with deleting shader passes in the custom renderer features list [case 1201664](https://issuetracker.unity3d.com/issues/urp-remove-button-is-not-activated-in-shader-passes-list-after-creating-objects-from-renderer-features-in-urpassets-renderer)
- Fixed camera inverse view-projection matrix in XR mode, depth-copy and color-copy passes.
- Fixed an issue with the null check when `UniversalRenderPipelineLightEditor.cs` tries to access `SceneView.lastActiveSceneView`.
- Fixed an issue where the 'Depth Texture' drop down was incorrectly disabled in the Camera Inspector.
- Fixed an issue that caused errors if you disabled the VR Module when building a project.
- Fixed an issue where the default TerrainLit Material was outdated, which caused the default Terrain to use per-vertex normals instead of per-pixel normals.
- Fixed shader errors and warnings in the default Universal RP Terrain Shader. [case 1185948](https://issuetracker.unity3d.com/issues/urp-terrain-slash-lit-base-pass-shader-does-not-compile)
- Fixed an issue where the URP Material Upgrader tried to upgrade standard Universal Shaders. [case 1144710](https://issuetracker.unity3d.com/issues/upgrading-to-lwrp-materials-is-trying-to-upgrade-lwrp-materials)
- Fixed an issue where some Materials threw errors when you upgraded them to Universal Shaders. [case 1200938](https://issuetracker.unity3d.com/issues/universal-some-materials-throw-errors-when-updated-to-universal-rp-through-update-materials-to-universal-rp)
- Fixed issue where normal maps on terrain appeared to have flipped X-components when compared to the same normal map on a mesh. [case 1181518](https://fogbugz.unity3d.com/f/cases/1181518/)
- Fixed an issue where the editor would sometimes crash when using additional lights [case 1176131](https://issuetracker.unity3d.com/issues/mac-crash-on-processshadowcasternodevisibilityandcullwithoutumbra-when-same-rp-asset-is-set-in-graphics-and-quality-settings)
- Fixed RemoveComponent on Camera contextual menu to not remove Camera while a component depend on it.
- Fixed an issue where right eye is not rendered to. [case 1170619](https://issuetracker.unity3d.com/issues/vr-lwrp-terrain-is-not-rendered-in-the-right-eye-of-an-hmd-when-using-single-pass-instanced-stereo-rendering-mode-with-lwrp)
- Fixed issue where TerrainDetailLit.shader fails to compile when XR is enabled.
- Fixed an issue that allowed height-based blending on Terrains with more than 4 materials, which is not supported.
- Fixed an issue where opaque objects were outputting incorrect alpha values [case 1168283](https://issuetracker.unity3d.com/issues/lwrp-alpha-clipping-material-makes-other-materials-look-like-alpha-clipping-when-gameobject-is-shown-in-render-texture)
- Fixed an issue where a depth texture was always created when post-processing was enabled, even if no effects made use of it.
- Fixed incorrect light attenuation on some platforms.
- Fixed an issue where the Volume System would not use the Cameras Transform when no `Volume Trigger` was set.
- Fixed an issue where post processing disappeared when using custom renderers and SMAA or no AA
- Fixed an issue where the 2D Renderer upgrader did not upgrade using the correct default material
- Fixed an issue with soft particles having dark blending when intersecting with scene geometry [case 1199812](https://issuetracker.unity3d.com/issues/urp-soft-particles-create-dark-blending-artefacts-when-intersecting-with-scene-geometry)
- Fixed an issue with additive particles blending incorrectly [case 1215713](https://issuetracker.unity3d.com/issues/universal-render-pipeline-additive-particles-not-using-vertex-alpha)
- Fixed an issue where camera preview window was missing in scene view. [case 1211971](https://issuetracker.unity3d.com/issues/scene-view-urp-camera-preview-window-is-missing-in-the-scene-view)
- Fixed an issue with shadow cascade values were not readable in the render pipeline asset [case 1219003](https://issuetracker.unity3d.com/issues/urp-cascade-values-truncated-on-selecting-two-or-four-cascades-in-shadows-under-universalrenderpipelineasset)
- Fixed an issue where MSAA isn't applied until eye textures are relocated by changing their resolution. [case 1197958](https://issuetracker.unity3d.com/issues/oculus-quest-oculus-go-urp-msaa-isnt-applied-until-eye-textures-are-relocated-by-changing-their-resolution)
- Fixed an issue where camera stacking didn't work properly inside prefab mode. [case 1220509](https://issuetracker.unity3d.com/issues/urp-cannot-assign-overlay-cameras-to-a-camera-stack-while-in-prefab-mode)
- Fixed the definition of `mad()` in SMAA shader for OpenGL.
- Fixed an issue where partical shaders failed to handle Single-Pass Stereo VR rendering with Double-Wide Textures. [case 1201208](https://issuetracker.unity3d.com/issues/urp-vr-each-eye-uses-the-cameraopaquetexture-of-both-eyes-for-rendering-when-using-single-pass-rendering-mode)
- Fixed an issue that caused assets to be reimported if player prefs were cleared. [case 1192259](https://issuetracker.unity3d.com/issues/lwrp-clearing-playerprefs-through-a-script-or-editor-causes-delay-and-console-errors-to-appear-when-entering-the-play-mode)
- Fixed missing Custom Render Features after Library deletion. [case 1196338](https://issuetracker.unity3d.com/product/unity/issues/guid/1196338/)
- Fixed not being able to remove a Renderer Feature due to tricky UI selection rects. [case 1208113](https://issuetracker.unity3d.com/product/unity/issues/guid/1208113/)
- Fixed an issue where the Camera Override on the Render Object Feature would not work with many Render Features in a row. [case 1205185](https://issuetracker.unity3d.com/product/unity/issues/guid/1205185/)
- Fixed UI clipping issue in Forward Renderer inspector. [case 1211954](https://issuetracker.unity3d.com/product/unity/issues/guid/1211954/)
- Fixed a Null ref when trying to remove a missing Renderer Feature from the Forward Renderer. [case 1196651](https://issuetracker.unity3d.com/product/unity/issues/guid/1196651/)
- Fixed data serialization issue when adding a Renderer Feature to teh Forward Renderer. [case 1214779](https://issuetracker.unity3d.com/product/unity/issues/guid/1214779/)
- Fixed issue with AssetPostprocessors dependencies causing models to be imported twice when upgrading the package version.
- Fixed an issue where NullReferenceException might be thrown when creating 2D Lights. [case 1219374](https://issuetracker.unity3d.com/issues/urp-nullreferenceexception-threw-on-adding-the-light-2d-experimental-component-when-2d-render-data-not-assigned)
- Fixed an issue with a blurry settings icon. [case 1201895](https://issuetracker.unity3d.com/issues/urp-setting-icon-blurred-in-universalrendererpipelineasset)
- Fixed issue that caused the QualitySettings anti-aliasing changing without user interaction. [case 1195272](https://issuetracker.unity3d.com/issues/lwrp-the-anti-alias-quality-settings-value-is-changing-without-user-interaction)
- Fixed an issue where Shader Graph shaders generate undeclared identifier 'GetWorldSpaceNormalizeViewDir' error.
- Fixed an issue where rendering into RenderTexture with Single Pass Instanced renders both eyes overlapping.
- Fixed an issue where Renderscale setting has no effect when using XRSDK.
- Fixed an issue where renderScale != 1 or Display.main.requiresBlitToBackbuffer forced an unnecessary blit on XR.
- Fixed an issue that causes double sRGB correction on Quest. [case 1209292](https://issuetracker.unity3d.com/product/unity/issues/guid/1209292)
- Fixed an issue where terrain DepthOnly pass does not work for XR.
- Fixed an issue that caused depth texture to be flipped when sampling from shaders [case 1225362](https://issuetracker.unity3d.com/issues/game-object-is-rendered-incorrectly-in-the-game-view-when-sampling-depth-texture)
- Fixed an issue with URP switching such that every avaiable URP makes a total set of supported features such that all URPs are taken into consideration. [case 1157420](https://issuetracker.unity3d.com/issues/lwrp-srp-switching-doesnt-work-even-with-manually-adding-shadervariants-per-scene)
- Fixed an issue where XR multipass repeatedly throws error messages "Multi pass stereo mode doesn't support Camera Stacking".
- Fixed an issue with shadows not appearing on terrains when no cascades were selected [case 1226530](https://issuetracker.unity3d.com/issues/urp-no-shadows-on-terrain-when-cascades-is-set-to-no-cascades-in-render-pipeline-asset-settings)
- Fixed a shader issue that caused the Color in Sprite Shape to work improperly.
- Fixed an issue with URP switching such that every available URP makes a total set of supported features such that all URPs are taken into consideration. [case 1157420](https://issuetracker.unity3d.com/issues/lwrp-srp-switching-doesnt-work-even-with-manually-adding-shadervariants-per-scene)
- Metallic slider on the Lit shader is now linear meaning correct values are used for PBR.
- Fixed an issue where Post-Processing caused nothing to render on GLES2.
- Fixed an issue that causes viewport to not work correctly when rendering to textures. [case 1225103](https://issuetracker.unity3d.com/issues/urp-the-viewport-rect-isnt-correctly-applied-when-the-camera-is-outputting-into-a-rendertexture)
- Fixed an issue that caused incorrect sampling of HDR reflection probe textures.
- Fixed UI text of RenderObjects feature to display LightMode tag instead of Shader Pass Name. [case 1201696](https://issuetracker.unity3d.com/issues/render-feature-slash-pass-ui-has-a-field-for-shader-pass-name-when-it-actually-expects-shader-pass-lightmode)
- Fixed an issue when Linear -> sRGB conversion would not happen on some Android devices. [case 1226208](https://issuetracker.unity3d.com/issues/no-srgb-conversion-on-some-android-devices-when-using-the-universal-render-pipeline)
- Fixed issue where using DOF at the same time as Dynamic Scaling, the depth buffer was smapled with incorrect UVs. [case 1225467](https://issuetracker.unity3d.com/product/unity/issues/guid/1225467/)
- Fixed an issue where an exception would be thrown when resetting the ShadowCaster2D component. [case 1225339](https://issuetracker.unity3d.com/issues/urp-unassignedreferenceexception-thrown-on-resetting-the-shadow-caster-2d-component)
- Fixe an issue where using a Subtractive Blend Style for your 2D Lights might cause artifacts in certain post-processing effects. [case 1215584](https://issuetracker.unity3d.com/issues/urp-incorrect-colors-in-scene-when-using-subtractive-and-multiply-blend-mode-in-gamma-color-space)
- Fixed an issue where Cinemachine Pixel Perfect Extension didn't work when CinemachineBrain Update Method is anything other than Late Update.
- Fixed an issue where Sprite Shader Graph shaders weren't double-sided by default.
- Fixed an issue where particles using Sprite Shader Graph shaders were invisible.
- Fixed an issue where Scene objects might be incorrectly affected by 2D Lights from a previous Sorting Layer.
- Fixed an issue where errors would appear in the Console when entering Play Mode with a 2D Light selected in the Hierarchy. [Case 1226918](https://issuetracker.unity3d.com/issues/errors-appear-in-the-console-when-global-2d-light-is-selected-in-hierarchy)
- Fixed an issue that caused Android GLES to render blank screen when Depth texture was enabled without Opaque texture [case 1219325](https://issuetracker.unity3d.com/issues/scene-is-not-rendered-on-android-8-and-9-when-depth-texture-is-enabled-in-urp-asset)
- Fixed an issue that caused transparent objects to always render over top of world space UI. [case 1219877](https://issuetracker.unity3d.com/product/unity/issues/guid/1219877/)
- Fixed issue causing sorting fudge to not work between shadergraph and urp particle shaders. [case 1222762](https://issuetracker.unity3d.com/product/unity/issues/guid/1222762/)
- Fixed shader compilation errors when using multiple lights in DX10 level GPU. [case 1222302](https://issuetracker.unity3d.com/issues/urp-no-materials-apart-from-ui-are-rendered-when-using-direct3d11-graphics-api-on-a-dx10-gpu)
- Fixed an issue with shadows not being correctly calculated in some shaders.
- Fixed invalid implementation of one function in LWRP -> URP backward compatibility support.
- Fixed issue where maximum number of visible lights in C# code did not match maximum number in shader code on some platforms.
- Fixed OpenGL ES 3.0 support for URP ShaderGraph. [case 1230890](https://issuetracker.unity3d.com/issues/urptemplate-gles3-android-custom-shader-fails-to-compile-on-adreno-306-gpu)
- Fixed an issue where multi edit camera properties didn't work. [case 1230080](https://issuetracker.unity3d.com/issues/urp-certain-settings-are-not-applied-to-all-cameras-when-multi-editing-in-the-inspector)
- Fixed an issue where the emission value in particle shaders would not update in the editor without entering the Play mode.
- Fixed issues with performance when importing fbx files.
- Fixed issues with NullReferenceException happening with URP shaders.
- Fixed an issue that caused memory allocations when sorting cameras. [case 1226448](https://issuetracker.unity3d.com/issues/2d-renderer-using-more-than-one-camera-that-renders-out-to-a-render-texture-creates-gc-alloc-every-frame)
- Fixed an issue where grid lines were drawn on top of opaque objects in the preview window. [Case 1240723](https://issuetracker.unity3d.com/issues/urp-grid-is-rendered-in-front-of-the-model-in-the-inspector-animation-preview-window-when-depth-or-opaque-texture-is-enabled).
- Fixed an issue where objects in the preview window were affected by layer mask settings in the default renderer. [Case 1204376](https://issuetracker.unity3d.com/issues/urp-prefab-preview-is-blank-when-a-custom-forward-renderer-data-and-default-layer-mask-is-mixed-are-used).
- Fixed an issue with reflections when using an orthographic camera [case 1209255](https://issuetracker.unity3d.com/issues/urp-weird-reflections-when-using-lit-material-and-a-camera-with-orthographic-projection)
- Fixed issue that caused unity_AmbientSky, unity_AmbientEquator and unity_AmbientGround variables to be unintialized.
- Fixed issue that caused `SHADERGRAPH_AMBIENT_SKY`, `SHADERGRAPH_AMBIENT_EQUATOR` and `SHADERGRAPH_AMBIENT_GROUND` variables to be uninitialized.
- Fixed SceneView Draw Modes not being properly updated after opening new scene view panels or changing the editor layout.
- Fixed GLES shaders compilation failing on Windows platform (not a mobile platform) due to uniform count limit.
- Fixed an issue that caused the inverse view and projection matrix to output wrong values in some platforms. [case 1243990](https://issuetracker.unity3d.com/issues/urp-8-dot-1-breaks-unity-matrix-i-vp)
- Fixed an issue where the Render Scale setting of the pipeline asset didn't properly change the resolution when using the 2D Renderer. [case 1241537](https://issuetracker.unity3d.com/issues/render-scale-is-not-applied-to-the-rendered-image-when-2d-renderer-is-used-and-hdr-option-is-disabled)
- Fixed an issue where 2D lights didn't respect the Camera's Culling Mask. [case 1239136](https://issuetracker.unity3d.com/issues/urp-2d-2d-lights-are-ignored-by-camera-culling-mask)
- Fixed broken documentation links for some 2D related components.
- Fixed an issue where Sprite shaders generated by Shader Graph weren't double-sided. [case 1261232](https://issuetracker.unity3d.com/product/unity/issues/guid/1261232/)
- Fixed an issue where the package would fail to compile if the Animation module was disabled. [case 1227068](https://issuetracker.unity3d.com/product/unity/issues/guid/1227068/)
- Fixed an issue where Stencil settings wasn't serialized properly in sub object [case 1241218](https://issuetracker.unity3d.com/issues/stencil-overrides-in-urp-7-dot-3-1-render-objects-does-not-save-or-apply)
- Fixed an issue with not being able to remove Light Mode Tags [case 1240895](https://issuetracker.unity3d.com/issues/urp-unable-to-remove-added-lightmode-tags-of-filters-property-in-render-object)
- Fixed an issue where preset button could still be used, when it is not supposed to. [case 1246261](https://issuetracker.unity3d.com/issues/urp-reset-functionality-does-not-work-for-renderobject-preset-asset)
- Fixed an issue where Model Importer Materials used the Standard Shader from the Built-in Render Pipeline instead of URP Lit shader when the import happened at Editor startup.
- Fixed an issue where only unique names of cameras could be added to the camera stack.
- Fixed issue that caused shaders to fail to compile in OpenGL 4.1 or below.
- Fixed an issue where camera stacking with MSAA on OpenGL resulted in a black screen. [case 1250602](https://issuetracker.unity3d.com/issues/urp-camera-stacking-results-in-black-screen-when-msaa-and-opengl-graphics-api-are-used)
- Optimized shader compilation times by compiling different variant sets for vertex and fragment shaders.
- Fixed shadows for additional lights by limiting MAX_VISIBLE_LIGHTS to 16 for OpenGL ES 2.0 and 3.0 on mobile platforms. [case 1244391](https://issuetracker.unity3d.com/issues/android-urp-spotlight-shadows-are-not-being-rendered-on-adreno-330-and-320-when-built)
- Fixed Lit/SimpleLit/ParticlesLit/ParticlesSimpleLit/ParticlesUnlit shaders emission color not to be converted from gamma to linear color space. [case 1249615]
- Fixed missing unity_MatrixInvP for shader code and shaderGraph.
- Fixed XR support for deferred renderer.
- Fixing RenderObject to reflect name changes done at CustomForwardRenderer asset in project view. [case 1246256](https://issuetracker.unity3d.com/issues/urp-renderobject-name-does-not-reflect-inside-customforwardrendererdata-asset-on-renaming-in-the-inspector)
- Fixing camera overlay stacking adding to respect unity general reference restrictions. [case 1240788](https://issuetracker.unity3d.com/issues/urp-overlay-camera-is-missing-in-stack-list-of-the-base-camera-prefab)
- Fixed profiler marker errors. [case 1240963](https://issuetracker.unity3d.com/issues/urp-errors-are-thrown-in-a-console-when-using-profiler-to-profile-editor)
- Fixed issue that caused the pipeline to not create _CameraColorTexture if a custom render pass is injected. [case 1232761](https://issuetracker.unity3d.com/issues/urp-the-intermediate-color-texture-is-no-longer-created-when-there-is-at-least-one-renderer-feature)
- Fixed target eye UI for XR rendering is missing from camera inspector. [case 1261612](https://issuetracker.unity3d.com/issues/xr-cameras-target-eye-property-is-missing-when-inspector-is-in-normal-mode)
- Fixed an issue where terrain and speedtree materials would not get upgraded by upgrade project materials. [case 1204189](https://fogbugz.unity3d.com/f/cases/1204189/)
- Fixed an issue that caused renderer feature to not render correctly if the pass was injected before rendering opaques and didn't implement `Configure` method. [case 1259750](https://issuetracker.unity3d.com/issues/urp-not-rendering-with-a-renderer-feature-before-rendering-shadows)
- Fixed an issue where postFX's temp texture is not released properly.
- Fixed an issue where ArgumentOutOfRangeException errors were thrown after removing Render feature [case 1268147](https://issuetracker.unity3d.com/issues/urp-argumentoutofrangeexception-errors-are-thrown-on-undoing-after-removing-render-feature)
- Fixed an issue where depth and depth/normal of grass isn't rendered to depth texture.
- Fixed an issue that impacted MSAA performance on iOS/Metal [case 1219054](https://issuetracker.unity3d.com/issues/urp-ios-msaa-has-a-bigger-negative-impact-on-performance-when-using-urp-compared-to-built-in-rp)
- Fixed an issue that caused a warning to be thrown about temporary render texture not found when user calls ConfigureTarget(0). [case 1220871](https://issuetracker.unity3d.com/issues/urp-scriptable-render-passes-which-dont-require-a-bound-render-target-triggers-render-target-warning)
- Fixed performance issues in the C# shader stripper.

## [7.1.1] - 2019-09-05
### Upgrade Guide
- The render pipeline now handles custom renderers differently. You must now set up renderers for the Camera on the Render Pipeline Asset.
- Render Pipeline Assets upgrades automatically and either creates a default forward renderer in your project or links the existing custom one that you've assigned.
- If you have custom renderers assigned to Cameras, you must now add them to the current Render Pipeline Asset. Then you can select which renderer to use on the Camera.

### Added
- Added shader function `GetMainLightShadowParams`. This returns a half4 for the main light that packs shadow strength in x component and shadow soft property in y component.
- Added shader function `GetAdditionalLightShadowParams`. This returns a half4 for an additional light that packs shadow strength in x component and shadow soft property in y component.
- Added a `Debug Level` option to the Render Pipeline Asset. With this, you can control the amount of debug information generated by the render pipeline.
- Added ability to set the `ScriptableRenderer` that the Camera renders with via C# using `UniversalAdditionalCameraData.SetRenderer(int index)`. This maps to the **Renderer List** on the Render Pipeline Asset.
- Added shadow support for the 2D Renderer.
- Added ShadowCaster2D, and CompositeShadowCaster2D components.
- Added shadow intensity and shadow volume intensity properties to Light2D.
- Added new Gizmos for Lights.
- Added CinemachineUniversalPixelPerfect, a Cinemachine Virtual Camera Extension that solves some compatibility issues between Cinemachine and Pixel Perfect Camera.
- Added an option that disables the depth/stencil buffer for the 2D Renderer.
- Added manipulation handles for the inner cone angle for spot lights.
- Added documentation for the built-in post-processing solution and Volumes framework (and removed incorrect mention of the PPv2 package).

### Changed
- Increased visible lights limit for the forward renderer. It now supports 256 visible lights except in mobile platforms. Mobile platforms support 32 visible lights.
- Increased per-object lights limit for the forward renderer. It now supports 8 per-object lights in all platforms except GLES2. GLES2 supports 4 per-object lights.
- The Sprite-Lit-Default shader and the Sprite Lit Shader Graph shaders now use the vertex tangents for tangent space calculations.
- Temporary render textures for cameras rendering to render textures now use the same format and multisampling configuration as camera's target texture.
- All platforms now use R11G11B10_UFloat format for HDR render textures if supported.
- There is now a list of `ScriptableRendererData` on the Render Pipeline Asset as opposed to a renderer type. These are available to all Cameras and are included in builds.
- The renderer override on the Camera is now an enum that maps to the list of `ScriptableRendererData` on the Render Pipeline Asset.
- Pixel Perfect Camera now allows rendering to a render texture.
- Light2D GameObjects that you've created now have a default position with z equal to 0.
- Documentation: Changed the "Getting Started" section into "Install and Configure". Re-arranged the Table of Content.

### Fixed
- Fixed LightProbe occlusion contribution. [case 1146667](https://issuetracker.unity3d.com/product/unity/issues/guid/1146667/)
- Fixed an issue that caused a log message to be printed in the console when creating a new Material. [case 1173160](https://issuetracker.unity3d.com/product/unity/issues/guid/1173160/)
- Fixed an issue where OnRenderObjectCallback was never invoked. [case 1122420](https://issuetracker.unity3d.com/issues/lwrp-gl-dot-lines-and-debug-dot-drawline-dont-render-when-scriptable-render-pipeline-settings-is-set-to-lwrp)
- Fixed an issue where Sprite Masks didn't function properly when using the 2D Renderer. [case 1163474](https://issuetracker.unity3d.com/issues/lwrp-sprite-renderer-ignores-sprite-mask-when-lightweight-render-pipeline-asset-data-is-set-to-2d-renderer-experimental)
- Fixed memory leaks when using the Frame Debugger with the 2D Renderer.
- Fixed an issue where materials using `_Time` did not animate in the scene. [1175396](https://issuetracker.unity3d.com/product/unity/issues/guid/1175396/)
- Fixed an issue where the Particle Lit shader had artifacts when both soft particles and HDR were enabled. [1136285](https://issuetracker.unity3d.com/product/unity/issues/guid/1136285/)
- Fixed an issue where the Area Lights were set to Realtime, which caused them to not bake. [1159838](https://issuetracker.unity3d.com/issues/lwrp-template-baked-area-lights-do-not-work-if-project-is-created-with-lightweight-rp-template)
- Fixed an issue where the Disc Light did not generate any light. [1175097](https://issuetracker.unity3d.com/issues/using-lwrp-area-light-does-not-generate-light-when-its-shape-is-set-to-disc)
- Fixed an issue where the alpha was killed when an opaque texture was requested on an offscreen camera with HDR enabled [case 1163320](https://issuetracker.unity3d.com/issues/lwrp-mobile-secondary-camera-background-alpha-value-is-lost-when-hdr-and-opaque-texture-are-enabled-in-lwrp-asset).
- Fixed an issue that caused Orthographic camera with far plane set to 0 to span Unity console with errors. [case 1172269](https://issuetracker.unity3d.com/issues/orthographic-camera-with-far-plane-set-to-0-results-in-assertions)
- Fixed an issue causing heap allocation in `RenderPipelineManager.DoRenderLoop` [case 1156241](https://issuetracker.unity3d.com/issues/lwrp-playerloop-renderpipelinemanager-dot-dorenderloop-internal-gc-dot-alloc-allocates-around-2-dot-6kb-for-every-camera-in-the-scene)
- Fixed an issue that caused shadow artifacts when using large spot angle values [case 1136165](https://issuetracker.unity3d.com/issues/lwrp-adjusting-spot-angle-on-a-spotlight-produces-shadowmap-artifacts)
- Fixed an issue that caused self-shadowing artifacts when adjusting shadow near-plane on spot lights.
- Fixed an issue that caused specular highlights to disappear when the smoothness value was set to 1.0. [case 1161827](https://issuetracker.unity3d.com/issues/lwrp-hdrp-lit-shader-max-smoothness-value-is-incosistent-between-pipelines)
- Fixed an issue in the Material upgrader that caused transparent Materials to not upgrade correctly to Universal RP. [case 1170419](https://issuetracker.unity3d.com/issues/shader-conversion-upgrading-project-materials-causes-standard-transparent-materials-to-flicker-when-moving-the-camera).
- Fixed an issue causing shadows to be incorrectly rendered when a light was close to the shadow caster.
- Fixed post-processing for the 2D Renderer.
- Fixed an issue in Light2D that caused a black line to appear for a 360 degree spotlight.
- Fixed a post-processing rendering issue with non-fullscreen viewport. [case 1177660](https://issuetracker.unity3d.com/issues/urp-render-scale-slider-value-modifies-viewport-coordinates-of-the-screen-instead-of-the-resolution)
- Fixed an issue where **Undo** would not undo the creation of Additional Camera Data. [case 1158861](https://issuetracker.unity3d.com/issues/lwrp-additional-camera-data-script-component-appears-on-camera-after-manually-re-picking-use-pipeline-settings)
- Fixed an issue where selecting the same drop-down menu item twice would trigger a change event. [case 1158861](https://issuetracker.unity3d.com/issues/lwrp-additional-camera-data-script-component-appears-on-camera-after-manually-re-picking-use-pipeline-settings)
- Fixed an issue where selecting certain objects that use instancing materials would throw console warnings. [case 1127324](https://issuetracker.unity3d.com/issues/console-warning-is-being-spammed-when-having-lwrp-enabled-and-shader-with-gpu-instancing-present-in-the-scene)
- Fixed a GUID conflict with LWRP. [case 1179895](https://issuetracker.unity3d.com/product/unity/issues/guid/1179895/)
- Fixed an issue where the Terrain shader generated NaNs.
- Fixed an issue that caused the `Opaque Color` pass to never render at half or quarter resolution.
- Fixed and issue where stencil state on a `ForwardRendererData` was reset each time rendering happened.

## [7.0.1] - 2019-07-25
### Changed
- Platform checks now provide more helpful feedback about supported features in the Inspectors.

### Fixed
- Fixed specular lighting related artifacts on Mobile [case 1143049](https://issuetracker.unity3d.com/issues/ios-lwrp-rounded-cubes-has-graphical-artifacts-when-setting-pbr-shaders-smoothness-about-to-0-dot-65-in-shadergraph) and [case 1164822](https://issuetracker.unity3d.com/issues/lwrp-specular-highlight-becomes-hard-edged-when-increasing-the-size-of-an-object).
- Post-processing is no longer enabled in the previews.
- Unity no longer force-enables post-processing on a camera by default.
- Fixed an issue that caused the Scene to render darker in GLES3 and linear color space. [case 1169789](https://issuetracker.unity3d.com/issues/lwrp-android-scene-is-rendered-darker-in-build-when-graphics-api-set-to-gles3-and-color-space-set-to-linear)

## [7.0.0] - 2019-07-17
### Universal Render Pipeline
- LWRP has been renamed to the "Universal Render Pipeline" (UniversalRP).
- UniversalRP is the same as LWRP in terms of features and scope.
- Classes have moved to the Universal namespace (from LWRP).

### Upgrade Guide
- Upgrading to URP is designed to be almost seamless from the user side.
- LWRP package still exists, this forwards includes and classes to the UniversalRP Package.
- Please see the more involved upgrade guide (https://docs.google.com/document/d/1Xd5bZa8pYZRHri-EnNkyhwrWEzSa15vtnpcg--xUCIs/).

### Added
- Initial Stadia platform support.
- Added a menu option to create a new `ScriptableRendererFeature` script. To do so in the Editor, click on Asset > Create > Rendering > Lightweight Render Pipeline > Renderer Feature.
- Added documentation for SpeedTree Shaders in LWRP.
- Added extended features to LWRP Terrain Shader, so terrain assets can be forward-compatible with HDRP.
- Enabled per-layer advanced or legacy-mode blending in LWRP Terrain Shader.
- Added the documentation page "Rendering in LWRP", which describes the forward rendering camera loop.
- Added documentation overview for how Post Processing Version 2 works in LWRP.
- Added documentation notes and FAQ entry on the 2D Renderer affecting the LWRP Asset.

### Changed
- Replaced beginCameraRendering callbacks by non obsolete implementation in Light2D
- Updated `ScriptableRendererFeature` and `ScriptableRenderPass` API docs.
- Changed shader type Real to translate to FP16 precision on some platforms.

### Fixed
- Fixed a case where built-in Shader time values could be out of sync with actual time. [case 1142495](https://fogbugz.unity3d.com/f/cases/1142495/)
- Fixed an issue that caused forward renderer resources to not load properly when you upgraded LWRP from an older version to 7.0.0. [case 1154925](https://issuetracker.unity3d.com/issues/lwrp-upgrading-lwrp-package-to-7-dot-0-0-breaks-forwardrenderdata-asset-in-resource-files)
- Fixed GC spikes caused by LWRP allocating heap memory every frame.
- Fixed distortion effect on particle unlit shader.
- Fixed NullReference exception caused when trying to add a ScriptableRendererFeature.
- Fixed issue with certain LWRP shaders not showing when using forward/2D renderer.
- Fixed the shadow resolve pass and the final pass, so they're not consuming unnecessary bandwidth. [case 1152439](https://issuetracker.unity3d.com/issues/lwrp-mobile-increased-memory-usage-and-extra-rendering-steps)
- Added missing page for 2D Lights in LWRP.
- Tilemap tiles no longer appear black when you use the 2D renderer.
- Sprites in the preview window are no longer lit by 2D Scene lighting.
- Fixed warnings for unsupported shadow map formats for GLES2 API.
- Disabled shadows for devices that do not support shadow maps or depth textures.
- Fixed support for LWRP per-pixel terrain. [case 1110520](https://fogbugz.unity3d.com/f/cases/1110520)
- Fixed some basic UI/usability issues with LWRP terrain Materials (use of warnings and modal value changes).
- Fixed an issue where using LWRP and Sprite Shape together would produce meta file conflicts.
- Fixed specular calculation fp16 overflow on some platforms
- Fixed shader compilation errors for Android XR projects.
- Updated the pipeline Asset UI to cap the render scale at 2x so that it matches the render pipeline implementation limit.

## [6.7.0] - 2019-05-16
### Added
- Added SpeedTree Shaders.
- Added two Shader Graph master nodes: Lit Sprite and Unlit Sprite. They only work with the 2D renderer.
- Added documentation for the 2D renderer.

### Changed
- The 2D renderer and Light2D component received a number of improvements and are now ready to try as experimental features.
- Updated the [Feature Comparison Table](lwrp-builtin-feature-comparison.md) to reflect the current state of LWRP features.

### Fixed
- When in playmode, the error 'Non matching Profiler.EndSample' no longer appears. [case 1140750](https://fogbugz.unity3d.com/f/cases/1140750/)
- LWRP Particle Shaders now correctly render in stereo rendering modes. [case 1106699](https://fogbugz.unity3d.com/f/cases/1106699/)
- Shaders with 'debug' in the name are no longer stripped automatically. [case 1112983](https://fogbugz.unity3d.com/f/cases/1112983/)
- Fixed tiling issue with selection outline and baked cutout shadows.
- in the Shadergraph Unlit Master node, Premultiply no longer acts the same as Alpha. [case 1114708](https://fogbugz.unity3d.com/f/cases/1114708/)
- Fixed an issue where Lightprobe data was missing if it was needed per-pixel and GPU instancing was enabled.
- The Soft ScreenSpaceShadows Shader variant no longer gets stripped form builds. [case 1138236](https://fogbugz.unity3d.com/f/cases/1138236/)
- Fixed a typo in the Particle Unlit Shader, so Soft Particles now work correctly.
- Fixed emissive Materials not being baked for some meshes. [case 1145297](https://issuetracker.unity3d.com/issues/lwrp-emissive-materials-are-not-baked)
- Camera matrices are now correctly set up when you call rendering functions in EndCameraRendering. [case 1146586](https://issuetracker.unity3d.com/issues/lwrp-drawmeshnow-returns-wrong-positions-slash-scales-when-called-from-endcamerarendering-hook)
- Fixed GI not baking correctly while in gamma color space.
- Fixed a NullReference exception when adding a renderer feature that is contained in a global namespace. [case 1147068](https://issuetracker.unity3d.com/issues/scriptablerenderpipeline-inspector-ui-crashes-when-a-scriptablerenderfeature-is-not-in-a-namespace)
- Shaders are now set up for VR stereo instancing on Vulkan. [case 1142952](https://fogbugz.unity3d.com/f/cases/1142952/).
- VR stereo matrices and vertex inputs are now set up on Vulkan. [case 1142952](https://fogbugz.unity3d.com/f/cases/1142952/).
- Fixed the Material Upgrader so it's now run upon updating the LWRP package. [1148764](https://issuetracker.unity3d.com/product/unity/issues/guid/1148764/)
- Fixed a NullReference exception when you create a new Lightweight Render Pipeline Asset. [case 1153388](https://issuetracker.unity3d.com/product/unity/issues/guid/1153388/)

## [6.6.0] - 2019-04-01
### Added
- Added support for Baked Indirect mixed lighting.
- You can now use Light Probes for occlusion. This means that baked lights can now occlude dynamic objects.
- Added RenderObjects. You can add RenderObjects to a Renderer to perform custom rendering.
- (WIP) Added an experimental 2D renderer that implements a 2D lighting system.
- (WIP) Added a Light2D component that works with the 2D renderer to add lighting effects to 2D sprites.

### Fixed
- Fixed a project import issue in the LWRP template.
- Fixed the warnings that appear when you create new Unlit Shader Graphs using the Lightweight Render Pipeline.
- Fixed light attenuation precision on mobile platforms.
- Fixed split-screen rendering on mobile platforms.
- Fixed rendering when using an off-screen camera that renders to a depth texture.
- Fixed the exposed stencil render state in the renderer.
- Fixed the default layer mask so it's now applied to a depth pre-pass.
- Made several improvements and fixes to the render pass UI.
- Fixed artifacts that appeared due to precision errors in large scaled objects.
- Fixed an XR rendering issue where Unity required a depth texture.
- Fixed an issue that caused transparent objects to sort incorrectly.

## [6.5.0] - 2019-03-07
### Added
- You can now create a custom forward renderer by clicking on `Assets/Create/Rendering/Lightweight Render Pipeline/Forward Renderer`. This creates an Asset in your Project. You can add additional features to it and drag-n-drop the renderer to either the pipeline Asset or to a camera.
- You can now add `ScriptableRendererFeature`  to the `ScriptableRenderer` to extend it with custom effects. A feature is an `ScriptableObject` that can be drag-n-dropped in the renderer and adds one or more `ScriptableRenderPass` to the renderer.
- `ScriptableRenderer` now exposes interface to configure lights. To do so, implement `SetupLights` when you create a new renderer.
- `ScriptableRenderer` now exposes interface to configure culling. To do so, implement `SetupCullingParameters` when you create a new renderer.
- `ScriptableRendererData` contains rendering resources for `ScriptableRenderer`. A renderer can be overridden globally for all cameras or on a per-camera basis.
- `ScriptableRenderPass` now has a `RenderPassEvents`. This controls where in the pipeline the render pass is added.
- `ScriptableRenderPass` now exposes `ConfigureTarget` and `ConfigureClear`. This allows the renderer to automatically figure out the currently active rendering targets.
- `ScriptableRenderPass` now exposes `Blit`. This performs a blit and sets the active render target in the renderer.
- `ScriptableRenderPass` now exposes `RenderPostProcessing`. This renders post-processing and sets the active render target in the renderer.
- `ScriptableRenderPass` now exposes `CreateDrawingSettings` as a helper for render passes that need to call `ScriptableRenderContext.DrawRenderers`.

### Changed
- Removed `RegisterShaderPassName` from `ScriptableRenderPass`. Instead, `CreateDrawingSettings` now  takes one or a list of `ShaderTagId`.
- Removed remaining experimental namespace from LWRP. All APIrelated to `ScriptableRenderer`, `ScriptableRenderPass`, and render pass injection is now out of preview.
- Removed `SetRenderTarget` from `ScriptableRenderPass`. You should never call it. Instead, call `ConfigureTarget`, and the renderer automatically sets up targets for you.
- Removed `RenderFullscreenQuad` from `ScriptableRenderer`. Use `CommandBuffer.DrawMesh` and `RenderingUtils.fullscreenMesh` instead.
- Removed `RenderPostProcess` from `ScriptableRenderer`. Use `ScriptableRenderPass.RenderPostProcessing` instead.
- Removed `postProcessingContext` property from `ScriptableRenderer`. This is now exposed in `RenderingUtils.postProcessingContext`.
- Removed `GetCameraClearFlag` from `ScriptableRenderer`.

### Fixed
- Fixed y-flip in VR when post-processing is active.
- Fixed occlusion mesh for VR not rendering before rendering opaques.
- Enabling or disabling SRP Batcher in runtime works now.
- Fixed video player recorder when post-processing is enabled.

## [6.4.0] - 2019-02-21

## [6.3.0] - 2019-02-18

## [6.2.0] - 2019-02-15

### Changed
- Code refactor: all macros with ARGS have been swapped with macros with PARAM. This is because the ARGS macros were incorrectly named.

## [6.1.0] - 2019-02-13

## [6.0.0] - 2019-02-23
### Added
- You can now implement a custom renderer for LWRP. To do so, implement an `IRendererData` that contains all resources used in rendering. Then create an `IRendererSetup` that creates and queues `ScriptableRenderPass`. Change the renderer type either in the Pipeline Asset or in the Camera Inspector.
- LWRP now uses the Unity recorder extension. You can use this to capture the output of Cameras.
- You can now inject a custom render pass before LWRP renders opaque objects. To do so, implement an `IBeforeRender` interface.
- Distortion support in all Particle Shaders.
- An upgrade system for LWRP Materials with `MaterialPostprocessor`.
- An upgrade path for Unlit shaders
- Tooltips for Shaders.
- SRP Batcher support for Particle Shaders.
- Docs for these Shaders: Baked Lit, Particles Lit, Particles Simple Lit, and Particles Unlit.
- LWRP now supports dynamic resolution scaling. The target platform must also support it.
- LWRP now includes version defines for both C# and Shaders in the format of `LWRP_X_Y_Z_OR_NEWER`. For example, `LWRP_5_3_0_OR_NEWER` defines version 5.3.0.
- The Terrain Lit Shader now samples Spherical Harmonics if you haven't baked any lightmaps for terrain.
- Added a __Priority__ option, which you can use to tweak the rendering order. This is similar to render queue in the built-in render pipeline. These Shaders now have this option: Lit, Simple Lit, Baked Lit, Unlit, and all three Particle Shaders.
- Added support for overriding terrain detail rendering shaders, via the render pipeline editor resources asset.

### Changed
- You can now only initialize a camera by setting a Background Type. The supported options are Skybox, Solid Color, and Don't Care.
- LWRP now uses non-square shadowmap textures when it renders directional shadows with 2 shadow cascades.
- LWRP now uses RGB111110 as the HDR format on mobile devices, when this format is supported.
- Removed `IAfterDepthPrePass` interface.
- We’ve redesigned the Shader GUI. For example, all property names in Shaders are now inline across the board
- The Simple Lit Shader now has Smoothness, which can be stored in the alpha of specular or albedo maps.
- The Simple Lit and Particles Simple Lit Shaders now take shininess from the length (brightness) of the specular map.
- The __Double sided__ property is now __Render Face__. This means you can also do front face culling.
- Changed the docs for Lit Shader, Simple Lit Shader and Unlit Shader according to Shader GUI changes.
- When you create a new LWRP Asset, it will now be initialized with settings that favor performance on mobile platforms.
- Updated the [FAQ](faq.md) and the [Built-in/LWRP feature comparison table](lwrp-builtin-feature-comparison.md).

### Fixed
- Several tweaks to reduce bandwidth consumption on mobile devices.
- The foldouts in the Lightweight Asset inspector UI now remember their state.
- Added missing meta file for GizmosRenderingPass.cs.
- Fixed artifacts when using multiple or Depth Only cameras. [Case 1072615](https://issuetracker.unity3d.com/issues/ios-using-multiple-cameras-in-the-scene-in-lightweight-render-pipeline-gives-corrupted-image-in-ios-device)
- Fixed a typo in ERROR_ON_UNSUPPORTED_FUNCTION() that was causing the shader compiler to run out of memory in GLES2. [Case 1104271](https://issuetracker.unity3d.com/issues/mobile-os-restarts-because-of-high-memory-usage-when-compiling-shaders-for-opengles2)
- LWRP now renders shadows on scaled objects correctly. [Case 1109017](https://issuetracker.unity3d.com/issues/scaled-objects-render-shadows-and-specularity-incorrectly-in-the-lwrp-on-device)
- LWRP now allows some Asset settings to be changed at runtime. [Case 1105552](https://issuetracker.unity3d.com/issues/lwrp-changing-render-scale-in-runtime-has-no-effect-since-lwrp-3-dot-3-0)
- Realtime shadows now work in GLES2. [Case 1087251](https://issuetracker.unity3d.com/issues/android-lwrp-no-real-time-light-and-shadows-using-gles2)
- Framedebugger now renders correctly when stepping through drawcalls.
- Cameras that request MSAA and Opaque Textures now use less frame bandwidth when they render.
- Fixed rendering in the gamma color space, so it doesn't appear darker.
- Particles SImple Lit and Particles Unlit Shaders now work correctly.
- __Soft Particles__ now work correctly.
- Camera fading for particles.
- Fixed a typo in the Unlit `IgnoreProjector` tag.
- Particles render in both eyes with stereo instancing
- Fixed specular issues on mobile. [case 1109017](https://issuetracker.unity3d.com/issues/scaled-objects-render-shadows-and-specularity-incorrectly-in-the-lwrp-on-device)
- Fixed issue causing LWRP to create MSAA framebuffer even when MSAA setting was disabled.
- Post-processing in mobile VR is now forced to be disabled. It was causing many rendering issues.
- Fixed Editor Previews breaking in Play Mode when VR is enabled. [Case 1109009](https://issuetracker.unity3d.com/issues/lwrp-editor-previews-break-in-play-mode-if-vr-is-enabled)
- A camera's HDR enable flag is now respected when rendering in XR.
- Terrain detail rendering now works correctly when LWRP is installed but inactive.

## [5.2.0] - 2018-11-27
### Added
- LWRP now handles blits that are required by the device when rendering to the backbuffer.
- You can now enable the SRP Batcher. To do so, go to the `Pipeline Asset`. Under `Advanced`, toggle `SRP Batcher`.

### Changed
- Renamed shader variable `unity_LightIndicesOffsetAndCount` to `unity_PerObjectLightData`.
- Shader variables `unity_4LightIndices0` and `unity_4LightIndices1` are now declared as `unity_PerObjectLightIndices` array.

## [5.1.0] - 2018-11-19
### Added
- The user documentation for LWRP is now in this GitHub repo, instead of in the separate GitHub wiki. You can find the most up-to-date pages in the [TableOfContents.md](TableOfCotents.md) file. Pages not listed in that file are still in progress.

### Changed
- The LWRP package is no longer in preview.
- LWRP built-in render passes are now internal.
- Changed namespace from `UnityEngine.Experimental.Rendering.LightweightPipeline` to `UnityEngine.Rendering.LWRP`.
- Changed namespace from `UnityEditor.Experimental.Rendering.LightweightPipeline` to `UnityEditor.Rendering.LWRP`.

### Fixed
- LWRP now respects the iOS Player setting **Force hard shadows**. When you enable this setting, hardware filtering of shadows is disabled.
- Scene view mode now renders baked lightmaps correctly. [Case 1092227](https://issuetracker.unity3d.com/issues/lwrp-scene-view-modes-render-objects-black)
- Shadow bias calculations are now correct for both Shader Graph and Terrain shaders.
- Blit shader now ignores culling.
- When you select __Per Vertex__ option for __Additional Lights__, the __Per Object Limit__ option is not greyed out anymore.
- When you change camera viewport height to values above 1.0, the Unity Editor doesn't freeze anymore. [Case 1097497](https://issuetracker.unity3d.com/issues/macos-lwrp-editor-freezes-after-changing-cameras-viewport-rect-values)
- When you use AR with LWRP, the following error message is not displayed in the console anymore: "The camera list passed to the render pipeline is either null or empty."

## [5.0.0-preview] - 2018-09-28
### Added
- Added occlusion mesh rendering/hookup for VR
- You can now configure default depth and normal shadow bias values in the pipeline asset.
- You can now add the `LWRPAdditionalLightData` component to a `Light` to override the default depth and normal shadow bias.
- You can now log the amount of shader variants in your build. To do so, go to the `Pipeline Asset`. Under `Advanced`, select and set the `Shader Variant Log Level`.
### Changed
- Removed the `supportedShaderFeatures` property from LWRP core. The shader stripper now figures out which variants to strip based on the current assigned pipeline Asset in the Graphics settings.
### Fixed
- The following error does not appear in console anymore: ("Begin/End Profiler section mismatch")
- When you select a material with the Lit shader, this no longer causes the following error in the console: ("Material doesn't have..."). [case 1092354](https://fogbugz.unity3d.com/f/cases/1092354/)
- In the Simple Lit shader, per-vertex additional lights are now shaded properly.
- Shader variant stripping now works when you're building a Project with Cloud Build. This greatly reduces build times from Cloud Build.
- Dynamic Objects now receive lighting when the light mode is set to mixed.
- MSAA now works on Desktop platforms.
- The shadow bias value is now computed correctly for shadow cascades and different shadow resolutions. [case 1076285](https://issuetracker.unity3d.com/issues/lwrp-realtime-directional-light-shadow-maps-exhibit-artifacts)
- When you use __Area Light__ with LWRP, __Cast Shadows__ no longer overlaps with other UI elements in the Inspector. [case 1085363](https://issuetracker.unity3d.com/issues/inspector-area-light-cast-shadows-ui-option-is-obscured-by-render-mode-for-lwrp-regression-in-2018-dot-3a3)

### Changed
Read/write XRGraphicsConfig -> Read-only XRGraphics interface to XRSettings.

## [4.0.0-preview] - 2018-09-28
### Added
- When you have enabled Gizmos, they now appear correctly in the Game view.
- Added requiresDepthPrepass field to RenderingData struct to tell if the runtime platform requires a depth prepass to generate a camera depth texture.
- The `RenderingData` struct now holds a reference to `CullResults`.
- When __HDR__ is enabled in the Camera but disabled in the Asset, an information box in the Camera Inspector informs you about it.
- When __MSAA__ is enabled in the Camera but disabled in the Asset, an information box in the Camera Inspector informs you about it.
- Enabled instancing on the terrain shader.
- Sorting of opaque objects now respects camera `opaqueSortMode` setting.
- Sorting of opaque objects disables front-to-back sorting flag, when camera settings allow that and the GPU has hidden surface removal.
- LWRP now has a Custom Light Explorer that suits its feature set.
- LWRP now supports Vertex Lit shaders for detail meshes on terrain.
- LWRP now has three interactive Autodesk shaders: Autodesk Interactive, Autodesk Interactive Masked and Autodesk Interactive Transparent.
- [Shader API] The `GetMainLight` and `GetAdditionalLight` functions can now compute shadow attenuation and store it in the new `shadowAttenuation` field in `LightData` struct.
- [Shader API] Added a `VertexPositionInputs` struct that contains vertex position in difference spaces (world, view, hclip).
- [Shader API] Added a `GetVertexPositionInputs` function to get an initialized `VertexPositionInputs`.
- [Shader API] Added a `GetPerObjectLightIndex` function to return the per-object index given a for-loop index.
- [Shader API] Added a `GetShadowCoord` function that takes a `VertexPositionInputs` as input.
- [ShaderLibrary] Added VertexNormalInputs struct that contains data for per-pixel normal computation.
- [ShaderLibrary] Added GetVertexNormalInputs function to return an initialized VertexNormalInputs.

### Changed
- The `RenderingData` struct is now read-only.
- `ScriptableRenderer`always performs a Clear before calling `IRendererSetup::Setup.`
- `ScriptableRenderPass::Execute` no longer takes `CullResults` as input. Instead, use `RenderingData`as input, since that references `CullResults`.
- `IRendererSetup_Setup` no longer takes `ScriptableRenderContext` and `CullResults` as input.
- Shader includes are now referenced via package relative paths instead of via the deprecated shader export path mechanism https://docs.unity3d.com/2018.3/Documentation/ScriptReference/ShaderIncludePathAttribute.html.
- The LWRP Asset settings were re-organized to be more clear.
- Vertex lighting now controls if additional lights should be shaded per-vertex or per-pixel.
- Renamed all `Local Lights` nomenclature to `Additional Lights`.
- Changed shader naming to conform to our SRP shader code convention.
- [Shader API] Renamed `SpotAttenuation` function to `AngleAttenuation`.
- [Shader API] Renamed `_SHADOWS_ENABLED` keyword to `_MAIN_LIGHT_SHADOWS`
- [Shader API] Renamed `_SHADOWS_CASCADE` keyword to `_MAIN_LIGHT_SHADOWS_CASCADE`
- [Shader API] Renamed `_VERTEX_LIGHTS` keyword to `_ADDITIONAL_LIGHTS_VERTEX`.
- [Shader API] Renamed `_LOCAL_SHADOWS_ENABLED` to `_ADDITIONAL_LIGHT_SHADOWS`
- [Shader API] Renamed `GetLight` function to `GetAdditionalLight`.
- [Shader API] Renamed `GetPixelLightCount` function to `GetAdditionalLightsCount`.
- [Shader API] Renamed `attenuation` to `distanceAttenuation` in `LightData`.
- [Shader API] Renamed `GetLocalLightShadowStrength` function to `GetAdditionalLightShadowStrength`.
- [Shader API] Renamed `SampleScreenSpaceShadowMap` functions to `SampleScreenSpaceShadowmap`.
- [Shader API] Renamed `MainLightRealtimeShadowAttenuation` function to `MainLightRealtimeShadow`.
- [Shader API] Renamed light constants from `Directional` and `Local` to `MainLight` and `AdditionalLights`.
- [Shader API] Renamed `GetLocalLightShadowSamplingData` function to `GetAdditionalLightShadowSamplingData`.
- [Shader API] Removed OUTPUT_NORMAL macro.
- [Shader API] Removed `lightIndex` and `substractiveAttenuation` from `LightData`.
- [Shader API] Removed `ComputeShadowCoord` function. `GetShadowCoord` is provided instead.
- All `LightweightPipeline` references in API and classes are now named `LightweightRenderPipeline`.
- Files no longer have the `Lightweight` prefix.
- Renamed Physically Based shaders to `Lit`, `ParticlesLit`, and `TerrainLit`.
- Renamed Simple Lighting shaders to `SimpleLit`, and `ParticlesSimpleLit`.
- [ShaderLibrary] Renamed `InputSurfacePBR.hlsl`, `InputSurfaceSimple.hlsl`, and `InputSurfaceUnlit` to `LitInput.hlsl`, `SimpleLitInput.hlsl`, and `UnlitInput.hlsl`. These files were moved from the `ShaderLibrary` folder to the`Shaders`.
- [ShaderLibrary] Renamed `LightweightPassLit.hlsl` and `LightweightPassLitSimple.hlsl` to `LitForwardPass.hlsl` and `SimpleLitForwardPass.hlsl`. These files were moved from the `ShaderLibrary` folder to `Shaders`.
- [ShaderLibrary] Renamed `LightweightPassMetaPBR.hlsl`, `LightweightPassMetaSimple.hlsl` and `LighweightPassMetaUnlit` to `LitMetaPass.hlsl`, `SimpleLitMetaPass.hlsl` and `UnlitMetaPass.hlsl`. These files were moved from the `ShaderLibrary` folder to `Shaders`.
- [ShaderLibrary] Renamed `LightweightPassShadow.hlsl` to `ShadowCasterPass.hlsl`. This file was moved to the `Shaders` folder.
- [ShaderLibrary] Renamed `LightweightPassDepthOnly.hlsl` to `DepthOnlyPass.hlsl`. This file was moved to the `Shaders` folder.
- [ShaderLibrary] Renamed `InputSurfaceTerrain.hlsl` to `TerrainLitInput.hlsl`. This file was moved to the `Shaders` folder.
- [ShaderLibrary] Renamed `LightweightPassLitTerrain.hlsl` to `TerrainLitPases.hlsl`. This file was moved to the `Shaders` folder.
- [ShaderLibrary] Renamed `ParticlesPBR.hlsl` to `ParticlesLitInput.hlsl`. This file was moved to the `Shaders` folder.
- [ShaderLibrary] Renamed `InputSurfacePBR.hlsl` to `LitInput.hlsl`. This file was moved to the `Shaders` folder.
- [ShaderLibrary] Renamed `InputSurfaceUnlit.hlsl` to `UnlitInput.hlsl`. This file was moved to the `Shaders` folder.
- [ShaderLibrary] Renamed `InputBuiltin.hlsl` to `UnityInput.hlsl`.
- [ShaderLibrary] Renamed `LightweightPassMetaCommon.hlsl` to `MetaInput.hlsl`.
- [ShaderLibrary] Renamed `InputSurfaceCommon.hlsl` to `SurfaceInput.hlsl`.
- [ShaderLibrary] Removed LightInput struct and GetLightDirectionAndAttenuation. Use GetAdditionalLight function instead.
- [ShaderLibrary] Removed ApplyFog and ApplyFogColor functions. Use MixFog and MixFogColor instead.
- [ShaderLibrary] Removed TangentWorldToNormal function. Use TransformTangentToWorld instead.
- [ShaderLibrary] Removed view direction normalization functions. View direction should always be normalized per pixel for accurate results.
- [ShaderLibrary] Renamed FragmentNormalWS function to NormalizeNormalPerPixel.

### Fixed
- If you have more than 16 lights in a scene, LWRP no longer causes random glitches while rendering lights.
- The Unlit shader now samples Global Illumination correctly.
- The Inspector window for the Unlit shader now displays correctly.
- Reduced GC pressure by removing several per-frame memory allocations.
- The tooltip for the the camera __MSAA__ property now appears correctly.
- Fixed multiple C# code analysis rule violations.
- The fullscreen mesh is no longer recreated upon every call to `ScriptableRenderer.fullscreenMesh`.

## [3.3.0-preview] - 2018-01-01
### Added
- Added callbacks to LWRP that can be attached to a camera (IBeforeCameraRender, IAfterDepthPrePass, IAfterOpaquePass, IAfterOpaquePostProcess, IAfterSkyboxPass, IAfterTransparentPass, IAfterRender)

###Changed
- Clean up LWRP creation of render textures. If we are not going straight to screen ensure that we create both depth and color targets.
- UNITY_DECLARE_FRAMEBUFFER_INPUT and UNITY_READ_FRAMEBUFFER_INPUT macros were added. They are necessary for reading transient attachments.
- UNITY_MATRIX_I_VP is now defined.
- Renamed LightweightForwardRenderer to ScriptableRenderer.
- Moved all light constants to _LightBuffer CBUFFER. Now _PerCamera CBUFFER contains all other per camera constants.
- Change real-time attenuation to inverse square.
- Change attenuation for baked GI to inverse square, to match real-time attenuation.
- Small optimization in light attenuation shader code.

### Fixed
- Lightweight Unlit shader UI doesn't throw an error about missing receive shadow property anymore.

## [3.2.0-preview] - 2018-01-01
### Changed
- Receive Shadows property is now exposed in the material instead of in the renderer.
- The UI for Lightweight asset has been updated with new categories. A more clean structure and foldouts has been added to keep things organized.

### Fixed
- Shadow casters are now properly culled per cascade. (case 1059142)
- Rendering no longer breaks when Android platform is selected in Build Settings. (case 1058812)
- Scriptable passes no longer have missing material references. Now they access cached materials in the renderer.(case 1061353)
- When you change a Shadow Cascade option in the Pipeline Asset, this no longer warns you that you've exceeded the array size for the _WorldToShadow property.
- Terrain shader optimizations.

## [3.1.0-preview] - 2018-01-01

### Fixed
- Fixed assert errors caused by multi spot lights
- Fixed LWRP-DirectionalShadowConstantBuffer params setting

## [3.0.0-preview] - 2018-01-01
### Added
- Added camera additional data component to control shadows, depth and color texture.
- pipeline now uses XRSEttings.eyeTextureResolutionScale as renderScale when in XR.
- New pass architecture. Allows for custom passes to be written and then used on a per camera basis in LWRP

### Changed
- Shadow rendering has been optimized for the Mali Utgard architecture by removing indexing and avoiding divisions for orthographic projections. This reduces the frame time by 25% on the Overdraw benchmark.
- Removed 7x7 tent filtering when using cascades.
- Screenspace shadow resolve is now only done when rendering shadow cascades.
- Updated the UI for the Lighweight pipeline asset.
- Update assembly definitions to output assemblies that match Unity naming convention (Unity.*).

### Fixed
- Post-processing now works with VR on PC.
- PS4 compiler error
- Fixed VR multiview rendering by forcing MSAA to be off. There's a current issue in engine that breaks MSAA and Texture2DArray.
- Fixed UnityPerDraw CB layout
- GLCore compute buffer compiler error
- Occlusion strength not being applied on LW standard shaders
- CopyDepth pass is being called even when a depth from prepass is available
- GLES2 shader compiler error in IntegrationTests
- Can't set RenderScale and ShadowDistance by script
- VR Single Pass Instancing shadows
- Fixed compilation errors on platforms with limited XRSetting support.

## [2.0.0-preview] - 2018-01-01

### Added
- Explicit render target load/store actions were added to improve tile utilization
- Camera opaque color can be requested on the pipeline asset. It can be accessed in the shader by defining a _CameraOpaqueTexture. This can be used as an alternative to GrabPass.
- Dynamic Batching can be enabled in the pipeline asset
- Pipeline now strips unused or invalid variants and passes based on selected pipeline capabilities in the asset. This reduces build and memory consuption on target.
- Shader stripping settings were added to pipeline asset

### Changed
#### Pipeline
- Pipeline code is now more modular and extensible. A ForwardRenderer class is initialized by the pipeline with RenderingData and it's responsible for enqueueing and executing passes. In the future pluggable renderers will be supported.
- On mobile 1 directional light + up to 4 local lights (point or spot) are computed
- On other platforms 1 directional light + up to 8 local lights are computed
- Multiple shadow casting lights are supported. Currently only 1 directional + 4 spots light shadows.
#### Shading Framework
- Directional Lights are always considered a main light in shader. They have a fast shading path with no branching and no indexing.
- GetMainLight() is provided in shader to initialize Light struct with main light shading data.
- Directional lights have a dedicated shadowmap for performance reasons. Shadow coord always comes from interpolator.
- MainLigthRealtimeShadowAttenuation(float4 shadowCoord) is provided to compute main light realtime shadows.
- Spot and Point lights are always shaded in the light loop. Branching on uniform and indexing happens when shading them.
- GetLight(half index, float3 positionWS) is provided in shader to initialize Light struct for spot and point lights.
- Spot light shadows are baked into a single shadow atlas.
- Shadow coord for spot lights is always computed on fragment.
- Use LocalLightShadowAttenuation(int lightIndex, float3 positionWS) to comppute realtime shadows for spot lights.

### Fixed
- Issue that was causing VR on Android to render black
- Camera viewport issues
- UWP build issues
- Prevent nested camera rendering in the pipeline

## [1.1.4-preview] - 2018-01-01

### Added
 - Terrain and grass shaders ported
 - Updated materials and shader default albedo and specular color to midgrey.
 - Exposed _ScaledScreenParams to shader. It works the same as _ScreenParams but takes pipeline RenderScale into consideration
 - Performance Improvements in mobile

### Fixed
 - SRP Shader library issue that was causing all constants to be highp in mobile
 - shader error that prevented LWRP to build to UWP
 - shader compilation errors in Linux due to case sensitive includes
 - Rendering Texture flipping issue
 - Standard Particles shader cutout and blending modes
 - crash caused by using projectors
 - issue that was causing Shadow Strength to not be computed on mobile
 - Material Upgrader issue that caused editor to SoftLocks
 - GI in Unlit shader
 - Null reference in the Unlit material shader GUI

## [1.1.2-preview] - 2018-01-01

### Changed
 - Performance improvements in mobile

### Fixed
 - Shadows on GLES 2.0
 - CPU performance regression in shadow rendering
 - Alpha clip shadow issues
 - Unmatched command buffer error message
 - Null reference exception caused by missing resource in LWRP
 - Issue that was causing Camera clear flags was being ignored in mobile


## [1.1.1-preview] - 2018-01-01

### Added
 - Added Cascade Split selection UI
 - Added SHADER_HINT_NICE_QUALITY. If user defines this to 1 in the shader Lightweight pipeline will favor quality even on mobile platforms.

### Changed
 - Shadowmap uses 16bit format instead of 32bit.
 - Small shader performance improvements

### Fixed
 - Subtractive Mode
 - Shadow Distance does not accept negative values anymore


## [0.1.24] - 2018-01-01

### Added
 - Added Light abstraction layer on lightweight shader library.
 - Added HDR global setting on pipeline asset.
 - Added Soft Particles settings on pipeline asset.
 - Ported particles shaders to SRP library

### Changed
 - HDR RT now uses what format is configured in Tier settings.
 - Refactored lightweight standard shaders and shader library to improve ease of use.
 - Optimized tile LOAD op on mobile.
 - Reduced GC pressure
 - Reduced shader variant count by ~56% by improving fog and lightmap keywords
 - Converted LW shader library files to use real/half when necessary.

### Fixed
 - Realtime shadows on OpenGL
 - Shader compiler errors in GLES 2.0
 - Issue sorting issues when BeforeTransparent custom fx was enabled.
 - VR single pass rendering.
 - Viewport rendering issues when rendering to backbuffer.
 - Viewport rendering issues when rendering to with MSAA turned off.
 - Multi-camera rendering.

## [0.1.23] - 2018-01-01

### Added
 - UI Improvements (Rendering features not supported by LW are hidden)

### Changed
 - Shaders were ported to the new SRP shader library.
 - Constant Buffer refactor to use new Batcher
 - Shadow filtering and bias improved.
 - Pipeline now updates color constants in gamma when in Gamma colorspace.
 - Optimized ALU and CB usage on Shadows.
 - Reduced shader variant count by ~33% by improving shadow and light classification keywords
 - Default resources were removed from the pipeline asset.

### Fixed
 - Fixed shader include path when using SRP from package manager.
 - Fixed spot light attenuation to match Unity Built-in pipeline.
 - Fixed depth pre-pass clearing issue.

## [0.1.12] - 2018-01-01

### Added
 - Standard Unlit shader now has an option to sample GI.
 - Added Material Upgrader for stock Unity Mobile and Legacy Shaders.
 - UI improvements

### Changed
- Realtime shadow filtering was improved.

### Fixed
 - Fixed an issue that was including unreferenced shaders in the build.
 - Fixed a null reference caused by Particle System component lights.<|MERGE_RESOLUTION|>--- conflicted
+++ resolved
@@ -21,12 +21,6 @@
 ### Added
 - Added minimal picking support for DOTS 1.0 (on parity with Hybrid Renderer V2)
 - Added support for `RTHandle`.
-<<<<<<< HEAD
-- Renderer Features can now use the HelpURLAttribute to specify a documentation URL to be used in the inspector.
-- Added inspector documentation URLs to the SSAO, Decal, and Render Objects renderer features.
-- Added Downscale and Max Iterations options for Bloom
-=======
->>>>>>> 2f3bd8fe
 
 ### Changed
 - Converted internal render targets to use `RTHandle` targets instead of `RenderTargetHandle` and `RenderTargetIdentifier`.
@@ -34,7 +28,6 @@
 - Split RendererFeatures `AddRenderPasses` into two functions with `SetupRenderPasses` so render targets can be used after allocation.
 - The "Add Renderer Feature" menu now supports filtering.
 - Removed the name input for the SSAO and Screen Space Shadows renderer features.
-- Removed skipIterations from Bloom settings. It has now been replaced with maxIterations.
 
 ### Fixed
 - Fixed an issue where 2D global lights with shadows enabled could break light layer batching [case 1376487](https://issuetracker.unity3d.com/issues/2d-urp-upgrading-global-light-sets-shadow-settings-to-enabled)
