# Changelog
All notable changes to this package will be documented in this file.

The format is based on [Keep a Changelog](http://keepachangelog.com/en/1.0.0/)
and this project adheres to [Semantic Versioning](http://semver.org/spec/v2.0.0.html).

## [7.5.4] - 2021-01-28

### Fixed
- Fixed an issue such that it is now posible to enqueue render passes at runtime.
<<<<<<< HEAD
- Fixed an issue where having "Opaque Texture" and MSAA enabled would cause the opaque texture to be rendered black on old Apple GPUs [case 1247423](https://issuetracker.unity3d.com/issues/urp-metal-opaque-objects-are-rendered-black-when-msaa-is-enabled)
=======
- Fixed an issue that caused HDR to not work correctly in XR. [case 1311161](https://issuetracker.unity3d.com/issues/xr-urp-emission-effect-does-not-work-when-in-play-mode-and-xr-is-enabled)
>>>>>>> 0cf0b908

## [7.5.3] - 2021-01-11

### Fixed
- Fixed a case where overlay camera with output texture caused base camera not to render to screen. [case 1283225](https://issuetracker.unity3d.com/issues/game-view-renders-a-black-view-when-having-an-overlay-camera-which-had-output-texture-assigned-in-the-camera-stack)
- Fixed material upgrader to run in batch mode [case 1305402]

## [7.5.2] - 2020-11-16

### Changed
- Bloom in Gamma color-space now more closely matches Linear color-space, this will mean project using Bloom and Gamma color-space may need to adjust Bloom Intensity to match previous look.
- Changed RenderObjectsFeature UI to only expose valid events. Previously, when selecting events before BeforeRenderingPrepasses objects would not be drawn correctly as stereo and camera setup only happens before rendering opaques objects.

### Fixed
- Fixed not using the local skybox on the camera game object when Lighting>environment skybox was set to null.
- Fixed an issue with a render texture failing assertion when chosing an invalid format. [case 1271034](https://issuetracker.unity3d.com/issues/the-error-occurs-when-a-render-texture-which-has-a-certain-color-format-is-applied-to-the-cameras-output-target)
- Fixed camera backgrounds not matching between editor and build when background is set to 'Uninitialized'. [case 1224369](https://issuetracker.unity3d.com/issues/urp-uninitialized-camera-background-type-does-not-match-between-the-build-and-game-view)
- Fixed an issue where Pixel lighting variants were stripped in builds if another URP asset had Additional Lights set to Per Vertex [case 1263514](https://issuetracker.unity3d.com/issues/urp-all-pixel-lighting-variants-are-stripped-in-build-if-at-least-one-urp-asset-has-additional-lights-set-to-per-vertex)
- Fixed an issue where transparent meshes were rendered opaque when using custom render passes [case 1262887](https://issuetracker.unity3d.com/issues/urp-transparent-meshes-are-rendered-as-opaques-when-using-lit-shader-with-custom-render-pass)
- Fixed Missing camera cannot be removed after scene is saved by removing the Missing camera label. [case 1252255](https://issuetracker.unity3d.com/issues/universal-rp-missing-camera-cannot-be-removed-from-camera-stack-after-scene-is-saved)
- Fixed MissingReferenceException when removing Missing camera from camera stack by removing Missing camera label. [case 1252263](https://issuetracker.unity3d.com/issues/universal-rp-missingreferenceexception-errors-when-removing-missing-camera-from-stack)
- Fixed an issue that caused the unity_CameraToWorld matrix to have z flipped values. [case 1257518](https://issuetracker.unity3d.com/issues/parameter-unity-cameratoworld-dot-13-23-33-is-inverted-when-using-universal-rp-7-dot-4-1-and-newer)
- Fixed a memory leak in Scriptable Renderer Data Editor.
- Fixed an issue causing additional lights to stop working when set as the sun source. [case 1278768](https://issuetracker.unity3d.com/issues/urp-every-light-type-is-rendered-as-directional-light-if-it-is-set-as-sun-source-of-the-environment)
- Fixed indirect albedo not working with shadergraph shaders in some rare setups. [case 1274967](https://issuetracker.unity3d.com/issues/gameobjects-with-custom-mesh-are-not-reflecting-the-light-when-using-the-shader-graph-shaders)
- Fixed an issue with upgrading material set to cutout didn't properly set alpha clipping. [case 1235516](https://issuetracker.unity3d.com/issues/urp-upgrade-material-utility-does-not-set-the-alpha-clipping-when-material-was-using-a-shader-with-rendering-mode-set-to-cutout)
- Fixed bloom inconsistencies between Gamma and Linear color-spaces.
- Fixed issue where selecting and deselecting Forward Renderer asset would leak memory [case 1290628](https://issuetracker.unity3d.com/issues/urp-scriptablerendererfeatureeditor-memory-leak-while-interacting-with-forward-renderer-in-the-project-window)
- Fixed an issue where the Camera inspector was grabbing the URP asset in Graphics Settings rather than the currently active.
- Fixed an issue where the Light Explorer was grabbing the URP asset in Graphics Settings rather than the currently active.
- Fixed an issue where Universal Render Pipeline with disabled antiAliasing was overwriting QualitySettings.asset on frequent cases. [case 1219159](https://issuetracker.unity3d.com/issues/urp-qualitysettings-dot-asset-file-gets-overwritten-with-the-same-content-when-the-editor-is-closed)
- Fixed useless mip maps on temporary RTs/PostProcessing inherited from Main RT descriptor.

## [7.5.1] - 2020-09-02

### Added
- Added option to enable/disable Adaptive Performance when it's package is available.

### Fixed
- Fixed an issue that caused WebGL to render blank screen when Depth texture was enabled [case 1240228](https://issuetracker.unity3d.com/issues/webgl-urp-scene-is-rendered-black-in-webgl-build-when-depth-texture-is-enabled)
- Fixed an issue where URP Simple Lit shader had attributes swapped incorrectly for BaseMap and BaseColor properties.
- Fixed an issue where camera stacking with MSAA on OpenGL resulted in a black screen. [case 1250602](https://issuetracker.unity3d.com/issues/urp-camera-stacking-results-in-black-screen-when-msaa-and-opengl-graphics-api-are-used)
- Fixed issue with Model Importer materials using the Legacy standard shader instead of URP's Lit shader when import happens at Editor startup.
- Fixed an issue where errors were generated when the Physics2D module was not included in the project's manifest.
- Fixed an issue where the package would fail to compile if the Animation module was disabled. [case 1227068](https://issuetracker.unity3d.com/product/unity/issues/guid/1227068/)
- Fixed camera overlay stacking adding to respect unity general reference restrictions. [case 1240788](https://issuetracker.unity3d.com/issues/urp-overlay-camera-is-missing-in-stack-list-of-the-base-camera-prefab)
- Fixed RenderObject to reflect name changes done in CustomForwardRenderer asset. [case 1246256](https://issuetracker.unity3d.com/issues/urp-renderobject-name-does-not-reflect-inside-customforwardrendererdata-asset-on-renaming-in-the-inspector)
- Fixed a case where main light hard shadows would not work if any other light is present with soft shadows.[case 1250829](https://issuetracker.unity3d.com/issues/main-light-shadows-are-ignored-in-favor-of-additional-lights-shadows)
- Fixed an issue where Stencil settings wasn't serialized properly in sub object [case 1241218](https://issuetracker.unity3d.com/issues/stencil-overrides-in-urp-7-dot-3-1-render-objects-does-not-save-or-apply)
- Fixed issue that caused color grading to not work correctly with camera stacking. [case 1263193](https://issuetracker.unity3d.com/product/unity/issues/guid/1263193/)
- Fixed an issue that caused an infinite asset database reimport when running Unity in command line with -testResults argument.
- Fixed an issue that caused a warning to be thrown about temporary render texture not found when user calls ConfigureTarget(0). [case 1220871](https://issuetracker.unity3d.com/issues/urp-scriptable-render-passes-which-dont-require-a-bound-render-target-triggers-render-target-warning)
- Fixed issue that caused some properties in the camera to not be bold and highlighted when edited in prefab mode. [case 1230082](https://issuetracker.unity3d.com/issues/urp-camera-prefab-fields-render-type-renderer-background-type-are-not-bolded-and-highlighted-when-edited-in-prefab-mode)
- Fixed an issue that impacted MSAA performance on iOS/Metal [case 1219054](https://issuetracker.unity3d.com/issues/urp-ios-msaa-has-a-bigger-negative-impact-on-performance-when-using-urp-compared-to-built-in-rp)
- Fixed division by zero in `V_SmithJointGGX` function.

## [7.4.1] - 2020-06-03

Version Updated
The version number for this package has increased due to a version update of a related graphics package.

## [7.4.0] - 2020-05-22

### Added
- Added the option to specify the maximum number of visible lights. If you set a value, lights are sorted based on their distance from the Camera.

### Changed
- The number of maximum visible lights is now set to 32 if the platform is mobile or if the graphics API is OpenGLCore, otherwise it is set to 256.
- UniversalRenderPipelineAsset no longer supports presets [case 1197020](https://issuetracker.unity3d.com/issues/urp-reset-functionality-does-not-work-on-preset-of-universalrenderpipelineassets)
- The Metallic property value of a Material is now linear, which is the correct behavior for the PBR approach. In the previous URP package version, those values were interpreted as gamma values. This change might affect the look of Materials that use this property after upgrading from the previous package version.
- The pipeline is now computing tangent space in per fragment.
- Optimized the 2D Renderer to skip rendering into certain internal buffers when not necessary.
- The 2D Renderer now supports camera stacking.

### Fixed
- Fixed an issue with the editor where pausing during play mode causes the Scene View to be greyed out [case 1241239](https://issuetracker.unity3d.com/issues/urp-scene-window-is-rendered-gray-and-game-window-is-rendered-black-when-using-xr-plugin-management-and-universal-rp-7-dot-3-1)
- Fixed an issue with shadows not appearing on terrains when no cascades are selected [case 1226530](https://issuetracker.unity3d.com/issues/urp-no-shadows-on-terrain-when-cascades-is-set-to-no-cascades-in-render-pipeline-asset-settings).
- Fixed an issue that caused the anti-aliasing value in QualitySettings change without user interaction. [case 1195272](https://issuetracker.unity3d.com/issues/lwrp-the-anti-alias-quality-settings-value-is-changing-without-user-interaction).
- Fixed a shader issue that caused the Color in Sprite Shape to work improperly.
- Fixed shader compilation errors when using multiple lights in DX10 level GPU. [case 1222302](https://issuetracker.unity3d.com/issues/urp-no-materials-apart-from-ui-are-rendered-when-using-direct3d11-graphics-api-on-a-dx10-gpu).
- Fixed an issue that caused a depth texture to be flipped when sampling from shaders [case 1225362](https://issuetracker.unity3d.com/issues/game-object-is-rendered-incorrectly-in-the-game-view-when-sampling-depth-texture).
- Fixed an issue where an exception was thrown when resetting the ShadowCaster2D component. [case 1225339](https://issuetracker.unity3d.com/issues/urp-unassignedreferenceexception-thrown-on-resetting-the-shadow-caster-2d-component).
- Fixed an issue where using a Subtractive Blend Style for 2D Lights might cause artifacts in certain post-processing effects. [case 1215584](https://issuetracker.unity3d.com/issues/urp-incorrect-colors-in-scene-when-using-subtractive-and-multiply-blend-mode-in-gamma-color-space).
- Fixed an issue where Cinemachine Pixel Perfect extension didn't work when CinemachineBrain Update Method was anything other than Late Update.
- Fixed an issue where particles that used Sprite Shader Graph shaders were invisible.
- Fixed an issue where Scene objects might be affected incorrectly by 2D Lights from a previous Sorting Layer.
- Fixed an issue where errors would appear in the Console when entering Play Mode with a 2D Light selected in the Hierarchy. [Case 1226918](https://issuetracker.unity3d.com/issues/errors-appear-in-the-console-when-global-2d-light-is-selected-in-hierarchy).
- Fixed an issue with shadows calculated incorrectly in some shaders.
- Fixed an invalid implementation of a function in LWRP to URP backward compatibility support.
- Fixed an issue when Linear to sRGB conversion would not happen on some Android devices. [case 1226208](https://issuetracker.unity3d.com/issues/no-srgb-conversion-on-some-android-devices-when-using-the-universal-render-pipeline).
- Fixed issues with performance when importing fbx files.
- Fixed issues with NullReferenceException raised with URP shaders.
- Fixed an issue where the emission value in particle shaders would not update in the Editor without entering Play Mode.
- Fixed an issue where grid lines were drawn on top of opaque objects in the preview window. [case 1240723](https://issuetracker.unity3d.com/issues/urp-grid-is-rendered-in-front-of-the-model-in-the-inspector-animation-preview-window-when-depth-or-opaque-texture-is-enabled).
- Fixed an issue where objects in the Preview window were affected by layer mask settings in the default renderer. [case 1204376](https://issuetracker.unity3d.com/issues/urp-prefab-preview-is-blank-when-a-custom-forward-renderer-data-and-default-layer-mask-is-mixed-are-used).
- Fixed SceneView Draw Modes not being updated properly after opening new Scene view panels or changing the Editor layout.
- Fixed an issue that caused viewport to work incorrectly when rendering to textures. [case 1225103](https://issuetracker.unity3d.com/issues/urp-the-viewport-rect-isnt-correctly-applied-when-the-camera-is-outputting-into-a-rendertexture).
- Fixed an issue that caused incorrect sampling of HDR reflection probe textures.
- Fixed an issue that caused the inverse view and projection matrix to output wrong values in some platforms. [case 1243990](https://issuetracker.unity3d.com/issues/urp-8-dot-1-breaks-unity-matrix-i-vp)
- Fixed UI text of RenderObjects feature to display LightMode tag instead of Shader Pass Name. [case 1201696](https://issuetracker.unity3d.com/issues/render-feature-slash-pass-ui-has-a-field-for-shader-pass-name-when-it-actually-expects-shader-pass-lightmode).
- Fixed an issue that caused memory allocations when sorting cameras. [case 1226448](https://issuetracker.unity3d.com/issues/2d-renderer-using-more-than-one-camera-that-renders-out-to-a-render-texture-creates-gc-alloc-every-frame).
- Fixed GLES shaders compilation failing on Windows platform (not a mobile platform) due to uniform count limit.
- Fixed an issue where preset button could still be used, when it is not supposed to. [case 1246261](https://issuetracker.unity3d.com/issues/urp-reset-functionality-does-not-work-for-renderobject-preset-asset)
- Fixed an issue with URP switching such that every avaiable URP makes a total set of supported features such that all URPs are taken into consideration. [case 1157420](https://issuetracker.unity3d.com/issues/lwrp-srp-switching-doesnt-work-even-with-manually-adding-shadervariants-per-scene)
- Fixed an issue that causes viewport to not work correctly when rendering to textures. [case 1225103](https://issuetracker.unity3d.com/issues/urp-the-viewport-rect-isnt-correctly-applied-when-the-camera-is-outputting-into-a-rendertexture)
- Fixed an issue that caused incorrect sampling of HDR reflection probe textures.
- Fixed an issue that caused Android GLES to render blank screen when Depth texture was enabled without Opaque texture [case 1219325](https://issuetracker.unity3d.com/issues/scene-is-not-rendered-on-android-8-and-9-when-depth-texture-is-enabled-in-urp-asset)
- Metallic slider on the Lit shader is now linear meaning correct values are used for PBR.
- URP shaders that contain a priority slider now no longer have an offset of 50 by default.
- Fixed issue where using DOF at the same time as Dynamic Scaling, the depth buffer was smapled with incorrect UVs. [case 1225467](https://issuetracker.unity3d.com/product/unity/issues/guid/1225467/)
- Fixed a performance problem with ShaderPreprocessor with large amount of active shader variants in the project.

## [7.3.0] - 2020-03-11

### Added
- Added the option to control the transparent layer separately in the Forward Renderer.
- Added the ability to set individual RendererFeatures to be active or not, use `ScriptableRendererFeature.SetActive(bool)` to set whether a Renderer Feature will execute,  `ScriptableRendererFeature.isActive` can be used to check the current active state of the Renderer Feature.

### Changed
- Renderer Feature list is now redesigned to fit more closely to the Volume Profile UI, this vastly improves UX and reliability of the Renderer Features List.
- Default color values for Lit and SimpleLit shaders changed to white due to issues with texture based workflows.

### Fixed
- Fixed an issue where camera stacking didn't work properly inside prefab mode. [case 1220509](https://issuetracker.unity3d.com/issues/urp-cannot-assign-overlay-cameras-to-a-camera-stack-while-in-prefab-mode)
- Fixed a material leak on domain reload.
- Fixed NaNs in tonemap algorithms (neutral and ACES) on Nintendo Switch.
- Fixed an issue with shadow cascade values were not readable in the render pipeline asset [case 1219003](https://issuetracker.unity3d.com/issues/urp-cascade-values-truncated-on-selecting-two-or-four-cascades-in-shadows-under-universalrenderpipelineasset)
- Fixed the definition of `mad()` in SMAA shader for OpenGL.
- Fixed an issue that caused assets to be reimported if player prefs were cleared. [case 1192259](https://issuetracker.unity3d.com/issues/lwrp-clearing-playerprefs-through-a-script-or-editor-causes-delay-and-console-errors-to-appear-when-entering-the-play-mode)
- Fixed missing Custom Render Features after Library deletion. [case 1196338](https://issuetracker.unity3d.com/product/unity/issues/guid/1196338/)
- Fixed not being able to remove a Renderer Feature due to tricky UI selection rects. [case 1208113](https://issuetracker.unity3d.com/product/unity/issues/guid/1208113/)
- Fixed an issue where the Camera Override on the Render Object Feature would not work with many Render Features in a row. [case 1205185](https://issuetracker.unity3d.com/product/unity/issues/guid/1205185/)
- Fixed UI clipping issue in Forward Renderer inspector. [case 1211954](https://issuetracker.unity3d.com/product/unity/issues/guid/1211954/)
- Fixed a Null ref when trying to remove a missing Renderer Feature from the Forward Renderer. [case 1196651](https://issuetracker.unity3d.com/product/unity/issues/guid/1196651/)
- Fixed data serialization issue when adding a Renderer Feature to teh Forward Renderer. [case 1214779](https://issuetracker.unity3d.com/product/unity/issues/guid/1214779/)
- Fixed an issue where NullReferenceException might be thrown when creating 2D Lights. [case 1219374](https://issuetracker.unity3d.com/issues/urp-nullreferenceexception-threw-on-adding-the-light-2d-experimental-component-when-2d-render-data-not-assigned)
- Fixed an issue where the 2D Renderer upgrader did not upgrade using the correct default material.
- Fixed issue with AssetPostprocessors dependencies causing models to be imported twice when upgrading the package version.
- Fixed an issue where partical shaders failed to handle Single-Pass Stereo VR rendering with Double-Wide Textures. [case 1201208](https://issuetracker.unity3d.com/issues/urp-vr-each-eye-uses-the-cameraopaquetexture-of-both-eyes-for-rendering-when-using-single-pass-rendering-mode)
- Fixed an issue where MSAA isn't applied until eye textures are relocated by changing their resolution. [case 1197958](https://issuetracker.unity3d.com/issues/oculus-quest-oculus-go-urp-msaa-isnt-applied-until-eye-textures-are-relocated-by-changing-their-resolution)
- Fixed an issue with a blurry settings icon. [case 1201895](https://issuetracker.unity3d.com/issues/urp-setting-icon-blurred-in-universalrendererpipelineasset)
- Fixed an issue where rendering into RenderTexture with Single Pass Instanced renders both eyes overlapping.
- Fixed an issue where Renderscale setting has no effect when using XRSDK.
- Fixed an issue where renderScale != 1 or Display.main.requiresBlitToBackbuffer forced an unnecessary blit on XR.
- Fixed an issue that causes double sRGB correction on Quest. [case 1209292](https://issuetracker.unity3d.com/product/unity/issues/guid/1209292)
- Fixed an issue where terrain DepthOnly pass does not work for XR.
- Fixed an issue where Shaders that used Texture Arrays and FrontFace didn't compile at build time, which caused the build to fail.
- Fixed an issue where Shader Graph subshaders referenced incorrect asset GUIDs. 
- Fixed an issue where Post-Processing caused nothing to render on GLES2.

### Added
- If Unity Editor Analytics are enabled, Universal collects anonymous data about usage of Universal. This helps the Universal team focus our efforts on the most common scenarios, and better understand the needs of our customers.

## [7.2.0] - 2020-02-10

### Added
![Camera Stacking in URP](Documentation~/Images/camera-stacking-example.png)

- Added support for [Camera Stacking](Documentation~/camera-stacking.md) when using the Forward Renderer. This introduces the Camera [Render Type](Documentation~/camera-types-and-render-type.md) property. A Base Camera can be initialized with either the Skybox or Solid Color, and can combine its output with that of one or more Overlay Cameras. An Overlay Camera is always initialized with the contents of the previous Camera that rendered in the Camera Stack.
- Added XR multipass rendering. Multipass rendering is a requirement on many VR platforms and allows graceful fallback when single-pass rendering isn't available. 
- Added support for [Post Processing Version 2 (PPv2)](https://docs.unity3d.com/Packages/com.unity.postprocessing@latest) as a fallback post-processing solution, in addition to URP's integrated post-processing solution. This enables developers to use PPv2 with Unity 2019 LTS.
- Added Transparency Sort Mode, Transparency Sort Axis, and support for a user defined default material to 2DRendererData.
- Added the option to toggle shadow receiving on transparent objects.
- Added support for particle shaders to receive shadows.
- Added AssetPostprocessors and Shadergraphs to handle Arnold Standard Surface and 3DsMax Physical material import from FBX. Basic PBR material properties like Base Color, Metalness, Roughness, Specular IOR, Emission and Normals are imported and mapped to custom shaders in Unity.

### Changed
- Removed final blit pass to force alpha to 1.0 on mobile platforms.
- Blend Styles in the 2DRendererData are now automatically enabled/disabled.
- When using the 2D Renderer, Sprites render with a faster rendering path when no lights are present.
- The Scene view now mirrors the Volume Layer Mask set on the Main Camera.

### Fixed
- Fixed an issue when using the 2D Renderer where some types of renderers would not be assigned the correct material.
- Fixed an issue where viewport aspect ratio was wrong when using the Stretch Fill option of the Pixel Perfect Camera. [case 1188695](https://issuetracker.unity3d.com/issues/pixel-perfect-camera-component-does-not-maintain-the-aspect-ratio-when-the-stretch-fill-is-enabled)
- Fixed an issue where the default TerrainLit Material was outdated, which caused the default Terrain to use per-vertex normals instead of per-pixel normals.
- Fixed shader errors and warnings in the default Universal RP Terrain Shader. [case 1185948](https://issuetracker.unity3d.com/issues/urp-terrain-slash-lit-base-pass-shader-does-not-compile)
- Fixed broken images in package documentation.
- Fixed an issue where post-processing was not applied for custom renderers set to run on the "After Rendering" event [case 1196219](https://issuetracker.unity3d.com/issues/urp-post-processing-is-not-applied-to-the-scene-when-render-ui-event-is-set-to-after-rendering)
- Fixed an issue that caused an extra blit when using custom renderers [case 1156741](https://issuetracker.unity3d.com/issues/lwrp-performance-decrease-when-using-a-scriptablerendererfeature)
- Fixed an issue with transparent objects not receiving shadows when using shadow cascades. [case 1116936](https://issuetracker.unity3d.com/issues/lwrp-cascaded-shadows-do-not-appear-on-alpha-blended-objects)
- Fixed issue where using a ForwardRendererData preset would cause a crash. [case 1201052](https://issuetracker.unity3d.com/product/unity/issues/guid/1201052/)
- Fixed an issue that caused errors if you disabled the VR Module when building a project.
- Fixed an issue with the null check when `UniversalRenderPipelineLightEditor.cs` tries to access `SceneView.lastActiveSceneView`.
- Fixed an issue where the 'Depth Texture' drop down was incorrectly disabled in the Camera Inspector. 
- Fixed issue where normal maps on terrain appeared to have flipped X-components when compared to the same normal map on a mesh. [case 1181518](https://fogbugz.unity3d.com/f/cases/1181518/)
- Fixed RemoveComponent on Camera contextual menu to not remove Camera while a component depend on it.
- Fixed an issue where right eye is not rendered to. [case 1170619](https://issuetracker.unity3d.com/issues/vr-lwrp-terrain-is-not-rendered-in-the-right-eye-of-an-hmd-when-using-single-pass-instanced-stereo-rendering-mode-with-lwrp)
- Fixed issue where TerrainDetailLit.shader fails to compile when XR is enabled.
- Fixed an issue that allowed height-based blending on Terrains with more than 4 materials, which is not supported.
- Fixed an issue where opaque objects were outputting incorrect alpha values [case 1168283](https://issuetracker.unity3d.com/issues/lwrp-alpha-clipping-material-makes-other-materials-look-like-alpha-clipping-when-gameobject-is-shown-in-render-texture)
- Fixed an issue where the editor would sometimes crash when using additional lights [case 1176131](https://issuetracker.unity3d.com/issues/mac-crash-on-processshadowcasternodevisibilityandcullwithoutumbra-when-same-rp-asset-is-set-in-graphics-and-quality-settings)
- Fixed an issue that allowed height-based blending on Terrains with more than 4 materials, which is not supported and causes artifacts.
- Fixed an issue where a depth texture was always created when post-processing was enabled, even if no effects made use of it.
- Fixed an issue where the Volume System would not use the Cameras Transform when no `Volume Trigger` was set.
- Fixed an issue where post processing disappeared when using custom renderers and SMAA or no AA
- Fixed an issue with soft particles having dark blending when intersecting with scene geometry [case 1199812](https://issuetracker.unity3d.com/issues/urp-soft-particles-create-dark-blending-artefacts-when-intersecting-with-scene-geometry)
- Fixed an issue with additive particles blending incorrectly [case 1215713](https://issuetracker.unity3d.com/issues/universal-render-pipeline-additive-particles-not-using-vertex-alpha)
- Fixed incorrect light attenuation on Nintendo Switch.
- Fixed XR SDK single-pass incorrectly switching to multipass issue. Add query for XR SDK single-pass availability using XR SDK renderpass descriptors.
- Fixed a performance issue in Hololens when using renderer with custom render passes.
-
## [7.1.8] - 2020-01-20

### Fixed
- Fixed an issue that caused errors if you disabled the VR Module when building a project.

### Changed
- On Xbox and PS4 you will also need to download the com.unity.render-pipeline.platform (ps4 or xboxone) package from the appropriate platform developer forum

## [7.1.7] - 2019-12-11

### Fixed
- Fixed inconsistent lighting between the forward renderer and the deferred renderer that was caused by a missing normalize operation on vertex normals on some SpeedTree shader variants.
- Fixed issue where the Editor would crash when you used a `ForwardRendererData` preset. [case 1201052](https://issuetracker.unity3d.com/product/unity/issues/guid/1201052/)
- Fixed an issue where Normal Map Textures didn't apply when you added them to newly-created Materials. [case 1197217](https://issuetracker.unity3d.com/product/unity/issues/guid/1197217/)
- Fixed an issue with deleting shader passes in the custom renderer features list [case 1201664](https://issuetracker.unity3d.com/issues/urp-remove-button-is-not-activated-in-shader-passes-list-after-creating-objects-from-renderer-features-in-urpassets-renderer)
- Fixed an issue where particles had dark outlines when blended together [case 1199812](https://issuetracker.unity3d.com/issues/urp-soft-particles-create-dark-blending-artefacts-when-intersecting-with-scene-geometry)
- Fixed MSAA on Metal MacOS and Editor.

## [7.1.6] - 2019-11-22

### Fixed
- Fixed issue where XR Multiview failed to render when using URP Shader Graph Shaders
- Fixed lazy initialization with last version of ResourceReloader

## [7.1.5] - 2019-11-15

### Fixed
- Fixed multiple issues where Shader Graph shaders failed to build for XR in the Universal RP.
- Fixed conflicting meta with HDRP

## [7.1.4] - 2019-11-13

### Fixed
- Terrain Holes fixes
- Fixed post-processing with XR single-pass rendering modes.

## [7.1.3] - 2019-11-04
### Added
- Added default implementations of OnPreprocessMaterialDescription for FBX, Obj, Sketchup and 3DS file formats.

### Changed
- Moved the icon that indicates the type of a Light 2D from the Inspector header to the Light Type field.
- Eliminated some GC allocations from the 2D Renderer.
- Deprecated the CinemachineUniversalPixelPerfect extension. Use the one from Cinemachine v2.4 instead.
- Replaced PlayerSettings.virtualRealitySupported with XRGraphics.tryEnable.

### Fixed
- Fixed an issue where linear to sRGB conversion occurred twice on certain Android devices.
- Fixed an issue where Unity rendered fullscreen quads with the pink error shader when you enabled the Stop NaN post-processing pass.
- Fixed an issue where 2D Lighting was broken for Perspective Cameras.
- Fixed an issue where resetting a Freeform 2D Light would throw null reference exceptions. [case 1184536](https://issuetracker.unity3d.com/issues/lwrp-changing-light-type-to-freeform-after-clicking-on-reset-throws-multiple-arguementoutofrangeexception)
- Fixed an issue where Freeform 2D Lights were not culled correctly when there was a Falloff Offset.
- Fixed an issue where Tilemap palettes were invisible in the Tile Palette window when the 2D Renderer was in use. [case 1162550](https://issuetracker.unity3d.com/issues/adding-tiles-in-the-tile-palette-makes-the-tiles-invisible)
- Fixed user LUT sampling being done in Linear instead of sRGB.
- Fixed an issue when trying to get the Renderer via API on the first frame [case 1189196](https://issuetracker.unity3d.com/product/unity/issues/guid/1189196/)
- Fixed an issue where deleting an entry from the Renderer List and then undoing that change could cause a null reference. [case 1191896](https://issuetracker.unity3d.com/issues/nullreferenceexception-when-attempting-to-remove-entry-from-renderer-features-list-after-it-has-been-removed-and-then-undone)
- Fixed an issue where the user would get an error if they removed the Additional Camera Data component. [case 1189926](https://issuetracker.unity3d.com/issues/unable-to-remove-universal-slash-hd-additional-camera-data-component-serializedobject-target-destroyed-error-is-thrown)
- Fixed an issue that caused shaders containing `HDRP` string in their path to be stripped from the build.
- Fixed an issue that caused only selected object to render in SceneView when Wireframe drawmode was selected.
- Fixed Renderer Features UI tooltips. [case 1191901](https://issuetracker.unity3d.com/issues/forward-renderers-render-objects-layer-mask-tooltip-is-incorrect-and-contains-a-typo)
- Fixed an issue where the Scene lighting button didn't work when you used the 2D Renderer.
- Fixed a performance regression when you used the 2D Renderer.
- Fixed an issue where the Freeform 2D Light gizmo didn't correctly show the Falloff offset.
- Fixed an issue where the 2D Renderer rendered nothing when you used shadow-casting lights with incompatible Renderer2DData.
- Fixed an issue where Prefab previews were incorrectly lit when you used the 2D Renderer.
- Fixed an issue where the Light didn't update correctly when you deleted a Sprite that a Sprite 2D Light uses.
- Fixed an issue where Cinemachine v2.4 couldn't be used together with Universal RP due to a circular dependency between the two packages.
- Fixed an issue where terrain and speedtree materials would not get upgraded by upgrade project materials. [case 1204189](https://fogbugz.unity3d.com/f/cases/1204189/)
- Fixed camera overlay stacking adding to respect unity general reference restrictions. [case 1240788](https://issuetracker.unity3d.com/issues/urp-overlay-camera-is-missing-in-stack-list-of-the-base-camera-prefab)
- Fixed RenderObject to reflect name changes done in CustomForwardRenderer asset. [case 1246256](https://issuetracker.unity3d.com/issues/urp-renderobject-name-does-not-reflect-inside-customforwardrendererdata-asset-on-renaming-in-the-inspector)
- Fixed a case where main light hard shadows would not work if any other light is present with soft shadows.[case 1250829](https://issuetracker.unity3d.com/issues/main-light-shadows-are-ignored-in-favor-of-additional-lights-shadows)
- Fixed an issue that caused renderer feature to not render correctly if the pass was injected before rendering opaques and didn't implement `Configure` method. [case 1259750](https://issuetracker.unity3d.com/issues/urp-not-rendering-with-a-renderer-feature-before-rendering-shadows)
- Fixed issue that caused color grading to not work correctly with camera stacking. [case 1263193](https://issuetracker.unity3d.com/product/unity/issues/guid/1263193/)
- Fixed an issue that caused an infinite asset database reimport when running Unity in command line with -testResults argument.
- Fixed an issue that caused a warning to be thrown about temporary render texture not found when user calls ConfigureTarget(0). [case 1220871](https://issuetracker.unity3d.com/issues/urp-scriptable-render-passes-which-dont-require-a-bound-render-target-triggers-render-target-warning)

## [7.1.2] - 2019-09-19
### Added
- Added support for additional Directional Lights. The amount of additional Directional Lights is limited by the maximum Per-object Lights in the Render Pipeline Asset.

### Fixed
- Fixed an issue where there were 2 widgets showing the outer angle of a spot light.
- Fixed an issue where the Shader Graph `SceneDepth` node didn't work with XR single-pass (double-wide) rendering. See [case 1123069](https://issuetracker.unity3d.com/issues/lwrp-vr-shadergraph-scenedepth-doesnt-work-in-single-pass-rendering).
- Fixed Unlit and BakedLit shader compilations in the meta pass.
- Fixed an issue where the Bokeh Depth of Field shader would fail to compile on PS4.
- Improved overall memory bandwidth usage.
- Added SceneSelection pass for TerrainLit shader.

## [7.1.1] - 2019-09-05
### Upgrade Guide
- The render pipeline now handles custom renderers differently. You must now set up renderers for the Camera on the Render Pipeline Asset.
- Render Pipeline Assets upgrades automatically and either creates a default forward renderer in your project or links the existing custom one that you've assigned.
- If you have custom renderers assigned to Cameras, you must now add them to the current Render Pipeline Asset. Then you can select which renderer to use on the Camera.

### Added
- Added shader function `GetMainLightShadowParams`. This returns a half4 for the main light that packs shadow strength in x component and shadow soft property in y component.
- Added shader function `GetAdditionalLightShadowParams`. This returns a half4 for an additional light that packs shadow strength in x component and shadow soft property in y component.
- Added a `Debug Level` option to the Render Pipeline Asset. With this, you can control the amount of debug information generated by the render pipeline.
- Added ability to set the `ScriptableRenderer` that the Camera renders with via C# using `UniversalAdditionalCameraData.SetRenderer(int index)`. This maps to the **Renderer List** on the Render Pipeline Asset.
- Added shadow support for the 2D Renderer. 
- Added ShadowCaster2D, and CompositeShadowCaster2D components.
- Added shadow intensity and shadow volume intensity properties to Light2D.
- Added new Gizmos for Lights.
- Added CinemachineUniversalPixelPerfect, a Cinemachine Virtual Camera Extension that solves some compatibility issues between Cinemachine and Pixel Perfect Camera.
- Added an option that disables the depth/stencil buffer for the 2D Renderer.
- Added manipulation handles for the inner cone angle for spot lights.
- Added documentation for the built-in post-processing solution and Volumes framework (and removed incorrect mention of the PPv2 package). 

### Changed
- Increased visible lights limit for the forward renderer. It now supports 256 visible lights except in mobile platforms. Mobile platforms support 32 visible lights.
- Increased per-object lights limit for the forward renderer. It now supports 8 per-object lights in all platforms except GLES2. GLES2 supports 4 per-object lights.
- The Sprite-Lit-Default shader and the Sprite Lit Shader Graph shaders now use the vertex tangents for tangent space calculations.
- Temporary render textures for cameras rendering to render textures now use the same format and multisampling configuration as camera's target texture.
- All platforms now use R11G11B10_UFloat format for HDR render textures if supported.
- There is now a list of `ScriptableRendererData` on the Render Pipeline Asset as opposed to a renderer type. These are available to all Cameras and are included in builds.
- The renderer override on the Camera is now an enum that maps to the list of `ScriptableRendererData` on the Render Pipeline Asset.
- Pixel Perfect Camera now allows rendering to a render texture.
- Light2D GameObjects that you've created now have a default position with z equal to 0.
- Documentation: Changed the "Getting Started" section into "Install and Configure". Re-arranged the Table of Content.
- Default attachment setup behaviour for ScriptableRenderPasses that execute before rendering opaques is now set use current the active render target setup. This improves performance in some situations.  

### Fixed
- Fixed LightProbe occlusion contribution. [case 1146667](https://issuetracker.unity3d.com/product/unity/issues/guid/1146667/)
- Fixed an issue that caused a log message to be printed in the console when creating a new Material. [case 1173160](https://issuetracker.unity3d.com/product/unity/issues/guid/1173160/)
- Fixed an issue where OnRenderObjectCallback was never invoked. [case 1122420](https://issuetracker.unity3d.com/issues/lwrp-gl-dot-lines-and-debug-dot-drawline-dont-render-when-scriptable-render-pipeline-settings-is-set-to-lwrp)
- Fixed an issue where Sprite Masks didn't function properly when using the 2D Renderer. [case 1163474](https://issuetracker.unity3d.com/issues/lwrp-sprite-renderer-ignores-sprite-mask-when-lightweight-render-pipeline-asset-data-is-set-to-2d-renderer-experimental)
- Fixed memory leaks when using the Frame Debugger with the 2D Renderer.
- Fixed an issue where materials using `_Time` did not animate in the scene. [1175396](https://issuetracker.unity3d.com/product/unity/issues/guid/1175396/)
- Fixed an issue where the Particle Lit shader had artifacts when both soft particles and HDR were enabled. [1136285](https://issuetracker.unity3d.com/product/unity/issues/guid/1136285/)
- Fixed an issue where the Area Lights were set to Realtime, which caused them to not bake. [1159838](https://issuetracker.unity3d.com/issues/lwrp-template-baked-area-lights-do-not-work-if-project-is-created-with-lightweight-rp-template)
- Fixed an issue where the Disc Light did not generate any light. [1175097](https://issuetracker.unity3d.com/issues/using-lwrp-area-light-does-not-generate-light-when-its-shape-is-set-to-disc)
- Fixed an issue where the alpha was killed when an opaque texture was requested on an offscreen camera with HDR enabled [case 1163320](https://issuetracker.unity3d.com/issues/lwrp-mobile-secondary-camera-background-alpha-value-is-lost-when-hdr-and-opaque-texture-are-enabled-in-lwrp-asset).
- Fixed an issue that caused Orthographic camera with far plane set to 0 to span Unity console with errors. [case 1172269](https://issuetracker.unity3d.com/issues/orthographic-camera-with-far-plane-set-to-0-results-in-assertions)
- Fixed an issue causing heap allocation in `RenderPipelineManager.DoRenderLoop` [case 1156241](https://issuetracker.unity3d.com/issues/lwrp-playerloop-renderpipelinemanager-dot-dorenderloop-internal-gc-dot-alloc-allocates-around-2-dot-6kb-for-every-camera-in-the-scene)
- Fixed an issue that caused shadow artifacts when using large spot angle values [case 1136165](https://issuetracker.unity3d.com/issues/lwrp-adjusting-spot-angle-on-a-spotlight-produces-shadowmap-artifacts)
- Fixed an issue that caused self-shadowing artifacts when adjusting shadow near-plane on spot lights.
- Fixed an issue that caused specular highlights to disappear when the smoothness value was set to 1.0. [case 1161827](https://issuetracker.unity3d.com/issues/lwrp-hdrp-lit-shader-max-smoothness-value-is-incosistent-between-pipelines)
- Fixed an issue in the Material upgrader that caused transparent Materials to not upgrade correctly to Universal RP. [case 1170419](https://issuetracker.unity3d.com/issues/shader-conversion-upgrading-project-materials-causes-standard-transparent-materials-to-flicker-when-moving-the-camera).
- Fixed post-processing for the 2D Renderer.
- Fixed an issue in Light2D that caused a black line to appear for a 360 degree spotlight.
- Fixed a post-processing rendering issue with non-fullscreen viewport. [case 1177660](https://issuetracker.unity3d.com/issues/urp-render-scale-slider-value-modifies-viewport-coordinates-of-the-screen-instead-of-the-resolution)
- Fixed an issue where **Undo** would not undo the creation of Additional Camera Data. [case 1158861](https://issuetracker.unity3d.com/issues/lwrp-additional-camera-data-script-component-appears-on-camera-after-manually-re-picking-use-pipeline-settings)
- Fixed an issue where selecting the same drop-down menu item twice would trigger a change event. [case 1158861](https://issuetracker.unity3d.com/issues/lwrp-additional-camera-data-script-component-appears-on-camera-after-manually-re-picking-use-pipeline-settings)
- Fixed an issue where selecting certain objects that use instancing materials would throw console warnings. [case 1127324](https://issuetracker.unity3d.com/issues/console-warning-is-being-spammed-when-having-lwrp-enabled-and-shader-with-gpu-instancing-present-in-the-scene)
- Fixed a GUID conflict with LWRP. [case 1179895](https://issuetracker.unity3d.com/product/unity/issues/guid/1179895/)
- Fixed an issue where the Terrain shader generated NaNs.
- Fixed an issue that caused the `Opaque Color` pass to never render at half or quarter resolution.
- Fixed and issue where stencil state on a `ForwardRendererData` was reset each time rendering happened.
- Fixed an issue where the URP Material Upgrader tried to upgrade standard Universal Shaders. [case 1144710](https://issuetracker.unity3d.com/issues/upgrading-to-lwrp-materials-is-trying-to-upgrade-lwrp-materials)
- Fixed an issue where some Materials threw errors when you upgraded them to Universal Shaders. [case 1200938](https://issuetracker.unity3d.com/issues/universal-some-materials-throw-errors-when-updated-to-universal-rp-through-update-materials-to-universal-rp)
- Fixed an issue that caused renderer feature to not render correctly if the pass was injected before rendering opaques and didn't implement `Configure` method. [case 1259750](https://issuetracker.unity3d.com/issues/urp-not-rendering-with-a-renderer-feature-before-rendering-shadows)

## [7.0.1] - 2019-07-25
### Changed
- Platform checks now provide more helpful feedback about supported features in the Inspectors.

### Fixed
- Fixed specular lighting related artifacts on Mobile [case 1143049](https://issuetracker.unity3d.com/issues/ios-lwrp-rounded-cubes-has-graphical-artifacts-when-setting-pbr-shaders-smoothness-about-to-0-dot-65-in-shadergraph) and [case 1164822](https://issuetracker.unity3d.com/issues/lwrp-specular-highlight-becomes-hard-edged-when-increasing-the-size-of-an-object).
- Post-processing is no longer enabled in the previews.
- Unity no longer force-enables post-processing on a camera by default.
- Fixed an issue that caused the Scene to render darker in GLES3 and linear color space. [case 1169789](https://issuetracker.unity3d.com/issues/lwrp-android-scene-is-rendered-darker-in-build-when-graphics-api-set-to-gles3-and-color-space-set-to-linear)

## [7.0.0] - 2019-07-17
### Universal Render Pipeline
- LWRP has been renamed to the "Universal Render Pipeline" (UniversalRP).
- UniversalRP is the same as LWRP in terms of features and scope.
- Classes have moved to the Universal namespace (from LWRP).

### Upgrade Guide
- Upgrading to UniversalRP is designed to be almost seamless from the user side.
- LWRP package still exists, this forwards includes and classes to the UniversalRP Package.
- Please see the more involved upgrade guide (https://docs.google.com/document/d/1Xd5bZa8pYZRHri-EnNkyhwrWEzSa15vtnpcg--xUCIs/).

### Added
- Initial Stadia platform support.
- Added a menu option to create a new `ScriptableRendererFeature` script. To do so in the Editor, click on Asset > Create > Rendering > Lightweight Render Pipeline > Renderer Feature.
- Added documentation for SpeedTree Shaders in LWRP.
- Added extended features to LWRP Terrain Shader, so terrain assets can be forward-compatible with HDRP.
- Enabled per-layer advanced or legacy-mode blending in LWRP Terrain Shader. 
- Added the documentation page "Rendering in LWRP", which describes the forward rendering camera loop.
- Added documentation overview for how Post Processing Version 2 works in LWRP.
- Added documentation notes and FAQ entry on the 2D Renderer affecting the LWRP Asset.

### Changed
- Replaced beginCameraRendering callbacks by non obsolete implementation in Light2D
- Updated `ScriptableRendererFeature` and `ScriptableRenderPass` API docs.
- Shader type Real translates to FP16 precision on Nintendo Switch.

### Fixed
- Fixed a case where built-in Shader time values could be out of sync with actual time. [case 1142495](https://fogbugz.unity3d.com/f/cases/1142495/)
- Fixed an issue that caused forward renderer resources to not load properly when you upgraded LWRP from an older version to 7.0.0. [case 1154925](https://issuetracker.unity3d.com/issues/lwrp-upgrading-lwrp-package-to-7-dot-0-0-breaks-forwardrenderdata-asset-in-resource-files)
- Fixed GC spikes caused by LWRP allocating heap memory every frame.
- Fixed distortion effect on particle unlit shader.
- Fixed NullReference exception caused when trying to add a ScriptableRendererFeature.
- Fixed issue with certain LWRP shaders not showing when using forward/2D renderer.
- Fixed the shadow resolve pass and the final pass, so they're not consuming unnecessary bandwidth. [case 1152439](https://issuetracker.unity3d.com/issues/lwrp-mobile-increased-memory-usage-and-extra-rendering-steps) 
- Added missing page for 2D Lights in LWRP.
- Tilemap tiles no longer appear black when you use the 2D renderer.
- Sprites in the preview window are no longer lit by 2D Scene lighting.
- Fixed warnings for unsupported shadow map formats for GLES2 API.
- Disabled shadows for devices that do not support shadow maps or depth textures.
- Fixed support for LWRP per-pixel terrain. [case 1110520](https://fogbugz.unity3d.com/f/cases/1110520)
- Fixed some basic UI/usability issues with LWRP terrain Materials (use of warnings and modal value changes).
- Fixed an issue where using LWRP and Sprite Shape together would produce meta file conflicts.
- Fixed fp16 overflow in Switch in specular calculation
- Fixed shader compilation errors for Android XR projects.
- Updated the pipeline Asset UI to cap the render scale at 2x so that it matches the render pipeline implementation limit.

## [6.7.0] - 2019-05-16
### Added
- Added SpeedTree Shaders.
- Added two Shader Graph master nodes: Lit Sprite and Unlit Sprite. They only work with the 2D renderer.
- Added documentation for the 2D renderer.

### Changed
- The 2D renderer and Light2D component received a number of improvements and are now ready to try as experimental features.
- Updated the [Feature Comparison Table](lwrp-builtin-feature-comparison.md) to reflect the current state of LWRP features.

### Fixed
- When in playmode, the error 'Non matching Profiler.EndSample' no longer appears. [case 1140750](https://fogbugz.unity3d.com/f/cases/1140750/)
- LWRP Particle Shaders now correctly render in stereo rendering modes. [case 1106699](https://fogbugz.unity3d.com/f/cases/1106699/)
- Shaders with 'debug' in the name are no longer stripped automatically. [case 1112983](https://fogbugz.unity3d.com/f/cases/1112983/)
- Fixed tiling issue with selection outline and baked cutout shadows.
- in the Shadergraph Unlit Master node, Premultiply no longer acts the same as Alpha. [case 1114708](https://fogbugz.unity3d.com/f/cases/1114708/)
- Fixed an issue where Lightprobe data was missing if it was needed per-pixel and GPU instancing was enabled.
- The Soft ScreenSpaceShadows Shader variant no longer gets stripped form builds. [case 1138236](https://fogbugz.unity3d.com/f/cases/1138236/)
- Fixed a typo in the Particle Unlit Shader, so Soft Particles now work correctly.
- Fixed emissive Materials not being baked for some meshes. [case 1145297](https://issuetracker.unity3d.com/issues/lwrp-emissive-materials-are-not-baked)
- Camera matrices are now correctly set up when you call rendering functions in EndCameraRendering. [case 1146586](https://issuetracker.unity3d.com/issues/lwrp-drawmeshnow-returns-wrong-positions-slash-scales-when-called-from-endcamerarendering-hook)
- Fixed GI not baking correctly while in gamma color space.
- Fixed a NullReference exception when adding a renderer feature that is contained in a global namespace. [case 1147068](https://issuetracker.unity3d.com/issues/scriptablerenderpipeline-inspector-ui-crashes-when-a-scriptablerenderfeature-is-not-in-a-namespace)
- Shaders are now set up for VR stereo instancing on Vulkan. [case 1142952](https://fogbugz.unity3d.com/f/cases/1142952/).
- VR stereo matrices and vertex inputs are now set up on Vulkan. [case 1142952](https://fogbugz.unity3d.com/f/cases/1142952/).
- Fixed the Material Upgrader so it's now run upon updating the LWRP package. [1148764](https://issuetracker.unity3d.com/product/unity/issues/guid/1148764/)
- Fixed a NullReference exception when you create a new Lightweight Render Pipeline Asset. [case 1153388](https://issuetracker.unity3d.com/product/unity/issues/guid/1153388/) 

## [6.6.0] - 2019-04-01
### Added
- Added support for Baked Indirect mixed lighting.
- You can now use Light Probes for occlusion. This means that baked lights can now occlude dynamic objects.
- Added RenderObjects. You can add RenderObjects to a Renderer to perform custom rendering.
- (WIP) Added an experimental 2D renderer that implements a 2D lighting system.
- (WIP) Added a Light2D component that works with the 2D renderer to add lighting effects to 2D sprites.

### Fixed
- Fixed a project import issue in the LWRP template.
- Fixed the warnings that appear when you create new Unlit Shader Graphs using the Lightweight Render Pipeline.
- Fixed light attenuation precision on mobile platforms.
- Fixed split-screen rendering on mobile platforms.
- Fixed rendering when using an off-screen camera that renders to a depth texture.
- Fixed the exposed stencil render state in the renderer.
- Fixed the default layer mask so it's now applied to a depth pre-pass.
- Made several improvements and fixes to the render pass UI.
- Fixed artifacts that appeared due to precision errors in large scaled objects.
- Fixed an XR rendering issue where Unity required a depth texture.
- Fixed an issue that caused transparent objects to sort incorrectly.

## [6.5.0] - 2019-03-07
### Added
- You can now create a custom forward renderer by clicking on `Assets/Create/Rendering/Lightweight Render Pipeline/Forward Renderer`. This creates an Asset in your Project. You can add additional features to it and drag-n-drop the renderer to either the pipeline Asset or to a camera.
- You can now add `ScriptableRendererFeature`  to the `ScriptableRenderer` to extend it with custom effects. A feature is an `ScriptableObject` that can be drag-n-dropped in the renderer and adds one or more `ScriptableRenderPass` to the renderer.
- `ScriptableRenderer` now exposes interface to configure lights. To do so, implement `SetupLights` when you create a new renderer.
- `ScriptableRenderer` now exposes interface to configure culling. To do so, implement `SetupCullingParameters` when you create a new renderer.
- `ScriptableRendererData` contains rendering resources for `ScriptableRenderer`. A renderer can be overridden globally for all cameras or on a per-camera basis.
- `ScriptableRenderPass` now has a `RenderPassEvents`. This controls where in the pipeline the render pass is added.
- `ScriptableRenderPass` now exposes `ConfigureTarget` and `ConfigureClear`. This allows the renderer to automatically figure out the currently active rendering targets.
- `ScriptableRenderPass` now exposes `Blit`. This performs a blit and sets the active render target in the renderer.
- `ScriptableRenderPass` now exposes `RenderPostProcessing`. This renders post-processing and sets the active render target in the renderer.
- `ScriptableRenderPass` now exposes `CreateDrawingSettings` as a helper for render passes that need to call `ScriptableRenderContext.DrawRenderers`.

### Changed
- Removed `RegisterShaderPassName` from `ScriptableRenderPass`. Instead, `CreateDrawingSettings` now  takes one or a list of `ShaderTagId`. 
- Removed remaining experimental namespace from LWRP. All APIrelated to `ScriptableRenderer`, `ScriptableRenderPass`, and render pass injection is now out of preview.
- Removed `SetRenderTarget` from `ScriptableRenderPass`. You should never call it. Instead, call `ConfigureTarget`, and the renderer automatically sets up targets for you. 
- Removed `RenderFullscreenQuad` from `ScriptableRenderer`. Use `CommandBuffer.DrawMesh` and `RenderingUtils.fullscreenMesh` instead.
- Removed `RenderPostProcess` from `ScriptableRenderer`. Use `ScriptableRenderPass.RenderPostProcessing` instead.
- Removed `postProcessingContext` property from `ScriptableRenderer`. This is now exposed in `RenderingUtils.postProcessingContext`.
- Removed `GetCameraClearFlag` from `ScriptableRenderer`.

### Fixed
- Fixed y-flip in VR when post-processing is active.
- Fixed occlusion mesh for VR not rendering before rendering opaques.
- Enabling or disabling SRP Batcher in runtime works now.
- Fixed video player recorder when post-processing is enabled.

## [6.4.0] - 2019-02-21

## [6.3.0] - 2019-02-18

## [6.2.0] - 2019-02-15

### Changed
- Code refactor: all macros with ARGS have been swapped with macros with PARAM. This is because the ARGS macros were incorrectly named.

## [6.1.0] - 2019-02-13

## [6.0.0] - 2019-02-23
### Added
- You can now implement a custom renderer for LWRP. To do so, implement an `IRendererData` that contains all resources used in rendering. Then create an `IRendererSetup` that creates and queues `ScriptableRenderPass`. Change the renderer type either in the Pipeline Asset or in the Camera Inspector.
- LWRP now uses the Unity recorder extension. You can use this to capture the output of Cameras.
- You can now inject a custom render pass before LWRP renders opaque objects. To do so, implement an `IBeforeRender` interface.
- Distortion support in all Particle Shaders.
- An upgrade system for LWRP Materials with `MaterialPostprocessor`.
- An upgrade path for Unlit shaders
- Tooltips for Shaders.
- SRP Batcher support for Particle Shaders.
- Docs for these Shaders: Baked Lit, Particles Lit, Particles Simple Lit, and Particles Unlit.
- LWRP now supports dynamic resolution scaling. The target platform must also support it.
- LWRP now includes version defines for both C# and Shaders in the format of `LWRP_X_Y_Z_OR_NEWER`. For example, `LWRP_5_3_0_OR_NEWER` defines version 5.3.0.
- The Terrain Lit Shader now samples Spherical Harmonics if you haven't baked any lightmaps for terrain.
- Added a __Priority__ option, which you can use to tweak the rendering order. This is similar to render queue in the built-in render pipeline. These Shaders now have this option: Lit, Simple Lit, Baked Lit, Unlit, and all three Particle Shaders.
- Added support for overriding terrain detail rendering shaders, via the render pipeline editor resources asset.

### Changed
- You can now only initialize a camera by setting a Background Type. The supported options are Skybox, Solid Color, and Don't Care.
- LWRP now uses non-square shadowmap textures when it renders directional shadows with 2 shadow cascades. 
- LWRP now uses RGB111110 as the HDR format on mobile devices, when this format is supported.
- Removed `IAfterDepthPrePass` interface.
- We’ve redesigned the Shader GUI. For example, all property names in Shaders are now inline across the board
- The Simple Lit Shader now has Smoothness, which can be stored in the alpha of specular or albedo maps.
- The Simple Lit and Particles Simple Lit Shaders now take shininess from the length (brightness) of the specular map.
- The __Double sided__ property is now __Render Face__. This means you can also do front face culling.
- Changed the docs for Lit Shader, Simple Lit Shader and Unlit Shader according to Shader GUI changes.
- When you create a new LWRP Asset, it will now be initialized with settings that favor performance on mobile platforms.
- Updated the [FAQ](faq.md) and the [Built-in/LWRP feature comparison table](lwrp-builtin-feature-comparison.md).

### Fixed
- Several tweaks to reduce bandwidth consumption on mobile devices.
- The foldouts in the Lightweight Asset inspector UI now remember their state.
- Added missing meta file for GizmosRenderingPass.cs.
- Fixed artifacts when using multiple or Depth Only cameras. [Case 1072615](https://issuetracker.unity3d.com/issues/ios-using-multiple-cameras-in-the-scene-in-lightweight-render-pipeline-gives-corrupted-image-in-ios-device)
- Fixed a typo in ERROR_ON_UNSUPPORTED_FUNCTION() that was causing the shader compiler to run out of memory in GLES2. [Case 1104271](https://issuetracker.unity3d.com/issues/mobile-os-restarts-because-of-high-memory-usage-when-compiling-shaders-for-opengles2)
- LWRP now renders shadows on scaled objects correctly. [Case 1109017](https://issuetracker.unity3d.com/issues/scaled-objects-render-shadows-and-specularity-incorrectly-in-the-lwrp-on-device)
- LWRP now allows some Asset settings to be changed at runtime. [Case 1105552](https://issuetracker.unity3d.com/issues/lwrp-changing-render-scale-in-runtime-has-no-effect-since-lwrp-3-dot-3-0)
- Realtime shadows now work in GLES2. [Case 1087251](https://issuetracker.unity3d.com/issues/android-lwrp-no-real-time-light-and-shadows-using-gles2)
- Framedebugger now renders correctly when stepping through drawcalls.
- Cameras that request MSAA and Opaque Textures now use less frame bandwidth when they render.
- Fixed rendering in the gamma color space, so it doesn't appear darker.
- Particles SImple Lit and Particles Unlit Shaders now work correctly.
- __Soft Particles__ now work correctly.
- Camera fading for particles.
- Fixed a typo in the Unlit `IgnoreProjector` tag.
- Particles render in both eyes with stereo instancing
- Fixed specular issues on mobile. [case 1109017](https://issuetracker.unity3d.com/issues/scaled-objects-render-shadows-and-specularity-incorrectly-in-the-lwrp-on-device)
- Fixed issue causing LWRP to create MSAA framebuffer even when MSAA setting was disabled.
- Post-processing in mobile VR is now forced to be disabled. It was causing many rendering issues.
- Fixed Editor Previews breaking in Play Mode when VR is enabled. [Case 1109009](https://issuetracker.unity3d.com/issues/lwrp-editor-previews-break-in-play-mode-if-vr-is-enabled)
- A camera's HDR enable flag is now respected when rendering in XR.
- Terrain detail rendering now works correctly when LWRP is installed but inactive.

## [5.2.0] - 2018-11-27
### Added
- LWRP now handles blits that are required by the device when rendering to the backbuffer.
- You can now enable the SRP Batcher. To do so, go to the `Pipeline Asset`. Under `Advanced`, toggle `SRP Batcher`.

### Changed
- Renamed shader variable `unity_LightIndicesOffsetAndCount` to `unity_PerObjectLightData`.
- Shader variables `unity_4LightIndices0` and `unity_4LightIndices1` are now declared as `unity_PerObjectLightIndices` array.

## [5.1.0] - 2018-11-19
### Added
- The user documentation for LWRP is now in this GitHub repo, instead of in the separate GitHub wiki. You can find the most up-to-date pages in the [TableOfContents.md](TableOfCotents.md) file. Pages not listed in that file are still in progress.

### Changed
- The LWRP package is no longer in preview.
- LWRP built-in render passes are now internal.
- Changed namespace from `UnityEngine.Experimental.Rendering.LightweightPipeline` to `UnityEngine.Rendering.LWRP`.
- Changed namespace from `UnityEditor.Experimental.Rendering.LightweightPipeline` to `UnityEditor.Rendering.LWRP`.

### Fixed
- LWRP now respects the iOS Player setting **Force hard shadows**. When you enable this setting, hardware filtering of shadows is disabled.
- Scene view mode now renders baked lightmaps correctly. [Case 1092227](https://issuetracker.unity3d.com/issues/lwrp-scene-view-modes-render-objects-black)
- Shadow bias calculations are now correct for both Shader Graph and Terrain shaders.
- Blit shader now ignores culling.
- When you select __Per Vertex__ option for __Additional Lights__, the __Per Object Limit__ option is not greyed out anymore.
- When you change camera viewport height to values above 1.0, the Unity Editor doesn't freeze anymore. [Case 1097497](https://issuetracker.unity3d.com/issues/macos-lwrp-editor-freezes-after-changing-cameras-viewport-rect-values)
- When you use AR with LWRP, the following error message is not displayed in the console anymore: "The camera list passed to the render pipeline is either null or empty."

## [5.0.0-preview] - 2018-09-28
### Added
- Added occlusion mesh rendering/hookup for VR
- You can now configure default depth and normal shadow bias values in the pipeline asset.
- You can now add the `LWRPAdditionalLightData` component to a `Light` to override the default depth and normal shadow bias.
- You can now log the amount of shader variants in your build. To do so, go to the `Pipeline Asset`. Under `Advanced`, select and set the `Shader Variant Log Level`.
### Changed
- Removed the `supportedShaderFeatures` property from LWRP core. The shader stripper now figures out which variants to strip based on the current assigned pipeline Asset in the Graphics settings.
### Fixed
- The following error does not appear in console anymore: ("Begin/End Profiler section mismatch")
- When you select a material with the Lit shader, this no longer causes the following error in the console: ("Material doesn't have..."). [case 1092354](https://fogbugz.unity3d.com/f/cases/1092354/)
- In the Simple Lit shader, per-vertex additional lights are now shaded properly.
- Shader variant stripping now works when you're building a Project with Cloud Build. This greatly reduces build times from Cloud Build.
- Dynamic Objects now receive lighting when the light mode is set to mixed.
- MSAA now works on Desktop platforms.
- The shadow bias value is now computed correctly for shadow cascades and different shadow resolutions. [case 1076285](https://issuetracker.unity3d.com/issues/lwrp-realtime-directional-light-shadow-maps-exhibit-artifacts)
- When you use __Area Light__ with LWRP, __Cast Shadows__ no longer overlaps with other UI elements in the Inspector. [case 1085363](https://issuetracker.unity3d.com/issues/inspector-area-light-cast-shadows-ui-option-is-obscured-by-render-mode-for-lwrp-regression-in-2018-dot-3a3)

### Changed
Read/write XRGraphicsConfig -> Read-only XRGraphics interface to XRSettings. 

## [4.0.0-preview] - 2018-09-28
### Added
- When you have enabled Gizmos, they now appear correctly in the Game view.
- Added requiresDepthPrepass field to RenderingData struct to tell if the runtime platform requires a depth prepass to generate a camera depth texture.
- The `RenderingData` struct now holds a reference to `CullResults`.
- When __HDR__ is enabled in the Camera but disabled in the Asset, an information box in the Camera Inspector informs you about it.
- When __MSAA__ is enabled in the Camera but disabled in the Asset, an information box in the Camera Inspector informs you about it.
- Enabled instancing on the terrain shader.
- Sorting of opaque objects now respects camera `opaqueSortMode` setting.
- Sorting of opaque objects disables front-to-back sorting flag, when camera settings allow that and the GPU has hidden surface removal.
- LWRP now has a Custom Light Explorer that suits its feature set.
- LWRP now supports Vertex Lit shaders for detail meshes on terrain.
- LWRP now has three interactive Autodesk shaders: Autodesk Interactive, Autodesk Interactive Masked and Autodesk Interactive Transparent.
- [Shader API] The `GetMainLight` and `GetAdditionalLight` functions can now compute shadow attenuation and store it in the new `shadowAttenuation` field in `LightData` struct.
- [Shader API] Added a `VertexPositionInputs` struct that contains vertex position in difference spaces (world, view, hclip).
- [Shader API] Added a `GetVertexPositionInputs` function to get an initialized `VertexPositionInputs`.
- [Shader API] Added a `GetPerObjectLightIndex` function to return the per-object index given a for-loop index.
- [Shader API] Added a `GetShadowCoord` function that takes a `VertexPositionInputs` as input.
- [ShaderLibrary] Added VertexNormalInputs struct that contains data for per-pixel normal computation.
- [ShaderLibrary] Added GetVertexNormalInputs function to return an initialized VertexNormalInputs.

### Changed
- The `RenderingData` struct is now read-only.
- `ScriptableRenderer`always performs a Clear before calling `IRendererSetup::Setup.` 
- `ScriptableRenderPass::Execute` no longer takes `CullResults` as input. Instead, use `RenderingData`as input, since that references `CullResults`.
- `IRendererSetup_Setup` no longer takes `ScriptableRenderContext` and `CullResults` as input.
- Shader includes are now referenced via package relative paths instead of via the deprecated shader export path mechanism https://docs.unity3d.com/2018.3/Documentation/ScriptReference/ShaderIncludePathAttribute.html.
- The LWRP Asset settings were re-organized to be more clear.
- Vertex lighting now controls if additional lights should be shaded per-vertex or per-pixel.
- Renamed all `Local Lights` nomenclature to `Additional Lights`.
- Changed shader naming to conform to our SRP shader code convention.
- [Shader API] Renamed `SpotAttenuation` function to `AngleAttenuation`.
- [Shader API] Renamed `_SHADOWS_ENABLED` keyword to `_MAIN_LIGHT_SHADOWS`
- [Shader API] Renamed `_SHADOWS_CASCADE` keyword to `_MAIN_LIGHT_SHADOWS_CASCADE`
- [Shader API] Renamed `_VERTEX_LIGHTS` keyword to `_ADDITIONAL_LIGHTS_VERTEX`.
- [Shader API] Renamed `_LOCAL_SHADOWS_ENABLED` to `_ADDITIONAL_LIGHT_SHADOWS`
- [Shader API] Renamed `GetLight` function to `GetAdditionalLight`.
- [Shader API] Renamed `GetPixelLightCount` function to `GetAdditionalLightsCount`.
- [Shader API] Renamed `attenuation` to `distanceAttenuation` in `LightData`.
- [Shader API] Renamed `GetLocalLightShadowStrength` function to `GetAdditionalLightShadowStrength`.
- [Shader API] Renamed `SampleScreenSpaceShadowMap` functions to `SampleScreenSpaceShadowmap`.
- [Shader API] Renamed `MainLightRealtimeShadowAttenuation` function to `MainLightRealtimeShadow`.
- [Shader API] Renamed light constants from `Directional` and `Local` to `MainLight` and `AdditionalLights`.
- [Shader API] Renamed `GetLocalLightShadowSamplingData` function to `GetAdditionalLightShadowSamplingData`.
- [Shader API] Removed OUTPUT_NORMAL macro.
- [Shader API] Removed `lightIndex` and `substractiveAttenuation` from `LightData`.
- [Shader API] Removed `ComputeShadowCoord` function. `GetShadowCoord` is provided instead.
- All `LightweightPipeline` references in API and classes are now named `LightweightRenderPipeline`.
- Files no longer have the `Lightweight` prefix.
- Renamed Physically Based shaders to `Lit`, `ParticlesLit`, and `TerrainLit`.
- Renamed Simple Lighting shaders to `SimpleLit`, and `ParticlesSimpleLit`.
- [ShaderLibrary] Renamed `InputSurfacePBR.hlsl`, `InputSurfaceSimple.hlsl`, and `InputSurfaceUnlit` to `LitInput.hlsl`, `SimpleLitInput.hlsl`, and `UnlitInput.hlsl`. These files were moved from the `ShaderLibrary` folder to the`Shaders`.
- [ShaderLibrary] Renamed `LightweightPassLit.hlsl` and `LightweightPassLitSimple.hlsl` to `LitForwardPass.hlsl` and `SimpleLitForwardPass.hlsl`. These files were moved from the `ShaderLibrary` folder to `Shaders`.
- [ShaderLibrary] Renamed `LightweightPassMetaPBR.hlsl`, `LightweightPassMetaSimple.hlsl` and `LighweightPassMetaUnlit` to `LitMetaPass.hlsl`, `SimpleLitMetaPass.hlsl` and `UnlitMetaPass.hlsl`. These files were moved from the `ShaderLibrary` folder to `Shaders`.
- [ShaderLibrary] Renamed `LightweightPassShadow.hlsl` to `ShadowCasterPass.hlsl`. This file was moved to the `Shaders` folder.
- [ShaderLibrary] Renamed `LightweightPassDepthOnly.hlsl` to `DepthOnlyPass.hlsl`. This file was moved to the `Shaders` folder.
- [ShaderLibrary] Renamed `InputSurfaceTerrain.hlsl` to `TerrainLitInput.hlsl`. This file was moved to the `Shaders` folder.
- [ShaderLibrary] Renamed `LightweightPassLitTerrain.hlsl` to `TerrainLitPases.hlsl`. This file was moved to the `Shaders` folder.
- [ShaderLibrary] Renamed `ParticlesPBR.hlsl` to `ParticlesLitInput.hlsl`. This file was moved to the `Shaders` folder.
- [ShaderLibrary] Renamed `InputSurfacePBR.hlsl` to `LitInput.hlsl`. This file was moved to the `Shaders` folder.
- [ShaderLibrary] Renamed `InputSurfaceUnlit.hlsl` to `UnlitInput.hlsl`. This file was moved to the `Shaders` folder.
- [ShaderLibrary] Renamed `InputBuiltin.hlsl` to `UnityInput.hlsl`.
- [ShaderLibrary] Renamed `LightweightPassMetaCommon.hlsl` to `MetaInput.hlsl`.
- [ShaderLibrary] Renamed `InputSurfaceCommon.hlsl` to `SurfaceInput.hlsl`.
- [ShaderLibrary] Removed LightInput struct and GetLightDirectionAndAttenuation. Use GetAdditionalLight function instead.
- [ShaderLibrary] Removed ApplyFog and ApplyFogColor functions. Use MixFog and MixFogColor instead.
- [ShaderLibrary] Removed TangentWorldToNormal function. Use TransformTangentToWorld instead.
- [ShaderLibrary] Removed view direction normalization functions. View direction should always be normalized per pixel for accurate results.
- [ShaderLibrary] Renamed FragmentNormalWS function to NormalizeNormalPerPixel.

### Fixed
- If you have more than 16 lights in a scene, LWRP no longer causes random glitches while rendering lights.
- The Unlit shader now samples Global Illumination correctly.
- The Inspector window for the Unlit shader now displays correctly.
- Reduced GC pressure by removing several per-frame memory allocations.
- The tooltip for the the camera __MSAA__ property now appears correctly.
- Fixed multiple C# code analysis rule violations.
- The fullscreen mesh is no longer recreated upon every call to `ScriptableRenderer.fullscreenMesh`.

## [3.3.0-preview] - 2018-01-01
### Added
- Added callbacks to LWRP that can be attached to a camera (IBeforeCameraRender, IAfterDepthPrePass, IAfterOpaquePass, IAfterOpaquePostProcess, IAfterSkyboxPass, IAfterTransparentPass, IAfterRender)

###Changed
- Clean up LWRP creation of render textures. If we are not going straight to screen ensure that we create both depth and color targets.
- UNITY_DECLARE_FRAMEBUFFER_INPUT and UNITY_READ_FRAMEBUFFER_INPUT macros were added. They are necessary for reading transient attachments.
- UNITY_MATRIX_I_VP is now defined.
- Renamed LightweightForwardRenderer to ScriptableRenderer.
- Moved all light constants to _LightBuffer CBUFFER. Now _PerCamera CBUFFER contains all other per camera constants.
- Change real-time attenuation to inverse square.
- Change attenuation for baked GI to inverse square, to match real-time attenuation.
- Small optimization in light attenuation shader code.

### Fixed
- Lightweight Unlit shader UI doesn't throw an error about missing receive shadow property anymore.

## [3.2.0-preview] - 2018-01-01
### Changed
- Receive Shadows property is now exposed in the material instead of in the renderer.
- The UI for Lightweight asset has been updated with new categories. A more clean structure and foldouts has been added to keep things organized.

### Fixed
- Shadow casters are now properly culled per cascade. (case 1059142)
- Rendering no longer breaks when Android platform is selected in Build Settings. (case 1058812)
- Scriptable passes no longer have missing material references. Now they access cached materials in the renderer.(case 1061353)
- When you change a Shadow Cascade option in the Pipeline Asset, this no longer warns you that you've exceeded the array size for the _WorldToShadow property.
- Terrain shader optimizations.

## [3.1.0-preview] - 2018-01-01

### Fixed
- Fixed assert errors caused by multi spot lights
- Fixed LWRP-DirectionalShadowConstantBuffer params setting

## [3.0.0-preview] - 2018-01-01
### Added
- Added camera additional data component to control shadows, depth and color texture.
- pipeline now uses XRSEttings.eyeTextureResolutionScale as renderScale when in XR.
- New pass architecture. Allows for custom passes to be written and then used on a per camera basis in LWRP

### Changed
- Shadow rendering has been optimized for the Mali Utgard architecture by removing indexing and avoiding divisions for orthographic projections. This reduces the frame time by 25% on the Overdraw benchmark.
- Removed 7x7 tent filtering when using cascades.
- Screenspace shadow resolve is now only done when rendering shadow cascades.
- Updated the UI for the Lighweight pipeline asset.
- Update assembly definitions to output assemblies that match Unity naming convention (Unity.*).

### Fixed
- Post-processing now works with VR on PC.
- PS4 compiler error
- Fixed VR multiview rendering by forcing MSAA to be off. There's a current issue in engine that breaks MSAA and Texture2DArray.
- Fixed UnityPerDraw CB layout
- GLCore compute buffer compiler error
- Occlusion strength not being applied on LW standard shaders
- CopyDepth pass is being called even when a depth from prepass is available
- GLES2 shader compiler error in IntegrationTests
- Can't set RenderScale and ShadowDistance by script
- VR Single Pass Instancing shadows
- Fixed compilation errors on Nintendo Switch (limited XRSetting support).

## [2.0.0-preview] - 2018-01-01

### Added
- Explicit render target load/store actions were added to improve tile utilization
- Camera opaque color can be requested on the pipeline asset. It can be accessed in the shader by defining a _CameraOpaqueTexture. This can be used as an alternative to GrabPass.
- Dynamic Batching can be enabled in the pipeline asset
- Pipeline now strips unused or invalid variants and passes based on selected pipeline capabilities in the asset. This reduces build and memory consuption on target.
- Shader stripping settings were added to pipeline asset

### Changed
#### Pipeline
- Pipeline code is now more modular and extensible. A ForwardRenderer class is initialized by the pipeline with RenderingData and it's responsible for enqueueing and executing passes. In the future pluggable renderers will be supported.
- On mobile 1 directional light + up to 4 local lights (point or spot) are computed
- On other platforms 1 directional light + up to 8 local lights are computed
- Multiple shadow casting lights are supported. Currently only 1 directional + 4 spots light shadows.
#### Shading Framework
- Directional Lights are always considered a main light in shader. They have a fast shading path with no branching and no indexing.
- GetMainLight() is provided in shader to initialize Light struct with main light shading data. 
- Directional lights have a dedicated shadowmap for performance reasons. Shadow coord always comes from interpolator.
- MainLigthRealtimeShadowAttenuation(float4 shadowCoord) is provided to compute main light realtime shadows.
- Spot and Point lights are always shaded in the light loop. Branching on uniform and indexing happens when shading them.
- GetLight(half index, float3 positionWS) is provided in shader to initialize Light struct for spot and point lights.
- Spot light shadows are baked into a single shadow atlas.
- Shadow coord for spot lights is always computed on fragment.
- Use LocalLightShadowAttenuation(int lightIndex, float3 positionWS) to comppute realtime shadows for spot lights.

### Fixed
- Issue that was causing VR on Android to render black
- Camera viewport issues
- UWP build issues
- Prevent nested camera rendering in the pipeline

## [1.1.4-preview] - 2018-01-01

### Added
 - Terrain and grass shaders ported
 - Updated materials and shader default albedo and specular color to midgrey.
 - Exposed _ScaledScreenParams to shader. It works the same as _ScreenParams but takes pipeline RenderScale into consideration
 - Performance Improvements in mobile

### Fixed
 - SRP Shader library issue that was causing all constants to be highp in mobile
 - shader error that prevented LWRP to build to UWP
 - shader compilation errors in Linux due to case sensitive includes
 - Rendering Texture flipping issue
 - Standard Particles shader cutout and blending modes
 - crash caused by using projectors
 - issue that was causing Shadow Strength to not be computed on mobile
 - Material Upgrader issue that caused editor to SoftLocks
 - GI in Unlit shader
 - Null reference in the Unlit material shader GUI

## [1.1.2-preview] - 2018-01-01

### Changed
 - Performance improvements in mobile  

### Fixed
 - Shadows on GLES 2.0
 - CPU performance regression in shadow rendering
 - Alpha clip shadow issues
 - Unmatched command buffer error message
 - Null reference exception caused by missing resource in LWRP
 - Issue that was causing Camera clear flags was being ignored in mobile


## [1.1.1-preview] - 2018-01-01

### Added
 - Added Cascade Split selection UI
 - Added SHADER_HINT_NICE_QUALITY. If user defines this to 1 in the shader Lightweight pipeline will favor quality even on mobile platforms.

### Changed
 - Shadowmap uses 16bit format instead of 32bit.
 - Small shader performance improvements

### Fixed
 - Subtractive Mode
 - Shadow Distance does not accept negative values anymore


## [0.1.24] - 2018-01-01

### Added
 - Added Light abstraction layer on lightweight shader library.
 - Added HDR global setting on pipeline asset. 
 - Added Soft Particles settings on pipeline asset.
 - Ported particles shaders to SRP library

### Changed
 - HDR RT now uses what format is configured in Tier settings.
 - Refactored lightweight standard shaders and shader library to improve ease of use.
 - Optimized tile LOAD op on mobile.
 - Reduced GC pressure
 - Reduced shader variant count by ~56% by improving fog and lightmap keywords
 - Converted LW shader library files to use real/half when necessary.

### Fixed
 - Realtime shadows on OpenGL
 - Shader compiler errors in GLES 2.0
 - Issue sorting issues when BeforeTransparent custom fx was enabled.
 - VR single pass rendering.
 - Viewport rendering issues when rendering to backbuffer.
 - Viewport rendering issues when rendering to with MSAA turned off.
 - Multi-camera rendering.

## [0.1.23] - 2018-01-01

### Added
 - UI Improvements (Rendering features not supported by LW are hidden)

### Changed
 - Shaders were ported to the new SRP shader library. 
 - Constant Buffer refactor to use new Batcher
 - Shadow filtering and bias improved.
 - Pipeline now updates color constants in gamma when in Gamma colorspace.
 - Optimized ALU and CB usage on Shadows.
 - Reduced shader variant count by ~33% by improving shadow and light classification keywords
 - Default resources were removed from the pipeline asset.

### Fixed
 - Fixed shader include path when using SRP from package manager.
 - Fixed spot light attenuation to match Unity Built-in pipeline.
 - Fixed depth pre-pass clearing issue.

## [0.1.12] - 2018-01-01

### Added
 - Standard Unlit shader now has an option to sample GI.
 - Added Material Upgrader for stock Unity Mobile and Legacy Shaders.
 - UI improvements

### Changed
- Realtime shadow filtering was improved. 

### Fixed
 - Fixed an issue that was including unreferenced shaders in the build.
 - Fixed a null reference caused by Particle System component lights.<|MERGE_RESOLUTION|>--- conflicted
+++ resolved
@@ -8,11 +8,8 @@
 
 ### Fixed
 - Fixed an issue such that it is now posible to enqueue render passes at runtime.
-<<<<<<< HEAD
+- Fixed an issue that caused HDR to not work correctly in XR. [case 1311161](https://issuetracker.unity3d.com/issues/xr-urp-emission-effect-does-not-work-when-in-play-mode-and-xr-is-enabled)
 - Fixed an issue where having "Opaque Texture" and MSAA enabled would cause the opaque texture to be rendered black on old Apple GPUs [case 1247423](https://issuetracker.unity3d.com/issues/urp-metal-opaque-objects-are-rendered-black-when-msaa-is-enabled)
-=======
-- Fixed an issue that caused HDR to not work correctly in XR. [case 1311161](https://issuetracker.unity3d.com/issues/xr-urp-emission-effect-does-not-work-when-in-play-mode-and-xr-is-enabled)
->>>>>>> 0cf0b908
 
 ## [7.5.3] - 2021-01-11
 
