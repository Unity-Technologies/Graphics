--- conflicted
+++ resolved
@@ -61,11 +61,8 @@
 - Deprecated GetShadowFade in Shadows.hlsl, use GetMainLightShadowFade or GetAdditionalLightShadowFade.
 - Improved shadow cascade GUI drawing with pixel perfect, hover and focus functionalities.
 - Shadow fade now uses border value for calculating shadow fade distance and fall off linearly.
-<<<<<<< HEAD
 - Improved URP profiling scopes. Remove low impact scopes from the command buffer for a small performance gain. Fix the name and invalid scope for context.submit() scope. Change the default profiling name of ScriptableRenderPass to Unnamed_ScriptableRenderPass.
-=======
 - Using the same MaterialHeaderScope for material editor as HDRP is using
->>>>>>> 253750f0
 
 ## [11.0.0] - 2020-10-21
 ### Added
