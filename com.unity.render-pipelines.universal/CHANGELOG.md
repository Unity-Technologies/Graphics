--- conflicted
+++ resolved
@@ -8,9 +8,7 @@
 
 ### Added
 - Added a supported MSAA samples count check, so the actual supported MSAA samples count value can be assigned to RenderTexture descriptors.
-<<<<<<< HEAD
 - Added a terrain compatiblity shader tag for validating whether user overridden materials support terrain rendering functionalities.
-=======
 - Added _CameraSortingLayerTexture global shader variable and related parameters
 - Added preset shapes for creating a freeform light
 - Added serialization of Freeform ShapeLight mesh to avoid CPU cost of generating them on the runtime.
@@ -38,7 +36,6 @@
 - Added a supported MSAA samples count check, so the actual supported MSAA samples count value can be assigned to RenderTexture descriptors.
 - Bloom in Gamma color-space now more closely matches Linear color-space, this will mean project using Bloom and Gamma color-space may need to adjust Bloom Intensity to match previous look.
 - Autodesk Interactive Shader Graph files and folders containing them were renamed. The new file paths do not have spaces.
->>>>>>> 95b41b86
 
 ### Fixed
 - Fixed an issue where the 2D Renderer was incorrectly rendering transparency with normal maps on an empty background.
