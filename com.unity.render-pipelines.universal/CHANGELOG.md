--- conflicted
+++ resolved
@@ -6,8 +6,8 @@
 
 ## [7.8.0] - 2021-07-23
 
-Version Updated
-The version number for this package has increased due to a version update of a related graphics package.
+### Fixed
+- Fixed artifacts in Speed Tree 8 billboard LODs due to SpeedTree LOD smoothing/crossfading [case 1348407]
 
 ## [7.7.0] - 2021-04-28
 
@@ -77,9 +77,6 @@
 - Fixed issue with Model Importer materials using the Legacy standard shader instead of URP's Lit shader when import happens at Editor startup.
 - Fixed an issue where errors were generated when the Physics2D module was not included in the project's manifest.
 - Fixed an issue where the package would fail to compile if the Animation module was disabled. [case 1227068](https://issuetracker.unity3d.com/product/unity/issues/guid/1227068/)
-<<<<<<< HEAD
-- Fixed artifacts in Speed Tree 8 billboard LODs due to SpeedTree LOD smoothing/crossfading [case 1348407]
-=======
 - Fixed camera overlay stacking adding to respect unity general reference restrictions. [case 1240788](https://issuetracker.unity3d.com/issues/urp-overlay-camera-is-missing-in-stack-list-of-the-base-camera-prefab)
 - Fixed RenderObject to reflect name changes done in CustomForwardRenderer asset. [case 1246256](https://issuetracker.unity3d.com/issues/urp-renderobject-name-does-not-reflect-inside-customforwardrendererdata-asset-on-renaming-in-the-inspector)
 - Fixed a case where main light hard shadows would not work if any other light is present with soft shadows.[case 1250829](https://issuetracker.unity3d.com/issues/main-light-shadows-are-ignored-in-favor-of-additional-lights-shadows)
@@ -90,7 +87,6 @@
 - Fixed issue that caused some properties in the camera to not be bold and highlighted when edited in prefab mode. [case 1230082](https://issuetracker.unity3d.com/issues/urp-camera-prefab-fields-render-type-renderer-background-type-are-not-bolded-and-highlighted-when-edited-in-prefab-mode)
 - Fixed an issue that impacted MSAA performance on iOS/Metal [case 1219054](https://issuetracker.unity3d.com/issues/urp-ios-msaa-has-a-bigger-negative-impact-on-performance-when-using-urp-compared-to-built-in-rp)
 - Fixed division by zero in `V_SmithJointGGX` function.
->>>>>>> bc62ddd8
 
 ## [7.4.1] - 2020-06-03
 
