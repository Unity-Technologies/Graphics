--- conflicted
+++ resolved
@@ -16,18 +16,14 @@
 - Fixed latest mockHMD renderviewport scale doesn't fill whole view after scaling. [case 1286161] (https://issuetracker.unity3d.com/issues/xr-urp-renderviewportscale-doesnt-fill-whole-view-after-scaling)
 - Fixed camera renders black in XR when user sets invalid MSAA value.
 - Fixed an issue causing additional lights to stop working when set as the sun source. [case 1278768](https://issuetracker.unity3d.com/issues/urp-every-light-type-is-rendered-as-directional-light-if-it-is-set-as-sun-source-of-the-environment)
-<<<<<<< HEAD
-- Fixed a compiler error in BakedLit shader when using Hybrid Renderer.
-=======
 - Fixed an issue that caused a null reference when Lift Gamma Gain was being displayed in the Inspector and URP was upgraded to a newer version.  [case 1283588](https://issuetracker.unity3d.com/issues/argumentnullexception-is-thrown-when-upgrading-urp-package-and-volume-with-lift-gamma-gain-is-focused-in-inspector)
 - Fixed an issue where soft particles were not rendered when depth texture was disabled in the URP Asset. [case 1162556](https://issuetracker.unity3d.com/issues/lwrp-unlit-particles-shader-is-not-rendered-when-soft-particles-are-enabled-on-built-application)
 - Fixed an issue where soft particles were rendered opaque on OpenGL. [case 1226288](https://issuetracker.unity3d.com/issues/urp-objects-that-are-using-soft-particles-are-rendered-opaque-when-opengl-is-used)
 - Fixed an issue where the depth texture sample node used an incorrect texture in some frames. [case 1268079](https://issuetracker.unity3d.com/issues/urp-depth-texture-sample-node-does-not-use-correct-texture-in-some-frames)
 - Fixed MSAA on Metal MacOS and Editor.
 - Fixed an issue causing passthrough camera to not render. [case 1283894](https://issuetracker.unity3d.com/product/unity/issues/guid/1283894/) 
-
 - Fixed MSAA override on camera does not work in non-XR project if target eye is selected to both eye.
->>>>>>> 9395cb65
+- Fixed a compiler error in BakedLit shader when using Hybrid Renderer.
 
 ## [10.1.0] - 2020-10-12
 ### Added
