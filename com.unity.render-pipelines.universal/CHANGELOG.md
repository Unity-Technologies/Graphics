# Changelog
All notable changes to this package will be documented in this file.

The format is based on [Keep a Changelog](http://keepachangelog.com/en/1.0.0/)
and this project adheres to [Semantic Versioning](http://semver.org/spec/v2.0.0.html).

## [12.0.0] - 2021-01-11
### Added
- Added View Vector node to mimic old behavior of View Direction node in URP.
- Added support for the PlayStation 5 platform.
- Enabled deferred renderer in UI.

### Fixed
- Fixed an issue where objects in motion might jitter when the Pixel Perfect Camera is used. [case 1300474](https://issuetracker.unity3d.com/issues/urp-characters-sprite-repeats-in-the-build-when-using-pixel-perfect-camera-and-2d-renderer)
- Fixed an issue where the letter box/pillar box areas were not properly cleared when the Pixel Perfect Camera is used. [case 1291224](https://issuetracker.unity3d.com/issues/pixel-perfect-image-artifact-appear-between-the-reference-resolution-and-screen-resolution-borders-when-strech-fill-is-enabled)
- Fixed an issue where the Cinemachine Pixel Perfect Extension might cause the Orthographic Size of the Camera to jump to 1 when the Scene is loaded. [case 1249076](https://issuetracker.unity3d.com/issues/cinemachine-pixel-perfect-camera-extension-causes-the-orthogonal-size-to-jump-to-1-when-the-scene-is-loaded)
- Fixed an issue where render scale was breaking SSAO in scene view. [case 1296710](https://issuetracker.unity3d.com/issues/ssao-effect-floating-in-the-air-in-scene-view-when-2-objects-with-shadergraph-materials-are-on-top-of-each-other)
- Fixed GC allocations from XR occlusion mesh when using multipass.
- Fixed an issue where the inspector of Renderer Data would break after adding RenderObjects renderer feature and then adding another renderer feature.
- Fixed an issue where soft particles did not work with orthographic projection. [case 1294607](https://issuetracker.unity3d.com/product/unity/issues/guid/1294607/)
- Fixed wrong shader / properties assignement to materials created from 3DsMax 2021 Physical Material. (case 1293576)
- Normalized the view direction in Shader Graph to be consistent across Scriptable Render Pieplines.
- Fixed material upgrader to run in batch mode [case 1305402]
<<<<<<< HEAD
- Fixed gizmos drawing in game view. [case 1302504](https://issuetracker.unity3d.com/issues/urp-handles-with-set-ztest-do-not-respect-depth-sorting-in-the-game-view)
=======
- Fixed an issue in shaderGraph target where the ShaderPass.hlsl was being included after SHADERPASS was defined
>>>>>>> d4d9c2c5

## [11.0.0] - 2020-10-21
### Added
- Added real-time Point Light Shadows.
- Added a supported MSAA samples count check, so the actual supported MSAA samples count value can be assigned to RenderTexture descriptors.
- Added the TerrainCompatible SubShader Tag. Use this Tag in your custom shader to tell Unity that the shader is compatible with the Terrain system.
- Added _CameraSortingLayerTexture global shader variable and related parameters
- Added preset shapes for creating a freeform light
- Added serialization of Freeform ShapeLight mesh to avoid CPU cost of generating them on the runtime.
- Added 2D Renderer Asset Preset for creating a Universal Renderer Asset
- Added an option to use faster, but less accurate approximation functions when converting between the sRGB and Linear color spaces.
- Added screen space shadow as renderer feature
- Added [DisallowMultipleRendererFeature] attribute for Renderer Features.

### Changed
- Optimized 2D Renderer performance on mobile GPUs by reducing the number of render target switches.
- Optimized 2D Renderer performance by rendering the normal buffer at the same lower resolution as the light buffers.
- Improved Light2D UI/UX
- Improved 2D Menu layout
- Deprecated Light2D Parametric Light
- Deprecated Light2D point light cookie
- Renamed Light2D point light to spot light
- 2D Renderer: The per Blend Style render texture scale setting was replaced by a global scale setting for all Blend Styles.
- Optimized 2D Renderer performance by using a tiny light texture for layer/blend style pairs for which no light is rendered.
- Reorgnized the settings in 2D Renderer Data Inspector.
- FallOff Lookup Texture is now part of 2D RenderData.
- Creating a Shadow Caster 2D will use try and use sprite and physics bounds as the default shape
- Deleting all points in a Shadow Caster will cause the shape to use the bounds.
- Improved Geometry for Smooth Falloff of 2D Shape Lights.
- Updated the tooltips for Light 2D Inspector.
- Removed the Custom blend Mode option from the Blend Styles.
- New default Blend Styles when a new 2D Renderer Data asset is created.
- Added a supported MSAA samples count check, so the actual supported MSAA samples count value can be assigned to RenderTexture descriptors.
- Bloom in Gamma color-space now more closely matches Linear color-space, this will mean project using Bloom and Gamma color-space may need to adjust Bloom Intensity to match previous look.
- Autodesk Interactive Shader Graph files and folders containing them were renamed. The new file paths do not have spaces.
- Changed shader keywords of main light shadow from toggling to enumerating.
- Always use "High" quality normals, which normalizes the normal in pixel shader. "Low" quality normals looked too much like a bug.
- Re-enabled implicit MSAA resolve to backbuffer on Metal MacOS.
- Optimized 2D performance by rendering straight to the backbuffer if possible
- Changed Post Process Data to bool. When it is no enabled all post processing is stripped from build, when it is enabled you can still override resources there.
- Converted XR automated tests to use MockHMD.
- Reduced the size of the fragment input struct of the Terrain and Forward lighting shaders.

### Fixed
- Fixed an issue where additional lights would not render with WebGL 1
- Fixed an issue where the 2D Renderer was incorrectly rendering transparency with normal maps on an empty background.
- Fixed an issue where Sprites on one Sorting Layer were fully lit even when there's no 2D light targeting that layer.
- Fixed an issue where null reference exception was thrown when creating a 2D Renderer Data asset while scripts are compiling. [case 1263040](https://issuetracker.unity3d.com/issues/urp-nullreferenceexception-error-is-thrown-on-creating-2d-renderer-asset)
- Fixed an issue where no preview would show for the lit sprite master node in shadergraph
- Fixed an issue where no shader was generated for unlit sprite shaders in shadergraph
- Fixed an issue where Sprite-Lit-Default shader's Normal Map property wasn't affected by Tiling or Offset. [case 1270850](https://issuetracker.unity3d.com/issues/sprite-lit-default-shaders-normal-map-and-mask-textures-are-not-affected-by-tiling-and-offset-values)
- Fixed an issue where normal-mapped Sprites could render differently depending on whether they're dynamically-batched. [case 1286186](https://issuetracker.unity3d.com/issues/urp-2d-2d-light-on-a-rotated-sprite-is-skewed-when-using-normal-map-and-sorting-layer-is-not-default)
- Removed the warning about mis-matched vertex streams when creating a default Particle System. [case 1285272](https://issuetracker.unity3d.com/issues/particles-urp-default-material-shows-warning-in-inspector)
- Fixed latest mockHMD renderviewport scale doesn't fill whole view after scaling. [case 1286161] (https://issuetracker.unity3d.com/issues/xr-urp-renderviewportscale-doesnt-fill-whole-view-after-scaling)
- Fixed camera renders black in XR when user sets invalid MSAA value.
- Fixed an issue causing additional lights to stop working when set as the sun source. [case 1278768](https://issuetracker.unity3d.com/issues/urp-every-light-type-is-rendered-as-directional-light-if-it-is-set-as-sun-source-of-the-environment)
- Fixed an issue causing passthrough camera to not render. [case 1283894](https://issuetracker.unity3d.com/product/unity/issues/guid/1283894/)
- Fixed an issue that caused a null reference when Lift Gamma Gain was being displayed in the Inspector and URP was upgraded to a newer version.  [case 1283588](https://issuetracker.unity3d.com/issues/argumentnullexception-is-thrown-when-upgrading-urp-package-and-volume-with-lift-gamma-gain-is-focused-in-inspector)
- Fixed an issue where soft particles were not rendered when depth texture was disabled in the URP Asset. [case 1162556](https://issuetracker.unity3d.com/issues/lwrp-unlit-particles-shader-is-not-rendered-when-soft-particles-are-enabled-on-built-application)
- Fixed an issue where soft particles were rendered opaque on OpenGL. [case 1226288](https://issuetracker.unity3d.com/issues/urp-objects-that-are-using-soft-particles-are-rendered-opaque-when-opengl-is-used)
- Fixed an issue where the depth texture sample node used an incorrect texture in some frames. [case 1268079](https://issuetracker.unity3d.com/issues/urp-depth-texture-sample-node-does-not-use-correct-texture-in-some-frames)
- Fixed a compiler error in BakedLit shader when using Hybrid Renderer.
- Fixed an issue with upgrading material set to cutout didn't properly set alpha clipping. [case 1235516](https://issuetracker.unity3d.com/issues/urp-upgrade-material-utility-does-not-set-the-alpha-clipping-when-material-was-using-a-shader-with-rendering-mode-set-to-cutout)
- Fixed XR camera fov can be changed through camera inspector.
- Fixed an issue where Universal Render Pipeline with disabled antiAliasing was overwriting QualitySettings.asset on frequent cases. [case 1219159](https://issuetracker.unity3d.com/issues/urp-qualitysettings-dot-asset-file-gets-overwritten-with-the-same-content-when-the-editor-is-closed)
- Fixed a case where overlay camera with output texture caused base camera not to render to screen. [case 1283225](https://issuetracker.unity3d.com/issues/game-view-renders-a-black-view-when-having-an-overlay-camera-which-had-output-texture-assigned-in-the-camera-stack)
- Fixed an issue where the scene view camera ignored the pipeline assets HDR setting. [case 1284369](https://issuetracker.unity3d.com/issues/urp-scene-view-camera-ignores-pipeline-assets-hdr-settings-when-main-camera-uses-pipeline-settings)
- Fixed an issue where the Camera inspector was grabbing the URP asset in Graphics Settings rather than the currently active.
- Fixed an issue where the Light Explorer was grabbing the URP asset in Graphics Settings rather than the currently active.
- Fixed an issue causing materials to be upgraded multiple times.
- Fixed bloom inconsistencies between Gamma and Linear color-spaces.
- Fixed an issue in where all the entries in the Renderer List wasn't selectable and couldn't be deleted.
- Fixed Deferred renderer on some Android devices by forcing accurate GBuffer normals. [case 1288042]
- Fixed an issue where MSAA did not work in Editor Game View on Windows with Vulkan.
- Fixed issue where selecting and deselecting Forward Renderer asset would leak memory [case 1290628](https://issuetracker.unity3d.com/issues/urp-scriptablerendererfeatureeditor-memory-leak-while-interacting-with-forward-renderer-in-the-project-window)
- Fixed the default background color for previews to use the original color.
- Fixed an issue where the scene view would turn black when bloom was enabled. [case 1298790](https://issuetracker.unity3d.com/issues/urp-bloom-and-tonemapping-causes-the-screen-to-go-black-in-scene-mode)
- Fixed an issue where having "Opaque Texture" and MSAA enabled would cause the opaque texture to be rendered black on old Apple GPUs [case 1247423](https://issuetracker.unity3d.com/issues/urp-metal-opaque-objects-are-rendered-black-when-msaa-is-enabled)
- Fixed SAMPLE_TEXTURECUBE_ARRAY_LOD macro when using OpenGL ES. [case 1285132](https://issuetracker.unity3d.com/issues/urp-android-error-sample-texturecube-array-lod-is-not-supported-on-gles-3-dot-0-when-using-cubemap-array-shader-shaders)
- Fixed an issue such that it is now posible to enqueue render passes at runtime.
- Fixed SpeedTree LOD fade functionality. [case 1198135]

## [10.2.0] - 2020-10-19

### Changed
- Changed RenderObjectsFeature UI to only expose valid events. Previously, when selecting events before BeforeRenderingPrepasses objects would not be drawn correctly as stereo and camera setup only happens before rendering opaques objects.
- Transparent Lit ShaderGraph using Additive blending will now properly fade with alpha [1270344]

### Fixed
- Fixed the Unlit shader not being SRP Batcher compatible on OpenGLES/OpenGLCore. [case 1263720](https://issuetracker.unity3d.com/issues/urp-mobile-srp-batcher-is-not-visible-on-mobile-devices-in-frame-debugger)
- Fixed an issue with soft particles not rendering correctly for overlay cameras with post processing. [case 1241626](https://issuetracker.unity3d.com/issues/soft-particles-does-not-fade-out-near-the-opaque-surfaces-when-post-processing-is-enabled-on-a-stacked-camera)
- Fixed MSAA override on camera does not work in non-XR project if target eye is selected to both eye.

## [10.1.0] - 2020-10-12
- Added support for the Shadowmask Mixed Lighting Mode (Forward only), which supports up to four baked-shadow Lights.
- Added ComplexLit shader for advanced material features and deferred forward fallback.
- Added Clear Coat feature for ComplexLit shader and for shader graph.
- Added Parallax Mapping to the Lit shader (Lit.shader).
- Added the Detail Inputs setting group in the Lit shader (Lit.shader).
- Added Smooth shadow fading.
- Added SSAO support for deferred renderer.
- The pipeline now outputs a warning in the console when trying to access camera color or depth texture when those are not valid. Those textures are only available in the context of `ScriptableRenderPass`.
- Added a property to access the renderer from the `CameraData`.

### Changed
- Shader functions SampleSH9, SampleSHPixel, SampleSHVertex are now gamma corrected in gamma space. As result LightProbes are gamma corrected too.
- The maximum number of visible lights when using OpenGL ES 3.x on Android now depends on the minimum OpenGL ES 3.x version as configured in PlayerSettings.
- The default value of the HDR property of a newly created Universal Render Pipeline Asset, is now set to true.

### Fixed
- Fixed an issue where the CapturePass would not capture the post processing effects.
- Fixed an issue were the filter window could not be defocused using the mouse. [case 1242032](https://issuetracker.unity3d.com/issues/urp-volume-override-window-doesnt-disappear-when-clicked-on-the-other-windows-in-the-editor)
- Fixed camera backgrounds not matching between editor and build when background is set to 'Uninitialized'. [case 1224369](https://issuetracker.unity3d.com/issues/urp-uninitialized-camera-background-type-does-not-match-between-the-build-and-game-view)
- Fixed a case where main light hard shadows would not work if any other light is present with soft shadows.[case 1250829](https://issuetracker.unity3d.com/issues/main-light-shadows-are-ignored-in-favor-of-additional-lights-shadows)
- Fixed issue that caused color grading to not work correctly with camera stacking. [case 1263193](https://issuetracker.unity3d.com/product/unity/issues/guid/1263193/)
- Fixed an issue that caused an infinite asset database reimport when running Unity in command line with -testResults argument.
- Fixed ParticlesUnlit shader to use fog color instead of always black. [case 1264585]
- Fixed issue that caused some properties in the camera to not be bolded and highlighted when edited in prefab mode. [case 1230082](https://issuetracker.unity3d.com/issues/urp-camera-prefab-fields-render-type-renderer-background-type-are-not-bolded-and-highlighted-when-edited-in-prefab-mode)
- Fixed issue where blur would sometimes flicker [case 1224915](https://issuetracker.unity3d.com/issues/urp-bloom-effect-flickers-when-using-integrated-post-processing-feature-set)
- Fixed an issue in where the camera inspector didn't refresh properly when changing pipeline in graphic settings. [case 1222668](https://issuetracker.unity3d.com/issues/urp-camera-properties-not-refreshing-on-adding-or-removing-urp-pipeline-in-the-graphics-setting)
- Fixed depth of field to work with dynamic resolution. [case 1225467](https://issuetracker.unity3d.com/issues/dynamic-resolution-rendering-error-when-using-depth-of-field-in-urp)
- Fixed FXAA, SSAO, Motion Blur to work with dynamic resolution.
- Fixed an issue where Pixel lighting variants were stripped in builds if another URP asset had Additional Lights set to Per Vertex [case 1263514](https://issuetracker.unity3d.com/issues/urp-all-pixel-lighting-variants-are-stripped-in-build-if-at-least-one-urp-asset-has-additional-lights-set-to-per-vertex)
- Fixed an issue where transparent meshes were rendered opaque when using custom render passes [case 1262887](https://issuetracker.unity3d.com/issues/urp-transparent-meshes-are-rendered-as-opaques-when-using-lit-shader-with-custom-render-pass)
- Fixed regression from 8.x.x that increased launch times on Android with GLES3. [case 1269119](https://issuetracker.unity3d.com/issues/android-launch-times-increased-x4-from-urp-8-dot-1-0-to-urp-10-dot-0-0-preview-dot-26)
- Fixed an issue with a render texture failing assertion when chosing an invalid format. [case 1222676](https://issuetracker.unity3d.com/issues/the-error-occurs-when-a-render-texture-which-has-a-certain-color-format-is-applied-to-the-cameras-output-target)
- Fixed an issue that caused the unity_CameraToWorld matrix to have z flipped values. [case 1257518](https://issuetracker.unity3d.com/issues/parameter-unity-cameratoworld-dot-13-23-33-is-inverted-when-using-universal-rp-7-dot-4-1-and-newer)
- Fixed not using the local skybox on the camera game object when the Skybox Material property in the Lighting window was set to null.
- Fixed an issue where, if URP was not in use, you would sometimes get errors about 2D Lights when going through the menus.
- Fixed GC when using XR single-pass automated tests.
- Fixed an issue that caused a null reference when deleting camera component in a prefab. [case 1244430](https://issuetracker.unity3d.com/issues/urp-argumentnullexception-error-is-thrown-on-removing-camera-component-from-camera-prefab)
- Fixed resolution of intermediate textures when rendering to part of a render texture. [case 1261287](https://issuetracker.unity3d.com/product/unity/issues/guid/1261287/)
- Fixed indirect albedo not working with shadergraph shaders in some rare setups. [case 1274967](https://issuetracker.unity3d.com/issues/gameobjects-with-custom-mesh-are-not-reflecting-the-light-when-using-the-shader-graph-shaders)
- Fixed XR mirroView sRGB issue when color space is gamma.
- Fixed an issue where XR eye textures are recreated multiple times per frame due to per camera MSAA change.
- Fixed an issue wehre XR mirror view selector stuck.
- Fixed LightProbes to have gamma correct when using gamma color space. [case 1268911](https://issuetracker.unity3d.com/issues/urp-has-no-gamma-correction-for-lightprobes)
- Fixed GLES2 shader compilation.
- Fixed useless mip maps on temporary RTs/PostProcessing inherited from Main RT descriptor.
- Fixed issue with lens distortion breaking rendering when enabled and its intensity is 0.
- Fixed mixed lighting subtractive and shadowmask modes for deferred renderer.
- Fixed issue that caused motion blur to not work in XR.
- Fixed 2D renderer when using Linear rendering on Android directly to backbuffer.
- Fixed issue where multiple cameras would cause GC each frame. [case 1259717](https://issuetracker.unity3d.com/issues/urp-scriptablerendercontext-dot-getcamera-array-dot-resize-creates-garbage-every-frame-when-more-than-one-camera-is-active)
- Fixed Missing camera cannot be removed after scene is saved by removing the Missing camera label. [case 1252255](https://issuetracker.unity3d.com/issues/universal-rp-missing-camera-cannot-be-removed-from-camera-stack-after-scene-is-saved)
- Fixed MissingReferenceException when removing Missing camera from camera stack by removing Missing camera label. [case 1252263](https://issuetracker.unity3d.com/issues/universal-rp-missingreferenceexception-errors-when-removing-missing-camera-from-stack)
- Fixed slow down in the editor when editing properties in the UI for renderer features. [case 1279804](https://issuetracker.unity3d.com/issues/a-short-freeze-occurs-in-the-editor-when-expanding-or-collapsing-with-the-arrow-the-renderer-feature-in-the-forward-renderer)
- Fixed test 130_UnityMatrixIVP on OpenGL ES 3
- Fixed MSAA on Metal MacOS and Editor.

## [10.0.0] - 2020-06-10
### Added
- Added the option to strip Terrain hole Shader variants.
- Added support for additional Directional Lights. The amount of additional Directional Lights is limited by the maximum Per-object Lights in the Render Pipeline Asset.
- Added default implementations of OnPreprocessMaterialDescription for FBX, Obj, Sketchup and 3DS file formats.
- Added Transparency Sort Mode and Transparency Sort Axis to 2DRendererData.
- Added support for a user defined default material to 2DRendererData.
- Added the option to toggle shadow receiving on transparent objects.
- Added XR multipass rendering. Multipass rendering is a requirement on many VR platforms and allows graceful fallback when single-pass rendering isn't available.
- Added support for Camera Stacking when using the Forward Renderer. This introduces the Camera `Render Type` property. A Base Camera can be initialized with either the Skybox or Solid Color, and can combine its output with that of one or more Overlay Cameras. An Overlay Camera is always initialized with the contents of the previous Camera that rendered in the Camera Stack.
- Added AssetPostprocessors and Shadergraphs to handle Arnold Standard Surface and 3DsMax Physical material import from FBX.
- Added `[MainTexture]` and `[MainColor]` shader property attributes to URP shader properties. These will link script material.mainTextureOffset and material.color to `_BaseMap` and `_BaseColor` shader properties.
- Added the option to specify the maximum number of visible lights. If you set a value, lights are sorted based on their distance from the Camera.
- Added the option to control the transparent layer separately in the Forward Renderer.
- Added the ability to set individual RendererFeatures to be active or not, use `ScriptableRendererFeature.SetActive(bool)` to set whether a Renderer Feature will execute,  `ScriptableRendererFeature.isActive` can be used to check the current active state of the Renderer Feature.
 additional steps to the 2D Renderer setup page for quality and platform settings.
- If Unity Editor Analytics are enabled, Universal collects anonymous data about usage of Universal. This helps the Universal team focus our efforts on the most common scenarios, and better understand the needs of our customers.
- Added a OnCameraSetup() function to the ScriptableRenderPass API, that gets called by the renderer before rendering each camera
- Added a OnCameraCleanup() function to the ScriptableRenderPass API, that gets called by the renderer after rendering each camera
- Added Default Material Type options to the 2D Renderer Data Asset property settings.
- Added additional steps to the 2D Renderer setup page for quality and platform settings.
- Added option to disable XR autotests on test settings.
- Shader Preprocessor strips gbuffer shader variants if DeferredRenderer is not in the list of renderers in any Scriptable Pipeline Assets.
- Added an option to enable/disable Adaptive Performance when the Adaptive Performance package is available in the project.
- Added support for 3DsMax's 2021 Simplified Physical Material from FBX files in the Model Importer.
- Added GI to SpeedTree
- Added support for DXT5nm-style normal maps on Android, iOS and tvOS
- Added stencil override support for deferred renderer.
- Added a warning message when a renderer is used with an unsupported graphics API, as the deferred renderer does not officially support GL-based platforms.
- Added option to skip a number of final bloom iterations.
- Added support for [Screen Space Ambient Occlusion](https://docs.unity3d.com/Packages/com.unity.render-pipelines.universal@10.0/manual/post-processing-ssao.html) and a new shader variant _SCREEN_SPACE_OCCLUSION.
- Added support for Normal Texture being generated in a prepass.
- Added a ConfigureInput() function to ScriptableRenderPass, so it is possible for passes to ask that a Depth, Normal and/or Opaque textures to be generated by the forward renderer.
- Added a float2 normalizedScreenSpaceUV to the InputData Struct.
- Added new sections to documentation: [Writing custom shaders](https://docs.unity3d.com/Packages/com.unity.render-pipelines.universal@10.0/manual/writing-custom-shaders-urp.html), and [Using the beginCameraRendering event](https://docs.unity3d.com/Packages/com.unity.render-pipelines.universal@10.0/manual/using-begincamerarendering.html).
- Added support for GPU instanced mesh particles on supported platforms.
- Added API to check if a Camera or Light is compatible with Universal Render Pipeline.

### Changed
- Moved the icon that indicates the type of a Light 2D from the Inspector header to the Light Type field.
- Eliminated some GC allocations from the 2D Renderer.
- Added SceneSelection pass for TerrainLit shader.
- Remove final blit pass to force alpha to 1.0 on mobile platforms.
- Deprecated the CinemachineUniversalPixelPerfect extension. Use the one from Cinemachine v2.4 instead.
- Replaced PlayerSettings.virtualRealitySupported with XRGraphics.tryEnable.
- Blend Style in the 2DRendererData are now automatically enabled/disabled.
- When using the 2D Renderer, Sprites will render with a faster rendering path when no lights are present.
- Particle shaders now receive shadows
- The Scene view now mirrors the Volume Layer Mask set on the Main Camera.
- Drawing order of SRPDefaultUnlit is now the same as the Built-in Render Pipline.
- Made MaterialDescriptionPreprocessors private.
- UniversalRenderPipelineAsset no longer supports presets. [Case 1197020](https://issuetracker.unity3d.com/issues/urp-reset-functionality-does-not-work-on-preset-of-universalrenderpipelineassets).
- The number of maximum visible lights is now determined by whether the platform is mobile or not.
- Renderer Feature list is now redesigned to fit more closely to the Volume Profile UI, this vastly improves UX and reliability of the Renderer Features List.
- Default color values for Lit and SimpleLit shaders changed to white due to issues with texture based workflows.
- You can now subclass ForwardRenderer to create a custom renderer based on it.
- URP is now computing tangent space per fragment.
- Optimized the 2D Renderer to skip rendering into certain internal buffers when not necessary.
- You can now subclass ForwardRenderer to create a custom renderer based on it.
- URP shaders that contain a priority slider now no longer have an offset of 50 by default.
- The virtual ScriptableRenderer.FrameCleanup() function has been marked obsolete and replaced by ScriptableRenderer.OnCameraCleanup() to better describe when the function gets invoked by the renderer.
- DepthOnlyPass, CopyDepthPass and CopyColorPass now use OnCameraSetup() instead of Configure() to set up their passes before executing as they only need to get their rendertextures once per camera instead of once per eye.
- Updated shaders to be compatible with Microsoft's DXC.
- Mesh GPU Instancing option is now hidden from the particles system renderer as this feature is not supported by URP.
- The 2D Renderer now supports camera stacking.
- 2D shaders now use half-precision floats whenever precise results are not necessary.
- Removed the ETC1_EXTERNAL_ALPHA variant from Shader Graph Sprite shaders.
- Eliminated some unnecessary clearing of render targets when using the 2D Renderer.
- The rendering of 2D lights is more effient as sorting layers affected by the same set of lights are now batched.
- Removed the 8 renderer limit from URP Asset.
- Merged the deferred renderer into the forward renderer.
- Changing the default value of Skip Iterations to 1 in Bloom effect editor
- Use SystemInfo to check if multiview is supported instead of being platform hardcoded
- Default attachment setup behaviour for ScriptableRenderPasses that execute before rendering opaques is now set use current the active render target setup. This improves performance in some situations.
- Combine XR occlusion meshes into one when using single-pass (multiview or instancing) to reduce draw calls and state changes.
- Shaders included in the URP package now use local Material keywords instead of global keywords. This increases the amount of available global user-defined Material keywords.

### Fixed
- Fixed an issue that caused WebGL to render blank screen when Depth texture was enabled [case 1240228](https://issuetracker.unity3d.com/issues/webgl-urp-scene-is-rendered-black-in-webgl-build-when-depth-texture-is-enabled)
- Fixed NaNs in tonemap algorithms (neutral and ACES) on platforms defaulting to lower precision.
- Fixed a performance problem with ShaderPreprocessor with large amount of active shader variants in the project
- Fixed an issue where linear to sRGB conversion occurred twice on certain Android devices.
- Fixed an issue where there were 2 widgets showing the outer angle of a spot light.
- Fixed an issue where Unity rendered fullscreen quads with the pink error shader when you enabled the Stop NaN post-processing pass.
- Fixed an issue where Terrain hole Shader changes were missing. [Case 1179808](https://issuetracker.unity3d.com/issues/terrain-brush-tool-is-not-drawing-when-paint-holes-is-selected).
- Fixed an issue where the Shader Graph `SceneDepth` node didn't work with XR single-pass (double-wide) rendering. See [case 1123069](https://issuetracker.unity3d.com/issues/lwrp-vr-shadergraph-scenedepth-doesnt-work-in-single-pass-rendering).
- Fixed Unlit and BakedLit shader compilations in the meta pass.
- Fixed an issue where the Bokeh Depth of Field shader would fail to compile on PS4.
- Fixed an issue where the Scene lighting button didn't work when you used the 2D Renderer.
- Fixed a performance regression when you used the 2D Renderer.
- Fixed an issue where the Freeform 2D Light gizmo didn't correctly show the Falloff offset.
- Fixed an issue where the 2D Renderer rendered nothing when you used shadow-casting lights with incompatible Renderer2DData.
- Fixed an issue where errors were generated when the Physics2D module was not included in the project's manifest.
- Fixed an issue where Prefab previews were incorrectly lit when you used the 2D Renderer.
- Fixed an issue where the Light didn't update correctly when you deleted a Sprite that a Sprite 2D Light uses.
- Fixed an issue where 2D Lighting was broken for Perspective Cameras.
- Fixed an issue where resetting a Freeform 2D Light would throw null reference exceptions. [Case 1184536](https://issuetracker.unity3d.com/issues/lwrp-changing-light-type-to-freeform-after-clicking-on-reset-throws-multiple-arguementoutofrangeexception).
- Fixed an issue where Freeform 2D Lights were not culled correctly when there was a Falloff Offset.
- Fixed an issue where Tilemap palettes were invisible in the Tile Palette window when the 2D Renderer was in use. [Case 1162550](https://issuetracker.unity3d.com/issues/adding-tiles-in-the-tile-palette-makes-the-tiles-invisible).
- Fixed issue where black emission would cause unneccesary inspector UI repaints. [Case 1105661](https://issuetracker.unity3d.com/issues/lwrp-inspector-window-is-being-repainted-when-using-the-material-with-emission-enabled-and-set-to-black-00-0).
- Fixed user LUT sampling being done in Linear instead of sRGB.
- Fixed an issue when trying to get the Renderer via API on the first frame. [Case 1189196](https://issuetracker.unity3d.com/product/unity/issues/guid/1189196/).
- Fixed a material leak on domain reload.
- Fixed an issue where deleting an entry from the Renderer List and then undoing that change could cause a null reference. [Case 1191896](https://issuetracker.unity3d.com/issues/nullreferenceexception-when-attempting-to-remove-entry-from-renderer-features-list-after-it-has-been-removed-and-then-undone).
- Fixed an issue where the user would get an error if they removed the Additional Camera Data component. [Case 1189926](https://issuetracker.unity3d.com/issues/unable-to-remove-universal-slash-hd-additional-camera-data-component-serializedobject-target-destroyed-error-is-thrown).
- Fixed post-processing with XR single-pass rendering modes.
- Fixed an issue where Cinemachine v2.4 couldn't be used together with Universal RP due to a circular dependency between the two packages.
- Fixed an issue that caused shaders containing `HDRP` string in their path to be stripped from the build.
- Fixed an issue that caused only selected object to render in SceneView when Wireframe drawmode was selected.
- Fixed Renderer Features UI tooltips. [Case 1191901](https://issuetracker.unity3d.com/issues/forward-renderers-render-objects-layer-mask-tooltip-is-incorrect-and-contains-a-typo).
- Fixed multiple issues where Shader Graph shaders failed to build for XR in the Universal RP.
- Fixed an issue when using the 2D Renderer where some types of renderers would not be assigned the correct material.
- Fixed inconsistent lighting between the forward renderer and the deferred renderer, that was caused by a missing normalize operation on vertex normals on some speedtree shader variants.
- Fixed issue where XR Multiview failed to render when using URP Shader Graph Shaders
- Fixed lazy initialization with last version of ResourceReloader
- Fixed broken images in package documentation.
- Fixed an issue where viewport aspect ratio was wrong when using the Stretch Fill option of the Pixel Perfect Camera. [case 1188695](https://issuetracker.unity3d.com/issues/pixel-perfect-camera-component-does-not-maintain-the-aspect-ratio-when-the-stretch-fill-is-enabled)
- Fixed an issue where setting a Normal map on a newly created material would not update. [case 1197217](https://issuetracker.unity3d.com/product/unity/issues/guid/1197217/)
- Fixed an issue where post-processing was not applied for custom renderers set to run on the "After Rendering" event [case 1196219](https://issuetracker.unity3d.com/issues/urp-post-processing-is-not-applied-to-the-scene-when-render-ui-event-is-set-to-after-rendering)
- Fixed an issue that caused an extra blit when using custom renderers [case 1156741](https://issuetracker.unity3d.com/issues/lwrp-performance-decrease-when-using-a-scriptablerendererfeature)
- Fixed an issue with transparent objects not receiving shadows when using shadow cascades. [case 1116936](https://issuetracker.unity3d.com/issues/lwrp-cascaded-shadows-do-not-appear-on-alpha-blended-objects)
- Fixed issue where using a ForwardRendererData preset would cause a crash. [case 1201052](https://issuetracker.unity3d.com/product/unity/issues/guid/1201052/)
- Fixed an issue where particles had dark outlines when blended together [case 1199812](https://issuetracker.unity3d.com/issues/urp-soft-particles-create-dark-blending-artefacts-when-intersecting-with-scene-geometry)
- Fixed an issue with deleting shader passes in the custom renderer features list [case 1201664](https://issuetracker.unity3d.com/issues/urp-remove-button-is-not-activated-in-shader-passes-list-after-creating-objects-from-renderer-features-in-urpassets-renderer)
- Fixed camera inverse view-projection matrix in XR mode, depth-copy and color-copy passes.
- Fixed an issue with the null check when `UniversalRenderPipelineLightEditor.cs` tries to access `SceneView.lastActiveSceneView`.
- Fixed an issue where the 'Depth Texture' drop down was incorrectly disabled in the Camera Inspector.
- Fixed an issue that caused errors if you disabled the VR Module when building a project.
- Fixed an issue where the default TerrainLit Material was outdated, which caused the default Terrain to use per-vertex normals instead of per-pixel normals.
- Fixed shader errors and warnings in the default Universal RP Terrain Shader. [case 1185948](https://issuetracker.unity3d.com/issues/urp-terrain-slash-lit-base-pass-shader-does-not-compile)
- Fixed an issue where the URP Material Upgrader tried to upgrade standard Universal Shaders. [case 1144710](https://issuetracker.unity3d.com/issues/upgrading-to-lwrp-materials-is-trying-to-upgrade-lwrp-materials)
- Fixed an issue where some Materials threw errors when you upgraded them to Universal Shaders. [case 1200938](https://issuetracker.unity3d.com/issues/universal-some-materials-throw-errors-when-updated-to-universal-rp-through-update-materials-to-universal-rp)
- Fixed issue where normal maps on terrain appeared to have flipped X-components when compared to the same normal map on a mesh. [case 1181518](https://fogbugz.unity3d.com/f/cases/1181518/)
- Fixed an issue where the editor would sometimes crash when using additional lights [case 1176131](https://issuetracker.unity3d.com/issues/mac-crash-on-processshadowcasternodevisibilityandcullwithoutumbra-when-same-rp-asset-is-set-in-graphics-and-quality-settings)
- Fixed RemoveComponent on Camera contextual menu to not remove Camera while a component depend on it.
- Fixed an issue where right eye is not rendered to. [case 1170619](https://issuetracker.unity3d.com/issues/vr-lwrp-terrain-is-not-rendered-in-the-right-eye-of-an-hmd-when-using-single-pass-instanced-stereo-rendering-mode-with-lwrp)
- Fixed issue where TerrainDetailLit.shader fails to compile when XR is enabled.
- Fixed an issue that allowed height-based blending on Terrains with more than 4 materials, which is not supported.
- Fixed an issue where opaque objects were outputting incorrect alpha values [case 1168283](https://issuetracker.unity3d.com/issues/lwrp-alpha-clipping-material-makes-other-materials-look-like-alpha-clipping-when-gameobject-is-shown-in-render-texture)
- Fixed an issue where a depth texture was always created when post-processing was enabled, even if no effects made use of it.
- Fixed incorrect light attenuation on some platforms.
- Fixed an issue where the Volume System would not use the Cameras Transform when no `Volume Trigger` was set.
- Fixed an issue where post processing disappeared when using custom renderers and SMAA or no AA
- Fixed an issue where the 2D Renderer upgrader did not upgrade using the correct default material
- Fixed an issue with soft particles having dark blending when intersecting with scene geometry [case 1199812](https://issuetracker.unity3d.com/issues/urp-soft-particles-create-dark-blending-artefacts-when-intersecting-with-scene-geometry)
- Fixed an issue with additive particles blending incorrectly [case 1215713](https://issuetracker.unity3d.com/issues/universal-render-pipeline-additive-particles-not-using-vertex-alpha)
- Fixed an issue where camera preview window was missing in scene view. [case 1211971](https://issuetracker.unity3d.com/issues/scene-view-urp-camera-preview-window-is-missing-in-the-scene-view)
- Fixed an issue with shadow cascade values were not readable in the render pipeline asset [case 1219003](https://issuetracker.unity3d.com/issues/urp-cascade-values-truncated-on-selecting-two-or-four-cascades-in-shadows-under-universalrenderpipelineasset)
- Fixed an issue where MSAA isn't applied until eye textures are relocated by changing their resolution. [case 1197958](https://issuetracker.unity3d.com/issues/oculus-quest-oculus-go-urp-msaa-isnt-applied-until-eye-textures-are-relocated-by-changing-their-resolution)
- Fixed an issue where camera stacking didn't work properly inside prefab mode. [case 1220509](https://issuetracker.unity3d.com/issues/urp-cannot-assign-overlay-cameras-to-a-camera-stack-while-in-prefab-mode)
- Fixed the definition of `mad()` in SMAA shader for OpenGL.
- Fixed an issue where partical shaders failed to handle Single-Pass Stereo VR rendering with Double-Wide Textures. [case 1201208](https://issuetracker.unity3d.com/issues/urp-vr-each-eye-uses-the-cameraopaquetexture-of-both-eyes-for-rendering-when-using-single-pass-rendering-mode)
- Fixed an issue that caused assets to be reimported if player prefs were cleared. [case 1192259](https://issuetracker.unity3d.com/issues/lwrp-clearing-playerprefs-through-a-script-or-editor-causes-delay-and-console-errors-to-appear-when-entering-the-play-mode)
- Fixed missing Custom Render Features after Library deletion. [case 1196338](https://issuetracker.unity3d.com/product/unity/issues/guid/1196338/)
- Fixed not being able to remove a Renderer Feature due to tricky UI selection rects. [case 1208113](https://issuetracker.unity3d.com/product/unity/issues/guid/1208113/)
- Fixed an issue where the Camera Override on the Render Object Feature would not work with many Render Features in a row. [case 1205185](https://issuetracker.unity3d.com/product/unity/issues/guid/1205185/)
- Fixed UI clipping issue in Forward Renderer inspector. [case 1211954](https://issuetracker.unity3d.com/product/unity/issues/guid/1211954/)
- Fixed a Null ref when trying to remove a missing Renderer Feature from the Forward Renderer. [case 1196651](https://issuetracker.unity3d.com/product/unity/issues/guid/1196651/)
- Fixed data serialization issue when adding a Renderer Feature to teh Forward Renderer. [case 1214779](https://issuetracker.unity3d.com/product/unity/issues/guid/1214779/)
- Fixed issue with AssetPostprocessors dependencies causing models to be imported twice when upgrading the package version.
- Fixed an issue where NullReferenceException might be thrown when creating 2D Lights. [case 1219374](https://issuetracker.unity3d.com/issues/urp-nullreferenceexception-threw-on-adding-the-light-2d-experimental-component-when-2d-render-data-not-assigned)
- Fixed an issue with a blurry settings icon. [case 1201895](https://issuetracker.unity3d.com/issues/urp-setting-icon-blurred-in-universalrendererpipelineasset)
- Fixed issue that caused the QualitySettings anti-aliasing changing without user interaction. [case 1195272](https://issuetracker.unity3d.com/issues/lwrp-the-anti-alias-quality-settings-value-is-changing-without-user-interaction)
- Fixed an issue where Shader Graph shaders generate undeclared identifier 'GetWorldSpaceNormalizeViewDir' error.
- Fixed an issue where rendering into RenderTexture with Single Pass Instanced renders both eyes overlapping.
- Fixed an issue where Renderscale setting has no effect when using XRSDK.
- Fixed an issue where renderScale != 1 or Display.main.requiresBlitToBackbuffer forced an unnecessary blit on XR.
- Fixed an issue that causes double sRGB correction on Quest. [case 1209292](https://issuetracker.unity3d.com/product/unity/issues/guid/1209292)
- Fixed an issue where terrain DepthOnly pass does not work for XR.
- Fixed an issue that caused depth texture to be flipped when sampling from shaders [case 1225362](https://issuetracker.unity3d.com/issues/game-object-is-rendered-incorrectly-in-the-game-view-when-sampling-depth-texture)
- Fixed an issue with URP switching such that every avaiable URP makes a total set of supported features such that all URPs are taken into consideration. [case 1157420](https://issuetracker.unity3d.com/issues/lwrp-srp-switching-doesnt-work-even-with-manually-adding-shadervariants-per-scene)
- Fixed an issue where XR multipass repeatedly throws error messages "Multi pass stereo mode doesn't support Camera Stacking".
- Fixed an issue with shadows not appearing on terrains when no cascades were selected [case 1226530](https://issuetracker.unity3d.com/issues/urp-no-shadows-on-terrain-when-cascades-is-set-to-no-cascades-in-render-pipeline-asset-settings)
- Fixed a shader issue that caused the Color in Sprite Shape to work improperly.
- Fixed an issue with URP switching such that every available URP makes a total set of supported features such that all URPs are taken into consideration. [case 1157420](https://issuetracker.unity3d.com/issues/lwrp-srp-switching-doesnt-work-even-with-manually-adding-shadervariants-per-scene)
- Metallic slider on the Lit shader is now linear meaning correct values are used for PBR.
- Fixed an issue where Post-Processing caused nothing to render on GLES2.
- Fixed an issue that causes viewport to not work correctly when rendering to textures. [case 1225103](https://issuetracker.unity3d.com/issues/urp-the-viewport-rect-isnt-correctly-applied-when-the-camera-is-outputting-into-a-rendertexture)
- Fixed an issue that caused incorrect sampling of HDR reflection probe textures.
- Fixed UI text of RenderObjects feature to display LightMode tag instead of Shader Pass Name. [case 1201696](https://issuetracker.unity3d.com/issues/render-feature-slash-pass-ui-has-a-field-for-shader-pass-name-when-it-actually-expects-shader-pass-lightmode)
- Fixed an issue when Linear -> sRGB conversion would not happen on some Android devices. [case 1226208](https://issuetracker.unity3d.com/issues/no-srgb-conversion-on-some-android-devices-when-using-the-universal-render-pipeline)
- Fixed issue where using DOF at the same time as Dynamic Scaling, the depth buffer was smapled with incorrect UVs. [case 1225467](https://issuetracker.unity3d.com/product/unity/issues/guid/1225467/)
- Fixed an issue where an exception would be thrown when resetting the ShadowCaster2D component. [case 1225339](https://issuetracker.unity3d.com/issues/urp-unassignedreferenceexception-thrown-on-resetting-the-shadow-caster-2d-component)
- Fixe an issue where using a Subtractive Blend Style for your 2D Lights might cause artifacts in certain post-processing effects. [case 1215584](https://issuetracker.unity3d.com/issues/urp-incorrect-colors-in-scene-when-using-subtractive-and-multiply-blend-mode-in-gamma-color-space)
- Fixed an issue where Cinemachine Pixel Perfect Extension didn't work when CinemachineBrain Update Method is anything other than Late Update.
- Fixed an issue where Sprite Shader Graph shaders weren't double-sided by default.
- Fixed an issue where particles using Sprite Shader Graph shaders were invisible.
- Fixed an issue where Scene objects might be incorrectly affected by 2D Lights from a previous Sorting Layer.
- Fixed an issue where errors would appear in the Console when entering Play Mode with a 2D Light selected in the Hierarchy. [Case 1226918](https://issuetracker.unity3d.com/issues/errors-appear-in-the-console-when-global-2d-light-is-selected-in-hierarchy)
- Fixed an issue that caused Android GLES to render blank screen when Depth texture was enabled without Opaque texture [case 1219325](https://issuetracker.unity3d.com/issues/scene-is-not-rendered-on-android-8-and-9-when-depth-texture-is-enabled-in-urp-asset)
- Fixed an issue that caused transparent objects to always render over top of world space UI. [case 1219877](https://issuetracker.unity3d.com/product/unity/issues/guid/1219877/)
- Fixed issue causing sorting fudge to not work between shadergraph and urp particle shaders. [case 1222762](https://issuetracker.unity3d.com/product/unity/issues/guid/1222762/)
- Fixed shader compilation errors when using multiple lights in DX10 level GPU. [case 1222302](https://issuetracker.unity3d.com/issues/urp-no-materials-apart-from-ui-are-rendered-when-using-direct3d11-graphics-api-on-a-dx10-gpu)
- Fixed an issue with shadows not being correctly calculated in some shaders.
- Fixed invalid implementation of one function in LWRP -> URP backward compatibility support.
- Fixed issue where maximum number of visible lights in C# code did not match maximum number in shader code on some platforms.
- Fixed OpenGL ES 3.0 support for URP ShaderGraph. [case 1230890](https://issuetracker.unity3d.com/issues/urptemplate-gles3-android-custom-shader-fails-to-compile-on-adreno-306-gpu)
- Fixed an issue where multi edit camera properties didn't work. [case 1230080](https://issuetracker.unity3d.com/issues/urp-certain-settings-are-not-applied-to-all-cameras-when-multi-editing-in-the-inspector)
- Fixed an issue where the emission value in particle shaders would not update in the editor without entering the Play mode.
- Fixed issues with performance when importing fbx files.
- Fixed issues with NullReferenceException happening with URP shaders.
- Fixed an issue that caused memory allocations when sorting cameras. [case 1226448](https://issuetracker.unity3d.com/issues/2d-renderer-using-more-than-one-camera-that-renders-out-to-a-render-texture-creates-gc-alloc-every-frame)
- Fixed an issue where grid lines were drawn on top of opaque objects in the preview window. [Case 1240723](https://issuetracker.unity3d.com/issues/urp-grid-is-rendered-in-front-of-the-model-in-the-inspector-animation-preview-window-when-depth-or-opaque-texture-is-enabled).
- Fixed an issue where objects in the preview window were affected by layer mask settings in the default renderer. [Case 1204376](https://issuetracker.unity3d.com/issues/urp-prefab-preview-is-blank-when-a-custom-forward-renderer-data-and-default-layer-mask-is-mixed-are-used).
- Fixed an issue with reflections when using an orthographic camera [case 1209255](https://issuetracker.unity3d.com/issues/urp-weird-reflections-when-using-lit-material-and-a-camera-with-orthographic-projection)
- Fixed issue that caused unity_AmbientSky, unity_AmbientEquator and unity_AmbientGround variables to be unintialized.
- Fixed issue that caused `SHADERGRAPH_AMBIENT_SKY`, `SHADERGRAPH_AMBIENT_EQUATOR` and `SHADERGRAPH_AMBIENT_GROUND` variables to be uninitialized.
- Fixed SceneView Draw Modes not being properly updated after opening new scene view panels or changing the editor layout.
- Fixed GLES shaders compilation failing on Windows platform (not a mobile platform) due to uniform count limit.
- Fixed an issue that caused the inverse view and projection matrix to output wrong values in some platforms. [case 1243990](https://issuetracker.unity3d.com/issues/urp-8-dot-1-breaks-unity-matrix-i-vp)
- Fixed an issue where the Render Scale setting of the pipeline asset didn't properly change the resolution when using the 2D Renderer. [case 1241537](https://issuetracker.unity3d.com/issues/render-scale-is-not-applied-to-the-rendered-image-when-2d-renderer-is-used-and-hdr-option-is-disabled)
- Fixed an issue where 2D lights didn't respect the Camera's Culling Mask. [case 1239136](https://issuetracker.unity3d.com/issues/urp-2d-2d-lights-are-ignored-by-camera-culling-mask)
- Fixed broken documentation links for some 2D related components.
- Fixed an issue where Sprite shaders generated by Shader Graph weren't double-sided. [case 1261232](https://issuetracker.unity3d.com/product/unity/issues/guid/1261232/)
- Fixed an issue where the package would fail to compile if the Animation module was disabled. [case 1227068](https://issuetracker.unity3d.com/product/unity/issues/guid/1227068/)
- Fixed an issue where Stencil settings wasn't serialized properly in sub object [case 1241218](https://issuetracker.unity3d.com/issues/stencil-overrides-in-urp-7-dot-3-1-render-objects-does-not-save-or-apply)
- Fixed an issue with not being able to remove Light Mode Tags [case 1240895](https://issuetracker.unity3d.com/issues/urp-unable-to-remove-added-lightmode-tags-of-filters-property-in-render-object)
- Fixed an issue where preset button could still be used, when it is not supposed to. [case 1246261](https://issuetracker.unity3d.com/issues/urp-reset-functionality-does-not-work-for-renderobject-preset-asset)
- Fixed an issue where Model Importer Materials used the Standard Shader from the Built-in Render Pipeline instead of URP Lit shader when the import happened at Editor startup.
- Fixed an issue where only unique names of cameras could be added to the camera stack.
- Fixed issue that caused shaders to fail to compile in OpenGL 4.1 or below.
- Fixed an issue where camera stacking with MSAA on OpenGL resulted in a black screen. [case 1250602](https://issuetracker.unity3d.com/issues/urp-camera-stacking-results-in-black-screen-when-msaa-and-opengl-graphics-api-are-used)
- Optimized shader compilation times by compiling different variant sets for vertex and fragment shaders.
- Fixed shadows for additional lights by limiting MAX_VISIBLE_LIGHTS to 16 for OpenGL ES 2.0 and 3.0 on mobile platforms. [case 1244391](https://issuetracker.unity3d.com/issues/android-urp-spotlight-shadows-are-not-being-rendered-on-adreno-330-and-320-when-built)
- Fixed Lit/SimpleLit/ParticlesLit/ParticlesSimpleLit/ParticlesUnlit shaders emission color not to be converted from gamma to linear color space. [case 1249615]
- Fixed missing unity_MatrixInvP for shader code and shaderGraph.
- Fixed XR support for deferred renderer.
- Fixing RenderObject to reflect name changes done at CustomForwardRenderer asset in project view. [case 1246256](https://issuetracker.unity3d.com/issues/urp-renderobject-name-does-not-reflect-inside-customforwardrendererdata-asset-on-renaming-in-the-inspector)
- Fixing camera overlay stacking adding to respect unity general reference restrictions. [case 1240788](https://issuetracker.unity3d.com/issues/urp-overlay-camera-is-missing-in-stack-list-of-the-base-camera-prefab)
- Fixed profiler marker errors. [case 1240963](https://issuetracker.unity3d.com/issues/urp-errors-are-thrown-in-a-console-when-using-profiler-to-profile-editor)
- Fixed issue that caused the pipeline to not create _CameraColorTexture if a custom render pass is injected. [case 1232761](https://issuetracker.unity3d.com/issues/urp-the-intermediate-color-texture-is-no-longer-created-when-there-is-at-least-one-renderer-feature)
- Fixed target eye UI for XR rendering is missing from camera inspector. [case 1261612](https://issuetracker.unity3d.com/issues/xr-cameras-target-eye-property-is-missing-when-inspector-is-in-normal-mode)
- Fixed an issue where terrain and speedtree materials would not get upgraded by upgrade project materials. [case 1204189](https://fogbugz.unity3d.com/f/cases/1204189/)
- Fixed an issue that caused renderer feature to not render correctly if the pass was injected before rendering opaques and didn't implement `Configure` method. [case 1259750](https://issuetracker.unity3d.com/issues/urp-not-rendering-with-a-renderer-feature-before-rendering-shadows)
- Fixed an issue where postFX's temp texture is not released properly.
- Fixed an issue where ArgumentOutOfRangeException errors were thrown after removing Render feature [case 1268147](https://issuetracker.unity3d.com/issues/urp-argumentoutofrangeexception-errors-are-thrown-on-undoing-after-removing-render-feature)
- Fixed an issue where depth and depth/normal of grass isn't rendered to depth texture.
- Fixed an issue that impacted MSAA performance on iOS/Metal [case 1219054](https://issuetracker.unity3d.com/issues/urp-ios-msaa-has-a-bigger-negative-impact-on-performance-when-using-urp-compared-to-built-in-rp)
- Fixed an issue that caused a warning to be thrown about temporary render texture not found when user calls ConfigureTarget(0). [case 1220871](https://issuetracker.unity3d.com/issues/urp-scriptable-render-passes-which-dont-require-a-bound-render-target-triggers-render-target-warning)
- Fixed performance issues in the C# shader stripper.

## [7.1.1] - 2019-09-05
### Upgrade Guide
- The render pipeline now handles custom renderers differently. You must now set up renderers for the Camera on the Render Pipeline Asset.
- Render Pipeline Assets upgrades automatically and either creates a default forward renderer in your project or links the existing custom one that you've assigned.
- If you have custom renderers assigned to Cameras, you must now add them to the current Render Pipeline Asset. Then you can select which renderer to use on the Camera.

### Added
- Added shader function `GetMainLightShadowParams`. This returns a half4 for the main light that packs shadow strength in x component and shadow soft property in y component.
- Added shader function `GetAdditionalLightShadowParams`. This returns a half4 for an additional light that packs shadow strength in x component and shadow soft property in y component.
- Added a `Debug Level` option to the Render Pipeline Asset. With this, you can control the amount of debug information generated by the render pipeline.
- Added ability to set the `ScriptableRenderer` that the Camera renders with via C# using `UniversalAdditionalCameraData.SetRenderer(int index)`. This maps to the **Renderer List** on the Render Pipeline Asset.
- Added shadow support for the 2D Renderer.
- Added ShadowCaster2D, and CompositeShadowCaster2D components.
- Added shadow intensity and shadow volume intensity properties to Light2D.
- Added new Gizmos for Lights.
- Added CinemachineUniversalPixelPerfect, a Cinemachine Virtual Camera Extension that solves some compatibility issues between Cinemachine and Pixel Perfect Camera.
- Added an option that disables the depth/stencil buffer for the 2D Renderer.
- Added manipulation handles for the inner cone angle for spot lights.
- Added documentation for the built-in post-processing solution and Volumes framework (and removed incorrect mention of the PPv2 package).

### Changed
- Increased visible lights limit for the forward renderer. It now supports 256 visible lights except in mobile platforms. Mobile platforms support 32 visible lights.
- Increased per-object lights limit for the forward renderer. It now supports 8 per-object lights in all platforms except GLES2. GLES2 supports 4 per-object lights.
- The Sprite-Lit-Default shader and the Sprite Lit Shader Graph shaders now use the vertex tangents for tangent space calculations.
- Temporary render textures for cameras rendering to render textures now use the same format and multisampling configuration as camera's target texture.
- All platforms now use R11G11B10_UFloat format for HDR render textures if supported.
- There is now a list of `ScriptableRendererData` on the Render Pipeline Asset as opposed to a renderer type. These are available to all Cameras and are included in builds.
- The renderer override on the Camera is now an enum that maps to the list of `ScriptableRendererData` on the Render Pipeline Asset.
- Pixel Perfect Camera now allows rendering to a render texture.
- Light2D GameObjects that you've created now have a default position with z equal to 0.
- Documentation: Changed the "Getting Started" section into "Install and Configure". Re-arranged the Table of Content.

### Fixed
- Fixed LightProbe occlusion contribution. [case 1146667](https://issuetracker.unity3d.com/product/unity/issues/guid/1146667/)
- Fixed an issue that caused a log message to be printed in the console when creating a new Material. [case 1173160](https://issuetracker.unity3d.com/product/unity/issues/guid/1173160/)
- Fixed an issue where OnRenderObjectCallback was never invoked. [case 1122420](https://issuetracker.unity3d.com/issues/lwrp-gl-dot-lines-and-debug-dot-drawline-dont-render-when-scriptable-render-pipeline-settings-is-set-to-lwrp)
- Fixed an issue where Sprite Masks didn't function properly when using the 2D Renderer. [case 1163474](https://issuetracker.unity3d.com/issues/lwrp-sprite-renderer-ignores-sprite-mask-when-lightweight-render-pipeline-asset-data-is-set-to-2d-renderer-experimental)
- Fixed memory leaks when using the Frame Debugger with the 2D Renderer.
- Fixed an issue where materials using `_Time` did not animate in the scene. [1175396](https://issuetracker.unity3d.com/product/unity/issues/guid/1175396/)
- Fixed an issue where the Particle Lit shader had artifacts when both soft particles and HDR were enabled. [1136285](https://issuetracker.unity3d.com/product/unity/issues/guid/1136285/)
- Fixed an issue where the Area Lights were set to Realtime, which caused them to not bake. [1159838](https://issuetracker.unity3d.com/issues/lwrp-template-baked-area-lights-do-not-work-if-project-is-created-with-lightweight-rp-template)
- Fixed an issue where the Disc Light did not generate any light. [1175097](https://issuetracker.unity3d.com/issues/using-lwrp-area-light-does-not-generate-light-when-its-shape-is-set-to-disc)
- Fixed an issue where the alpha was killed when an opaque texture was requested on an offscreen camera with HDR enabled [case 1163320](https://issuetracker.unity3d.com/issues/lwrp-mobile-secondary-camera-background-alpha-value-is-lost-when-hdr-and-opaque-texture-are-enabled-in-lwrp-asset).
- Fixed an issue that caused Orthographic camera with far plane set to 0 to span Unity console with errors. [case 1172269](https://issuetracker.unity3d.com/issues/orthographic-camera-with-far-plane-set-to-0-results-in-assertions)
- Fixed an issue causing heap allocation in `RenderPipelineManager.DoRenderLoop` [case 1156241](https://issuetracker.unity3d.com/issues/lwrp-playerloop-renderpipelinemanager-dot-dorenderloop-internal-gc-dot-alloc-allocates-around-2-dot-6kb-for-every-camera-in-the-scene)
- Fixed an issue that caused shadow artifacts when using large spot angle values [case 1136165](https://issuetracker.unity3d.com/issues/lwrp-adjusting-spot-angle-on-a-spotlight-produces-shadowmap-artifacts)
- Fixed an issue that caused self-shadowing artifacts when adjusting shadow near-plane on spot lights.
- Fixed an issue that caused specular highlights to disappear when the smoothness value was set to 1.0. [case 1161827](https://issuetracker.unity3d.com/issues/lwrp-hdrp-lit-shader-max-smoothness-value-is-incosistent-between-pipelines)
- Fixed an issue in the Material upgrader that caused transparent Materials to not upgrade correctly to Universal RP. [case 1170419](https://issuetracker.unity3d.com/issues/shader-conversion-upgrading-project-materials-causes-standard-transparent-materials-to-flicker-when-moving-the-camera).
- Fixed an issue causing shadows to be incorrectly rendered when a light was close to the shadow caster.
- Fixed post-processing for the 2D Renderer.
- Fixed an issue in Light2D that caused a black line to appear for a 360 degree spotlight.
- Fixed a post-processing rendering issue with non-fullscreen viewport. [case 1177660](https://issuetracker.unity3d.com/issues/urp-render-scale-slider-value-modifies-viewport-coordinates-of-the-screen-instead-of-the-resolution)
- Fixed an issue where **Undo** would not undo the creation of Additional Camera Data. [case 1158861](https://issuetracker.unity3d.com/issues/lwrp-additional-camera-data-script-component-appears-on-camera-after-manually-re-picking-use-pipeline-settings)
- Fixed an issue where selecting the same drop-down menu item twice would trigger a change event. [case 1158861](https://issuetracker.unity3d.com/issues/lwrp-additional-camera-data-script-component-appears-on-camera-after-manually-re-picking-use-pipeline-settings)
- Fixed an issue where selecting certain objects that use instancing materials would throw console warnings. [case 1127324](https://issuetracker.unity3d.com/issues/console-warning-is-being-spammed-when-having-lwrp-enabled-and-shader-with-gpu-instancing-present-in-the-scene)
- Fixed a GUID conflict with LWRP. [case 1179895](https://issuetracker.unity3d.com/product/unity/issues/guid/1179895/)
- Fixed an issue where the Terrain shader generated NaNs.
- Fixed an issue that caused the `Opaque Color` pass to never render at half or quarter resolution.
- Fixed and issue where stencil state on a `ForwardRendererData` was reset each time rendering happened.

## [7.0.1] - 2019-07-25
### Changed
- Platform checks now provide more helpful feedback about supported features in the Inspectors.

### Fixed
- Fixed specular lighting related artifacts on Mobile [case 1143049](https://issuetracker.unity3d.com/issues/ios-lwrp-rounded-cubes-has-graphical-artifacts-when-setting-pbr-shaders-smoothness-about-to-0-dot-65-in-shadergraph) and [case 1164822](https://issuetracker.unity3d.com/issues/lwrp-specular-highlight-becomes-hard-edged-when-increasing-the-size-of-an-object).
- Post-processing is no longer enabled in the previews.
- Unity no longer force-enables post-processing on a camera by default.
- Fixed an issue that caused the Scene to render darker in GLES3 and linear color space. [case 1169789](https://issuetracker.unity3d.com/issues/lwrp-android-scene-is-rendered-darker-in-build-when-graphics-api-set-to-gles3-and-color-space-set-to-linear)

## [7.0.0] - 2019-07-17
### Universal Render Pipeline
- LWRP has been renamed to the "Universal Render Pipeline" (UniversalRP).
- UniversalRP is the same as LWRP in terms of features and scope.
- Classes have moved to the Universal namespace (from LWRP).

### Upgrade Guide
- Upgrading to UniversalRP is designed to be almost seamless from the user side.
- LWRP package still exists, this forwards includes and classes to the UniversalRP Package.
- Please see the more involved upgrade guide (https://docs.google.com/document/d/1Xd5bZa8pYZRHri-EnNkyhwrWEzSa15vtnpcg--xUCIs/).

### Added
- Initial Stadia platform support.
- Added a menu option to create a new `ScriptableRendererFeature` script. To do so in the Editor, click on Asset > Create > Rendering > Lightweight Render Pipeline > Renderer Feature.
- Added documentation for SpeedTree Shaders in LWRP.
- Added extended features to LWRP Terrain Shader, so terrain assets can be forward-compatible with HDRP.
- Enabled per-layer advanced or legacy-mode blending in LWRP Terrain Shader.
- Added the documentation page "Rendering in LWRP", which describes the forward rendering camera loop.
- Added documentation overview for how Post Processing Version 2 works in LWRP.
- Added documentation notes and FAQ entry on the 2D Renderer affecting the LWRP Asset.

### Changed
- Replaced beginCameraRendering callbacks by non obsolete implementation in Light2D
- Updated `ScriptableRendererFeature` and `ScriptableRenderPass` API docs.
- Changed shader type Real to translate to FP16 precision on some platforms.

### Fixed
- Fixed a case where built-in Shader time values could be out of sync with actual time. [case 1142495](https://fogbugz.unity3d.com/f/cases/1142495/)
- Fixed an issue that caused forward renderer resources to not load properly when you upgraded LWRP from an older version to 7.0.0. [case 1154925](https://issuetracker.unity3d.com/issues/lwrp-upgrading-lwrp-package-to-7-dot-0-0-breaks-forwardrenderdata-asset-in-resource-files)
- Fixed GC spikes caused by LWRP allocating heap memory every frame.
- Fixed distortion effect on particle unlit shader.
- Fixed NullReference exception caused when trying to add a ScriptableRendererFeature.
- Fixed issue with certain LWRP shaders not showing when using forward/2D renderer.
- Fixed the shadow resolve pass and the final pass, so they're not consuming unnecessary bandwidth. [case 1152439](https://issuetracker.unity3d.com/issues/lwrp-mobile-increased-memory-usage-and-extra-rendering-steps)
- Added missing page for 2D Lights in LWRP.
- Tilemap tiles no longer appear black when you use the 2D renderer.
- Sprites in the preview window are no longer lit by 2D Scene lighting.
- Fixed warnings for unsupported shadow map formats for GLES2 API.
- Disabled shadows for devices that do not support shadow maps or depth textures.
- Fixed support for LWRP per-pixel terrain. [case 1110520](https://fogbugz.unity3d.com/f/cases/1110520)
- Fixed some basic UI/usability issues with LWRP terrain Materials (use of warnings and modal value changes).
- Fixed an issue where using LWRP and Sprite Shape together would produce meta file conflicts.
- Fixed specular calculation fp16 overflow on some platforms
- Fixed shader compilation errors for Android XR projects.
- Updated the pipeline Asset UI to cap the render scale at 2x so that it matches the render pipeline implementation limit.

## [6.7.0] - 2019-05-16
### Added
- Added SpeedTree Shaders.
- Added two Shader Graph master nodes: Lit Sprite and Unlit Sprite. They only work with the 2D renderer.
- Added documentation for the 2D renderer.

### Changed
- The 2D renderer and Light2D component received a number of improvements and are now ready to try as experimental features.
- Updated the [Feature Comparison Table](lwrp-builtin-feature-comparison.md) to reflect the current state of LWRP features.

### Fixed
- When in playmode, the error 'Non matching Profiler.EndSample' no longer appears. [case 1140750](https://fogbugz.unity3d.com/f/cases/1140750/)
- LWRP Particle Shaders now correctly render in stereo rendering modes. [case 1106699](https://fogbugz.unity3d.com/f/cases/1106699/)
- Shaders with 'debug' in the name are no longer stripped automatically. [case 1112983](https://fogbugz.unity3d.com/f/cases/1112983/)
- Fixed tiling issue with selection outline and baked cutout shadows.
- in the Shadergraph Unlit Master node, Premultiply no longer acts the same as Alpha. [case 1114708](https://fogbugz.unity3d.com/f/cases/1114708/)
- Fixed an issue where Lightprobe data was missing if it was needed per-pixel and GPU instancing was enabled.
- The Soft ScreenSpaceShadows Shader variant no longer gets stripped form builds. [case 1138236](https://fogbugz.unity3d.com/f/cases/1138236/)
- Fixed a typo in the Particle Unlit Shader, so Soft Particles now work correctly.
- Fixed emissive Materials not being baked for some meshes. [case 1145297](https://issuetracker.unity3d.com/issues/lwrp-emissive-materials-are-not-baked)
- Camera matrices are now correctly set up when you call rendering functions in EndCameraRendering. [case 1146586](https://issuetracker.unity3d.com/issues/lwrp-drawmeshnow-returns-wrong-positions-slash-scales-when-called-from-endcamerarendering-hook)
- Fixed GI not baking correctly while in gamma color space.
- Fixed a NullReference exception when adding a renderer feature that is contained in a global namespace. [case 1147068](https://issuetracker.unity3d.com/issues/scriptablerenderpipeline-inspector-ui-crashes-when-a-scriptablerenderfeature-is-not-in-a-namespace)
- Shaders are now set up for VR stereo instancing on Vulkan. [case 1142952](https://fogbugz.unity3d.com/f/cases/1142952/).
- VR stereo matrices and vertex inputs are now set up on Vulkan. [case 1142952](https://fogbugz.unity3d.com/f/cases/1142952/).
- Fixed the Material Upgrader so it's now run upon updating the LWRP package. [1148764](https://issuetracker.unity3d.com/product/unity/issues/guid/1148764/)
- Fixed a NullReference exception when you create a new Lightweight Render Pipeline Asset. [case 1153388](https://issuetracker.unity3d.com/product/unity/issues/guid/1153388/)

## [6.6.0] - 2019-04-01
### Added
- Added support for Baked Indirect mixed lighting.
- You can now use Light Probes for occlusion. This means that baked lights can now occlude dynamic objects.
- Added RenderObjects. You can add RenderObjects to a Renderer to perform custom rendering.
- (WIP) Added an experimental 2D renderer that implements a 2D lighting system.
- (WIP) Added a Light2D component that works with the 2D renderer to add lighting effects to 2D sprites.

### Fixed
- Fixed a project import issue in the LWRP template.
- Fixed the warnings that appear when you create new Unlit Shader Graphs using the Lightweight Render Pipeline.
- Fixed light attenuation precision on mobile platforms.
- Fixed split-screen rendering on mobile platforms.
- Fixed rendering when using an off-screen camera that renders to a depth texture.
- Fixed the exposed stencil render state in the renderer.
- Fixed the default layer mask so it's now applied to a depth pre-pass.
- Made several improvements and fixes to the render pass UI.
- Fixed artifacts that appeared due to precision errors in large scaled objects.
- Fixed an XR rendering issue where Unity required a depth texture.
- Fixed an issue that caused transparent objects to sort incorrectly.

## [6.5.0] - 2019-03-07
### Added
- You can now create a custom forward renderer by clicking on `Assets/Create/Rendering/Lightweight Render Pipeline/Forward Renderer`. This creates an Asset in your Project. You can add additional features to it and drag-n-drop the renderer to either the pipeline Asset or to a camera.
- You can now add `ScriptableRendererFeature`  to the `ScriptableRenderer` to extend it with custom effects. A feature is an `ScriptableObject` that can be drag-n-dropped in the renderer and adds one or more `ScriptableRenderPass` to the renderer.
- `ScriptableRenderer` now exposes interface to configure lights. To do so, implement `SetupLights` when you create a new renderer.
- `ScriptableRenderer` now exposes interface to configure culling. To do so, implement `SetupCullingParameters` when you create a new renderer.
- `ScriptableRendererData` contains rendering resources for `ScriptableRenderer`. A renderer can be overridden globally for all cameras or on a per-camera basis.
- `ScriptableRenderPass` now has a `RenderPassEvents`. This controls where in the pipeline the render pass is added.
- `ScriptableRenderPass` now exposes `ConfigureTarget` and `ConfigureClear`. This allows the renderer to automatically figure out the currently active rendering targets.
- `ScriptableRenderPass` now exposes `Blit`. This performs a blit and sets the active render target in the renderer.
- `ScriptableRenderPass` now exposes `RenderPostProcessing`. This renders post-processing and sets the active render target in the renderer.
- `ScriptableRenderPass` now exposes `CreateDrawingSettings` as a helper for render passes that need to call `ScriptableRenderContext.DrawRenderers`.

### Changed
- Removed `RegisterShaderPassName` from `ScriptableRenderPass`. Instead, `CreateDrawingSettings` now  takes one or a list of `ShaderTagId`.
- Removed remaining experimental namespace from LWRP. All APIrelated to `ScriptableRenderer`, `ScriptableRenderPass`, and render pass injection is now out of preview.
- Removed `SetRenderTarget` from `ScriptableRenderPass`. You should never call it. Instead, call `ConfigureTarget`, and the renderer automatically sets up targets for you.
- Removed `RenderFullscreenQuad` from `ScriptableRenderer`. Use `CommandBuffer.DrawMesh` and `RenderingUtils.fullscreenMesh` instead.
- Removed `RenderPostProcess` from `ScriptableRenderer`. Use `ScriptableRenderPass.RenderPostProcessing` instead.
- Removed `postProcessingContext` property from `ScriptableRenderer`. This is now exposed in `RenderingUtils.postProcessingContext`.
- Removed `GetCameraClearFlag` from `ScriptableRenderer`.

### Fixed
- Fixed y-flip in VR when post-processing is active.
- Fixed occlusion mesh for VR not rendering before rendering opaques.
- Enabling or disabling SRP Batcher in runtime works now.
- Fixed video player recorder when post-processing is enabled.

## [6.4.0] - 2019-02-21

## [6.3.0] - 2019-02-18

## [6.2.0] - 2019-02-15

### Changed
- Code refactor: all macros with ARGS have been swapped with macros with PARAM. This is because the ARGS macros were incorrectly named.

## [6.1.0] - 2019-02-13

## [6.0.0] - 2019-02-23
### Added
- You can now implement a custom renderer for LWRP. To do so, implement an `IRendererData` that contains all resources used in rendering. Then create an `IRendererSetup` that creates and queues `ScriptableRenderPass`. Change the renderer type either in the Pipeline Asset or in the Camera Inspector.
- LWRP now uses the Unity recorder extension. You can use this to capture the output of Cameras.
- You can now inject a custom render pass before LWRP renders opaque objects. To do so, implement an `IBeforeRender` interface.
- Distortion support in all Particle Shaders.
- An upgrade system for LWRP Materials with `MaterialPostprocessor`.
- An upgrade path for Unlit shaders
- Tooltips for Shaders.
- SRP Batcher support for Particle Shaders.
- Docs for these Shaders: Baked Lit, Particles Lit, Particles Simple Lit, and Particles Unlit.
- LWRP now supports dynamic resolution scaling. The target platform must also support it.
- LWRP now includes version defines for both C# and Shaders in the format of `LWRP_X_Y_Z_OR_NEWER`. For example, `LWRP_5_3_0_OR_NEWER` defines version 5.3.0.
- The Terrain Lit Shader now samples Spherical Harmonics if you haven't baked any lightmaps for terrain.
- Added a __Priority__ option, which you can use to tweak the rendering order. This is similar to render queue in the built-in render pipeline. These Shaders now have this option: Lit, Simple Lit, Baked Lit, Unlit, and all three Particle Shaders.
- Added support for overriding terrain detail rendering shaders, via the render pipeline editor resources asset.

### Changed
- You can now only initialize a camera by setting a Background Type. The supported options are Skybox, Solid Color, and Don't Care.
- LWRP now uses non-square shadowmap textures when it renders directional shadows with 2 shadow cascades.
- LWRP now uses RGB111110 as the HDR format on mobile devices, when this format is supported.
- Removed `IAfterDepthPrePass` interface.
- We’ve redesigned the Shader GUI. For example, all property names in Shaders are now inline across the board
- The Simple Lit Shader now has Smoothness, which can be stored in the alpha of specular or albedo maps.
- The Simple Lit and Particles Simple Lit Shaders now take shininess from the length (brightness) of the specular map.
- The __Double sided__ property is now __Render Face__. This means you can also do front face culling.
- Changed the docs for Lit Shader, Simple Lit Shader and Unlit Shader according to Shader GUI changes.
- When you create a new LWRP Asset, it will now be initialized with settings that favor performance on mobile platforms.
- Updated the [FAQ](faq.md) and the [Built-in/LWRP feature comparison table](lwrp-builtin-feature-comparison.md).

### Fixed
- Several tweaks to reduce bandwidth consumption on mobile devices.
- The foldouts in the Lightweight Asset inspector UI now remember their state.
- Added missing meta file for GizmosRenderingPass.cs.
- Fixed artifacts when using multiple or Depth Only cameras. [Case 1072615](https://issuetracker.unity3d.com/issues/ios-using-multiple-cameras-in-the-scene-in-lightweight-render-pipeline-gives-corrupted-image-in-ios-device)
- Fixed a typo in ERROR_ON_UNSUPPORTED_FUNCTION() that was causing the shader compiler to run out of memory in GLES2. [Case 1104271](https://issuetracker.unity3d.com/issues/mobile-os-restarts-because-of-high-memory-usage-when-compiling-shaders-for-opengles2)
- LWRP now renders shadows on scaled objects correctly. [Case 1109017](https://issuetracker.unity3d.com/issues/scaled-objects-render-shadows-and-specularity-incorrectly-in-the-lwrp-on-device)
- LWRP now allows some Asset settings to be changed at runtime. [Case 1105552](https://issuetracker.unity3d.com/issues/lwrp-changing-render-scale-in-runtime-has-no-effect-since-lwrp-3-dot-3-0)
- Realtime shadows now work in GLES2. [Case 1087251](https://issuetracker.unity3d.com/issues/android-lwrp-no-real-time-light-and-shadows-using-gles2)
- Framedebugger now renders correctly when stepping through drawcalls.
- Cameras that request MSAA and Opaque Textures now use less frame bandwidth when they render.
- Fixed rendering in the gamma color space, so it doesn't appear darker.
- Particles SImple Lit and Particles Unlit Shaders now work correctly.
- __Soft Particles__ now work correctly.
- Camera fading for particles.
- Fixed a typo in the Unlit `IgnoreProjector` tag.
- Particles render in both eyes with stereo instancing
- Fixed specular issues on mobile. [case 1109017](https://issuetracker.unity3d.com/issues/scaled-objects-render-shadows-and-specularity-incorrectly-in-the-lwrp-on-device)
- Fixed issue causing LWRP to create MSAA framebuffer even when MSAA setting was disabled.
- Post-processing in mobile VR is now forced to be disabled. It was causing many rendering issues.
- Fixed Editor Previews breaking in Play Mode when VR is enabled. [Case 1109009](https://issuetracker.unity3d.com/issues/lwrp-editor-previews-break-in-play-mode-if-vr-is-enabled)
- A camera's HDR enable flag is now respected when rendering in XR.
- Terrain detail rendering now works correctly when LWRP is installed but inactive.

## [5.2.0] - 2018-11-27
### Added
- LWRP now handles blits that are required by the device when rendering to the backbuffer.
- You can now enable the SRP Batcher. To do so, go to the `Pipeline Asset`. Under `Advanced`, toggle `SRP Batcher`.

### Changed
- Renamed shader variable `unity_LightIndicesOffsetAndCount` to `unity_PerObjectLightData`.
- Shader variables `unity_4LightIndices0` and `unity_4LightIndices1` are now declared as `unity_PerObjectLightIndices` array.

## [5.1.0] - 2018-11-19
### Added
- The user documentation for LWRP is now in this GitHub repo, instead of in the separate GitHub wiki. You can find the most up-to-date pages in the [TableOfContents.md](TableOfCotents.md) file. Pages not listed in that file are still in progress.

### Changed
- The LWRP package is no longer in preview.
- LWRP built-in render passes are now internal.
- Changed namespace from `UnityEngine.Experimental.Rendering.LightweightPipeline` to `UnityEngine.Rendering.LWRP`.
- Changed namespace from `UnityEditor.Experimental.Rendering.LightweightPipeline` to `UnityEditor.Rendering.LWRP`.

### Fixed
- LWRP now respects the iOS Player setting **Force hard shadows**. When you enable this setting, hardware filtering of shadows is disabled.
- Scene view mode now renders baked lightmaps correctly. [Case 1092227](https://issuetracker.unity3d.com/issues/lwrp-scene-view-modes-render-objects-black)
- Shadow bias calculations are now correct for both Shader Graph and Terrain shaders.
- Blit shader now ignores culling.
- When you select __Per Vertex__ option for __Additional Lights__, the __Per Object Limit__ option is not greyed out anymore.
- When you change camera viewport height to values above 1.0, the Unity Editor doesn't freeze anymore. [Case 1097497](https://issuetracker.unity3d.com/issues/macos-lwrp-editor-freezes-after-changing-cameras-viewport-rect-values)
- When you use AR with LWRP, the following error message is not displayed in the console anymore: "The camera list passed to the render pipeline is either null or empty."

## [5.0.0-preview] - 2018-09-28
### Added
- Added occlusion mesh rendering/hookup for VR
- You can now configure default depth and normal shadow bias values in the pipeline asset.
- You can now add the `LWRPAdditionalLightData` component to a `Light` to override the default depth and normal shadow bias.
- You can now log the amount of shader variants in your build. To do so, go to the `Pipeline Asset`. Under `Advanced`, select and set the `Shader Variant Log Level`.
### Changed
- Removed the `supportedShaderFeatures` property from LWRP core. The shader stripper now figures out which variants to strip based on the current assigned pipeline Asset in the Graphics settings.
### Fixed
- The following error does not appear in console anymore: ("Begin/End Profiler section mismatch")
- When you select a material with the Lit shader, this no longer causes the following error in the console: ("Material doesn't have..."). [case 1092354](https://fogbugz.unity3d.com/f/cases/1092354/)
- In the Simple Lit shader, per-vertex additional lights are now shaded properly.
- Shader variant stripping now works when you're building a Project with Cloud Build. This greatly reduces build times from Cloud Build.
- Dynamic Objects now receive lighting when the light mode is set to mixed.
- MSAA now works on Desktop platforms.
- The shadow bias value is now computed correctly for shadow cascades and different shadow resolutions. [case 1076285](https://issuetracker.unity3d.com/issues/lwrp-realtime-directional-light-shadow-maps-exhibit-artifacts)
- When you use __Area Light__ with LWRP, __Cast Shadows__ no longer overlaps with other UI elements in the Inspector. [case 1085363](https://issuetracker.unity3d.com/issues/inspector-area-light-cast-shadows-ui-option-is-obscured-by-render-mode-for-lwrp-regression-in-2018-dot-3a3)

### Changed
Read/write XRGraphicsConfig -> Read-only XRGraphics interface to XRSettings.

## [4.0.0-preview] - 2018-09-28
### Added
- When you have enabled Gizmos, they now appear correctly in the Game view.
- Added requiresDepthPrepass field to RenderingData struct to tell if the runtime platform requires a depth prepass to generate a camera depth texture.
- The `RenderingData` struct now holds a reference to `CullResults`.
- When __HDR__ is enabled in the Camera but disabled in the Asset, an information box in the Camera Inspector informs you about it.
- When __MSAA__ is enabled in the Camera but disabled in the Asset, an information box in the Camera Inspector informs you about it.
- Enabled instancing on the terrain shader.
- Sorting of opaque objects now respects camera `opaqueSortMode` setting.
- Sorting of opaque objects disables front-to-back sorting flag, when camera settings allow that and the GPU has hidden surface removal.
- LWRP now has a Custom Light Explorer that suits its feature set.
- LWRP now supports Vertex Lit shaders for detail meshes on terrain.
- LWRP now has three interactive Autodesk shaders: Autodesk Interactive, Autodesk Interactive Masked and Autodesk Interactive Transparent.
- [Shader API] The `GetMainLight` and `GetAdditionalLight` functions can now compute shadow attenuation and store it in the new `shadowAttenuation` field in `LightData` struct.
- [Shader API] Added a `VertexPositionInputs` struct that contains vertex position in difference spaces (world, view, hclip).
- [Shader API] Added a `GetVertexPositionInputs` function to get an initialized `VertexPositionInputs`.
- [Shader API] Added a `GetPerObjectLightIndex` function to return the per-object index given a for-loop index.
- [Shader API] Added a `GetShadowCoord` function that takes a `VertexPositionInputs` as input.
- [ShaderLibrary] Added VertexNormalInputs struct that contains data for per-pixel normal computation.
- [ShaderLibrary] Added GetVertexNormalInputs function to return an initialized VertexNormalInputs.

### Changed
- The `RenderingData` struct is now read-only.
- `ScriptableRenderer`always performs a Clear before calling `IRendererSetup::Setup.`
- `ScriptableRenderPass::Execute` no longer takes `CullResults` as input. Instead, use `RenderingData`as input, since that references `CullResults`.
- `IRendererSetup_Setup` no longer takes `ScriptableRenderContext` and `CullResults` as input.
- Shader includes are now referenced via package relative paths instead of via the deprecated shader export path mechanism https://docs.unity3d.com/2018.3/Documentation/ScriptReference/ShaderIncludePathAttribute.html.
- The LWRP Asset settings were re-organized to be more clear.
- Vertex lighting now controls if additional lights should be shaded per-vertex or per-pixel.
- Renamed all `Local Lights` nomenclature to `Additional Lights`.
- Changed shader naming to conform to our SRP shader code convention.
- [Shader API] Renamed `SpotAttenuation` function to `AngleAttenuation`.
- [Shader API] Renamed `_SHADOWS_ENABLED` keyword to `_MAIN_LIGHT_SHADOWS`
- [Shader API] Renamed `_SHADOWS_CASCADE` keyword to `_MAIN_LIGHT_SHADOWS_CASCADE`
- [Shader API] Renamed `_VERTEX_LIGHTS` keyword to `_ADDITIONAL_LIGHTS_VERTEX`.
- [Shader API] Renamed `_LOCAL_SHADOWS_ENABLED` to `_ADDITIONAL_LIGHT_SHADOWS`
- [Shader API] Renamed `GetLight` function to `GetAdditionalLight`.
- [Shader API] Renamed `GetPixelLightCount` function to `GetAdditionalLightsCount`.
- [Shader API] Renamed `attenuation` to `distanceAttenuation` in `LightData`.
- [Shader API] Renamed `GetLocalLightShadowStrength` function to `GetAdditionalLightShadowStrength`.
- [Shader API] Renamed `SampleScreenSpaceShadowMap` functions to `SampleScreenSpaceShadowmap`.
- [Shader API] Renamed `MainLightRealtimeShadowAttenuation` function to `MainLightRealtimeShadow`.
- [Shader API] Renamed light constants from `Directional` and `Local` to `MainLight` and `AdditionalLights`.
- [Shader API] Renamed `GetLocalLightShadowSamplingData` function to `GetAdditionalLightShadowSamplingData`.
- [Shader API] Removed OUTPUT_NORMAL macro.
- [Shader API] Removed `lightIndex` and `substractiveAttenuation` from `LightData`.
- [Shader API] Removed `ComputeShadowCoord` function. `GetShadowCoord` is provided instead.
- All `LightweightPipeline` references in API and classes are now named `LightweightRenderPipeline`.
- Files no longer have the `Lightweight` prefix.
- Renamed Physically Based shaders to `Lit`, `ParticlesLit`, and `TerrainLit`.
- Renamed Simple Lighting shaders to `SimpleLit`, and `ParticlesSimpleLit`.
- [ShaderLibrary] Renamed `InputSurfacePBR.hlsl`, `InputSurfaceSimple.hlsl`, and `InputSurfaceUnlit` to `LitInput.hlsl`, `SimpleLitInput.hlsl`, and `UnlitInput.hlsl`. These files were moved from the `ShaderLibrary` folder to the`Shaders`.
- [ShaderLibrary] Renamed `LightweightPassLit.hlsl` and `LightweightPassLitSimple.hlsl` to `LitForwardPass.hlsl` and `SimpleLitForwardPass.hlsl`. These files were moved from the `ShaderLibrary` folder to `Shaders`.
- [ShaderLibrary] Renamed `LightweightPassMetaPBR.hlsl`, `LightweightPassMetaSimple.hlsl` and `LighweightPassMetaUnlit` to `LitMetaPass.hlsl`, `SimpleLitMetaPass.hlsl` and `UnlitMetaPass.hlsl`. These files were moved from the `ShaderLibrary` folder to `Shaders`.
- [ShaderLibrary] Renamed `LightweightPassShadow.hlsl` to `ShadowCasterPass.hlsl`. This file was moved to the `Shaders` folder.
- [ShaderLibrary] Renamed `LightweightPassDepthOnly.hlsl` to `DepthOnlyPass.hlsl`. This file was moved to the `Shaders` folder.
- [ShaderLibrary] Renamed `InputSurfaceTerrain.hlsl` to `TerrainLitInput.hlsl`. This file was moved to the `Shaders` folder.
- [ShaderLibrary] Renamed `LightweightPassLitTerrain.hlsl` to `TerrainLitPases.hlsl`. This file was moved to the `Shaders` folder.
- [ShaderLibrary] Renamed `ParticlesPBR.hlsl` to `ParticlesLitInput.hlsl`. This file was moved to the `Shaders` folder.
- [ShaderLibrary] Renamed `InputSurfacePBR.hlsl` to `LitInput.hlsl`. This file was moved to the `Shaders` folder.
- [ShaderLibrary] Renamed `InputSurfaceUnlit.hlsl` to `UnlitInput.hlsl`. This file was moved to the `Shaders` folder.
- [ShaderLibrary] Renamed `InputBuiltin.hlsl` to `UnityInput.hlsl`.
- [ShaderLibrary] Renamed `LightweightPassMetaCommon.hlsl` to `MetaInput.hlsl`.
- [ShaderLibrary] Renamed `InputSurfaceCommon.hlsl` to `SurfaceInput.hlsl`.
- [ShaderLibrary] Removed LightInput struct and GetLightDirectionAndAttenuation. Use GetAdditionalLight function instead.
- [ShaderLibrary] Removed ApplyFog and ApplyFogColor functions. Use MixFog and MixFogColor instead.
- [ShaderLibrary] Removed TangentWorldToNormal function. Use TransformTangentToWorld instead.
- [ShaderLibrary] Removed view direction normalization functions. View direction should always be normalized per pixel for accurate results.
- [ShaderLibrary] Renamed FragmentNormalWS function to NormalizeNormalPerPixel.

### Fixed
- If you have more than 16 lights in a scene, LWRP no longer causes random glitches while rendering lights.
- The Unlit shader now samples Global Illumination correctly.
- The Inspector window for the Unlit shader now displays correctly.
- Reduced GC pressure by removing several per-frame memory allocations.
- The tooltip for the the camera __MSAA__ property now appears correctly.
- Fixed multiple C# code analysis rule violations.
- The fullscreen mesh is no longer recreated upon every call to `ScriptableRenderer.fullscreenMesh`.

## [3.3.0-preview] - 2018-01-01
### Added
- Added callbacks to LWRP that can be attached to a camera (IBeforeCameraRender, IAfterDepthPrePass, IAfterOpaquePass, IAfterOpaquePostProcess, IAfterSkyboxPass, IAfterTransparentPass, IAfterRender)

###Changed
- Clean up LWRP creation of render textures. If we are not going straight to screen ensure that we create both depth and color targets.
- UNITY_DECLARE_FRAMEBUFFER_INPUT and UNITY_READ_FRAMEBUFFER_INPUT macros were added. They are necessary for reading transient attachments.
- UNITY_MATRIX_I_VP is now defined.
- Renamed LightweightForwardRenderer to ScriptableRenderer.
- Moved all light constants to _LightBuffer CBUFFER. Now _PerCamera CBUFFER contains all other per camera constants.
- Change real-time attenuation to inverse square.
- Change attenuation for baked GI to inverse square, to match real-time attenuation.
- Small optimization in light attenuation shader code.

### Fixed
- Lightweight Unlit shader UI doesn't throw an error about missing receive shadow property anymore.

## [3.2.0-preview] - 2018-01-01
### Changed
- Receive Shadows property is now exposed in the material instead of in the renderer.
- The UI for Lightweight asset has been updated with new categories. A more clean structure and foldouts has been added to keep things organized.

### Fixed
- Shadow casters are now properly culled per cascade. (case 1059142)
- Rendering no longer breaks when Android platform is selected in Build Settings. (case 1058812)
- Scriptable passes no longer have missing material references. Now they access cached materials in the renderer.(case 1061353)
- When you change a Shadow Cascade option in the Pipeline Asset, this no longer warns you that you've exceeded the array size for the _WorldToShadow property.
- Terrain shader optimizations.

## [3.1.0-preview] - 2018-01-01

### Fixed
- Fixed assert errors caused by multi spot lights
- Fixed LWRP-DirectionalShadowConstantBuffer params setting

## [3.0.0-preview] - 2018-01-01
### Added
- Added camera additional data component to control shadows, depth and color texture.
- pipeline now uses XRSEttings.eyeTextureResolutionScale as renderScale when in XR.
- New pass architecture. Allows for custom passes to be written and then used on a per camera basis in LWRP

### Changed
- Shadow rendering has been optimized for the Mali Utgard architecture by removing indexing and avoiding divisions for orthographic projections. This reduces the frame time by 25% on the Overdraw benchmark.
- Removed 7x7 tent filtering when using cascades.
- Screenspace shadow resolve is now only done when rendering shadow cascades.
- Updated the UI for the Lighweight pipeline asset.
- Update assembly definitions to output assemblies that match Unity naming convention (Unity.*).

### Fixed
- Post-processing now works with VR on PC.
- PS4 compiler error
- Fixed VR multiview rendering by forcing MSAA to be off. There's a current issue in engine that breaks MSAA and Texture2DArray.
- Fixed UnityPerDraw CB layout
- GLCore compute buffer compiler error
- Occlusion strength not being applied on LW standard shaders
- CopyDepth pass is being called even when a depth from prepass is available
- GLES2 shader compiler error in IntegrationTests
- Can't set RenderScale and ShadowDistance by script
- VR Single Pass Instancing shadows
- Fixed compilation errors on platforms with limited XRSetting support.

## [2.0.0-preview] - 2018-01-01

### Added
- Explicit render target load/store actions were added to improve tile utilization
- Camera opaque color can be requested on the pipeline asset. It can be accessed in the shader by defining a _CameraOpaqueTexture. This can be used as an alternative to GrabPass.
- Dynamic Batching can be enabled in the pipeline asset
- Pipeline now strips unused or invalid variants and passes based on selected pipeline capabilities in the asset. This reduces build and memory consuption on target.
- Shader stripping settings were added to pipeline asset

### Changed
#### Pipeline
- Pipeline code is now more modular and extensible. A ForwardRenderer class is initialized by the pipeline with RenderingData and it's responsible for enqueueing and executing passes. In the future pluggable renderers will be supported.
- On mobile 1 directional light + up to 4 local lights (point or spot) are computed
- On other platforms 1 directional light + up to 8 local lights are computed
- Multiple shadow casting lights are supported. Currently only 1 directional + 4 spots light shadows.
#### Shading Framework
- Directional Lights are always considered a main light in shader. They have a fast shading path with no branching and no indexing.
- GetMainLight() is provided in shader to initialize Light struct with main light shading data.
- Directional lights have a dedicated shadowmap for performance reasons. Shadow coord always comes from interpolator.
- MainLigthRealtimeShadowAttenuation(float4 shadowCoord) is provided to compute main light realtime shadows.
- Spot and Point lights are always shaded in the light loop. Branching on uniform and indexing happens when shading them.
- GetLight(half index, float3 positionWS) is provided in shader to initialize Light struct for spot and point lights.
- Spot light shadows are baked into a single shadow atlas.
- Shadow coord for spot lights is always computed on fragment.
- Use LocalLightShadowAttenuation(int lightIndex, float3 positionWS) to comppute realtime shadows for spot lights.

### Fixed
- Issue that was causing VR on Android to render black
- Camera viewport issues
- UWP build issues
- Prevent nested camera rendering in the pipeline

## [1.1.4-preview] - 2018-01-01

### Added
 - Terrain and grass shaders ported
 - Updated materials and shader default albedo and specular color to midgrey.
 - Exposed _ScaledScreenParams to shader. It works the same as _ScreenParams but takes pipeline RenderScale into consideration
 - Performance Improvements in mobile

### Fixed
 - SRP Shader library issue that was causing all constants to be highp in mobile
 - shader error that prevented LWRP to build to UWP
 - shader compilation errors in Linux due to case sensitive includes
 - Rendering Texture flipping issue
 - Standard Particles shader cutout and blending modes
 - crash caused by using projectors
 - issue that was causing Shadow Strength to not be computed on mobile
 - Material Upgrader issue that caused editor to SoftLocks
 - GI in Unlit shader
 - Null reference in the Unlit material shader GUI

## [1.1.2-preview] - 2018-01-01

### Changed
 - Performance improvements in mobile

### Fixed
 - Shadows on GLES 2.0
 - CPU performance regression in shadow rendering
 - Alpha clip shadow issues
 - Unmatched command buffer error message
 - Null reference exception caused by missing resource in LWRP
 - Issue that was causing Camera clear flags was being ignored in mobile


## [1.1.1-preview] - 2018-01-01

### Added
 - Added Cascade Split selection UI
 - Added SHADER_HINT_NICE_QUALITY. If user defines this to 1 in the shader Lightweight pipeline will favor quality even on mobile platforms.

### Changed
 - Shadowmap uses 16bit format instead of 32bit.
 - Small shader performance improvements

### Fixed
 - Subtractive Mode
 - Shadow Distance does not accept negative values anymore


## [0.1.24] - 2018-01-01

### Added
 - Added Light abstraction layer on lightweight shader library.
 - Added HDR global setting on pipeline asset.
 - Added Soft Particles settings on pipeline asset.
 - Ported particles shaders to SRP library

### Changed
 - HDR RT now uses what format is configured in Tier settings.
 - Refactored lightweight standard shaders and shader library to improve ease of use.
 - Optimized tile LOAD op on mobile.
 - Reduced GC pressure
 - Reduced shader variant count by ~56% by improving fog and lightmap keywords
 - Converted LW shader library files to use real/half when necessary.

### Fixed
 - Realtime shadows on OpenGL
 - Shader compiler errors in GLES 2.0
 - Issue sorting issues when BeforeTransparent custom fx was enabled.
 - VR single pass rendering.
 - Viewport rendering issues when rendering to backbuffer.
 - Viewport rendering issues when rendering to with MSAA turned off.
 - Multi-camera rendering.

## [0.1.23] - 2018-01-01

### Added
 - UI Improvements (Rendering features not supported by LW are hidden)

### Changed
 - Shaders were ported to the new SRP shader library.
 - Constant Buffer refactor to use new Batcher
 - Shadow filtering and bias improved.
 - Pipeline now updates color constants in gamma when in Gamma colorspace.
 - Optimized ALU and CB usage on Shadows.
 - Reduced shader variant count by ~33% by improving shadow and light classification keywords
 - Default resources were removed from the pipeline asset.

### Fixed
 - Fixed shader include path when using SRP from package manager.
 - Fixed spot light attenuation to match Unity Built-in pipeline.
 - Fixed depth pre-pass clearing issue.

## [0.1.12] - 2018-01-01

### Added
 - Standard Unlit shader now has an option to sample GI.
 - Added Material Upgrader for stock Unity Mobile and Legacy Shaders.
 - UI improvements

### Changed
- Realtime shadow filtering was improved.

### Fixed
 - Fixed an issue that was including unreferenced shaders in the build.
 - Fixed a null reference caused by Particle System component lights.<|MERGE_RESOLUTION|>--- conflicted
+++ resolved
@@ -21,11 +21,8 @@
 - Fixed wrong shader / properties assignement to materials created from 3DsMax 2021 Physical Material. (case 1293576)
 - Normalized the view direction in Shader Graph to be consistent across Scriptable Render Pieplines.
 - Fixed material upgrader to run in batch mode [case 1305402]
-<<<<<<< HEAD
 - Fixed gizmos drawing in game view. [case 1302504](https://issuetracker.unity3d.com/issues/urp-handles-with-set-ztest-do-not-respect-depth-sorting-in-the-game-view)
-=======
 - Fixed an issue in shaderGraph target where the ShaderPass.hlsl was being included after SHADERPASS was defined
->>>>>>> d4d9c2c5
 
 ## [11.0.0] - 2020-10-21
 ### Added
