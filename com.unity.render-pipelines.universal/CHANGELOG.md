# Changelog
All notable changes to this package will be documented in this file.

The format is based on [Keep a Changelog](http://keepachangelog.com/en/1.0.0/)
and this project adheres to [Semantic Versioning](http://semver.org/spec/v2.0.0.html).

## [12.1.5] - 2022-01-14

### Changed
- Re-added the menu button to be able to convert selected materials.


### Fixed
<<<<<<< HEAD
- Fixed incorrect blending of ParticleUnlit. [case 1373188](https://issuetracker.unity3d.com/product/unity/issues/guid/1373188/)
=======
- Fixed max light count cpu/gpu mismatch in Editor with Android target. [case 1392965](https://issuetracker.unity3d.com/product/unity/issues/guid/1392965/)
>>>>>>> 01664353

## [12.1.4] - 2021-12-07

### Added
- Added Adaptive Performance Decals scaler access.

### Fixed
- Fix mismatch on some platforms between Editor-side and Runtime-side implementations of UnityEngine.Rendering.Universal.DecalRendererFeature.IsAutomaticDBuffer() [case 1364134]
- Fixed incorrect light indexing on Windows Editor with Android target. [case 1378103](https://issuetracker.unity3d.com/product/unity/issues/guid/1378103/)
- Fixed Lens Flare not accounting Render Scale setting. [case 1376820](https://issuetracker.unity3d.com/issues/urp-lens-flare-do-not-account-for-render-scale-setting)
- Fixed a performance regression in the 2D renderer regarding the PostProcessPass [case 1347893]
- Fixed a regression where filtering the scene view yielded incorrect visual results [case 1360233] (https://issuetracker.unity3d.com/product/unity/issues/guid/1360233)
- VFX: Incorrect Decal rendering when rendescale is different than one [case 1343674](https://issuetracker.unity3d.com/product/unity/issues/guid/1343674/)
- Fixed decal compilation issue on mac.
- Fixed incorrect lighting attenuation on Editor when build target is a mobile platform [case 1387142]

## [12.1.3] - 2021-11-17

## Fixed
- Fixed broken soft shadow filtering. [case 1374960](https://issuetracker.unity3d.com/product/unity/issues/guid/1374960/)

## [12.1.2] - 2021-10-22

### Fixed
- Fixed an issue in where installing the Adaptive Performance package caused errors to the inspector UI [1368161](https://issuetracker.unity3d.com/issues/urp-package-throws-compilation-error-cs1525-when-imported-together-with-adaptive-performance-package)
- Fixed post processing with Pixel Perfect camera [case 1363763](https://issuetracker.unity3d.com/product/unity/issues/guid/1363763/)
- Fixed disabled debug lighting modes on Vulkan and OpenGL following a shader compiler fix. [case 1334240]
- Fixed incorrect behavior of Reflections with Smoothness lighting debug mode. [case 1374181]
- Fixed an issue in where the Convert Renderering Settings would cause a freeze. [case 1353885](https://issuetracker.unity3d.com/issues/urp-builtin-to-urp-render-pipeline-converter-freezes-the-editor-when-converting-rendering-settings)
- Fixed performance regression for 2D shaders where alpha discard was disabled. [case 1335648]
- Fixed an issue with MSAA falling back to the incorrect value when sample count 2 is not supported on some Android GPUs.

## [12.1.1] - 2021-10-04

### Fixed
- Fixed a regression bug where XR camera postion can not be modified in beginCameraRendering [case 1365000]
- Fix for rendering thumbnails. [case 1348209](https://issuetracker.unity3d.com/issues/preview-of-assets-do-not-show-in-the-project-window)
- Fix shadow rendering correctly to work with shader stripping in WebGl. [case 1381881](https://issuetracker.unity3d.com/issues/webgl-urp-mesh-is-not-rendered-in-the-scene-on-webgl-build)

## [12.1.0] - 2021-09-23

### Added
- URP global setting for stripping post processing shader variants.
- URP global setting for stripping off shader variants.

### Changed
- URP will no longer render via an intermediate texture unless actively required by a Renderer Feature. See the upgrade guide for compatibility options and how assets are upgraded.
- Main light shadow, additional light shadow and additional light keywords are now enabled based on urp setting instead of existence in scene. This allows better variant stripping.


### Fixed
- Fixed a Universal Targets in ShaderGraph not rendering correctly in game view [1352225]
- MaterialReimporter.ReimportAllMaterials and MaterialReimporter.ReimportAllHDShaderGraphs now batch the asset database changes to improve performance.
- Fix for rendering thumbnails. [case 1348209](https://issuetracker.unity3d.com/issues/preview-of-assets-do-not-show-in-the-project-window)
- Fixed ShaderGraph needing updated normals for ShadowCaster in URP.
- Fixed a regression bug where XR camera postion can not be modified in beginCameraRendering [case 1365000]

## [12.0.0] - 2021-01-11
### Added
- Added support for default sprite mask shaders for the 2D Renderer in URP.
- Added View Vector node to mimic old behavior of View Direction node in URP.
- Added support for the PlayStation 5 platform.
- Enabled deferred renderer in UI.
- Added support for light layers, which uses Rendering Layer Masks to make Lights in your Scene only light up specific Meshes.
- 2D Light Texture Node. A Shader Graph node that enable sampling of the Light Textures generated by the 2D Renderer in a lit scene.
- Fixed an error where multisampled texture being bound to a non-multisampled sampler in XR. [case 1297013](https://issuetracker.unity3d.com/issues/android-urp-black-screen-when-building-project-to-an-android-device-with-mock-hmd-enabled-and-multisampled-sampler-errors)
- Added _SURFACE_TYPE_TRANSPARENT keyword to URP shaders.
- Added Depth and DepthNormals passes to particles shaders.
- Added support for SSAO in Particle and Unlit shaders.
- Added Decal support. This includes new Decal Projector component, Decal renderer feature and Decal shader graph.
- Added a SpeedTree 8 Shader Graph but did not set it as the default when importing or upgrading Speed Tree 8 assets. Because URP doesn't yet support per-material culling, this Shader Graph does not yet behave in the same way as the existing handwritten SpeedTree 8 shader for URP.
- Added optional Depth Priming. Allows the forward opaque pass of the base camera to skip shading certain fragments if they don't contribute to the final opaque output.
- Added blending and box projection for reflection probes.
- Added 'Store Actions' option that enables bandwidth optimizations on mobile GPU architectures.
- Added "Allow Material Override" option to Lit and Unlit ShaderGraph targets.  When checked, allows Material to control the surface options (transparent/opaque, blend mode, etc).
- Added a new UI for Render Pipeline Converters. Used now for Built-in to Universal conversion.
- Added sections on Light Inspector.
- Reorder camera inspector to be in the same order as HDRP.
- Added new URP Debug Views under Window/Analysis/Rendering Debugger.
- Added support for controlling Volume Framework Update Frequency in UI on Cameras and URP Asset as well as through scripting.
- Added URP Global Settings Asset to the Graphics Settings - a common place for project-wide URP settings.
- Added possibility to rename light layer values.
- Added Light cookies support to directional, point and spot light. Directional light cookie is main light only feature.
- Added GetUniversalAdditionalLightData, a method that returns the additional data component for a given light or create one if it doesn't exist yet.
- VFX: Basic support of Lit output.
- Added Motion Vector render pass for URP.
- VFX: Fix light cookies integration.
- Added Lights 2D to the Light Explorer window.
- Two new URP specific scene templates, Basic which has a camera and directional light, then Standard which has the addition of a global volume with basic post effects setup.
- Added Render Settings Converter to the Render Pipeline Converter, this tool creates and assigns URP Assets based off rendering settings of a Builtin project.
- XR: Added Late Latching support to reduce VR latency (Quest).
- Fixed incorrect shadow fade in deferred rendering mode.
- Added a help button on material editor to show the shader documentation page
- URP global setting for stripping post processing shader variants.
- URP global setting for stripping off shader variants.

### Changed
- Moved fog evaluation from vertex shader to pixel shader. This improves rendering of fog for big triangles and fog quality. This can change the look of the fog slightly.
- UNITY_Z_0_FAR_FROM_CLIPSPACE now remaps to [0, far] range on all platforms consistently. Previously OpenGL platforms did not remap, discarding small amount of range [-near, 0].
- Moved all 2D APIs out of experimental namespace.
- ClearFlag.Depth does not implicitely clear stencil anymore. ClearFlag.Stencil added.
- The Forward Renderer asset is renamed to the Universal Renderer asset. The Universal Renderer asset contains the property Rendering Path that lets you select the Forward or the Deferred Rendering Path.
- Improved PixelPerfectCamera UI/UX
- Changed Pixel Snapping and Upscale Render Texture in the PixelPerfectCamera to a dropdown.
- Move Assets/Create/Rendering/Universal Render Pipeline/Pipeline Asset (2D Renderer) to Assets/Create/Rendering/URP Asset (with 2D Renderer)
- Move Assets/Create/Rendering/Universal Render Pipeline/2D Renderer to Assets/Create/Rendering/URP 2D Renderer
- Move Assets/Create/Rendering/Universal Render Pipeline/Renderer Feature to Assets/Create/Rendering/URP Renderer Feature
- Move Assets/Create/Rendering/Universal Render Pipeline/Post-process Data to Assets/Create/Rendering/URP Post-process Data
- Move Assets/Create/Rendering/Universal Render Pipeline/Pipeline Asset (Forward Renderer) to Assets/Create/Rendering/URP Asset (with Forward Renderer)
- Move Assets/Create/Rendering/Universal Render Pipeline/XR System Data to Assets/Create/Rendering/URP XR System Data
- Move Assets/Create/Rendering/Universal Render Pipeline/Forward Renderer to Assets/Create/Rendering/URP Forward Renderer
- Removing unused temporary depth buffers for Depth of Field and Panini Projection.
- Optimized the Bokeh Depth of Field shader on mobile by using half precision floats.
- Changed UniversalRenderPipelineCameraEditor to URPCameraEditor
- Made 2D shadow casting more efficient
- Reduced the size of the fragment input struct of the TerrainLitPasses and LitGBufferPass, SimpleLitForwardPass and SimpleLitGBufferPass lighting shaders.
- Bokeh Depth of Field performance improvement: moved some calculations from GPU to CPU.
- Advanced Options > Priority has been renamed to Sorting Priority
- Opacity as Density blending feature for Terrain Lit Shader is now disabled when the Terrain has more than four Terrain Layers. This is now similar to the Height-blend feature for the Terrain Lit Shader.
- DepthNormals passes now sample normal maps if used on the material, otherwise output the geometry normal.
- SSAO Texture is now R8 instead of ARGB32 if supported by the platform.
- Enabled subsurface scattering with GI on handwritten Universal ST8 shader.
- Material upgrader now also upgrades AnimationClips in the project that have curves bound to renamed material properties.
- 2D Lights now inherit from Light2DBase.
- The behavior of setting a camera's Background Type to "Dont Care" has changed on mobile. Previously, "Dont Care" would behave identically to "Solid Color" on mobile. Now, "Dont Care" corresponds to the render target being filled with arbitrary data at the beginning of the frame, which may be faster in some situations. Note that there are no guarantees for the exact content of the render target, so projects should use "Dont care" only if they are guaranteed to render to, or otherwise write every pixel every frame.
- Stripping shader variants per renderer features instead of combined renderer features.
- When MSAA is enabled and a depth texture is required, the opaque pass depth will be copied instead of scheduling a depth prepass.
- URP Asset Inspector - Advanced settings have been reordered under `Show Additional Properties` on each section.
- Changed the default name when a new urp asset is created.
- URP Asset Inspector - `General` section has been renamed to `Rendering`.
- Refactored some of the array resizing code around decal projector rendering to use new APIs in render core
- UniversalRendererData and ForwardRendererData GUIDs have been reversed so that users coming from 2019LTS, 2020LTS and 2021.1 have a smooth upgrade path, you may encounter issues coming from 2021.2 Alpha/Beta versions and are recommended to start with a fresh library if initial upgrade fails.
- VFX: New shadergraph support directly on Universal target.
- Changed `BaseShaderGUI.DrawAdditionalFoldouts`to `BaseShaderGUI.FillAdditionalFoldouts`.

### Fixed
- Fixed an issue in PostProcessPass causing OnGUI draws to not show on screen. [case 1346650]
- Fixed an issue with the blend mode in Sprite-Lit-Default shader causing alpha to overwrite the framebuffer. [case 1331392](https://issuetracker.unity3d.com/product/unity/issues/guid/1331392/)
- Fixed pixel perfect camera rect not being correctly initialized. [case 1312646](https://issuetracker.unity3d.com/product/unity/issues/guid/1312646/)
- Camera Inspector Stack list edition fixes.
- Fix indentation of Emission map on material editor.
- Fixed additional camera data help url
- Fixed additional light data help url
- Fixed Opacity as Density blending artifacts on Terrain that that caused Terrain to have modified splat weights of zero in some areas and greater than one in others. [case 1283124](https://issuetracker.unity3d.com/product/unity/issues/guid/1283124/)
- Fixed an issue where Sprite type Light2Ds would throw an exeception if missing a sprite
- Fixed an issue where Sprite type Light2Ds were missing a default sprite
- Fixed an issue where ShadowCasters were sometimes being rendered twice in the editor while in playmode.
- Fixed an issue where ShadowCaster2D was generating garbage when running in the editor. [case 1304158](https://issuetracker.unity3d.com/product/unity/issues/guid/1304158/)
- Fixed an issue where the 2D Renderer was not rendering depth and stencil in the normal rendering pass
- Fixed an issue where 2D lighting was incorrectly calculated when using a perspective camera.
- Fixed an issue where objects in motion might jitter when the Pixel Perfect Camera is used. [case 1300474](https://issuetracker.unity3d.com/issues/urp-characters-sprite-repeats-in-the-build-when-using-pixel-perfect-camera-and-2d-renderer)
- Fixed an issue where filtering in the scene view would not properly highlight the filtered objects. case 1324359
- Fixed an issue where the scene view camera was not correctly cleared for the 2D Renderer. [case 1311377](https://issuetracker.unity3d.com/product/unity/issues/guid/1311377/)
- Fixed an issue where the letter box/pillar box areas were not properly cleared when the Pixel Perfect Camera is used. [case 1291224](https://issuetracker.unity3d.com/issues/pixel-perfect-image-artifact-appear-between-the-reference-resolution-and-screen-resolution-borders-when-strech-fill-is-enabled)
- Fixed an issue where the Cinemachine Pixel Perfect Extension might cause the Orthographic Size of the Camera to jump to 1 when the Scene is loaded. [case 1249076](https://issuetracker.unity3d.com/issues/cinemachine-pixel-perfect-camera-extension-causes-the-orthogonal-size-to-jump-to-1-when-the-scene-is-loaded)
- Fixed an issue where 2D Shadows were casting to the wrong layers [case 1300753][https://issuetracker.unity3d.com/product/unity/issues/guid/1300753/]
- Fixed an issue where Light2D did not upgrade Shadow Strength, Volumetric Intensity, Volumetric Shadow Strength correctly [case 1317755](https://issuetracker.unity3d.com/issues/urp-lighting-missing-orange-tint-in-scene-background)
- Fixed an issue where render scale was breaking SSAO in scene view. [case 1296710](https://issuetracker.unity3d.com/issues/ssao-effect-floating-in-the-air-in-scene-view-when-2-objects-with-shadergraph-materials-are-on-top-of-each-other)
- Fixed GC allocations from XR occlusion mesh when using multipass.
- SMAA post-filter only clear stencil buffer instead of depth and stencil buffers.
- Fixed an issue where the inspector of Renderer Data would break after adding RenderObjects renderer feature and then adding another renderer feature.
- Fixed an issue where soft particles did not work with orthographic projection. [case 1294607](https://issuetracker.unity3d.com/product/unity/issues/guid/1294607/)
- Fixed wrong shader / properties assignement to materials created from 3DsMax 2021 Physical Material. (case 1293576)
- Normalized the view direction in Shader Graph to be consistent across Scriptable Render Pieplines.
- Fixed material upgrader to run in batch mode [case 1305402]
- Fixed gizmos drawing in game view. [case 1302504](https://issuetracker.unity3d.com/issues/urp-handles-with-set-ztest-do-not-respect-depth-sorting-in-the-game-view)
- Fixed an issue in shaderGraph target where the ShaderPass.hlsl was being included after SHADERPASS was defined
- Fixed base camera to keep render texture in sync with camera stacks. [case 1288105](https://issuetracker.unity3d.com/issues/srp-base-camera-rendering-to-render-texture-takes-overlay-camera-into-account-but-not-its-canvas)
- Fixed base camera to keep viewport in sync with camera stacks. [case 1311268](https://issuetracker.unity3d.com/issues/buttons-clickable-area-is-offset-when-canvas-render-camera-is-an-overlay-camera-and-viewport-rect-is-changed-on-base-camera)
- Fixed base camera to keep display index in sync with camera stacks. [case 1252265](https://issuetracker.unity3d.com/issues/universal-rp-overlay-camera-still-renders-to-displaya)
- Fixed base camera to keep display index in sync with camera stacks for canvas. [case 1291872](https://issuetracker.unity3d.com/issues/canvas-renders-only-on-the-display-1-when-its-set-to-screen-space-camera-or-world-space-and-has-overlay-type-camera-assigned)
- Fixed render pass reusage with camera stack on vulkan. [case 1226940](https://issuetracker.unity3d.com/issues/vulkan-each-camera-stack-layer-generate-a-render-pass-separately-when-render-pass-are-the-same)
- Fixed camera stack UI correctly work with prefabs. [case 1308717](https://issuetracker.unity3d.com/issues/the-prefab-apply-slash-revert-menu-cant-be-opened-by-right-clicking-on-the-stack-label-under-the-camera-component-in-the-inspector)
- Fixed an issue where Particle Lit shader had an incorrect fallback shader [case 1312459]
- Fixed an issue with backbuffer MSAA on Vulkan desktop platforms.
- Fixed shadow cascade blend culling factor.
- Fixed remove of the Additional Light Data when removing the Light Component.
- Fixed remove of the Additional Camera Data when removing the Camera Component.
- Fixed shadowCoord error when main light shadow defined in unlit shader graph [case 1175274](https://issuetracker.unity3d.com/issues/shadows-not-applying-when-using-file-in-a-custom-function-node-with-universal-rp)
- Removed Custom.meta which was causing warnings. [case 1314288](https://issuetracker.unity3d.com/issues/urp-warnings-about-missing-metadata-appear-after-installing)
- Fixed a case where shadow fade was clipped too early.
- Fixed an issue where SmoothnessSource would be upgraded to the wrong value in the material upgrader.
- Fixed multi editing of Bias property on lights. [case 1289620]
- Fixed an issue where bokeh dof is applied incorrectly when there is an overlay camera in the camera stack. [case 1303572](https://issuetracker.unity3d.com/issues/urp-bokeh-depth-of-field-is-applied-incorrectly-when-the-main-camera-has-an-overlay-camera-in-the-camera-stack)
- Fixed SafeNormalize returning invalid vector when using half with zero length. [case 1315956]
- Fixed lit shader property duplication issue. [case 1315032](https://issuetracker.unity3d.com/issues/shader-dot-propertytoid-returns-the-same-id-when-shaders-properties-have-the-same-name-but-different-type)
- Fixed undo issues for the additional light property on the UniversalRenderPipeline Asset. [case 1300367]
- Fixed an issue where SSAO would sometimes not render with a recently imported renderer.
- Fixed a regression where the precision was changed. [case 1313942](https://issuetracker.unity3d.com/issues/urp-shader-precision-is-reduced-to-half-when-scriptablerenderfeature-class-is-in-the-project)
- Fixed an issue where motion blur would allocate memory each frame. [case 1314613](https://issuetracker.unity3d.com/issues/urp-gc-alloc-increases-when-motion-blur-override-is-enabled-with-intensity-set-above-0)
- Fixed an issue where using Camera.targetTexture with Linear Color Space on an Android device that does not support sRGB backbuffer results in a RenderTexture that is too bright. [case 1307710]
- Fixed issue causing missing shaders on DirectX 11 feature level 10 GPUs. [case 1278390](https://issuetracker.unity3d.com/product/unity/issues/guid/1278390/)
- Fixed errors when the Profiler is used with XR multipass. [case 1313141](https://issuetracker.unity3d.com/issues/xr-urp-profiler-spams-errors-in-the-console-upon-entering-play-mode)
- Fixed materials being constantly dirty.
- Fixed double sided and clear coat multi editing shader.
- Fixed issue where copy depth depth pass for gizmos was being skipped in game view [case 1302504](https://issuetracker.unity3d.com/issues/urp-handles-with-set-ztest-do-not-respect-depth-sorting-in-the-game-view)
- Fixed an issue where transparent objects sampled SSAO.
- Fixed an issue where Depth Prepass was not run when SSAO was set to Depth Mode.
- Fixed an issue where changing camera's position in the BeginCameraRendering do not apply properly. [case 1318629] (https://issuetracker.unity3d.com/issues/camera-doesnt-move-when-changing-its-position-in-the-begincamerarendering-and-the-endcamerarendering-methods)
- Fixed depth of field pass usage on unsupported devices. [case 1327076](https://issuetracker.unity3d.com/issues/adreno-3xx-nothing-is-rendered-when-post-processing-is-enabled)
- Fixed an issue where SMAA did not work for OpenGL [case 1318214](https://issuetracker.unity3d.com/issues/urp-there-is-no-effect-when-using-smaa-in-urp-with-opengles-api)
- Fixed an issue with Shader Graph Lit shaders where the normalized view direction produced incorrect lighting. [1332804]
- Fixed return values from GetStereoProjectionMatrix() and SetStereoViewMatrix(). [case 1312813](https://issuetracker.unity3d.com/issues/xr-urp-begincamerarender-method-is-lagging-behind-when-using-urp)
- Fixed CopyDepthPass incorrectly always enqueued when deferred rendering mode was enabled when it should depends on the pipeline asset settings.
- Fixed renderer post processing option to work with asset selector re-assing. [case 1319454](https://issuetracker.unity3d.com/issues/urp-universal-renderer-post-processing-doesnt-enable-when-postprocessdata-reassigned-from-the-asset-selector-window)
- Fixed post processing to be enabled by default in the renderer when creating URP asset option. [case 1333461](https://issuetracker.unity3d.com/issues/post-processing-is-disabled-by-default-in-the-forward-renderer-when-creating-a-new-urp-asset)
- Fixed shaderGraph shaders to render into correct depthNormals passes when deferred rendering mode and SSAO are enabled.
- Fixed ordering of subshaders in the Unlit Shader Graph, such that shader target 4.5 takes priority over 2.0. [case 1328636](https://issuetracker.unity3d.com/product/unity/issues/guid/1328636/)
- Fixed issue where it will clear camera color if post processing is happening on XR [case 1324451]
- Fixed a case where camera dimension can be zero. [case 1321168](https://issuetracker.unity3d.com/issues/urp-attempting-to-get-camera-relative-temporary-rendertexture-is-thrown-when-tweening-the-viewport-rect-values-of-a-camera)
- Fixed renderer creation in playmode to have its property reloaded. [case 1333463]
- Fixed gizmos no longer allocate memory in game view. [case 1328852]
- Fixed an issue where shadow artefacts appeared between cascades on Terrain Detail objects.
- Fixed ShaderGraph materials to select render queue in the same way as handwritten shader materials by default, but allows for a user override for custom behavior. [case 1335795]
- Fixed sceneview debug mode rendering (case 1211436).
- URP Global Settings can now be unassigned in the Graphics tab (case 1343570).
- VFX: Fixed soft particles when HDR or Opaque texture isn't enabled
- VFX: Fixed OpenGL soft particles fallback when depth texture isn't available
- Fixed soft shadows shader variants not set to multi_compile_fragment on some shaders (gbuffer pass, speedtree shaders, WavingGrass shader).
- Fixed issue with legacy stereo matrices with XR multipass. [case 1342416]
- Fixed unlit shader function name ambiguity
- Fixed Terrain holes not appearing in shadows [case 1349305]
- VFX: Compilation issue with ShaderGraph and planar lit outputs [case 1349894](https://issuetracker.unity3d.com/product/unity/issues/guid/1349894/)
- Fixed an issue where TerrainLit was rendering color lighter than Lit [case 1340751] (https://issuetracker.unity3d.com/product/unity/issues/guid/1340751/)
- Fixed Camera rendering when capture action and post processing present. [case 1350313]
- Fixed artifacts in Speed Tree 8 billboard LODs due to SpeedTree LOD smoothing/crossfading [case 1348407]
- Fix sporadic NaN when using normal maps with XYZ-encoding [case 1351020](https://issuetracker.unity3d.com/issues/android-urp-vulkan-nan-pixels-and-bloom-post-processing-generates-visual-artifacts)
- Support undo of URP Global Settings asset assignation (case 1342987).
- Removed unsupported fields from Presets of Light and Camera [case 1335979].
- Fixed graphical artefact when terrain height map is used with rendering layer mask for lighting.
- Fixed an issue where _AfterPostProcessTexture was no longer being assigned in UniversalRenderer.
- Fixed UniversalRenderPipelineAsset now being able to use multiedit
- Fixed memory leak with XR combined occlusion meshes. [case 1366173]
- Added "Conservative Enclosing Sphere" setting to fix shadow frustum culling issue where shadows are erroneously culled in corners of cascades [case 1153151](https://issuetracker.unity3d.com/issues/lwrp-shadows-are-being-culled-incorrectly-in-the-corner-of-the-camera-viewport-when-the-far-clip-plane-is-small)
- Fixed an issue where screen space shadows has flickering with deferred mode [case 1354681](https://issuetracker.unity3d.com/issues/screen-space-shadows-flicker-in-scene-view-when-using-deferred-rendering)
- Fixed shadowCascadeBlendCullingFactor to be 1.0

### Changed
- Change Asset/Create/Shader/Universal Render Pipeline/Lit Shader Graph to Asset/Create/Shader Graph/URP/Lit Shader Graph
- Change Asset/Create/Shader/Universal Render Pipeline/Sprite Lit Shader Graph to Asset/Create/Shader Graph/URP/Sprite Lit Shader Graph
- Change Asset/Create/Shader/Universal Render Pipeline/Unlit Shader Graph to Asset/Create/Shader Graph/URP/Unlit Shader Graph
- Change Asset/Create/Shader/Universal Render Pipeline/Sprite Unlit Shader Graph to Asset/Create/Shader Graph/URP/Sprite Unlit Shader Graph
- Moved Edit/Render Pipeline/Universal Render Pipeline/Upgrade Project Materials to 2D Renderer Materials to Edit/Rendering/Materials/Convert All Built-in Materials to URP 2D Renderer
- Moved Edit/Render Pipeline/Universal Render Pipeline/Upgrade Scene Materials to 2D Renderer Materials to Edit/Rendering/Materials/Convert All Built-in Scene Materials to URP 2D Renderer
- Moved Edit/Render Pipeline/Universal Render Pipeline/Upgrade Project URP Parametric Lights to Freeform to Edit/Rendering/Lights/Convert Project URP Parametric Lights to Freeform
- Moved Edit/Render Pipeline/Universal Render Pipeline/Upgrade Scene URP Parametric Lights to Freeform to Edit/Rendering/Lights/Convert Scene URP Parametric Lights to Freeform
- Moved Edit/Render Pipeline/Universal Render Pipeline/Upgrade Project Materials to URP Materials to Edit/Rendering/Materials/Convert All Built-in Materials to URP
- Moved Edit/Render Pipeline/Universal Render Pipeline/Upgrade Selected Materials to URP Materials to Edit/Rendering/Materials/Convert Selected Built-in Materials to URP
- Deprecated GetShadowFade in Shadows.hlsl, use GetMainLightShadowFade or GetAdditionalLightShadowFade.
- Improved shadow cascade GUI drawing with pixel perfect, hover and focus functionalities.
- Shadow fade now uses border value for calculating shadow fade distance and fall off linearly.
- Improved URP profiling scopes. Remove low impact scopes from the command buffer for a small performance gain. Fix the name and invalid scope for context.submit() scope. Change the default profiling name of ScriptableRenderPass to Unnamed_ScriptableRenderPass.
- Using the same MaterialHeaderScope for material editor as HDRP is using

### Removed
- Code to upgrade from LWRP to URP was removed. This means if you want to upgrade from LWRP you must first upgrade to previous versions of URP and then upgrade to this version.

## [11.0.0] - 2020-10-21
### Added
- Added real-time Point Light Shadows.
- Added a supported MSAA samples count check, so the actual supported MSAA samples count value can be assigned to RenderTexture descriptors.
- Added the TerrainCompatible SubShader Tag. Use this Tag in your custom shader to tell Unity that the shader is compatible with the Terrain system.
- Added _CameraSortingLayerTexture global shader variable and related parameters
- Added preset shapes for creating a freeform light
- Added serialization of Freeform ShapeLight mesh to avoid CPU cost of generating them on the runtime.
- Added 2D Renderer Asset Preset for creating a Universal Renderer Asset
- Added an option to use faster, but less accurate approximation functions when converting between the sRGB and Linear color spaces.
- Added screen space shadow as renderer feature
- Added [DisallowMultipleRendererFeature] attribute for Renderer Features.
- Added support for Enlighten precomputed realtime Global Illumination.

### Changed
- Optimized 2D Renderer performance on mobile GPUs by reducing the number of render target switches.
- Optimized 2D Renderer performance by rendering the normal buffer at the same lower resolution as the light buffers.
- Improved Light2D UI/UX
- Improved 2D Menu layout
- Deprecated Light2D Parametric Light
- Deprecated Light2D point light cookie
- Renamed Light2D point light to spot light
- 2D Renderer: The per Blend Style render texture scale setting was replaced by a global scale setting for all Blend Styles.
- Optimized 2D Renderer performance by using a tiny light texture for layer/blend style pairs for which no light is rendered.
- Reorgnized the settings in 2D Renderer Data Inspector.
- FallOff Lookup Texture is now part of 2D RenderData.
- Creating a Shadow Caster 2D will use try and use sprite and physics bounds as the default shape
- Deleting all points in a Shadow Caster will cause the shape to use the bounds.
- Improved Geometry for Smooth Falloff of 2D Shape Lights.
- Updated the tooltips for Light 2D Inspector.
- Removed the Custom blend Mode option from the Blend Styles.
- New default Blend Styles when a new 2D Renderer Data asset is created.
- Added a supported MSAA samples count check, so the actual supported MSAA samples count value can be assigned to RenderTexture descriptors.
- Bloom in Gamma color-space now more closely matches Linear color-space, this will mean project using Bloom and Gamma color-space may need to adjust Bloom Intensity to match previous look.
- Autodesk Interactive Shader Graph files and folders containing them were renamed. The new file paths do not have spaces.
- Moved `FinalPostProcessPass` to `AfterRenderingPostProcessing` event from `AfterRendering`. This allows user pass to execute before and after `FinalPostProcessPass` and `CapturePass` to capture everything.
- Changed shader keywords of main light shadow from toggling to enumerating.
- Always use "High" quality normals, which normalizes the normal in pixel shader. "Low" quality normals looked too much like a bug.
- Re-enabled implicit MSAA resolve to backbuffer on Metal MacOS.
- Optimized 2D performance by rendering straight to the backbuffer if possible
- Changed Post Process Data to bool. When it is no enabled all post processing is stripped from build, when it is enabled you can still override resources there.
- Converted XR automated tests to use MockHMD.
- Improved 2D Renderer performance on mobile GPUs when using MSAA
- Reduced the size of the fragment input struct of the Terrain and Forward lighting shaders.

### Fixed
- Fixed an issue where additional lights would not render with WebGL 1
- Fixed an issue where the 2D Renderer was incorrectly rendering transparency with normal maps on an empty background.
- Fixed an issue that that caused a null error when creating a Sprite Light. [case 1307125](https://issuetracker.unity3d.com/issues/urp-nullreferenceexception-thrown-on-creating-sprite-light-2d-object-in-the-hierarchy)
- Fixed an issue where Sprites on one Sorting Layer were fully lit even when there's no 2D light targeting that layer.
- Fixed an issue where null reference exception was thrown when creating a 2D Renderer Data asset while scripts are compiling. [case 1263040](https://issuetracker.unity3d.com/issues/urp-nullreferenceexception-error-is-thrown-on-creating-2d-renderer-asset)
- Fixed an issue where no preview would show for the lit sprite master node in shadergraph
- Fixed an issue where no shader was generated for unlit sprite shaders in shadergraph
- Fixed an issue where Sprite-Lit-Default shader's Normal Map property wasn't affected by Tiling or Offset. [case 1270850](https://issuetracker.unity3d.com/issues/sprite-lit-default-shaders-normal-map-and-mask-textures-are-not-affected-by-tiling-and-offset-values)
- Fixed an issue where normal-mapped Sprites could render differently depending on whether they're dynamically-batched. [case 1286186](https://issuetracker.unity3d.com/issues/urp-2d-2d-light-on-a-rotated-sprite-is-skewed-when-using-normal-map-and-sorting-layer-is-not-default)
- Removed the warning about mis-matched vertex streams when creating a default Particle System. [case 1285272](https://issuetracker.unity3d.com/issues/particles-urp-default-material-shows-warning-in-inspector)
- Fixed latest mockHMD renderviewport scale doesn't fill whole view after scaling. [case 1286161] (https://issuetracker.unity3d.com/issues/xr-urp-renderviewportscale-doesnt-fill-whole-view-after-scaling)
- Fixed camera renders black in XR when user sets invalid MSAA value.
- Fixed an issue causing additional lights to stop working when set as the sun source. [case 1278768](https://issuetracker.unity3d.com/issues/urp-every-light-type-is-rendered-as-directional-light-if-it-is-set-as-sun-source-of-the-environment)
- Fixed an issue causing passthrough camera to not render. [case 1283894](https://issuetracker.unity3d.com/product/unity/issues/guid/1283894/)
- Fixed an issue that caused a null reference when Lift Gamma Gain was being displayed in the Inspector and URP was upgraded to a newer version.  [case 1283588](https://issuetracker.unity3d.com/issues/argumentnullexception-is-thrown-when-upgrading-urp-package-and-volume-with-lift-gamma-gain-is-focused-in-inspector)
- Fixed an issue where soft particles were not rendered when depth texture was disabled in the URP Asset. [case 1162556](https://issuetracker.unity3d.com/issues/lwrp-unlit-particles-shader-is-not-rendered-when-soft-particles-are-enabled-on-built-application)
- Fixed an issue where soft particles were rendered opaque on OpenGL. [case 1226288](https://issuetracker.unity3d.com/issues/urp-objects-that-are-using-soft-particles-are-rendered-opaque-when-opengl-is-used)
- Fixed an issue where the depth texture sample node used an incorrect texture in some frames. [case 1268079](https://issuetracker.unity3d.com/issues/urp-depth-texture-sample-node-does-not-use-correct-texture-in-some-frames)
- Fixed a compiler error in BakedLit shader when using Hybrid Renderer.
- Fixed an issue with upgrading material set to cutout didn't properly set alpha clipping. [case 1235516](https://issuetracker.unity3d.com/issues/urp-upgrade-material-utility-does-not-set-the-alpha-clipping-when-material-was-using-a-shader-with-rendering-mode-set-to-cutout)
- Fixed XR camera fov can be changed through camera inspector.
- Fixed an issue where Universal Render Pipeline with disabled antiAliasing was overwriting QualitySettings.asset on frequent cases. [case 1219159](https://issuetracker.unity3d.com/issues/urp-qualitysettings-dot-asset-file-gets-overwritten-with-the-same-content-when-the-editor-is-closed)
- Fixed a case where overlay camera with output texture caused base camera not to render to screen. [case 1283225](https://issuetracker.unity3d.com/issues/game-view-renders-a-black-view-when-having-an-overlay-camera-which-had-output-texture-assigned-in-the-camera-stack)
- Fixed an issue where the scene view camera ignored the pipeline assets HDR setting. [case 1284369](https://issuetracker.unity3d.com/issues/urp-scene-view-camera-ignores-pipeline-assets-hdr-settings-when-main-camera-uses-pipeline-settings)
- Fixed an issue where the Camera inspector was grabbing the URP asset in Graphics Settings rather than the currently active.
- Fixed an issue where the Light Explorer was grabbing the URP asset in Graphics Settings rather than the currently active.
- Fixed an issue causing materials to be upgraded multiple times.
- Fixed bloom inconsistencies between Gamma and Linear color-spaces.
- Fixed an issue in where all the entries in the Renderer List wasn't selectable and couldn't be deleted.
- Fixed Deferred renderer on some Android devices by forcing accurate GBuffer normals. [case 1288042]
- Fixed an issue where MSAA did not work in Editor Game View on Windows with Vulkan.
- Fixed issue where selecting and deselecting Forward Renderer asset would leak memory [case 1290628](https://issuetracker.unity3d.com/issues/urp-scriptablerendererfeatureeditor-memory-leak-while-interacting-with-forward-renderer-in-the-project-window)
- Fixed the default background color for previews to use the original color.
- Fixed an issue where the scene view would turn black when bloom was enabled. [case 1298790](https://issuetracker.unity3d.com/issues/urp-bloom-and-tonemapping-causes-the-screen-to-go-black-in-scene-mode)
- Fixed an issue where having "Opaque Texture" and MSAA enabled would cause the opaque texture to be rendered black on old Apple GPUs [case 1247423](https://issuetracker.unity3d.com/issues/urp-metal-opaque-objects-are-rendered-black-when-msaa-is-enabled)
- Fixed SAMPLE_TEXTURECUBE_ARRAY_LOD macro when using OpenGL ES. [case 1285132](https://issuetracker.unity3d.com/issues/urp-android-error-sample-texturecube-array-lod-is-not-supported-on-gles-3-dot-0-when-using-cubemap-array-shader-shaders)
- Fixed an issue such that it is now posible to enqueue render passes at runtime.
- Fixed SpeedTree LOD fade functionality. [case 1198135]

## [10.2.0] - 2020-10-19

### Changed
- Changed RenderObjectsFeature UI to only expose valid events. Previously, when selecting events before BeforeRenderingPrepasses objects would not be drawn correctly as stereo and camera setup only happens before rendering opaques objects.
- Transparent Lit ShaderGraph using Additive blending will now properly fade with alpha [1270344]

### Fixed
- Fixed the Unlit shader not being SRP Batcher compatible on OpenGLES/OpenGLCore. [case 1263720](https://issuetracker.unity3d.com/issues/urp-mobile-srp-batcher-is-not-visible-on-mobile-devices-in-frame-debugger)
- Fixed an issue with soft particles not rendering correctly for overlay cameras with post processing. [case 1241626](https://issuetracker.unity3d.com/issues/soft-particles-does-not-fade-out-near-the-opaque-surfaces-when-post-processing-is-enabled-on-a-stacked-camera)
- Fixed MSAA override on camera does not work in non-XR project if target eye is selected to both eye.

## [10.1.0] - 2020-10-12
- Added support for the Shadowmask Mixed Lighting Mode (Forward only), which supports up to four baked-shadow Lights.
- Added ComplexLit shader for advanced material features and deferred forward fallback.
- Added Clear Coat feature for ComplexLit shader and for shader graph.
- Added Parallax Mapping to the Lit shader (Lit.shader).
- Added the Detail Inputs setting group in the Lit shader (Lit.shader).
- Added Smooth shadow fading.
- Added SSAO support for deferred renderer.
- The pipeline now outputs a warning in the console when trying to access camera color or depth texture when those are not valid. Those textures are only available in the context of `ScriptableRenderPass`.
- Added a property to access the renderer from the `CameraData`.

### Changed
- Shader functions SampleSH9, SampleSHPixel, SampleSHVertex are now gamma corrected in gamma space. As result LightProbes are gamma corrected too.
- The maximum number of visible lights when using OpenGL ES 3.x on Android now depends on the minimum OpenGL ES 3.x version as configured in PlayerSettings.
- The default value of the HDR property of a newly created Universal Render Pipeline Asset, is now set to true.

### Fixed
- Fixed an issue where the CapturePass would not capture the post processing effects.
- Fixed an issue were the filter window could not be defocused using the mouse. [case 1242032](https://issuetracker.unity3d.com/issues/urp-volume-override-window-doesnt-disappear-when-clicked-on-the-other-windows-in-the-editor)
- Fixed camera backgrounds not matching between editor and build when background is set to 'Uninitialized'. [case 1224369](https://issuetracker.unity3d.com/issues/urp-uninitialized-camera-background-type-does-not-match-between-the-build-and-game-view)
- Fixed a case where main light hard shadows would not work if any other light is present with soft shadows.[case 1250829](https://issuetracker.unity3d.com/issues/main-light-shadows-are-ignored-in-favor-of-additional-lights-shadows)
- Fixed issue that caused color grading to not work correctly with camera stacking. [case 1263193](https://issuetracker.unity3d.com/product/unity/issues/guid/1263193/)
- Fixed an issue that caused an infinite asset database reimport when running Unity in command line with -testResults argument.
- Fixed ParticlesUnlit shader to use fog color instead of always black. [case 1264585]
- Fixed issue that caused some properties in the camera to not be bolded and highlighted when edited in prefab mode. [case 1230082](https://issuetracker.unity3d.com/issues/urp-camera-prefab-fields-render-type-renderer-background-type-are-not-bolded-and-highlighted-when-edited-in-prefab-mode)
- Fixed issue where blur would sometimes flicker [case 1224915](https://issuetracker.unity3d.com/issues/urp-bloom-effect-flickers-when-using-integrated-post-processing-feature-set)
- Fixed an issue in where the camera inspector didn't refresh properly when changing pipeline in graphic settings. [case 1222668](https://issuetracker.unity3d.com/issues/urp-camera-properties-not-refreshing-on-adding-or-removing-urp-pipeline-in-the-graphics-setting)
- Fixed depth of field to work with dynamic resolution. [case 1225467](https://issuetracker.unity3d.com/issues/dynamic-resolution-rendering-error-when-using-depth-of-field-in-urp)
- Fixed FXAA, SSAO, Motion Blur to work with dynamic resolution.
- Fixed an issue where Pixel lighting variants were stripped in builds if another URP asset had Additional Lights set to Per Vertex [case 1263514](https://issuetracker.unity3d.com/issues/urp-all-pixel-lighting-variants-are-stripped-in-build-if-at-least-one-urp-asset-has-additional-lights-set-to-per-vertex)
- Fixed an issue where transparent meshes were rendered opaque when using custom render passes [case 1262887](https://issuetracker.unity3d.com/issues/urp-transparent-meshes-are-rendered-as-opaques-when-using-lit-shader-with-custom-render-pass)
- Fixed regression from 8.x.x that increased launch times on Android with GLES3. [case 1269119](https://issuetracker.unity3d.com/issues/android-launch-times-increased-x4-from-urp-8-dot-1-0-to-urp-10-dot-0-0-preview-dot-26)
- Fixed an issue with a render texture failing assertion when chosing an invalid format. [case 1222676](https://issuetracker.unity3d.com/issues/the-error-occurs-when-a-render-texture-which-has-a-certain-color-format-is-applied-to-the-cameras-output-target)
- Fixed an issue that caused the unity_CameraToWorld matrix to have z flipped values. [case 1257518](https://issuetracker.unity3d.com/issues/parameter-unity-cameratoworld-dot-13-23-33-is-inverted-when-using-universal-rp-7-dot-4-1-and-newer)
- Fixed not using the local skybox on the camera game object when the Skybox Material property in the Lighting window was set to null.
- Fixed an issue where, if URP was not in use, you would sometimes get errors about 2D Lights when going through the menus.
- Fixed GC when using XR single-pass automated tests.
- Fixed an issue that caused a null reference when deleting camera component in a prefab. [case 1244430](https://issuetracker.unity3d.com/issues/urp-argumentnullexception-error-is-thrown-on-removing-camera-component-from-camera-prefab)
- Fixed resolution of intermediate textures when rendering to part of a render texture. [case 1261287](https://issuetracker.unity3d.com/product/unity/issues/guid/1261287/)
- Fixed indirect albedo not working with shadergraph shaders in some rare setups. [case 1274967](https://issuetracker.unity3d.com/issues/gameobjects-with-custom-mesh-are-not-reflecting-the-light-when-using-the-shader-graph-shaders)
- Fixed XR mirroView sRGB issue when color space is gamma.
- Fixed an issue where XR eye textures are recreated multiple times per frame due to per camera MSAA change.
- Fixed an issue wehre XR mirror view selector stuck.
- Fixed LightProbes to have gamma correct when using gamma color space. [case 1268911](https://issuetracker.unity3d.com/issues/urp-has-no-gamma-correction-for-lightprobes)
- Fixed GLES2 shader compilation.
- Fixed useless mip maps on temporary RTs/PostProcessing inherited from Main RT descriptor.
- Fixed issue with lens distortion breaking rendering when enabled and its intensity is 0.
- Fixed mixed lighting subtractive and shadowmask modes for deferred renderer.
- Fixed issue that caused motion blur to not work in XR.
- Fixed 2D renderer when using Linear rendering on Android directly to backbuffer.
- Fixed issue where multiple cameras would cause GC each frame. [case 1259717](https://issuetracker.unity3d.com/issues/urp-scriptablerendercontext-dot-getcamera-array-dot-resize-creates-garbage-every-frame-when-more-than-one-camera-is-active)
- Fixed Missing camera cannot be removed after scene is saved by removing the Missing camera label. [case 1252255](https://issuetracker.unity3d.com/issues/universal-rp-missing-camera-cannot-be-removed-from-camera-stack-after-scene-is-saved)
- Fixed MissingReferenceException when removing Missing camera from camera stack by removing Missing camera label. [case 1252263](https://issuetracker.unity3d.com/issues/universal-rp-missingreferenceexception-errors-when-removing-missing-camera-from-stack)
- Fixed slow down in the editor when editing properties in the UI for renderer features. [case 1279804](https://issuetracker.unity3d.com/issues/a-short-freeze-occurs-in-the-editor-when-expanding-or-collapsing-with-the-arrow-the-renderer-feature-in-the-forward-renderer)
- Fixed test 130_UnityMatrixIVP on OpenGL ES 3
- Fixed MSAA on Metal MacOS and Editor.

## [10.0.0] - 2020-06-10
### Added
- Added the option to strip Terrain hole Shader variants.
- Added support for additional Directional Lights. The amount of additional Directional Lights is limited by the maximum Per-object Lights in the Render Pipeline Asset.
- Added Package Samples: 2 Camera Stacking, 2 Renderer Features
- Added default implementations of OnPreprocessMaterialDescription for FBX, Obj, Sketchup and 3DS file formats.
- Added Transparency Sort Mode and Transparency Sort Axis to 2DRendererData.
- Added support for a user defined default material to 2DRendererData.
- Added the option to toggle shadow receiving on transparent objects.
- Added XR multipass rendering. Multipass rendering is a requirement on many VR platforms and allows graceful fallback when single-pass rendering isn't available.
- Added support for Camera Stacking when using the Forward Renderer. This introduces the Camera `Render Type` property. A Base Camera can be initialized with either the Skybox or Solid Color, and can combine its output with that of one or more Overlay Cameras. An Overlay Camera is always initialized with the contents of the previous Camera that rendered in the Camera Stack.
- Added AssetPostprocessors and Shadergraphs to handle Arnold Standard Surface and 3DsMax Physical material import from FBX.
- Added `[MainTexture]` and `[MainColor]` shader property attributes to URP shader properties. These will link script material.mainTextureOffset and material.color to `_BaseMap` and `_BaseColor` shader properties.
- Added the option to specify the maximum number of visible lights. If you set a value, lights are sorted based on their distance from the Camera.
- Added the option to control the transparent layer separately in the Forward Renderer.
- Added the ability to set individual RendererFeatures to be active or not, use `ScriptableRendererFeature.SetActive(bool)` to set whether a Renderer Feature will execute,  `ScriptableRendererFeature.isActive` can be used to check the current active state of the Renderer Feature.
 additional steps to the 2D Renderer setup page for quality and platform settings.
- If Unity Editor Analytics are enabled, Universal collects anonymous data about usage of Universal. This helps the Universal team focus our efforts on the most common scenarios, and better understand the needs of our customers.
- Added a OnCameraSetup() function to the ScriptableRenderPass API, that gets called by the renderer before rendering each camera
- Added a OnCameraCleanup() function to the ScriptableRenderPass API, that gets called by the renderer after rendering each camera
- Added Default Material Type options to the 2D Renderer Data Asset property settings.
- Added additional steps to the 2D Renderer setup page for quality and platform settings.
- Added option to disable XR autotests on test settings.
- Shader Preprocessor strips gbuffer shader variants if DeferredRenderer is not in the list of renderers in any Scriptable Pipeline Assets.
- Added an option to enable/disable Adaptive Performance when the Adaptive Performance package is available in the project.
- Added support for 3DsMax's 2021 Simplified Physical Material from FBX files in the Model Importer.
- Added GI to SpeedTree
- Added support for DXT5nm-style normal maps on Android, iOS and tvOS
- Added stencil override support for deferred renderer.
- Added a warning message when a renderer is used with an unsupported graphics API, as the deferred renderer does not officially support GL-based platforms.
- Added option to skip a number of final bloom iterations.
- Added support for [Screen Space Ambient Occlusion](https://docs.unity3d.com/Packages/com.unity.render-pipelines.universal@10.0/manual/post-processing-ssao.html) and a new shader variant _SCREEN_SPACE_OCCLUSION.
- Added support for Normal Texture being generated in a prepass.
- Added a ConfigureInput() function to ScriptableRenderPass, so it is possible for passes to ask that a Depth, Normal and/or Opaque textures to be generated by the forward renderer.
- Added a float2 normalizedScreenSpaceUV to the InputData Struct.
- Added new sections to documentation: [Writing custom shaders](https://docs.unity3d.com/Packages/com.unity.render-pipelines.universal@10.0/manual/writing-custom-shaders-urp.html), and [Using the beginCameraRendering event](https://docs.unity3d.com/Packages/com.unity.render-pipelines.universal@10.0/manual/using-begincamerarendering.html).
- Added support for GPU instanced mesh particles on supported platforms.
- Added API to check if a Camera or Light is compatible with Universal Render Pipeline.

### Changed
- Moved the icon that indicates the type of a Light 2D from the Inspector header to the Light Type field.
- Eliminated some GC allocations from the 2D Renderer.
- Added SceneSelection pass for TerrainLit shader.
- Remove final blit pass to force alpha to 1.0 on mobile platforms.
- Deprecated the CinemachineUniversalPixelPerfect extension. Use the one from Cinemachine v2.4 instead.
- Replaced PlayerSettings.virtualRealitySupported with XRGraphics.tryEnable.
- Blend Style in the 2DRendererData are now automatically enabled/disabled.
- When using the 2D Renderer, Sprites will render with a faster rendering path when no lights are present.
- Particle shaders now receive shadows
- The Scene view now mirrors the Volume Layer Mask set on the Main Camera.
- Drawing order of SRPDefaultUnlit is now the same as the Built-in Render Pipline.
- Made MaterialDescriptionPreprocessors private.
- UniversalRenderPipelineAsset no longer supports presets. [Case 1197020](https://issuetracker.unity3d.com/issues/urp-reset-functionality-does-not-work-on-preset-of-universalrenderpipelineassets).
- The number of maximum visible lights is now determined by whether the platform is mobile or not.
- Renderer Feature list is now redesigned to fit more closely to the Volume Profile UI, this vastly improves UX and reliability of the Renderer Features List.
- Default color values for Lit and SimpleLit shaders changed to white due to issues with texture based workflows.
- You can now subclass ForwardRenderer to create a custom renderer based on it.
- URP is now computing tangent space per fragment.
- Optimized the 2D Renderer to skip rendering into certain internal buffers when not necessary.
- You can now subclass ForwardRenderer to create a custom renderer based on it.
- URP shaders that contain a priority slider now no longer have an offset of 50 by default.
- The virtual ScriptableRenderer.FrameCleanup() function has been marked obsolete and replaced by ScriptableRenderer.OnCameraCleanup() to better describe when the function gets invoked by the renderer.
- DepthOnlyPass, CopyDepthPass and CopyColorPass now use OnCameraSetup() instead of Configure() to set up their passes before executing as they only need to get their rendertextures once per camera instead of once per eye.
- Updated shaders to be compatible with Microsoft's DXC.
- Mesh GPU Instancing option is now hidden from the particles system renderer as this feature is not supported by URP.
- The 2D Renderer now supports camera stacking.
- 2D shaders now use half-precision floats whenever precise results are not necessary.
- Removed the ETC1_EXTERNAL_ALPHA variant from Shader Graph Sprite shaders.
- Eliminated some unnecessary clearing of render targets when using the 2D Renderer.
- The rendering of 2D lights is more effient as sorting layers affected by the same set of lights are now batched.
- Removed the 8 renderer limit from URP Asset.
- Merged the deferred renderer into the forward renderer.
- Changing the default value of Skip Iterations to 1 in Bloom effect editor
- Use SystemInfo to check if multiview is supported instead of being platform hardcoded
- Default attachment setup behaviour for ScriptableRenderPasses that execute before rendering opaques is now set use current the active render target setup. This improves performance in some situations.
- Combine XR occlusion meshes into one when using single-pass (multiview or instancing) to reduce draw calls and state changes.
- Shaders included in the URP package now use local Material keywords instead of global keywords. This increases the amount of available global user-defined Material keywords.

### Fixed
- Fixed an issue that caused WebGL to render blank screen when Depth texture was enabled [case 1240228](https://issuetracker.unity3d.com/issues/webgl-urp-scene-is-rendered-black-in-webgl-build-when-depth-texture-is-enabled)
- Fixed NaNs in tonemap algorithms (neutral and ACES) on platforms defaulting to lower precision.
- Fixed a performance problem with ShaderPreprocessor with large amount of active shader variants in the project
- Fixed an issue where linear to sRGB conversion occurred twice on certain Android devices.
- Fixed an issue where there were 2 widgets showing the outer angle of a spot light.
- Fixed an issue where Unity rendered fullscreen quads with the pink error shader when you enabled the Stop NaN post-processing pass.
- Fixed an issue where Terrain hole Shader changes were missing. [Case 1179808](https://issuetracker.unity3d.com/issues/terrain-brush-tool-is-not-drawing-when-paint-holes-is-selected).
- Fixed an issue where the Shader Graph `SceneDepth` node didn't work with XR single-pass (double-wide) rendering. See [case 1123069](https://issuetracker.unity3d.com/issues/lwrp-vr-shadergraph-scenedepth-doesnt-work-in-single-pass-rendering).
- Fixed Unlit and BakedLit shader compilations in the meta pass.
- Fixed an issue where the Bokeh Depth of Field shader would fail to compile on PS4.
- Fixed an issue where the Scene lighting button didn't work when you used the 2D Renderer.
- Fixed a performance regression when you used the 2D Renderer.
- Fixed an issue where the Freeform 2D Light gizmo didn't correctly show the Falloff offset.
- Fixed an issue where the 2D Renderer rendered nothing when you used shadow-casting lights with incompatible Renderer2DData.
- Fixed an issue where errors were generated when the Physics2D module was not included in the project's manifest.
- Fixed an issue where Prefab previews were incorrectly lit when you used the 2D Renderer.
- Fixed an issue where the Light didn't update correctly when you deleted a Sprite that a Sprite 2D Light uses.
- Fixed an issue where 2D Lighting was broken for Perspective Cameras.
- Fixed an issue where resetting a Freeform 2D Light would throw null reference exceptions. [Case 1184536](https://issuetracker.unity3d.com/issues/lwrp-changing-light-type-to-freeform-after-clicking-on-reset-throws-multiple-arguementoutofrangeexception).
- Fixed an issue where Freeform 2D Lights were not culled correctly when there was a Falloff Offset.
- Fixed an issue where Tilemap palettes were invisible in the Tile Palette window when the 2D Renderer was in use. [Case 1162550](https://issuetracker.unity3d.com/issues/adding-tiles-in-the-tile-palette-makes-the-tiles-invisible).
- Fixed issue where black emission would cause unneccesary inspector UI repaints. [Case 1105661](https://issuetracker.unity3d.com/issues/lwrp-inspector-window-is-being-repainted-when-using-the-material-with-emission-enabled-and-set-to-black-00-0).
- Fixed user LUT sampling being done in Linear instead of sRGB.
- Fixed an issue when trying to get the Renderer via API on the first frame. [Case 1189196](https://issuetracker.unity3d.com/product/unity/issues/guid/1189196/).
- Fixed a material leak on domain reload.
- Fixed an issue where deleting an entry from the Renderer List and then undoing that change could cause a null reference. [Case 1191896](https://issuetracker.unity3d.com/issues/nullreferenceexception-when-attempting-to-remove-entry-from-renderer-features-list-after-it-has-been-removed-and-then-undone).
- Fixed an issue where the user would get an error if they removed the Additional Camera Data component. [Case 1189926](https://issuetracker.unity3d.com/issues/unable-to-remove-universal-slash-hd-additional-camera-data-component-serializedobject-target-destroyed-error-is-thrown).
- Fixed post-processing with XR single-pass rendering modes.
- Fixed an issue where Cinemachine v2.4 couldn't be used together with Universal RP due to a circular dependency between the two packages.
- Fixed an issue that caused shaders containing `HDRP` string in their path to be stripped from the build.
- Fixed an issue that caused only selected object to render in SceneView when Wireframe drawmode was selected.
- Fixed Renderer Features UI tooltips. [Case 1191901](https://issuetracker.unity3d.com/issues/forward-renderers-render-objects-layer-mask-tooltip-is-incorrect-and-contains-a-typo).
- Fixed multiple issues where Shader Graph shaders failed to build for XR in the Universal RP.
- Fixed an issue when using the 2D Renderer where some types of renderers would not be assigned the correct material.
- Fixed inconsistent lighting between the forward renderer and the deferred renderer, that was caused by a missing normalize operation on vertex normals on some speedtree shader variants.
- Fixed issue where XR Multiview failed to render when using URP Shader Graph Shaders
- Fixed lazy initialization with last version of ResourceReloader
- Fixed broken images in package documentation.
- Fixed an issue where viewport aspect ratio was wrong when using the Stretch Fill option of the Pixel Perfect Camera. [case 1188695](https://issuetracker.unity3d.com/issues/pixel-perfect-camera-component-does-not-maintain-the-aspect-ratio-when-the-stretch-fill-is-enabled)
- Fixed an issue where setting a Normal map on a newly created material would not update. [case 1197217](https://issuetracker.unity3d.com/product/unity/issues/guid/1197217/)
- Fixed an issue where post-processing was not applied for custom renderers set to run on the "After Rendering" event [case 1196219](https://issuetracker.unity3d.com/issues/urp-post-processing-is-not-applied-to-the-scene-when-render-ui-event-is-set-to-after-rendering)
- Fixed an issue that caused an extra blit when using custom renderers [case 1156741](https://issuetracker.unity3d.com/issues/lwrp-performance-decrease-when-using-a-scriptablerendererfeature)
- Fixed an issue with transparent objects not receiving shadows when using shadow cascades. [case 1116936](https://issuetracker.unity3d.com/issues/lwrp-cascaded-shadows-do-not-appear-on-alpha-blended-objects)
- Fixed issue where using a ForwardRendererData preset would cause a crash. [case 1201052](https://issuetracker.unity3d.com/product/unity/issues/guid/1201052/)
- Fixed an issue where particles had dark outlines when blended together [case 1199812](https://issuetracker.unity3d.com/issues/urp-soft-particles-create-dark-blending-artefacts-when-intersecting-with-scene-geometry)
- Fixed an issue with deleting shader passes in the custom renderer features list [case 1201664](https://issuetracker.unity3d.com/issues/urp-remove-button-is-not-activated-in-shader-passes-list-after-creating-objects-from-renderer-features-in-urpassets-renderer)
- Fixed camera inverse view-projection matrix in XR mode, depth-copy and color-copy passes.
- Fixed an issue with the null check when `UniversalRenderPipelineLightEditor.cs` tries to access `SceneView.lastActiveSceneView`.
- Fixed an issue where the 'Depth Texture' drop down was incorrectly disabled in the Camera Inspector.
- Fixed an issue that caused errors if you disabled the VR Module when building a project.
- Fixed an issue where the default TerrainLit Material was outdated, which caused the default Terrain to use per-vertex normals instead of per-pixel normals.
- Fixed shader errors and warnings in the default Universal RP Terrain Shader. [case 1185948](https://issuetracker.unity3d.com/issues/urp-terrain-slash-lit-base-pass-shader-does-not-compile)
- Fixed an issue where the URP Material Upgrader tried to upgrade standard Universal Shaders. [case 1144710](https://issuetracker.unity3d.com/issues/upgrading-to-lwrp-materials-is-trying-to-upgrade-lwrp-materials)
- Fixed an issue where some Materials threw errors when you upgraded them to Universal Shaders. [case 1200938](https://issuetracker.unity3d.com/issues/universal-some-materials-throw-errors-when-updated-to-universal-rp-through-update-materials-to-universal-rp)
- Fixed issue where normal maps on terrain appeared to have flipped X-components when compared to the same normal map on a mesh. [case 1181518](https://fogbugz.unity3d.com/f/cases/1181518/)
- Fixed an issue where the editor would sometimes crash when using additional lights [case 1176131](https://issuetracker.unity3d.com/issues/mac-crash-on-processshadowcasternodevisibilityandcullwithoutumbra-when-same-rp-asset-is-set-in-graphics-and-quality-settings)
- Fixed RemoveComponent on Camera contextual menu to not remove Camera while a component depend on it.
- Fixed an issue where right eye is not rendered to. [case 1170619](https://issuetracker.unity3d.com/issues/vr-lwrp-terrain-is-not-rendered-in-the-right-eye-of-an-hmd-when-using-single-pass-instanced-stereo-rendering-mode-with-lwrp)
- Fixed issue where TerrainDetailLit.shader fails to compile when XR is enabled.
- Fixed an issue that allowed height-based blending on Terrains with more than 4 materials, which is not supported.
- Fixed an issue where opaque objects were outputting incorrect alpha values [case 1168283](https://issuetracker.unity3d.com/issues/lwrp-alpha-clipping-material-makes-other-materials-look-like-alpha-clipping-when-gameobject-is-shown-in-render-texture)
- Fixed an issue where a depth texture was always created when post-processing was enabled, even if no effects made use of it.
- Fixed incorrect light attenuation on some platforms.
- Fixed an issue where the Volume System would not use the Cameras Transform when no `Volume Trigger` was set.
- Fixed an issue where post processing disappeared when using custom renderers and SMAA or no AA
- Fixed an issue where the 2D Renderer upgrader did not upgrade using the correct default material
- Fixed an issue with soft particles having dark blending when intersecting with scene geometry [case 1199812](https://issuetracker.unity3d.com/issues/urp-soft-particles-create-dark-blending-artefacts-when-intersecting-with-scene-geometry)
- Fixed an issue with additive particles blending incorrectly [case 1215713](https://issuetracker.unity3d.com/issues/universal-render-pipeline-additive-particles-not-using-vertex-alpha)
- Fixed an issue where camera preview window was missing in scene view. [case 1211971](https://issuetracker.unity3d.com/issues/scene-view-urp-camera-preview-window-is-missing-in-the-scene-view)
- Fixed an issue with shadow cascade values were not readable in the render pipeline asset [case 1219003](https://issuetracker.unity3d.com/issues/urp-cascade-values-truncated-on-selecting-two-or-four-cascades-in-shadows-under-universalrenderpipelineasset)
- Fixed an issue where MSAA isn't applied until eye textures are relocated by changing their resolution. [case 1197958](https://issuetracker.unity3d.com/issues/oculus-quest-oculus-go-urp-msaa-isnt-applied-until-eye-textures-are-relocated-by-changing-their-resolution)
- Fixed an issue where camera stacking didn't work properly inside prefab mode. [case 1220509](https://issuetracker.unity3d.com/issues/urp-cannot-assign-overlay-cameras-to-a-camera-stack-while-in-prefab-mode)
- Fixed the definition of `mad()` in SMAA shader for OpenGL.
- Fixed an issue where partical shaders failed to handle Single-Pass Stereo VR rendering with Double-Wide Textures. [case 1201208](https://issuetracker.unity3d.com/issues/urp-vr-each-eye-uses-the-cameraopaquetexture-of-both-eyes-for-rendering-when-using-single-pass-rendering-mode)
- Fixed an issue that caused assets to be reimported if player prefs were cleared. [case 1192259](https://issuetracker.unity3d.com/issues/lwrp-clearing-playerprefs-through-a-script-or-editor-causes-delay-and-console-errors-to-appear-when-entering-the-play-mode)
- Fixed missing Custom Render Features after Library deletion. [case 1196338](https://issuetracker.unity3d.com/product/unity/issues/guid/1196338/)
- Fixed not being able to remove a Renderer Feature due to tricky UI selection rects. [case 1208113](https://issuetracker.unity3d.com/product/unity/issues/guid/1208113/)
- Fixed an issue where the Camera Override on the Render Object Feature would not work with many Render Features in a row. [case 1205185](https://issuetracker.unity3d.com/product/unity/issues/guid/1205185/)
- Fixed UI clipping issue in Forward Renderer inspector. [case 1211954](https://issuetracker.unity3d.com/product/unity/issues/guid/1211954/)
- Fixed a Null ref when trying to remove a missing Renderer Feature from the Forward Renderer. [case 1196651](https://issuetracker.unity3d.com/product/unity/issues/guid/1196651/)
- Fixed data serialization issue when adding a Renderer Feature to teh Forward Renderer. [case 1214779](https://issuetracker.unity3d.com/product/unity/issues/guid/1214779/)
- Fixed issue with AssetPostprocessors dependencies causing models to be imported twice when upgrading the package version.
- Fixed an issue where NullReferenceException might be thrown when creating 2D Lights. [case 1219374](https://issuetracker.unity3d.com/issues/urp-nullreferenceexception-threw-on-adding-the-light-2d-experimental-component-when-2d-render-data-not-assigned)
- Fixed an issue with a blurry settings icon. [case 1201895](https://issuetracker.unity3d.com/issues/urp-setting-icon-blurred-in-universalrendererpipelineasset)
- Fixed issue that caused the QualitySettings anti-aliasing changing without user interaction. [case 1195272](https://issuetracker.unity3d.com/issues/lwrp-the-anti-alias-quality-settings-value-is-changing-without-user-interaction)
- Fixed an issue where Shader Graph shaders generate undeclared identifier 'GetWorldSpaceNormalizeViewDir' error.
- Fixed an issue where rendering into RenderTexture with Single Pass Instanced renders both eyes overlapping.
- Fixed an issue where Renderscale setting has no effect when using XRSDK.
- Fixed an issue where renderScale != 1 or Display.main.requiresBlitToBackbuffer forced an unnecessary blit on XR.
- Fixed an issue that causes double sRGB correction on Quest. [case 1209292](https://issuetracker.unity3d.com/product/unity/issues/guid/1209292)
- Fixed an issue where terrain DepthOnly pass does not work for XR.
- Fixed an issue that caused depth texture to be flipped when sampling from shaders [case 1225362](https://issuetracker.unity3d.com/issues/game-object-is-rendered-incorrectly-in-the-game-view-when-sampling-depth-texture)
- Fixed an issue with URP switching such that every avaiable URP makes a total set of supported features such that all URPs are taken into consideration. [case 1157420](https://issuetracker.unity3d.com/issues/lwrp-srp-switching-doesnt-work-even-with-manually-adding-shadervariants-per-scene)
- Fixed an issue where XR multipass repeatedly throws error messages "Multi pass stereo mode doesn't support Camera Stacking".
- Fixed an issue with shadows not appearing on terrains when no cascades were selected [case 1226530](https://issuetracker.unity3d.com/issues/urp-no-shadows-on-terrain-when-cascades-is-set-to-no-cascades-in-render-pipeline-asset-settings)
- Fixed a shader issue that caused the Color in Sprite Shape to work improperly.
- Fixed an issue with URP switching such that every available URP makes a total set of supported features such that all URPs are taken into consideration. [case 1157420](https://issuetracker.unity3d.com/issues/lwrp-srp-switching-doesnt-work-even-with-manually-adding-shadervariants-per-scene)
- Metallic slider on the Lit shader is now linear meaning correct values are used for PBR.
- Fixed an issue where Post-Processing caused nothing to render on GLES2.
- Fixed an issue that causes viewport to not work correctly when rendering to textures. [case 1225103](https://issuetracker.unity3d.com/issues/urp-the-viewport-rect-isnt-correctly-applied-when-the-camera-is-outputting-into-a-rendertexture)
- Fixed an issue that caused incorrect sampling of HDR reflection probe textures.
- Fixed UI text of RenderObjects feature to display LightMode tag instead of Shader Pass Name. [case 1201696](https://issuetracker.unity3d.com/issues/render-feature-slash-pass-ui-has-a-field-for-shader-pass-name-when-it-actually-expects-shader-pass-lightmode)
- Fixed an issue when Linear -> sRGB conversion would not happen on some Android devices. [case 1226208](https://issuetracker.unity3d.com/issues/no-srgb-conversion-on-some-android-devices-when-using-the-universal-render-pipeline)
- Fixed issue where using DOF at the same time as Dynamic Scaling, the depth buffer was smapled with incorrect UVs. [case 1225467](https://issuetracker.unity3d.com/product/unity/issues/guid/1225467/)
- Fixed an issue where an exception would be thrown when resetting the ShadowCaster2D component. [case 1225339](https://issuetracker.unity3d.com/issues/urp-unassignedreferenceexception-thrown-on-resetting-the-shadow-caster-2d-component)
- Fixe an issue where using a Subtractive Blend Style for your 2D Lights might cause artifacts in certain post-processing effects. [case 1215584](https://issuetracker.unity3d.com/issues/urp-incorrect-colors-in-scene-when-using-subtractive-and-multiply-blend-mode-in-gamma-color-space)
- Fixed an issue where Cinemachine Pixel Perfect Extension didn't work when CinemachineBrain Update Method is anything other than Late Update.
- Fixed an issue where Sprite Shader Graph shaders weren't double-sided by default.
- Fixed an issue where particles using Sprite Shader Graph shaders were invisible.
- Fixed an issue where Scene objects might be incorrectly affected by 2D Lights from a previous Sorting Layer.
- Fixed an issue where errors would appear in the Console when entering Play Mode with a 2D Light selected in the Hierarchy. [Case 1226918](https://issuetracker.unity3d.com/issues/errors-appear-in-the-console-when-global-2d-light-is-selected-in-hierarchy)
- Fixed an issue that caused Android GLES to render blank screen when Depth texture was enabled without Opaque texture [case 1219325](https://issuetracker.unity3d.com/issues/scene-is-not-rendered-on-android-8-and-9-when-depth-texture-is-enabled-in-urp-asset)
- Fixed an issue that caused transparent objects to always render over top of world space UI. [case 1219877](https://issuetracker.unity3d.com/product/unity/issues/guid/1219877/)
- Fixed issue causing sorting fudge to not work between shadergraph and urp particle shaders. [case 1222762](https://issuetracker.unity3d.com/product/unity/issues/guid/1222762/)
- Fixed shader compilation errors when using multiple lights in DX10 level GPU. [case 1222302](https://issuetracker.unity3d.com/issues/urp-no-materials-apart-from-ui-are-rendered-when-using-direct3d11-graphics-api-on-a-dx10-gpu)
- Fixed an issue with shadows not being correctly calculated in some shaders.
- Fixed invalid implementation of one function in LWRP -> URP backward compatibility support.
- Fixed issue where maximum number of visible lights in C# code did not match maximum number in shader code on some platforms.
- Fixed OpenGL ES 3.0 support for URP ShaderGraph. [case 1230890](https://issuetracker.unity3d.com/issues/urptemplate-gles3-android-custom-shader-fails-to-compile-on-adreno-306-gpu)
- Fixed an issue where multi edit camera properties didn't work. [case 1230080](https://issuetracker.unity3d.com/issues/urp-certain-settings-are-not-applied-to-all-cameras-when-multi-editing-in-the-inspector)
- Fixed an issue where the emission value in particle shaders would not update in the editor without entering the Play mode.
- Fixed issues with performance when importing fbx files.
- Fixed issues with NullReferenceException happening with URP shaders.
- Fixed an issue that caused memory allocations when sorting cameras. [case 1226448](https://issuetracker.unity3d.com/issues/2d-renderer-using-more-than-one-camera-that-renders-out-to-a-render-texture-creates-gc-alloc-every-frame)
- Fixed an issue where grid lines were drawn on top of opaque objects in the preview window. [Case 1240723](https://issuetracker.unity3d.com/issues/urp-grid-is-rendered-in-front-of-the-model-in-the-inspector-animation-preview-window-when-depth-or-opaque-texture-is-enabled).
- Fixed an issue where objects in the preview window were affected by layer mask settings in the default renderer. [Case 1204376](https://issuetracker.unity3d.com/issues/urp-prefab-preview-is-blank-when-a-custom-forward-renderer-data-and-default-layer-mask-is-mixed-are-used).
- Fixed an issue with reflections when using an orthographic camera [case 1209255](https://issuetracker.unity3d.com/issues/urp-weird-reflections-when-using-lit-material-and-a-camera-with-orthographic-projection)
- Fixed issue that caused unity_AmbientSky, unity_AmbientEquator and unity_AmbientGround variables to be unintialized.
- Fixed issue that caused `SHADERGRAPH_AMBIENT_SKY`, `SHADERGRAPH_AMBIENT_EQUATOR` and `SHADERGRAPH_AMBIENT_GROUND` variables to be uninitialized.
- Fixed SceneView Draw Modes not being properly updated after opening new scene view panels or changing the editor layout.
- Fixed GLES shaders compilation failing on Windows platform (not a mobile platform) due to uniform count limit.
- Fixed an issue that caused the inverse view and projection matrix to output wrong values in some platforms. [case 1243990](https://issuetracker.unity3d.com/issues/urp-8-dot-1-breaks-unity-matrix-i-vp)
- Fixed an issue where the Render Scale setting of the pipeline asset didn't properly change the resolution when using the 2D Renderer. [case 1241537](https://issuetracker.unity3d.com/issues/render-scale-is-not-applied-to-the-rendered-image-when-2d-renderer-is-used-and-hdr-option-is-disabled)
- Fixed an issue where 2D lights didn't respect the Camera's Culling Mask. [case 1239136](https://issuetracker.unity3d.com/issues/urp-2d-2d-lights-are-ignored-by-camera-culling-mask)
- Fixed broken documentation links for some 2D related components.
- Fixed an issue where Sprite shaders generated by Shader Graph weren't double-sided. [case 1261232](https://issuetracker.unity3d.com/product/unity/issues/guid/1261232/)
- Fixed an issue where the package would fail to compile if the Animation module was disabled. [case 1227068](https://issuetracker.unity3d.com/product/unity/issues/guid/1227068/)
- Fixed an issue where Stencil settings wasn't serialized properly in sub object [case 1241218](https://issuetracker.unity3d.com/issues/stencil-overrides-in-urp-7-dot-3-1-render-objects-does-not-save-or-apply)
- Fixed an issue with not being able to remove Light Mode Tags [case 1240895](https://issuetracker.unity3d.com/issues/urp-unable-to-remove-added-lightmode-tags-of-filters-property-in-render-object)
- Fixed an issue where preset button could still be used, when it is not supposed to. [case 1246261](https://issuetracker.unity3d.com/issues/urp-reset-functionality-does-not-work-for-renderobject-preset-asset)
- Fixed an issue where Model Importer Materials used the Standard Shader from the Built-in Render Pipeline instead of URP Lit shader when the import happened at Editor startup.
- Fixed an issue where only unique names of cameras could be added to the camera stack.
- Fixed issue that caused shaders to fail to compile in OpenGL 4.1 or below.
- Fixed an issue where camera stacking with MSAA on OpenGL resulted in a black screen. [case 1250602](https://issuetracker.unity3d.com/issues/urp-camera-stacking-results-in-black-screen-when-msaa-and-opengl-graphics-api-are-used)
- Optimized shader compilation times by compiling different variant sets for vertex and fragment shaders.
- Fixed shadows for additional lights by limiting MAX_VISIBLE_LIGHTS to 16 for OpenGL ES 2.0 and 3.0 on mobile platforms. [case 1244391](https://issuetracker.unity3d.com/issues/android-urp-spotlight-shadows-are-not-being-rendered-on-adreno-330-and-320-when-built)
- Fixed Lit/SimpleLit/ParticlesLit/ParticlesSimpleLit/ParticlesUnlit shaders emission color not to be converted from gamma to linear color space. [case 1249615]
- Fixed missing unity_MatrixInvP for shader code and shaderGraph.
- Fixed XR support for deferred renderer.
- Fixing RenderObject to reflect name changes done at CustomForwardRenderer asset in project view. [case 1246256](https://issuetracker.unity3d.com/issues/urp-renderobject-name-does-not-reflect-inside-customforwardrendererdata-asset-on-renaming-in-the-inspector)
- Fixing camera overlay stacking adding to respect unity general reference restrictions. [case 1240788](https://issuetracker.unity3d.com/issues/urp-overlay-camera-is-missing-in-stack-list-of-the-base-camera-prefab)
- Fixed profiler marker errors. [case 1240963](https://issuetracker.unity3d.com/issues/urp-errors-are-thrown-in-a-console-when-using-profiler-to-profile-editor)
- Fixed issue that caused the pipeline to not create _CameraColorTexture if a custom render pass is injected. [case 1232761](https://issuetracker.unity3d.com/issues/urp-the-intermediate-color-texture-is-no-longer-created-when-there-is-at-least-one-renderer-feature)
- Fixed target eye UI for XR rendering is missing from camera inspector. [case 1261612](https://issuetracker.unity3d.com/issues/xr-cameras-target-eye-property-is-missing-when-inspector-is-in-normal-mode)
- Fixed an issue where terrain and speedtree materials would not get upgraded by upgrade project materials. [case 1204189](https://fogbugz.unity3d.com/f/cases/1204189/)
- Fixed an issue that caused renderer feature to not render correctly if the pass was injected before rendering opaques and didn't implement `Configure` method. [case 1259750](https://issuetracker.unity3d.com/issues/urp-not-rendering-with-a-renderer-feature-before-rendering-shadows)
- Fixed an issue where postFX's temp texture is not released properly.
- Fixed an issue where ArgumentOutOfRangeException errors were thrown after removing Render feature [case 1268147](https://issuetracker.unity3d.com/issues/urp-argumentoutofrangeexception-errors-are-thrown-on-undoing-after-removing-render-feature)
- Fixed an issue where depth and depth/normal of grass isn't rendered to depth texture.
- Fixed an issue that impacted MSAA performance on iOS/Metal [case 1219054](https://issuetracker.unity3d.com/issues/urp-ios-msaa-has-a-bigger-negative-impact-on-performance-when-using-urp-compared-to-built-in-rp)
- Fixed an issue that caused a warning to be thrown about temporary render texture not found when user calls ConfigureTarget(0). [case 1220871](https://issuetracker.unity3d.com/issues/urp-scriptable-render-passes-which-dont-require-a-bound-render-target-triggers-render-target-warning)
- Fixed performance issues in the C# shader stripper.

## [7.1.1] - 2019-09-05
### Upgrade Guide
- The render pipeline now handles custom renderers differently. You must now set up renderers for the Camera on the Render Pipeline Asset.
- Render Pipeline Assets upgrades automatically and either creates a default forward renderer in your project or links the existing custom one that you've assigned.
- If you have custom renderers assigned to Cameras, you must now add them to the current Render Pipeline Asset. Then you can select which renderer to use on the Camera.

### Added
- Added shader function `GetMainLightShadowParams`. This returns a half4 for the main light that packs shadow strength in x component and shadow soft property in y component.
- Added shader function `GetAdditionalLightShadowParams`. This returns a half4 for an additional light that packs shadow strength in x component and shadow soft property in y component.
- Added a `Debug Level` option to the Render Pipeline Asset. With this, you can control the amount of debug information generated by the render pipeline.
- Added ability to set the `ScriptableRenderer` that the Camera renders with via C# using `UniversalAdditionalCameraData.SetRenderer(int index)`. This maps to the **Renderer List** on the Render Pipeline Asset.
- Added shadow support for the 2D Renderer.
- Added ShadowCaster2D, and CompositeShadowCaster2D components.
- Added shadow intensity and shadow volume intensity properties to Light2D.
- Added new Gizmos for Lights.
- Added CinemachineUniversalPixelPerfect, a Cinemachine Virtual Camera Extension that solves some compatibility issues between Cinemachine and Pixel Perfect Camera.
- Added an option that disables the depth/stencil buffer for the 2D Renderer.
- Added manipulation handles for the inner cone angle for spot lights.
- Added documentation for the built-in post-processing solution and Volumes framework (and removed incorrect mention of the PPv2 package).

### Changed
- Increased visible lights limit for the forward renderer. It now supports 256 visible lights except in mobile platforms. Mobile platforms support 32 visible lights.
- Increased per-object lights limit for the forward renderer. It now supports 8 per-object lights in all platforms except GLES2. GLES2 supports 4 per-object lights.
- The Sprite-Lit-Default shader and the Sprite Lit Shader Graph shaders now use the vertex tangents for tangent space calculations.
- Temporary render textures for cameras rendering to render textures now use the same format and multisampling configuration as camera's target texture.
- All platforms now use R11G11B10_UFloat format for HDR render textures if supported.
- There is now a list of `ScriptableRendererData` on the Render Pipeline Asset as opposed to a renderer type. These are available to all Cameras and are included in builds.
- The renderer override on the Camera is now an enum that maps to the list of `ScriptableRendererData` on the Render Pipeline Asset.
- Pixel Perfect Camera now allows rendering to a render texture.
- Light2D GameObjects that you've created now have a default position with z equal to 0.
- Documentation: Changed the "Getting Started" section into "Install and Configure". Re-arranged the Table of Content.

### Fixed
- Fixed LightProbe occlusion contribution. [case 1146667](https://issuetracker.unity3d.com/product/unity/issues/guid/1146667/)
- Fixed an issue that caused a log message to be printed in the console when creating a new Material. [case 1173160](https://issuetracker.unity3d.com/product/unity/issues/guid/1173160/)
- Fixed an issue where OnRenderObjectCallback was never invoked. [case 1122420](https://issuetracker.unity3d.com/issues/lwrp-gl-dot-lines-and-debug-dot-drawline-dont-render-when-scriptable-render-pipeline-settings-is-set-to-lwrp)
- Fixed an issue where Sprite Masks didn't function properly when using the 2D Renderer. [case 1163474](https://issuetracker.unity3d.com/issues/lwrp-sprite-renderer-ignores-sprite-mask-when-lightweight-render-pipeline-asset-data-is-set-to-2d-renderer-experimental)
- Fixed memory leaks when using the Frame Debugger with the 2D Renderer.
- Fixed an issue where materials using `_Time` did not animate in the scene. [1175396](https://issuetracker.unity3d.com/product/unity/issues/guid/1175396/)
- Fixed an issue where the Particle Lit shader had artifacts when both soft particles and HDR were enabled. [1136285](https://issuetracker.unity3d.com/product/unity/issues/guid/1136285/)
- Fixed an issue where the Area Lights were set to Realtime, which caused them to not bake. [1159838](https://issuetracker.unity3d.com/issues/lwrp-template-baked-area-lights-do-not-work-if-project-is-created-with-lightweight-rp-template)
- Fixed an issue where the Disc Light did not generate any light. [1175097](https://issuetracker.unity3d.com/issues/using-lwrp-area-light-does-not-generate-light-when-its-shape-is-set-to-disc)
- Fixed an issue where the alpha was killed when an opaque texture was requested on an offscreen camera with HDR enabled [case 1163320](https://issuetracker.unity3d.com/issues/lwrp-mobile-secondary-camera-background-alpha-value-is-lost-when-hdr-and-opaque-texture-are-enabled-in-lwrp-asset).
- Fixed an issue that caused Orthographic camera with far plane set to 0 to span Unity console with errors. [case 1172269](https://issuetracker.unity3d.com/issues/orthographic-camera-with-far-plane-set-to-0-results-in-assertions)
- Fixed an issue causing heap allocation in `RenderPipelineManager.DoRenderLoop` [case 1156241](https://issuetracker.unity3d.com/issues/lwrp-playerloop-renderpipelinemanager-dot-dorenderloop-internal-gc-dot-alloc-allocates-around-2-dot-6kb-for-every-camera-in-the-scene)
- Fixed an issue that caused shadow artifacts when using large spot angle values [case 1136165](https://issuetracker.unity3d.com/issues/lwrp-adjusting-spot-angle-on-a-spotlight-produces-shadowmap-artifacts)
- Fixed an issue that caused self-shadowing artifacts when adjusting shadow near-plane on spot lights.
- Fixed an issue that caused specular highlights to disappear when the smoothness value was set to 1.0. [case 1161827](https://issuetracker.unity3d.com/issues/lwrp-hdrp-lit-shader-max-smoothness-value-is-incosistent-between-pipelines)
- Fixed an issue in the Material upgrader that caused transparent Materials to not upgrade correctly to Universal RP. [case 1170419](https://issuetracker.unity3d.com/issues/shader-conversion-upgrading-project-materials-causes-standard-transparent-materials-to-flicker-when-moving-the-camera).
- Fixed an issue causing shadows to be incorrectly rendered when a light was close to the shadow caster.
- Fixed post-processing for the 2D Renderer.
- Fixed an issue in Light2D that caused a black line to appear for a 360 degree spotlight.
- Fixed a post-processing rendering issue with non-fullscreen viewport. [case 1177660](https://issuetracker.unity3d.com/issues/urp-render-scale-slider-value-modifies-viewport-coordinates-of-the-screen-instead-of-the-resolution)
- Fixed an issue where **Undo** would not undo the creation of Additional Camera Data. [case 1158861](https://issuetracker.unity3d.com/issues/lwrp-additional-camera-data-script-component-appears-on-camera-after-manually-re-picking-use-pipeline-settings)
- Fixed an issue where selecting the same drop-down menu item twice would trigger a change event. [case 1158861](https://issuetracker.unity3d.com/issues/lwrp-additional-camera-data-script-component-appears-on-camera-after-manually-re-picking-use-pipeline-settings)
- Fixed an issue where selecting certain objects that use instancing materials would throw console warnings. [case 1127324](https://issuetracker.unity3d.com/issues/console-warning-is-being-spammed-when-having-lwrp-enabled-and-shader-with-gpu-instancing-present-in-the-scene)
- Fixed a GUID conflict with LWRP. [case 1179895](https://issuetracker.unity3d.com/product/unity/issues/guid/1179895/)
- Fixed an issue where the Terrain shader generated NaNs.
- Fixed an issue that caused the `Opaque Color` pass to never render at half or quarter resolution.
- Fixed and issue where stencil state on a `ForwardRendererData` was reset each time rendering happened.

## [7.0.1] - 2019-07-25
### Changed
- Platform checks now provide more helpful feedback about supported features in the Inspectors.

### Fixed
- Fixed specular lighting related artifacts on Mobile [case 1143049](https://issuetracker.unity3d.com/issues/ios-lwrp-rounded-cubes-has-graphical-artifacts-when-setting-pbr-shaders-smoothness-about-to-0-dot-65-in-shadergraph) and [case 1164822](https://issuetracker.unity3d.com/issues/lwrp-specular-highlight-becomes-hard-edged-when-increasing-the-size-of-an-object).
- Post-processing is no longer enabled in the previews.
- Unity no longer force-enables post-processing on a camera by default.
- Fixed an issue that caused the Scene to render darker in GLES3 and linear color space. [case 1169789](https://issuetracker.unity3d.com/issues/lwrp-android-scene-is-rendered-darker-in-build-when-graphics-api-set-to-gles3-and-color-space-set-to-linear)

## [7.0.0] - 2019-07-17
### Universal Render Pipeline
- LWRP has been renamed to the "Universal Render Pipeline" (UniversalRP).
- UniversalRP is the same as LWRP in terms of features and scope.
- Classes have moved to the Universal namespace (from LWRP).

### Upgrade Guide
- Upgrading to URP is designed to be almost seamless from the user side.
- LWRP package still exists, this forwards includes and classes to the UniversalRP Package.
- Please see the more involved upgrade guide (https://docs.google.com/document/d/1Xd5bZa8pYZRHri-EnNkyhwrWEzSa15vtnpcg--xUCIs/).

### Added
- Initial Stadia platform support.
- Added a menu option to create a new `ScriptableRendererFeature` script. To do so in the Editor, click on Asset > Create > Rendering > Lightweight Render Pipeline > Renderer Feature.
- Added documentation for SpeedTree Shaders in LWRP.
- Added extended features to LWRP Terrain Shader, so terrain assets can be forward-compatible with HDRP.
- Enabled per-layer advanced or legacy-mode blending in LWRP Terrain Shader.
- Added the documentation page "Rendering in LWRP", which describes the forward rendering camera loop.
- Added documentation overview for how Post Processing Version 2 works in LWRP.
- Added documentation notes and FAQ entry on the 2D Renderer affecting the LWRP Asset.

### Changed
- Replaced beginCameraRendering callbacks by non obsolete implementation in Light2D
- Updated `ScriptableRendererFeature` and `ScriptableRenderPass` API docs.
- Changed shader type Real to translate to FP16 precision on some platforms.

### Fixed
- Fixed a case where built-in Shader time values could be out of sync with actual time. [case 1142495](https://fogbugz.unity3d.com/f/cases/1142495/)
- Fixed an issue that caused forward renderer resources to not load properly when you upgraded LWRP from an older version to 7.0.0. [case 1154925](https://issuetracker.unity3d.com/issues/lwrp-upgrading-lwrp-package-to-7-dot-0-0-breaks-forwardrenderdata-asset-in-resource-files)
- Fixed GC spikes caused by LWRP allocating heap memory every frame.
- Fixed distortion effect on particle unlit shader.
- Fixed NullReference exception caused when trying to add a ScriptableRendererFeature.
- Fixed issue with certain LWRP shaders not showing when using forward/2D renderer.
- Fixed the shadow resolve pass and the final pass, so they're not consuming unnecessary bandwidth. [case 1152439](https://issuetracker.unity3d.com/issues/lwrp-mobile-increased-memory-usage-and-extra-rendering-steps)
- Added missing page for 2D Lights in LWRP.
- Tilemap tiles no longer appear black when you use the 2D renderer.
- Sprites in the preview window are no longer lit by 2D Scene lighting.
- Fixed warnings for unsupported shadow map formats for GLES2 API.
- Disabled shadows for devices that do not support shadow maps or depth textures.
- Fixed support for LWRP per-pixel terrain. [case 1110520](https://fogbugz.unity3d.com/f/cases/1110520)
- Fixed some basic UI/usability issues with LWRP terrain Materials (use of warnings and modal value changes).
- Fixed an issue where using LWRP and Sprite Shape together would produce meta file conflicts.
- Fixed specular calculation fp16 overflow on some platforms
- Fixed shader compilation errors for Android XR projects.
- Updated the pipeline Asset UI to cap the render scale at 2x so that it matches the render pipeline implementation limit.

## [6.7.0] - 2019-05-16
### Added
- Added SpeedTree Shaders.
- Added two Shader Graph master nodes: Lit Sprite and Unlit Sprite. They only work with the 2D renderer.
- Added documentation for the 2D renderer.

### Changed
- The 2D renderer and Light2D component received a number of improvements and are now ready to try as experimental features.
- Updated the [Feature Comparison Table](lwrp-builtin-feature-comparison.md) to reflect the current state of LWRP features.

### Fixed
- When in playmode, the error 'Non matching Profiler.EndSample' no longer appears. [case 1140750](https://fogbugz.unity3d.com/f/cases/1140750/)
- LWRP Particle Shaders now correctly render in stereo rendering modes. [case 1106699](https://fogbugz.unity3d.com/f/cases/1106699/)
- Shaders with 'debug' in the name are no longer stripped automatically. [case 1112983](https://fogbugz.unity3d.com/f/cases/1112983/)
- Fixed tiling issue with selection outline and baked cutout shadows.
- in the Shadergraph Unlit Master node, Premultiply no longer acts the same as Alpha. [case 1114708](https://fogbugz.unity3d.com/f/cases/1114708/)
- Fixed an issue where Lightprobe data was missing if it was needed per-pixel and GPU instancing was enabled.
- The Soft ScreenSpaceShadows Shader variant no longer gets stripped form builds. [case 1138236](https://fogbugz.unity3d.com/f/cases/1138236/)
- Fixed a typo in the Particle Unlit Shader, so Soft Particles now work correctly.
- Fixed emissive Materials not being baked for some meshes. [case 1145297](https://issuetracker.unity3d.com/issues/lwrp-emissive-materials-are-not-baked)
- Camera matrices are now correctly set up when you call rendering functions in EndCameraRendering. [case 1146586](https://issuetracker.unity3d.com/issues/lwrp-drawmeshnow-returns-wrong-positions-slash-scales-when-called-from-endcamerarendering-hook)
- Fixed GI not baking correctly while in gamma color space.
- Fixed a NullReference exception when adding a renderer feature that is contained in a global namespace. [case 1147068](https://issuetracker.unity3d.com/issues/scriptablerenderpipeline-inspector-ui-crashes-when-a-scriptablerenderfeature-is-not-in-a-namespace)
- Shaders are now set up for VR stereo instancing on Vulkan. [case 1142952](https://fogbugz.unity3d.com/f/cases/1142952/).
- VR stereo matrices and vertex inputs are now set up on Vulkan. [case 1142952](https://fogbugz.unity3d.com/f/cases/1142952/).
- Fixed the Material Upgrader so it's now run upon updating the LWRP package. [1148764](https://issuetracker.unity3d.com/product/unity/issues/guid/1148764/)
- Fixed a NullReference exception when you create a new Lightweight Render Pipeline Asset. [case 1153388](https://issuetracker.unity3d.com/product/unity/issues/guid/1153388/)

## [6.6.0] - 2019-04-01
### Added
- Added support for Baked Indirect mixed lighting.
- You can now use Light Probes for occlusion. This means that baked lights can now occlude dynamic objects.
- Added RenderObjects. You can add RenderObjects to a Renderer to perform custom rendering.
- (WIP) Added an experimental 2D renderer that implements a 2D lighting system.
- (WIP) Added a Light2D component that works with the 2D renderer to add lighting effects to 2D sprites.

### Fixed
- Fixed a project import issue in the LWRP template.
- Fixed the warnings that appear when you create new Unlit Shader Graphs using the Lightweight Render Pipeline.
- Fixed light attenuation precision on mobile platforms.
- Fixed split-screen rendering on mobile platforms.
- Fixed rendering when using an off-screen camera that renders to a depth texture.
- Fixed the exposed stencil render state in the renderer.
- Fixed the default layer mask so it's now applied to a depth pre-pass.
- Made several improvements and fixes to the render pass UI.
- Fixed artifacts that appeared due to precision errors in large scaled objects.
- Fixed an XR rendering issue where Unity required a depth texture.
- Fixed an issue that caused transparent objects to sort incorrectly.

## [6.5.0] - 2019-03-07
### Added
- You can now create a custom forward renderer by clicking on `Assets/Create/Rendering/Lightweight Render Pipeline/Forward Renderer`. This creates an Asset in your Project. You can add additional features to it and drag-n-drop the renderer to either the pipeline Asset or to a camera.
- You can now add `ScriptableRendererFeature`  to the `ScriptableRenderer` to extend it with custom effects. A feature is an `ScriptableObject` that can be drag-n-dropped in the renderer and adds one or more `ScriptableRenderPass` to the renderer.
- `ScriptableRenderer` now exposes interface to configure lights. To do so, implement `SetupLights` when you create a new renderer.
- `ScriptableRenderer` now exposes interface to configure culling. To do so, implement `SetupCullingParameters` when you create a new renderer.
- `ScriptableRendererData` contains rendering resources for `ScriptableRenderer`. A renderer can be overridden globally for all cameras or on a per-camera basis.
- `ScriptableRenderPass` now has a `RenderPassEvents`. This controls where in the pipeline the render pass is added.
- `ScriptableRenderPass` now exposes `ConfigureTarget` and `ConfigureClear`. This allows the renderer to automatically figure out the currently active rendering targets.
- `ScriptableRenderPass` now exposes `Blit`. This performs a blit and sets the active render target in the renderer.
- `ScriptableRenderPass` now exposes `RenderPostProcessing`. This renders post-processing and sets the active render target in the renderer.
- `ScriptableRenderPass` now exposes `CreateDrawingSettings` as a helper for render passes that need to call `ScriptableRenderContext.DrawRenderers`.

### Changed
- Removed `RegisterShaderPassName` from `ScriptableRenderPass`. Instead, `CreateDrawingSettings` now  takes one or a list of `ShaderTagId`.
- Removed remaining experimental namespace from LWRP. All APIrelated to `ScriptableRenderer`, `ScriptableRenderPass`, and render pass injection is now out of preview.
- Removed `SetRenderTarget` from `ScriptableRenderPass`. You should never call it. Instead, call `ConfigureTarget`, and the renderer automatically sets up targets for you.
- Removed `RenderFullscreenQuad` from `ScriptableRenderer`. Use `CommandBuffer.DrawMesh` and `RenderingUtils.fullscreenMesh` instead.
- Removed `RenderPostProcess` from `ScriptableRenderer`. Use `ScriptableRenderPass.RenderPostProcessing` instead.
- Removed `postProcessingContext` property from `ScriptableRenderer`. This is now exposed in `RenderingUtils.postProcessingContext`.
- Removed `GetCameraClearFlag` from `ScriptableRenderer`.

### Fixed
- Fixed y-flip in VR when post-processing is active.
- Fixed occlusion mesh for VR not rendering before rendering opaques.
- Enabling or disabling SRP Batcher in runtime works now.
- Fixed video player recorder when post-processing is enabled.

## [6.4.0] - 2019-02-21

## [6.3.0] - 2019-02-18

## [6.2.0] - 2019-02-15

### Changed
- Code refactor: all macros with ARGS have been swapped with macros with PARAM. This is because the ARGS macros were incorrectly named.

## [6.1.0] - 2019-02-13

## [6.0.0] - 2019-02-23
### Added
- You can now implement a custom renderer for LWRP. To do so, implement an `IRendererData` that contains all resources used in rendering. Then create an `IRendererSetup` that creates and queues `ScriptableRenderPass`. Change the renderer type either in the Pipeline Asset or in the Camera Inspector.
- LWRP now uses the Unity recorder extension. You can use this to capture the output of Cameras.
- You can now inject a custom render pass before LWRP renders opaque objects. To do so, implement an `IBeforeRender` interface.
- Distortion support in all Particle Shaders.
- An upgrade system for LWRP Materials with `MaterialPostprocessor`.
- An upgrade path for Unlit shaders
- Tooltips for Shaders.
- SRP Batcher support for Particle Shaders.
- Docs for these Shaders: Baked Lit, Particles Lit, Particles Simple Lit, and Particles Unlit.
- LWRP now supports dynamic resolution scaling. The target platform must also support it.
- LWRP now includes version defines for both C# and Shaders in the format of `LWRP_X_Y_Z_OR_NEWER`. For example, `LWRP_5_3_0_OR_NEWER` defines version 5.3.0.
- The Terrain Lit Shader now samples Spherical Harmonics if you haven't baked any lightmaps for terrain.
- Added a __Priority__ option, which you can use to tweak the rendering order. This is similar to render queue in the built-in render pipeline. These Shaders now have this option: Lit, Simple Lit, Baked Lit, Unlit, and all three Particle Shaders.
- Added support for overriding terrain detail rendering shaders, via the render pipeline editor resources asset.

### Changed
- You can now only initialize a camera by setting a Background Type. The supported options are Skybox, Solid Color, and Don't Care.
- LWRP now uses non-square shadowmap textures when it renders directional shadows with 2 shadow cascades.
- LWRP now uses RGB111110 as the HDR format on mobile devices, when this format is supported.
- Removed `IAfterDepthPrePass` interface.
- We’ve redesigned the Shader GUI. For example, all property names in Shaders are now inline across the board
- The Simple Lit Shader now has Smoothness, which can be stored in the alpha of specular or albedo maps.
- The Simple Lit and Particles Simple Lit Shaders now take shininess from the length (brightness) of the specular map.
- The __Double sided__ property is now __Render Face__. This means you can also do front face culling.
- Changed the docs for Lit Shader, Simple Lit Shader and Unlit Shader according to Shader GUI changes.
- When you create a new LWRP Asset, it will now be initialized with settings that favor performance on mobile platforms.
- Updated the [FAQ](faq.md) and the [Built-in/LWRP feature comparison table](lwrp-builtin-feature-comparison.md).

### Fixed
- Several tweaks to reduce bandwidth consumption on mobile devices.
- The foldouts in the Lightweight Asset inspector UI now remember their state.
- Added missing meta file for GizmosRenderingPass.cs.
- Fixed artifacts when using multiple or Depth Only cameras. [Case 1072615](https://issuetracker.unity3d.com/issues/ios-using-multiple-cameras-in-the-scene-in-lightweight-render-pipeline-gives-corrupted-image-in-ios-device)
- Fixed a typo in ERROR_ON_UNSUPPORTED_FUNCTION() that was causing the shader compiler to run out of memory in GLES2. [Case 1104271](https://issuetracker.unity3d.com/issues/mobile-os-restarts-because-of-high-memory-usage-when-compiling-shaders-for-opengles2)
- LWRP now renders shadows on scaled objects correctly. [Case 1109017](https://issuetracker.unity3d.com/issues/scaled-objects-render-shadows-and-specularity-incorrectly-in-the-lwrp-on-device)
- LWRP now allows some Asset settings to be changed at runtime. [Case 1105552](https://issuetracker.unity3d.com/issues/lwrp-changing-render-scale-in-runtime-has-no-effect-since-lwrp-3-dot-3-0)
- Realtime shadows now work in GLES2. [Case 1087251](https://issuetracker.unity3d.com/issues/android-lwrp-no-real-time-light-and-shadows-using-gles2)
- Framedebugger now renders correctly when stepping through drawcalls.
- Cameras that request MSAA and Opaque Textures now use less frame bandwidth when they render.
- Fixed rendering in the gamma color space, so it doesn't appear darker.
- Particles SImple Lit and Particles Unlit Shaders now work correctly.
- __Soft Particles__ now work correctly.
- Camera fading for particles.
- Fixed a typo in the Unlit `IgnoreProjector` tag.
- Particles render in both eyes with stereo instancing
- Fixed specular issues on mobile. [case 1109017](https://issuetracker.unity3d.com/issues/scaled-objects-render-shadows-and-specularity-incorrectly-in-the-lwrp-on-device)
- Fixed issue causing LWRP to create MSAA framebuffer even when MSAA setting was disabled.
- Post-processing in mobile VR is now forced to be disabled. It was causing many rendering issues.
- Fixed Editor Previews breaking in Play Mode when VR is enabled. [Case 1109009](https://issuetracker.unity3d.com/issues/lwrp-editor-previews-break-in-play-mode-if-vr-is-enabled)
- A camera's HDR enable flag is now respected when rendering in XR.
- Terrain detail rendering now works correctly when LWRP is installed but inactive.

## [5.2.0] - 2018-11-27
### Added
- LWRP now handles blits that are required by the device when rendering to the backbuffer.
- You can now enable the SRP Batcher. To do so, go to the `Pipeline Asset`. Under `Advanced`, toggle `SRP Batcher`.

### Changed
- Renamed shader variable `unity_LightIndicesOffsetAndCount` to `unity_PerObjectLightData`.
- Shader variables `unity_4LightIndices0` and `unity_4LightIndices1` are now declared as `unity_PerObjectLightIndices` array.

## [5.1.0] - 2018-11-19
### Added
- The user documentation for LWRP is now in this GitHub repo, instead of in the separate GitHub wiki. You can find the most up-to-date pages in the [TableOfContents.md](TableOfCotents.md) file. Pages not listed in that file are still in progress.

### Changed
- The LWRP package is no longer in preview.
- LWRP built-in render passes are now internal.
- Changed namespace from `UnityEngine.Experimental.Rendering.LightweightPipeline` to `UnityEngine.Rendering.LWRP`.
- Changed namespace from `UnityEditor.Experimental.Rendering.LightweightPipeline` to `UnityEditor.Rendering.LWRP`.

### Fixed
- LWRP now respects the iOS Player setting **Force hard shadows**. When you enable this setting, hardware filtering of shadows is disabled.
- Scene view mode now renders baked lightmaps correctly. [Case 1092227](https://issuetracker.unity3d.com/issues/lwrp-scene-view-modes-render-objects-black)
- Shadow bias calculations are now correct for both Shader Graph and Terrain shaders.
- Blit shader now ignores culling.
- When you select __Per Vertex__ option for __Additional Lights__, the __Per Object Limit__ option is not greyed out anymore.
- When you change camera viewport height to values above 1.0, the Unity Editor doesn't freeze anymore. [Case 1097497](https://issuetracker.unity3d.com/issues/macos-lwrp-editor-freezes-after-changing-cameras-viewport-rect-values)
- When you use AR with LWRP, the following error message is not displayed in the console anymore: "The camera list passed to the render pipeline is either null or empty."

## [5.0.0-preview] - 2018-09-28
### Added
- Added occlusion mesh rendering/hookup for VR
- You can now configure default depth and normal shadow bias values in the pipeline asset.
- You can now add the `LWRPAdditionalLightData` component to a `Light` to override the default depth and normal shadow bias.
- You can now log the amount of shader variants in your build. To do so, go to the `Pipeline Asset`. Under `Advanced`, select and set the `Shader Variant Log Level`.
### Changed
- Removed the `supportedShaderFeatures` property from LWRP core. The shader stripper now figures out which variants to strip based on the current assigned pipeline Asset in the Graphics settings.
### Fixed
- The following error does not appear in console anymore: ("Begin/End Profiler section mismatch")
- When you select a material with the Lit shader, this no longer causes the following error in the console: ("Material doesn't have..."). [case 1092354](https://fogbugz.unity3d.com/f/cases/1092354/)
- In the Simple Lit shader, per-vertex additional lights are now shaded properly.
- Shader variant stripping now works when you're building a Project with Cloud Build. This greatly reduces build times from Cloud Build.
- Dynamic Objects now receive lighting when the light mode is set to mixed.
- MSAA now works on Desktop platforms.
- The shadow bias value is now computed correctly for shadow cascades and different shadow resolutions. [case 1076285](https://issuetracker.unity3d.com/issues/lwrp-realtime-directional-light-shadow-maps-exhibit-artifacts)
- When you use __Area Light__ with LWRP, __Cast Shadows__ no longer overlaps with other UI elements in the Inspector. [case 1085363](https://issuetracker.unity3d.com/issues/inspector-area-light-cast-shadows-ui-option-is-obscured-by-render-mode-for-lwrp-regression-in-2018-dot-3a3)

### Changed
Read/write XRGraphicsConfig -> Read-only XRGraphics interface to XRSettings.

## [4.0.0-preview] - 2018-09-28
### Added
- When you have enabled Gizmos, they now appear correctly in the Game view.
- Added requiresDepthPrepass field to RenderingData struct to tell if the runtime platform requires a depth prepass to generate a camera depth texture.
- The `RenderingData` struct now holds a reference to `CullResults`.
- When __HDR__ is enabled in the Camera but disabled in the Asset, an information box in the Camera Inspector informs you about it.
- When __MSAA__ is enabled in the Camera but disabled in the Asset, an information box in the Camera Inspector informs you about it.
- Enabled instancing on the terrain shader.
- Sorting of opaque objects now respects camera `opaqueSortMode` setting.
- Sorting of opaque objects disables front-to-back sorting flag, when camera settings allow that and the GPU has hidden surface removal.
- LWRP now has a Custom Light Explorer that suits its feature set.
- LWRP now supports Vertex Lit shaders for detail meshes on terrain.
- LWRP now has three interactive Autodesk shaders: Autodesk Interactive, Autodesk Interactive Masked and Autodesk Interactive Transparent.
- [Shader API] The `GetMainLight` and `GetAdditionalLight` functions can now compute shadow attenuation and store it in the new `shadowAttenuation` field in `LightData` struct.
- [Shader API] Added a `VertexPositionInputs` struct that contains vertex position in difference spaces (world, view, hclip).
- [Shader API] Added a `GetVertexPositionInputs` function to get an initialized `VertexPositionInputs`.
- [Shader API] Added a `GetPerObjectLightIndex` function to return the per-object index given a for-loop index.
- [Shader API] Added a `GetShadowCoord` function that takes a `VertexPositionInputs` as input.
- [ShaderLibrary] Added VertexNormalInputs struct that contains data for per-pixel normal computation.
- [ShaderLibrary] Added GetVertexNormalInputs function to return an initialized VertexNormalInputs.

### Changed
- The `RenderingData` struct is now read-only.
- `ScriptableRenderer`always performs a Clear before calling `IRendererSetup::Setup.`
- `ScriptableRenderPass::Execute` no longer takes `CullResults` as input. Instead, use `RenderingData`as input, since that references `CullResults`.
- `IRendererSetup_Setup` no longer takes `ScriptableRenderContext` and `CullResults` as input.
- Shader includes are now referenced via package relative paths instead of via the deprecated shader export path mechanism https://docs.unity3d.com/2018.3/Documentation/ScriptReference/ShaderIncludePathAttribute.html.
- The LWRP Asset settings were re-organized to be more clear.
- Vertex lighting now controls if additional lights should be shaded per-vertex or per-pixel.
- Renamed all `Local Lights` nomenclature to `Additional Lights`.
- Changed shader naming to conform to our SRP shader code convention.
- [Shader API] Renamed `SpotAttenuation` function to `AngleAttenuation`.
- [Shader API] Renamed `_SHADOWS_ENABLED` keyword to `_MAIN_LIGHT_SHADOWS`
- [Shader API] Renamed `_SHADOWS_CASCADE` keyword to `_MAIN_LIGHT_SHADOWS_CASCADE`
- [Shader API] Renamed `_VERTEX_LIGHTS` keyword to `_ADDITIONAL_LIGHTS_VERTEX`.
- [Shader API] Renamed `_LOCAL_SHADOWS_ENABLED` to `_ADDITIONAL_LIGHT_SHADOWS`
- [Shader API] Renamed `GetLight` function to `GetAdditionalLight`.
- [Shader API] Renamed `GetPixelLightCount` function to `GetAdditionalLightsCount`.
- [Shader API] Renamed `attenuation` to `distanceAttenuation` in `LightData`.
- [Shader API] Renamed `GetLocalLightShadowStrength` function to `GetAdditionalLightShadowStrength`.
- [Shader API] Renamed `SampleScreenSpaceShadowMap` functions to `SampleScreenSpaceShadowmap`.
- [Shader API] Renamed `MainLightRealtimeShadowAttenuation` function to `MainLightRealtimeShadow`.
- [Shader API] Renamed light constants from `Directional` and `Local` to `MainLight` and `AdditionalLights`.
- [Shader API] Renamed `GetLocalLightShadowSamplingData` function to `GetAdditionalLightShadowSamplingData`.
- [Shader API] Removed OUTPUT_NORMAL macro.
- [Shader API] Removed `lightIndex` and `substractiveAttenuation` from `LightData`.
- [Shader API] Removed `ComputeShadowCoord` function. `GetShadowCoord` is provided instead.
- All `LightweightPipeline` references in API and classes are now named `LightweightRenderPipeline`.
- Files no longer have the `Lightweight` prefix.
- Renamed Physically Based shaders to `Lit`, `ParticlesLit`, and `TerrainLit`.
- Renamed Simple Lighting shaders to `SimpleLit`, and `ParticlesSimpleLit`.
- [ShaderLibrary] Renamed `InputSurfacePBR.hlsl`, `InputSurfaceSimple.hlsl`, and `InputSurfaceUnlit` to `LitInput.hlsl`, `SimpleLitInput.hlsl`, and `UnlitInput.hlsl`. These files were moved from the `ShaderLibrary` folder to the`Shaders`.
- [ShaderLibrary] Renamed `LightweightPassLit.hlsl` and `LightweightPassLitSimple.hlsl` to `LitForwardPass.hlsl` and `SimpleLitForwardPass.hlsl`. These files were moved from the `ShaderLibrary` folder to `Shaders`.
- [ShaderLibrary] Renamed `LightweightPassMetaPBR.hlsl`, `LightweightPassMetaSimple.hlsl` and `LighweightPassMetaUnlit` to `LitMetaPass.hlsl`, `SimpleLitMetaPass.hlsl` and `UnlitMetaPass.hlsl`. These files were moved from the `ShaderLibrary` folder to `Shaders`.
- [ShaderLibrary] Renamed `LightweightPassShadow.hlsl` to `ShadowCasterPass.hlsl`. This file was moved to the `Shaders` folder.
- [ShaderLibrary] Renamed `LightweightPassDepthOnly.hlsl` to `DepthOnlyPass.hlsl`. This file was moved to the `Shaders` folder.
- [ShaderLibrary] Renamed `InputSurfaceTerrain.hlsl` to `TerrainLitInput.hlsl`. This file was moved to the `Shaders` folder.
- [ShaderLibrary] Renamed `LightweightPassLitTerrain.hlsl` to `TerrainLitPases.hlsl`. This file was moved to the `Shaders` folder.
- [ShaderLibrary] Renamed `ParticlesPBR.hlsl` to `ParticlesLitInput.hlsl`. This file was moved to the `Shaders` folder.
- [ShaderLibrary] Renamed `InputSurfacePBR.hlsl` to `LitInput.hlsl`. This file was moved to the `Shaders` folder.
- [ShaderLibrary] Renamed `InputSurfaceUnlit.hlsl` to `UnlitInput.hlsl`. This file was moved to the `Shaders` folder.
- [ShaderLibrary] Renamed `InputBuiltin.hlsl` to `UnityInput.hlsl`.
- [ShaderLibrary] Renamed `LightweightPassMetaCommon.hlsl` to `MetaInput.hlsl`.
- [ShaderLibrary] Renamed `InputSurfaceCommon.hlsl` to `SurfaceInput.hlsl`.
- [ShaderLibrary] Removed LightInput struct and GetLightDirectionAndAttenuation. Use GetAdditionalLight function instead.
- [ShaderLibrary] Removed ApplyFog and ApplyFogColor functions. Use MixFog and MixFogColor instead.
- [ShaderLibrary] Removed TangentWorldToNormal function. Use TransformTangentToWorld instead.
- [ShaderLibrary] Removed view direction normalization functions. View direction should always be normalized per pixel for accurate results.
- [ShaderLibrary] Renamed FragmentNormalWS function to NormalizeNormalPerPixel.

### Fixed
- If you have more than 16 lights in a scene, LWRP no longer causes random glitches while rendering lights.
- The Unlit shader now samples Global Illumination correctly.
- The Inspector window for the Unlit shader now displays correctly.
- Reduced GC pressure by removing several per-frame memory allocations.
- The tooltip for the the camera __MSAA__ property now appears correctly.
- Fixed multiple C# code analysis rule violations.
- The fullscreen mesh is no longer recreated upon every call to `ScriptableRenderer.fullscreenMesh`.

## [3.3.0-preview] - 2018-01-01
### Added
- Added callbacks to LWRP that can be attached to a camera (IBeforeCameraRender, IAfterDepthPrePass, IAfterOpaquePass, IAfterOpaquePostProcess, IAfterSkyboxPass, IAfterTransparentPass, IAfterRender)

###Changed
- Clean up LWRP creation of render textures. If we are not going straight to screen ensure that we create both depth and color targets.
- UNITY_DECLARE_FRAMEBUFFER_INPUT and UNITY_READ_FRAMEBUFFER_INPUT macros were added. They are necessary for reading transient attachments.
- UNITY_MATRIX_I_VP is now defined.
- Renamed LightweightForwardRenderer to ScriptableRenderer.
- Moved all light constants to _LightBuffer CBUFFER. Now _PerCamera CBUFFER contains all other per camera constants.
- Change real-time attenuation to inverse square.
- Change attenuation for baked GI to inverse square, to match real-time attenuation.
- Small optimization in light attenuation shader code.

### Fixed
- Lightweight Unlit shader UI doesn't throw an error about missing receive shadow property anymore.

## [3.2.0-preview] - 2018-01-01
### Changed
- Receive Shadows property is now exposed in the material instead of in the renderer.
- The UI for Lightweight asset has been updated with new categories. A more clean structure and foldouts has been added to keep things organized.

### Fixed
- Shadow casters are now properly culled per cascade. (case 1059142)
- Rendering no longer breaks when Android platform is selected in Build Settings. (case 1058812)
- Scriptable passes no longer have missing material references. Now they access cached materials in the renderer.(case 1061353)
- When you change a Shadow Cascade option in the Pipeline Asset, this no longer warns you that you've exceeded the array size for the _WorldToShadow property.
- Terrain shader optimizations.

## [3.1.0-preview] - 2018-01-01

### Fixed
- Fixed assert errors caused by multi spot lights
- Fixed LWRP-DirectionalShadowConstantBuffer params setting

## [3.0.0-preview] - 2018-01-01
### Added
- Added camera additional data component to control shadows, depth and color texture.
- pipeline now uses XRSEttings.eyeTextureResolutionScale as renderScale when in XR.
- New pass architecture. Allows for custom passes to be written and then used on a per camera basis in LWRP

### Changed
- Shadow rendering has been optimized for the Mali Utgard architecture by removing indexing and avoiding divisions for orthographic projections. This reduces the frame time by 25% on the Overdraw benchmark.
- Removed 7x7 tent filtering when using cascades.
- Screenspace shadow resolve is now only done when rendering shadow cascades.
- Updated the UI for the Lighweight pipeline asset.
- Update assembly definitions to output assemblies that match Unity naming convention (Unity.*).

### Fixed
- Post-processing now works with VR on PC.
- PS4 compiler error
- Fixed VR multiview rendering by forcing MSAA to be off. There's a current issue in engine that breaks MSAA and Texture2DArray.
- Fixed UnityPerDraw CB layout
- GLCore compute buffer compiler error
- Occlusion strength not being applied on LW standard shaders
- CopyDepth pass is being called even when a depth from prepass is available
- GLES2 shader compiler error in IntegrationTests
- Can't set RenderScale and ShadowDistance by script
- VR Single Pass Instancing shadows
- Fixed compilation errors on platforms with limited XRSetting support.

## [2.0.0-preview] - 2018-01-01

### Added
- Explicit render target load/store actions were added to improve tile utilization
- Camera opaque color can be requested on the pipeline asset. It can be accessed in the shader by defining a _CameraOpaqueTexture. This can be used as an alternative to GrabPass.
- Dynamic Batching can be enabled in the pipeline asset
- Pipeline now strips unused or invalid variants and passes based on selected pipeline capabilities in the asset. This reduces build and memory consuption on target.
- Shader stripping settings were added to pipeline asset

### Changed
#### Pipeline
- Pipeline code is now more modular and extensible. A ForwardRenderer class is initialized by the pipeline with RenderingData and it's responsible for enqueueing and executing passes. In the future pluggable renderers will be supported.
- On mobile 1 directional light + up to 4 local lights (point or spot) are computed
- On other platforms 1 directional light + up to 8 local lights are computed
- Multiple shadow casting lights are supported. Currently only 1 directional + 4 spots light shadows.
#### Shading Framework
- Directional Lights are always considered a main light in shader. They have a fast shading path with no branching and no indexing.
- GetMainLight() is provided in shader to initialize Light struct with main light shading data.
- Directional lights have a dedicated shadowmap for performance reasons. Shadow coord always comes from interpolator.
- MainLigthRealtimeShadowAttenuation(float4 shadowCoord) is provided to compute main light realtime shadows.
- Spot and Point lights are always shaded in the light loop. Branching on uniform and indexing happens when shading them.
- GetLight(half index, float3 positionWS) is provided in shader to initialize Light struct for spot and point lights.
- Spot light shadows are baked into a single shadow atlas.
- Shadow coord for spot lights is always computed on fragment.
- Use LocalLightShadowAttenuation(int lightIndex, float3 positionWS) to comppute realtime shadows for spot lights.

### Fixed
- Issue that was causing VR on Android to render black
- Camera viewport issues
- UWP build issues
- Prevent nested camera rendering in the pipeline

## [1.1.4-preview] - 2018-01-01

### Added
 - Terrain and grass shaders ported
 - Updated materials and shader default albedo and specular color to midgrey.
 - Exposed _ScaledScreenParams to shader. It works the same as _ScreenParams but takes pipeline RenderScale into consideration
 - Performance Improvements in mobile

### Fixed
 - SRP Shader library issue that was causing all constants to be highp in mobile
 - shader error that prevented LWRP to build to UWP
 - shader compilation errors in Linux due to case sensitive includes
 - Rendering Texture flipping issue
 - Standard Particles shader cutout and blending modes
 - crash caused by using projectors
 - issue that was causing Shadow Strength to not be computed on mobile
 - Material Upgrader issue that caused editor to SoftLocks
 - GI in Unlit shader
 - Null reference in the Unlit material shader GUI

## [1.1.2-preview] - 2018-01-01

### Changed
 - Performance improvements in mobile

### Fixed
 - Shadows on GLES 2.0
 - CPU performance regression in shadow rendering
 - Alpha clip shadow issues
 - Unmatched command buffer error message
 - Null reference exception caused by missing resource in LWRP
 - Issue that was causing Camera clear flags was being ignored in mobile


## [1.1.1-preview] - 2018-01-01

### Added
 - Added Cascade Split selection UI
 - Added SHADER_HINT_NICE_QUALITY. If user defines this to 1 in the shader Lightweight pipeline will favor quality even on mobile platforms.

### Changed
 - Shadowmap uses 16bit format instead of 32bit.
 - Small shader performance improvements

### Fixed
 - Subtractive Mode
 - Shadow Distance does not accept negative values anymore


## [0.1.24] - 2018-01-01

### Added
 - Added Light abstraction layer on lightweight shader library.
 - Added HDR global setting on pipeline asset.
 - Added Soft Particles settings on pipeline asset.
 - Ported particles shaders to SRP library

### Changed
 - HDR RT now uses what format is configured in Tier settings.
 - Refactored lightweight standard shaders and shader library to improve ease of use.
 - Optimized tile LOAD op on mobile.
 - Reduced GC pressure
 - Reduced shader variant count by ~56% by improving fog and lightmap keywords
 - Converted LW shader library files to use real/half when necessary.

### Fixed
 - Realtime shadows on OpenGL
 - Shader compiler errors in GLES 2.0
 - Issue sorting issues when BeforeTransparent custom fx was enabled.
 - VR single pass rendering.
 - Viewport rendering issues when rendering to backbuffer.
 - Viewport rendering issues when rendering to with MSAA turned off.
 - Multi-camera rendering.

## [0.1.23] - 2018-01-01

### Added
 - UI Improvements (Rendering features not supported by LW are hidden)

### Changed
 - Shaders were ported to the new SRP shader library.
 - Constant Buffer refactor to use new Batcher
 - Shadow filtering and bias improved.
 - Pipeline now updates color constants in gamma when in Gamma colorspace.
 - Optimized ALU and CB usage on Shadows.
 - Reduced shader variant count by ~33% by improving shadow and light classification keywords
 - Default resources were removed from the pipeline asset.

### Fixed
 - Fixed shader include path when using SRP from package manager.
 - Fixed spot light attenuation to match Unity Built-in pipeline.
 - Fixed depth pre-pass clearing issue.

## [0.1.12] - 2018-01-01

### Added
 - Standard Unlit shader now has an option to sample GI.
 - Added Material Upgrader for stock Unity Mobile and Legacy Shaders.
 - UI improvements

### Changed
- Realtime shadow filtering was improved.

### Fixed
 - Fixed an issue that was including unreferenced shaders in the build.
 - Fixed a null reference caused by Particle System component lights.<|MERGE_RESOLUTION|>--- conflicted
+++ resolved
@@ -9,13 +9,9 @@
 ### Changed
 - Re-added the menu button to be able to convert selected materials.
 
-
-### Fixed
-<<<<<<< HEAD
+### Fixed
 - Fixed incorrect blending of ParticleUnlit. [case 1373188](https://issuetracker.unity3d.com/product/unity/issues/guid/1373188/)
-=======
 - Fixed max light count cpu/gpu mismatch in Editor with Android target. [case 1392965](https://issuetracker.unity3d.com/product/unity/issues/guid/1392965/)
->>>>>>> 01664353
 
 ## [12.1.4] - 2021-12-07
 
