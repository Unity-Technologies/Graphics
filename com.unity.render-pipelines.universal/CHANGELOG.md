--- conflicted
+++ resolved
@@ -4,12 +4,11 @@
 The format is based on [Keep a Changelog](http://keepachangelog.com/en/1.0.0/)
 and this project adheres to [Semantic Versioning](http://semver.org/spec/v2.0.0.html).
 
-<<<<<<< HEAD
 ## [Unreleased]
 
 ### Added
 - All builtin URP shaders as long as URP ShaderGraph shaders will support Mesh LOD CrossFade which type can be selected in UniversalRenderPipelineAsset.lodCrossFadeType property. 
-=======
+
 ## [14.0.1] - 2021-12-07
 
 ### Added
@@ -33,7 +32,6 @@
 - Fixed material converter not being able to be called in batch mode. [case 1375962]
 - Fixed an issue where specular color was not matching behaviour in Legacy and HDRP. [case 1326941](https://issuetracker.unity3d.com/issues/urp-specular-color-behavior-does-not-match-legacy-or-hdrp)
 - Fixed a shader compiler issue with mismatching variable types when calling lerp.
->>>>>>> 2155e0a1
 
 ## [14.0.0] - 2021-11-17
 
