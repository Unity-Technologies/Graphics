--- conflicted
+++ resolved
@@ -28,12 +28,9 @@
 - Fixed an issue with shadows not being correctly calculated in some shaders.
 - Fixed invalid implementation of one function in LWRP -> URP backward compatibility support.
 - Fixed an issue when Linear -> sRGB conversion would not happen on some Android devices. [case 1226208](https://issuetracker.unity3d.com/issues/no-srgb-conversion-on-some-android-devices-when-using-the-universal-render-pipeline)
-<<<<<<< HEAD
 - Fixed issues with performance when importing fbx files
 - Fixed issues with NullReferenceException happening with URP shaders
-=======
 - Fixed an issue where the emission value in particle shaders would not update in the editor without entering playmode.
->>>>>>> e1baa7b7
 
 ## [7.3.0] - 2020-03-11
 
