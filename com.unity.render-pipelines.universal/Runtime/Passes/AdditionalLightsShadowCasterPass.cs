using System;
using System.Collections.Generic;
using Unity.Collections;

namespace UnityEngine.Rendering.Universal.Internal
{
    /// <summary>
    /// Renders a shadow map atlas for additional shadow-casting Lights.
    /// </summary>
    public partial class AdditionalLightsShadowCasterPass : ScriptableRenderPass
    {
        private static class AdditionalShadowsConstantBuffer
        {
            public static int _AdditionalLightsWorldToShadow;
            public static int _AdditionalShadowParams;
            public static int _AdditionalShadowOffset0;
            public static int _AdditionalShadowOffset1;
            public static int _AdditionalShadowOffset2;
            public static int _AdditionalShadowOffset3;
            public static int _AdditionalShadowmapSize;
        }

<<<<<<< HEAD
        internal struct ShadowResolutionRequest
        {
            public int visibleLightIndex;
            public int perLightShadowSliceIndex;
            public int requestedResolution;

            public int offsetX;             // x coordinate of the square area allocated in the atlas for this shadow map
            public int offsetY;             // y coordinate of the square area allocated in the atlas for this shadow map
            public int allocatedResolution; // width of the square area allocated in the atlas for this shadow map

            public ShadowResolutionRequest(int _visibleLightIndex, int _perLightShadowSliceIndex, int _requestedResolution)
            {
                visibleLightIndex = _visibleLightIndex;
                perLightShadowSliceIndex = _perLightShadowSliceIndex;
                requestedResolution = _requestedResolution;

                offsetX = 0;
                offsetY = 0;
                allocatedResolution = 0;
            }
        }

=======
>>>>>>> 66005454
        static int m_AdditionalLightsWorldToShadow_SSBO;
        static int m_AdditionalShadowParams_SSBO;
        bool m_UseStructuredBuffer;

        const int k_ShadowmapBufferBits = 16;
        private RenderTargetHandle m_AdditionalLightsShadowmap;
        RenderTexture m_AdditionalLightsShadowmapTexture;

        int m_ShadowmapWidth;
        int m_ShadowmapHeight;

        ShadowSliceData[] m_AdditionalLightsShadowSlices = null;

<<<<<<< HEAD
        int[] m_VisibleLightIndexToAdditionalLightIndex = null;                         // maps a "global" visible light index (index to renderingData.lightData.visibleLights) to an "additional light index" (index to arrays _AdditionalLightsPosition, _AdditionalShadowParams, ...), or -1 if it is not an additional light (i.e if it is the main light)
        int[] m_AdditionalLightIndexToVisibleLightIndex = null;                         // maps additional light index (index to arrays _AdditionalLightsPosition, _AdditionalShadowParams, ...) to its "global" visible light index (index to renderingData.lightData.visibleLights)
        List<int> m_ShadowSliceToAdditionalLightIndex = new List<int>();                // For each shadow slice, store the "additional light indices" of the punctual light that casts it
        List<int> m_GlobalShadowSliceIndexToPerLightShadowSliceIndex = new List<int>(); // For each shadow slice, store its "per-light shadow slice index" in the punctual light that casts it (can be up to 5 for point lights)

        Vector4[] m_AdditionalLightIndexToShadowParams = null;                          // per-additional-light shadow info passed to the lighting shader
        Matrix4x4[] m_AdditionalLightShadowSliceIndexTo_WorldShadowMatrix = null;       // per-shadow-slice info passed to the lighting shader

        List<ShadowResolutionRequest> m_ShadowResolutionRequests = new List<ShadowResolutionRequest>();  // intermediate array used to compute the final resolution of each shadow slice rendered in the frame
        ShadowResolutionRequest[] m_SortedShadowResolutionRequests = null;
        int[] m_VisibleLightIndexToSortedShadowResolutionRequestsFirstSliceIndex = null;                 // for each visible light, store the index of its first shadow slice in m_SortedShadowResolutionRequests (for quicker access)
        List<RectInt> m_UnusedAtlasSquareAreas = new List<RectInt>();                                   // this list tracks space available in the atlas
=======
        int[] m_VisibleLightIndexToAdditionalLightIndex = null;                     // maps a "global" visible light index (index to renderingData.lightData.visibleLights) to an "additional light index" (index to arrays _AdditionalLightsPosition, _AdditionalShadowParams, ...), or -1 if it is not an additional light (i.e if it is the main light)
        int[] m_AdditionalLightIndexToVisibleLightIndex = null;                     // maps additional light index (index to arrays _AdditionalLightsPosition, _AdditionalShadowParams, ...) to its "global" visible light index (index to renderingData.lightData.visibleLights)
        List<int> m_ShadowSliceToAdditionalLightIndex = new List<int>();            // For each shadow slice, store the "additional light indices" of the punctual light that casts it

        Vector4[] m_AdditionalLightIndexToShadowParams = null;                      // per-additional-light shadow info passed to the lighting shader
        Matrix4x4[] m_AdditionalLightShadowSliceIndexTo_WorldShadowMatrix = null;   // per-shadow-slice info passed to the lighting shader
>>>>>>> 66005454

        bool m_SupportsBoxFilterForShadows;
        ProfilingSampler m_ProfilingSetupSampler = new ProfilingSampler("Setup Additional Shadows");

        public AdditionalLightsShadowCasterPass(RenderPassEvent evt)
        {
            base.profilingSampler = new ProfilingSampler(nameof(AdditionalLightsShadowCasterPass));
            renderPassEvent = evt;

            AdditionalShadowsConstantBuffer._AdditionalLightsWorldToShadow = Shader.PropertyToID("_AdditionalLightsWorldToShadow");
            AdditionalShadowsConstantBuffer._AdditionalShadowParams = Shader.PropertyToID("_AdditionalShadowParams");
            AdditionalShadowsConstantBuffer._AdditionalShadowOffset0 = Shader.PropertyToID("_AdditionalShadowOffset0");
            AdditionalShadowsConstantBuffer._AdditionalShadowOffset1 = Shader.PropertyToID("_AdditionalShadowOffset1");
            AdditionalShadowsConstantBuffer._AdditionalShadowOffset2 = Shader.PropertyToID("_AdditionalShadowOffset2");
            AdditionalShadowsConstantBuffer._AdditionalShadowOffset3 = Shader.PropertyToID("_AdditionalShadowOffset3");
            AdditionalShadowsConstantBuffer._AdditionalShadowmapSize = Shader.PropertyToID("_AdditionalShadowmapSize");
            m_AdditionalLightsShadowmap.Init("_AdditionalLightsShadowmapTexture");

            m_AdditionalLightsWorldToShadow_SSBO = Shader.PropertyToID("_AdditionalLightsWorldToShadow_SSBO");
            m_AdditionalShadowParams_SSBO = Shader.PropertyToID("_AdditionalShadowParams_SSBO");

            m_UseStructuredBuffer = RenderingUtils.useStructuredBuffer;
            m_SupportsBoxFilterForShadows = Application.isMobilePlatform || SystemInfo.graphicsDeviceType == GraphicsDeviceType.Switch;

            // Preallocated a fixed size. CommandBuffer.SetGlobal* does allow this data to grow.
            int maxVisibleAdditionalLights = UniversalRenderPipeline.maxVisibleAdditionalLights;
            const int maxMainLights = 1;
            int maxVisibleLights = UniversalRenderPipeline.maxVisibleAdditionalLights + maxMainLights;

<<<<<<< HEAD
            m_AdditionalLightIndexToVisibleLightIndex = new int[maxVisibleAdditionalLights];
            m_VisibleLightIndexToAdditionalLightIndex = new int[maxVisibleLights];
            m_VisibleLightIndexToSortedShadowResolutionRequestsFirstSliceIndex = new int[maxVisibleLights];
            m_AdditionalLightIndexToShadowParams = new Vector4[maxVisibleAdditionalLights];
=======
            // These array sizes should be as big as ScriptableCullingParameters.maximumVisibleLights (that is defined during ScriptableRenderer.SetupCullingParameters).
            // We initialize these array sizes with the number of visible lights allowed by the ForwardRenderer.
            // The number of visible lights can become much higher when using the Deferred rendering path, we resize the arrays during Setup() if required.
            m_AdditionalLightIndexToVisibleLightIndex = new int[maxVisibleLights];
            m_VisibleLightIndexToAdditionalLightIndex = new int[maxVisibleLights];
            m_AdditionalLightIndexToShadowParams = new Vector4[maxVisibleLights];
>>>>>>> 66005454

            if (!m_UseStructuredBuffer)
            {
                // Uniform buffers are faster on some platforms, but they have stricter size limitations
<<<<<<< HEAD
                const int MAX_PUNCTUAL_LIGHT_SHADOW_SLICES_IN_UBO = 545;  // keep in sync with MAX_PUNCTUAL_LIGHT_SHADOW_SLICES_IN_UBO in Shadows.hlsl
                int maxShadowSlices = Math.Min(6 * maxVisibleAdditionalLights, MAX_PUNCTUAL_LIGHT_SHADOW_SLICES_IN_UBO);
                m_AdditionalLightShadowSliceIndexTo_WorldShadowMatrix = new Matrix4x4[maxShadowSlices];
                m_UnusedAtlasSquareAreas.Capacity = maxShadowSlices;
                m_ShadowResolutionRequests.Capacity = maxShadowSlices;
=======

                int MAX_PUNCTUAL_LIGHT_SHADOW_SLICES_IN_UBO = 545;  // keep in sync with MAX_PUNCTUAL_LIGHT_SHADOW_SLICES_IN_UBO in Shadows.hlsl
                if (UniversalRenderPipeline.maxVisibleAdditionalLights != UniversalRenderPipeline.k_MaxVisibleAdditionalLightsNonMobile)
                {
                    // Reduce uniform block size on Mobile/GL to avoid shader performance or compilation issues - keep in sync with MAX_PUNCTUAL_LIGHT_SHADOW_SLICES_IN_UBO in Shadows.hlsl
                    MAX_PUNCTUAL_LIGHT_SHADOW_SLICES_IN_UBO = UniversalRenderPipeline.maxVisibleAdditionalLights;
                }
                m_AdditionalLightShadowSliceIndexTo_WorldShadowMatrix = new Matrix4x4[MAX_PUNCTUAL_LIGHT_SHADOW_SLICES_IN_UBO];
>>>>>>> 66005454
            }
        }

        private int GetPunctualLightShadowSlicesCount(in LightType lightType)
        {
            switch (lightType)
            {
                case LightType.Spot:
                    return 1;
                case LightType.Point:
                    return 6;
                default:
                    return 0;
<<<<<<< HEAD
=======
            }
        }

        // Magic numbers used to identify light type when rendering shadow receiver.
        // Keep in sync with AdditionalLightRealtimeShadow code in com.unity.render-pipelines.universal/ShaderLibrary/Shadows.hlsl
        private const float LightTypeIdentifierInShadowParams_Spot = 0;
        private const float LightTypeIdentifierInShadowParams_Point = 1;


        // Returns the guard angle that must be added to a frustum angle covering a projection map of resolution sliceResolutionInTexels,
        // in order to also cover a guard band of size guardBandSizeInTexels around the projection map.
        // Formula illustrated in https://i.ibb.co/wpW5Mnf/Calc-Guard-Angle.png
        internal static float CalcGuardAngle(float frustumAngleInDegrees, float guardBandSizeInTexels, float sliceResolutionInTexels)
        {
            float frustumAngle = frustumAngleInDegrees * Mathf.Deg2Rad;
            float halfFrustumAngle = frustumAngle / 2;
            float tanHalfFrustumAngle = Mathf.Tan(halfFrustumAngle);

            float halfSliceResolution = sliceResolutionInTexels / 2;
            float halfGuardBand = guardBandSizeInTexels / 2;
            float factorBetweenAngleTangents = 1 + halfGuardBand / halfSliceResolution;

            float tanHalfGuardAnglePlusHalfFrustumAngle = tanHalfFrustumAngle * factorBetweenAngleTangents;

            float halfGuardAnglePlusHalfFrustumAngle = Mathf.Atan(tanHalfGuardAnglePlusHalfFrustumAngle);
            float halfGuardAngleInRadian = halfGuardAnglePlusHalfFrustumAngle - halfFrustumAngle;

            float guardAngleInRadian = 2 * halfGuardAngleInRadian;
            float guardAngleInDegree = guardAngleInRadian * Mathf.Rad2Deg;

            return guardAngleInDegree;
        }

        // Returns the guard angle that must be added to a point light shadow face frustum angle
        // in order to avoid shadows missing at the boundaries between cube faces.
        internal static float GetPointLightShadowFrustumFovBiasInDegrees(int shadowSliceResolution, bool shadowFiltering)
        {
            // Commented-out code below uses the theoretical formula to compute the required guard angle based on the number of additional
            // texels that the projection should cover. It is close to HDRP's HDShadowUtils.CalcGuardAnglePerspective method.
            // However, due to precision issues or other filterings performed at lighting for example, this formula also still requires a fudge factor.
            // Since we only handle a fixed number of resolutions, we use empirical values instead.
            #if false
            float fudgeFactor = 1.5f;
            return fudgeFactor * CalcGuardAngle(90, shadowFiltering ? 5 : 1, shadowSliceResolution);
            #endif


            float fovBias = 4.00f;

            // Empirical value found to remove gaps between point light shadow faces in test scenes.
            // We can see that the guard angle is roughly proportional to the inverse of resolution https://docs.google.com/spreadsheets/d/1QrIZJn18LxVKq2-K1XS4EFRZcZdZOJTTKKhDN8Z1b_s
            if (shadowSliceResolution <= 8)
                Debug.LogWarning("Too many additional punctual lights shadows, increase shadow atlas size or remove some shadowed lights");
            // TODO: (If we decide to support it) Investigate why shadows are not rendered when single slice resolution is 8
            else if (shadowSliceResolution <= 16)
                fovBias = 43.0f;
            else if (shadowSliceResolution <= 32)
                fovBias = 18.55f;
            else if (shadowSliceResolution <= 64)
                fovBias = 8.63f;
            else if (shadowSliceResolution <= 128)
                fovBias = 4.13f;
            else if (shadowSliceResolution <= 256)
                fovBias = 2.03f;
            else if (shadowSliceResolution <= 512)
                fovBias = 1.00f;
            else if (shadowSliceResolution <= 1024)
                fovBias = 0.50f;

            if (shadowFiltering)
            {
                if (shadowSliceResolution <= 16)
                    Debug.LogWarning("Too many additional punctual lights shadows to use Soft Shadows. Increase shadow atlas size, remove some shadowed lights or use Hard Shadows.");
                // With such small resolutions no fovBias can give good visual results
                else if (shadowSliceResolution <= 32)
                    fovBias += 9.35f;
                else if (shadowSliceResolution <= 64)
                    fovBias += 4.07f;
                else if (shadowSliceResolution <= 128)
                    fovBias += 1.77f;
                else if (shadowSliceResolution <= 256)
                    fovBias += 0.85f;
                else if (shadowSliceResolution <= 512)
                    fovBias += 0.39f;
                else if (shadowSliceResolution <= 1024)
                    fovBias += 0.17f;

                // These values were verified to work on platforms for which m_SupportsBoxFilterForShadows is true (Mobile, Switch).
                // TODO: Investigate finer-tuned values for those platforms. Soft shadows are implemented differently for them.
>>>>>>> 66005454
            }

            return fovBias;
        }

<<<<<<< HEAD
        // Magic numbers used to identify light type when rendering shadow receiver.
        // Keep in sync with AdditionalLightRealtimeShadow code in com.unity.render-pipelines.universal/ShaderLibrary/Shadows.hlsl
        private const float LightTypeIdentifierInShadowParams_Spot = 0;
        private const float LightTypeIdentifierInShadowParams_Point = 1;


        // Returns the guard angle that must be added to a frustum angle covering a projection map of resolution sliceResolutionInTexels,
        // in order to also cover a guard band of size guardBandSizeInTexels around the projection map.
        // Formula illustrated in https://i.ibb.co/wpW5Mnf/Calc-Guard-Angle.png
        internal static float CalcGuardAngle(float frustumAngleInDegrees, float guardBandSizeInTexels, float sliceResolutionInTexels)
        {
            float frustumAngle = frustumAngleInDegrees * Mathf.Deg2Rad;
            float halfFrustumAngle = frustumAngle / 2;
            float tanHalfFrustumAngle = Mathf.Tan(halfFrustumAngle);

            float halfSliceResolution = sliceResolutionInTexels / 2;
            float halfGuardBand = guardBandSizeInTexels / 2;
            float factorBetweenAngleTangents = 1 + halfGuardBand / halfSliceResolution;

            float tanHalfGuardAnglePlusHalfFrustumAngle = tanHalfFrustumAngle * factorBetweenAngleTangents;

            float halfGuardAnglePlusHalfFrustumAngle = Mathf.Atan(tanHalfGuardAnglePlusHalfFrustumAngle);
            float halfGuardAngleInRadian = halfGuardAnglePlusHalfFrustumAngle - halfFrustumAngle;

            float guardAngleInRadian = 2 * halfGuardAngleInRadian;
            float guardAngleInDegree = guardAngleInRadian * Mathf.Rad2Deg;

            return guardAngleInDegree;
        }

        // Returns the guard angle that must be added to a point light shadow face frustum angle
        // in order to avoid shadows missing at the boundaries between cube faces.
        internal static float GetPointLightShadowFrustumFovBiasInDegrees(int shadowSliceResolution, bool shadowFiltering)
        {
            // Commented-out code below uses the theoretical formula to compute the required guard angle based on the number of additional
            // texels that the projection should cover. It is close to HDRP's HDShadowUtils.CalcGuardAnglePerspective method.
            // However, due to precision issues or other filterings performed at lighting for example, this formula also still requires a fudge factor.
            // Since we only handle a fixed number of resolutions, we use empirical values instead.
            #if false
            float fudgeFactor = 1.5f;
            return fudgeFactor * CalcGuardAngle(90, shadowFiltering ? 5 : 1, shadowSliceResolution);
            #endif


            float fovBias = 4.00f;

            // Empirical value found to remove gaps between point light shadow faces in test scenes.
            // We can see that the guard angle is roughly proportional to the inverse of resolution https://docs.google.com/spreadsheets/d/1QrIZJn18LxVKq2-K1XS4EFRZcZdZOJTTKKhDN8Z1b_s
            if (shadowSliceResolution <= 8)
                Debug.LogWarning("Too many additional punctual lights shadows, increase shadow atlas size or remove some shadowed lights");
            // TODO: (If we decide to support it) Investigate why shadows are not rendered when single slice resolution is 8
            else if (shadowSliceResolution <= 16)
                fovBias = 43.0f;
            else if (shadowSliceResolution <= 32)
                fovBias = 18.55f;
            else if (shadowSliceResolution <= 64)
                fovBias = 8.63f;
            else if (shadowSliceResolution <= 128)
                fovBias = 4.13f;
            else if (shadowSliceResolution <= 256)
                fovBias = 2.03f;
            else if (shadowSliceResolution <= 512)
                fovBias = 1.00f;
            else if (shadowSliceResolution <= 1024)
                fovBias = 0.50f;

            if (shadowFiltering)
            {
                if (shadowSliceResolution <= 16)
                    Debug.LogWarning("Too many additional punctual lights shadows to use Soft Shadows. Increase shadow atlas size, remove some shadowed lights or use Hard Shadows.");
                // With such small resolutions no fovBias can give good visual results
                else if (shadowSliceResolution <= 32)
                    fovBias += 9.35f;
                else if (shadowSliceResolution <= 64)
                    fovBias += 4.07f;
                else if (shadowSliceResolution <= 128)
                    fovBias += 1.77f;
                else if (shadowSliceResolution <= 256)
                    fovBias += 0.85f;
                else if (shadowSliceResolution <= 512)
                    fovBias += 0.39f;
                else if (shadowSliceResolution <= 1024)
                    fovBias += 0.17f;

                // These values were verified to work on platforms for which m_SupportsBoxFilterForShadows is true (Mobile, Switch).
                // TODO: Investigate finer-tuned values for those platforms. Soft shadows are implemented differently for them.
            }

            return fovBias;
        }

        // Adapted from InsertionSort() in com.unity.render-pipelines.high-definition/Runtime/Lighting/Shadow/HDDynamicShadowAtlas.cs
        // Sort array in decreasing requestedResolution order (sub-sorting in increasing visibleLightIndex and ShadowSliceIndex order)
        internal void InsertionSort(ShadowResolutionRequest[] array, int startIndex, int lastIndex)
        {
            int i = startIndex + 1;

            while (i < lastIndex)
            {
                var curr = array[i];
                int j = i - 1;

                // Sort in descending order.
                while ((j >= 0) && (curr.requestedResolution  > array[j].requestedResolution
                                    || (curr.requestedResolution == array[j].requestedResolution && curr.visibleLightIndex  < array[j].visibleLightIndex)
                                    || (curr.requestedResolution == array[j].requestedResolution && curr.visibleLightIndex == array[j].visibleLightIndex && curr.perLightShadowSliceIndex < array[j].perLightShadowSliceIndex)))
                {
                    array[j + 1] = array[j];
                    j--;
                }

                array[j + 1] = curr;
                i++;
            }
        }

        // Assigns to each of the first totalShadowSlicesCount items in m_SortedShadowResolutionRequests a location in the shadow atlas based on requested resolutions.
        // If necessary, scales down shadow maps active in the frame, to make all of them fit in the atlas.
        void AtlasLayout(int atlasSize, int totalShadowSlicesCount)
        {
            bool allShadowSlicesFitInAtlas = false;
            bool tooManyShadows = false;
            int shadowSlicesScaleFactor = 1;

            while (!allShadowSlicesFitInAtlas && !tooManyShadows)
            {
                m_UnusedAtlasSquareAreas.Clear();
                m_UnusedAtlasSquareAreas.Add(new RectInt(0, 0, atlasSize, atlasSize));

                allShadowSlicesFitInAtlas = true;

                for (int shadowRequestIndex = 0; shadowRequestIndex < totalShadowSlicesCount; ++shadowRequestIndex)
                {
                    var resolution = m_SortedShadowResolutionRequests[shadowRequestIndex].requestedResolution / shadowSlicesScaleFactor;
                    if (resolution <= 8)
                    {
                        tooManyShadows = true;
                        break;
                    }

                    bool foundSpaceInAtlas = false;

                    // Try to find free space in the atlas
                    for (int unusedAtlasSquareAreaIndex = 0; unusedAtlasSquareAreaIndex < m_UnusedAtlasSquareAreas.Count; ++unusedAtlasSquareAreaIndex)
                    {
                        var atlasArea = m_UnusedAtlasSquareAreas[unusedAtlasSquareAreaIndex];
                        var atlasAreaWidth = atlasArea.width;
                        var atlasAreaHeight = atlasArea.height;
                        var atlasAreaX = atlasArea.x;
                        var atlasAreaY = atlasArea.y;
                        if (atlasAreaWidth >= resolution)
                        {
                            // we can use this atlas area for the shadow request
                            m_SortedShadowResolutionRequests[shadowRequestIndex].offsetX = atlasAreaX;
                            m_SortedShadowResolutionRequests[shadowRequestIndex].offsetY = atlasAreaY;
                            m_SortedShadowResolutionRequests[shadowRequestIndex].allocatedResolution = resolution;

                            // this atlas space is not available anymore, so remove it from the list
                            m_UnusedAtlasSquareAreas.RemoveAt(unusedAtlasSquareAreaIndex);

                            // make sure to split space so that the rest of this square area can be used
                            int remainingShadowRequestsCount = totalShadowSlicesCount - shadowRequestIndex - 1; // (no need to add more than that)
                            int newSquareAreasCount = 0;
                            int newSquareAreaWidth = resolution; // we split the area in squares of same size
                            int newSquareAreaHeight = resolution;
                            var newSquareAreaX = atlasAreaX;
                            var newSquareAreaY = atlasAreaY;
                            while (newSquareAreasCount < remainingShadowRequestsCount)
                            {
                                newSquareAreaX += newSquareAreaWidth;
                                if (newSquareAreaX + newSquareAreaWidth > (atlasAreaX + atlasAreaWidth))
                                {
                                    newSquareAreaX = atlasAreaX;
                                    newSquareAreaY += newSquareAreaHeight;
                                    if (newSquareAreaY + newSquareAreaHeight > (atlasAreaY + atlasAreaHeight))
                                        break;
                                }

                                // replace the space we removed previously by new smaller squares (inserting them in this order ensures shadow maps will be packed at the side of the atlas, without gaps)
                                m_UnusedAtlasSquareAreas.Insert(unusedAtlasSquareAreaIndex + newSquareAreasCount, new RectInt(newSquareAreaX, newSquareAreaY, newSquareAreaWidth, newSquareAreaHeight));
                                ++newSquareAreasCount;
                            }

                            foundSpaceInAtlas = true;
                            break;
                        }
                    }

                    if (!foundSpaceInAtlas)
                    {
                        allShadowSlicesFitInAtlas = false;
                        break;
                    }
                }

                if (!allShadowSlicesFitInAtlas && !tooManyShadows)
                    shadowSlicesScaleFactor *= 2;
            }

            if (!m_IssuedMessageAboutShadowMapsTooBig && tooManyShadows)
            {
                Debug.LogWarning($"Too many additional punctual lights shadows. URP tried reducing shadow resolutions by {shadowSlicesScaleFactor} but it was still too much. Increase shadow atlas size, decrease big shadow resolutions, or reduce the number of shadow maps active in the same frame (currently was {totalShadowSlicesCount}).");
                m_IssuedMessageAboutShadowMapsTooBig = true; // Only output this once
            }

            if (!m_IssuedMessageAboutShadowMapsRescale && shadowSlicesScaleFactor > 1)
            {
                Debug.Log($"Reduced additional punctual light shadows resolution by {shadowSlicesScaleFactor} to make {totalShadowSlicesCount} shadow maps fit in the {atlasSize}x{atlasSize} shadow atlas. To avoid this, increase shadow atlas size, decrease big shadow resolutions, or reduce the number of shadow maps active in the same frame");
                m_IssuedMessageAboutShadowMapsRescale = true; // Only output this once
            }
        }

        bool m_IssuedMessageAboutShadowMapsRescale = false;
        bool m_IssuedMessageAboutShadowMapsTooBig = false;
=======
        bool m_IssuedMessageAboutShadowSlicesTooMany = false;
>>>>>>> 66005454

        public bool Setup(ref RenderingData renderingData)
        {
            using var profScope = new ProfilingScope(null, m_ProfilingSetupSampler);

            Clear();

            m_ShadowmapWidth = renderingData.shadowData.additionalLightsShadowmapWidth;
            m_ShadowmapHeight = renderingData.shadowData.additionalLightsShadowmapHeight;

            var visibleLights = renderingData.lightData.visibleLights;
            int additionalLightsCount = renderingData.lightData.additionalLightsCount;

            int totalShadowSlicesCount = 0; // number of shadow slices that we will need for all shadowed additional (punctual) lights
<<<<<<< HEAD
            m_ShadowResolutionRequests.Clear();

            for (int visibleLightIndex = 0; visibleLightIndex < visibleLights.Length; ++visibleLightIndex)
            {
                if (visibleLightIndex == renderingData.lightData.mainLightIndex)
                    // Skip main directional light as it is not packed into the shadow atlas
                    continue;

                if (IsValidShadowCastingLight(ref renderingData.lightData, visibleLightIndex))
                {
                    int perLightShadowSlicesCount = GetPunctualLightShadowSlicesCount(visibleLights[visibleLightIndex].lightType);
                    totalShadowSlicesCount += perLightShadowSlicesCount;
                    for (int perLightShadowSliceIndex = 0; perLightShadowSliceIndex < perLightShadowSlicesCount; ++perLightShadowSliceIndex)
                    {
                        m_ShadowResolutionRequests.Add(new ShadowResolutionRequest(visibleLightIndex, perLightShadowSliceIndex, renderingData.shadowData.resolution[visibleLightIndex]));
                    }
                }
            }

            if (m_SortedShadowResolutionRequests == null || m_SortedShadowResolutionRequests.Length < totalShadowSlicesCount)
                m_SortedShadowResolutionRequests = new ShadowResolutionRequest[totalShadowSlicesCount];

            for (int shadowRequestIndex = 0; shadowRequestIndex < m_ShadowResolutionRequests.Count; ++shadowRequestIndex)
                m_SortedShadowResolutionRequests[shadowRequestIndex] = m_ShadowResolutionRequests[shadowRequestIndex];
            for (int sortedArrayIndex = totalShadowSlicesCount; sortedArrayIndex < m_SortedShadowResolutionRequests.Length; ++sortedArrayIndex)
                m_SortedShadowResolutionRequests[sortedArrayIndex].requestedResolution = 0; // reset unused entries
            InsertionSort(m_SortedShadowResolutionRequests, 0, totalShadowSlicesCount);

            // update the reverse lookup array (starting from the end of the array, in order to use index of slice#0 in case a same visibleLight has several shadowSlices)
            for (int sortedArrayIndex = totalShadowSlicesCount - 1; sortedArrayIndex >= 0; --sortedArrayIndex)
                m_VisibleLightIndexToSortedShadowResolutionRequestsFirstSliceIndex[m_SortedShadowResolutionRequests[sortedArrayIndex].visibleLightIndex] = sortedArrayIndex;

            int atlasWidth = renderingData.shadowData.additionalLightsShadowmapWidth;
            int atlasHeight = renderingData.shadowData.additionalLightsShadowmapHeight;

            AtlasLayout(atlasWidth, totalShadowSlicesCount);

            if (m_AdditionalLightsShadowSlices == null || m_AdditionalLightsShadowSlices.Length < totalShadowSlicesCount)
                m_AdditionalLightsShadowSlices = new ShadowSliceData[totalShadowSlicesCount];

            if (m_AdditionalLightShadowSliceIndexTo_WorldShadowMatrix == null ||
                (m_UseStructuredBuffer && (m_AdditionalLightShadowSliceIndexTo_WorldShadowMatrix.Length < totalShadowSlicesCount)))   // m_AdditionalLightShadowSliceIndexTo_WorldShadowMatrix can be resized when using SSBO to pass shadow data (no size limitation)
                m_AdditionalLightShadowSliceIndexTo_WorldShadowMatrix = new Matrix4x4[totalShadowSlicesCount];

=======
            for (int i = 0; i < visibleLights.Length; ++i)
            {
                if (i == renderingData.lightData.mainLightIndex)
                    // Skip main directional light as it is not packed into the shadow atlas
                    continue;

                if (IsValidShadowCastingLight(ref renderingData.lightData, i))
                {
                    int shadowSlicesCountForThisLight = GetPunctualLightShadowSlicesCount(visibleLights[i].lightType);

                    if (!m_UseStructuredBuffer)
                    {
                        // m_AdditionalLightShadowSliceIndexTo_WorldShadowMatrix.Length maps to _AdditionalLightsWorldToShadow in Shadows.hlsl
                        // We have to limit its size because uniform buffers cannot be higher than 64kb for some platforms.
                        if (totalShadowSlicesCount + shadowSlicesCountForThisLight > m_AdditionalLightShadowSliceIndexTo_WorldShadowMatrix.Length)
                        {
                            if (!m_IssuedMessageAboutShadowSlicesTooMany)
                            {
                                Debug.Log($"There are too many shadowed additional punctual lights active at the same time, URP will not render all the shadows. To ensure all shadows are rendered, reduce the number of shadowed additional lights in the scene ; make sure they are not active at the same time ; or replace point lights by spot lights (spot lights use less shadow maps than point lights).");
                                m_IssuedMessageAboutShadowSlicesTooMany = true; // Only output this once
                            }

                            break;
                        }
                    }

                    totalShadowSlicesCount += shadowSlicesCountForThisLight;
                }
            }

            int atlasWidth = renderingData.shadowData.additionalLightsShadowmapWidth;
            int atlasHeight = renderingData.shadowData.additionalLightsShadowmapHeight;
            // Compute a common sliceResolution that allows to fit all shadow slices in the shadow atlas
            // i.e additional punctual light shadows resolution is adjusted every frame
            int sliceResolution = ShadowUtils.GetMaxTileResolutionInAtlas(atlasWidth, atlasHeight, totalShadowSlicesCount);

            if (m_AdditionalLightsShadowSlices == null || m_AdditionalLightsShadowSlices.Length < totalShadowSlicesCount)
                m_AdditionalLightsShadowSlices = new ShadowSliceData[totalShadowSlicesCount];

            if (m_AdditionalLightShadowSliceIndexTo_WorldShadowMatrix == null ||
                (m_UseStructuredBuffer && (m_AdditionalLightShadowSliceIndexTo_WorldShadowMatrix.Length < totalShadowSlicesCount)))   // m_AdditionalLightShadowSliceIndexTo_WorldShadowMatrix can be resized when using SSBO to pass shadow data (no size limitation)
                m_AdditionalLightShadowSliceIndexTo_WorldShadowMatrix = new Matrix4x4[totalShadowSlicesCount];

            if (m_AdditionalLightIndexToVisibleLightIndex.Length < visibleLights.Length)
            {
                // Array "visibleLights" is returned by ScriptableRenderContext.Cull()
                // The maximum number of "visibleLights" that ScriptableRenderContext.Cull() should return, is defined by parameter ScriptableCullingParameters.maximumVisibleLights
                // Universal RP sets this "ScriptableCullingParameters.maximumVisibleLights" value during ScriptableRenderer.SetupCullingParameters.
                // When using Deferred rendering, it is possible to specify a very high number of visible lights.
                m_AdditionalLightIndexToVisibleLightIndex = new int[visibleLights.Length];
                m_VisibleLightIndexToAdditionalLightIndex = new int[visibleLights.Length];
                m_AdditionalLightIndexToShadowParams = new Vector4[visibleLights.Length];
            }

            // initialize _AdditionalShadowParams
            Vector4 defaultShadowParams = new Vector4(0 /*shadowStrength*/, 0, 0, -1 /*perLightFirstShadowSliceIndex*/);
            // shadowParams.x is used in RenderAdditionalShadowMapAtlas to skip shadow map rendering for non-shadow-casting lights
            // shadowParams.w is used in Lighting shader to find if Additional light casts shadows
            for (int i = 0; i < visibleLights.Length; ++i)
                m_AdditionalLightIndexToShadowParams[i] = defaultShadowParams;

>>>>>>> 66005454
            int validShadowCastingLightsCount = 0;
            bool supportsSoftShadows = renderingData.shadowData.supportsSoftShadows;
            int additionalLightIndex = -1;
            for (int visibleLightIndex = 0; visibleLightIndex < visibleLights.Length && m_ShadowSliceToAdditionalLightIndex.Count < totalShadowSlicesCount; ++visibleLightIndex)
            {
                VisibleLight shadowLight = visibleLights[visibleLightIndex];

                // Skip main directional light as it is not packed into the shadow atlas
                if (visibleLightIndex == renderingData.lightData.mainLightIndex)
                {
                    m_VisibleLightIndexToAdditionalLightIndex[visibleLightIndex] = -1;
                    continue;
                }

                ++additionalLightIndex; // ForwardLights.SetupAdditionalLightConstants skips main Light and thus uses a different index for additional lights
                m_AdditionalLightIndexToVisibleLightIndex[additionalLightIndex] = visibleLightIndex;
                m_VisibleLightIndexToAdditionalLightIndex[visibleLightIndex] = additionalLightIndex;

                LightType lightType = shadowLight.lightType;
                int perLightShadowSlicesCount = GetPunctualLightShadowSlicesCount(lightType);
<<<<<<< HEAD

                int perLightFirstShadowSliceIndex = m_ShadowSliceToAdditionalLightIndex.Count; // shadowSliceIndex within the global array of all additional light shadow slices

=======

                int perLightFirstShadowSliceIndex = m_ShadowSliceToAdditionalLightIndex.Count; // shadowSliceIndex within the global array of all additional light shadow slices

>>>>>>> 66005454
                bool isValidShadowCastingLight = false;
                for (int perLightShadowSlice = 0; perLightShadowSlice < perLightShadowSlicesCount; ++perLightShadowSlice)
                {
                    int globalShadowSliceIndex = m_ShadowSliceToAdditionalLightIndex.Count; // shadowSliceIndex within the global array of all additional light shadow slices
<<<<<<< HEAD

                    bool isValidShadowSlice = false;
=======
>>>>>>> 66005454

                    bool lightRangeContainsShadowCasters = renderingData.cullResults.GetShadowCasterBounds(visibleLightIndex, out var shadowCastersBounds);
                    if (lightRangeContainsShadowCasters)
                    {
                        // We need to iterate the lights even though additional lights are disabled because
                        // cullResults.GetShadowCasterBounds() does the fence sync for the shadow culling jobs.
                        if (!renderingData.shadowData.supportsAdditionalLightShadows)
                            continue;

                        if (IsValidShadowCastingLight(ref renderingData.lightData, visibleLightIndex))
                        {
                            if (lightType == LightType.Spot)
                            {
                                bool success = ShadowUtils.ExtractSpotLightMatrix(ref renderingData.cullResults,
                                    ref renderingData.shadowData,
                                    visibleLightIndex,
                                    out var shadowTransform,
                                    out m_AdditionalLightsShadowSlices[globalShadowSliceIndex].viewMatrix,
                                    out m_AdditionalLightsShadowSlices[globalShadowSliceIndex].projectionMatrix,
                                    out m_AdditionalLightsShadowSlices[globalShadowSliceIndex].splitData);

                                if (success)
                                {
                                    m_ShadowSliceToAdditionalLightIndex.Add(additionalLightIndex);
<<<<<<< HEAD
                                    m_GlobalShadowSliceIndexToPerLightShadowSliceIndex.Add(perLightShadowSlice);
=======
>>>>>>> 66005454
                                    var light = shadowLight.light;
                                    float shadowStrength = light.shadowStrength;
                                    float softShadows = (supportsSoftShadows && light.shadows == LightShadows.Soft) ? 1.0f : 0.0f;
                                    Vector4 shadowParams = new Vector4(shadowStrength, softShadows, LightTypeIdentifierInShadowParams_Spot, perLightFirstShadowSliceIndex);
                                    m_AdditionalLightShadowSliceIndexTo_WorldShadowMatrix[globalShadowSliceIndex] = shadowTransform;
                                    m_AdditionalLightIndexToShadowParams[additionalLightIndex] = shadowParams;
<<<<<<< HEAD
                                    isValidShadowSlice = true;
=======
>>>>>>> 66005454
                                    isValidShadowCastingLight = true;
                                }
                            }
                            else if (lightType == LightType.Point)
                            {
<<<<<<< HEAD
                                var sliceResolution = m_SortedShadowResolutionRequests[m_VisibleLightIndexToSortedShadowResolutionRequestsFirstSliceIndex[visibleLightIndex]].allocatedResolution;
=======
>>>>>>> 66005454
                                float fovBias = GetPointLightShadowFrustumFovBiasInDegrees(sliceResolution, (shadowLight.light.shadows == LightShadows.Soft));
                                // Note: the same fovBias will also be used to compute ShadowUtils.GetShadowBias

                                bool success = ShadowUtils.ExtractPointLightMatrix(ref renderingData.cullResults,
                                    ref renderingData.shadowData,
                                    visibleLightIndex,
                                    (CubemapFace)perLightShadowSlice,
                                    fovBias,
                                    out var shadowTransform,
                                    out m_AdditionalLightsShadowSlices[globalShadowSliceIndex].viewMatrix,
                                    out m_AdditionalLightsShadowSlices[globalShadowSliceIndex].projectionMatrix,
                                    out m_AdditionalLightsShadowSlices[globalShadowSliceIndex].splitData);

                                if (success)
                                {
                                    m_ShadowSliceToAdditionalLightIndex.Add(additionalLightIndex);
<<<<<<< HEAD
                                    m_GlobalShadowSliceIndexToPerLightShadowSliceIndex.Add(perLightShadowSlice);
=======
>>>>>>> 66005454
                                    var light = shadowLight.light;
                                    float shadowStrength = light.shadowStrength;
                                    float softShadows = (supportsSoftShadows && light.shadows == LightShadows.Soft) ? 1.0f : 0.0f;
                                    Vector4 shadowParams = new Vector4(shadowStrength, softShadows, LightTypeIdentifierInShadowParams_Point, perLightFirstShadowSliceIndex);
                                    m_AdditionalLightShadowSliceIndexTo_WorldShadowMatrix[globalShadowSliceIndex] = shadowTransform;
                                    m_AdditionalLightIndexToShadowParams[additionalLightIndex] = shadowParams;
<<<<<<< HEAD
                                    isValidShadowSlice = true;
=======
>>>>>>> 66005454
                                    isValidShadowCastingLight = true;
                                }
                            }
                        }
                    }

<<<<<<< HEAD
                    if (!isValidShadowSlice)
                    {
                        Vector4 shadowParams = new Vector4(0 /*shadowStrength*/, 0, 0, -1 /*perLightFirstShadowSliceIndex*/);
                        // shadowParams.x is used in RenderAdditionalShadowMapAtlas to skip shadow map rendering for non-shadow-casting lights
                        // shadowParams.w is used in Lighting shader to find if Additional light casts shadows
                        m_AdditionalLightIndexToShadowParams[additionalLightIndex] = shadowParams;
                    }
                }

=======
>>>>>>> 66005454
                if (isValidShadowCastingLight)
                    validShadowCastingLightsCount++;
            }

            // Lights that need to be rendered in the shadow map atlas
            if (validShadowCastingLightsCount == 0)
                return false;

            int shadowCastingLightsBufferCount = m_ShadowSliceToAdditionalLightIndex.Count;

<<<<<<< HEAD
            // Trim shadow atlas dimensions if possible (to avoid allocating texture space that will not be used)
            int atlasMaxX = 0;
            int atlasMaxY = 0;
            for (int sortedShadowResolutionRequestIndex = 0; sortedShadowResolutionRequestIndex < totalShadowSlicesCount; ++sortedShadowResolutionRequestIndex)
            {
                var shadowResolutionRequest = m_SortedShadowResolutionRequests[sortedShadowResolutionRequestIndex];
                atlasMaxX = Mathf.Max(atlasMaxX, shadowResolutionRequest.offsetX + shadowResolutionRequest.allocatedResolution);
                atlasMaxY = Mathf.Max(atlasMaxY, shadowResolutionRequest.offsetY + shadowResolutionRequest.allocatedResolution);
            }
            // ...but make sure we still use power-of-two dimensions (might perform better on some hardware)
            m_ShadowmapWidth = Mathf.NextPowerOfTwo(atlasMaxX);
            m_ShadowmapHeight = Mathf.NextPowerOfTwo(atlasMaxY);
=======
            // In the UI we only allow for square shadow map atlas. Here we check if we can fit
            // all shadow slices into half resolution of the atlas and adjust height to have tighter packing.
            int maximumSlices = (m_ShadowmapWidth / sliceResolution) * (m_ShadowmapHeight / sliceResolution);
            if (shadowCastingLightsBufferCount <= (maximumSlices / 2))
                m_ShadowmapHeight /= 2;
>>>>>>> 66005454

            float oneOverAtlasWidth = 1.0f / m_ShadowmapWidth;
            float oneOverAtlasHeight = 1.0f / m_ShadowmapHeight;

<<<<<<< HEAD
            Matrix4x4 sliceTransform;
=======
            int sliceIndex = 0;
            Matrix4x4 sliceTransform = Matrix4x4.identity;
            sliceTransform.m00 = sliceResolution * oneOverAtlasWidth;
            sliceTransform.m11 = sliceResolution * oneOverAtlasHeight;

>>>>>>> 66005454
            for (int globalShadowSliceIndex = 0; globalShadowSliceIndex < shadowCastingLightsBufferCount; ++globalShadowSliceIndex)
            {
                additionalLightIndex = m_ShadowSliceToAdditionalLightIndex[globalShadowSliceIndex];

                // We can skip the slice if strength is zero.
                if (Mathf.Approximately(m_AdditionalLightIndexToShadowParams[additionalLightIndex].x, 0.0f)  || Mathf.Approximately(m_AdditionalLightIndexToShadowParams[additionalLightIndex].w, -1.0f))
                    continue;

<<<<<<< HEAD
                int visibleLightIndex = m_AdditionalLightIndexToVisibleLightIndex[additionalLightIndex];
                int sortedShadowResolutionRequestFirstSliceIndex = m_VisibleLightIndexToSortedShadowResolutionRequestsFirstSliceIndex[visibleLightIndex];
                int perLightSliceIndex = m_GlobalShadowSliceIndexToPerLightShadowSliceIndex[globalShadowSliceIndex];
                var shadowResolutionRequest = m_SortedShadowResolutionRequests[sortedShadowResolutionRequestFirstSliceIndex + perLightSliceIndex];
                int sliceResolution = shadowResolutionRequest.allocatedResolution;

                sliceTransform = Matrix4x4.identity;
                sliceTransform.m00 = sliceResolution * oneOverAtlasWidth;
                sliceTransform.m11 = sliceResolution * oneOverAtlasHeight;

                m_AdditionalLightsShadowSlices[globalShadowSliceIndex].offsetX = shadowResolutionRequest.offsetX;
                m_AdditionalLightsShadowSlices[globalShadowSliceIndex].offsetY = shadowResolutionRequest.offsetY;
                m_AdditionalLightsShadowSlices[globalShadowSliceIndex].resolution = sliceResolution;

=======
                m_AdditionalLightsShadowSlices[globalShadowSliceIndex].offsetX = (sliceIndex % shadowSlicesPerRow) * sliceResolution;
                m_AdditionalLightsShadowSlices[globalShadowSliceIndex].offsetY = (sliceIndex / shadowSlicesPerRow) * sliceResolution;
                m_AdditionalLightsShadowSlices[globalShadowSliceIndex].resolution = sliceResolution;

>>>>>>> 66005454
                sliceTransform.m03 = m_AdditionalLightsShadowSlices[globalShadowSliceIndex].offsetX * oneOverAtlasWidth;
                sliceTransform.m13 = m_AdditionalLightsShadowSlices[globalShadowSliceIndex].offsetY * oneOverAtlasHeight;

                // We bake scale and bias to each shadow map in the atlas in the matrix.
                // saves some instructions in shader.
                m_AdditionalLightShadowSliceIndexTo_WorldShadowMatrix[globalShadowSliceIndex] = sliceTransform * m_AdditionalLightShadowSliceIndexTo_WorldShadowMatrix[globalShadowSliceIndex];
<<<<<<< HEAD
=======

                sliceIndex++;
>>>>>>> 66005454
            }

            return true;
        }

        public override void Configure(CommandBuffer cmd, RenderTextureDescriptor cameraTextureDescriptor)
        {
            m_AdditionalLightsShadowmapTexture = ShadowUtils.GetTemporaryShadowTexture(m_ShadowmapWidth, m_ShadowmapHeight, k_ShadowmapBufferBits);
            ConfigureTarget(new RenderTargetIdentifier(m_AdditionalLightsShadowmapTexture));
            ConfigureClear(ClearFlag.All, Color.black);
        }

        /// <inheritdoc/>
        public override void Execute(ScriptableRenderContext context, ref RenderingData renderingData)
        {
            if (renderingData.shadowData.supportsAdditionalLightShadows)
                RenderAdditionalShadowmapAtlas(ref context, ref renderingData.cullResults, ref renderingData.lightData, ref renderingData.shadowData);
        }

        public override void OnCameraCleanup(CommandBuffer cmd)
        {
            if (cmd == null)
                throw new ArgumentNullException("cmd");

            if (m_AdditionalLightsShadowmapTexture)
            {
                RenderTexture.ReleaseTemporary(m_AdditionalLightsShadowmapTexture);
                m_AdditionalLightsShadowmapTexture = null;
            }
        }

        // Get the "additional light index" (used to index arrays _AdditionalLightsPosition, _AdditionalShadowParams, ...) from the "global" visible light index
        // Function called by Deferred Renderer
        public int GetShadowLightIndexFromLightIndex(int visibleLightIndex)
        {
            if (visibleLightIndex < 0 || visibleLightIndex >= m_VisibleLightIndexToAdditionalLightIndex.Length)
                return -1;

            return m_VisibleLightIndexToAdditionalLightIndex[visibleLightIndex];
        }

        void Clear()
        {
            m_ShadowSliceToAdditionalLightIndex.Clear();
<<<<<<< HEAD
            m_GlobalShadowSliceIndexToPerLightShadowSliceIndex.Clear();
=======
>>>>>>> 66005454
            m_AdditionalLightsShadowmapTexture = null;
        }

        void RenderAdditionalShadowmapAtlas(ref ScriptableRenderContext context, ref CullingResults cullResults, ref LightData lightData, ref ShadowData shadowData)
        {
            NativeArray<VisibleLight> visibleLights = lightData.visibleLights;

            bool additionalLightHasSoftShadows = false;
            // NOTE: Do NOT mix ProfilingScope with named CommandBuffers i.e. CommandBufferPool.Get("name").
            // Currently there's an issue which results in mismatched markers.
            CommandBuffer cmd = CommandBufferPool.Get();
            using (new ProfilingScope(cmd, ProfilingSampler.Get(URPProfileId.AdditionalLightsShadow)))
            {
                bool anyShadowSliceRenderer = false;
                int shadowSlicesCount = m_ShadowSliceToAdditionalLightIndex.Count;
                for (int globalShadowSliceIndex = 0; globalShadowSliceIndex < shadowSlicesCount; ++globalShadowSliceIndex)
                {
                    int additionalLightIndex = m_ShadowSliceToAdditionalLightIndex[globalShadowSliceIndex];

                    // we do the shadow strength check here again here because we might have zero strength for non-shadow-casting lights.
                    // In that case we need the shadow data buffer but we can skip rendering them to shadowmap.
                    if (Mathf.Approximately(m_AdditionalLightIndexToShadowParams[additionalLightIndex].x, 0.0f)  || Mathf.Approximately(m_AdditionalLightIndexToShadowParams[additionalLightIndex].w, -1.0f))
                        continue;

                    int visibleLightIndex = m_AdditionalLightIndexToVisibleLightIndex[additionalLightIndex];
<<<<<<< HEAD

                    VisibleLight shadowLight = visibleLights[visibleLightIndex];

                    ShadowSliceData shadowSliceData = m_AdditionalLightsShadowSlices[globalShadowSliceIndex];

=======

                    VisibleLight shadowLight = visibleLights[visibleLightIndex];

                    ShadowSliceData shadowSliceData = m_AdditionalLightsShadowSlices[globalShadowSliceIndex];

>>>>>>> 66005454
                    var settings = new ShadowDrawingSettings(cullResults, visibleLightIndex);
                    settings.splitData = shadowSliceData.splitData;
                    Vector4 shadowBias = ShadowUtils.GetShadowBias(ref shadowLight, visibleLightIndex,
                        ref shadowData, shadowSliceData.projectionMatrix, shadowSliceData.resolution);
                    ShadowUtils.SetupShadowCasterConstantBuffer(cmd, ref shadowLight, shadowBias);
                    CoreUtils.SetKeyword(cmd, ShaderKeywordStrings.CastingPunctualLightShadow, true);
                    ShadowUtils.RenderShadowSlice(cmd, ref context, ref shadowSliceData, ref settings);
                    additionalLightHasSoftShadows |= shadowLight.light.shadows == LightShadows.Soft;
                    anyShadowSliceRenderer = true;
                }

                // We share soft shadow settings for main light and additional lights to save keywords.
                // So we check here if pipeline supports soft shadows and either main light or any additional light has soft shadows
                // to enable the keyword.
                // TODO: In PC and Consoles we can upload shadow data per light and branch on shader. That will be more likely way faster.
                bool mainLightHasSoftShadows = shadowData.supportsMainLightShadows &&
                    lightData.mainLightIndex != -1 &&
                    visibleLights[lightData.mainLightIndex].light.shadows ==
                    LightShadows.Soft;

                bool softShadows = shadowData.supportsSoftShadows &&
                    (mainLightHasSoftShadows || additionalLightHasSoftShadows);

                CoreUtils.SetKeyword(cmd, ShaderKeywordStrings.AdditionalLightShadows, anyShadowSliceRenderer);
                CoreUtils.SetKeyword(cmd, ShaderKeywordStrings.SoftShadows, softShadows);

                if (anyShadowSliceRenderer)
                    SetupAdditionalLightsShadowReceiverConstants(cmd, ref shadowData, softShadows);
            }

            context.ExecuteCommandBuffer(cmd);
            CommandBufferPool.Release(cmd);
        }

        // Set constant buffer data that will be used during the lighting/shadowing pass
        void SetupAdditionalLightsShadowReceiverConstants(CommandBuffer cmd, ref ShadowData shadowData, bool softShadows)
        {
            float invShadowAtlasWidth = 1.0f / shadowData.additionalLightsShadowmapWidth;
            float invShadowAtlasHeight = 1.0f / shadowData.additionalLightsShadowmapHeight;
            float invHalfShadowAtlasWidth = 0.5f * invShadowAtlasWidth;
            float invHalfShadowAtlasHeight = 0.5f * invShadowAtlasHeight;

            cmd.SetGlobalTexture(m_AdditionalLightsShadowmap.id, m_AdditionalLightsShadowmapTexture);

            if (m_UseStructuredBuffer)
            {
                // per-light data
                var shadowParamsBuffer = ShaderData.instance.GetAdditionalLightShadowParamsStructuredBuffer(m_AdditionalLightIndexToShadowParams.Length);
                shadowParamsBuffer.SetData(m_AdditionalLightIndexToShadowParams);
                cmd.SetGlobalBuffer(m_AdditionalShadowParams_SSBO, shadowParamsBuffer);

                // per-shadow-slice data
                var shadowSliceMatricesBuffer = ShaderData.instance.GetAdditionalLightShadowSliceMatricesStructuredBuffer(m_AdditionalLightShadowSliceIndexTo_WorldShadowMatrix.Length);
                shadowSliceMatricesBuffer.SetData(m_AdditionalLightShadowSliceIndexTo_WorldShadowMatrix);
                cmd.SetGlobalBuffer(m_AdditionalLightsWorldToShadow_SSBO, shadowSliceMatricesBuffer);
            }
            else
            {
                cmd.SetGlobalVectorArray(AdditionalShadowsConstantBuffer._AdditionalShadowParams, m_AdditionalLightIndexToShadowParams);                         // per-light data
                cmd.SetGlobalMatrixArray(AdditionalShadowsConstantBuffer._AdditionalLightsWorldToShadow, m_AdditionalLightShadowSliceIndexTo_WorldShadowMatrix); // per-shadow-slice data
            }

            if (softShadows)
            {
                if (m_SupportsBoxFilterForShadows)
                {
                    cmd.SetGlobalVector(AdditionalShadowsConstantBuffer._AdditionalShadowOffset0,
                        new Vector4(-invHalfShadowAtlasWidth, -invHalfShadowAtlasHeight, 0.0f, 0.0f));
                    cmd.SetGlobalVector(AdditionalShadowsConstantBuffer._AdditionalShadowOffset1,
                        new Vector4(invHalfShadowAtlasWidth, -invHalfShadowAtlasHeight, 0.0f, 0.0f));
                    cmd.SetGlobalVector(AdditionalShadowsConstantBuffer._AdditionalShadowOffset2,
                        new Vector4(-invHalfShadowAtlasWidth, invHalfShadowAtlasHeight, 0.0f, 0.0f));
                    cmd.SetGlobalVector(AdditionalShadowsConstantBuffer._AdditionalShadowOffset3,
                        new Vector4(invHalfShadowAtlasWidth, invHalfShadowAtlasHeight, 0.0f, 0.0f));
                }

                // Currently only used when !SHADER_API_MOBILE but risky to not set them as it's generic
                // enough so custom shaders might use it.
                cmd.SetGlobalVector(AdditionalShadowsConstantBuffer._AdditionalShadowmapSize, new Vector4(invShadowAtlasWidth, invShadowAtlasHeight,
                    shadowData.additionalLightsShadowmapWidth, shadowData.additionalLightsShadowmapHeight));
            }
        }

        bool IsValidShadowCastingLight(ref LightData lightData, int i)
        {
            if (i == lightData.mainLightIndex)
                return false;

            VisibleLight shadowLight = lightData.visibleLights[i];

            // Directional and light shadows are not supported in the shadow map atlas
            if (shadowLight.lightType == LightType.Directional)
                return false;

            Light light = shadowLight.light;
            return light != null && light.shadows != LightShadows.None && !Mathf.Approximately(light.shadowStrength, 0.0f);
        }
    }
}<|MERGE_RESOLUTION|>--- conflicted
+++ resolved
@@ -20,7 +20,6 @@
             public static int _AdditionalShadowmapSize;
         }
 
-<<<<<<< HEAD
         internal struct ShadowResolutionRequest
         {
             public int visibleLightIndex;
@@ -43,8 +42,6 @@
             }
         }
 
-=======
->>>>>>> 66005454
         static int m_AdditionalLightsWorldToShadow_SSBO;
         static int m_AdditionalShadowParams_SSBO;
         bool m_UseStructuredBuffer;
@@ -58,7 +55,6 @@
 
         ShadowSliceData[] m_AdditionalLightsShadowSlices = null;
 
-<<<<<<< HEAD
         int[] m_VisibleLightIndexToAdditionalLightIndex = null;                         // maps a "global" visible light index (index to renderingData.lightData.visibleLights) to an "additional light index" (index to arrays _AdditionalLightsPosition, _AdditionalShadowParams, ...), or -1 if it is not an additional light (i.e if it is the main light)
         int[] m_AdditionalLightIndexToVisibleLightIndex = null;                         // maps additional light index (index to arrays _AdditionalLightsPosition, _AdditionalShadowParams, ...) to its "global" visible light index (index to renderingData.lightData.visibleLights)
         List<int> m_ShadowSliceToAdditionalLightIndex = new List<int>();                // For each shadow slice, store the "additional light indices" of the punctual light that casts it
@@ -71,14 +67,6 @@
         ShadowResolutionRequest[] m_SortedShadowResolutionRequests = null;
         int[] m_VisibleLightIndexToSortedShadowResolutionRequestsFirstSliceIndex = null;                 // for each visible light, store the index of its first shadow slice in m_SortedShadowResolutionRequests (for quicker access)
         List<RectInt> m_UnusedAtlasSquareAreas = new List<RectInt>();                                   // this list tracks space available in the atlas
-=======
-        int[] m_VisibleLightIndexToAdditionalLightIndex = null;                     // maps a "global" visible light index (index to renderingData.lightData.visibleLights) to an "additional light index" (index to arrays _AdditionalLightsPosition, _AdditionalShadowParams, ...), or -1 if it is not an additional light (i.e if it is the main light)
-        int[] m_AdditionalLightIndexToVisibleLightIndex = null;                     // maps additional light index (index to arrays _AdditionalLightsPosition, _AdditionalShadowParams, ...) to its "global" visible light index (index to renderingData.lightData.visibleLights)
-        List<int> m_ShadowSliceToAdditionalLightIndex = new List<int>();            // For each shadow slice, store the "additional light indices" of the punctual light that casts it
-
-        Vector4[] m_AdditionalLightIndexToShadowParams = null;                      // per-additional-light shadow info passed to the lighting shader
-        Matrix4x4[] m_AdditionalLightShadowSliceIndexTo_WorldShadowMatrix = null;   // per-shadow-slice info passed to the lighting shader
->>>>>>> 66005454
 
         bool m_SupportsBoxFilterForShadows;
         ProfilingSampler m_ProfilingSetupSampler = new ProfilingSampler("Setup Additional Shadows");
@@ -108,30 +96,17 @@
             const int maxMainLights = 1;
             int maxVisibleLights = UniversalRenderPipeline.maxVisibleAdditionalLights + maxMainLights;
 
-<<<<<<< HEAD
-            m_AdditionalLightIndexToVisibleLightIndex = new int[maxVisibleAdditionalLights];
-            m_VisibleLightIndexToAdditionalLightIndex = new int[maxVisibleLights];
-            m_VisibleLightIndexToSortedShadowResolutionRequestsFirstSliceIndex = new int[maxVisibleLights];
-            m_AdditionalLightIndexToShadowParams = new Vector4[maxVisibleAdditionalLights];
-=======
             // These array sizes should be as big as ScriptableCullingParameters.maximumVisibleLights (that is defined during ScriptableRenderer.SetupCullingParameters).
             // We initialize these array sizes with the number of visible lights allowed by the ForwardRenderer.
             // The number of visible lights can become much higher when using the Deferred rendering path, we resize the arrays during Setup() if required.
             m_AdditionalLightIndexToVisibleLightIndex = new int[maxVisibleLights];
             m_VisibleLightIndexToAdditionalLightIndex = new int[maxVisibleLights];
+            m_VisibleLightIndexToSortedShadowResolutionRequestsFirstSliceIndex = new int[maxVisibleLights];
             m_AdditionalLightIndexToShadowParams = new Vector4[maxVisibleLights];
->>>>>>> 66005454
 
             if (!m_UseStructuredBuffer)
             {
                 // Uniform buffers are faster on some platforms, but they have stricter size limitations
-<<<<<<< HEAD
-                const int MAX_PUNCTUAL_LIGHT_SHADOW_SLICES_IN_UBO = 545;  // keep in sync with MAX_PUNCTUAL_LIGHT_SHADOW_SLICES_IN_UBO in Shadows.hlsl
-                int maxShadowSlices = Math.Min(6 * maxVisibleAdditionalLights, MAX_PUNCTUAL_LIGHT_SHADOW_SLICES_IN_UBO);
-                m_AdditionalLightShadowSliceIndexTo_WorldShadowMatrix = new Matrix4x4[maxShadowSlices];
-                m_UnusedAtlasSquareAreas.Capacity = maxShadowSlices;
-                m_ShadowResolutionRequests.Capacity = maxShadowSlices;
-=======
 
                 int MAX_PUNCTUAL_LIGHT_SHADOW_SLICES_IN_UBO = 545;  // keep in sync with MAX_PUNCTUAL_LIGHT_SHADOW_SLICES_IN_UBO in Shadows.hlsl
                 if (UniversalRenderPipeline.maxVisibleAdditionalLights != UniversalRenderPipeline.k_MaxVisibleAdditionalLightsNonMobile)
@@ -140,7 +115,8 @@
                     MAX_PUNCTUAL_LIGHT_SHADOW_SLICES_IN_UBO = UniversalRenderPipeline.maxVisibleAdditionalLights;
                 }
                 m_AdditionalLightShadowSliceIndexTo_WorldShadowMatrix = new Matrix4x4[MAX_PUNCTUAL_LIGHT_SHADOW_SLICES_IN_UBO];
->>>>>>> 66005454
+                m_UnusedAtlasSquareAreas.Capacity = maxShadowSlices;
+                m_ShadowResolutionRequests.Capacity = maxShadowSlices;
             }
         }
 
@@ -154,8 +130,6 @@
                     return 6;
                 default:
                     return 0;
-<<<<<<< HEAD
-=======
             }
         }
 
@@ -245,103 +219,12 @@
 
                 // These values were verified to work on platforms for which m_SupportsBoxFilterForShadows is true (Mobile, Switch).
                 // TODO: Investigate finer-tuned values for those platforms. Soft shadows are implemented differently for them.
->>>>>>> 66005454
             }
 
             return fovBias;
         }
 
-<<<<<<< HEAD
-        // Magic numbers used to identify light type when rendering shadow receiver.
-        // Keep in sync with AdditionalLightRealtimeShadow code in com.unity.render-pipelines.universal/ShaderLibrary/Shadows.hlsl
-        private const float LightTypeIdentifierInShadowParams_Spot = 0;
-        private const float LightTypeIdentifierInShadowParams_Point = 1;
-
-
-        // Returns the guard angle that must be added to a frustum angle covering a projection map of resolution sliceResolutionInTexels,
-        // in order to also cover a guard band of size guardBandSizeInTexels around the projection map.
-        // Formula illustrated in https://i.ibb.co/wpW5Mnf/Calc-Guard-Angle.png
-        internal static float CalcGuardAngle(float frustumAngleInDegrees, float guardBandSizeInTexels, float sliceResolutionInTexels)
-        {
-            float frustumAngle = frustumAngleInDegrees * Mathf.Deg2Rad;
-            float halfFrustumAngle = frustumAngle / 2;
-            float tanHalfFrustumAngle = Mathf.Tan(halfFrustumAngle);
-
-            float halfSliceResolution = sliceResolutionInTexels / 2;
-            float halfGuardBand = guardBandSizeInTexels / 2;
-            float factorBetweenAngleTangents = 1 + halfGuardBand / halfSliceResolution;
-
-            float tanHalfGuardAnglePlusHalfFrustumAngle = tanHalfFrustumAngle * factorBetweenAngleTangents;
-
-            float halfGuardAnglePlusHalfFrustumAngle = Mathf.Atan(tanHalfGuardAnglePlusHalfFrustumAngle);
-            float halfGuardAngleInRadian = halfGuardAnglePlusHalfFrustumAngle - halfFrustumAngle;
-
-            float guardAngleInRadian = 2 * halfGuardAngleInRadian;
-            float guardAngleInDegree = guardAngleInRadian * Mathf.Rad2Deg;
-
-            return guardAngleInDegree;
-        }
-
-        // Returns the guard angle that must be added to a point light shadow face frustum angle
-        // in order to avoid shadows missing at the boundaries between cube faces.
-        internal static float GetPointLightShadowFrustumFovBiasInDegrees(int shadowSliceResolution, bool shadowFiltering)
-        {
-            // Commented-out code below uses the theoretical formula to compute the required guard angle based on the number of additional
-            // texels that the projection should cover. It is close to HDRP's HDShadowUtils.CalcGuardAnglePerspective method.
-            // However, due to precision issues or other filterings performed at lighting for example, this formula also still requires a fudge factor.
-            // Since we only handle a fixed number of resolutions, we use empirical values instead.
-            #if false
-            float fudgeFactor = 1.5f;
-            return fudgeFactor * CalcGuardAngle(90, shadowFiltering ? 5 : 1, shadowSliceResolution);
-            #endif
-
-
-            float fovBias = 4.00f;
-
-            // Empirical value found to remove gaps between point light shadow faces in test scenes.
-            // We can see that the guard angle is roughly proportional to the inverse of resolution https://docs.google.com/spreadsheets/d/1QrIZJn18LxVKq2-K1XS4EFRZcZdZOJTTKKhDN8Z1b_s
-            if (shadowSliceResolution <= 8)
-                Debug.LogWarning("Too many additional punctual lights shadows, increase shadow atlas size or remove some shadowed lights");
-            // TODO: (If we decide to support it) Investigate why shadows are not rendered when single slice resolution is 8
-            else if (shadowSliceResolution <= 16)
-                fovBias = 43.0f;
-            else if (shadowSliceResolution <= 32)
-                fovBias = 18.55f;
-            else if (shadowSliceResolution <= 64)
-                fovBias = 8.63f;
-            else if (shadowSliceResolution <= 128)
-                fovBias = 4.13f;
-            else if (shadowSliceResolution <= 256)
-                fovBias = 2.03f;
-            else if (shadowSliceResolution <= 512)
-                fovBias = 1.00f;
-            else if (shadowSliceResolution <= 1024)
-                fovBias = 0.50f;
-
-            if (shadowFiltering)
-            {
-                if (shadowSliceResolution <= 16)
-                    Debug.LogWarning("Too many additional punctual lights shadows to use Soft Shadows. Increase shadow atlas size, remove some shadowed lights or use Hard Shadows.");
-                // With such small resolutions no fovBias can give good visual results
-                else if (shadowSliceResolution <= 32)
-                    fovBias += 9.35f;
-                else if (shadowSliceResolution <= 64)
-                    fovBias += 4.07f;
-                else if (shadowSliceResolution <= 128)
-                    fovBias += 1.77f;
-                else if (shadowSliceResolution <= 256)
-                    fovBias += 0.85f;
-                else if (shadowSliceResolution <= 512)
-                    fovBias += 0.39f;
-                else if (shadowSliceResolution <= 1024)
-                    fovBias += 0.17f;
-
-                // These values were verified to work on platforms for which m_SupportsBoxFilterForShadows is true (Mobile, Switch).
-                // TODO: Investigate finer-tuned values for those platforms. Soft shadows are implemented differently for them.
-            }
-
-            return fovBias;
-        }
+        bool m_IssuedMessageAboutShadowSlicesTooMany = false;
 
         // Adapted from InsertionSort() in com.unity.render-pipelines.high-definition/Runtime/Lighting/Shadow/HDDynamicShadowAtlas.cs
         // Sort array in decreasing requestedResolution order (sub-sorting in increasing visibleLightIndex and ShadowSliceIndex order)
@@ -466,9 +349,6 @@
 
         bool m_IssuedMessageAboutShadowMapsRescale = false;
         bool m_IssuedMessageAboutShadowMapsTooBig = false;
-=======
-        bool m_IssuedMessageAboutShadowSlicesTooMany = false;
->>>>>>> 66005454
 
         public bool Setup(ref RenderingData renderingData)
         {
@@ -483,7 +363,6 @@
             int additionalLightsCount = renderingData.lightData.additionalLightsCount;
 
             int totalShadowSlicesCount = 0; // number of shadow slices that we will need for all shadowed additional (punctual) lights
-<<<<<<< HEAD
             m_ShadowResolutionRequests.Clear();
 
             for (int visibleLightIndex = 0; visibleLightIndex < visibleLights.Length; ++visibleLightIndex)
@@ -494,50 +373,7 @@
 
                 if (IsValidShadowCastingLight(ref renderingData.lightData, visibleLightIndex))
                 {
-                    int perLightShadowSlicesCount = GetPunctualLightShadowSlicesCount(visibleLights[visibleLightIndex].lightType);
-                    totalShadowSlicesCount += perLightShadowSlicesCount;
-                    for (int perLightShadowSliceIndex = 0; perLightShadowSliceIndex < perLightShadowSlicesCount; ++perLightShadowSliceIndex)
-                    {
-                        m_ShadowResolutionRequests.Add(new ShadowResolutionRequest(visibleLightIndex, perLightShadowSliceIndex, renderingData.shadowData.resolution[visibleLightIndex]));
-                    }
-                }
-            }
-
-            if (m_SortedShadowResolutionRequests == null || m_SortedShadowResolutionRequests.Length < totalShadowSlicesCount)
-                m_SortedShadowResolutionRequests = new ShadowResolutionRequest[totalShadowSlicesCount];
-
-            for (int shadowRequestIndex = 0; shadowRequestIndex < m_ShadowResolutionRequests.Count; ++shadowRequestIndex)
-                m_SortedShadowResolutionRequests[shadowRequestIndex] = m_ShadowResolutionRequests[shadowRequestIndex];
-            for (int sortedArrayIndex = totalShadowSlicesCount; sortedArrayIndex < m_SortedShadowResolutionRequests.Length; ++sortedArrayIndex)
-                m_SortedShadowResolutionRequests[sortedArrayIndex].requestedResolution = 0; // reset unused entries
-            InsertionSort(m_SortedShadowResolutionRequests, 0, totalShadowSlicesCount);
-
-            // update the reverse lookup array (starting from the end of the array, in order to use index of slice#0 in case a same visibleLight has several shadowSlices)
-            for (int sortedArrayIndex = totalShadowSlicesCount - 1; sortedArrayIndex >= 0; --sortedArrayIndex)
-                m_VisibleLightIndexToSortedShadowResolutionRequestsFirstSliceIndex[m_SortedShadowResolutionRequests[sortedArrayIndex].visibleLightIndex] = sortedArrayIndex;
-
-            int atlasWidth = renderingData.shadowData.additionalLightsShadowmapWidth;
-            int atlasHeight = renderingData.shadowData.additionalLightsShadowmapHeight;
-
-            AtlasLayout(atlasWidth, totalShadowSlicesCount);
-
-            if (m_AdditionalLightsShadowSlices == null || m_AdditionalLightsShadowSlices.Length < totalShadowSlicesCount)
-                m_AdditionalLightsShadowSlices = new ShadowSliceData[totalShadowSlicesCount];
-
-            if (m_AdditionalLightShadowSliceIndexTo_WorldShadowMatrix == null ||
-                (m_UseStructuredBuffer && (m_AdditionalLightShadowSliceIndexTo_WorldShadowMatrix.Length < totalShadowSlicesCount)))   // m_AdditionalLightShadowSliceIndexTo_WorldShadowMatrix can be resized when using SSBO to pass shadow data (no size limitation)
-                m_AdditionalLightShadowSliceIndexTo_WorldShadowMatrix = new Matrix4x4[totalShadowSlicesCount];
-
-=======
-            for (int i = 0; i < visibleLights.Length; ++i)
-            {
-                if (i == renderingData.lightData.mainLightIndex)
-                    // Skip main directional light as it is not packed into the shadow atlas
-                    continue;
-
-                if (IsValidShadowCastingLight(ref renderingData.lightData, i))
-                {
-                    int shadowSlicesCountForThisLight = GetPunctualLightShadowSlicesCount(visibleLights[i].lightType);
+                    int shadowSlicesCountForThisLight = GetPunctualLightShadowSlicesCount(visibleLights[visibleLightIndex].lightType);
 
                     if (!m_UseStructuredBuffer)
                     {
@@ -556,14 +392,30 @@
                     }
 
                     totalShadowSlicesCount += shadowSlicesCountForThisLight;
+                    for (int perLightShadowSliceIndex = 0; perLightShadowSliceIndex < shadowSlicesCountForThisLight; ++perLightShadowSliceIndex)
+                    {
+                        m_ShadowResolutionRequests.Add(new ShadowResolutionRequest(visibleLightIndex, perLightShadowSliceIndex, renderingData.shadowData.resolution[visibleLightIndex]));
+                    }
                 }
             }
+
+            if (m_SortedShadowResolutionRequests == null || m_SortedShadowResolutionRequests.Length < totalShadowSlicesCount)
+                m_SortedShadowResolutionRequests = new ShadowResolutionRequest[totalShadowSlicesCount];
+
+            for (int shadowRequestIndex = 0; shadowRequestIndex < m_ShadowResolutionRequests.Count; ++shadowRequestIndex)
+                m_SortedShadowResolutionRequests[shadowRequestIndex] = m_ShadowResolutionRequests[shadowRequestIndex];
+            for (int sortedArrayIndex = totalShadowSlicesCount; sortedArrayIndex < m_SortedShadowResolutionRequests.Length; ++sortedArrayIndex)
+                m_SortedShadowResolutionRequests[sortedArrayIndex].requestedResolution = 0; // reset unused entries
+            InsertionSort(m_SortedShadowResolutionRequests, 0, totalShadowSlicesCount);
+
+            // update the reverse lookup array (starting from the end of the array, in order to use index of slice#0 in case a same visibleLight has several shadowSlices)
+            for (int sortedArrayIndex = totalShadowSlicesCount - 1; sortedArrayIndex >= 0; --sortedArrayIndex)
+                m_VisibleLightIndexToSortedShadowResolutionRequestsFirstSliceIndex[m_SortedShadowResolutionRequests[sortedArrayIndex].visibleLightIndex] = sortedArrayIndex;
 
             int atlasWidth = renderingData.shadowData.additionalLightsShadowmapWidth;
             int atlasHeight = renderingData.shadowData.additionalLightsShadowmapHeight;
-            // Compute a common sliceResolution that allows to fit all shadow slices in the shadow atlas
-            // i.e additional punctual light shadows resolution is adjusted every frame
-            int sliceResolution = ShadowUtils.GetMaxTileResolutionInAtlas(atlasWidth, atlasHeight, totalShadowSlicesCount);
+
+            AtlasLayout(atlasWidth, totalShadowSlicesCount);
 
             if (m_AdditionalLightsShadowSlices == null || m_AdditionalLightsShadowSlices.Length < totalShadowSlicesCount)
                 m_AdditionalLightsShadowSlices = new ShadowSliceData[totalShadowSlicesCount];
@@ -590,7 +442,6 @@
             for (int i = 0; i < visibleLights.Length; ++i)
                 m_AdditionalLightIndexToShadowParams[i] = defaultShadowParams;
 
->>>>>>> 66005454
             int validShadowCastingLightsCount = 0;
             bool supportsSoftShadows = renderingData.shadowData.supportsSoftShadows;
             int additionalLightIndex = -1;
@@ -611,24 +462,13 @@
 
                 LightType lightType = shadowLight.lightType;
                 int perLightShadowSlicesCount = GetPunctualLightShadowSlicesCount(lightType);
-<<<<<<< HEAD
 
                 int perLightFirstShadowSliceIndex = m_ShadowSliceToAdditionalLightIndex.Count; // shadowSliceIndex within the global array of all additional light shadow slices
 
-=======
-
-                int perLightFirstShadowSliceIndex = m_ShadowSliceToAdditionalLightIndex.Count; // shadowSliceIndex within the global array of all additional light shadow slices
-
->>>>>>> 66005454
                 bool isValidShadowCastingLight = false;
                 for (int perLightShadowSlice = 0; perLightShadowSlice < perLightShadowSlicesCount; ++perLightShadowSlice)
                 {
                     int globalShadowSliceIndex = m_ShadowSliceToAdditionalLightIndex.Count; // shadowSliceIndex within the global array of all additional light shadow slices
-<<<<<<< HEAD
-
-                    bool isValidShadowSlice = false;
-=======
->>>>>>> 66005454
 
                     bool lightRangeContainsShadowCasters = renderingData.cullResults.GetShadowCasterBounds(visibleLightIndex, out var shadowCastersBounds);
                     if (lightRangeContainsShadowCasters)
@@ -653,29 +493,19 @@
                                 if (success)
                                 {
                                     m_ShadowSliceToAdditionalLightIndex.Add(additionalLightIndex);
-<<<<<<< HEAD
                                     m_GlobalShadowSliceIndexToPerLightShadowSliceIndex.Add(perLightShadowSlice);
-=======
->>>>>>> 66005454
                                     var light = shadowLight.light;
                                     float shadowStrength = light.shadowStrength;
                                     float softShadows = (supportsSoftShadows && light.shadows == LightShadows.Soft) ? 1.0f : 0.0f;
                                     Vector4 shadowParams = new Vector4(shadowStrength, softShadows, LightTypeIdentifierInShadowParams_Spot, perLightFirstShadowSliceIndex);
                                     m_AdditionalLightShadowSliceIndexTo_WorldShadowMatrix[globalShadowSliceIndex] = shadowTransform;
                                     m_AdditionalLightIndexToShadowParams[additionalLightIndex] = shadowParams;
-<<<<<<< HEAD
-                                    isValidShadowSlice = true;
-=======
->>>>>>> 66005454
                                     isValidShadowCastingLight = true;
                                 }
                             }
                             else if (lightType == LightType.Point)
                             {
-<<<<<<< HEAD
                                 var sliceResolution = m_SortedShadowResolutionRequests[m_VisibleLightIndexToSortedShadowResolutionRequestsFirstSliceIndex[visibleLightIndex]].allocatedResolution;
-=======
->>>>>>> 66005454
                                 float fovBias = GetPointLightShadowFrustumFovBiasInDegrees(sliceResolution, (shadowLight.light.shadows == LightShadows.Soft));
                                 // Note: the same fovBias will also be used to compute ShadowUtils.GetShadowBias
 
@@ -692,38 +522,20 @@
                                 if (success)
                                 {
                                     m_ShadowSliceToAdditionalLightIndex.Add(additionalLightIndex);
-<<<<<<< HEAD
                                     m_GlobalShadowSliceIndexToPerLightShadowSliceIndex.Add(perLightShadowSlice);
-=======
->>>>>>> 66005454
                                     var light = shadowLight.light;
                                     float shadowStrength = light.shadowStrength;
                                     float softShadows = (supportsSoftShadows && light.shadows == LightShadows.Soft) ? 1.0f : 0.0f;
                                     Vector4 shadowParams = new Vector4(shadowStrength, softShadows, LightTypeIdentifierInShadowParams_Point, perLightFirstShadowSliceIndex);
                                     m_AdditionalLightShadowSliceIndexTo_WorldShadowMatrix[globalShadowSliceIndex] = shadowTransform;
                                     m_AdditionalLightIndexToShadowParams[additionalLightIndex] = shadowParams;
-<<<<<<< HEAD
-                                    isValidShadowSlice = true;
-=======
->>>>>>> 66005454
                                     isValidShadowCastingLight = true;
                                 }
                             }
                         }
                     }
-
-<<<<<<< HEAD
-                    if (!isValidShadowSlice)
-                    {
-                        Vector4 shadowParams = new Vector4(0 /*shadowStrength*/, 0, 0, -1 /*perLightFirstShadowSliceIndex*/);
-                        // shadowParams.x is used in RenderAdditionalShadowMapAtlas to skip shadow map rendering for non-shadow-casting lights
-                        // shadowParams.w is used in Lighting shader to find if Additional light casts shadows
-                        m_AdditionalLightIndexToShadowParams[additionalLightIndex] = shadowParams;
-                    }
                 }
 
-=======
->>>>>>> 66005454
                 if (isValidShadowCastingLight)
                     validShadowCastingLightsCount++;
             }
@@ -734,7 +546,6 @@
 
             int shadowCastingLightsBufferCount = m_ShadowSliceToAdditionalLightIndex.Count;
 
-<<<<<<< HEAD
             // Trim shadow atlas dimensions if possible (to avoid allocating texture space that will not be used)
             int atlasMaxX = 0;
             int atlasMaxY = 0;
@@ -747,26 +558,11 @@
             // ...but make sure we still use power-of-two dimensions (might perform better on some hardware)
             m_ShadowmapWidth = Mathf.NextPowerOfTwo(atlasMaxX);
             m_ShadowmapHeight = Mathf.NextPowerOfTwo(atlasMaxY);
-=======
-            // In the UI we only allow for square shadow map atlas. Here we check if we can fit
-            // all shadow slices into half resolution of the atlas and adjust height to have tighter packing.
-            int maximumSlices = (m_ShadowmapWidth / sliceResolution) * (m_ShadowmapHeight / sliceResolution);
-            if (shadowCastingLightsBufferCount <= (maximumSlices / 2))
-                m_ShadowmapHeight /= 2;
->>>>>>> 66005454
 
             float oneOverAtlasWidth = 1.0f / m_ShadowmapWidth;
             float oneOverAtlasHeight = 1.0f / m_ShadowmapHeight;
 
-<<<<<<< HEAD
             Matrix4x4 sliceTransform;
-=======
-            int sliceIndex = 0;
-            Matrix4x4 sliceTransform = Matrix4x4.identity;
-            sliceTransform.m00 = sliceResolution * oneOverAtlasWidth;
-            sliceTransform.m11 = sliceResolution * oneOverAtlasHeight;
-
->>>>>>> 66005454
             for (int globalShadowSliceIndex = 0; globalShadowSliceIndex < shadowCastingLightsBufferCount; ++globalShadowSliceIndex)
             {
                 additionalLightIndex = m_ShadowSliceToAdditionalLightIndex[globalShadowSliceIndex];
@@ -775,7 +571,6 @@
                 if (Mathf.Approximately(m_AdditionalLightIndexToShadowParams[additionalLightIndex].x, 0.0f)  || Mathf.Approximately(m_AdditionalLightIndexToShadowParams[additionalLightIndex].w, -1.0f))
                     continue;
 
-<<<<<<< HEAD
                 int visibleLightIndex = m_AdditionalLightIndexToVisibleLightIndex[additionalLightIndex];
                 int sortedShadowResolutionRequestFirstSliceIndex = m_VisibleLightIndexToSortedShadowResolutionRequestsFirstSliceIndex[visibleLightIndex];
                 int perLightSliceIndex = m_GlobalShadowSliceIndexToPerLightShadowSliceIndex[globalShadowSliceIndex];
@@ -790,23 +585,12 @@
                 m_AdditionalLightsShadowSlices[globalShadowSliceIndex].offsetY = shadowResolutionRequest.offsetY;
                 m_AdditionalLightsShadowSlices[globalShadowSliceIndex].resolution = sliceResolution;
 
-=======
-                m_AdditionalLightsShadowSlices[globalShadowSliceIndex].offsetX = (sliceIndex % shadowSlicesPerRow) * sliceResolution;
-                m_AdditionalLightsShadowSlices[globalShadowSliceIndex].offsetY = (sliceIndex / shadowSlicesPerRow) * sliceResolution;
-                m_AdditionalLightsShadowSlices[globalShadowSliceIndex].resolution = sliceResolution;
-
->>>>>>> 66005454
                 sliceTransform.m03 = m_AdditionalLightsShadowSlices[globalShadowSliceIndex].offsetX * oneOverAtlasWidth;
                 sliceTransform.m13 = m_AdditionalLightsShadowSlices[globalShadowSliceIndex].offsetY * oneOverAtlasHeight;
 
                 // We bake scale and bias to each shadow map in the atlas in the matrix.
                 // saves some instructions in shader.
                 m_AdditionalLightShadowSliceIndexTo_WorldShadowMatrix[globalShadowSliceIndex] = sliceTransform * m_AdditionalLightShadowSliceIndexTo_WorldShadowMatrix[globalShadowSliceIndex];
-<<<<<<< HEAD
-=======
-
-                sliceIndex++;
->>>>>>> 66005454
             }
 
             return true;
@@ -851,10 +635,7 @@
         void Clear()
         {
             m_ShadowSliceToAdditionalLightIndex.Clear();
-<<<<<<< HEAD
             m_GlobalShadowSliceIndexToPerLightShadowSliceIndex.Clear();
-=======
->>>>>>> 66005454
             m_AdditionalLightsShadowmapTexture = null;
         }
 
@@ -880,19 +661,11 @@
                         continue;
 
                     int visibleLightIndex = m_AdditionalLightIndexToVisibleLightIndex[additionalLightIndex];
-<<<<<<< HEAD
 
                     VisibleLight shadowLight = visibleLights[visibleLightIndex];
 
                     ShadowSliceData shadowSliceData = m_AdditionalLightsShadowSlices[globalShadowSliceIndex];
 
-=======
-
-                    VisibleLight shadowLight = visibleLights[visibleLightIndex];
-
-                    ShadowSliceData shadowSliceData = m_AdditionalLightsShadowSlices[globalShadowSliceIndex];
-
->>>>>>> 66005454
                     var settings = new ShadowDrawingSettings(cullResults, visibleLightIndex);
                     settings.splitData = shadowSliceData.splitData;
                     Vector4 shadowBias = ShadowUtils.GetShadowBias(ref shadowLight, visibleLightIndex,
