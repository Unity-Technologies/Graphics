--- conflicted
+++ resolved
@@ -82,7 +82,6 @@
             switch (m_DownsamplingMethod)
             {
                 case Downsampling.None:
-<<<<<<< HEAD
                     if (useNativeRenderPass)
                     {
                         cmd.SetViewProjectionMatrices(Matrix4x4.identity, Matrix4x4.identity);
@@ -91,10 +90,7 @@
                             cameraData.camera.projectionMatrix);
                     }
                     else
-                        Blit(cmd, source, opaqueColorRT);
-=======
-                    RenderingUtils.Blit(cmd, source, opaqueColorRT, m_CopyColorMaterial, 0, useDrawProceduleBlit);
->>>>>>> 647e4729
+                        RenderingUtils.Blit(cmd, source, opaqueColorRT, m_CopyColorMaterial, 0, useDrawProceduleBlit);
                     break;
                 case Downsampling._2xBilinear:
                     RenderingUtils.Blit(cmd, source, opaqueColorRT, m_CopyColorMaterial, 0, useDrawProceduleBlit);
