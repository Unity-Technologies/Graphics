--- conflicted
+++ resolved
@@ -57,25 +57,20 @@
             if (this.allocateDepth)
                 cmd.GetTemporaryRT(depthAttachmentHandle.id, descriptor, FilterMode.Point);
             var desc = renderingData.cameraData.cameraTargetDescriptor;
-<<<<<<< HEAD
-            ConfigureTarget(new RenderTargetIdentifier(depthAttachmentHandle.Identifier(), 0, CubemapFace.Unknown, -1), descriptor.depthStencilFormat, desc.width, desc.height, 1, true);
-            ConfigureClear(ClearFlag.All, Color.black);
-=======
 
             // When depth priming is in use the camera target should not be overridden so the Camera's MSAA depth attachment is used.
             if (renderingData.cameraData.renderer.useDepthPriming && (renderingData.cameraData.renderType == CameraRenderType.Base || renderingData.cameraData.clearDepth))
             {
-                ConfigureTarget(renderingData.cameraData.renderer.cameraDepthTarget, GraphicsFormat.DepthAuto, desc.width, desc.height, 1, true);
+                ConfigureTarget(renderingData.cameraData.renderer.cameraDepthTarget, descriptor.depthStencilFormat, desc.width, desc.height, 1, true);
             }
             // When not using depth priming the camera target should be set to our non MSAA depth target.
             else
             {
-                ConfigureTarget(new RenderTargetIdentifier(depthAttachmentHandle.Identifier(), 0, CubemapFace.Unknown, -1), GraphicsFormat.DepthAuto, desc.width, desc.height, 1, true);
+                ConfigureTarget(new RenderTargetIdentifier(depthAttachmentHandle.Identifier(), 0, CubemapFace.Unknown, -1), descriptor.depthStencilFormat, desc.width, desc.height, 1, true);
             }
 
             // Only clear depth here so we don't clear any bound color target. It might be unused by this pass but that doesn't mean we can just clear it. (e.g. in case of overlay cameras + depth priming)
             ConfigureClear(ClearFlag.Depth, Color.black);
->>>>>>> 44036031
         }
 
         /// <inheritdoc/>
