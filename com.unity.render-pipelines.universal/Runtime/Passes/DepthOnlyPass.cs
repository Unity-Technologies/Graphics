--- conflicted
+++ resolved
@@ -33,31 +33,6 @@
         /// <summary>
         /// Configure the pass
         /// </summary>
-        [Obsolete("Use RTHandles for depthAttachmentHandle")]
-        public void Setup(
-            RenderTextureDescriptor baseDescriptor,
-            RenderTargetHandle depthAttachmentHandle)
-        {
-<<<<<<< HEAD
-            if (this.destination?.nameID != depthAttachmentHandle.Identifier())
-                this.destination = RTHandles.Alloc(depthAttachmentHandle.Identifier());
-            this.depthStencilFormat = baseDescriptor.depthStencilFormat;
-            this.shaderTagId = k_ShaderTagId;
-        }
-=======
-            this.depthAttachmentHandle = depthAttachmentHandle;
-            baseDescriptor.graphicsFormat = GraphicsFormat.R32_SFloat;
-            // Even though this texture is going to be a color texture, we need depth buffer to correctly render it (ZTest and all)
-            baseDescriptor.depthBufferBits = k_DepthBufferBits;
-
-            // Depth-Only pass don't use MSAA
-            baseDescriptor.msaaSamples = 1;
-            descriptor = baseDescriptor;
->>>>>>> 9c37f8de
-
-        /// <summary>
-        /// Configure the pass
-        /// </summary>
         public void Setup(
             RenderTextureDescriptor baseDescriptor,
             RTHandle depthAttachmentHandle)
@@ -73,17 +48,8 @@
 
             // When depth priming is in use the camera target should not be overridden so the Camera's MSAA depth attachment is used.
             if (renderingData.cameraData.renderer.useDepthPriming && (renderingData.cameraData.renderType == CameraRenderType.Base || renderingData.cameraData.clearDepth))
-<<<<<<< HEAD
+            {
                 ConfigureTarget(renderingData.cameraData.renderer.cameraDepthTargetHandle, depthStencilFormat, desc.width, desc.height, 1, true);
-            // When not using depth priming the camera target should be set to our non MSAA depth target.
-            else
-                ConfigureTarget(destination, depthStencilFormat, desc.width, desc.height, 1, true);
-
-            // Only clear depth here so we don't clear any bound color target. It might be unused by this pass but that doesn't mean we can just clear it. (e.g. in case of overlay cameras + depth priming)
-            ConfigureClear(ClearFlag.Depth, Color.black);
-=======
-            {
-                ConfigureTarget(renderingData.cameraData.renderer.cameraDepthTarget, desc.depthStencilFormat, desc.width, desc.height, 1, true);
                 // Only clear depth here so we don't clear any bound color target. It might be unused by this pass but that doesn't mean we can just clear it. (e.g. in case of overlay cameras + depth priming)
                 ConfigureClear(ClearFlag.Depth, Color.black);
             }
@@ -91,11 +57,9 @@
             else
             {
                 useNativeRenderPass = true;
-                var target = new RenderTargetIdentifier(depthAttachmentHandle.Identifier(), 0, CubemapFace.Unknown, -1);
-                ConfigureTarget(target, target, GraphicsFormat.R32_SFloat, desc.width, desc.height, 1);
+                ConfigureTarget(destination, GraphicsFormat.R32_SFloat, desc.width, desc.height, 1);
                 ConfigureClear(ClearFlag.All, Color.black);
             }
->>>>>>> 9c37f8de
         }
 
         /// <inheritdoc/>
