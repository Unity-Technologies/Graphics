--- conflicted
+++ resolved
@@ -26,7 +26,6 @@
 
         static readonly int s_DrawObjectPassDataPropID = Shader.PropertyToID("_DrawObjectPassData");
 
-<<<<<<< HEAD
         public RenderStateBlock RenderStateBlock
         {
             get => m_RenderStateBlock;
@@ -50,7 +49,6 @@
             }
         }
 
-=======
         /// <summary>
         /// Creates a new <c>DrawObjectsPass</c> instance.
         /// </summary>
@@ -67,7 +65,6 @@
         /// <seealso cref="RenderQueueRange"/>
         /// <seealso cref="LayerMask"/>
         /// <seealso cref="StencilState"/>
->>>>>>> 8ad73009
         public DrawObjectsPass(string profilerTag, ShaderTagId[] shaderTagIds, bool opaque, RenderPassEvent evt, RenderQueueRange renderQueueRange, LayerMask layerMask, StencilState stencilState, int stencilReference)
         {
             base.profilingSampler = new ProfilingSampler(nameof(DrawObjectsPass));
@@ -196,12 +193,10 @@
                 foreach (var word in m_AdditionalShaderKeywords)
                     cmd.DisableShaderKeyword(word);
             }
-<<<<<<< HEAD
-
-            context.ExecuteCommandBuffer(cmd);
-            CommandBufferPool.Release(cmd);
-=======
->>>>>>> 8ad73009
+
+			// MERGE CONFLICT
+            //context.ExecuteCommandBuffer(cmd);
+            //CommandBufferPool.Release(cmd);
         }
     }
 }