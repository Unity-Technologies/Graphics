using System;
using System.Collections.Generic;
using UnityEngine.Scripting.APIUpdating;

namespace UnityEngine.Rendering.Universal
{
    // Note: Spaced built-in events so we can add events in between them
    // We need to leave room as we sort render passes based on event.
    // Users can also inject render pass events in a specific point by doing RenderPassEvent + offset
    /// <summary>
    /// Controls when the render pass executes.
    /// </summary>
    [MovedFrom("UnityEngine.Rendering.LWRP")] public enum RenderPassEvent
    {
        BeforeRendering = 0,
        BeforeRenderingShadows = 50,
        AfterRenderingShadows = 100,
        BeforeRenderingPrepasses = 150,
        AfterRenderingPrePasses = 200,
        BeforeRenderingOpaques = 250,
        AfterRenderingOpaques = 300,
        BeforeRenderingSkybox = 350,
        AfterRenderingSkybox = 400,
        BeforeRenderingTransparents = 450,
        AfterRenderingTransparents = 500,
        BeforeRenderingPostProcessing = 550,
        AfterRenderingPostProcessing = 600,
        AfterRendering = 1000,
    }

    /// <summary>
    /// <c>ScriptableRenderPass</c> implements a logical rendering pass that can be used to extend Universal RP renderer.
    /// </summary>
    [MovedFrom("UnityEngine.Rendering.LWRP")] public abstract partial class ScriptableRenderPass
    {
        public RenderPassEvent renderPassEvent { get; set; }

        public RenderTargetIdentifier[] colorAttachments
        {
            get => m_ColorAttachments;
        }

        public RenderTargetIdentifier colorAttachment
        {
            get => m_ColorAttachments[0];
        }

        public RenderTargetIdentifier depthAttachment
        {
            get => m_DepthAttachment;
        }

        public ClearFlag clearFlag
        {
            get => m_ClearFlag;
        }

        public Color clearColor
        {
            get => m_ClearColor;
        }

        internal bool overrideCameraTarget { get; set; }
        internal bool isBlitRenderPass { get; set; }

        RenderTargetIdentifier[] m_ColorAttachments = new RenderTargetIdentifier[]{BuiltinRenderTextureType.CameraTarget};
        RenderTargetIdentifier m_DepthAttachment = BuiltinRenderTextureType.CameraTarget;
        ClearFlag m_ClearFlag = ClearFlag.None;
        Color m_ClearColor = Color.black;

        public ScriptableRenderPass()
        {
            renderPassEvent = RenderPassEvent.AfterRenderingOpaques;
            m_ColorAttachments = new RenderTargetIdentifier[]{BuiltinRenderTextureType.CameraTarget, 0, 0, 0, 0, 0, 0, 0};
            m_DepthAttachment = BuiltinRenderTextureType.CameraTarget;
            m_ClearFlag = ClearFlag.None;
            m_ClearColor = Color.black;
            overrideCameraTarget = false;
            isBlitRenderPass = false;
        }

        /// <summary>
        /// Configures render targets for this render pass. Call this instead of CommandBuffer.SetRenderTarget.
        /// This method should be called inside Configure.
        /// </summary>
        /// <param name="colorAttachment">Color attachment identifier.</param>
        /// <param name="depthAttachment">Depth attachment identifier.</param>
        /// <seealso cref="Configure"/>
        public void ConfigureTarget(RenderTargetIdentifier colorAttachment, RenderTargetIdentifier depthAttachment)
        {
            m_DepthAttachment = depthAttachment;
            ConfigureTarget(colorAttachment);
        }

        /// <summary>
        /// Configures render targets for this render pass. Call this instead of CommandBuffer.SetRenderTarget.
        /// This method should be called inside Configure.
        /// </summary>
        /// <param name="colorAttachment">Color attachment identifier.</param>
        /// <param name="depthAttachment">Depth attachment identifier.</param>
        /// <seealso cref="Configure"/>
        public void ConfigureTarget(RenderTargetIdentifier[] colorAttachments, RenderTargetIdentifier depthAttachment)
        {
            overrideCameraTarget = true;

            uint nonNullColorBuffers = RenderingUtils.GetValidColorBufferCount(colorAttachments);
            if( nonNullColorBuffers > SystemInfo.supportedRenderTargetCount)
                Debug.LogError("Trying to set " + nonNullColorBuffers + " renderTargets, which is more than the maximum supported:" + SystemInfo.supportedRenderTargetCount);

            m_ColorAttachments = colorAttachments;
            m_DepthAttachment = depthAttachment;
        }

        /// <summary>
        /// Configures render targets for this render pass. Call this instead of CommandBuffer.SetRenderTarget.
        /// This method should be called inside Configure.
        /// </summary>
        /// <param name="colorAttachment">Color attachment identifier.</param>
        /// <seealso cref="Configure"/>
        public void ConfigureTarget(RenderTargetIdentifier colorAttachment)
        {
            overrideCameraTarget = true;

            m_ColorAttachments[0] = colorAttachment;
            for (int i = 1; i < m_ColorAttachments.Length; ++i)
                m_ColorAttachments[i] = 0;
        }

        /// <summary>
        /// Configures render targets for this render pass. Call this instead of CommandBuffer.SetRenderTarget.
        /// This method should be called inside Configure.
        /// </summary>
        /// <param name="colorAttachment">Color attachment identifier.</param>
        /// <seealso cref="Configure"/>
        public void ConfigureTarget(RenderTargetIdentifier[] colorAttachments)
        {
            ConfigureTarget(colorAttachments, BuiltinRenderTextureType.CameraTarget);
        }

        /// <summary>
        /// Configures clearing for the render targets for this render pass. Call this inside Configure.
        /// </summary>
        /// <param name="clearFlag">ClearFlag containing information about what targets to clear.</param>
        /// <param name="clearColor">Clear color.</param>
        /// <seealso cref="Configure"/>
        public void ConfigureClear(ClearFlag clearFlag, Color clearColor)
        {
            m_ClearFlag = clearFlag;
            m_ClearColor = clearColor;
        }

        /// <summary>
        /// This method is called by the renderer before rendering a camera
        /// Override this method if you need to to configure render targets and their clear state, and to create temporary render target textures.
        /// If a render pass doesn't override this method, this render pass renders to the active Camera's render target.
        /// You should never call CommandBuffer.SetRenderTarget. Instead call <c>ConfigureTarget</c> and <c>ConfigureClear</c>.
        /// </summary>
        /// <param name="cmd">CommandBuffer to enqueue rendering commands. This will be executed by the pipeline.</param>
        /// <param name="renderingData">Current rendering state information</param>
        /// <seealso cref="ConfigureTarget"/>
        /// <seealso cref="ConfigureClear"/>
        public virtual void OnCameraSetup(CommandBuffer cmd, ref RenderingData renderingData)
        {}

        /// <summary>
        /// This method is called by the renderer before executing the render pass.
        /// Override this method if you need to to configure render targets and their clear state, and to create temporary render target textures.
        /// If a render pass doesn't override this method, this render pass renders to the active Camera's render target.
        /// You should never call CommandBuffer.SetRenderTarget. Instead call <c>ConfigureTarget</c> and <c>ConfigureClear</c>.
        /// </summary>
        /// <param name="cmd">CommandBuffer to enqueue rendering commands. This will be executed by the pipeline.</param>
        /// <param name="cameraTextureDescriptor">Render texture descriptor of the camera render target.</param>
        /// <seealso cref="ConfigureTarget"/>
        /// <seealso cref="ConfigureClear"/>
        public virtual void Configure(CommandBuffer cmd, RenderTextureDescriptor cameraTextureDescriptor)
        {}


        /// <summary>
        /// Called upon finish rendering a camera. You can use this callback to release any resources created
        /// by this render
        /// pass that need to be cleanup once camera has finished rendering.
        /// This method be called for all cameras in a camera stack.
        /// </summary>
        /// <param name="cmd">Use this CommandBuffer to cleanup any generated data</param>
        public virtual void OnCameraCleanup(CommandBuffer cmd)
        {

        }

        /// <summary>
        /// Called upon finish rendering a camera stack. You can use this callback to release any resources created
        /// by this render pass that need to be cleanup once all cameras in the stack have finished rendering.
        /// This method will be called once after rendering the last camera in the camera stack.
        /// Cameras that don't have an explicit camera stack are also considered stacked rendering.
        /// In that case the Base camera is the first and last camera in the stack.
        /// </summary>
        /// <param name="cmd">Use this CommandBuffer to cleanup any generated data</param>
        public virtual void OnFinishCameraStackRendering(CommandBuffer cmd)
        {}

        /// <summary>
        /// Execute the pass. This is where custom rendering occurs. Specific details are left to the implementation
        /// </summary>
        /// <param name="context">Use this render context to issue any draw commands during execution</param>
        /// <param name="renderingData">Current rendering state information</param>
        public abstract void Execute(ScriptableRenderContext context, ref RenderingData renderingData);

        /// <summary>
        /// Add a blit command to the context for execution. This changes the active render target in the ScriptableRenderer to
        /// destination.
        /// </summary>
        /// <param name="cmd">Command buffer to record command for execution.</param>
        /// <param name="source">Source texture or target identifier to blit from.</param>
        /// <param name="destination">Destination texture or target identifier to blit into. This becomes the renderer active render target.</param>
        /// <param name="material">Material to use.</param>
        /// <param name="passIndex">Shader pass to use. Default is 0.</param>
        /// <seealso cref="ScriptableRenderer"/>
        public void Blit(CommandBuffer cmd, RenderTargetIdentifier source, RenderTargetIdentifier destination, Material material = null, int passIndex = 0)
        {
            ScriptableRenderer.SetRenderTarget(cmd, destination, BuiltinRenderTextureType.CameraTarget, clearFlag, clearColor);
            cmd.Blit(source, destination, material, passIndex);
        }

        /// <summary>
        /// Creates <c>DrawingSettings</c> based on current the rendering state.
        /// </summary>
        /// <param name="shaderTagId">Shader pass tag to render.</param>
        /// <param name="renderingData">Current rendering state.</param>
        /// <param name="sortingCriteria">Criteria to sort objects being rendered.</param>
        /// <returns></returns>
        /// <seealso cref="DrawingSettings"/>
        public DrawingSettings CreateDrawingSettings(ShaderTagId shaderTagId, ref RenderingData renderingData, SortingCriteria sortingCriteria)
        {
            Camera camera = renderingData.cameraData.camera;
            SortingSettings sortingSettings = new SortingSettings(camera) { criteria = sortingCriteria };
            DrawingSettings settings = new DrawingSettings(shaderTagId, sortingSettings)
            {
                perObjectData = renderingData.perObjectData,
                mainLightIndex = renderingData.lightData.mainLightIndex,
                enableDynamicBatching = renderingData.supportsDynamicBatching,

                // Disable instancing for preview cameras. This is consistent with the built-in forward renderer. Also fixes case 1127324.
                enableInstancing = camera.cameraType == CameraType.Preview ? false : true,
            };
            return settings;
        }

        /// <summary>
        /// Creates <c>DrawingSettings</c> based on current rendering state.
        /// </summary>
        /// /// <param name="shaderTagIdList">List of shader pass tag to render.</param>
        /// <param name="renderingData">Current rendering state.</param>
        /// <param name="sortingCriteria">Criteria to sort objects being rendered.</param>
        /// <returns></returns>
        /// <seealso cref="DrawingSettings"/>
        public DrawingSettings CreateDrawingSettings(List<ShaderTagId> shaderTagIdList,
            ref RenderingData renderingData, SortingCriteria sortingCriteria)
        {
            if (shaderTagIdList == null || shaderTagIdList.Count == 0)
            {
                Debug.LogWarning("ShaderTagId list is invalid. DrawingSettings is created with default pipeline ShaderTagId");
                return CreateDrawingSettings(new ShaderTagId("UniversalPipeline"), ref renderingData, sortingCriteria);
            }

            DrawingSettings settings = CreateDrawingSettings(shaderTagIdList[0], ref renderingData, sortingCriteria);
            for (int i = 1; i < shaderTagIdList.Count; ++i)
                settings.SetShaderPassName(i, shaderTagIdList[i]);
            return settings;
        }

        public static bool operator <(ScriptableRenderPass lhs, ScriptableRenderPass rhs)
        {
            return lhs.renderPassEvent < rhs.renderPassEvent;
        }

        public static bool operator >(ScriptableRenderPass lhs, ScriptableRenderPass rhs)
        {
            return lhs.renderPassEvent > rhs.renderPassEvent;
        }

<<<<<<< HEAD
        // TODO: Remove this. Currently only used by FinalBlit pass.
        internal void SetRenderTarget(
            CommandBuffer cmd,
            RenderTargetIdentifier colorAttachment,
            RenderBufferLoadAction colorLoadAction,
            RenderBufferStoreAction colorStoreAction,
            ClearFlag clearFlags,
            Color clearColor,
            TextureDimension dimension)
        {
            if (dimension == TextureDimension.Tex2DArray)
                CoreUtils.SetRenderTarget(cmd, colorAttachment, clearFlags, clearColor, 0, CubemapFace.Unknown, -1);
            else
                CoreUtils.SetRenderTarget(cmd, colorAttachment, colorLoadAction, colorStoreAction, clearFlags, clearColor);
        }
=======
        #region Obsolete

        [Obsolete("This method is obsolete. Please use OnCameraCleanup()", false)]
        public virtual void FrameCleanup(CommandBuffer cmd) => OnCameraCleanup(cmd);

        #endregion
>>>>>>> b001294d
    }
}<|MERGE_RESOLUTION|>--- conflicted
+++ resolved
@@ -278,30 +278,5 @@
         {
             return lhs.renderPassEvent > rhs.renderPassEvent;
         }
-
-<<<<<<< HEAD
-        // TODO: Remove this. Currently only used by FinalBlit pass.
-        internal void SetRenderTarget(
-            CommandBuffer cmd,
-            RenderTargetIdentifier colorAttachment,
-            RenderBufferLoadAction colorLoadAction,
-            RenderBufferStoreAction colorStoreAction,
-            ClearFlag clearFlags,
-            Color clearColor,
-            TextureDimension dimension)
-        {
-            if (dimension == TextureDimension.Tex2DArray)
-                CoreUtils.SetRenderTarget(cmd, colorAttachment, clearFlags, clearColor, 0, CubemapFace.Unknown, -1);
-            else
-                CoreUtils.SetRenderTarget(cmd, colorAttachment, colorLoadAction, colorStoreAction, clearFlags, clearColor);
-        }
-=======
-        #region Obsolete
-
-        [Obsolete("This method is obsolete. Please use OnCameraCleanup()", false)]
-        public virtual void FrameCleanup(CommandBuffer cmd) => OnCameraCleanup(cmd);
-
-        #endregion
->>>>>>> b001294d
     }
 }