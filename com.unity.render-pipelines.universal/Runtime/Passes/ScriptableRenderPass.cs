using System;
using System.Collections.Generic;
using System.ComponentModel;
using UnityEngine.Scripting.APIUpdating;

namespace UnityEngine.Rendering.Universal
{
    /// <summary>
    /// Input requirements for <c>ScriptableRenderPass</c>.
    /// </summary>
    /// <seealso cref="ConfigureInput"/>
    [Flags]
    public enum ScriptableRenderPassInput
    {
        None = 0,
        Depth = 1 << 0,
        Normal = 1 << 1,
        Color = 1 << 2,
    }

    // Note: Spaced built-in events so we can add events in between them
    // We need to leave room as we sort render passes based on event.
    // Users can also inject render pass events in a specific point by doing RenderPassEvent + offset
    /// <summary>
    /// Controls when the render pass executes.
    /// </summary>
    [MovedFrom("UnityEngine.Rendering.LWRP")] public enum RenderPassEvent
    {
        /// <summary>
        /// Executes a <c>ScriptableRenderPass</c> before rendering any other passes in the pipeline.
        /// Camera matrices and stereo rendering are not setup this point.
        /// You can use this to draw to custom input textures used later in the pipeline, f.ex LUT textures.
        /// </summary>
        BeforeRendering = 0,

        /// <summary>
        /// Executes a <c>ScriptableRenderPass</c> before rendering shadowmaps.
        /// Camera matrices and stereo rendering are not setup this point.
        /// </summary>
        BeforeRenderingShadows = 50,

        /// <summary>
        /// Executes a <c>ScriptableRenderPass</c> after rendering shadowmaps.
        /// Camera matrices and stereo rendering are not setup this point.
        /// </summary>
        AfterRenderingShadows = 100,
<<<<<<< HEAD
        BeforeRenderingPrePasses = 150,
        [EditorBrowsable(EditorBrowsableState.Never)]
        [Obsolete("Obsolete, to match the capital from 'Prepass' to 'PrePass'")]
        BeforeRenderingPrepasses = 151,
=======

        /// <summary>
        /// Executes a <c>ScriptableRenderPass</c> before rendering prepasses, f.ex, depth prepass.
        /// Camera matrices and stereo rendering are already setup at this point.
        /// </summary>
        BeforeRenderingPrepasses = 150,

        /// <summary>
        /// Executes a <c>ScriptableRenderPass</c> after rendering prepasses, f.ex, depth prepass.
        /// Camera matrices and stereo rendering are already setup at this point.
        /// </summary>
>>>>>>> 95b1545a
        AfterRenderingPrePasses = 200,

        /// <summary>
        /// Executes a <c>ScriptableRenderPass</c> before rendering opaque objects.
        /// </summary>
        BeforeRenderingOpaques = 250,

        /// <summary>
        /// Executes a <c>ScriptableRenderPass</c> after rendering opaque objects.
        /// </summary>
        AfterRenderingOpaques = 300,

        /// <summary>
        /// Executes a <c>ScriptableRenderPass</c> before rendering the sky.
        /// </summary>
        BeforeRenderingSkybox = 350,

        /// <summary>
        /// Executes a <c>ScriptableRenderPass</c> after rendering the sky.
        /// </summary>
        AfterRenderingSkybox = 400,

        /// <summary>
        /// Executes a <c>ScriptableRenderPass</c> before rendering transparent objects.
        /// </summary>
        BeforeRenderingTransparents = 450,

        /// <summary>
        /// Executes a <c>ScriptableRenderPass</c> after rendering transparent objects.
        /// </summary>
        AfterRenderingTransparents = 500,

        /// <summary>
        /// Executes a <c>ScriptableRenderPass</c> before rendering post-processing effects.
        /// </summary>
        BeforeRenderingPostProcessing = 550,

        /// <summary>
        /// Executes a <c>ScriptableRenderPass</c> after rendering post-processing effects but before final blit, post-processing AA effects and color grading.
        /// </summary>
        AfterRenderingPostProcessing = 600,

        /// <summary>
        /// Executes a <c>ScriptableRenderPass</c> after rendering all effects.
        /// </summary>
        AfterRendering = 1000,
    }

    /// <summary>
    /// <c>ScriptableRenderPass</c> implements a logical rendering pass that can be used to extend Universal RP renderer.
    /// </summary>
    [MovedFrom("UnityEngine.Rendering.LWRP")] public abstract partial class ScriptableRenderPass
    {
        public RenderPassEvent renderPassEvent { get; set; }

        public RenderTargetIdentifier[] colorAttachments
        {
            get => m_ColorAttachments;
        }

        public RenderTargetIdentifier colorAttachment
        {
            get => m_ColorAttachments[0];
        }

        public RenderTargetIdentifier depthAttachment
        {
            get => m_DepthAttachment;
        }

        /// <summary>
        /// The input requirements for the <c>ScriptableRenderPass</c>, which has been set using <c>ConfigureInput</c>
        /// </summary>
        /// <seealso cref="ConfigureInput"/>
        public ScriptableRenderPassInput input
        {
            get => m_Input;
        }

        public ClearFlag clearFlag
        {
            get => m_ClearFlag;
        }

        public Color clearColor
        {
            get => m_ClearColor;
        }

        /// A ProfilingSampler for the entire pass. Used by higher level objects such as ScriptableRenderer etc.
        protected internal ProfilingSampler profilingSampler { get; set; }
        internal bool overrideCameraTarget { get; set; }
        internal bool isBlitRenderPass { get; set; }

        RenderTargetIdentifier[] m_ColorAttachments = new RenderTargetIdentifier[]{BuiltinRenderTextureType.CameraTarget};
        RenderTargetIdentifier m_DepthAttachment = BuiltinRenderTextureType.CameraTarget;
        ScriptableRenderPassInput m_Input = ScriptableRenderPassInput.None;
        ClearFlag m_ClearFlag = ClearFlag.None;
        Color m_ClearColor = Color.black;

        public ScriptableRenderPass()
        {
            renderPassEvent = RenderPassEvent.AfterRenderingOpaques;
            m_ColorAttachments = new RenderTargetIdentifier[]{BuiltinRenderTextureType.CameraTarget, 0, 0, 0, 0, 0, 0, 0};
            m_DepthAttachment = BuiltinRenderTextureType.CameraTarget;
            m_ClearFlag = ClearFlag.None;
            m_ClearColor = Color.black;
            overrideCameraTarget = false;
            isBlitRenderPass = false;
            profilingSampler = new ProfilingSampler(nameof(ScriptableRenderPass));
        }

        /// <summary>
        /// Configures Input Requirements for this render pass.
        /// This method should be called inside <c>ScriptableRendererFeature.AddRenderPasses</c>.
        /// </summary>
        /// <param name="passInput">ScriptableRenderPassInput containing information about what requirements the pass needs.</param>
        /// <seealso cref="ScriptableRendererFeature.AddRenderPasses"/>
        public void ConfigureInput(ScriptableRenderPassInput passInput)
        {
            m_Input = passInput;
        }

        /// <summary>
        /// Configures render targets for this render pass. Call this instead of CommandBuffer.SetRenderTarget.
        /// This method should be called inside Configure.
        /// </summary>
        /// <param name="colorAttachment">Color attachment identifier.</param>
        /// <param name="depthAttachment">Depth attachment identifier.</param>
        /// <seealso cref="Configure"/>
        public void ConfigureTarget(RenderTargetIdentifier colorAttachment, RenderTargetIdentifier depthAttachment)
        {
            m_DepthAttachment = depthAttachment;
            ConfigureTarget(colorAttachment);
        }

        /// <summary>
        /// Configures render targets for this render pass. Call this instead of CommandBuffer.SetRenderTarget.
        /// This method should be called inside Configure.
        /// </summary>
        /// <param name="colorAttachment">Color attachment identifier.</param>
        /// <param name="depthAttachment">Depth attachment identifier.</param>
        /// <seealso cref="Configure"/>
        public void ConfigureTarget(RenderTargetIdentifier[] colorAttachments, RenderTargetIdentifier depthAttachment)
        {
            overrideCameraTarget = true;

            uint nonNullColorBuffers = RenderingUtils.GetValidColorBufferCount(colorAttachments);
            if( nonNullColorBuffers > SystemInfo.supportedRenderTargetCount)
                Debug.LogError("Trying to set " + nonNullColorBuffers + " renderTargets, which is more than the maximum supported:" + SystemInfo.supportedRenderTargetCount);

            m_ColorAttachments = colorAttachments;
            m_DepthAttachment = depthAttachment;
        }

        /// <summary>
        /// Configures render targets for this render pass. Call this instead of CommandBuffer.SetRenderTarget.
        /// This method should be called inside Configure.
        /// </summary>
        /// <param name="colorAttachment">Color attachment identifier.</param>
        /// <seealso cref="Configure"/>
        public void ConfigureTarget(RenderTargetIdentifier colorAttachment)
        {
            overrideCameraTarget = true;

            m_ColorAttachments[0] = colorAttachment;
            for (int i = 1; i < m_ColorAttachments.Length; ++i)
                m_ColorAttachments[i] = 0;
        }

        /// <summary>
        /// Configures render targets for this render pass. Call this instead of CommandBuffer.SetRenderTarget.
        /// This method should be called inside Configure.
        /// </summary>
        /// <param name="colorAttachment">Color attachment identifier.</param>
        /// <seealso cref="Configure"/>
        public void ConfigureTarget(RenderTargetIdentifier[] colorAttachments)
        {
            ConfigureTarget(colorAttachments, BuiltinRenderTextureType.CameraTarget);
        }

        /// <summary>
        /// Configures clearing for the render targets for this render pass. Call this inside Configure.
        /// </summary>
        /// <param name="clearFlag">ClearFlag containing information about what targets to clear.</param>
        /// <param name="clearColor">Clear color.</param>
        /// <seealso cref="Configure"/>
        public void ConfigureClear(ClearFlag clearFlag, Color clearColor)
        {
            m_ClearFlag = clearFlag;
            m_ClearColor = clearColor;
        }

        /// <summary>
        /// This method is called by the renderer before rendering a camera
        /// Override this method if you need to to configure render targets and their clear state, and to create temporary render target textures.
        /// If a render pass doesn't override this method, this render pass renders to the active Camera's render target.
        /// You should never call CommandBuffer.SetRenderTarget. Instead call <c>ConfigureTarget</c> and <c>ConfigureClear</c>.
        /// </summary>
        /// <param name="cmd">CommandBuffer to enqueue rendering commands. This will be executed by the pipeline.</param>
        /// <param name="renderingData">Current rendering state information</param>
        /// <seealso cref="ConfigureTarget"/>
        /// <seealso cref="ConfigureClear"/>
        public virtual void OnCameraSetup(CommandBuffer cmd, ref RenderingData renderingData)
        {}

        /// <summary>
        /// This method is called by the renderer before executing the render pass.
        /// Override this method if you need to to configure render targets and their clear state, and to create temporary render target textures.
        /// If a render pass doesn't override this method, this render pass renders to the active Camera's render target.
        /// You should never call CommandBuffer.SetRenderTarget. Instead call <c>ConfigureTarget</c> and <c>ConfigureClear</c>.
        /// </summary>
        /// <param name="cmd">CommandBuffer to enqueue rendering commands. This will be executed by the pipeline.</param>
        /// <param name="cameraTextureDescriptor">Render texture descriptor of the camera render target.</param>
        /// <seealso cref="ConfigureTarget"/>
        /// <seealso cref="ConfigureClear"/>
        public virtual void Configure(CommandBuffer cmd, RenderTextureDescriptor cameraTextureDescriptor)
        {}


        /// <summary>
        /// Called upon finish rendering a camera. You can use this callback to release any resources created
        /// by this render
        /// pass that need to be cleanup once camera has finished rendering.
        /// This method be called for all cameras in a camera stack.
        /// </summary>
        /// <param name="cmd">Use this CommandBuffer to cleanup any generated data</param>
        public virtual void OnCameraCleanup(CommandBuffer cmd)
        {

        }

        /// <summary>
        /// Called upon finish rendering a camera stack. You can use this callback to release any resources created
        /// by this render pass that need to be cleanup once all cameras in the stack have finished rendering.
        /// This method will be called once after rendering the last camera in the camera stack.
        /// Cameras that don't have an explicit camera stack are also considered stacked rendering.
        /// In that case the Base camera is the first and last camera in the stack.
        /// </summary>
        /// <param name="cmd">Use this CommandBuffer to cleanup any generated data</param>
        public virtual void OnFinishCameraStackRendering(CommandBuffer cmd)
        {}

        /// <summary>
        /// Execute the pass. This is where custom rendering occurs. Specific details are left to the implementation
        /// </summary>
        /// <param name="context">Use this render context to issue any draw commands during execution</param>
        /// <param name="renderingData">Current rendering state information</param>
        public abstract void Execute(ScriptableRenderContext context, ref RenderingData renderingData);

        /// <summary>
        /// Add a blit command to the context for execution. This changes the active render target in the ScriptableRenderer to
        /// destination.
        /// </summary>
        /// <param name="cmd">Command buffer to record command for execution.</param>
        /// <param name="source">Source texture or target identifier to blit from.</param>
        /// <param name="destination">Destination texture or target identifier to blit into. This becomes the renderer active render target.</param>
        /// <param name="material">Material to use.</param>
        /// <param name="passIndex">Shader pass to use. Default is 0.</param>
        /// <seealso cref="ScriptableRenderer"/>
        public void Blit(CommandBuffer cmd, RenderTargetIdentifier source, RenderTargetIdentifier destination, Material material = null, int passIndex = 0)
        {
            ScriptableRenderer.SetRenderTarget(cmd, destination, BuiltinRenderTextureType.CameraTarget, clearFlag, clearColor);
            cmd.Blit(source, destination, material, passIndex);
        }

        /// <summary>
        /// Creates <c>DrawingSettings</c> based on current the rendering state.
        /// </summary>
        /// <param name="shaderTagId">Shader pass tag to render.</param>
        /// <param name="renderingData">Current rendering state.</param>
        /// <param name="sortingCriteria">Criteria to sort objects being rendered.</param>
        /// <returns></returns>
        /// <seealso cref="DrawingSettings"/>
        public DrawingSettings CreateDrawingSettings(ShaderTagId shaderTagId, ref RenderingData renderingData, SortingCriteria sortingCriteria)
        {
            Camera camera = renderingData.cameraData.camera;
            SortingSettings sortingSettings = new SortingSettings(camera) { criteria = sortingCriteria };
            DrawingSettings settings = new DrawingSettings(shaderTagId, sortingSettings)
            {
                perObjectData = renderingData.perObjectData,
                mainLightIndex = renderingData.lightData.mainLightIndex,
                enableDynamicBatching = renderingData.supportsDynamicBatching,

                // Disable instancing for preview cameras. This is consistent with the built-in forward renderer. Also fixes case 1127324.
                enableInstancing = camera.cameraType == CameraType.Preview ? false : true,
            };
            return settings;
        }

        /// <summary>
        /// Creates <c>DrawingSettings</c> based on current rendering state.
        /// </summary>
        /// /// <param name="shaderTagIdList">List of shader pass tag to render.</param>
        /// <param name="renderingData">Current rendering state.</param>
        /// <param name="sortingCriteria">Criteria to sort objects being rendered.</param>
        /// <returns></returns>
        /// <seealso cref="DrawingSettings"/>
        public DrawingSettings CreateDrawingSettings(List<ShaderTagId> shaderTagIdList,
            ref RenderingData renderingData, SortingCriteria sortingCriteria)
        {
            if (shaderTagIdList == null || shaderTagIdList.Count == 0)
            {
                Debug.LogWarning("ShaderTagId list is invalid. DrawingSettings is created with default pipeline ShaderTagId");
                return CreateDrawingSettings(new ShaderTagId("UniversalPipeline"), ref renderingData, sortingCriteria);
            }

            DrawingSettings settings = CreateDrawingSettings(shaderTagIdList[0], ref renderingData, sortingCriteria);
            for (int i = 1; i < shaderTagIdList.Count; ++i)
                settings.SetShaderPassName(i, shaderTagIdList[i]);
            return settings;
        }

        public static bool operator <(ScriptableRenderPass lhs, ScriptableRenderPass rhs)
        {
            return lhs.renderPassEvent < rhs.renderPassEvent;
        }

        public static bool operator >(ScriptableRenderPass lhs, ScriptableRenderPass rhs)
        {
            return lhs.renderPassEvent > rhs.renderPassEvent;
        }
    }
}<|MERGE_RESOLUTION|>--- conflicted
+++ resolved
@@ -44,24 +44,20 @@
         /// Camera matrices and stereo rendering are not setup this point.
         /// </summary>
         AfterRenderingShadows = 100,
-<<<<<<< HEAD
+
+        /// <summary>
+        /// Executes a <c>ScriptableRenderPass</c> before rendering prepasses, f.ex, depth prepass.
+        /// Camera matrices and stereo rendering are already setup at this point.
+        /// </summary>
         BeforeRenderingPrePasses = 150,
         [EditorBrowsable(EditorBrowsableState.Never)]
         [Obsolete("Obsolete, to match the capital from 'Prepass' to 'PrePass'")]
         BeforeRenderingPrepasses = 151,
-=======
-
-        /// <summary>
-        /// Executes a <c>ScriptableRenderPass</c> before rendering prepasses, f.ex, depth prepass.
-        /// Camera matrices and stereo rendering are already setup at this point.
-        /// </summary>
-        BeforeRenderingPrepasses = 150,
 
         /// <summary>
         /// Executes a <c>ScriptableRenderPass</c> after rendering prepasses, f.ex, depth prepass.
         /// Camera matrices and stereo rendering are already setup at this point.
         /// </summary>
->>>>>>> 95b1545a
         AfterRenderingPrePasses = 200,
 
         /// <summary>
