--- conflicted
+++ resolved
@@ -205,10 +205,7 @@
             m_ClearColor = Color.black;
             overrideCameraTarget = false;
             isBlitRenderPass = false;
-<<<<<<< HEAD
             profilingSampler = new ProfilingSampler($"Unnamed_{nameof(ScriptableRenderPass)}");
-=======
-            profilingSampler = new ProfilingSampler(nameof(ScriptableRenderPass));
             useNativeRenderPass = true;
             renderTargetWidth = -1;
             renderTargetHeight = -1;
@@ -219,7 +216,6 @@
                 GraphicsFormat.None, GraphicsFormat.None, GraphicsFormat.None, GraphicsFormat.None, GraphicsFormat.None
             };
             depthOnly = false;
->>>>>>> dca11a72
         }
 
         /// <summary>
