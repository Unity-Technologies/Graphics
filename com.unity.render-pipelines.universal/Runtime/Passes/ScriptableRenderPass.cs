using System;
using System.Collections;
using System.Collections.Generic;
using System.ComponentModel;
using Unity.Collections;
using UnityEngine.Scripting.APIUpdating;
using UnityEngine.Experimental.Rendering;

namespace UnityEngine.Rendering.Universal
{
    /// <summary>
    /// Input requirements for <c>ScriptableRenderPass</c>.
    /// </summary>
    /// <seealso cref="ConfigureInput"/>
    [Flags]
    public enum ScriptableRenderPassInput
    {
        None = 0,
        Depth = 1 << 0,
        Normal = 1 << 1,
        Color = 1 << 2,
    }

    // Note: Spaced built-in events so we can add events in between them
    // We need to leave room as we sort render passes based on event.
    // Users can also inject render pass events in a specific point by doing RenderPassEvent + offset
    /// <summary>
    /// Controls when the render pass executes.
    /// </summary>
    public enum RenderPassEvent
    {
        /// <summary>
        /// Executes a <c>ScriptableRenderPass</c> before rendering any other passes in the pipeline.
        /// Camera matrices and stereo rendering are not setup this point.
        /// You can use this to draw to custom input textures used later in the pipeline, f.ex LUT textures.
        /// </summary>
        BeforeRendering = 0,

        /// <summary>
        /// Executes a <c>ScriptableRenderPass</c> before rendering shadowmaps.
        /// Camera matrices and stereo rendering are not setup this point.
        /// </summary>
        BeforeRenderingShadows = 50,

        /// <summary>
        /// Executes a <c>ScriptableRenderPass</c> after rendering shadowmaps.
        /// Camera matrices and stereo rendering are not setup this point.
        /// </summary>
        AfterRenderingShadows = 100,

        /// <summary>
        /// Executes a <c>ScriptableRenderPass</c> before rendering prepasses, f.ex, depth prepass.
        /// Camera matrices and stereo rendering are already setup at this point.
        /// </summary>
        BeforeRenderingPrePasses = 150,

        [EditorBrowsable(EditorBrowsableState.Never)]
        [Obsolete("Obsolete, to match the capital from 'Prepass' to 'PrePass' (UnityUpgradable) -> BeforeRenderingPrePasses")]
        BeforeRenderingPrepasses = 151,

        /// <summary>
        /// Executes a <c>ScriptableRenderPass</c> after rendering prepasses, f.ex, depth prepass.
        /// Camera matrices and stereo rendering are already setup at this point.
        /// </summary>
        AfterRenderingPrePasses = 200,

        /// <summary>
        /// Executes a <c>ScriptableRenderPass</c> before rendering gbuffer pass.
        /// </summary>
        BeforeRenderingGbuffer = 210,

        /// <summary>
        /// Executes a <c>ScriptableRenderPass</c> after rendering gbuffer pass.
        /// </summary>
        AfterRenderingGbuffer = 220,

        /// <summary>
        /// Executes a <c>ScriptableRenderPass</c> before rendering deferred shading pass.
        /// </summary>
        BeforeRenderingDeferredLights = 230,

        /// <summary>
        /// Executes a <c>ScriptableRenderPass</c> after rendering deferred shading pass.
        /// </summary>
        AfterRenderingDeferredLights = 240,

        /// <summary>
        /// Executes a <c>ScriptableRenderPass</c> before rendering opaque objects.
        /// </summary>
        BeforeRenderingOpaques = 250,

        /// <summary>
        /// Executes a <c>ScriptableRenderPass</c> after rendering opaque objects.
        /// </summary>
        AfterRenderingOpaques = 300,

        /// <summary>
        /// Executes a <c>ScriptableRenderPass</c> before rendering the sky.
        /// </summary>
        BeforeRenderingSkybox = 350,

        /// <summary>
        /// Executes a <c>ScriptableRenderPass</c> after rendering the sky.
        /// </summary>
        AfterRenderingSkybox = 400,

        /// <summary>
        /// Executes a <c>ScriptableRenderPass</c> before rendering transparent objects.
        /// </summary>
        BeforeRenderingTransparents = 450,

        /// <summary>
        /// Executes a <c>ScriptableRenderPass</c> after rendering transparent objects.
        /// </summary>
        AfterRenderingTransparents = 500,

        /// <summary>
        /// Executes a <c>ScriptableRenderPass</c> before rendering post-processing effects.
        /// </summary>
        BeforeRenderingPostProcessing = 550,

        /// <summary>
        /// Executes a <c>ScriptableRenderPass</c> after rendering post-processing effects but before final blit, post-processing AA effects and color grading.
        /// </summary>
        AfterRenderingPostProcessing = 600,

        /// <summary>
        /// Executes a <c>ScriptableRenderPass</c> after rendering all effects.
        /// </summary>
        AfterRendering = 1000,
    }

    /// <summary>
    /// <c>ScriptableRenderPass</c> implements a logical rendering pass that can be used to extend Universal RP renderer.
    /// </summary>
    public abstract partial class ScriptableRenderPass
    {
        public RenderPassEvent renderPassEvent { get; set; }

        public RenderTargetIdentifier[] colorAttachments
        {
            get => m_ColorAttachments;
        }

        public RenderTargetIdentifier colorAttachment
        {
            get => m_ColorAttachments[0];
        }

        public RenderTargetIdentifier depthAttachment
        {
            get => m_DepthAttachment;
        }

        public RenderBufferStoreAction[] colorStoreActions
        {
            get => m_ColorStoreActions;
        }

        public RenderBufferStoreAction depthStoreAction
        {
            get => m_DepthStoreAction;
        }

        /// <summary>
        /// The input requirements for the <c>ScriptableRenderPass</c>, which has been set using <c>ConfigureInput</c>
        /// </summary>
        /// <seealso cref="ConfigureInput"/>
        public ScriptableRenderPassInput input
        {
            get => m_Input;
        }

        public ClearFlag clearFlag
        {
            get => m_ClearFlag;
        }

        public Color clearColor
        {
            get => m_ClearColor;
        }

        RenderBufferStoreAction[] m_ColorStoreActions = new RenderBufferStoreAction[] { RenderBufferStoreAction.Store };
        RenderBufferStoreAction m_DepthStoreAction = RenderBufferStoreAction.Store;

        /// <summary>
        /// A ProfilingSampler for the entire render pass. Used as a profiling name by <c>ScriptableRenderer</c> when executing the pass.
        /// Default is <c>Unnamed_ScriptableRenderPass</c>.
        /// Set <c>base.profilingSampler</c> from the sub-class constructor to set a profiling name for a custom <c>ScriptableRenderPass</c>.
        /// </summary>
        protected internal ProfilingSampler profilingSampler { get; set; }
        internal bool overrideCameraTarget { get; set; }
        internal bool isBlitRenderPass { get; set; }

        internal bool useNativeRenderPass { get; set; }

        internal int renderTargetWidth { get; set; }
        internal int renderTargetHeight { get; set; }
        internal int renderTargetSampleCount { get; set; }

        internal bool depthOnly { get; set; }
        // this flag is updated each frame to keep track of which pass is the last for the current camera
        internal bool isLastPass { get; set; }
        // index to track the position in the current frame
        internal int renderPassQueueIndex { get; set; }

<<<<<<< HEAD
        internal NativeArray<int> m_ColorAttachmentIndices;
        internal NativeArray<int> m_InputAttachmentIndices;
=======
        internal NativeArray<int> m_InputAttachmentIndices;

>>>>>>> f6d6981b
        internal GraphicsFormat[] renderTargetFormat { get; set; }
        RenderTargetIdentifier[] m_ColorAttachments = new RenderTargetIdentifier[] {BuiltinRenderTextureType.CameraTarget};
		internal RenderTargetIdentifier[] m_InputAttachments = new RenderTargetIdentifier[8];
        RenderTargetIdentifier m_DepthAttachment = BuiltinRenderTextureType.CameraTarget;
        ScriptableRenderPassInput m_Input = ScriptableRenderPassInput.None;
        ClearFlag m_ClearFlag = ClearFlag.None;
        Color m_ClearColor = Color.black;

        internal DebugHandler DebugHandler { get; set; }

        public ScriptableRenderPass()
        {
            renderPassEvent = RenderPassEvent.AfterRenderingOpaques;
            m_ColorAttachments = new RenderTargetIdentifier[] {BuiltinRenderTextureType.CameraTarget, 0, 0, 0, 0, 0, 0, 0};
			m_InputAttachments = new RenderTargetIdentifier[] {-1, -1, -1, -1, -1, -1, -1, -1};
            m_DepthAttachment = BuiltinRenderTextureType.CameraTarget;
            m_ColorStoreActions = new RenderBufferStoreAction[] { RenderBufferStoreAction.Store, 0, 0, 0, 0, 0, 0, 0 };
            m_DepthStoreAction = RenderBufferStoreAction.Store;
            m_ClearFlag = ClearFlag.None;
            m_ClearColor = Color.black;
            overrideCameraTarget = false;
            isBlitRenderPass = false;
            profilingSampler = new ProfilingSampler($"Unnamed_{nameof(ScriptableRenderPass)}");
            useNativeRenderPass = true;
            renderTargetWidth = -1;
            renderTargetHeight = -1;
            renderTargetSampleCount = -1;
            renderPassQueueIndex = -1;
            renderTargetFormat = new GraphicsFormat[]
            {
                GraphicsFormat.None, GraphicsFormat.None, GraphicsFormat.None,
                GraphicsFormat.None, GraphicsFormat.None, GraphicsFormat.None, GraphicsFormat.None, GraphicsFormat.None
            };
            depthOnly = false;
        }

        /// <summary>
        /// Configures Input Requirements for this render pass.
        /// This method should be called inside <c>ScriptableRendererFeature.AddRenderPasses</c>.
        /// </summary>
        /// <param name="passInput">ScriptableRenderPassInput containing information about what requirements the pass needs.</param>
        /// <seealso cref="ScriptableRendererFeature.AddRenderPasses"/>
        public void ConfigureInput(ScriptableRenderPassInput passInput)
        {
            m_Input = passInput;
        }

        public void ConfigureColorStoreAction(RenderBufferStoreAction storeAction, uint attachmentIndex = 0)
        {
            m_ColorStoreActions[attachmentIndex] = storeAction;
        }

        public void ConfigureColorStoreActions(RenderBufferStoreAction[] storeActions)
        {
            int count = Math.Min(storeActions.Length, m_ColorStoreActions.Length);
            for (uint i = 0; i < count; ++i)
            {
                m_ColorStoreActions[i] = storeActions[i];
            }
        }

        public void ConfigureDepthStoreAction(RenderBufferStoreAction storeAction)
        {
            m_DepthStoreAction = storeAction;
        }

		internal void ConfigureInputAttachments(RenderTargetIdentifier input)
		{
			m_InputAttachments[0] = input;
		}

		internal void ConfigureInputAttachments(RenderTargetIdentifier[] inputs)
		{
			m_InputAttachments = inputs;
		}
        /// <summary>
        /// Configures render targets for this render pass. Call this instead of CommandBuffer.SetRenderTarget.
        /// This method should be called inside Configure.
        /// </summary>
        /// <param name="colorAttachment">Color attachment identifier.</param>
        /// <param name="depthAttachment">Depth attachment identifier.</param>
        /// <seealso cref="Configure"/>
        public void ConfigureTarget(RenderTargetIdentifier colorAttachment, RenderTargetIdentifier depthAttachment)
        {
            m_DepthAttachment = depthAttachment;
            ConfigureTarget(colorAttachment);
        }

        internal void ConfigureTarget(RenderTargetIdentifier colorAttachment, RenderTargetIdentifier depthAttachment, GraphicsFormat format)
        {
            m_DepthAttachment = depthAttachment;
            ConfigureTarget(colorAttachment, format);
        }

        /// <summary>
        /// Configures render targets for this render pass. Call this instead of CommandBuffer.SetRenderTarget.
        /// This method should be called inside Configure.
        /// </summary>
        /// <param name="colorAttachment">Color attachment identifier.</param>
        /// <param name="depthAttachment">Depth attachment identifier.</param>
        /// <seealso cref="Configure"/>
        public void ConfigureTarget(RenderTargetIdentifier[] colorAttachments, RenderTargetIdentifier depthAttachment)
        {
            overrideCameraTarget = true;

            uint nonNullColorBuffers = RenderingUtils.GetValidColorBufferCount(colorAttachments);
            if (nonNullColorBuffers > SystemInfo.supportedRenderTargetCount)
                Debug.LogError("Trying to set " + nonNullColorBuffers + " renderTargets, which is more than the maximum supported:" + SystemInfo.supportedRenderTargetCount);

            m_ColorAttachments = colorAttachments;
            m_DepthAttachment = depthAttachment;
        }

        internal void ConfigureTarget(RenderTargetIdentifier[] colorAttachments, RenderTargetIdentifier depthAttachment, GraphicsFormat[] formats)
        {
            ConfigureTarget(colorAttachments, depthAttachment);
            for (int i = 0; i < formats.Length; ++i)
                renderTargetFormat[i] = formats[i];
        }

        /// <summary>
        /// Configures render targets for this render pass. Call this instead of CommandBuffer.SetRenderTarget.
        /// This method should be called inside Configure.
        /// </summary>
        /// <param name="colorAttachment">Color attachment identifier.</param>
        /// <seealso cref="Configure"/>
        public void ConfigureTarget(RenderTargetIdentifier colorAttachment)
        {
            overrideCameraTarget = true;

            m_ColorAttachments[0] = colorAttachment;
            for (int i = 1; i < m_ColorAttachments.Length; ++i)
                m_ColorAttachments[i] = 0;
        }

        internal void ConfigureTarget(RenderTargetIdentifier colorAttachment, GraphicsFormat format, int width = -1, int height = -1, int sampleCount = -1, bool depth = false)
        {
            ConfigureTarget(colorAttachment);
            for (int i = 1; i < m_ColorAttachments.Length; ++i)
                renderTargetFormat[i] = GraphicsFormat.None;

            renderTargetWidth = width;
            renderTargetHeight = height;
            renderTargetSampleCount = sampleCount;
            depthOnly = depth;
            renderTargetFormat[0] = format;
        }

        /// <summary>
        /// Configures render targets for this render pass. Call this instead of CommandBuffer.SetRenderTarget.
        /// This method should be called inside Configure.
        /// </summary>
        /// <param name="colorAttachment">Color attachment identifier.</param>
        /// <seealso cref="Configure"/>
        public void ConfigureTarget(RenderTargetIdentifier[] colorAttachments)
        {
            ConfigureTarget(colorAttachments, BuiltinRenderTextureType.CameraTarget);
        }

        /// <summary>
        /// Configures clearing for the render targets for this render pass. Call this inside Configure.
        /// </summary>
        /// <param name="clearFlag">ClearFlag containing information about what targets to clear.</param>
        /// <param name="clearColor">Clear color.</param>
        /// <seealso cref="Configure"/>
        public void ConfigureClear(ClearFlag clearFlag, Color clearColor)
        {
            m_ClearFlag = clearFlag;
            m_ClearColor = clearColor;
        }

        /// <summary>
        /// This method is called by the renderer before rendering a camera
        /// Override this method if you need to to configure render targets and their clear state, and to create temporary render target textures.
        /// If a render pass doesn't override this method, this render pass renders to the active Camera's render target.
        /// You should never call CommandBuffer.SetRenderTarget. Instead call <c>ConfigureTarget</c> and <c>ConfigureClear</c>.
        /// </summary>
        /// <param name="cmd">CommandBuffer to enqueue rendering commands. This will be executed by the pipeline.</param>
        /// <param name="renderingData">Current rendering state information</param>
        /// <seealso cref="ConfigureTarget"/>
        /// <seealso cref="ConfigureClear"/>
        public virtual void OnCameraSetup(CommandBuffer cmd, ref RenderingData renderingData)
        {}

        /// <summary>
        /// This method is called by the renderer before executing the render pass.
        /// Override this method if you need to to configure render targets and their clear state, and to create temporary render target textures.
        /// If a render pass doesn't override this method, this render pass renders to the active Camera's render target.
        /// You should never call CommandBuffer.SetRenderTarget. Instead call <c>ConfigureTarget</c> and <c>ConfigureClear</c>.
        /// </summary>
        /// <param name="cmd">CommandBuffer to enqueue rendering commands. This will be executed by the pipeline.</param>
        /// <param name="cameraTextureDescriptor">Render texture descriptor of the camera render target.</param>
        /// <seealso cref="ConfigureTarget"/>
        /// <seealso cref="ConfigureClear"/>
        public virtual void Configure(CommandBuffer cmd, RenderTextureDescriptor cameraTextureDescriptor)
        {}


        /// <summary>
        /// Called upon finish rendering a camera. You can use this callback to release any resources created
        /// by this render
        /// pass that need to be cleanup once camera has finished rendering.
        /// This method be called for all cameras in a camera stack.
        /// </summary>
        /// <param name="cmd">Use this CommandBuffer to cleanup any generated data</param>
        public virtual void OnCameraCleanup(CommandBuffer cmd)
        {
        }

        /// <summary>
        /// Called upon finish rendering a camera stack. You can use this callback to release any resources created
        /// by this render pass that need to be cleanup once all cameras in the stack have finished rendering.
        /// This method will be called once after rendering the last camera in the camera stack.
        /// Cameras that don't have an explicit camera stack are also considered stacked rendering.
        /// In that case the Base camera is the first and last camera in the stack.
        /// </summary>
        /// <param name="cmd">Use this CommandBuffer to cleanup any generated data</param>
        public virtual void OnFinishCameraStackRendering(CommandBuffer cmd)
        {}

        /// <summary>
        /// Execute the pass. This is where custom rendering occurs. Specific details are left to the implementation
        /// </summary>
        /// <param name="context">Use this render context to issue any draw commands during execution</param>
        /// <param name="renderingData">Current rendering state information</param>
        public abstract void Execute(ScriptableRenderContext context, ref RenderingData renderingData);

        /// <summary>
        /// Add a blit command to the context for execution. This changes the active render target in the ScriptableRenderer to
        /// destination.
        /// </summary>
        /// <param name="cmd">Command buffer to record command for execution.</param>
        /// <param name="source">Source texture or target identifier to blit from.</param>
        /// <param name="destination">Destination texture or target identifier to blit into. This becomes the renderer active render target.</param>
        /// <param name="material">Material to use.</param>
        /// <param name="passIndex">Shader pass to use. Default is 0.</param>
        /// <seealso cref="ScriptableRenderer"/>
        public void Blit(CommandBuffer cmd, RenderTargetIdentifier source, RenderTargetIdentifier destination, Material material = null, int passIndex = 0)
        {
            ScriptableRenderer.SetRenderTarget(cmd, destination, BuiltinRenderTextureType.CameraTarget, clearFlag, clearColor);
            cmd.Blit(source, destination, material, passIndex);
        }

        /// <summary>
        /// Creates <c>DrawingSettings</c> based on current the rendering state.
        /// </summary>
        /// <param name="shaderTagId">Shader pass tag to render.</param>
        /// <param name="renderingData">Current rendering state.</param>
        /// <param name="sortingCriteria">Criteria to sort objects being rendered.</param>
        /// <returns></returns>
        /// <seealso cref="DrawingSettings"/>
        public DrawingSettings CreateDrawingSettings(ShaderTagId shaderTagId, ref RenderingData renderingData, SortingCriteria sortingCriteria)
        {
            Camera camera = renderingData.cameraData.camera;
            SortingSettings sortingSettings = new SortingSettings(camera) { criteria = sortingCriteria };
            DrawingSettings settings = new DrawingSettings(shaderTagId, sortingSettings)
            {
                perObjectData = renderingData.perObjectData,
                mainLightIndex = renderingData.lightData.mainLightIndex,
                enableDynamicBatching = renderingData.supportsDynamicBatching,

                // Disable instancing for preview cameras. This is consistent with the built-in forward renderer. Also fixes case 1127324.
                enableInstancing = camera.cameraType == CameraType.Preview ? false : true,
            };
            return settings;
        }

        /// <summary>
        /// Creates <c>DrawingSettings</c> based on current rendering state.
        /// </summary>
        /// /// <param name="shaderTagIdList">List of shader pass tag to render.</param>
        /// <param name="renderingData">Current rendering state.</param>
        /// <param name="sortingCriteria">Criteria to sort objects being rendered.</param>
        /// <returns></returns>
        /// <seealso cref="DrawingSettings"/>
        public DrawingSettings CreateDrawingSettings(List<ShaderTagId> shaderTagIdList,
            ref RenderingData renderingData, SortingCriteria sortingCriteria)
        {
            if (shaderTagIdList == null || shaderTagIdList.Count == 0)
            {
                Debug.LogWarning("ShaderTagId list is invalid. DrawingSettings is created with default pipeline ShaderTagId");
                return CreateDrawingSettings(new ShaderTagId("UniversalPipeline"), ref renderingData, sortingCriteria);
            }

            DrawingSettings settings = CreateDrawingSettings(shaderTagIdList[0], ref renderingData, sortingCriteria);
            for (int i = 1; i < shaderTagIdList.Count; ++i)
                settings.SetShaderPassName(i, shaderTagIdList[i]);
            return settings;
        }

        public static bool operator<(ScriptableRenderPass lhs, ScriptableRenderPass rhs)
        {
            return lhs.renderPassEvent < rhs.renderPassEvent;
        }

        public static bool operator>(ScriptableRenderPass lhs, ScriptableRenderPass rhs)
        {
            return lhs.renderPassEvent > rhs.renderPassEvent;
        }
    }
}<|MERGE_RESOLUTION|>--- conflicted
+++ resolved
@@ -205,13 +205,9 @@
         // index to track the position in the current frame
         internal int renderPassQueueIndex { get; set; }
 
-<<<<<<< HEAD
         internal NativeArray<int> m_ColorAttachmentIndices;
         internal NativeArray<int> m_InputAttachmentIndices;
-=======
-        internal NativeArray<int> m_InputAttachmentIndices;
-
->>>>>>> f6d6981b
+
         internal GraphicsFormat[] renderTargetFormat { get; set; }
         RenderTargetIdentifier[] m_ColorAttachments = new RenderTargetIdentifier[] {BuiltinRenderTextureType.CameraTarget};
 		internal RenderTargetIdentifier[] m_InputAttachments = new RenderTargetIdentifier[8];
