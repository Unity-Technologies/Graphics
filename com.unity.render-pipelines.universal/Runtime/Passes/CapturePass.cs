--- conflicted
+++ resolved
@@ -29,16 +29,7 @@
         /// <inheritdoc/>
         public override void Execute(ScriptableRenderContext context, ref RenderingData renderingData)
         {
-<<<<<<< HEAD
-            CommandBuffer cmdBuf = CommandBufferPool.Get();
-
-            if (m_CameraColorHandle == renderingData.cameraData.renderer.GetCameraColorFrontBuffer(cmdBuf))
-            {
-                m_CameraColorHandle = renderingData.cameraData.renderer.cameraColorTargetHandle;
-            }
-=======
             CommandBuffer cmdBuf = renderingData.commandBuffer;
->>>>>>> c6709689
 
             using (new ProfilingScope(cmdBuf, m_ProfilingSampler))
             {
