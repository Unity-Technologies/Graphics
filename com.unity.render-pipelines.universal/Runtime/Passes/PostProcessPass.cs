--- conflicted
+++ resolved
@@ -93,19 +93,14 @@
         // RTHandle alias for _TempTarget2
         RTHandle m_TempTarget2 = RTHandles.Alloc(ShaderConstants._TempTarget2);
 
-<<<<<<< HEAD
-        // RTHandle used as a temporary target when operations need to be performed before upscaling
-        RTHandle m_UpscaleSetupTarget;
+        // RTHandle used as a temporary target when operations need to be performed before image scaling
+        RTHandle m_ScalingSetupTarget;
 
         // RTHandle used as a temporary target when operations need to be performed after upscaling
         RTHandle m_UpscaledTarget;
 
         // True if there are passes that will run after post processing logic and before final post
         bool m_hasExternalPostPasses;
-=======
-        // RTHandle used as a temporary target when operations need to be performed before image scaling
-        RTHandle m_ScalingSetupTarget;
->>>>>>> b25c70a6
 
         Material m_BlitMaterial;
 
@@ -164,18 +159,11 @@
 
         public void Dispose()
         {
-<<<<<<< HEAD
-            m_UpscaleSetupTarget?.Release();
+            m_ScalingSetupTarget?.Release();
             m_UpscaledTarget?.Release();
         }
 
         public void Setup(in RenderTextureDescriptor baseDescriptor, in RTHandle source, bool resolveToScreen, in RTHandle depth, in RTHandle internalLut, bool hasFinalPass, bool enableSRGBConversion, bool hasExternalPostPasses)
-=======
-            m_ScalingSetupTarget?.Release();
-        }
-
-        public void Setup(in RenderTextureDescriptor baseDescriptor, in RTHandle source, bool resolveToScreen, in RTHandle depth, in RTHandle internalLut, bool hasFinalPass, bool enableSRGBConversion)
->>>>>>> b25c70a6
         {
             m_Descriptor = baseDescriptor;
             m_Descriptor.useMipMap = false;
@@ -541,7 +529,7 @@
                 // 2. When FXAA is enabled with FSR, FXAA is moved to an earlier pass to ensure that FSR sees fully anti-aliased input. The moved FXAA pass sits between
                 //    UberPost and FSR so we can no longer perform color conversion here without affecting other passes.
                 bool doEarlyFsrColorConversion = (!m_hasExternalPostPasses &&
-                                                  (((cameraData.imageScaling == ImageScaling.Upscaling) && (cameraData.upscalingFilter == ImageUpscalingFilter.FSR)) &&
+                                                  (((cameraData.imageScalingMode == ImageScalingMode.Upscaling) && (cameraData.upscalingFilter == ImageUpscalingFilter.FSR)) &&
                                                    (cameraData.antialiasing != AntialiasingMode.FastApproximateAntialiasing)));
                 if (doEarlyFsrColorConversion)
                 {
@@ -1435,11 +1423,10 @@
 
             bool isFxaaEnabled = (cameraData.antialiasing == AntialiasingMode.FastApproximateAntialiasing);
 
-<<<<<<< HEAD
-            if (cameraData.imageScaling != ImageScaling.None)
+            if (cameraData.imageScalingMode != ImageScalingMode.None)
             {
                 // FSR is only considered "enabled" when we're performing upscaling. (downscaling uses a linear filter unconditionally)
-                bool isFsrEnabled = ((cameraData.imageScaling == ImageScaling.Upscaling) && (cameraData.upscalingFilter == ImageUpscalingFilter.FSR));
+                bool isFsrEnabled = ((cameraData.imageScalingMode == ImageScalingMode.Upscaling) && (cameraData.upscalingFilter == ImageUpscalingFilter.FSR));
 
                 bool doLateFsrColorConversion = (isFsrEnabled && (isFxaaEnabled || m_hasExternalPostPasses));
 
@@ -1448,17 +1435,12 @@
                 // When FSR is active and we didn't perform color conversion earlier, we do it now as part of the setup blit.
                 bool isSetupRequired = (isFxaaEnabled || doLateFsrColorConversion);
 
-=======
-            if (cameraData.imageScalingMode != ImageScalingMode.None)
-            {
->>>>>>> b25c70a6
                 // Make sure to remove any MSAA and attached depth buffers from the temporary render targets
                 var tempRtDesc = cameraData.cameraTargetDescriptor;
                 tempRtDesc.msaaSamples = 1;
                 tempRtDesc.depthBufferBits = 0;
 
-<<<<<<< HEAD
-                m_Materials.upscaleSetup.shaderKeywords = null;
+                m_Materials.scalingSetup.shaderKeywords = null;
 
                 var sourceRtId = m_Source;
 
@@ -1466,51 +1448,30 @@
                 {
                     if (isFxaaEnabled)
                     {
-                        m_Materials.upscaleSetup.EnableKeyword(ShaderKeywordStrings.Fxaa);
+                        m_Materials.scalingSetup.EnableKeyword(ShaderKeywordStrings.Fxaa);
                     }
 
                     if (doLateFsrColorConversion)
                     {
-                        m_Materials.upscaleSetup.EnableKeyword(ShaderKeywordStrings.Gamma20);
+                        m_Materials.scalingSetup.EnableKeyword(ShaderKeywordStrings.Gamma20);
                     }
 
-                    RenderingUtils.ReAllocateIfNeeded(ref m_UpscaleSetupTarget, tempRtDesc, FilterMode.Point, TextureWrapMode.Clamp, name: "_UpscaleSetupTexture");
-                    Blit(cmd, m_Source, m_UpscaleSetupTarget, m_Materials.upscaleSetup);
-
-                    cmd.SetGlobalTexture(ShaderPropertyId.sourceTex, m_UpscaleSetupTarget);
-
-                    sourceRtId = m_UpscaleSetupTarget;
-                }
-
-                switch (cameraData.imageScaling)
-                {
-                    case ImageScaling.Upscaling:
+                    RenderingUtils.ReAllocateIfNeeded(ref m_ScalingSetupTarget, tempRtDesc, FilterMode.Point, TextureWrapMode.Clamp, name: "_ScalingSetupTexture");
+                    Blit(cmd, m_Source, m_ScalingSetupTarget, m_Materials.scalingSetup);
+
+                    cmd.SetGlobalTexture(ShaderPropertyId.sourceTex, m_ScalingSetupTarget);
+
+                    sourceRtId = m_ScalingSetupTarget;
+                }
+
+                switch (cameraData.imageScalingMode)
+                {
+                    case ImageScalingMode.Upscaling:
                     {
                         // In the upscaling case, set material keywords based on the selected upscaling filter
                         // Note: If FSR is enabled, we go down this path regardless of the current render scale. We do this because
                         //       FSR still provides visual benefits at 100% scale. This will also make the transition between 99% and 100%
                         //       scale less obvious for cases where FSR is used with dynamic resolution scaling.
-=======
-                m_Materials.scalingSetup.shaderKeywords = null;
-
-                // When FXAA is enabled in scaled renders, we execute it in a separate blit since it's not designed to be used in
-                // situations where the input and output resolutions do not match.
-                if (isFxaaEnabled)
-                {
-                    m_Materials.scalingSetup.EnableKeyword(ShaderKeywordStrings.Fxaa);
-
-                    RenderingUtils.ReAllocateIfNeeded(ref m_ScalingSetupTarget, tempRtDesc, FilterMode.Point, TextureWrapMode.Clamp, name: "_ScalingSetupTexture");
-                    Blit(cmd, m_Source, m_ScalingSetupTarget, m_Materials.scalingSetup);
-
-                    cmd.SetGlobalTexture(ShaderPropertyId.sourceTex, m_ScalingSetupTarget);
-                }
-
-                switch (cameraData.imageScalingMode)
-                {
-                    case ImageScalingMode.Upscaling:
-                    {
-                        // In the upscaling case, set material keywords based on the selected upscaling filter
->>>>>>> b25c70a6
                         switch (cameraData.upscalingFilter)
                         {
                             case ImageUpscalingFilter.Point:
@@ -1524,7 +1485,6 @@
                                 // Do nothing as linear is the default filter in the shader
                                 break;
                             }
-<<<<<<< HEAD
 
                             case ImageUpscalingFilter.FSR:
                             {
@@ -1560,18 +1520,12 @@
 
                                 break;
                             }
-=======
->>>>>>> b25c70a6
                         }
 
                         break;
                     }
 
-<<<<<<< HEAD
-                    case ImageScaling.Downscaling:
-=======
                     case ImageScalingMode.Downscaling:
->>>>>>> b25c70a6
                     {
                         // In the downscaling case, we don't perform any sort of filter override logic since we always want linear filtering
                         // and it's already the default option in the shader.
@@ -1636,12 +1590,8 @@
             public readonly Material cameraMotionBlur;
             public readonly Material paniniProjection;
             public readonly Material bloom;
-<<<<<<< HEAD
-            public readonly Material upscaleSetup;
+            public readonly Material scalingSetup;
             public readonly Material easu;
-=======
-            public readonly Material scalingSetup;
->>>>>>> b25c70a6
             public readonly Material uber;
             public readonly Material finalPass;
             public readonly Material lensFlareDataDriven;
@@ -1655,12 +1605,8 @@
                 cameraMotionBlur = Load(data.shaders.cameraMotionBlurPS);
                 paniniProjection = Load(data.shaders.paniniProjectionPS);
                 bloom = Load(data.shaders.bloomPS);
-<<<<<<< HEAD
-                upscaleSetup = Load(data.shaders.upscaleSetupPs);
+                scalingSetup = Load(data.shaders.scalingSetupPS);
                 easu = Load(data.shaders.easuPS);
-=======
-                scalingSetup = Load(data.shaders.scalingSetupPS);
->>>>>>> b25c70a6
                 uber = Load(data.shaders.uberPostPS);
                 finalPass = Load(data.shaders.finalPostPassPS);
                 lensFlareDataDriven = Load(data.shaders.LensFlareDataDrivenPS);
@@ -1690,12 +1636,8 @@
                 CoreUtils.Destroy(cameraMotionBlur);
                 CoreUtils.Destroy(paniniProjection);
                 CoreUtils.Destroy(bloom);
-<<<<<<< HEAD
-                CoreUtils.Destroy(upscaleSetup);
+                CoreUtils.Destroy(scalingSetup);
                 CoreUtils.Destroy(easu);
-=======
-                CoreUtils.Destroy(scalingSetup);
->>>>>>> b25c70a6
                 CoreUtils.Destroy(uber);
                 CoreUtils.Destroy(finalPass);
             }
