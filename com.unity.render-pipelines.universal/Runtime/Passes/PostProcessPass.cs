using System.Runtime.CompilerServices;
using UnityEngine.Experimental.Rendering;

namespace UnityEngine.Rendering.Universal
{
    // TODO: xmldoc
    public interface IPostProcessComponent
    {
        bool IsActive();
        bool IsTileCompatible();
    }
}

namespace UnityEngine.Rendering.Universal.Internal
{
    // TODO: TAA
    // TODO: Motion blur
    /// <summary>
    /// Renders the post-processing effect stack.
    /// </summary>
    public class PostProcessPass : ScriptableRenderPass
    {
        RenderTextureDescriptor m_Descriptor;
        RenderTargetHandle m_Source;
        RenderTargetHandle m_Destination;
        RenderTargetHandle m_Depth;
        RenderTargetHandle m_InternalLut;

        const string k_RenderPostProcessingTag = "Render PostProcessing Effects";
        const string k_RenderFinalPostProcessingTag = "Render Final PostProcessing Pass";
        private static readonly ProfilingSampler m_ProfilingRenderPostProcessing = new ProfilingSampler(k_RenderPostProcessingTag);
        private static readonly ProfilingSampler m_ProfilingRenderFinalPostProcessing = new ProfilingSampler(k_RenderFinalPostProcessingTag);

        MaterialLibrary m_Materials;
        PostProcessData m_Data;

        // Builtin effects settings
        DepthOfField m_DepthOfField;
        PaniniProjection m_PaniniProjection;
        Bloom m_Bloom;
        LensDistortion m_LensDistortion;
        ChromaticAberration m_ChromaticAberration;
        Vignette m_Vignette;
        ColorLookup m_ColorLookup;
        ColorAdjustments m_ColorAdjustments;
        Tonemapping m_Tonemapping;
        FilmGrain m_FilmGrain;

        // Misc
        const int k_MaxPyramidSize = 16;
        readonly GraphicsFormat m_DefaultHDRFormat;
        bool m_UseRGBM;
        readonly GraphicsFormat m_SMAAEdgeFormat;
        readonly GraphicsFormat m_GaussianCoCFormat;
        Matrix4x4[] m_PrevViewProjM = new Matrix4x4[2];
        bool m_ResetHistory;
        int m_DitheringTextureIndex;
        RenderTargetIdentifier[] m_MRT2;
        Vector4[] m_BokehKernel;
        int m_BokehHash;

        // True when this is the very last pass in the pipeline
        bool m_IsFinalPass;

        // If there's a final post process pass after this pass.
        // If yes, Film Grain and Dithering are setup in the final pass, otherwise they are setup in this pass.
        bool m_HasFinalPass;

        // Some Android devices do not support sRGB backbuffer
        // We need to do the conversion manually on those
        bool m_EnableSRGBConversionIfNeeded;

        // Option to use procedural draw instead of cmd.blit
        bool m_UseDrawProcedural;

        // Use Fast conversions between SRGB and Linear
        bool m_UseFastSRGBLinearConversion;

        Material m_BlitMaterial;

        public PostProcessPass(RenderPassEvent evt, PostProcessData data, Material blitMaterial)
        {
            base.profilingSampler = new ProfilingSampler(nameof(PostProcessPass));
            renderPassEvent = evt;
            m_Data = data;
            m_Materials = new MaterialLibrary(data);
            m_BlitMaterial = blitMaterial;

            // Texture format pre-lookup
            if (SystemInfo.IsFormatSupported(GraphicsFormat.B10G11R11_UFloatPack32, FormatUsage.Linear | FormatUsage.Render))
            {
                m_DefaultHDRFormat = GraphicsFormat.B10G11R11_UFloatPack32;
                m_UseRGBM = false;
            }
            else
            {
                m_DefaultHDRFormat = QualitySettings.activeColorSpace == ColorSpace.Linear
                    ? GraphicsFormat.R8G8B8A8_SRGB
                    : GraphicsFormat.R8G8B8A8_UNorm;
                m_UseRGBM = true;
            }

            // Only two components are needed for edge render texture, but on some vendors four components may be faster.
            if (SystemInfo.IsFormatSupported(GraphicsFormat.R8G8_UNorm, FormatUsage.Render) && SystemInfo.graphicsDeviceVendor.ToLowerInvariant().Contains("arm"))
                m_SMAAEdgeFormat = GraphicsFormat.R8G8_UNorm;
            else
                m_SMAAEdgeFormat = GraphicsFormat.R8G8B8A8_UNorm;

            if (SystemInfo.IsFormatSupported(GraphicsFormat.R16_UNorm, FormatUsage.Linear | FormatUsage.Render))
                m_GaussianCoCFormat = GraphicsFormat.R16_UNorm;
            else if (SystemInfo.IsFormatSupported(GraphicsFormat.R16_SFloat, FormatUsage.Linear | FormatUsage.Render))
                m_GaussianCoCFormat = GraphicsFormat.R16_SFloat;
            else // Expect CoC banding
                m_GaussianCoCFormat = GraphicsFormat.R8_UNorm;

            // Bloom pyramid shader ids - can't use a simple stackalloc in the bloom function as we
            // unfortunately need to allocate strings
            ShaderConstants._BloomMipUp = new int[k_MaxPyramidSize];
            ShaderConstants._BloomMipDown = new int[k_MaxPyramidSize];

            for (int i = 0; i < k_MaxPyramidSize; i++)
            {
                ShaderConstants._BloomMipUp[i] = Shader.PropertyToID("_BloomMipUp" + i);
                ShaderConstants._BloomMipDown[i] = Shader.PropertyToID("_BloomMipDown" + i);
            }

            m_MRT2 = new RenderTargetIdentifier[2];
            m_ResetHistory = true;
        }

        public void Cleanup() => m_Materials.Cleanup();

        public void Setup(in RenderTextureDescriptor baseDescriptor, in RenderTargetHandle source, in RenderTargetHandle destination, in RenderTargetHandle depth, in RenderTargetHandle internalLut, bool hasFinalPass, bool enableSRGBConversion)
        {
            m_Descriptor = baseDescriptor;
            m_Descriptor.useMipMap = false;
            m_Descriptor.autoGenerateMips = false;
            m_Source = source;
            m_Destination = destination;
            m_Depth = depth;
            m_InternalLut = internalLut;
            m_IsFinalPass = false;
            m_HasFinalPass = hasFinalPass;
            m_EnableSRGBConversionIfNeeded = enableSRGBConversion;
        }

        public void SetupFinalPass(in RenderTargetHandle source)
        {
            m_Source = source;
            m_Destination = RenderTargetHandle.CameraTarget;
            m_IsFinalPass = true;
            m_HasFinalPass = false;
            m_EnableSRGBConversionIfNeeded = true;
        }

        /// <inheritdoc/>
        public override void OnCameraSetup(CommandBuffer cmd, ref RenderingData renderingData)
        {
            if (m_Destination == RenderTargetHandle.CameraTarget)
                return;

            // If RenderTargetHandle already has a valid internal render target identifier, we shouldn't request a temp
            if (m_Destination.HasInternalRenderTargetId())
                return;

            var desc = GetCompatibleDescriptor();
            desc.depthBufferBits = 0;
            cmd.GetTemporaryRT(m_Destination.id, desc, FilterMode.Point);
        }

        /// <inheritdoc/>
        public override void OnCameraCleanup(CommandBuffer cmd)
        {
            if (m_Destination == RenderTargetHandle.CameraTarget)
                return;

            // Logic here matches the if check in OnCameraSetup
            if (m_Destination.HasInternalRenderTargetId())
                return;

            cmd.ReleaseTemporaryRT(m_Destination.id);
        }

        public void ResetHistory()
        {
            m_ResetHistory = true;
        }

        public bool CanRunOnTile()
        {
            // Check builtin & user effects here
            return false;
        }

        /// <inheritdoc/>
        public override void Execute(ScriptableRenderContext context, ref RenderingData renderingData)
        {
            // Start by pre-fetching all builtin effect settings we need
            // Some of the color-grading settings are only used in the color grading lut pass
            var stack = VolumeManager.instance.stack;
            m_DepthOfField        = stack.GetComponent<DepthOfField>();
            m_PaniniProjection    = stack.GetComponent<PaniniProjection>();
            m_Bloom               = stack.GetComponent<Bloom>();
            m_LensDistortion      = stack.GetComponent<LensDistortion>();
            m_ChromaticAberration = stack.GetComponent<ChromaticAberration>();
            m_Vignette            = stack.GetComponent<Vignette>();
            m_ColorLookup         = stack.GetComponent<ColorLookup>();
            m_ColorAdjustments    = stack.GetComponent<ColorAdjustments>();
            m_Tonemapping         = stack.GetComponent<Tonemapping>();
            m_FilmGrain           = stack.GetComponent<FilmGrain>();
            m_UseDrawProcedural   = renderingData.cameraData.xr.enabled;
            m_UseFastSRGBLinearConversion = renderingData.postProcessingData.useFastSRGBLinearConversion;

            if (m_IsFinalPass)
            {
                var cmd = CommandBufferPool.Get();
                using (new ProfilingScope(cmd, m_ProfilingRenderFinalPostProcessing))
                {
                    RenderFinalPass(cmd, ref renderingData);
                }

                context.ExecuteCommandBuffer(cmd);
                CommandBufferPool.Release(cmd);
            }
            else if (CanRunOnTile())
            {
                // TODO: Add a fast render path if only on-tile compatible effects are used and we're actually running on a platform that supports it
                // Note: we can still work on-tile if FXAA is enabled, it'd be part of the final pass
            }
            else
            {
                // Regular render path (not on-tile) - we do everything in a single command buffer as it
                // makes it easier to manage temporary targets' lifetime
                var cmd = CommandBufferPool.Get();
                using (new ProfilingScope(cmd, m_ProfilingRenderPostProcessing))
                {
                    Render(cmd, ref renderingData);
                }

                context.ExecuteCommandBuffer(cmd);
                CommandBufferPool.Release(cmd);
            }

            m_ResetHistory = false;
        }

        RenderTextureDescriptor GetCompatibleDescriptor()
            => GetCompatibleDescriptor(m_Descriptor.width, m_Descriptor.height, m_Descriptor.graphicsFormat);

        RenderTextureDescriptor GetCompatibleDescriptor(int width, int height, GraphicsFormat format, int depthBufferBits = 0)
        {
            var desc = m_Descriptor;
            desc.depthBufferBits = depthBufferBits;
            desc.msaaSamples = 1;
            desc.width = width;
            desc.height = height;
            desc.graphicsFormat = format;
            return desc;
        }

        bool RequireSRGBConversionBlitToBackBuffer(CameraData cameraData)
        {
            return cameraData.requireSrgbConversion && m_EnableSRGBConversionIfNeeded;
        }

        private new void Blit(CommandBuffer cmd, RenderTargetIdentifier source, RenderTargetIdentifier destination, Material material, int passIndex = 0)
        {
            cmd.SetGlobalTexture(ShaderPropertyId.sourceTex, source);
            if (m_UseDrawProcedural)
            {
                Vector4 scaleBias = new Vector4(1, 1, 0, 0);
                cmd.SetGlobalVector(ShaderPropertyId.scaleBias, scaleBias);

                cmd.SetRenderTarget(new RenderTargetIdentifier(destination, 0, CubemapFace.Unknown, -1),
                    RenderBufferLoadAction.Load, RenderBufferStoreAction.Store, RenderBufferLoadAction.Load, RenderBufferStoreAction.Store);
                cmd.DrawProcedural(Matrix4x4.identity, material, passIndex, MeshTopology.Quads, 4, 1, null);
            }
            else
            {
                cmd.Blit(source, destination, material, passIndex);
            }
        }

        private void DrawFullscreenMesh(CommandBuffer cmd, Material material, int passIndex)
        {
            if (m_UseDrawProcedural)
            {
                Vector4 scaleBias = new Vector4(1, 1, 0, 0);
                cmd.SetGlobalVector(ShaderPropertyId.scaleBias, scaleBias);
                cmd.DrawProcedural(Matrix4x4.identity, material, passIndex, MeshTopology.Quads, 4, 1, null);
            }
            else
            {
                cmd.DrawMesh(RenderingUtils.fullscreenMesh, Matrix4x4.identity, material, 0, passIndex);
            }
        }

        void Render(CommandBuffer cmd, ref RenderingData renderingData)
        {
            ref var cameraData = ref renderingData.cameraData;

            // Don't use these directly unless you have a good reason to, use GetSource() and
            // GetDestination() instead
            bool tempTargetUsed = false;
            bool tempTarget2Used = false;
            int source = m_Source.id;
            int destination = -1;
            bool isSceneViewCamera = cameraData.isSceneViewCamera;

            // Utilities to simplify intermediate target management
            int GetSource() => source;

            int GetDestination()
            {
                if (destination == -1)
                {
                    cmd.GetTemporaryRT(ShaderConstants._TempTarget, GetCompatibleDescriptor(), FilterMode.Bilinear);
                    destination = ShaderConstants._TempTarget;
                    tempTargetUsed = true;
                }
                else if (destination == m_Source.id && m_Descriptor.msaaSamples > 1)
                {
                    // Avoid using m_Source.id as new destination, it may come with a depth buffer that we don't want, may have MSAA that we don't want etc
                    cmd.GetTemporaryRT(ShaderConstants._TempTarget2, GetCompatibleDescriptor(), FilterMode.Bilinear);
                    destination = ShaderConstants._TempTarget2;
                    tempTarget2Used = true;
                }

                return destination;
            }

            void Swap() => CoreUtils.Swap(ref source, ref destination);

            // Setup projection matrix for cmd.DrawMesh()
            cmd.SetGlobalMatrix(ShaderConstants._FullscreenProjMat, GL.GetGPUProjectionMatrix(Matrix4x4.identity, true));

            // Optional NaN killer before post-processing kicks in
            // stopNaN may be null on Adreno 3xx. It doesn't support full shader level 3.5, but SystemInfo.graphicsShaderLevel is 35.
            if (cameraData.isStopNaNEnabled && m_Materials.stopNaN != null)
            {
                using (new ProfilingScope(cmd, ProfilingSampler.Get(URPProfileId.StopNaNs)))
                {
                    RenderingUtils.Blit(
                        cmd, GetSource(), GetDestination(), m_Materials.stopNaN, 0, m_UseDrawProcedural,
                        RenderBufferLoadAction.DontCare, RenderBufferStoreAction.Store,
                        RenderBufferLoadAction.DontCare, RenderBufferStoreAction.DontCare);

                    Swap();
                }
            }

            // Anti-aliasing
            if (cameraData.antialiasing == AntialiasingMode.SubpixelMorphologicalAntiAliasing && SystemInfo.graphicsDeviceType != GraphicsDeviceType.OpenGLES2)
            {
                using (new ProfilingScope(cmd, ProfilingSampler.Get(URPProfileId.SMAA)))
                {
                    DoSubpixelMorphologicalAntialiasing(ref cameraData, cmd, GetSource(), GetDestination());
                    Swap();
                }
            }

            // Depth of Field
            if (m_DepthOfField.IsActive() && !isSceneViewCamera)
            {
                var markerName = m_DepthOfField.mode.value == DepthOfFieldMode.Gaussian
                    ? URPProfileId.GaussianDepthOfField
                    : URPProfileId.BokehDepthOfField;

                using (new ProfilingScope(cmd, ProfilingSampler.Get(markerName)))
                {
                    DoDepthOfField(cameraData.camera, cmd, GetSource(), GetDestination(), cameraData.pixelRect);
                    Swap();
                }
            }
<<<<<<< HEAD
            
=======

            // Motion blur
            if (m_MotionBlur.IsActive() && !isSceneViewCamera)
            {
                using (new ProfilingScope(cmd, ProfilingSampler.Get(URPProfileId.MotionBlur)))
                {
                    DoMotionBlur(cameraData, cmd, GetSource(), GetDestination());
                    Swap();
                }
            }

>>>>>>> 83b0c55c
            // Panini projection is done as a fullscreen pass after all depth-based effects are done
            // and before bloom kicks in
            if (m_PaniniProjection.IsActive() && !isSceneViewCamera)
            {
                using (new ProfilingScope(cmd, ProfilingSampler.Get(URPProfileId.PaniniProjection)))
                {
                    DoPaniniProjection(cameraData.camera, cmd, GetSource(), GetDestination());
                    Swap();
                }
            }

            // Combined post-processing stack
            using (new ProfilingScope(cmd, ProfilingSampler.Get(URPProfileId.UberPostProcess)))
            {
                // Reset uber keywords
                m_Materials.uber.shaderKeywords = null;

                // Bloom goes first
                bool bloomActive = m_Bloom.IsActive();
                if (bloomActive)
                {
                    using (new ProfilingScope(cmd, ProfilingSampler.Get(URPProfileId.Bloom)))
                        SetupBloom(cmd, GetSource(), m_Materials.uber);
                }

                // Setup other effects constants
                SetupLensDistortion(m_Materials.uber, isSceneViewCamera);
                SetupChromaticAberration(m_Materials.uber);
                SetupVignette(m_Materials.uber);
                SetupColorGrading(cmd, ref renderingData, m_Materials.uber);

                // Only apply dithering & grain if there isn't a final pass.
                SetupGrain(cameraData, m_Materials.uber);
                SetupDithering(cameraData, m_Materials.uber);

                if (RequireSRGBConversionBlitToBackBuffer(cameraData))
                    m_Materials.uber.EnableKeyword(ShaderKeywordStrings.LinearToSRGBConversion);

                if (m_UseFastSRGBLinearConversion)
                {
                    m_Materials.uber.EnableKeyword(ShaderKeywordStrings.UseFastSRGBLinearConversion);
                }

                // Done with Uber, blit it
                cmd.SetGlobalTexture(ShaderPropertyId.sourceTex, GetSource());

                var colorLoadAction = RenderBufferLoadAction.DontCare;
                if (m_Destination == RenderTargetHandle.CameraTarget && !cameraData.isDefaultViewport)
                    colorLoadAction = RenderBufferLoadAction.Load;

                // Note: We rendering to "camera target" we need to get the cameraData.targetTexture as this will get the targetTexture of the camera stack.
                // Overlay cameras need to output to the target described in the base camera while doing camera stack.
                RenderTargetHandle cameraTargetHandle = RenderTargetHandle.GetCameraTarget(cameraData.xr);
                RenderTargetIdentifier cameraTarget = (cameraData.targetTexture != null && !cameraData.xr.enabled) ? new RenderTargetIdentifier(cameraData.targetTexture) : cameraTargetHandle.Identifier();
                cameraTarget = (m_Destination == RenderTargetHandle.CameraTarget) ? cameraTarget : m_Destination.Identifier();

                // With camera stacking we not always resolve post to final screen as we might run post-processing in the middle of the stack.
                bool finishPostProcessOnScreen = cameraData.resolveFinalTarget || (m_Destination == cameraTargetHandle || m_HasFinalPass == true);

#if ENABLE_VR && ENABLE_XR_MODULE
                if (cameraData.xr.enabled)
                {
                    cmd.SetRenderTarget(new RenderTargetIdentifier(cameraTarget, 0, CubemapFace.Unknown, -1),
                        colorLoadAction, RenderBufferStoreAction.Store, RenderBufferLoadAction.DontCare, RenderBufferStoreAction.DontCare);

                    bool isRenderToBackBufferTarget = cameraTarget == cameraData.xr.renderTarget && !cameraData.xr.renderTargetIsRenderTexture;
                    if (isRenderToBackBufferTarget)
                        cmd.SetViewport(cameraData.pixelRect);
                    // We y-flip if
                    // 1) we are bliting from render texture to back buffer and
                    // 2) renderTexture starts UV at top
                    bool yflip = isRenderToBackBufferTarget && SystemInfo.graphicsUVStartsAtTop;
                    Vector4 scaleBias = yflip ? new Vector4(1, -1, 0, 1) : new Vector4(1, 1, 0, 0);
                    cmd.SetGlobalVector(ShaderPropertyId.scaleBias, scaleBias);
                    cmd.DrawProcedural(Matrix4x4.identity, m_Materials.uber, 0, MeshTopology.Quads, 4, 1, null);

                    // TODO: We need a proper camera texture swap chain in URP.
                    // For now, when render post-processing in the middle of the camera stack (not resolving to screen)
                    // we do an extra blit to ping pong results back to color texture. In future we should allow a Swap of the current active color texture
                    // in the pipeline to avoid this extra blit.
                    if (!finishPostProcessOnScreen)
                    {
                        cmd.SetGlobalTexture(ShaderPropertyId.sourceTex, cameraTarget);
                        cmd.SetRenderTarget(new RenderTargetIdentifier(m_Source.id, 0, CubemapFace.Unknown, -1),
                            colorLoadAction, RenderBufferStoreAction.Store, RenderBufferLoadAction.DontCare, RenderBufferStoreAction.DontCare);

                        scaleBias = new Vector4(1, 1, 0, 0);;
                        cmd.SetGlobalVector(ShaderPropertyId.scaleBias, scaleBias);
                        cmd.DrawProcedural(Matrix4x4.identity, m_BlitMaterial, 0, MeshTopology.Quads, 4, 1, null);
                    }
                }
                else
#endif
                {
                    cmd.SetRenderTarget(cameraTarget, colorLoadAction, RenderBufferStoreAction.Store, RenderBufferLoadAction.DontCare, RenderBufferStoreAction.DontCare);
                    cmd.SetViewProjectionMatrices(Matrix4x4.identity, Matrix4x4.identity);

                    if (m_Destination == RenderTargetHandle.CameraTarget)
                        cmd.SetViewport(cameraData.pixelRect);

                    cmd.DrawMesh(RenderingUtils.fullscreenMesh, Matrix4x4.identity, m_Materials.uber);

                    // TODO: We need a proper camera texture swap chain in URP.
                    // For now, when render post-processing in the middle of the camera stack (not resolving to screen)
                    // we do an extra blit to ping pong results back to color texture. In future we should allow a Swap of the current active color texture
                    // in the pipeline to avoid this extra blit.
                    if (!finishPostProcessOnScreen)
                    {
                        cmd.SetGlobalTexture(ShaderPropertyId.sourceTex, cameraTarget);
                        cmd.SetRenderTarget(m_Source.id, RenderBufferLoadAction.DontCare, RenderBufferStoreAction.Store, RenderBufferLoadAction.DontCare, RenderBufferStoreAction.DontCare);
                        cmd.DrawMesh(RenderingUtils.fullscreenMesh, Matrix4x4.identity, m_BlitMaterial);
                    }

                    cmd.SetViewProjectionMatrices(cameraData.camera.worldToCameraMatrix, cameraData.camera.projectionMatrix);
                }

                // Cleanup
                if (bloomActive)
                    cmd.ReleaseTemporaryRT(ShaderConstants._BloomMipUp[0]);

                if (tempTargetUsed)
                    cmd.ReleaseTemporaryRT(ShaderConstants._TempTarget);

                if (tempTarget2Used)
                    cmd.ReleaseTemporaryRT(ShaderConstants._TempTarget2);
            }
        }

        private BuiltinRenderTextureType BlitDstDiscardContent(CommandBuffer cmd, RenderTargetIdentifier rt)
        {
            // We set depth to DontCare because rt might be the source of PostProcessing used as a temporary target
            // Source typically comes with a depth buffer and right now we don't have a way to only bind the color attachment of a RenderTargetIdentifier
            cmd.SetRenderTarget(new RenderTargetIdentifier(rt, 0, CubemapFace.Unknown, -1),
                RenderBufferLoadAction.DontCare, RenderBufferStoreAction.Store,
                RenderBufferLoadAction.DontCare, RenderBufferStoreAction.DontCare);
            return BuiltinRenderTextureType.CurrentActive;
        }

        #region Sub-pixel Morphological Anti-aliasing

        void DoSubpixelMorphologicalAntialiasing(ref CameraData cameraData, CommandBuffer cmd, int source, int destination)
        {
            var camera = cameraData.camera;
            var pixelRect = cameraData.pixelRect;
            var material = m_Materials.subpixelMorphologicalAntialiasing;
            const int kStencilBit = 64;

            // Globals
            material.SetVector(ShaderConstants._Metrics, new Vector4(1f / m_Descriptor.width, 1f / m_Descriptor.height, m_Descriptor.width, m_Descriptor.height));
            material.SetTexture(ShaderConstants._AreaTexture, m_Data.textures.smaaAreaTex);
            material.SetTexture(ShaderConstants._SearchTexture, m_Data.textures.smaaSearchTex);
            material.SetFloat(ShaderConstants._StencilRef, (float)kStencilBit);
            material.SetFloat(ShaderConstants._StencilMask, (float)kStencilBit);

            // Quality presets
            material.shaderKeywords = null;

            switch (cameraData.antialiasingQuality)
            {
                case AntialiasingQuality.Low: material.EnableKeyword(ShaderKeywordStrings.SmaaLow);
                    break;
                case AntialiasingQuality.Medium: material.EnableKeyword(ShaderKeywordStrings.SmaaMedium);
                    break;
                case AntialiasingQuality.High: material.EnableKeyword(ShaderKeywordStrings.SmaaHigh);
                    break;
            }

            // Intermediate targets
            RenderTargetIdentifier stencil; // We would only need stencil, no depth. But Unity doesn't support that.
            int tempDepthBits;
            if (m_Depth == RenderTargetHandle.CameraTarget || m_Descriptor.msaaSamples > 1)
            {
                // In case m_Depth is CameraTarget it may refer to the backbuffer and we can't use that as an attachment on all platforms
                stencil = ShaderConstants._EdgeTexture;
                tempDepthBits = 24;
            }
            else
            {
                stencil = m_Depth.Identifier();
                tempDepthBits = 0;
            }
            cmd.GetTemporaryRT(ShaderConstants._EdgeTexture, GetCompatibleDescriptor(m_Descriptor.width, m_Descriptor.height, m_SMAAEdgeFormat, tempDepthBits), FilterMode.Point);
            cmd.GetTemporaryRT(ShaderConstants._BlendTexture, GetCompatibleDescriptor(m_Descriptor.width, m_Descriptor.height, GraphicsFormat.R8G8B8A8_UNorm), FilterMode.Point);

            // Prepare for manual blit
            cmd.SetViewProjectionMatrices(Matrix4x4.identity, Matrix4x4.identity);
            cmd.SetViewport(pixelRect);

            // Pass 1: Edge detection
            cmd.SetRenderTarget(new RenderTargetIdentifier(ShaderConstants._EdgeTexture, 0, CubemapFace.Unknown, -1),
                RenderBufferLoadAction.DontCare, RenderBufferStoreAction.Store, stencil,
                RenderBufferLoadAction.DontCare, RenderBufferStoreAction.Store);
            cmd.ClearRenderTarget(true, true, Color.clear);
            cmd.SetGlobalTexture(ShaderConstants._ColorTexture, source);
            DrawFullscreenMesh(cmd, material, 0);

            // Pass 2: Blend weights
            cmd.SetRenderTarget(new RenderTargetIdentifier(ShaderConstants._BlendTexture, 0, CubemapFace.Unknown, -1),
                RenderBufferLoadAction.DontCare, RenderBufferStoreAction.Store, stencil,
                RenderBufferLoadAction.Load, RenderBufferStoreAction.DontCare);
            cmd.ClearRenderTarget(false, true, Color.clear);
            cmd.SetGlobalTexture(ShaderConstants._ColorTexture, ShaderConstants._EdgeTexture);
            DrawFullscreenMesh(cmd, material, 1);

            // Pass 3: Neighborhood blending
            cmd.SetRenderTarget(new RenderTargetIdentifier(destination, 0, CubemapFace.Unknown, -1),
                RenderBufferLoadAction.DontCare, RenderBufferStoreAction.Store,
                RenderBufferLoadAction.DontCare, RenderBufferStoreAction.DontCare);
            cmd.SetGlobalTexture(ShaderConstants._ColorTexture, source);
            cmd.SetGlobalTexture(ShaderConstants._BlendTexture, ShaderConstants._BlendTexture);
            DrawFullscreenMesh(cmd, material, 2);

            // Cleanup
            cmd.ReleaseTemporaryRT(ShaderConstants._EdgeTexture);
            cmd.ReleaseTemporaryRT(ShaderConstants._BlendTexture);
            cmd.SetViewProjectionMatrices(camera.worldToCameraMatrix, camera.projectionMatrix);
        }

        #endregion

        #region Depth Of Field

        // TODO: CoC reprojection once TAA gets in LW
        // TODO: Proper LDR/gamma support
        void DoDepthOfField(Camera camera, CommandBuffer cmd, int source, int destination, Rect pixelRect)
        {
            if (m_DepthOfField.mode.value == DepthOfFieldMode.Gaussian)
                DoGaussianDepthOfField(camera, cmd, source, destination, pixelRect);
            else if (m_DepthOfField.mode.value == DepthOfFieldMode.Bokeh)
                DoBokehDepthOfField(cmd, source, destination, pixelRect);
        }

        void DoGaussianDepthOfField(Camera camera, CommandBuffer cmd, int source, int destination, Rect pixelRect)
        {
            int downSample = 2;
            var material = m_Materials.gaussianDepthOfField;
            int wh = m_Descriptor.width / downSample;
            int hh = m_Descriptor.height / downSample;
            float farStart = m_DepthOfField.gaussianStart.value;
            float farEnd = Mathf.Max(farStart, m_DepthOfField.gaussianEnd.value);

            // Assumes a radius of 1 is 1 at 1080p
            // Past a certain radius our gaussian kernel will look very bad so we'll clamp it for
            // very high resolutions (4K+).
            float maxRadius = m_DepthOfField.gaussianMaxRadius.value * (wh / 1080f);
            maxRadius = Mathf.Min(maxRadius, 2f);

            CoreUtils.SetKeyword(material, ShaderKeywordStrings.HighQualitySampling, m_DepthOfField.highQualitySampling.value);
            material.SetVector(ShaderConstants._CoCParams, new Vector3(farStart, farEnd, maxRadius));

            // Temporary textures
            cmd.GetTemporaryRT(ShaderConstants._FullCoCTexture, GetCompatibleDescriptor(m_Descriptor.width, m_Descriptor.height, m_GaussianCoCFormat), FilterMode.Bilinear);
            cmd.GetTemporaryRT(ShaderConstants._HalfCoCTexture, GetCompatibleDescriptor(wh, hh, m_GaussianCoCFormat), FilterMode.Bilinear);
            cmd.GetTemporaryRT(ShaderConstants._PingTexture, GetCompatibleDescriptor(wh, hh, m_DefaultHDRFormat), FilterMode.Bilinear);
            cmd.GetTemporaryRT(ShaderConstants._PongTexture, GetCompatibleDescriptor(wh, hh, m_DefaultHDRFormat), FilterMode.Bilinear);
            // Note: fresh temporary RTs don't require explicit RenderBufferLoadAction.DontCare, only when they are reused (such as PingTexture)

            PostProcessUtils.SetSourceSize(cmd, m_Descriptor);
            cmd.SetGlobalVector(ShaderConstants._DownSampleScaleFactor, new Vector4(1.0f / downSample, 1.0f / downSample, downSample, downSample));

            // Compute CoC
            Blit(cmd, source, ShaderConstants._FullCoCTexture, material, 0);

            // Downscale & prefilter color + coc
            m_MRT2[0] = ShaderConstants._HalfCoCTexture;
            m_MRT2[1] = ShaderConstants._PingTexture;

            cmd.SetViewProjectionMatrices(Matrix4x4.identity, Matrix4x4.identity);
            cmd.SetViewport(pixelRect);
            cmd.SetGlobalTexture(ShaderConstants._ColorTexture, source);
            cmd.SetGlobalTexture(ShaderConstants._FullCoCTexture, ShaderConstants._FullCoCTexture);
            cmd.SetRenderTarget(m_MRT2, ShaderConstants._HalfCoCTexture, 0, CubemapFace.Unknown, -1);
            DrawFullscreenMesh(cmd, material, 1);

            cmd.SetViewProjectionMatrices(camera.worldToCameraMatrix, camera.projectionMatrix);

            // Blur
            cmd.SetGlobalTexture(ShaderConstants._HalfCoCTexture, ShaderConstants._HalfCoCTexture);
            Blit(cmd, ShaderConstants._PingTexture, ShaderConstants._PongTexture, material, 2);
            Blit(cmd, ShaderConstants._PongTexture, BlitDstDiscardContent(cmd, ShaderConstants._PingTexture), material, 3);

            // Composite
            cmd.SetGlobalTexture(ShaderConstants._ColorTexture, ShaderConstants._PingTexture);
            cmd.SetGlobalTexture(ShaderConstants._FullCoCTexture, ShaderConstants._FullCoCTexture);
            Blit(cmd, source, BlitDstDiscardContent(cmd, destination), material, 4);

            // Cleanup
            cmd.ReleaseTemporaryRT(ShaderConstants._FullCoCTexture);
            cmd.ReleaseTemporaryRT(ShaderConstants._HalfCoCTexture);
            cmd.ReleaseTemporaryRT(ShaderConstants._PingTexture);
            cmd.ReleaseTemporaryRT(ShaderConstants._PongTexture);
        }

        void PrepareBokehKernel()
        {
            const int kRings = 4;
            const int kPointsPerRing = 7;

            // Check the existing array
            if (m_BokehKernel == null)
                m_BokehKernel = new Vector4[42];

            // Fill in sample points (concentric circles transformed to rotated N-Gon)
            int idx = 0;
            float bladeCount = m_DepthOfField.bladeCount.value;
            float curvature = 1f - m_DepthOfField.bladeCurvature.value;
            float rotation = m_DepthOfField.bladeRotation.value * Mathf.Deg2Rad;
            const float PI = Mathf.PI;
            const float TWO_PI = Mathf.PI * 2f;

            for (int ring = 1; ring < kRings; ring++)
            {
                float bias = 1f / kPointsPerRing;
                float radius = (ring + bias) / (kRings - 1f + bias);
                int points = ring * kPointsPerRing;

                for (int point = 0; point < points; point++)
                {
                    // Angle on ring
                    float phi = 2f * PI * point / points;

                    // Transform to rotated N-Gon
                    // Adapted from "CryEngine 3 Graphics Gems" [Sousa13]
                    float nt = Mathf.Cos(PI / bladeCount);
                    float dt = Mathf.Cos(phi - (TWO_PI / bladeCount) * Mathf.Floor((bladeCount * phi + Mathf.PI) / TWO_PI));
                    float r = radius * Mathf.Pow(nt / dt, curvature);
                    float u = r * Mathf.Cos(phi - rotation);
                    float v = r * Mathf.Sin(phi - rotation);

                    m_BokehKernel[idx] = new Vector4(u, v);
                    idx++;
                }
            }
        }

        [MethodImpl(MethodImplOptions.AggressiveInlining)]
        static float GetMaxBokehRadiusInPixels(float viewportHeight)
        {
            // Estimate the maximum radius of bokeh (empirically derived from the ring count)
            const float kRadiusInPixels = 14f;
            return Mathf.Min(0.05f, kRadiusInPixels / viewportHeight);
        }

        void DoBokehDepthOfField(CommandBuffer cmd, int source, int destination, Rect pixelRect)
        {
            int downSample = 2;
            var material = m_Materials.bokehDepthOfField;
            int wh = m_Descriptor.width / downSample;
            int hh = m_Descriptor.height / downSample;

            // "A Lens and Aperture Camera Model for Synthetic Image Generation" [Potmesil81]
            float F = m_DepthOfField.focalLength.value / 1000f;
            float A = m_DepthOfField.focalLength.value / m_DepthOfField.aperture.value;
            float P = m_DepthOfField.focusDistance.value;
            float maxCoC = (A * F) / (P - F);
            float maxRadius = GetMaxBokehRadiusInPixels(m_Descriptor.height);
            float rcpAspect = 1f / (wh / (float)hh);

            CoreUtils.SetKeyword(material, ShaderKeywordStrings.UseFastSRGBLinearConversion, m_UseFastSRGBLinearConversion);
            cmd.SetGlobalVector(ShaderConstants._CoCParams, new Vector4(P, maxCoC, maxRadius, rcpAspect));

            // Prepare the bokeh kernel constant buffer
            int hash = m_DepthOfField.GetHashCode();
            if (hash != m_BokehHash)
            {
                m_BokehHash = hash;
                PrepareBokehKernel();
            }

            cmd.SetGlobalVectorArray(ShaderConstants._BokehKernel, m_BokehKernel);

            // Temporary textures
            cmd.GetTemporaryRT(ShaderConstants._FullCoCTexture, GetCompatibleDescriptor(m_Descriptor.width, m_Descriptor.height, GraphicsFormat.R8_UNorm), FilterMode.Bilinear);
            cmd.GetTemporaryRT(ShaderConstants._PingTexture, GetCompatibleDescriptor(wh, hh, GraphicsFormat.R16G16B16A16_SFloat), FilterMode.Bilinear);
            cmd.GetTemporaryRT(ShaderConstants._PongTexture, GetCompatibleDescriptor(wh, hh, GraphicsFormat.R16G16B16A16_SFloat), FilterMode.Bilinear);

            PostProcessUtils.SetSourceSize(cmd, m_Descriptor);
            cmd.SetGlobalVector(ShaderConstants._DownSampleScaleFactor, new Vector4(1.0f / downSample, 1.0f / downSample, downSample, downSample));

            // Compute CoC
            Blit(cmd, source, ShaderConstants._FullCoCTexture, material, 0);
            cmd.SetGlobalTexture(ShaderConstants._FullCoCTexture, ShaderConstants._FullCoCTexture);

            // Downscale & prefilter color + coc
            Blit(cmd, source, ShaderConstants._PingTexture, material, 1);

            // Bokeh blur
            Blit(cmd, ShaderConstants._PingTexture, ShaderConstants._PongTexture, material, 2);

            // Post-filtering
            Blit(cmd, ShaderConstants._PongTexture, BlitDstDiscardContent(cmd, ShaderConstants._PingTexture), material, 3);

            // Composite
            cmd.SetGlobalTexture(ShaderConstants._DofTexture, ShaderConstants._PingTexture);
            Blit(cmd, source, BlitDstDiscardContent(cmd, destination), material, 4);

            // Cleanup
            cmd.ReleaseTemporaryRT(ShaderConstants._FullCoCTexture);
            cmd.ReleaseTemporaryRT(ShaderConstants._PingTexture);
            cmd.ReleaseTemporaryRT(ShaderConstants._PongTexture);
        }

        #endregion

<<<<<<< HEAD
=======
        #region Motion Blur
#if ENABLE_VR && ENABLE_XR_MODULE
        // Hold the stereo matrices to avoid allocating arrays every frame
        internal static readonly Matrix4x4[] viewProjMatrixStereo = new Matrix4x4[2];
#endif
        void DoMotionBlur(CameraData cameraData, CommandBuffer cmd, int source, int destination)
        {
            var material = m_Materials.cameraMotionBlur;

#if ENABLE_VR && ENABLE_XR_MODULE
            if (cameraData.xr.enabled && cameraData.xr.singlePassEnabled)
            {
                var viewProj0 = GL.GetGPUProjectionMatrix(cameraData.GetProjectionMatrix(0), true) * cameraData.GetViewMatrix(0);
                var viewProj1 = GL.GetGPUProjectionMatrix(cameraData.GetProjectionMatrix(1), true) * cameraData.GetViewMatrix(1);
                if (m_ResetHistory)
                {
                    viewProjMatrixStereo[0] = viewProj0;
                    viewProjMatrixStereo[1] = viewProj1;
                    material.SetMatrixArray("_PrevViewProjMStereo", viewProjMatrixStereo);
                }
                else
                    material.SetMatrixArray("_PrevViewProjMStereo", m_PrevViewProjM);

                m_PrevViewProjM[0] = viewProj0;
                m_PrevViewProjM[1] = viewProj1;
            }
            else
#endif
            {
                int prevViewProjMIdx = 0;
#if ENABLE_VR && ENABLE_XR_MODULE
                if (cameraData.xr.enabled)
                    prevViewProjMIdx = cameraData.xr.multipassId;
#endif
                // This is needed because Blit will reset viewproj matrices to identity and UniversalRP currently
                // relies on SetupCameraProperties instead of handling its own matrices.
                // TODO: We need get rid of SetupCameraProperties and setup camera matrices in Universal
                var proj = cameraData.GetProjectionMatrix();
                var view = cameraData.GetViewMatrix();
                var viewProj = proj * view;

                material.SetMatrix("_ViewProjM", viewProj);

                if (m_ResetHistory)
                    material.SetMatrix("_PrevViewProjM", viewProj);
                else
                    material.SetMatrix("_PrevViewProjM", m_PrevViewProjM[prevViewProjMIdx]);

                m_PrevViewProjM[prevViewProjMIdx] = viewProj;
            }

            material.SetFloat("_Intensity", m_MotionBlur.intensity.value);
            material.SetFloat("_Clamp", m_MotionBlur.clamp.value);

            PostProcessUtils.SetSourceSize(cmd, m_Descriptor);

            Blit(cmd, source, BlitDstDiscardContent(cmd, destination), material, (int)m_MotionBlur.quality.value);
        }

        #endregion

>>>>>>> 83b0c55c
        #region Panini Projection

        // Back-ported & adapted from the work of the Stockholm demo team - thanks Lasse!
        void DoPaniniProjection(Camera camera, CommandBuffer cmd, int source, int destination)
        {
            float distance = m_PaniniProjection.distance.value;
            var viewExtents = CalcViewExtents(camera);
            var cropExtents = CalcCropExtents(camera, distance);

            float scaleX = cropExtents.x / viewExtents.x;
            float scaleY = cropExtents.y / viewExtents.y;
            float scaleF = Mathf.Min(scaleX, scaleY);

            float paniniD = distance;
            float paniniS = Mathf.Lerp(1f, Mathf.Clamp01(scaleF), m_PaniniProjection.cropToFit.value);

            var material = m_Materials.paniniProjection;
            material.SetVector(ShaderConstants._Params, new Vector4(viewExtents.x, viewExtents.y, paniniD, paniniS));
            material.EnableKeyword(
                1f - Mathf.Abs(paniniD) > float.Epsilon
                ? ShaderKeywordStrings.PaniniGeneric : ShaderKeywordStrings.PaniniUnitDistance
            );

            Blit(cmd, source, BlitDstDiscardContent(cmd, destination), material);
        }

        Vector2 CalcViewExtents(Camera camera)
        {
            float fovY = camera.fieldOfView * Mathf.Deg2Rad;
            float aspect = m_Descriptor.width / (float)m_Descriptor.height;

            float viewExtY = Mathf.Tan(0.5f * fovY);
            float viewExtX = aspect * viewExtY;

            return new Vector2(viewExtX, viewExtY);
        }

        Vector2 CalcCropExtents(Camera camera, float d)
        {
            // given
            //    S----------- E--X-------
            //    |    `  ~.  /,´
            //    |-- ---    Q
            //    |        ,/    `
            //  1 |      ,´/       `
            //    |    ,´ /         ´
            //    |  ,´  /           ´
            //    |,`   /             ,
            //    O    /
            //    |   /               ,
            //  d |  /
            //    | /                ,
            //    |/                .
            //    P
            //    |              ´
            //    |         , ´
            //    +-    ´
            //
            // have X
            // want to find E

            float viewDist = 1f + d;

            var projPos = CalcViewExtents(camera);
            var projHyp = Mathf.Sqrt(projPos.x * projPos.x + 1f);

            float cylDistMinusD = 1f / projHyp;
            float cylDist = cylDistMinusD + d;
            var cylPos = projPos * cylDistMinusD;

            return cylPos * (viewDist / cylDist);
        }

        #endregion

        #region Bloom

        void SetupBloom(CommandBuffer cmd, int source, Material uberMaterial)
        {
            // Start at half-res
            int tw = m_Descriptor.width >> 1;
            int th = m_Descriptor.height >> 1;

            // Determine the iteration count
            int maxSize = Mathf.Max(tw, th);
            int iterations = Mathf.FloorToInt(Mathf.Log(maxSize, 2f) - 1);
            iterations -= m_Bloom.skipIterations.value;
            int mipCount = Mathf.Clamp(iterations, 1, k_MaxPyramidSize);

            // Pre-filtering parameters
            float clamp = m_Bloom.clamp.value;
            float threshold = Mathf.GammaToLinearSpace(m_Bloom.threshold.value);
            float thresholdKnee = threshold * 0.5f; // Hardcoded soft knee

            // Material setup
            float scatter = Mathf.Lerp(0.05f, 0.95f, m_Bloom.scatter.value);
            var bloomMaterial = m_Materials.bloom;
            bloomMaterial.SetVector(ShaderConstants._Params, new Vector4(scatter, clamp, threshold, thresholdKnee));
            CoreUtils.SetKeyword(bloomMaterial, ShaderKeywordStrings.BloomHQ, m_Bloom.highQualityFiltering.value);
            CoreUtils.SetKeyword(bloomMaterial, ShaderKeywordStrings.UseRGBM, m_UseRGBM);

            // Prefilter
            var desc = GetCompatibleDescriptor(tw, th, m_DefaultHDRFormat);
            cmd.GetTemporaryRT(ShaderConstants._BloomMipDown[0], desc, FilterMode.Bilinear);
            cmd.GetTemporaryRT(ShaderConstants._BloomMipUp[0], desc, FilterMode.Bilinear);
            Blit(cmd, source, ShaderConstants._BloomMipDown[0], bloomMaterial, 0);

            // Downsample - gaussian pyramid
            int lastDown = ShaderConstants._BloomMipDown[0];
            for (int i = 1; i < mipCount; i++)
            {
                tw = Mathf.Max(1, tw >> 1);
                th = Mathf.Max(1, th >> 1);
                int mipDown = ShaderConstants._BloomMipDown[i];
                int mipUp = ShaderConstants._BloomMipUp[i];

                desc.width = tw;
                desc.height = th;

                cmd.GetTemporaryRT(mipDown, desc, FilterMode.Bilinear);
                cmd.GetTemporaryRT(mipUp, desc, FilterMode.Bilinear);

                // Classic two pass gaussian blur - use mipUp as a temporary target
                //   First pass does 2x downsampling + 9-tap gaussian
                //   Second pass does 9-tap gaussian using a 5-tap filter + bilinear filtering
                Blit(cmd, lastDown, mipUp, bloomMaterial, 1);
                Blit(cmd, mipUp, mipDown, bloomMaterial, 2);

                lastDown = mipDown;
            }

            // Upsample (bilinear by default, HQ filtering does bicubic instead
            for (int i = mipCount - 2; i >= 0; i--)
            {
                int lowMip = (i == mipCount - 2) ? ShaderConstants._BloomMipDown[i + 1] : ShaderConstants._BloomMipUp[i + 1];
                int highMip = ShaderConstants._BloomMipDown[i];
                int dst = ShaderConstants._BloomMipUp[i];

                cmd.SetGlobalTexture(ShaderConstants._SourceTexLowMip, lowMip);
                Blit(cmd, highMip, BlitDstDiscardContent(cmd, dst), bloomMaterial, 3);
            }

            // Cleanup
            for (int i = 0; i < mipCount; i++)
            {
                cmd.ReleaseTemporaryRT(ShaderConstants._BloomMipDown[i]);
                if (i > 0) cmd.ReleaseTemporaryRT(ShaderConstants._BloomMipUp[i]);
            }

            // Setup bloom on uber
            var tint = m_Bloom.tint.value.linear;
            var luma = ColorUtils.Luminance(tint);
            tint = luma > 0f ? tint * (1f / luma) : Color.white;

            var bloomParams = new Vector4(m_Bloom.intensity.value, tint.r, tint.g, tint.b);
            uberMaterial.SetVector(ShaderConstants._Bloom_Params, bloomParams);
            uberMaterial.SetFloat(ShaderConstants._Bloom_RGBM, m_UseRGBM ? 1f : 0f);

            cmd.SetGlobalTexture(ShaderConstants._Bloom_Texture, ShaderConstants._BloomMipUp[0]);

            // Setup lens dirtiness on uber
            // Keep the aspect ratio correct & center the dirt texture, we don't want it to be
            // stretched or squashed
            var dirtTexture = m_Bloom.dirtTexture.value == null ? Texture2D.blackTexture : m_Bloom.dirtTexture.value;
            float dirtRatio = dirtTexture.width / (float)dirtTexture.height;
            float screenRatio = m_Descriptor.width / (float)m_Descriptor.height;
            var dirtScaleOffset = new Vector4(1f, 1f, 0f, 0f);
            float dirtIntensity = m_Bloom.dirtIntensity.value;

            if (dirtRatio > screenRatio)
            {
                dirtScaleOffset.x = screenRatio / dirtRatio;
                dirtScaleOffset.z = (1f - dirtScaleOffset.x) * 0.5f;
            }
            else if (screenRatio > dirtRatio)
            {
                dirtScaleOffset.y = dirtRatio / screenRatio;
                dirtScaleOffset.w = (1f - dirtScaleOffset.y) * 0.5f;
            }

            uberMaterial.SetVector(ShaderConstants._LensDirt_Params, dirtScaleOffset);
            uberMaterial.SetFloat(ShaderConstants._LensDirt_Intensity, dirtIntensity);
            uberMaterial.SetTexture(ShaderConstants._LensDirt_Texture, dirtTexture);

            // Keyword setup - a bit convoluted as we're trying to save some variants in Uber...
            if (m_Bloom.highQualityFiltering.value)
                uberMaterial.EnableKeyword(dirtIntensity > 0f ? ShaderKeywordStrings.BloomHQDirt : ShaderKeywordStrings.BloomHQ);
            else
                uberMaterial.EnableKeyword(dirtIntensity > 0f ? ShaderKeywordStrings.BloomLQDirt : ShaderKeywordStrings.BloomLQ);
        }

        #endregion

        #region Lens Distortion

        void SetupLensDistortion(Material material, bool isSceneView)
        {
            float amount = 1.6f * Mathf.Max(Mathf.Abs(m_LensDistortion.intensity.value * 100f), 1f);
            float theta = Mathf.Deg2Rad * Mathf.Min(160f, amount);
            float sigma = 2f * Mathf.Tan(theta * 0.5f);
            var center = m_LensDistortion.center.value * 2f - Vector2.one;
            var p1 = new Vector4(
                center.x,
                center.y,
                Mathf.Max(m_LensDistortion.xMultiplier.value, 1e-4f),
                Mathf.Max(m_LensDistortion.yMultiplier.value, 1e-4f)
            );
            var p2 = new Vector4(
                m_LensDistortion.intensity.value >= 0f ? theta : 1f / theta,
                sigma,
                1f / m_LensDistortion.scale.value,
                m_LensDistortion.intensity.value * 100f
            );

            material.SetVector(ShaderConstants._Distortion_Params1, p1);
            material.SetVector(ShaderConstants._Distortion_Params2, p2);

            if (m_LensDistortion.IsActive() && !isSceneView)
                material.EnableKeyword(ShaderKeywordStrings.Distortion);
        }

        #endregion

        #region Chromatic Aberration

        void SetupChromaticAberration(Material material)
        {
            material.SetFloat(ShaderConstants._Chroma_Params, m_ChromaticAberration.intensity.value * 0.05f);

            if (m_ChromaticAberration.IsActive())
                material.EnableKeyword(ShaderKeywordStrings.ChromaticAberration);
        }

        #endregion

        #region Vignette

        void SetupVignette(Material material)
        {
            var color = m_Vignette.color.value;
            var center = m_Vignette.center.value;
            var aspectRatio = m_Descriptor.width / (float)m_Descriptor.height;

            var v1 = new Vector4(
                color.r, color.g, color.b,
                m_Vignette.rounded.value ? aspectRatio : 1f
            );
            var v2 = new Vector4(
                center.x, center.y,
                m_Vignette.intensity.value * 3f,
                m_Vignette.smoothness.value * 5f
            );

            material.SetVector(ShaderConstants._Vignette_Params1, v1);
            material.SetVector(ShaderConstants._Vignette_Params2, v2);
        }

        #endregion

        #region Color Grading

        void SetupColorGrading(CommandBuffer cmd, ref RenderingData renderingData, Material material)
        {
            ref var postProcessingData = ref renderingData.postProcessingData;
            bool hdr = postProcessingData.gradingMode == ColorGradingMode.HighDynamicRange;
            int lutHeight = postProcessingData.lutSize;
            int lutWidth = lutHeight * lutHeight;

            // Source material setup
            float postExposureLinear = Mathf.Pow(2f, m_ColorAdjustments.postExposure.value);
            cmd.SetGlobalTexture(ShaderConstants._InternalLut, m_InternalLut.Identifier());
            material.SetVector(ShaderConstants._Lut_Params, new Vector4(1f / lutWidth, 1f / lutHeight, lutHeight - 1f, postExposureLinear));
            material.SetTexture(ShaderConstants._UserLut, m_ColorLookup.texture.value);
            material.SetVector(ShaderConstants._UserLut_Params, !m_ColorLookup.IsActive()
                ? Vector4.zero
                : new Vector4(1f / m_ColorLookup.texture.value.width,
                    1f / m_ColorLookup.texture.value.height,
                    m_ColorLookup.texture.value.height - 1f,
                    m_ColorLookup.contribution.value)
            );

            if (hdr)
            {
                material.EnableKeyword(ShaderKeywordStrings.HDRGrading);
            }
            else
            {
                switch (m_Tonemapping.mode.value)
                {
                    case TonemappingMode.Neutral: material.EnableKeyword(ShaderKeywordStrings.TonemapNeutral); break;
                    case TonemappingMode.ACES: material.EnableKeyword(ShaderKeywordStrings.TonemapACES); break;
                    default: break; // None
                }
            }
        }

        #endregion

        #region Film Grain

        void SetupGrain(in CameraData cameraData, Material material)
        {
            if (!m_HasFinalPass && m_FilmGrain.IsActive())
            {
                material.EnableKeyword(ShaderKeywordStrings.FilmGrain);
                PostProcessUtils.ConfigureFilmGrain(
                    m_Data,
                    m_FilmGrain,
                    cameraData.pixelWidth, cameraData.pixelHeight,
                    material
                );
            }
        }

        #endregion

        #region 8-bit Dithering

        void SetupDithering(in CameraData cameraData, Material material)
        {
            if (!m_HasFinalPass && cameraData.isDitheringEnabled)
            {
                material.EnableKeyword(ShaderKeywordStrings.Dithering);
                m_DitheringTextureIndex = PostProcessUtils.ConfigureDithering(
                    m_Data,
                    m_DitheringTextureIndex,
                    cameraData.pixelWidth, cameraData.pixelHeight,
                    material
                );
            }
        }

        #endregion

        #region Final pass

        void RenderFinalPass(CommandBuffer cmd, ref RenderingData renderingData)
        {
            ref var cameraData = ref renderingData.cameraData;
            var material = m_Materials.finalPass;
            material.shaderKeywords = null;

            // FXAA setup
            if (cameraData.antialiasing == AntialiasingMode.FastApproximateAntialiasing)
                material.EnableKeyword(ShaderKeywordStrings.Fxaa);

            PostProcessUtils.SetSourceSize(cmd, cameraData.cameraTargetDescriptor);

            SetupGrain(cameraData, material);
            SetupDithering(cameraData, material);

            if (RequireSRGBConversionBlitToBackBuffer(cameraData))
                material.EnableKeyword(ShaderKeywordStrings.LinearToSRGBConversion);

            cmd.SetGlobalTexture(ShaderPropertyId.sourceTex, m_Source.Identifier());

            var colorLoadAction = cameraData.isDefaultViewport ? RenderBufferLoadAction.DontCare : RenderBufferLoadAction.Load;

            RenderTargetHandle cameraTargetHandle = RenderTargetHandle.GetCameraTarget(cameraData.xr);

#if ENABLE_VR && ENABLE_XR_MODULE
            if (cameraData.xr.enabled)
            {
                RenderTargetIdentifier cameraTarget = cameraTargetHandle.Identifier();

                //Blit(cmd, m_Source.Identifier(), BuiltinRenderTextureType.CurrentActive, material);
                bool isRenderToBackBufferTarget = cameraTarget == cameraData.xr.renderTarget && !cameraData.xr.renderTargetIsRenderTexture;
                // We y-flip if
                // 1) we are bliting from render texture to back buffer and
                // 2) renderTexture starts UV at top
                bool yflip = isRenderToBackBufferTarget && SystemInfo.graphicsUVStartsAtTop;

                Vector4 scaleBias = yflip ? new Vector4(1, -1, 0, 1) : new Vector4(1, 1, 0, 0);

                cmd.SetRenderTarget(new RenderTargetIdentifier(cameraTarget, 0, CubemapFace.Unknown, -1),
                    colorLoadAction, RenderBufferStoreAction.Store, RenderBufferLoadAction.DontCare, RenderBufferStoreAction.DontCare);
                cmd.SetViewport(cameraData.pixelRect);
                cmd.SetGlobalVector(ShaderPropertyId.scaleBias, scaleBias);
                cmd.DrawProcedural(Matrix4x4.identity, material, 0, MeshTopology.Quads, 4, 1, null);
            }
            else
#endif
            {
                // Note: We need to get the cameraData.targetTexture as this will get the targetTexture of the camera stack.
                // Overlay cameras need to output to the target described in the base camera while doing camera stack.
                RenderTargetIdentifier cameraTarget = (cameraData.targetTexture != null) ? new RenderTargetIdentifier(cameraData.targetTexture) : cameraTargetHandle.Identifier();

                cmd.SetRenderTarget(cameraTarget, colorLoadAction, RenderBufferStoreAction.Store, RenderBufferLoadAction.DontCare, RenderBufferStoreAction.DontCare);
                cmd.SetViewProjectionMatrices(Matrix4x4.identity, Matrix4x4.identity);
                cmd.SetViewport(cameraData.pixelRect);
                cmd.DrawMesh(RenderingUtils.fullscreenMesh, Matrix4x4.identity, material);
                cmd.SetViewProjectionMatrices(cameraData.camera.worldToCameraMatrix, cameraData.camera.projectionMatrix);
            }
        }

        #endregion

        #region Internal utilities

        class MaterialLibrary
        {
            public readonly Material stopNaN;
            public readonly Material subpixelMorphologicalAntialiasing;
            public readonly Material gaussianDepthOfField;
            public readonly Material bokehDepthOfField;
            public readonly Material cameraMotionBlur;
            public readonly Material paniniProjection;
            public readonly Material bloom;
            public readonly Material uber;
            public readonly Material finalPass;

            public MaterialLibrary(PostProcessData data)
            {
                stopNaN = Load(data.shaders.stopNanPS);
                subpixelMorphologicalAntialiasing = Load(data.shaders.subpixelMorphologicalAntialiasingPS);
                gaussianDepthOfField = Load(data.shaders.gaussianDepthOfFieldPS);
                bokehDepthOfField = Load(data.shaders.bokehDepthOfFieldPS);
                cameraMotionBlur = Load(data.shaders.cameraMotionBlurPS);
                paniniProjection = Load(data.shaders.paniniProjectionPS);
                bloom = Load(data.shaders.bloomPS);
                uber = Load(data.shaders.uberPostPS);
                finalPass = Load(data.shaders.finalPostPassPS);
            }

            Material Load(Shader shader)
            {
                if (shader == null)
                {
                    Debug.LogErrorFormat($"Missing shader. {GetType().DeclaringType.Name} render pass will not execute. Check for missing reference in the renderer resources.");
                    return null;
                }
                else if (!shader.isSupported)
                {
                    return null;
                }

                return CoreUtils.CreateEngineMaterial(shader);
            }

            internal void Cleanup()
            {
                CoreUtils.Destroy(stopNaN);
                CoreUtils.Destroy(subpixelMorphologicalAntialiasing);
                CoreUtils.Destroy(gaussianDepthOfField);
                CoreUtils.Destroy(bokehDepthOfField);
                CoreUtils.Destroy(cameraMotionBlur);
                CoreUtils.Destroy(paniniProjection);
                CoreUtils.Destroy(bloom);
                CoreUtils.Destroy(uber);
                CoreUtils.Destroy(finalPass);
            }
        }

        // Precomputed shader ids to same some CPU cycles (mostly affects mobile)
        static class ShaderConstants
        {
            public static readonly int _TempTarget         = Shader.PropertyToID("_TempTarget");
            public static readonly int _TempTarget2        = Shader.PropertyToID("_TempTarget2");

            public static readonly int _StencilRef         = Shader.PropertyToID("_StencilRef");
            public static readonly int _StencilMask        = Shader.PropertyToID("_StencilMask");

            public static readonly int _FullCoCTexture     = Shader.PropertyToID("_FullCoCTexture");
            public static readonly int _HalfCoCTexture     = Shader.PropertyToID("_HalfCoCTexture");
            public static readonly int _DofTexture         = Shader.PropertyToID("_DofTexture");
            public static readonly int _CoCParams          = Shader.PropertyToID("_CoCParams");
            public static readonly int _BokehKernel        = Shader.PropertyToID("_BokehKernel");
            public static readonly int _PongTexture        = Shader.PropertyToID("_PongTexture");
            public static readonly int _PingTexture        = Shader.PropertyToID("_PingTexture");

            public static readonly int _Metrics            = Shader.PropertyToID("_Metrics");
            public static readonly int _AreaTexture        = Shader.PropertyToID("_AreaTexture");
            public static readonly int _SearchTexture      = Shader.PropertyToID("_SearchTexture");
            public static readonly int _EdgeTexture        = Shader.PropertyToID("_EdgeTexture");
            public static readonly int _BlendTexture       = Shader.PropertyToID("_BlendTexture");

            public static readonly int _ColorTexture       = Shader.PropertyToID("_ColorTexture");
            public static readonly int _Params             = Shader.PropertyToID("_Params");
            public static readonly int _SourceTexLowMip    = Shader.PropertyToID("_SourceTexLowMip");
            public static readonly int _Bloom_Params       = Shader.PropertyToID("_Bloom_Params");
            public static readonly int _Bloom_RGBM         = Shader.PropertyToID("_Bloom_RGBM");
            public static readonly int _Bloom_Texture      = Shader.PropertyToID("_Bloom_Texture");
            public static readonly int _LensDirt_Texture   = Shader.PropertyToID("_LensDirt_Texture");
            public static readonly int _LensDirt_Params    = Shader.PropertyToID("_LensDirt_Params");
            public static readonly int _LensDirt_Intensity = Shader.PropertyToID("_LensDirt_Intensity");
            public static readonly int _Distortion_Params1 = Shader.PropertyToID("_Distortion_Params1");
            public static readonly int _Distortion_Params2 = Shader.PropertyToID("_Distortion_Params2");
            public static readonly int _Chroma_Params      = Shader.PropertyToID("_Chroma_Params");
            public static readonly int _Vignette_Params1   = Shader.PropertyToID("_Vignette_Params1");
            public static readonly int _Vignette_Params2   = Shader.PropertyToID("_Vignette_Params2");
            public static readonly int _Lut_Params         = Shader.PropertyToID("_Lut_Params");
            public static readonly int _UserLut_Params     = Shader.PropertyToID("_UserLut_Params");
            public static readonly int _InternalLut        = Shader.PropertyToID("_InternalLut");
            public static readonly int _UserLut            = Shader.PropertyToID("_UserLut");
            public static readonly int _DownSampleScaleFactor = Shader.PropertyToID("_DownSampleScaleFactor");

            public static readonly int _FullscreenProjMat  = Shader.PropertyToID("_FullscreenProjMat");

            public static int[] _BloomMipUp;
            public static int[] _BloomMipDown;
        }

        #endregion
    }
}<|MERGE_RESOLUTION|>--- conflicted
+++ resolved
@@ -372,21 +372,7 @@
                     Swap();
                 }
             }
-<<<<<<< HEAD
             
-=======
-
-            // Motion blur
-            if (m_MotionBlur.IsActive() && !isSceneViewCamera)
-            {
-                using (new ProfilingScope(cmd, ProfilingSampler.Get(URPProfileId.MotionBlur)))
-                {
-                    DoMotionBlur(cameraData, cmd, GetSource(), GetDestination());
-                    Swap();
-                }
-            }
-
->>>>>>> 83b0c55c
             // Panini projection is done as a fullscreen pass after all depth-based effects are done
             // and before bloom kicks in
             if (m_PaniniProjection.IsActive() && !isSceneViewCamera)
@@ -791,9 +777,7 @@
 
         #endregion
 
-<<<<<<< HEAD
-=======
-        #region Motion Blur
+        /* #region Motion Blur
 #if ENABLE_VR && ENABLE_XR_MODULE
         // Hold the stereo matrices to avoid allocating arrays every frame
         internal static readonly Matrix4x4[] viewProjMatrixStereo = new Matrix4x4[2];
@@ -802,37 +786,12 @@
         {
             var material = m_Materials.cameraMotionBlur;
 
-#if ENABLE_VR && ENABLE_XR_MODULE
-            if (cameraData.xr.enabled && cameraData.xr.singlePassEnabled)
-            {
-                var viewProj0 = GL.GetGPUProjectionMatrix(cameraData.GetProjectionMatrix(0), true) * cameraData.GetViewMatrix(0);
-                var viewProj1 = GL.GetGPUProjectionMatrix(cameraData.GetProjectionMatrix(1), true) * cameraData.GetViewMatrix(1);
-                if (m_ResetHistory)
-                {
-                    viewProjMatrixStereo[0] = viewProj0;
-                    viewProjMatrixStereo[1] = viewProj1;
-                    material.SetMatrixArray("_PrevViewProjMStereo", viewProjMatrixStereo);
-                }
-                else
-                    material.SetMatrixArray("_PrevViewProjMStereo", m_PrevViewProjM);
-
-                m_PrevViewProjM[0] = viewProj0;
-                m_PrevViewProjM[1] = viewProj1;
-            }
-            else
-#endif
-            {
-                int prevViewProjMIdx = 0;
-#if ENABLE_VR && ENABLE_XR_MODULE
-                if (cameraData.xr.enabled)
-                    prevViewProjMIdx = cameraData.xr.multipassId;
-#endif
-                // This is needed because Blit will reset viewproj matrices to identity and UniversalRP currently
-                // relies on SetupCameraProperties instead of handling its own matrices.
-                // TODO: We need get rid of SetupCameraProperties and setup camera matrices in Universal
-                var proj = cameraData.GetProjectionMatrix();
-                var view = cameraData.GetViewMatrix();
-                var viewProj = proj * view;
+            // This is needed because Blit will reset viewproj matrices to identity and UniversalRP currently
+            // relies on SetupCameraProperties instead of handling its own matrices.
+            // TODO: We need get rid of SetupCameraProperties and setup camera matrices in Universal
+            var proj = camera.nonJitteredProjectionMatrix;
+            var view = camera.worldToCameraMatrix;
+            var viewProj = proj * view;
 
                 material.SetMatrix("_ViewProjM", viewProj);
 
@@ -852,9 +811,8 @@
             Blit(cmd, source, BlitDstDiscardContent(cmd, destination), material, (int)m_MotionBlur.quality.value);
         }
 
-        #endregion
-
->>>>>>> 83b0c55c
+        #endregion*/
+
         #region Panini Projection
 
         // Back-ported & adapted from the work of the Stockholm demo team - thanks Lasse!
