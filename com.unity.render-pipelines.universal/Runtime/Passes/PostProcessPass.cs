using System;
using System.Runtime.CompilerServices;
using UnityEngine.Experimental.Rendering;

namespace UnityEngine.Rendering.Universal
{
    // TODO: xmldoc
    public interface IPostProcessComponent
    {
        bool IsActive();
        bool IsTileCompatible();
    }
}

namespace UnityEngine.Rendering.Universal.Internal
{
    // TODO: TAA
    // TODO: Motion blur
    /// <summary>
    /// Renders the post-processing effect stack.
    /// </summary>
    public class PostProcessPass : ScriptableRenderPass
    {
        RenderTextureDescriptor m_Descriptor;
        RTHandle m_Source;
        RTHandle m_Destination;
        RTHandle m_Depth;
        RTHandle m_InternalLut;

        const string k_RenderPostProcessingTag = "Render PostProcessing Effects";
        const string k_RenderFinalPostProcessingTag = "Render Final PostProcessing Pass";
        private static readonly ProfilingSampler m_ProfilingRenderPostProcessing = new ProfilingSampler(k_RenderPostProcessingTag);
        private static readonly ProfilingSampler m_ProfilingRenderFinalPostProcessing = new ProfilingSampler(k_RenderFinalPostProcessingTag);

        MaterialLibrary m_Materials;
        PostProcessData m_Data;

        // Builtin effects settings
        DepthOfField m_DepthOfField;
        MotionBlur m_MotionBlur;
        PaniniProjection m_PaniniProjection;
        Bloom m_Bloom;
        LensDistortion m_LensDistortion;
        ChromaticAberration m_ChromaticAberration;
        Vignette m_Vignette;
        ColorLookup m_ColorLookup;
        ColorAdjustments m_ColorAdjustments;
        Tonemapping m_Tonemapping;
        FilmGrain m_FilmGrain;

        // Misc
        const int k_MaxPyramidSize = 16;
        readonly GraphicsFormat m_DefaultHDRFormat;
        bool m_UseRGBM;
        readonly GraphicsFormat m_SMAAEdgeFormat;
        readonly GraphicsFormat m_GaussianCoCFormat;
        Matrix4x4[] m_PrevViewProjM = new Matrix4x4[2];
        bool m_ResetHistory;
        int m_DitheringTextureIndex;
        RenderTargetIdentifier[] m_MRT2;
        Vector4[] m_BokehKernel;
        int m_BokehHash;
        // Needed if the device changes its render target width/height (ex, Mobile platform allows change of orientation)
        float m_BokehMaxRadius;
        float m_BokehRCPAspect;

        // True when this is the very last pass in the pipeline
        bool m_IsFinalPass;

        // If there's a final post process pass after this pass.
        // If yes, Film Grain and Dithering are setup in the final pass, otherwise they are setup in this pass.
        bool m_HasFinalPass;

        // Some Android devices do not support sRGB backbuffer
        // We need to do the conversion manually on those
        bool m_EnableSRGBConversionIfNeeded;

        // Option to use procedural draw instead of cmd.blit
        bool m_UseDrawProcedural;

        // Use Fast conversions between SRGB and Linear
        bool m_UseFastSRGBLinearConversion;

        // Blit to screen or color frontbuffer at the end
        bool m_ResolveToScreen;

        // Renderer is using swapbuffer system
        bool m_UseSwapBuffer;

        // RTHandle alias for _TempTarget
        RTHandle m_TempTarget = RTHandles.Alloc(ShaderConstants._TempTarget);

        // RTHandle alias for _TempTarget2
        RTHandle m_TempTarget2 = RTHandles.Alloc(ShaderConstants._TempTarget2);

        Material m_BlitMaterial;

        public PostProcessPass(RenderPassEvent evt, PostProcessData data, Material blitMaterial)
        {
            base.profilingSampler = new ProfilingSampler(nameof(PostProcessPass));
            renderPassEvent = evt;
            m_Data = data;
            m_Materials = new MaterialLibrary(data);
            m_BlitMaterial = blitMaterial;

            // Texture format pre-lookup
            if (SystemInfo.IsFormatSupported(GraphicsFormat.B10G11R11_UFloatPack32, FormatUsage.Linear | FormatUsage.Render))
            {
                m_DefaultHDRFormat = GraphicsFormat.B10G11R11_UFloatPack32;
                m_UseRGBM = false;
            }
            else
            {
                m_DefaultHDRFormat = QualitySettings.activeColorSpace == ColorSpace.Linear
                    ? GraphicsFormat.R8G8B8A8_SRGB
                    : GraphicsFormat.R8G8B8A8_UNorm;
                m_UseRGBM = true;
            }

            // Only two components are needed for edge render texture, but on some vendors four components may be faster.
            if (SystemInfo.IsFormatSupported(GraphicsFormat.R8G8_UNorm, FormatUsage.Render) && SystemInfo.graphicsDeviceVendor.ToLowerInvariant().Contains("arm"))
                m_SMAAEdgeFormat = GraphicsFormat.R8G8_UNorm;
            else
                m_SMAAEdgeFormat = GraphicsFormat.R8G8B8A8_UNorm;

            if (SystemInfo.IsFormatSupported(GraphicsFormat.R16_UNorm, FormatUsage.Linear | FormatUsage.Render))
                m_GaussianCoCFormat = GraphicsFormat.R16_UNorm;
            else if (SystemInfo.IsFormatSupported(GraphicsFormat.R16_SFloat, FormatUsage.Linear | FormatUsage.Render))
                m_GaussianCoCFormat = GraphicsFormat.R16_SFloat;
            else // Expect CoC banding
                m_GaussianCoCFormat = GraphicsFormat.R8_UNorm;

            // Bloom pyramid shader ids - can't use a simple stackalloc in the bloom function as we
            // unfortunately need to allocate strings
            ShaderConstants._BloomMipUp = new int[k_MaxPyramidSize];
            ShaderConstants._BloomMipDown = new int[k_MaxPyramidSize];

            for (int i = 0; i < k_MaxPyramidSize; i++)
            {
                ShaderConstants._BloomMipUp[i] = Shader.PropertyToID("_BloomMipUp" + i);
                ShaderConstants._BloomMipDown[i] = Shader.PropertyToID("_BloomMipDown" + i);
            }

            m_MRT2 = new RenderTargetIdentifier[2];
            m_ResetHistory = true;
            base.useNativeRenderPass = false;
        }

        public void Cleanup() => m_Materials.Cleanup();

        public void Setup(in RenderTextureDescriptor baseDescriptor, in RTHandle source, bool resolveToScreen, in RTHandle depth, in RTHandle internalLut, bool hasFinalPass, bool enableSRGBConversion)
        {
            m_Descriptor = baseDescriptor;
            m_Descriptor.useMipMap = false;
            m_Descriptor.autoGenerateMips = false;
            m_Source = source;
            m_Depth = depth;
            m_InternalLut = internalLut;
            m_IsFinalPass = false;
            m_HasFinalPass = hasFinalPass;
            m_EnableSRGBConversionIfNeeded = enableSRGBConversion;
            m_ResolveToScreen = resolveToScreen;
            m_Destination = k_CameraTarget;
            m_UseSwapBuffer = true;
        }

        public void Setup(in RenderTextureDescriptor baseDescriptor, in RTHandle source, RTHandle destination, in RTHandle depth, in RTHandle internalLut, bool hasFinalPass, bool enableSRGBConversion)
        {
            m_Descriptor = baseDescriptor;
            m_Descriptor.useMipMap = false;
            m_Descriptor.autoGenerateMips = false;
            m_Source = source;
            m_Destination = destination;
            m_Depth = depth;
            m_InternalLut = internalLut;
            m_IsFinalPass = false;
            m_HasFinalPass = hasFinalPass;
            m_EnableSRGBConversionIfNeeded = enableSRGBConversion;
            m_UseSwapBuffer = false;
        }

        public void SetupFinalPass(in RTHandle source, bool useSwapBuffer = false)
        {
            m_Source = source;
            m_Destination = k_CameraTarget;
            m_IsFinalPass = true;
            m_HasFinalPass = false;
            m_EnableSRGBConversionIfNeeded = true;
            m_UseSwapBuffer = useSwapBuffer;
        }

        /// <inheritdoc/>
        public override void OnCameraSetup(CommandBuffer cmd, ref RenderingData renderingData)
        {
            overrideCameraTarget = true;
        }

        public void ResetHistory()
        {
            m_ResetHistory = true;
        }

        public bool CanRunOnTile()
        {
            // Check builtin & user effects here
            return false;
        }

        /// <inheritdoc/>
        public override void Execute(ScriptableRenderContext context, ref RenderingData renderingData)
        {
            // Start by pre-fetching all builtin effect settings we need
            // Some of the color-grading settings are only used in the color grading lut pass
            var stack = VolumeManager.instance.stack;
            m_DepthOfField = stack.GetComponent<DepthOfField>();
            m_MotionBlur = stack.GetComponent<MotionBlur>();
            m_PaniniProjection = stack.GetComponent<PaniniProjection>();
            m_Bloom = stack.GetComponent<Bloom>();
            m_LensDistortion = stack.GetComponent<LensDistortion>();
            m_ChromaticAberration = stack.GetComponent<ChromaticAberration>();
            m_Vignette = stack.GetComponent<Vignette>();
            m_ColorLookup = stack.GetComponent<ColorLookup>();
            m_ColorAdjustments = stack.GetComponent<ColorAdjustments>();
            m_Tonemapping = stack.GetComponent<Tonemapping>();
            m_FilmGrain = stack.GetComponent<FilmGrain>();
            m_UseDrawProcedural = renderingData.cameraData.xr.enabled;
            m_UseFastSRGBLinearConversion = renderingData.postProcessingData.useFastSRGBLinearConversion;

            if (m_IsFinalPass)
            {
                var cmd = CommandBufferPool.Get();
                using (new ProfilingScope(cmd, m_ProfilingRenderFinalPostProcessing))
                {
                    RenderFinalPass(cmd, ref renderingData);
                }

                context.ExecuteCommandBuffer(cmd);
                CommandBufferPool.Release(cmd);
            }
            else if (CanRunOnTile())
            {
                // TODO: Add a fast render path if only on-tile compatible effects are used and we're actually running on a platform that supports it
                // Note: we can still work on-tile if FXAA is enabled, it'd be part of the final pass
            }
            else
            {
                // Regular render path (not on-tile) - we do everything in a single command buffer as it
                // makes it easier to manage temporary targets' lifetime
                var cmd = CommandBufferPool.Get();
                using (new ProfilingScope(cmd, m_ProfilingRenderPostProcessing))
                {
                    Render(cmd, ref renderingData);
                }

                context.ExecuteCommandBuffer(cmd);
                CommandBufferPool.Release(cmd);
            }

            m_ResetHistory = false;
        }

        RenderTextureDescriptor GetCompatibleDescriptor()
            => GetCompatibleDescriptor(m_Descriptor.width, m_Descriptor.height, m_Descriptor.graphicsFormat);

        RenderTextureDescriptor GetCompatibleDescriptor(int width, int height, GraphicsFormat format, DepthBits depthBufferBits = DepthBits.None)
            => GetCompatibleDescriptor(m_Descriptor, width, height, format, depthBufferBits);

        internal static RenderTextureDescriptor GetCompatibleDescriptor(RenderTextureDescriptor desc, int width, int height, GraphicsFormat format, DepthBits depthBufferBits = DepthBits.None)
        {
            desc.depthBufferBits = (int)depthBufferBits;
            desc.msaaSamples = 1;
            desc.width = width;
            desc.height = height;
            desc.graphicsFormat = format;
            return desc;
        }

        bool RequireSRGBConversionBlitToBackBuffer(CameraData cameraData)
        {
            return cameraData.requireSrgbConversion && m_EnableSRGBConversionIfNeeded;
        }

        private new void Blit(CommandBuffer cmd, RenderTargetIdentifier source, RenderTargetIdentifier destination, Material material, int passIndex = 0)
        {
            cmd.SetGlobalTexture(ShaderPropertyId.sourceTex, source);
            if (m_UseDrawProcedural)
            {
                Vector4 scaleBias = new Vector4(1, 1, 0, 0);
                cmd.SetGlobalVector(ShaderPropertyId.scaleBias, scaleBias);

                cmd.SetRenderTarget(new RenderTargetIdentifier(destination, 0, CubemapFace.Unknown, -1),
                    RenderBufferLoadAction.Load, RenderBufferStoreAction.Store, RenderBufferLoadAction.Load, RenderBufferStoreAction.Store);
                cmd.DrawProcedural(Matrix4x4.identity, material, passIndex, MeshTopology.Quads, 4, 1, null);
            }
            else
            {
                cmd.Blit(source, destination, material, passIndex);
            }
        }

        private void DrawFullscreenMesh(CommandBuffer cmd, Material material, int passIndex)
        {
            if (m_UseDrawProcedural)
            {
                Vector4 scaleBias = new Vector4(1, 1, 0, 0);
                cmd.SetGlobalVector(ShaderPropertyId.scaleBias, scaleBias);
                cmd.DrawProcedural(Matrix4x4.identity, material, passIndex, MeshTopology.Quads, 4, 1, null);
            }
            else
            {
                cmd.DrawMesh(RenderingUtils.fullscreenMesh, Matrix4x4.identity, material, 0, passIndex);
            }
        }

        void Render(CommandBuffer cmd, ref RenderingData renderingData)
        {
            ref CameraData cameraData = ref renderingData.cameraData;
            ref ScriptableRenderer renderer = ref cameraData.renderer;
            bool isSceneViewCamera = cameraData.isSceneViewCamera;

            //Check amount of swaps we have to do
            //We blit back and forth without msaa untill the last blit.
            bool useStopNan = cameraData.isStopNaNEnabled && m_Materials.stopNaN != null;
            bool useSubPixeMorpAA = cameraData.antialiasing == AntialiasingMode.SubpixelMorphologicalAntiAliasing && SystemInfo.graphicsDeviceType != GraphicsDeviceType.OpenGLES2;
            var dofMaterial = m_DepthOfField.mode.value == DepthOfFieldMode.Gaussian ? m_Materials.gaussianDepthOfField : m_Materials.bokehDepthOfField;
            bool useDepthOfField = m_DepthOfField.IsActive() && !isSceneViewCamera && dofMaterial != null;
            bool useLensFlare = !LensFlareCommonSRP.Instance.IsEmpty();
            bool useMotionBlur = m_MotionBlur.IsActive() && !isSceneViewCamera;
            bool usePaniniProjection = m_PaniniProjection.IsActive() && !isSceneViewCamera;

            int amountOfPassesRemaining = (useStopNan ? 1 : 0) + (useSubPixeMorpAA ? 1 : 0) + (useDepthOfField ? 1 : 0) + (useLensFlare ? 1 : 0) + (useMotionBlur ? 1 : 0) + (usePaniniProjection ? 1 : 0);

            if (m_UseSwapBuffer && amountOfPassesRemaining > 0)
            {
                renderer.EnableSwapBufferMSAA(false);
            }

            // Don't use these directly unless you have a good reason to, use GetSource() and
            // GetDestination() instead
            bool tempTargetUsed = false;
            bool tempTarget2Used = false;
            RTHandle source = m_UseSwapBuffer ? renderer.cameraColorTargetHandle : m_Source;
            RTHandle destination = m_UseSwapBuffer ? renderer.GetCameraColorFrontBuffer(cmd) : k_CameraTarget;

            RTHandle GetSource() => source;

            RTHandle GetDestination()
            {
                if (m_UseSwapBuffer)
                    return destination;
                else
                {
                    if (destination.nameID == BuiltinRenderTextureType.CameraTarget)
                    {
                        cmd.GetTemporaryRT(ShaderConstants._TempTarget, GetCompatibleDescriptor(), FilterMode.Bilinear);
                        destination = m_TempTarget;
                        tempTargetUsed = true;
                    }
                    else if (destination == m_Source && m_Descriptor.msaaSamples > 1)
                    {
                        // Avoid using m_Source.id as new destination, it may come with a depth buffer that we don't want, may have MSAA that we don't want etc
                        cmd.GetTemporaryRT(ShaderConstants._TempTarget2, GetCompatibleDescriptor(), FilterMode.Bilinear);
                        destination = m_TempTarget2;
                        tempTarget2Used = true;
                    }
                    return destination;
                }
            }

            void Swap(ref ScriptableRenderer r)
            {
                --amountOfPassesRemaining;
                if (m_UseSwapBuffer)
                {
                    r.SwapColorBuffer(cmd);
                    source = r.cameraColorTargetHandle;
                    //we want the last blit to be to MSAA
                    if (amountOfPassesRemaining == 0 && !m_HasFinalPass)
                        r.EnableSwapBufferMSAA(true);
                    destination = r.GetCameraColorFrontBuffer(cmd);
                }
                else
                {
                    CoreUtils.Swap(ref source, ref destination);
                }
            }

            // Setup projection matrix for cmd.DrawMesh()
            cmd.SetGlobalMatrix(ShaderConstants._FullscreenProjMat, GL.GetGPUProjectionMatrix(Matrix4x4.identity, true));

            // Optional NaN killer before post-processing kicks in
            // stopNaN may be null on Adreno 3xx. It doesn't support full shader level 3.5, but SystemInfo.graphicsShaderLevel is 35.
            if (useStopNan)
            {
                using (new ProfilingScope(cmd, ProfilingSampler.Get(URPProfileId.StopNaNs)))
                {
                    RenderingUtils.Blit(
                        cmd, GetSource(), GetDestination(), m_Materials.stopNaN, 0, m_UseDrawProcedural,
                        RenderBufferLoadAction.DontCare, RenderBufferStoreAction.Store,
                        RenderBufferLoadAction.DontCare, RenderBufferStoreAction.DontCare);

                    Swap(ref renderer);
                }
            }

            // Anti-aliasing
            if (useSubPixeMorpAA)
            {
                using (new ProfilingScope(cmd, ProfilingSampler.Get(URPProfileId.SMAA)))
                {
                    DoSubpixelMorphologicalAntialiasing(ref cameraData, cmd, GetSource(), GetDestination());
                    Swap(ref renderer);
                }
            }

            // Depth of Field
            // Adreno 3xx SystemInfo.graphicsShaderLevel is 35, but instancing support is disabled due to buggy drivers.
            // DOF shader uses #pragma target 3.5 which adds requirement for instancing support, thus marking the shader unsupported on those devices.
            if (useDepthOfField)
            {
                var markerName = m_DepthOfField.mode.value == DepthOfFieldMode.Gaussian
                    ? URPProfileId.GaussianDepthOfField
                    : URPProfileId.BokehDepthOfField;

                using (new ProfilingScope(cmd, ProfilingSampler.Get(markerName)))
                {
                    DoDepthOfField(cameraData.camera, cmd, GetSource(), GetDestination(), cameraData.pixelRect);
                    Swap(ref renderer);
                }
            }

            // Motion blur
            if (useMotionBlur)
            {
                using (new ProfilingScope(cmd, ProfilingSampler.Get(URPProfileId.MotionBlur)))
                {
                    DoMotionBlur(cameraData, cmd, GetSource(), GetDestination());
                    Swap(ref renderer);
                }
            }

            // Panini projection is done as a fullscreen pass after all depth-based effects are done
            // and before bloom kicks in
            if (usePaniniProjection)
            {
                using (new ProfilingScope(cmd, ProfilingSampler.Get(URPProfileId.PaniniProjection)))
                {
                    DoPaniniProjection(cameraData.camera, cmd, GetSource(), GetDestination());
                    Swap(ref renderer);
                }
            }

            // Lens Flare
            if (useLensFlare)
            {
                bool usePanini;
                float paniniDistance;
                float paniniCropToFit;
                if (m_PaniniProjection.IsActive())
                {
                    usePanini = true;
                    paniniDistance = m_PaniniProjection.distance.value;
                    paniniCropToFit = m_PaniniProjection.cropToFit.value;
                }
                else
                {
                    usePanini = false;
                    paniniDistance = 1.0f;
                    paniniCropToFit = 1.0f;
                }

                using (new ProfilingScope(cmd, ProfilingSampler.Get(URPProfileId.LensFlareDataDriven)))
                {
                    DoLensFlareDatadriven(cameraData.camera, cmd, GetSource(), usePanini, paniniDistance, paniniCropToFit);
                }
            }

            // Combined post-processing stack
            using (new ProfilingScope(cmd, ProfilingSampler.Get(URPProfileId.UberPostProcess)))
            {
                // Reset uber keywords
                m_Materials.uber.shaderKeywords = null;

                // Bloom goes first
                bool bloomActive = m_Bloom.IsActive();
                if (bloomActive)
                {
                    using (new ProfilingScope(cmd, ProfilingSampler.Get(URPProfileId.Bloom)))
                        SetupBloom(cmd, GetSource(), m_Materials.uber);
                }

                // Setup other effects constants
                SetupLensDistortion(m_Materials.uber, isSceneViewCamera);
                SetupChromaticAberration(m_Materials.uber);
                SetupVignette(m_Materials.uber, cameraData.xr);
                SetupColorGrading(cmd, ref renderingData, m_Materials.uber);

                // Only apply dithering & grain if there isn't a final pass.
                SetupGrain(cameraData, m_Materials.uber);
                SetupDithering(cameraData, m_Materials.uber);

                if (RequireSRGBConversionBlitToBackBuffer(cameraData))
                    m_Materials.uber.EnableKeyword(ShaderKeywordStrings.LinearToSRGBConversion);

                if (m_UseFastSRGBLinearConversion)
                {
                    m_Materials.uber.EnableKeyword(ShaderKeywordStrings.UseFastSRGBLinearConversion);
                }

                GetActiveDebugHandler(renderingData)?.UpdateShaderGlobalPropertiesForFinalValidationPass(cmd, ref cameraData, !m_HasFinalPass);

                // Done with Uber, blit it
                cmd.SetGlobalTexture(ShaderPropertyId.sourceTex, GetSource());

                var colorLoadAction = RenderBufferLoadAction.DontCare;
                if (m_Destination == k_CameraTarget && !cameraData.isDefaultViewport)
                    colorLoadAction = RenderBufferLoadAction.Load;

                RenderTargetIdentifier targetDestination = m_UseSwapBuffer ? destination : m_Destination.nameID;

                // Note: We rendering to "camera target" we need to get the cameraData.targetTexture as this will get the targetTexture of the camera stack.
                // Overlay cameras need to output to the target described in the base camera while doing camera stack.
<<<<<<< HEAD
                RenderTargetHandle cameraTargetHandle = RenderTargetHandle.GetCameraTarget(cameraData);
                RenderTargetIdentifier cameraTarget = (cameraData.targetTexture != null && !cameraData.xr.enabled) ? new RenderTargetIdentifier(cameraData.targetTexture) : cameraTargetHandle.Identifier();
=======
                RenderTargetIdentifier cameraTargetID = BuiltinRenderTextureType.CameraTarget;
#if ENABLE_VR && ENABLE_XR_MODULE
                if (cameraData.xr.enabled)
                    cameraTargetID = cameraData.xr.renderTarget;
#endif
                RenderTargetIdentifier cameraTarget = (cameraData.targetTexture != null && !cameraData.xr.enabled) ? new RenderTargetIdentifier(cameraData.targetTexture) : cameraTargetID;
>>>>>>> 4b5b17c6

                if (m_UseSwapBuffer)
                {
                    cameraTarget = (m_ResolveToScreen) ? cameraTarget : targetDestination;
                }
                else
                {
                    cameraTarget = (m_Destination.nameID == BuiltinRenderTextureType.CameraTarget) ? cameraTarget : m_Destination.nameID;
                    m_ResolveToScreen = cameraData.resolveFinalTarget || (m_Destination.nameID == cameraTargetID || m_HasFinalPass == true);
                }

                // With camera stacking we not always resolve post to final screen as we might run post-processing in the middle of the stack.
                bool finishPostProcessOnScreen = m_ResolveToScreen;

#if ENABLE_VR && ENABLE_XR_MODULE
                if (cameraData.xr.enabled)
                {
                    cmd.SetRenderTarget(new RenderTargetIdentifier(cameraTarget, 0, CubemapFace.Unknown, -1),
                        colorLoadAction, RenderBufferStoreAction.Store, RenderBufferLoadAction.DontCare, RenderBufferStoreAction.DontCare);

                    bool isRenderToBackBufferTarget = cameraTarget == cameraData.xr.renderTarget;
                    if (isRenderToBackBufferTarget)
                        cmd.SetViewport(cameraData.pixelRect);
                    // We y-flip if
                    // 1) we are bliting from render texture to back buffer and
                    // 2) renderTexture starts UV at top
                    bool yflip = isRenderToBackBufferTarget && SystemInfo.graphicsUVStartsAtTop;
                    Vector4 scaleBias = yflip ? new Vector4(1, -1, 0, 1) : new Vector4(1, 1, 0, 0);
                    cmd.SetGlobalVector(ShaderPropertyId.scaleBias, scaleBias);
                    cmd.DrawProcedural(Matrix4x4.identity, m_Materials.uber, 0, MeshTopology.Quads, 4, 1, null);

                    //TODO: Implement swapbuffer in 2DRenderer so we can remove this
                    // For now, when render post - processing in the middle of the camera stack(not resolving to screen)
                    // we do an extra blit to ping pong results back to color texture. In future we should allow a Swap of the current active color texture
                    // in the pipeline to avoid this extra blit.
                    if (!finishPostProcessOnScreen && !m_UseSwapBuffer)
                    {
                        cmd.SetGlobalTexture(ShaderPropertyId.sourceTex, cameraTarget);
                        cmd.SetRenderTarget(new RenderTargetIdentifier(m_Source, 0, CubemapFace.Unknown, -1),
                            colorLoadAction, RenderBufferStoreAction.Store, RenderBufferLoadAction.DontCare, RenderBufferStoreAction.DontCare);

                        scaleBias = new Vector4(1, 1, 0, 0);;
                        cmd.SetGlobalVector(ShaderPropertyId.scaleBias, scaleBias);
                        cmd.DrawProcedural(Matrix4x4.identity, m_BlitMaterial, 0, MeshTopology.Quads, 4, 1, null);
                    }
                }
                else
#endif
                {
                    cmd.SetRenderTarget(cameraTarget, colorLoadAction, RenderBufferStoreAction.Store, RenderBufferLoadAction.DontCare, RenderBufferStoreAction.DontCare);
#pragma warning disable 0618 // Obsolete usage: RenderTargetIdentifiers required here because of use of RenderTexture cameraData.targetTexture which is not managed by RTHandles
                    cameraData.renderer.ConfigureCameraTarget(cameraTarget, cameraTarget);
#pragma warning restore 0618
                    cmd.SetViewProjectionMatrices(Matrix4x4.identity, Matrix4x4.identity);

                    if ((m_Destination.nameID == BuiltinRenderTextureType.CameraTarget && !m_UseSwapBuffer) || (m_ResolveToScreen && m_UseSwapBuffer))
                        cmd.SetViewport(cameraData.pixelRect);

                    cmd.DrawMesh(RenderingUtils.fullscreenMesh, Matrix4x4.identity, m_Materials.uber);

                    // TODO: Implement swapbuffer in 2DRenderer so we can remove this
                    // For now, when render post-processing in the middle of the camera stack (not resolving to screen)
                    // we do an extra blit to ping pong results back to color texture. In future we should allow a Swap of the current active color texture
                    // in the pipeline to avoid this extra blit.
                    if (!finishPostProcessOnScreen && !m_UseSwapBuffer)
                    {
                        cmd.SetGlobalTexture(ShaderPropertyId.sourceTex, cameraTarget);
                        cmd.SetRenderTarget(m_Source, RenderBufferLoadAction.DontCare, RenderBufferStoreAction.Store, RenderBufferLoadAction.DontCare, RenderBufferStoreAction.DontCare);
                        cmd.DrawMesh(RenderingUtils.fullscreenMesh, Matrix4x4.identity, m_BlitMaterial);
                    }

                    cmd.SetViewProjectionMatrices(cameraData.camera.worldToCameraMatrix, cameraData.camera.projectionMatrix);
                }

                if (m_UseSwapBuffer && !m_ResolveToScreen)
                {
                    renderer.SwapColorBuffer(cmd);
                }

                // Cleanup
                if (bloomActive)
                    cmd.ReleaseTemporaryRT(ShaderConstants._BloomMipUp[0]);

                if (tempTargetUsed)
                    cmd.ReleaseTemporaryRT(ShaderConstants._TempTarget);

                if (tempTarget2Used)
                    cmd.ReleaseTemporaryRT(ShaderConstants._TempTarget2);

                cmd.ReleaseTemporaryRT(Shader.PropertyToID(m_InternalLut.name));
            }
        }

        private BuiltinRenderTextureType BlitDstDiscardContent(CommandBuffer cmd, RenderTargetIdentifier rt)
        {
            // We set depth to DontCare because rt might be the source of PostProcessing used as a temporary target
            // Source typically comes with a depth buffer and right now we don't have a way to only bind the color attachment of a RenderTargetIdentifier
            cmd.SetRenderTarget(new RenderTargetIdentifier(rt, 0, CubemapFace.Unknown, -1),
                RenderBufferLoadAction.DontCare, RenderBufferStoreAction.Store,
                RenderBufferLoadAction.DontCare, RenderBufferStoreAction.DontCare);
            return BuiltinRenderTextureType.CurrentActive;
        }

        #region Sub-pixel Morphological Anti-aliasing

        void DoSubpixelMorphologicalAntialiasing(ref CameraData cameraData, CommandBuffer cmd, RenderTargetIdentifier source, RenderTargetIdentifier destination)
        {
            var camera = cameraData.camera;
            var pixelRect = cameraData.pixelRect;
            var material = m_Materials.subpixelMorphologicalAntialiasing;
            const int kStencilBit = 64;

            // Globals
            material.SetVector(ShaderConstants._Metrics, new Vector4(1f / m_Descriptor.width, 1f / m_Descriptor.height, m_Descriptor.width, m_Descriptor.height));
            material.SetTexture(ShaderConstants._AreaTexture, m_Data.textures.smaaAreaTex);
            material.SetTexture(ShaderConstants._SearchTexture, m_Data.textures.smaaSearchTex);
            material.SetFloat(ShaderConstants._StencilRef, (float)kStencilBit);
            material.SetFloat(ShaderConstants._StencilMask, (float)kStencilBit);

            // Quality presets
            material.shaderKeywords = null;

            switch (cameraData.antialiasingQuality)
            {
                case AntialiasingQuality.Low:
                    material.EnableKeyword(ShaderKeywordStrings.SmaaLow);
                    break;
                case AntialiasingQuality.Medium:
                    material.EnableKeyword(ShaderKeywordStrings.SmaaMedium);
                    break;
                case AntialiasingQuality.High:
                    material.EnableKeyword(ShaderKeywordStrings.SmaaHigh);
                    break;
            }

            // Intermediate targets
            RenderTargetIdentifier stencil; // We would only need stencil, no depth. But Unity doesn't support that.
            DepthBits tempDepthBits;
            if (m_Depth == k_CameraTarget || m_Descriptor.msaaSamples > 1)
            {
                // In case m_Depth is CameraTarget it may refer to the backbuffer and we can't use that as an attachment on all platforms
                stencil = ShaderConstants._EdgeTexture;
                tempDepthBits = DepthBits.Depth24;
            }
            else
            {
                stencil = m_Depth.nameID;
                tempDepthBits = DepthBits.None;
            }
            cmd.GetTemporaryRT(ShaderConstants._EdgeTexture, GetCompatibleDescriptor(m_Descriptor.width, m_Descriptor.height, m_SMAAEdgeFormat, tempDepthBits), FilterMode.Bilinear);
            cmd.GetTemporaryRT(ShaderConstants._BlendTexture, GetCompatibleDescriptor(m_Descriptor.width, m_Descriptor.height, GraphicsFormat.R8G8B8A8_UNorm), FilterMode.Point);

            // Prepare for manual blit
            cmd.SetViewProjectionMatrices(Matrix4x4.identity, Matrix4x4.identity);
            cmd.SetViewport(pixelRect);

            // Pass 1: Edge detection
            cmd.SetRenderTarget(new RenderTargetIdentifier(ShaderConstants._EdgeTexture, 0, CubemapFace.Unknown, -1),
                RenderBufferLoadAction.DontCare, RenderBufferStoreAction.Store, stencil,
                RenderBufferLoadAction.DontCare, RenderBufferStoreAction.Store);
            cmd.ClearRenderTarget(RTClearFlags.ColorStencil, Color.clear, 1.0f, 0);
            cmd.SetGlobalTexture(ShaderConstants._ColorTexture, source);
            DrawFullscreenMesh(cmd, material, 0);

            // Pass 2: Blend weights
            cmd.SetRenderTarget(new RenderTargetIdentifier(ShaderConstants._BlendTexture, 0, CubemapFace.Unknown, -1),
                RenderBufferLoadAction.DontCare, RenderBufferStoreAction.Store, stencil,
                RenderBufferLoadAction.Load, RenderBufferStoreAction.DontCare);
            cmd.ClearRenderTarget(false, true, Color.clear);
            cmd.SetGlobalTexture(ShaderConstants._ColorTexture, ShaderConstants._EdgeTexture);
            DrawFullscreenMesh(cmd, material, 1);

            // Pass 3: Neighborhood blending
            cmd.SetRenderTarget(new RenderTargetIdentifier(destination, 0, CubemapFace.Unknown, -1),
                RenderBufferLoadAction.DontCare, RenderBufferStoreAction.Store,
                RenderBufferLoadAction.DontCare, RenderBufferStoreAction.DontCare);
            cmd.SetGlobalTexture(ShaderConstants._ColorTexture, source);
            cmd.SetGlobalTexture(ShaderConstants._BlendTexture, ShaderConstants._BlendTexture);
            DrawFullscreenMesh(cmd, material, 2);

            // Cleanup
            cmd.ReleaseTemporaryRT(ShaderConstants._EdgeTexture);
            cmd.ReleaseTemporaryRT(ShaderConstants._BlendTexture);
            cmd.SetViewProjectionMatrices(camera.worldToCameraMatrix, camera.projectionMatrix);
        }

        #endregion

        #region Depth Of Field

        // TODO: CoC reprojection once TAA gets in LW
        // TODO: Proper LDR/gamma support
        void DoDepthOfField(Camera camera, CommandBuffer cmd, RenderTargetIdentifier source, RenderTargetIdentifier destination, Rect pixelRect)
        {
            if (m_DepthOfField.mode.value == DepthOfFieldMode.Gaussian)
                DoGaussianDepthOfField(camera, cmd, source, destination, pixelRect);
            else if (m_DepthOfField.mode.value == DepthOfFieldMode.Bokeh)
                DoBokehDepthOfField(cmd, source, destination, pixelRect);
        }

        void DoGaussianDepthOfField(Camera camera, CommandBuffer cmd, RenderTargetIdentifier source, RenderTargetIdentifier destination, Rect pixelRect)
        {
            int downSample = 2;
            var material = m_Materials.gaussianDepthOfField;
            int wh = m_Descriptor.width / downSample;
            int hh = m_Descriptor.height / downSample;
            float farStart = m_DepthOfField.gaussianStart.value;
            float farEnd = Mathf.Max(farStart, m_DepthOfField.gaussianEnd.value);

            // Assumes a radius of 1 is 1 at 1080p
            // Past a certain radius our gaussian kernel will look very bad so we'll clamp it for
            // very high resolutions (4K+).
            float maxRadius = m_DepthOfField.gaussianMaxRadius.value * (wh / 1080f);
            maxRadius = Mathf.Min(maxRadius, 2f);

            CoreUtils.SetKeyword(material, ShaderKeywordStrings.HighQualitySampling, m_DepthOfField.highQualitySampling.value);
            material.SetVector(ShaderConstants._CoCParams, new Vector3(farStart, farEnd, maxRadius));

            // Temporary textures
            cmd.GetTemporaryRT(ShaderConstants._FullCoCTexture, GetCompatibleDescriptor(m_Descriptor.width, m_Descriptor.height, m_GaussianCoCFormat), FilterMode.Bilinear);
            cmd.GetTemporaryRT(ShaderConstants._HalfCoCTexture, GetCompatibleDescriptor(wh, hh, m_GaussianCoCFormat), FilterMode.Bilinear);
            cmd.GetTemporaryRT(ShaderConstants._PingTexture, GetCompatibleDescriptor(wh, hh, m_DefaultHDRFormat), FilterMode.Bilinear);
            cmd.GetTemporaryRT(ShaderConstants._PongTexture, GetCompatibleDescriptor(wh, hh, m_DefaultHDRFormat), FilterMode.Bilinear);
            // Note: fresh temporary RTs don't require explicit RenderBufferLoadAction.DontCare, only when they are reused (such as PingTexture)

            PostProcessUtils.SetSourceSize(cmd, m_Descriptor);
            cmd.SetGlobalVector(ShaderConstants._DownSampleScaleFactor, new Vector4(1.0f / downSample, 1.0f / downSample, downSample, downSample));

            // Compute CoC
            Blit(cmd, source, ShaderConstants._FullCoCTexture, material, 0);

            // Downscale & prefilter color + coc
            m_MRT2[0] = ShaderConstants._HalfCoCTexture;
            m_MRT2[1] = ShaderConstants._PingTexture;

            cmd.SetViewProjectionMatrices(Matrix4x4.identity, Matrix4x4.identity);
            cmd.SetViewport(pixelRect);
            cmd.SetGlobalTexture(ShaderConstants._ColorTexture, source);
            cmd.SetGlobalTexture(ShaderConstants._FullCoCTexture, ShaderConstants._FullCoCTexture);
            cmd.SetRenderTarget(m_MRT2, ShaderConstants._HalfCoCTexture, 0, CubemapFace.Unknown, -1);
            DrawFullscreenMesh(cmd, material, 1);

            cmd.SetViewProjectionMatrices(camera.worldToCameraMatrix, camera.projectionMatrix);

            // Blur
            cmd.SetGlobalTexture(ShaderConstants._HalfCoCTexture, ShaderConstants._HalfCoCTexture);
            Blit(cmd, ShaderConstants._PingTexture, ShaderConstants._PongTexture, material, 2);
            Blit(cmd, ShaderConstants._PongTexture, BlitDstDiscardContent(cmd, ShaderConstants._PingTexture), material, 3);

            // Composite
            cmd.SetGlobalTexture(ShaderConstants._ColorTexture, ShaderConstants._PingTexture);
            cmd.SetGlobalTexture(ShaderConstants._FullCoCTexture, ShaderConstants._FullCoCTexture);
            Blit(cmd, source, BlitDstDiscardContent(cmd, destination), material, 4);

            // Cleanup
            cmd.ReleaseTemporaryRT(ShaderConstants._FullCoCTexture);
            cmd.ReleaseTemporaryRT(ShaderConstants._HalfCoCTexture);
            cmd.ReleaseTemporaryRT(ShaderConstants._PingTexture);
            cmd.ReleaseTemporaryRT(ShaderConstants._PongTexture);
        }

        void PrepareBokehKernel(float maxRadius, float rcpAspect)
        {
            const int kRings = 4;
            const int kPointsPerRing = 7;

            // Check the existing array
            if (m_BokehKernel == null)
                m_BokehKernel = new Vector4[42];

            // Fill in sample points (concentric circles transformed to rotated N-Gon)
            int idx = 0;
            float bladeCount = m_DepthOfField.bladeCount.value;
            float curvature = 1f - m_DepthOfField.bladeCurvature.value;
            float rotation = m_DepthOfField.bladeRotation.value * Mathf.Deg2Rad;
            const float PI = Mathf.PI;
            const float TWO_PI = Mathf.PI * 2f;

            for (int ring = 1; ring < kRings; ring++)
            {
                float bias = 1f / kPointsPerRing;
                float radius = (ring + bias) / (kRings - 1f + bias);
                int points = ring * kPointsPerRing;

                for (int point = 0; point < points; point++)
                {
                    // Angle on ring
                    float phi = 2f * PI * point / points;

                    // Transform to rotated N-Gon
                    // Adapted from "CryEngine 3 Graphics Gems" [Sousa13]
                    float nt = Mathf.Cos(PI / bladeCount);
                    float dt = Mathf.Cos(phi - (TWO_PI / bladeCount) * Mathf.Floor((bladeCount * phi + Mathf.PI) / TWO_PI));
                    float r = radius * Mathf.Pow(nt / dt, curvature);
                    float u = r * Mathf.Cos(phi - rotation);
                    float v = r * Mathf.Sin(phi - rotation);

                    float uRadius = u * maxRadius;
                    float vRadius = v * maxRadius;
                    float uRadiusPowTwo = uRadius * uRadius;
                    float vRadiusPowTwo = vRadius * vRadius;
                    float kernelLength = Mathf.Sqrt((uRadiusPowTwo + vRadiusPowTwo));
                    float uRCP = uRadius * rcpAspect;

                    m_BokehKernel[idx] = new Vector4(uRadius, vRadius, kernelLength, uRCP);
                    idx++;
                }
            }
        }

        [MethodImpl(MethodImplOptions.AggressiveInlining)]
        static float GetMaxBokehRadiusInPixels(float viewportHeight)
        {
            // Estimate the maximum radius of bokeh (empirically derived from the ring count)
            const float kRadiusInPixels = 14f;
            return Mathf.Min(0.05f, kRadiusInPixels / viewportHeight);
        }

        void DoBokehDepthOfField(CommandBuffer cmd, RenderTargetIdentifier source, RenderTargetIdentifier destination, Rect pixelRect)
        {
            int downSample = 2;
            var material = m_Materials.bokehDepthOfField;
            int wh = m_Descriptor.width / downSample;
            int hh = m_Descriptor.height / downSample;

            // "A Lens and Aperture Camera Model for Synthetic Image Generation" [Potmesil81]
            float F = m_DepthOfField.focalLength.value / 1000f;
            float A = m_DepthOfField.focalLength.value / m_DepthOfField.aperture.value;
            float P = m_DepthOfField.focusDistance.value;
            float maxCoC = (A * F) / (P - F);
            float maxRadius = GetMaxBokehRadiusInPixels(m_Descriptor.height);
            float rcpAspect = 1f / (wh / (float)hh);

            CoreUtils.SetKeyword(material, ShaderKeywordStrings.UseFastSRGBLinearConversion, m_UseFastSRGBLinearConversion);
            cmd.SetGlobalVector(ShaderConstants._CoCParams, new Vector4(P, maxCoC, maxRadius, rcpAspect));

            // Prepare the bokeh kernel constant buffer
            int hash = m_DepthOfField.GetHashCode();
            if (hash != m_BokehHash || maxRadius != m_BokehMaxRadius || rcpAspect != m_BokehRCPAspect)
            {
                m_BokehHash = hash;
                m_BokehMaxRadius = maxRadius;
                m_BokehRCPAspect = rcpAspect;
                PrepareBokehKernel(maxRadius, rcpAspect);
            }

            cmd.SetGlobalVectorArray(ShaderConstants._BokehKernel, m_BokehKernel);

            // Temporary textures
            cmd.GetTemporaryRT(ShaderConstants._FullCoCTexture, GetCompatibleDescriptor(m_Descriptor.width, m_Descriptor.height, GraphicsFormat.R8_UNorm), FilterMode.Bilinear);
            cmd.GetTemporaryRT(ShaderConstants._PingTexture, GetCompatibleDescriptor(wh, hh, GraphicsFormat.R16G16B16A16_SFloat), FilterMode.Bilinear);
            cmd.GetTemporaryRT(ShaderConstants._PongTexture, GetCompatibleDescriptor(wh, hh, GraphicsFormat.R16G16B16A16_SFloat), FilterMode.Bilinear);

            PostProcessUtils.SetSourceSize(cmd, m_Descriptor);
            cmd.SetGlobalVector(ShaderConstants._DownSampleScaleFactor, new Vector4(1.0f / downSample, 1.0f / downSample, downSample, downSample));
            float uvMargin = (1.0f / m_Descriptor.height) * downSample;
            cmd.SetGlobalVector(ShaderConstants._BokehConstants, new Vector4(uvMargin, uvMargin * 2.0f));

            // Compute CoC
            Blit(cmd, source, ShaderConstants._FullCoCTexture, material, 0);
            cmd.SetGlobalTexture(ShaderConstants._FullCoCTexture, ShaderConstants._FullCoCTexture);

            // Downscale & prefilter color + coc
            Blit(cmd, source, ShaderConstants._PingTexture, material, 1);

            // Bokeh blur
            Blit(cmd, ShaderConstants._PingTexture, ShaderConstants._PongTexture, material, 2);

            // Post-filtering
            Blit(cmd, ShaderConstants._PongTexture, BlitDstDiscardContent(cmd, ShaderConstants._PingTexture), material, 3);

            // Composite
            cmd.SetGlobalTexture(ShaderConstants._DofTexture, ShaderConstants._PingTexture);
            Blit(cmd, source, BlitDstDiscardContent(cmd, destination), material, 4);

            // Cleanup
            cmd.ReleaseTemporaryRT(ShaderConstants._FullCoCTexture);
            cmd.ReleaseTemporaryRT(ShaderConstants._PingTexture);
            cmd.ReleaseTemporaryRT(ShaderConstants._PongTexture);
        }

        #endregion

        #region LensFlareDataDriven

        static float GetLensFlareLightAttenuation(Light light, Camera cam, Vector3 wo)
        {
            // Must always be true
            if (light != null)
            {
                switch (light.type)
                {
                    case LightType.Directional:
                        return LensFlareCommonSRP.ShapeAttenuationDirLight(light.transform.forward, wo);
                    case LightType.Point:
                        return LensFlareCommonSRP.ShapeAttenuationPointLight();
                    case LightType.Spot:
                        return LensFlareCommonSRP.ShapeAttenuationSpotConeLight(light.transform.forward, wo, light.spotAngle, light.innerSpotAngle / 180.0f);
                    default:
                        return 1.0f;
                }
            }

            return 1.0f;
        }

        void DoLensFlareDatadriven(Camera camera, CommandBuffer cmd, RenderTargetIdentifier source, bool usePanini, float paniniDistance, float paniniCropToFit)
        {
            var gpuView = camera.worldToCameraMatrix;
            var gpuNonJitteredProj = GL.GetGPUProjectionMatrix(camera.projectionMatrix, true);
            // Zero out the translation component.
            gpuView.SetColumn(3, new Vector4(0, 0, 0, 1));
            var gpuVP = gpuNonJitteredProj * camera.worldToCameraMatrix;
            LensFlareCommonSRP.DoLensFlareDataDrivenCommon(m_Materials.lensFlareDataDriven, LensFlareCommonSRP.Instance, camera, (float)m_Descriptor.width, (float)m_Descriptor.height,
                usePanini, paniniDistance, paniniCropToFit,
                true,
                camera.transform.position,
                gpuVP,
                cmd, source,
                (Light light, Camera cam, Vector3 wo) => { return GetLensFlareLightAttenuation(light, cam, wo); },
                ShaderConstants._FlareOcclusionTex, ShaderConstants._FlareOcclusionIndex,
                ShaderConstants._FlareTex, ShaderConstants._FlareColorValue,
                ShaderConstants._FlareData0, ShaderConstants._FlareData1, ShaderConstants._FlareData2, ShaderConstants._FlareData3, ShaderConstants._FlareData4,
                false);
        }

        #endregion

        #region Motion Blur
#if ENABLE_VR && ENABLE_XR_MODULE
        // Hold the stereo matrices to avoid allocating arrays every frame
        internal static readonly Matrix4x4[] viewProjMatrixStereo = new Matrix4x4[2];
#endif
        void DoMotionBlur(CameraData cameraData, CommandBuffer cmd, RenderTargetIdentifier source, RenderTargetIdentifier destination)
        {
            var material = m_Materials.cameraMotionBlur;

#if ENABLE_VR && ENABLE_XR_MODULE
            if (cameraData.xr.enabled && cameraData.xr.singlePassEnabled)
            {
                var viewProj0 = GL.GetGPUProjectionMatrix(cameraData.GetProjectionMatrix(0), true) * cameraData.GetViewMatrix(0);
                var viewProj1 = GL.GetGPUProjectionMatrix(cameraData.GetProjectionMatrix(1), true) * cameraData.GetViewMatrix(1);
                if (m_ResetHistory)
                {
                    viewProjMatrixStereo[0] = viewProj0;
                    viewProjMatrixStereo[1] = viewProj1;
                    material.SetMatrixArray("_PrevViewProjMStereo", viewProjMatrixStereo);
                }
                else
                    material.SetMatrixArray("_PrevViewProjMStereo", m_PrevViewProjM);

                m_PrevViewProjM[0] = viewProj0;
                m_PrevViewProjM[1] = viewProj1;
            }
            else
#endif
            {
                int prevViewProjMIdx = 0;
#if ENABLE_VR && ENABLE_XR_MODULE
                if (cameraData.xr.enabled)
                    prevViewProjMIdx = cameraData.xr.multipassId;
#endif
                // This is needed because Blit will reset viewproj matrices to identity and UniversalRP currently
                // relies on SetupCameraProperties instead of handling its own matrices.
                // TODO: We need get rid of SetupCameraProperties and setup camera matrices in Universal
                var proj = cameraData.GetProjectionMatrix();
                var view = cameraData.GetViewMatrix();
                var viewProj = proj * view;

                material.SetMatrix("_ViewProjM", viewProj);

                if (m_ResetHistory)
                    material.SetMatrix("_PrevViewProjM", viewProj);
                else
                    material.SetMatrix("_PrevViewProjM", m_PrevViewProjM[prevViewProjMIdx]);

                m_PrevViewProjM[prevViewProjMIdx] = viewProj;
            }

            material.SetFloat("_Intensity", m_MotionBlur.intensity.value);
            material.SetFloat("_Clamp", m_MotionBlur.clamp.value);

            PostProcessUtils.SetSourceSize(cmd, m_Descriptor);

            Blit(cmd, source, BlitDstDiscardContent(cmd, destination), material, (int)m_MotionBlur.quality.value);
        }

        #endregion

        #region Panini Projection

        // Back-ported & adapted from the work of the Stockholm demo team - thanks Lasse!
        void DoPaniniProjection(Camera camera, CommandBuffer cmd, RenderTargetIdentifier source, RenderTargetIdentifier destination)
        {
            float distance = m_PaniniProjection.distance.value;
            var viewExtents = CalcViewExtents(camera);
            var cropExtents = CalcCropExtents(camera, distance);

            float scaleX = cropExtents.x / viewExtents.x;
            float scaleY = cropExtents.y / viewExtents.y;
            float scaleF = Mathf.Min(scaleX, scaleY);

            float paniniD = distance;
            float paniniS = Mathf.Lerp(1f, Mathf.Clamp01(scaleF), m_PaniniProjection.cropToFit.value);

            var material = m_Materials.paniniProjection;
            material.SetVector(ShaderConstants._Params, new Vector4(viewExtents.x, viewExtents.y, paniniD, paniniS));
            material.EnableKeyword(
                1f - Mathf.Abs(paniniD) > float.Epsilon
                ? ShaderKeywordStrings.PaniniGeneric : ShaderKeywordStrings.PaniniUnitDistance
            );

            Blit(cmd, source, BlitDstDiscardContent(cmd, destination), material);
        }

        Vector2 CalcViewExtents(Camera camera)
        {
            float fovY = camera.fieldOfView * Mathf.Deg2Rad;
            float aspect = m_Descriptor.width / (float)m_Descriptor.height;

            float viewExtY = Mathf.Tan(0.5f * fovY);
            float viewExtX = aspect * viewExtY;

            return new Vector2(viewExtX, viewExtY);
        }

        Vector2 CalcCropExtents(Camera camera, float d)
        {
            // given
            //    S----------- E--X-------
            //    |    `  ~.  /,´
            //    |-- ---    Q
            //    |        ,/    `
            //  1 |      ,´/       `
            //    |    ,´ /         ´
            //    |  ,´  /           ´
            //    |,`   /             ,
            //    O    /
            //    |   /               ,
            //  d |  /
            //    | /                ,
            //    |/                .
            //    P
            //    |              ´
            //    |         , ´
            //    +-    ´
            //
            // have X
            // want to find E

            float viewDist = 1f + d;

            var projPos = CalcViewExtents(camera);
            var projHyp = Mathf.Sqrt(projPos.x * projPos.x + 1f);

            float cylDistMinusD = 1f / projHyp;
            float cylDist = cylDistMinusD + d;
            var cylPos = projPos * cylDistMinusD;

            return cylPos * (viewDist / cylDist);
        }

        #endregion

        #region Bloom

        void SetupBloom(CommandBuffer cmd, RenderTargetIdentifier source, Material uberMaterial)
        {
            // Start at half-res
            int tw = m_Descriptor.width >> 1;
            int th = m_Descriptor.height >> 1;

            // Determine the iteration count
            int maxSize = Mathf.Max(tw, th);
            int iterations = Mathf.FloorToInt(Mathf.Log(maxSize, 2f) - 1);
            iterations -= m_Bloom.skipIterations.value;
            int mipCount = Mathf.Clamp(iterations, 1, k_MaxPyramidSize);

            // Pre-filtering parameters
            float clamp = m_Bloom.clamp.value;
            float threshold = Mathf.GammaToLinearSpace(m_Bloom.threshold.value);
            float thresholdKnee = threshold * 0.5f; // Hardcoded soft knee

            // Material setup
            float scatter = Mathf.Lerp(0.05f, 0.95f, m_Bloom.scatter.value);
            var bloomMaterial = m_Materials.bloom;
            bloomMaterial.SetVector(ShaderConstants._Params, new Vector4(scatter, clamp, threshold, thresholdKnee));
            CoreUtils.SetKeyword(bloomMaterial, ShaderKeywordStrings.BloomHQ, m_Bloom.highQualityFiltering.value);
            CoreUtils.SetKeyword(bloomMaterial, ShaderKeywordStrings.UseRGBM, m_UseRGBM);

            // Prefilter
            var desc = GetCompatibleDescriptor(tw, th, m_DefaultHDRFormat);
            cmd.GetTemporaryRT(ShaderConstants._BloomMipDown[0], desc, FilterMode.Bilinear);
            cmd.GetTemporaryRT(ShaderConstants._BloomMipUp[0], desc, FilterMode.Bilinear);
            Blit(cmd, source, ShaderConstants._BloomMipDown[0], bloomMaterial, 0);

            // Downsample - gaussian pyramid
            int lastDown = ShaderConstants._BloomMipDown[0];
            for (int i = 1; i < mipCount; i++)
            {
                tw = Mathf.Max(1, tw >> 1);
                th = Mathf.Max(1, th >> 1);
                int mipDown = ShaderConstants._BloomMipDown[i];
                int mipUp = ShaderConstants._BloomMipUp[i];

                desc.width = tw;
                desc.height = th;

                cmd.GetTemporaryRT(mipDown, desc, FilterMode.Bilinear);
                cmd.GetTemporaryRT(mipUp, desc, FilterMode.Bilinear);

                // Classic two pass gaussian blur - use mipUp as a temporary target
                //   First pass does 2x downsampling + 9-tap gaussian
                //   Second pass does 9-tap gaussian using a 5-tap filter + bilinear filtering
                Blit(cmd, lastDown, mipUp, bloomMaterial, 1);
                Blit(cmd, mipUp, mipDown, bloomMaterial, 2);

                lastDown = mipDown;
            }

            // Upsample (bilinear by default, HQ filtering does bicubic instead
            for (int i = mipCount - 2; i >= 0; i--)
            {
                int lowMip = (i == mipCount - 2) ? ShaderConstants._BloomMipDown[i + 1] : ShaderConstants._BloomMipUp[i + 1];
                int highMip = ShaderConstants._BloomMipDown[i];
                int dst = ShaderConstants._BloomMipUp[i];

                cmd.SetGlobalTexture(ShaderConstants._SourceTexLowMip, lowMip);
                Blit(cmd, highMip, BlitDstDiscardContent(cmd, dst), bloomMaterial, 3);
            }

            // Cleanup
            for (int i = 0; i < mipCount; i++)
            {
                cmd.ReleaseTemporaryRT(ShaderConstants._BloomMipDown[i]);
                if (i > 0) cmd.ReleaseTemporaryRT(ShaderConstants._BloomMipUp[i]);
            }

            // Setup bloom on uber
            var tint = m_Bloom.tint.value.linear;
            var luma = ColorUtils.Luminance(tint);
            tint = luma > 0f ? tint * (1f / luma) : Color.white;

            var bloomParams = new Vector4(m_Bloom.intensity.value, tint.r, tint.g, tint.b);
            uberMaterial.SetVector(ShaderConstants._Bloom_Params, bloomParams);
            uberMaterial.SetFloat(ShaderConstants._Bloom_RGBM, m_UseRGBM ? 1f : 0f);

            cmd.SetGlobalTexture(ShaderConstants._Bloom_Texture, ShaderConstants._BloomMipUp[0]);

            // Setup lens dirtiness on uber
            // Keep the aspect ratio correct & center the dirt texture, we don't want it to be
            // stretched or squashed
            var dirtTexture = m_Bloom.dirtTexture.value == null ? Texture2D.blackTexture : m_Bloom.dirtTexture.value;
            float dirtRatio = dirtTexture.width / (float)dirtTexture.height;
            float screenRatio = m_Descriptor.width / (float)m_Descriptor.height;
            var dirtScaleOffset = new Vector4(1f, 1f, 0f, 0f);
            float dirtIntensity = m_Bloom.dirtIntensity.value;

            if (dirtRatio > screenRatio)
            {
                dirtScaleOffset.x = screenRatio / dirtRatio;
                dirtScaleOffset.z = (1f - dirtScaleOffset.x) * 0.5f;
            }
            else if (screenRatio > dirtRatio)
            {
                dirtScaleOffset.y = dirtRatio / screenRatio;
                dirtScaleOffset.w = (1f - dirtScaleOffset.y) * 0.5f;
            }

            uberMaterial.SetVector(ShaderConstants._LensDirt_Params, dirtScaleOffset);
            uberMaterial.SetFloat(ShaderConstants._LensDirt_Intensity, dirtIntensity);
            uberMaterial.SetTexture(ShaderConstants._LensDirt_Texture, dirtTexture);

            // Keyword setup - a bit convoluted as we're trying to save some variants in Uber...
            if (m_Bloom.highQualityFiltering.value)
                uberMaterial.EnableKeyword(dirtIntensity > 0f ? ShaderKeywordStrings.BloomHQDirt : ShaderKeywordStrings.BloomHQ);
            else
                uberMaterial.EnableKeyword(dirtIntensity > 0f ? ShaderKeywordStrings.BloomLQDirt : ShaderKeywordStrings.BloomLQ);
        }

        #endregion

        #region Lens Distortion

        void SetupLensDistortion(Material material, bool isSceneView)
        {
            float amount = 1.6f * Mathf.Max(Mathf.Abs(m_LensDistortion.intensity.value * 100f), 1f);
            float theta = Mathf.Deg2Rad * Mathf.Min(160f, amount);
            float sigma = 2f * Mathf.Tan(theta * 0.5f);
            var center = m_LensDistortion.center.value * 2f - Vector2.one;
            var p1 = new Vector4(
                center.x,
                center.y,
                Mathf.Max(m_LensDistortion.xMultiplier.value, 1e-4f),
                Mathf.Max(m_LensDistortion.yMultiplier.value, 1e-4f)
            );
            var p2 = new Vector4(
                m_LensDistortion.intensity.value >= 0f ? theta : 1f / theta,
                sigma,
                1f / m_LensDistortion.scale.value,
                m_LensDistortion.intensity.value * 100f
            );

            material.SetVector(ShaderConstants._Distortion_Params1, p1);
            material.SetVector(ShaderConstants._Distortion_Params2, p2);

            if (m_LensDistortion.IsActive() && !isSceneView)
                material.EnableKeyword(ShaderKeywordStrings.Distortion);
        }

        #endregion

        #region Chromatic Aberration

        void SetupChromaticAberration(Material material)
        {
            material.SetFloat(ShaderConstants._Chroma_Params, m_ChromaticAberration.intensity.value * 0.05f);

            if (m_ChromaticAberration.IsActive())
                material.EnableKeyword(ShaderKeywordStrings.ChromaticAberration);
        }

        #endregion

        #region Vignette

        void SetupVignette(Material material, XRPass xrPass)
        {
            var color = m_Vignette.color.value;
            var center = m_Vignette.center.value;
            var aspectRatio = m_Descriptor.width / (float)m_Descriptor.height;


#if ENABLE_VR && ENABLE_XR_MODULE
            if (xrPass != null && xrPass.enabled)
            {
                if (xrPass.singlePassEnabled)
                    material.SetVector(ShaderConstants._Vignette_ParamsXR, xrPass.ApplyXRViewCenterOffset(center));
                else
                    // In multi-pass mode we need to modify the eye center with the values from .xy of the corrected
                    // center since the version of the shader that is not single-pass will use the value in _Vignette_Params2
                    center = xrPass.ApplyXRViewCenterOffset(center);
            }
#endif

            var v1 = new Vector4(
                color.r, color.g, color.b,
                m_Vignette.rounded.value ? aspectRatio : 1f
            );
            var v2 = new Vector4(
                center.x, center.y,
                m_Vignette.intensity.value * 3f,
                m_Vignette.smoothness.value * 5f
            );

            material.SetVector(ShaderConstants._Vignette_Params1, v1);
            material.SetVector(ShaderConstants._Vignette_Params2, v2);
        }

        #endregion

        #region Color Grading

        void SetupColorGrading(CommandBuffer cmd, ref RenderingData renderingData, Material material)
        {
            ref var postProcessingData = ref renderingData.postProcessingData;
            bool hdr = postProcessingData.gradingMode == ColorGradingMode.HighDynamicRange;
            int lutHeight = postProcessingData.lutSize;
            int lutWidth = lutHeight * lutHeight;

            // Source material setup
            float postExposureLinear = Mathf.Pow(2f, m_ColorAdjustments.postExposure.value);
            cmd.SetGlobalTexture(ShaderConstants._InternalLut, m_InternalLut.nameID);
            material.SetVector(ShaderConstants._Lut_Params, new Vector4(1f / lutWidth, 1f / lutHeight, lutHeight - 1f, postExposureLinear));
            material.SetTexture(ShaderConstants._UserLut, m_ColorLookup.texture.value);
            material.SetVector(ShaderConstants._UserLut_Params, !m_ColorLookup.IsActive()
                ? Vector4.zero
                : new Vector4(1f / m_ColorLookup.texture.value.width,
                    1f / m_ColorLookup.texture.value.height,
                    m_ColorLookup.texture.value.height - 1f,
                    m_ColorLookup.contribution.value)
            );

            if (hdr)
            {
                material.EnableKeyword(ShaderKeywordStrings.HDRGrading);
            }
            else
            {
                switch (m_Tonemapping.mode.value)
                {
                    case TonemappingMode.Neutral: material.EnableKeyword(ShaderKeywordStrings.TonemapNeutral); break;
                    case TonemappingMode.ACES: material.EnableKeyword(ShaderKeywordStrings.TonemapACES); break;
                    default: break; // None
                }
            }
        }

        #endregion

        #region Film Grain

        void SetupGrain(in CameraData cameraData, Material material)
        {
            if (!m_HasFinalPass && m_FilmGrain.IsActive())
            {
                material.EnableKeyword(ShaderKeywordStrings.FilmGrain);
                PostProcessUtils.ConfigureFilmGrain(
                    m_Data,
                    m_FilmGrain,
                    cameraData.pixelWidth, cameraData.pixelHeight,
                    material
                );
            }
        }

        #endregion

        #region 8-bit Dithering

        void SetupDithering(in CameraData cameraData, Material material)
        {
            if (!m_HasFinalPass && cameraData.isDitheringEnabled)
            {
                material.EnableKeyword(ShaderKeywordStrings.Dithering);
                m_DitheringTextureIndex = PostProcessUtils.ConfigureDithering(
                    m_Data,
                    m_DitheringTextureIndex,
                    cameraData.pixelWidth, cameraData.pixelHeight,
                    material
                );
            }
        }

        #endregion

        #region Final pass

        void RenderFinalPass(CommandBuffer cmd, ref RenderingData renderingData)
        {
            ref var cameraData = ref renderingData.cameraData;
            var material = m_Materials.finalPass;
            material.shaderKeywords = null;

            // FXAA setup
            if (cameraData.antialiasing == AntialiasingMode.FastApproximateAntialiasing)
                material.EnableKeyword(ShaderKeywordStrings.Fxaa);

            PostProcessUtils.SetSourceSize(cmd, cameraData.cameraTargetDescriptor);

            SetupGrain(cameraData, material);
            SetupDithering(cameraData, material);

            if (RequireSRGBConversionBlitToBackBuffer(cameraData))
                material.EnableKeyword(ShaderKeywordStrings.LinearToSRGBConversion);

            GetActiveDebugHandler(renderingData)?.UpdateShaderGlobalPropertiesForFinalValidationPass(cmd, ref cameraData, m_IsFinalPass);

            if (m_UseSwapBuffer)
                m_Source = cameraData.renderer.GetCameraColorBackBuffer(cmd);

            cmd.SetGlobalTexture(ShaderPropertyId.sourceTex, m_Source);

            var colorLoadAction = cameraData.isDefaultViewport ? RenderBufferLoadAction.DontCare : RenderBufferLoadAction.Load;

<<<<<<< HEAD
            RenderTargetHandle cameraTargetHandle = RenderTargetHandle.GetCameraTarget(cameraData);

=======
>>>>>>> 4b5b17c6
#if ENABLE_VR && ENABLE_XR_MODULE
            if (cameraData.xr.enabled)
            {
                RenderTargetIdentifier cameraTarget = cameraData.xr.renderTarget;

                //Blit(cmd, m_Source.Identifier(), BuiltinRenderTextureType.CurrentActive, material);
                bool isRenderToBackBufferTarget = cameraTarget == cameraData.xr.renderTarget;
                // We y-flip if
                // 1) we are bliting from render texture to back buffer and
                // 2) renderTexture starts UV at top
                bool yflip = isRenderToBackBufferTarget && SystemInfo.graphicsUVStartsAtTop;

                Vector4 scaleBias = yflip ? new Vector4(1, -1, 0, 1) : new Vector4(1, 1, 0, 0);

                cmd.SetRenderTarget(new RenderTargetIdentifier(cameraTarget, 0, CubemapFace.Unknown, -1),
                    colorLoadAction, RenderBufferStoreAction.Store, RenderBufferLoadAction.DontCare, RenderBufferStoreAction.DontCare);
                cmd.SetViewport(cameraData.pixelRect);
                cmd.SetGlobalVector(ShaderPropertyId.scaleBias, scaleBias);
                cmd.DrawProcedural(Matrix4x4.identity, material, 0, MeshTopology.Quads, 4, 1, null);
            }
            else
#endif
            {
                // Note: We need to get the cameraData.targetTexture as this will get the targetTexture of the camera stack.
                // Overlay cameras need to output to the target described in the base camera while doing camera stack.
                RenderTargetIdentifier cameraTarget = (cameraData.targetTexture != null) ? new RenderTargetIdentifier(cameraData.targetTexture) : BuiltinRenderTextureType.CameraTarget;

                cmd.SetRenderTarget(cameraTarget, colorLoadAction, RenderBufferStoreAction.Store, RenderBufferLoadAction.DontCare, RenderBufferStoreAction.DontCare);
                cmd.SetViewProjectionMatrices(Matrix4x4.identity, Matrix4x4.identity);
                cmd.SetViewport(cameraData.pixelRect);
                cmd.DrawMesh(RenderingUtils.fullscreenMesh, Matrix4x4.identity, material);
                cmd.SetViewProjectionMatrices(cameraData.camera.worldToCameraMatrix, cameraData.camera.projectionMatrix);
#pragma warning disable 0618 // Obsolete usage: RenderTargetIdentifiers required here because of use of RenderTexture cameraData.targetTexture which is not managed by RTHandles
                cameraData.renderer.ConfigureCameraTarget(cameraTarget, cameraTarget);
#pragma warning restore 0618
            }
        }

        #endregion

        #region Internal utilities

        class MaterialLibrary
        {
            public readonly Material stopNaN;
            public readonly Material subpixelMorphologicalAntialiasing;
            public readonly Material gaussianDepthOfField;
            public readonly Material bokehDepthOfField;
            public readonly Material cameraMotionBlur;
            public readonly Material paniniProjection;
            public readonly Material bloom;
            public readonly Material uber;
            public readonly Material finalPass;
            public readonly Material lensFlareDataDriven;

            public MaterialLibrary(PostProcessData data)
            {
                stopNaN = Load(data.shaders.stopNanPS);
                subpixelMorphologicalAntialiasing = Load(data.shaders.subpixelMorphologicalAntialiasingPS);
                gaussianDepthOfField = Load(data.shaders.gaussianDepthOfFieldPS);
                bokehDepthOfField = Load(data.shaders.bokehDepthOfFieldPS);
                cameraMotionBlur = Load(data.shaders.cameraMotionBlurPS);
                paniniProjection = Load(data.shaders.paniniProjectionPS);
                bloom = Load(data.shaders.bloomPS);
                uber = Load(data.shaders.uberPostPS);
                finalPass = Load(data.shaders.finalPostPassPS);
                lensFlareDataDriven = Load(data.shaders.LensFlareDataDrivenPS);
            }

            Material Load(Shader shader)
            {
                if (shader == null)
                {
                    Debug.LogErrorFormat($"Missing shader. {GetType().DeclaringType.Name} render pass will not execute. Check for missing reference in the renderer resources.");
                    return null;
                }
                else if (!shader.isSupported)
                {
                    return null;
                }

                return CoreUtils.CreateEngineMaterial(shader);
            }

            internal void Cleanup()
            {
                CoreUtils.Destroy(stopNaN);
                CoreUtils.Destroy(subpixelMorphologicalAntialiasing);
                CoreUtils.Destroy(gaussianDepthOfField);
                CoreUtils.Destroy(bokehDepthOfField);
                CoreUtils.Destroy(cameraMotionBlur);
                CoreUtils.Destroy(paniniProjection);
                CoreUtils.Destroy(bloom);
                CoreUtils.Destroy(uber);
                CoreUtils.Destroy(finalPass);
            }
        }

        // Precomputed shader ids to same some CPU cycles (mostly affects mobile)
        static class ShaderConstants
        {
            public static readonly int _TempTarget = Shader.PropertyToID("_TempTarget");
            public static readonly int _TempTarget2 = Shader.PropertyToID("_TempTarget2");

            public static readonly int _StencilRef = Shader.PropertyToID("_StencilRef");
            public static readonly int _StencilMask = Shader.PropertyToID("_StencilMask");

            public static readonly int _FullCoCTexture = Shader.PropertyToID("_FullCoCTexture");
            public static readonly int _HalfCoCTexture = Shader.PropertyToID("_HalfCoCTexture");
            public static readonly int _DofTexture = Shader.PropertyToID("_DofTexture");
            public static readonly int _CoCParams = Shader.PropertyToID("_CoCParams");
            public static readonly int _BokehKernel = Shader.PropertyToID("_BokehKernel");
            public static readonly int _BokehConstants = Shader.PropertyToID("_BokehConstants");
            public static readonly int _PongTexture = Shader.PropertyToID("_PongTexture");
            public static readonly int _PingTexture = Shader.PropertyToID("_PingTexture");

            public static readonly int _Metrics = Shader.PropertyToID("_Metrics");
            public static readonly int _AreaTexture = Shader.PropertyToID("_AreaTexture");
            public static readonly int _SearchTexture = Shader.PropertyToID("_SearchTexture");
            public static readonly int _EdgeTexture = Shader.PropertyToID("_EdgeTexture");
            public static readonly int _BlendTexture = Shader.PropertyToID("_BlendTexture");

            public static readonly int _ColorTexture = Shader.PropertyToID("_ColorTexture");
            public static readonly int _Params = Shader.PropertyToID("_Params");
            public static readonly int _SourceTexLowMip = Shader.PropertyToID("_SourceTexLowMip");
            public static readonly int _Bloom_Params = Shader.PropertyToID("_Bloom_Params");
            public static readonly int _Bloom_RGBM = Shader.PropertyToID("_Bloom_RGBM");
            public static readonly int _Bloom_Texture = Shader.PropertyToID("_Bloom_Texture");
            public static readonly int _LensDirt_Texture = Shader.PropertyToID("_LensDirt_Texture");
            public static readonly int _LensDirt_Params = Shader.PropertyToID("_LensDirt_Params");
            public static readonly int _LensDirt_Intensity = Shader.PropertyToID("_LensDirt_Intensity");
            public static readonly int _Distortion_Params1 = Shader.PropertyToID("_Distortion_Params1");
            public static readonly int _Distortion_Params2 = Shader.PropertyToID("_Distortion_Params2");
            public static readonly int _Chroma_Params = Shader.PropertyToID("_Chroma_Params");
            public static readonly int _Vignette_Params1 = Shader.PropertyToID("_Vignette_Params1");
            public static readonly int _Vignette_Params2 = Shader.PropertyToID("_Vignette_Params2");
            public static readonly int _Vignette_ParamsXR = Shader.PropertyToID("_Vignette_ParamsXR");
            public static readonly int _Lut_Params = Shader.PropertyToID("_Lut_Params");
            public static readonly int _UserLut_Params = Shader.PropertyToID("_UserLut_Params");
            public static readonly int _InternalLut = Shader.PropertyToID("_InternalLut");
            public static readonly int _UserLut = Shader.PropertyToID("_UserLut");
            public static readonly int _DownSampleScaleFactor = Shader.PropertyToID("_DownSampleScaleFactor");

            public static readonly int _FlareOcclusionTex = Shader.PropertyToID("_FlareOcclusionTex");
            public static readonly int _FlareOcclusionIndex = Shader.PropertyToID("_FlareOcclusionIndex");
            public static readonly int _FlareTex = Shader.PropertyToID("_FlareTex");
            public static readonly int _FlareColorValue = Shader.PropertyToID("_FlareColorValue");
            public static readonly int _FlareData0 = Shader.PropertyToID("_FlareData0");
            public static readonly int _FlareData1 = Shader.PropertyToID("_FlareData1");
            public static readonly int _FlareData2 = Shader.PropertyToID("_FlareData2");
            public static readonly int _FlareData3 = Shader.PropertyToID("_FlareData3");
            public static readonly int _FlareData4 = Shader.PropertyToID("_FlareData4");
            public static readonly int _FlareData5 = Shader.PropertyToID("_FlareData5");

            public static readonly int _FullscreenProjMat = Shader.PropertyToID("_FullscreenProjMat");

            public static int[] _BloomMipUp;
            public static int[] _BloomMipDown;
        }

        #endregion
    }
}<|MERGE_RESOLUTION|>--- conflicted
+++ resolved
@@ -520,17 +520,12 @@
 
                 // Note: We rendering to "camera target" we need to get the cameraData.targetTexture as this will get the targetTexture of the camera stack.
                 // Overlay cameras need to output to the target described in the base camera while doing camera stack.
-<<<<<<< HEAD
-                RenderTargetHandle cameraTargetHandle = RenderTargetHandle.GetCameraTarget(cameraData);
-                RenderTargetIdentifier cameraTarget = (cameraData.targetTexture != null && !cameraData.xr.enabled) ? new RenderTargetIdentifier(cameraData.targetTexture) : cameraTargetHandle.Identifier();
-=======
                 RenderTargetIdentifier cameraTargetID = BuiltinRenderTextureType.CameraTarget;
 #if ENABLE_VR && ENABLE_XR_MODULE
                 if (cameraData.xr.enabled)
                     cameraTargetID = cameraData.xr.renderTarget;
 #endif
                 RenderTargetIdentifier cameraTarget = (cameraData.targetTexture != null && !cameraData.xr.enabled) ? new RenderTargetIdentifier(cameraData.targetTexture) : cameraTargetID;
->>>>>>> 4b5b17c6
 
                 if (m_UseSwapBuffer)
                 {
@@ -1396,11 +1391,6 @@
 
             var colorLoadAction = cameraData.isDefaultViewport ? RenderBufferLoadAction.DontCare : RenderBufferLoadAction.Load;
 
-<<<<<<< HEAD
-            RenderTargetHandle cameraTargetHandle = RenderTargetHandle.GetCameraTarget(cameraData);
-
-=======
->>>>>>> 4b5b17c6
 #if ENABLE_VR && ENABLE_XR_MODULE
             if (cameraData.xr.enabled)
             {
