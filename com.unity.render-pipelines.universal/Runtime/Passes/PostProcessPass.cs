--- conflicted
+++ resolved
@@ -448,7 +448,7 @@
             }
 
             // Motion blur
-            if (m_MotionBlur.IsActive() && !isSceneViewCamera)
+            if (useMotionBlur)
             {
                 using (new ProfilingScope(cmd, ProfilingSampler.Get(URPProfileId.MotionBlur)))
                 {
@@ -459,7 +459,7 @@
 
             // Panini projection is done as a fullscreen pass after all depth-based effects are done
             // and before bloom kicks in
-            if (m_PaniniProjection.IsActive() && !isSceneViewCamera)
+            if (usePaniniProjection)
             {
                 using (new ProfilingScope(cmd, ProfilingSampler.Get(URPProfileId.PaniniProjection)))
                 {
@@ -493,30 +493,6 @@
                 }
             }
 
-<<<<<<< HEAD
-            // Motion blur
-            if (useMotionBlur)
-            {
-                using (new ProfilingScope(cmd, ProfilingSampler.Get(URPProfileId.MotionBlur)))
-                {
-                    DoMotionBlur(cameraData, cmd, GetSource(), GetDestination());
-                    Swap(ref renderer);
-                }
-            }
-
-            // Panini projection is done as a fullscreen pass after all depth-based effects are done
-            // and before bloom kicks in
-            if (usePaniniProjection)
-            {
-                using (new ProfilingScope(cmd, ProfilingSampler.Get(URPProfileId.PaniniProjection)))
-                {
-                    DoPaniniProjection(cameraData.camera, cmd, GetSource(), GetDestination());
-                    Swap(ref renderer);
-                }
-            }
-
-=======
->>>>>>> 0305bdfa
             // Combined post-processing stack
             using (new ProfilingScope(cmd, ProfilingSampler.Get(URPProfileId.UberPostProcess)))
             {
