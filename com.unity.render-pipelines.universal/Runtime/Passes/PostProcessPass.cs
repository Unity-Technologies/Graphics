--- conflicted
+++ resolved
@@ -183,7 +183,6 @@
             m_UpscaledTarget?.Release();
         }
 
-<<<<<<< HEAD
         /// <summary>
         /// Configures the pass.
         /// </summary>
@@ -194,10 +193,8 @@
         /// <param name="internalLut"></param>
         /// <param name="hasFinalPass"></param>
         /// <param name="enableSRGBConversion"></param>
-        public void Setup(in RenderTextureDescriptor baseDescriptor, in RTHandle source, bool resolveToScreen, in RTHandle depth, in RTHandle internalLut, bool hasFinalPass, bool enableSRGBConversion)
-=======
+        /// <param name="hasExternalPostPasses"></param>
         public void Setup(in RenderTextureDescriptor baseDescriptor, in RTHandle source, bool resolveToScreen, in RTHandle depth, in RTHandle internalLut, bool hasFinalPass, bool enableSRGBConversion, bool hasExternalPostPasses)
->>>>>>> bdddfec0
         {
             m_Descriptor = baseDescriptor;
             m_Descriptor.useMipMap = false;
@@ -214,7 +211,6 @@
             m_hasExternalPostPasses = hasExternalPostPasses;
         }
 
-<<<<<<< HEAD
         /// <summary>
         /// Configures the pass.
         /// </summary>
@@ -225,10 +221,8 @@
         /// <param name="internalLut"></param>
         /// <param name="hasFinalPass"></param>
         /// <param name="enableSRGBConversion"></param>
-        public void Setup(in RenderTextureDescriptor baseDescriptor, in RTHandle source, RTHandle destination, in RTHandle depth, in RTHandle internalLut, bool hasFinalPass, bool enableSRGBConversion)
-=======
+        /// <param name="hasExternalPostPasses"></param>
         public void Setup(in RenderTextureDescriptor baseDescriptor, in RTHandle source, RTHandle destination, in RTHandle depth, in RTHandle internalLut, bool hasFinalPass, bool enableSRGBConversion, bool hasExternalPostPasses)
->>>>>>> bdddfec0
         {
             m_Descriptor = baseDescriptor;
             m_Descriptor.useMipMap = false;
@@ -244,16 +238,13 @@
             m_hasExternalPostPasses = hasExternalPostPasses;
         }
 
-<<<<<<< HEAD
         /// <summary>
         /// Configures the Final pass.
         /// </summary>
         /// <param name="source"></param>
         /// <param name="useSwapBuffer"></param>
-        public void SetupFinalPass(in RTHandle source, bool useSwapBuffer = false)
-=======
+        /// <param name="hasExternalPostPasses"></param>
         public void SetupFinalPass(in RTHandle source, bool useSwapBuffer = false, bool hasExternalPostPasses = true)
->>>>>>> bdddfec0
         {
             m_Source = source;
             m_Destination = k_CameraTarget;
