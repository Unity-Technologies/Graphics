--- conflicted
+++ resolved
@@ -277,11 +277,8 @@
             bool tempTarget2Used = false;
             int source = m_Source.id;
             int destination = -1;
-<<<<<<< HEAD
-=======
             bool isSceneViewCamera = cameraData.isSceneViewCamera;
 
->>>>>>> 5c135fa4
             // Utilities to simplify intermediate target management
             int GetSource() => source;
 
