using System;
using System.Runtime.CompilerServices;
using UnityEngine.Experimental.Rendering;

namespace UnityEngine.Rendering.Universal
{
    // TODO: xmldoc
    public interface IPostProcessComponent
    {
        bool IsActive();
        bool IsTileCompatible();
    }
}

namespace UnityEngine.Rendering.Universal.Internal
{
    // TODO: TAA
    // TODO: Motion blur
    /// <summary>
    /// Renders the post-processing effect stack.
    /// </summary>
    public class PostProcessPass : ScriptableRenderPass
    {
        RenderTextureDescriptor m_Descriptor;
        RTHandle m_Source;
        RTHandle m_Destination;
        RTHandle m_Depth;
        RTHandle m_InternalLut;

        const string k_RenderPostProcessingTag = "Render PostProcessing Effects";
        const string k_RenderFinalPostProcessingTag = "Render Final PostProcessing Pass";
        private static readonly ProfilingSampler m_ProfilingRenderPostProcessing = new ProfilingSampler(k_RenderPostProcessingTag);
        private static readonly ProfilingSampler m_ProfilingRenderFinalPostProcessing = new ProfilingSampler(k_RenderFinalPostProcessingTag);

        MaterialLibrary m_Materials;
        PostProcessData m_Data;

        // Builtin effects settings
        DepthOfField m_DepthOfField;
        MotionBlur m_MotionBlur;
        PaniniProjection m_PaniniProjection;
        Bloom m_Bloom;
        LensDistortion m_LensDistortion;
        ChromaticAberration m_ChromaticAberration;
        Vignette m_Vignette;
        ColorLookup m_ColorLookup;
        ColorAdjustments m_ColorAdjustments;
        Tonemapping m_Tonemapping;
        FilmGrain m_FilmGrain;

        // Misc
        const int k_MaxPyramidSize = 16;
        readonly GraphicsFormat m_DefaultHDRFormat;
        bool m_UseRGBM;
        readonly GraphicsFormat m_SMAAEdgeFormat;
        readonly GraphicsFormat m_GaussianCoCFormat;
        Matrix4x4[] m_PrevViewProjM = new Matrix4x4[2];
        bool m_ResetHistory;
        int m_DitheringTextureIndex;
        RenderTargetIdentifier[] m_MRT2;
        Vector4[] m_BokehKernel;
        int m_BokehHash;
        // Needed if the device changes its render target width/height (ex, Mobile platform allows change of orientation)
        float m_BokehMaxRadius;
        float m_BokehRCPAspect;

        // True when this is the very last pass in the pipeline
        bool m_IsFinalPass;

        // If there's a final post process pass after this pass.
        // If yes, Film Grain and Dithering are setup in the final pass, otherwise they are setup in this pass.
        bool m_HasFinalPass;

        // Some Android devices do not support sRGB backbuffer
        // We need to do the conversion manually on those
        bool m_EnableSRGBConversionIfNeeded;

        // Option to use procedural draw instead of cmd.blit
        bool m_UseDrawProcedural;

        // Use Fast conversions between SRGB and Linear
        bool m_UseFastSRGBLinearConversion;

        // Blit to screen or color frontbuffer at the end
        bool m_ResolveToScreen;

        // Renderer is using swapbuffer system
        bool m_UseSwapBuffer;

        // RTHandle alias for _TempTarget
        RTHandle m_TempTarget = RTHandles.Alloc(ShaderConstants._TempTarget);

        // RTHandle alias for _TempTarget2
        RTHandle m_TempTarget2 = RTHandles.Alloc(ShaderConstants._TempTarget2);

        Material m_BlitMaterial;

        public PostProcessPass(RenderPassEvent evt, PostProcessData data, Material blitMaterial)
        {
            base.profilingSampler = new ProfilingSampler(nameof(PostProcessPass));
            renderPassEvent = evt;
            m_Data = data;
            m_Materials = new MaterialLibrary(data);
            m_BlitMaterial = blitMaterial;

            // Texture format pre-lookup
            if (SystemInfo.IsFormatSupported(GraphicsFormat.B10G11R11_UFloatPack32, FormatUsage.Linear | FormatUsage.Render))
            {
                m_DefaultHDRFormat = GraphicsFormat.B10G11R11_UFloatPack32;
                m_UseRGBM = false;
            }
            else
            {
                m_DefaultHDRFormat = QualitySettings.activeColorSpace == ColorSpace.Linear
                    ? GraphicsFormat.R8G8B8A8_SRGB
                    : GraphicsFormat.R8G8B8A8_UNorm;
                m_UseRGBM = true;
            }

            // Only two components are needed for edge render texture, but on some vendors four components may be faster.
            if (SystemInfo.IsFormatSupported(GraphicsFormat.R8G8_UNorm, FormatUsage.Render) && SystemInfo.graphicsDeviceVendor.ToLowerInvariant().Contains("arm"))
                m_SMAAEdgeFormat = GraphicsFormat.R8G8_UNorm;
            else
                m_SMAAEdgeFormat = GraphicsFormat.R8G8B8A8_UNorm;

            if (SystemInfo.IsFormatSupported(GraphicsFormat.R16_UNorm, FormatUsage.Linear | FormatUsage.Render))
                m_GaussianCoCFormat = GraphicsFormat.R16_UNorm;
            else if (SystemInfo.IsFormatSupported(GraphicsFormat.R16_SFloat, FormatUsage.Linear | FormatUsage.Render))
                m_GaussianCoCFormat = GraphicsFormat.R16_SFloat;
            else // Expect CoC banding
                m_GaussianCoCFormat = GraphicsFormat.R8_UNorm;

            // Bloom pyramid shader ids - can't use a simple stackalloc in the bloom function as we
            // unfortunately need to allocate strings
            ShaderConstants._BloomMipUp = new int[k_MaxPyramidSize];
            ShaderConstants._BloomMipDown = new int[k_MaxPyramidSize];

            for (int i = 0; i < k_MaxPyramidSize; i++)
            {
                ShaderConstants._BloomMipUp[i] = Shader.PropertyToID("_BloomMipUp" + i);
                ShaderConstants._BloomMipDown[i] = Shader.PropertyToID("_BloomMipDown" + i);
            }

            m_MRT2 = new RenderTargetIdentifier[2];
            m_ResetHistory = true;
            base.useNativeRenderPass = false;
        }

        public void Cleanup() => m_Materials.Cleanup();

        public void Setup(in RenderTextureDescriptor baseDescriptor, in RTHandle source, bool resolveToScreen, in RTHandle depth, in RTHandle internalLut, bool hasFinalPass, bool enableSRGBConversion)
        {
            m_Descriptor = baseDescriptor;
            m_Descriptor.useMipMap = false;
            m_Descriptor.autoGenerateMips = false;
            m_Source = source;
            m_Depth = depth;
            m_InternalLut = internalLut;
            m_IsFinalPass = false;
            m_HasFinalPass = hasFinalPass;
            m_EnableSRGBConversionIfNeeded = enableSRGBConversion;
            m_ResolveToScreen = resolveToScreen;
            m_Destination = k_CameraTarget;
            m_UseSwapBuffer = true;
        }

        public void Setup(in RenderTextureDescriptor baseDescriptor, in RTHandle source, RTHandle destination, in RTHandle depth, in RTHandle internalLut, bool hasFinalPass, bool enableSRGBConversion)
        {
            m_Descriptor = baseDescriptor;
            m_Descriptor.useMipMap = false;
            m_Descriptor.autoGenerateMips = false;
            m_Source = source;
            m_Destination = destination;
            m_Depth = depth;
            m_InternalLut = internalLut;
            m_IsFinalPass = false;
            m_HasFinalPass = hasFinalPass;
            m_EnableSRGBConversionIfNeeded = enableSRGBConversion;
            m_UseSwapBuffer = false;
        }

        public void SetupFinalPass(in RTHandle source, bool useSwapBuffer = false)
        {
            m_Source = source;
            m_Destination = k_CameraTarget;
            m_IsFinalPass = true;
            m_HasFinalPass = false;
            m_EnableSRGBConversionIfNeeded = true;
            m_UseSwapBuffer = useSwapBuffer;
        }

        /// <inheritdoc/>
        public override void OnCameraSetup(CommandBuffer cmd, ref RenderingData renderingData)
        {
            overrideCameraTarget = true;
        }

        public void ResetHistory()
        {
            m_ResetHistory = true;
        }

        public bool CanRunOnTile()
        {
            // Check builtin & user effects here
            return false;
        }

        /// <inheritdoc/>
        public override void Execute(ScriptableRenderContext context, ref RenderingData renderingData)
        {
            // Start by pre-fetching all builtin effect settings we need
            // Some of the color-grading settings are only used in the color grading lut pass
            var stack = VolumeManager.instance.stack;
            m_DepthOfField = stack.GetComponent<DepthOfField>();
            m_MotionBlur = stack.GetComponent<MotionBlur>();
            m_PaniniProjection = stack.GetComponent<PaniniProjection>();
            m_Bloom = stack.GetComponent<Bloom>();
            m_LensDistortion = stack.GetComponent<LensDistortion>();
            m_ChromaticAberration = stack.GetComponent<ChromaticAberration>();
            m_Vignette = stack.GetComponent<Vignette>();
            m_ColorLookup = stack.GetComponent<ColorLookup>();
            m_ColorAdjustments = stack.GetComponent<ColorAdjustments>();
            m_Tonemapping = stack.GetComponent<Tonemapping>();
            m_FilmGrain = stack.GetComponent<FilmGrain>();
            m_UseDrawProcedural = renderingData.cameraData.xr.enabled;
            m_UseFastSRGBLinearConversion = renderingData.postProcessingData.useFastSRGBLinearConversion;

            if (m_IsFinalPass)
            {
                var cmd = CommandBufferPool.Get();
                using (new ProfilingScope(cmd, m_ProfilingRenderFinalPostProcessing))
                {
                    RenderFinalPass(cmd, ref renderingData);
                }

                context.ExecuteCommandBuffer(cmd);
                CommandBufferPool.Release(cmd);
            }
            else if (CanRunOnTile())
            {
                // TODO: Add a fast render path if only on-tile compatible effects are used and we're actually running on a platform that supports it
                // Note: we can still work on-tile if FXAA is enabled, it'd be part of the final pass
            }
            else
            {
                // Regular render path (not on-tile) - we do everything in a single command buffer as it
                // makes it easier to manage temporary targets' lifetime
                var cmd = CommandBufferPool.Get();
                using (new ProfilingScope(cmd, m_ProfilingRenderPostProcessing))
                {
                    Render(cmd, ref renderingData);
                }

                context.ExecuteCommandBuffer(cmd);
                CommandBufferPool.Release(cmd);
            }

            m_ResetHistory = false;
        }

        RenderTextureDescriptor GetCompatibleDescriptor()
            => GetCompatibleDescriptor(m_Descriptor.width, m_Descriptor.height, m_Descriptor.graphicsFormat);

        RenderTextureDescriptor GetCompatibleDescriptor(int width, int height, GraphicsFormat format, DepthBits depthBufferBits = DepthBits.None)
            => GetCompatibleDescriptor(m_Descriptor, width, height, format, depthBufferBits);

        internal static RenderTextureDescriptor GetCompatibleDescriptor(RenderTextureDescriptor desc, int width, int height, GraphicsFormat format, DepthBits depthBufferBits = DepthBits.None)
        {
            desc.depthBufferBits = (int)depthBufferBits;
            desc.msaaSamples = 1;
            desc.width = width;
            desc.height = height;
            desc.graphicsFormat = format;
            return desc;
        }

        bool RequireSRGBConversionBlitToBackBuffer(CameraData cameraData)
        {
            return cameraData.requireSrgbConversion && m_EnableSRGBConversionIfNeeded;
        }

        private new void Blit(CommandBuffer cmd, RenderTargetIdentifier source, RenderTargetIdentifier destination, Material material, int passIndex = 0)
        {
            cmd.SetGlobalTexture(ShaderPropertyId.sourceTex, source);
            if (m_UseDrawProcedural)
            {
                Vector4 scaleBias = new Vector4(1, 1, 0, 0);
                cmd.SetGlobalVector(ShaderPropertyId.scaleBias, scaleBias);

                cmd.SetRenderTarget(new RenderTargetIdentifier(destination, 0, CubemapFace.Unknown, -1),
                    RenderBufferLoadAction.Load, RenderBufferStoreAction.Store, RenderBufferLoadAction.Load, RenderBufferStoreAction.Store);
                cmd.DrawProcedural(Matrix4x4.identity, material, passIndex, MeshTopology.Quads, 4, 1, null);
            }
            else
            {
                cmd.Blit(source, destination, material, passIndex);
            }
        }

        private void DrawFullscreenMesh(CommandBuffer cmd, Material material, int passIndex)
        {
            if (m_UseDrawProcedural)
            {
                Vector4 scaleBias = new Vector4(1, 1, 0, 0);
                cmd.SetGlobalVector(ShaderPropertyId.scaleBias, scaleBias);
                cmd.DrawProcedural(Matrix4x4.identity, material, passIndex, MeshTopology.Quads, 4, 1, null);
            }
            else
            {
                cmd.DrawMesh(RenderingUtils.fullscreenMesh, Matrix4x4.identity, material, 0, passIndex);
            }
        }

        void Render(CommandBuffer cmd, ref RenderingData renderingData)
        {
            ref CameraData cameraData = ref renderingData.cameraData;
            ref ScriptableRenderer renderer = ref cameraData.renderer;
            bool isSceneViewCamera = cameraData.isSceneViewCamera;

            //Check amount of swaps we have to do
            //We blit back and forth without msaa untill the last blit.
            bool useStopNan = cameraData.isStopNaNEnabled && m_Materials.stopNaN != null;
            bool useSubPixeMorpAA = cameraData.antialiasing == AntialiasingMode.SubpixelMorphologicalAntiAliasing && SystemInfo.graphicsDeviceType != GraphicsDeviceType.OpenGLES2;
            var dofMaterial = m_DepthOfField.mode.value == DepthOfFieldMode.Gaussian ? m_Materials.gaussianDepthOfField : m_Materials.bokehDepthOfField;
            bool useDepthOfField = m_DepthOfField.IsActive() && !isSceneViewCamera && dofMaterial != null;
            bool useLensFlare = !LensFlareCommonSRP.Instance.IsEmpty();
            bool useMotionBlur = m_MotionBlur.IsActive() && !isSceneViewCamera;
            bool usePaniniProjection = m_PaniniProjection.IsActive() && !isSceneViewCamera;

            int amountOfPassesRemaining = (useStopNan ? 1 : 0) + (useSubPixeMorpAA ? 1 : 0) + (useDepthOfField ? 1 : 0) + (useLensFlare ? 1 : 0) + (useMotionBlur ? 1 : 0) + (usePaniniProjection ? 1 : 0);

            if (m_UseSwapBuffer && amountOfPassesRemaining > 0)
            {
                renderer.EnableSwapBufferMSAA(false);
            }

            // Don't use these directly unless you have a good reason to, use GetSource() and
            // GetDestination() instead
            bool tempTargetUsed = false;
            bool tempTarget2Used = false;
            RTHandle source = m_UseSwapBuffer ? renderer.cameraColorTargetHandle : m_Source;
            RTHandle destination = m_UseSwapBuffer ? renderer.GetCameraColorFrontBuffer(cmd) : k_CameraTarget;

            RTHandle GetSource() => source;

            RTHandle GetDestination()
            {
                if (m_UseSwapBuffer)
                    return destination;
                else
                {
                    if (destination.nameID == BuiltinRenderTextureType.CameraTarget)
                    {
                        cmd.GetTemporaryRT(ShaderConstants._TempTarget, GetCompatibleDescriptor(), FilterMode.Bilinear);
                        destination = m_TempTarget;
                        tempTargetUsed = true;
                    }
                    else if (destination == m_Source && m_Descriptor.msaaSamples > 1)
                    {
                        // Avoid using m_Source.id as new destination, it may come with a depth buffer that we don't want, may have MSAA that we don't want etc
                        cmd.GetTemporaryRT(ShaderConstants._TempTarget2, GetCompatibleDescriptor(), FilterMode.Bilinear);
                        destination = m_TempTarget2;
                        tempTarget2Used = true;
                    }
                    return destination;
                }
            }

            void Swap(ref ScriptableRenderer r)
            {
                --amountOfPassesRemaining;
                if (m_UseSwapBuffer)
                {
                    r.SwapColorBuffer(cmd);
                    source = r.cameraColorTargetHandle;
                    //we want the last blit to be to MSAA
                    if (amountOfPassesRemaining == 0 && !m_HasFinalPass)
                        r.EnableSwapBufferMSAA(true);
                    destination = r.GetCameraColorFrontBuffer(cmd);
                }
                else
                {
                    CoreUtils.Swap(ref source, ref destination);
                }
            }

            // Setup projection matrix for cmd.DrawMesh()
            cmd.SetGlobalMatrix(ShaderConstants._FullscreenProjMat, GL.GetGPUProjectionMatrix(Matrix4x4.identity, true));

            // Optional NaN killer before post-processing kicks in
            // stopNaN may be null on Adreno 3xx. It doesn't support full shader level 3.5, but SystemInfo.graphicsShaderLevel is 35.
            if (useStopNan)
            {
                using (new ProfilingScope(cmd, ProfilingSampler.Get(URPProfileId.StopNaNs)))
                {
                    RenderingUtils.Blit(
                        cmd, GetSource(), GetDestination(), m_Materials.stopNaN, 0, m_UseDrawProcedural,
                        RenderBufferLoadAction.DontCare, RenderBufferStoreAction.Store,
                        RenderBufferLoadAction.DontCare, RenderBufferStoreAction.DontCare);

                    Swap(ref renderer);
                }
            }

            // Anti-aliasing
            if (useSubPixeMorpAA)
            {
                using (new ProfilingScope(cmd, ProfilingSampler.Get(URPProfileId.SMAA)))
                {
                    DoSubpixelMorphologicalAntialiasing(ref cameraData, cmd, GetSource(), GetDestination());
                    Swap(ref renderer);
                }
            }

            // Depth of Field
            // Adreno 3xx SystemInfo.graphicsShaderLevel is 35, but instancing support is disabled due to buggy drivers.
            // DOF shader uses #pragma target 3.5 which adds requirement for instancing support, thus marking the shader unsupported on those devices.
            if (useDepthOfField)
            {
                var markerName = m_DepthOfField.mode.value == DepthOfFieldMode.Gaussian
                    ? URPProfileId.GaussianDepthOfField
                    : URPProfileId.BokehDepthOfField;

                using (new ProfilingScope(cmd, ProfilingSampler.Get(markerName)))
                {
                    DoDepthOfField(cameraData.camera, cmd, GetSource(), GetDestination(), cameraData.pixelRect);
                    Swap(ref renderer);
                }
            }

            // Motion blur
            if (useMotionBlur)
            {
                using (new ProfilingScope(cmd, ProfilingSampler.Get(URPProfileId.MotionBlur)))
                {
                    DoMotionBlur(cameraData, cmd, GetSource(), GetDestination());
                    Swap(ref renderer);
                }
            }

            // Panini projection is done as a fullscreen pass after all depth-based effects are done
            // and before bloom kicks in
            if (usePaniniProjection)
            {
                using (new ProfilingScope(cmd, ProfilingSampler.Get(URPProfileId.PaniniProjection)))
                {
                    DoPaniniProjection(cameraData.camera, cmd, GetSource(), GetDestination());
                    Swap(ref renderer);
                }
            }

            // Lens Flare
            if (useLensFlare)
            {
                bool usePanini;
                float paniniDistance;
                float paniniCropToFit;
                if (m_PaniniProjection.IsActive())
                {
                    usePanini = true;
                    paniniDistance = m_PaniniProjection.distance.value;
                    paniniCropToFit = m_PaniniProjection.cropToFit.value;
                }
                else
                {
                    usePanini = false;
                    paniniDistance = 1.0f;
                    paniniCropToFit = 1.0f;
                }

                using (new ProfilingScope(cmd, ProfilingSampler.Get(URPProfileId.LensFlareDataDriven)))
                {
                    DoLensFlareDatadriven(cameraData.camera, cmd, GetSource(), usePanini, paniniDistance, paniniCropToFit);
                }
            }

            // Combined post-processing stack
            using (new ProfilingScope(cmd, ProfilingSampler.Get(URPProfileId.UberPostProcess)))
            {
                // Reset uber keywords
                m_Materials.uber.shaderKeywords = null;

                // Bloom goes first
                bool bloomActive = m_Bloom.IsActive();
                if (bloomActive)
                {
                    using (new ProfilingScope(cmd, ProfilingSampler.Get(URPProfileId.Bloom)))
                        SetupBloom(cmd, GetSource(), m_Materials.uber);
                }

                // Setup other effects constants
                SetupLensDistortion(m_Materials.uber, isSceneViewCamera);
                SetupChromaticAberration(m_Materials.uber);
                SetupVignette(m_Materials.uber, cameraData.xr);
                SetupColorGrading(cmd, ref renderingData, m_Materials.uber);

                // Only apply dithering & grain if there isn't a final pass.
                SetupGrain(cameraData, m_Materials.uber);
                SetupDithering(cameraData, m_Materials.uber);

                if (RequireSRGBConversionBlitToBackBuffer(cameraData))
                    m_Materials.uber.EnableKeyword(ShaderKeywordStrings.LinearToSRGBConversion);

                if (m_UseFastSRGBLinearConversion)
                {
                    m_Materials.uber.EnableKeyword(ShaderKeywordStrings.UseFastSRGBLinearConversion);
                }

                GetActiveDebugHandler(renderingData)?.UpdateShaderGlobalPropertiesForFinalValidationPass(cmd, ref cameraData, !m_HasFinalPass);

                // Done with Uber, blit it
                cmd.SetGlobalTexture(ShaderPropertyId.sourceTex, GetSource());

                var colorLoadAction = RenderBufferLoadAction.DontCare;
                if (m_Destination == k_CameraTarget && !cameraData.isDefaultViewport)
                    colorLoadAction = RenderBufferLoadAction.Load;

                RenderTargetIdentifier targetDestination = m_UseSwapBuffer ? destination : m_Destination.nameID;

                // Note: We rendering to "camera target" we need to get the cameraData.targetTexture as this will get the targetTexture of the camera stack.
                // Overlay cameras need to output to the target described in the base camera while doing camera stack.
                RenderTargetIdentifier cameraTargetID = BuiltinRenderTextureType.CameraTarget;
#if ENABLE_VR && ENABLE_XR_MODULE
                if (cameraData.xr.enabled)
                    cameraTargetID = cameraData.xr.renderTarget;
#endif
                RenderTargetIdentifier cameraTarget = (cameraData.targetTexture != null && !cameraData.xr.enabled) ? new RenderTargetIdentifier(cameraData.targetTexture) : cameraTargetID;

                if (m_UseSwapBuffer)
                {
                    cameraTarget = (m_ResolveToScreen) ? cameraTarget : targetDestination;
                }
                else
                {
                    cameraTarget = (m_Destination.nameID == BuiltinRenderTextureType.CameraTarget) ? cameraTarget : m_Destination.nameID;
                    m_ResolveToScreen = cameraData.resolveFinalTarget || (m_Destination.nameID == cameraTargetID || m_HasFinalPass == true);
                }

                // With camera stacking we not always resolve post to final screen as we might run post-processing in the middle of the stack.
                bool finishPostProcessOnScreen = m_ResolveToScreen;

#if ENABLE_VR && ENABLE_XR_MODULE
                if (cameraData.xr.enabled)
                {
                    cmd.SetRenderTarget(new RenderTargetIdentifier(cameraTarget, 0, CubemapFace.Unknown, -1),
                        colorLoadAction, RenderBufferStoreAction.Store, RenderBufferLoadAction.DontCare, RenderBufferStoreAction.DontCare);

                    bool isRenderToBackBufferTarget = cameraTarget == cameraData.xr.renderTarget && !cameraData.xr.renderTargetIsRenderTexture;
                    if (isRenderToBackBufferTarget)
                        cmd.SetViewport(cameraData.pixelRect);
                    // We y-flip if
                    // 1) we are bliting from render texture to back buffer and
                    // 2) renderTexture starts UV at top
                    bool yflip = isRenderToBackBufferTarget && SystemInfo.graphicsUVStartsAtTop;
                    Vector4 scaleBias = yflip ? new Vector4(1, -1, 0, 1) : new Vector4(1, 1, 0, 0);
                    cmd.SetGlobalVector(ShaderPropertyId.scaleBias, scaleBias);
                    cmd.DrawProcedural(Matrix4x4.identity, m_Materials.uber, 0, MeshTopology.Quads, 4, 1, null);

                    //TODO: Implement swapbuffer in 2DRenderer so we can remove this
                    // For now, when render post - processing in the middle of the camera stack(not resolving to screen)
                    // we do an extra blit to ping pong results back to color texture. In future we should allow a Swap of the current active color texture
                    // in the pipeline to avoid this extra blit.
                    if (!finishPostProcessOnScreen && !m_UseSwapBuffer)
                    {
                        cmd.SetGlobalTexture(ShaderPropertyId.sourceTex, cameraTarget);
                        cmd.SetRenderTarget(new RenderTargetIdentifier(m_Source, 0, CubemapFace.Unknown, -1),
                            colorLoadAction, RenderBufferStoreAction.Store, RenderBufferLoadAction.DontCare, RenderBufferStoreAction.DontCare);

                        scaleBias = new Vector4(1, 1, 0, 0);;
                        cmd.SetGlobalVector(ShaderPropertyId.scaleBias, scaleBias);
                        cmd.DrawProcedural(Matrix4x4.identity, m_BlitMaterial, 0, MeshTopology.Quads, 4, 1, null);
                    }
                }
                else
#endif
                {
                    cmd.SetRenderTarget(cameraTarget, colorLoadAction, RenderBufferStoreAction.Store, RenderBufferLoadAction.DontCare, RenderBufferStoreAction.DontCare);
#pragma warning disable 0618 // Obsolete usage: RenderTargetIdentifiers required here because of use of RenderTexture cameraData.targetTexture which is not managed by RTHandles
                    cameraData.renderer.ConfigureCameraTarget(cameraTarget, cameraTarget);
#pragma warning restore 0618
                    cmd.SetViewProjectionMatrices(Matrix4x4.identity, Matrix4x4.identity);

<<<<<<< HEAD
                    if ((m_Destination.nameID == BuiltinRenderTextureType.CameraTarget && !m_UseSwapBuffer) || m_ResolveToScreen)
=======
                    if ((m_Destination == RenderTargetHandle.CameraTarget && !m_UseSwapBuffer) || (m_ResolveToScreen && m_UseSwapBuffer))
>>>>>>> 140af17b
                        cmd.SetViewport(cameraData.pixelRect);

                    cmd.DrawMesh(RenderingUtils.fullscreenMesh, Matrix4x4.identity, m_Materials.uber);

                    // TODO: Implement swapbuffer in 2DRenderer so we can remove this
                    // For now, when render post-processing in the middle of the camera stack (not resolving to screen)
                    // we do an extra blit to ping pong results back to color texture. In future we should allow a Swap of the current active color texture
                    // in the pipeline to avoid this extra blit.
                    if (!finishPostProcessOnScreen && !m_UseSwapBuffer)
                    {
                        cmd.SetGlobalTexture(ShaderPropertyId.sourceTex, cameraTarget);
                        cmd.SetRenderTarget(m_Source, RenderBufferLoadAction.DontCare, RenderBufferStoreAction.Store, RenderBufferLoadAction.DontCare, RenderBufferStoreAction.DontCare);
                        cmd.DrawMesh(RenderingUtils.fullscreenMesh, Matrix4x4.identity, m_BlitMaterial);
                    }

                    cmd.SetViewProjectionMatrices(cameraData.camera.worldToCameraMatrix, cameraData.camera.projectionMatrix);
                }

                if (m_UseSwapBuffer && !m_ResolveToScreen)
                {
                    renderer.SwapColorBuffer(cmd);
                }

                // Cleanup
                if (bloomActive)
                    cmd.ReleaseTemporaryRT(ShaderConstants._BloomMipUp[0]);

                if (tempTargetUsed)
                    cmd.ReleaseTemporaryRT(ShaderConstants._TempTarget);

                if (tempTarget2Used)
                    cmd.ReleaseTemporaryRT(ShaderConstants._TempTarget2);

                cmd.ReleaseTemporaryRT(Shader.PropertyToID(m_InternalLut.name));
            }
        }

        private BuiltinRenderTextureType BlitDstDiscardContent(CommandBuffer cmd, RenderTargetIdentifier rt)
        {
            // We set depth to DontCare because rt might be the source of PostProcessing used as a temporary target
            // Source typically comes with a depth buffer and right now we don't have a way to only bind the color attachment of a RenderTargetIdentifier
            cmd.SetRenderTarget(new RenderTargetIdentifier(rt, 0, CubemapFace.Unknown, -1),
                RenderBufferLoadAction.DontCare, RenderBufferStoreAction.Store,
                RenderBufferLoadAction.DontCare, RenderBufferStoreAction.DontCare);
            return BuiltinRenderTextureType.CurrentActive;
        }

        #region Sub-pixel Morphological Anti-aliasing

        void DoSubpixelMorphologicalAntialiasing(ref CameraData cameraData, CommandBuffer cmd, RenderTargetIdentifier source, RenderTargetIdentifier destination)
        {
            var camera = cameraData.camera;
            var pixelRect = cameraData.pixelRect;
            var material = m_Materials.subpixelMorphologicalAntialiasing;
            const int kStencilBit = 64;

            // Globals
            material.SetVector(ShaderConstants._Metrics, new Vector4(1f / m_Descriptor.width, 1f / m_Descriptor.height, m_Descriptor.width, m_Descriptor.height));
            material.SetTexture(ShaderConstants._AreaTexture, m_Data.textures.smaaAreaTex);
            material.SetTexture(ShaderConstants._SearchTexture, m_Data.textures.smaaSearchTex);
            material.SetFloat(ShaderConstants._StencilRef, (float)kStencilBit);
            material.SetFloat(ShaderConstants._StencilMask, (float)kStencilBit);

            // Quality presets
            material.shaderKeywords = null;

            switch (cameraData.antialiasingQuality)
            {
                case AntialiasingQuality.Low:
                    material.EnableKeyword(ShaderKeywordStrings.SmaaLow);
                    break;
                case AntialiasingQuality.Medium:
                    material.EnableKeyword(ShaderKeywordStrings.SmaaMedium);
                    break;
                case AntialiasingQuality.High:
                    material.EnableKeyword(ShaderKeywordStrings.SmaaHigh);
                    break;
            }

            // Intermediate targets
            RenderTargetIdentifier stencil; // We would only need stencil, no depth. But Unity doesn't support that.
            DepthBits tempDepthBits;
            if (m_Depth == k_CameraTarget || m_Descriptor.msaaSamples > 1)
            {
                // In case m_Depth is CameraTarget it may refer to the backbuffer and we can't use that as an attachment on all platforms
                stencil = ShaderConstants._EdgeTexture;
                tempDepthBits = DepthBits.Depth24;
            }
            else
            {
                stencil = m_Depth.nameID;
                tempDepthBits = DepthBits.None;
            }
            cmd.GetTemporaryRT(ShaderConstants._EdgeTexture, GetCompatibleDescriptor(m_Descriptor.width, m_Descriptor.height, m_SMAAEdgeFormat, tempDepthBits), FilterMode.Bilinear);
            cmd.GetTemporaryRT(ShaderConstants._BlendTexture, GetCompatibleDescriptor(m_Descriptor.width, m_Descriptor.height, GraphicsFormat.R8G8B8A8_UNorm), FilterMode.Point);

            // Prepare for manual blit
            cmd.SetViewProjectionMatrices(Matrix4x4.identity, Matrix4x4.identity);
            cmd.SetViewport(pixelRect);

            // Pass 1: Edge detection
            cmd.SetRenderTarget(new RenderTargetIdentifier(ShaderConstants._EdgeTexture, 0, CubemapFace.Unknown, -1),
                RenderBufferLoadAction.DontCare, RenderBufferStoreAction.Store, stencil,
                RenderBufferLoadAction.DontCare, RenderBufferStoreAction.Store);
            cmd.ClearRenderTarget(RTClearFlags.ColorStencil, Color.clear, 1.0f, 0);
            cmd.SetGlobalTexture(ShaderConstants._ColorTexture, source);
            DrawFullscreenMesh(cmd, material, 0);

            // Pass 2: Blend weights
            cmd.SetRenderTarget(new RenderTargetIdentifier(ShaderConstants._BlendTexture, 0, CubemapFace.Unknown, -1),
                RenderBufferLoadAction.DontCare, RenderBufferStoreAction.Store, stencil,
                RenderBufferLoadAction.Load, RenderBufferStoreAction.DontCare);
            cmd.ClearRenderTarget(false, true, Color.clear);
            cmd.SetGlobalTexture(ShaderConstants._ColorTexture, ShaderConstants._EdgeTexture);
            DrawFullscreenMesh(cmd, material, 1);

            // Pass 3: Neighborhood blending
            cmd.SetRenderTarget(new RenderTargetIdentifier(destination, 0, CubemapFace.Unknown, -1),
                RenderBufferLoadAction.DontCare, RenderBufferStoreAction.Store,
                RenderBufferLoadAction.DontCare, RenderBufferStoreAction.DontCare);
            cmd.SetGlobalTexture(ShaderConstants._ColorTexture, source);
            cmd.SetGlobalTexture(ShaderConstants._BlendTexture, ShaderConstants._BlendTexture);
            DrawFullscreenMesh(cmd, material, 2);

            // Cleanup
            cmd.ReleaseTemporaryRT(ShaderConstants._EdgeTexture);
            cmd.ReleaseTemporaryRT(ShaderConstants._BlendTexture);
            cmd.SetViewProjectionMatrices(camera.worldToCameraMatrix, camera.projectionMatrix);
        }

        #endregion

        #region Depth Of Field

        // TODO: CoC reprojection once TAA gets in LW
        // TODO: Proper LDR/gamma support
        void DoDepthOfField(Camera camera, CommandBuffer cmd, RenderTargetIdentifier source, RenderTargetIdentifier destination, Rect pixelRect)
        {
            if (m_DepthOfField.mode.value == DepthOfFieldMode.Gaussian)
                DoGaussianDepthOfField(camera, cmd, source, destination, pixelRect);
            else if (m_DepthOfField.mode.value == DepthOfFieldMode.Bokeh)
                DoBokehDepthOfField(cmd, source, destination, pixelRect);
        }

        void DoGaussianDepthOfField(Camera camera, CommandBuffer cmd, RenderTargetIdentifier source, RenderTargetIdentifier destination, Rect pixelRect)
        {
            int downSample = 2;
            var material = m_Materials.gaussianDepthOfField;
            int wh = m_Descriptor.width / downSample;
            int hh = m_Descriptor.height / downSample;
            float farStart = m_DepthOfField.gaussianStart.value;
            float farEnd = Mathf.Max(farStart, m_DepthOfField.gaussianEnd.value);

            // Assumes a radius of 1 is 1 at 1080p
            // Past a certain radius our gaussian kernel will look very bad so we'll clamp it for
            // very high resolutions (4K+).
            float maxRadius = m_DepthOfField.gaussianMaxRadius.value * (wh / 1080f);
            maxRadius = Mathf.Min(maxRadius, 2f);

            CoreUtils.SetKeyword(material, ShaderKeywordStrings.HighQualitySampling, m_DepthOfField.highQualitySampling.value);
            material.SetVector(ShaderConstants._CoCParams, new Vector3(farStart, farEnd, maxRadius));

            // Temporary textures
            cmd.GetTemporaryRT(ShaderConstants._FullCoCTexture, GetCompatibleDescriptor(m_Descriptor.width, m_Descriptor.height, m_GaussianCoCFormat), FilterMode.Bilinear);
            cmd.GetTemporaryRT(ShaderConstants._HalfCoCTexture, GetCompatibleDescriptor(wh, hh, m_GaussianCoCFormat), FilterMode.Bilinear);
            cmd.GetTemporaryRT(ShaderConstants._PingTexture, GetCompatibleDescriptor(wh, hh, m_DefaultHDRFormat), FilterMode.Bilinear);
            cmd.GetTemporaryRT(ShaderConstants._PongTexture, GetCompatibleDescriptor(wh, hh, m_DefaultHDRFormat), FilterMode.Bilinear);
            // Note: fresh temporary RTs don't require explicit RenderBufferLoadAction.DontCare, only when they are reused (such as PingTexture)

            PostProcessUtils.SetSourceSize(cmd, m_Descriptor);
            cmd.SetGlobalVector(ShaderConstants._DownSampleScaleFactor, new Vector4(1.0f / downSample, 1.0f / downSample, downSample, downSample));

            // Compute CoC
            Blit(cmd, source, ShaderConstants._FullCoCTexture, material, 0);

            // Downscale & prefilter color + coc
            m_MRT2[0] = ShaderConstants._HalfCoCTexture;
            m_MRT2[1] = ShaderConstants._PingTexture;

            cmd.SetViewProjectionMatrices(Matrix4x4.identity, Matrix4x4.identity);
            cmd.SetViewport(pixelRect);
            cmd.SetGlobalTexture(ShaderConstants._ColorTexture, source);
            cmd.SetGlobalTexture(ShaderConstants._FullCoCTexture, ShaderConstants._FullCoCTexture);
            cmd.SetRenderTarget(m_MRT2, ShaderConstants._HalfCoCTexture, 0, CubemapFace.Unknown, -1);
            DrawFullscreenMesh(cmd, material, 1);

            cmd.SetViewProjectionMatrices(camera.worldToCameraMatrix, camera.projectionMatrix);

            // Blur
            cmd.SetGlobalTexture(ShaderConstants._HalfCoCTexture, ShaderConstants._HalfCoCTexture);
            Blit(cmd, ShaderConstants._PingTexture, ShaderConstants._PongTexture, material, 2);
            Blit(cmd, ShaderConstants._PongTexture, BlitDstDiscardContent(cmd, ShaderConstants._PingTexture), material, 3);

            // Composite
            cmd.SetGlobalTexture(ShaderConstants._ColorTexture, ShaderConstants._PingTexture);
            cmd.SetGlobalTexture(ShaderConstants._FullCoCTexture, ShaderConstants._FullCoCTexture);
            Blit(cmd, source, BlitDstDiscardContent(cmd, destination), material, 4);

            // Cleanup
            cmd.ReleaseTemporaryRT(ShaderConstants._FullCoCTexture);
            cmd.ReleaseTemporaryRT(ShaderConstants._HalfCoCTexture);
            cmd.ReleaseTemporaryRT(ShaderConstants._PingTexture);
            cmd.ReleaseTemporaryRT(ShaderConstants._PongTexture);
        }

        void PrepareBokehKernel(float maxRadius, float rcpAspect)
        {
            const int kRings = 4;
            const int kPointsPerRing = 7;

            // Check the existing array
            if (m_BokehKernel == null)
                m_BokehKernel = new Vector4[42];

            // Fill in sample points (concentric circles transformed to rotated N-Gon)
            int idx = 0;
            float bladeCount = m_DepthOfField.bladeCount.value;
            float curvature = 1f - m_DepthOfField.bladeCurvature.value;
            float rotation = m_DepthOfField.bladeRotation.value * Mathf.Deg2Rad;
            const float PI = Mathf.PI;
            const float TWO_PI = Mathf.PI * 2f;

            for (int ring = 1; ring < kRings; ring++)
            {
                float bias = 1f / kPointsPerRing;
                float radius = (ring + bias) / (kRings - 1f + bias);
                int points = ring * kPointsPerRing;

                for (int point = 0; point < points; point++)
                {
                    // Angle on ring
                    float phi = 2f * PI * point / points;

                    // Transform to rotated N-Gon
                    // Adapted from "CryEngine 3 Graphics Gems" [Sousa13]
                    float nt = Mathf.Cos(PI / bladeCount);
                    float dt = Mathf.Cos(phi - (TWO_PI / bladeCount) * Mathf.Floor((bladeCount * phi + Mathf.PI) / TWO_PI));
                    float r = radius * Mathf.Pow(nt / dt, curvature);
                    float u = r * Mathf.Cos(phi - rotation);
                    float v = r * Mathf.Sin(phi - rotation);

                    float uRadius = u * maxRadius;
                    float vRadius = v * maxRadius;
                    float uRadiusPowTwo = uRadius * uRadius;
                    float vRadiusPowTwo = vRadius * vRadius;
                    float kernelLength = Mathf.Sqrt((uRadiusPowTwo + vRadiusPowTwo));
                    float uRCP = uRadius * rcpAspect;

                    m_BokehKernel[idx] = new Vector4(uRadius, vRadius, kernelLength, uRCP);
                    idx++;
                }
            }
        }

        [MethodImpl(MethodImplOptions.AggressiveInlining)]
        static float GetMaxBokehRadiusInPixels(float viewportHeight)
        {
            // Estimate the maximum radius of bokeh (empirically derived from the ring count)
            const float kRadiusInPixels = 14f;
            return Mathf.Min(0.05f, kRadiusInPixels / viewportHeight);
        }

        void DoBokehDepthOfField(CommandBuffer cmd, RenderTargetIdentifier source, RenderTargetIdentifier destination, Rect pixelRect)
        {
            int downSample = 2;
            var material = m_Materials.bokehDepthOfField;
            int wh = m_Descriptor.width / downSample;
            int hh = m_Descriptor.height / downSample;

            // "A Lens and Aperture Camera Model for Synthetic Image Generation" [Potmesil81]
            float F = m_DepthOfField.focalLength.value / 1000f;
            float A = m_DepthOfField.focalLength.value / m_DepthOfField.aperture.value;
            float P = m_DepthOfField.focusDistance.value;
            float maxCoC = (A * F) / (P - F);
            float maxRadius = GetMaxBokehRadiusInPixels(m_Descriptor.height);
            float rcpAspect = 1f / (wh / (float)hh);

            CoreUtils.SetKeyword(material, ShaderKeywordStrings.UseFastSRGBLinearConversion, m_UseFastSRGBLinearConversion);
            cmd.SetGlobalVector(ShaderConstants._CoCParams, new Vector4(P, maxCoC, maxRadius, rcpAspect));

            // Prepare the bokeh kernel constant buffer
            int hash = m_DepthOfField.GetHashCode();
            if (hash != m_BokehHash || maxRadius != m_BokehMaxRadius || rcpAspect != m_BokehRCPAspect)
            {
                m_BokehHash = hash;
                m_BokehMaxRadius = maxRadius;
                m_BokehRCPAspect = rcpAspect;
                PrepareBokehKernel(maxRadius, rcpAspect);
            }

            cmd.SetGlobalVectorArray(ShaderConstants._BokehKernel, m_BokehKernel);

            // Temporary textures
            cmd.GetTemporaryRT(ShaderConstants._FullCoCTexture, GetCompatibleDescriptor(m_Descriptor.width, m_Descriptor.height, GraphicsFormat.R8_UNorm), FilterMode.Bilinear);
            cmd.GetTemporaryRT(ShaderConstants._PingTexture, GetCompatibleDescriptor(wh, hh, GraphicsFormat.R16G16B16A16_SFloat), FilterMode.Bilinear);
            cmd.GetTemporaryRT(ShaderConstants._PongTexture, GetCompatibleDescriptor(wh, hh, GraphicsFormat.R16G16B16A16_SFloat), FilterMode.Bilinear);

            PostProcessUtils.SetSourceSize(cmd, m_Descriptor);
            cmd.SetGlobalVector(ShaderConstants._DownSampleScaleFactor, new Vector4(1.0f / downSample, 1.0f / downSample, downSample, downSample));
            float uvMargin = (1.0f / m_Descriptor.height) * downSample;
            cmd.SetGlobalVector(ShaderConstants._BokehConstants, new Vector4(uvMargin, uvMargin * 2.0f));

            // Compute CoC
            Blit(cmd, source, ShaderConstants._FullCoCTexture, material, 0);
            cmd.SetGlobalTexture(ShaderConstants._FullCoCTexture, ShaderConstants._FullCoCTexture);

            // Downscale & prefilter color + coc
            Blit(cmd, source, ShaderConstants._PingTexture, material, 1);

            // Bokeh blur
            Blit(cmd, ShaderConstants._PingTexture, ShaderConstants._PongTexture, material, 2);

            // Post-filtering
            Blit(cmd, ShaderConstants._PongTexture, BlitDstDiscardContent(cmd, ShaderConstants._PingTexture), material, 3);

            // Composite
            cmd.SetGlobalTexture(ShaderConstants._DofTexture, ShaderConstants._PingTexture);
            Blit(cmd, source, BlitDstDiscardContent(cmd, destination), material, 4);

            // Cleanup
            cmd.ReleaseTemporaryRT(ShaderConstants._FullCoCTexture);
            cmd.ReleaseTemporaryRT(ShaderConstants._PingTexture);
            cmd.ReleaseTemporaryRT(ShaderConstants._PongTexture);
        }

        #endregion

        #region LensFlareDataDriven

        static float GetLensFlareLightAttenuation(Light light, Camera cam, Vector3 wo)
        {
            // Must always be true
            if (light != null)
            {
                switch (light.type)
                {
                    case LightType.Directional:
                        return LensFlareCommonSRP.ShapeAttenuationDirLight(light.transform.forward, wo);
                    case LightType.Point:
                        return LensFlareCommonSRP.ShapeAttenuationPointLight();
                    case LightType.Spot:
                        return LensFlareCommonSRP.ShapeAttenuationSpotConeLight(light.transform.forward, wo, light.spotAngle, light.innerSpotAngle / 180.0f);
                    default:
                        return 1.0f;
                }
            }

            return 1.0f;
        }

        void DoLensFlareDatadriven(Camera camera, CommandBuffer cmd, RenderTargetIdentifier source, bool usePanini, float paniniDistance, float paniniCropToFit)
        {
            var gpuView = camera.worldToCameraMatrix;
            var gpuNonJitteredProj = GL.GetGPUProjectionMatrix(camera.projectionMatrix, true);
            // Zero out the translation component.
            gpuView.SetColumn(3, new Vector4(0, 0, 0, 1));
            var gpuVP = gpuNonJitteredProj * camera.worldToCameraMatrix;

            LensFlareCommonSRP.DoLensFlareDataDrivenCommon(m_Materials.lensFlareDataDriven, LensFlareCommonSRP.Instance, camera, (float)Screen.width, (float)Screen.height,
                usePanini, paniniDistance, paniniCropToFit,
                true,
                camera.transform.position,
                gpuVP,
                cmd, source,
                (Light light, Camera cam, Vector3 wo) => { return GetLensFlareLightAttenuation(light, cam, wo); },
                ShaderConstants._FlareOcclusionTex, ShaderConstants._FlareOcclusionIndex,
                ShaderConstants._FlareTex, ShaderConstants._FlareColorValue,
                ShaderConstants._FlareData0, ShaderConstants._FlareData1, ShaderConstants._FlareData2, ShaderConstants._FlareData3, ShaderConstants._FlareData4,
                false);
        }

        #endregion

        #region Motion Blur
#if ENABLE_VR && ENABLE_XR_MODULE
        // Hold the stereo matrices to avoid allocating arrays every frame
        internal static readonly Matrix4x4[] viewProjMatrixStereo = new Matrix4x4[2];
#endif
        void DoMotionBlur(CameraData cameraData, CommandBuffer cmd, RenderTargetIdentifier source, RenderTargetIdentifier destination)
        {
            var material = m_Materials.cameraMotionBlur;

#if ENABLE_VR && ENABLE_XR_MODULE
            if (cameraData.xr.enabled && cameraData.xr.singlePassEnabled)
            {
                var viewProj0 = GL.GetGPUProjectionMatrix(cameraData.GetProjectionMatrix(0), true) * cameraData.GetViewMatrix(0);
                var viewProj1 = GL.GetGPUProjectionMatrix(cameraData.GetProjectionMatrix(1), true) * cameraData.GetViewMatrix(1);
                if (m_ResetHistory)
                {
                    viewProjMatrixStereo[0] = viewProj0;
                    viewProjMatrixStereo[1] = viewProj1;
                    material.SetMatrixArray("_PrevViewProjMStereo", viewProjMatrixStereo);
                }
                else
                    material.SetMatrixArray("_PrevViewProjMStereo", m_PrevViewProjM);

                m_PrevViewProjM[0] = viewProj0;
                m_PrevViewProjM[1] = viewProj1;
            }
            else
#endif
            {
                int prevViewProjMIdx = 0;
#if ENABLE_VR && ENABLE_XR_MODULE
                if (cameraData.xr.enabled)
                    prevViewProjMIdx = cameraData.xr.multipassId;
#endif
                // This is needed because Blit will reset viewproj matrices to identity and UniversalRP currently
                // relies on SetupCameraProperties instead of handling its own matrices.
                // TODO: We need get rid of SetupCameraProperties and setup camera matrices in Universal
                var proj = cameraData.GetProjectionMatrix();
                var view = cameraData.GetViewMatrix();
                var viewProj = proj * view;

                material.SetMatrix("_ViewProjM", viewProj);

                if (m_ResetHistory)
                    material.SetMatrix("_PrevViewProjM", viewProj);
                else
                    material.SetMatrix("_PrevViewProjM", m_PrevViewProjM[prevViewProjMIdx]);

                m_PrevViewProjM[prevViewProjMIdx] = viewProj;
            }

            material.SetFloat("_Intensity", m_MotionBlur.intensity.value);
            material.SetFloat("_Clamp", m_MotionBlur.clamp.value);

            PostProcessUtils.SetSourceSize(cmd, m_Descriptor);

            Blit(cmd, source, BlitDstDiscardContent(cmd, destination), material, (int)m_MotionBlur.quality.value);
        }

        #endregion

        #region Panini Projection

        // Back-ported & adapted from the work of the Stockholm demo team - thanks Lasse!
        void DoPaniniProjection(Camera camera, CommandBuffer cmd, RenderTargetIdentifier source, RenderTargetIdentifier destination)
        {
            float distance = m_PaniniProjection.distance.value;
            var viewExtents = CalcViewExtents(camera);
            var cropExtents = CalcCropExtents(camera, distance);

            float scaleX = cropExtents.x / viewExtents.x;
            float scaleY = cropExtents.y / viewExtents.y;
            float scaleF = Mathf.Min(scaleX, scaleY);

            float paniniD = distance;
            float paniniS = Mathf.Lerp(1f, Mathf.Clamp01(scaleF), m_PaniniProjection.cropToFit.value);

            var material = m_Materials.paniniProjection;
            material.SetVector(ShaderConstants._Params, new Vector4(viewExtents.x, viewExtents.y, paniniD, paniniS));
            material.EnableKeyword(
                1f - Mathf.Abs(paniniD) > float.Epsilon
                ? ShaderKeywordStrings.PaniniGeneric : ShaderKeywordStrings.PaniniUnitDistance
            );

            Blit(cmd, source, BlitDstDiscardContent(cmd, destination), material);
        }

        Vector2 CalcViewExtents(Camera camera)
        {
            float fovY = camera.fieldOfView * Mathf.Deg2Rad;
            float aspect = m_Descriptor.width / (float)m_Descriptor.height;

            float viewExtY = Mathf.Tan(0.5f * fovY);
            float viewExtX = aspect * viewExtY;

            return new Vector2(viewExtX, viewExtY);
        }

        Vector2 CalcCropExtents(Camera camera, float d)
        {
            // given
            //    S----------- E--X-------
            //    |    `  ~.  /,´
            //    |-- ---    Q
            //    |        ,/    `
            //  1 |      ,´/       `
            //    |    ,´ /         ´
            //    |  ,´  /           ´
            //    |,`   /             ,
            //    O    /
            //    |   /               ,
            //  d |  /
            //    | /                ,
            //    |/                .
            //    P
            //    |              ´
            //    |         , ´
            //    +-    ´
            //
            // have X
            // want to find E

            float viewDist = 1f + d;

            var projPos = CalcViewExtents(camera);
            var projHyp = Mathf.Sqrt(projPos.x * projPos.x + 1f);

            float cylDistMinusD = 1f / projHyp;
            float cylDist = cylDistMinusD + d;
            var cylPos = projPos * cylDistMinusD;

            return cylPos * (viewDist / cylDist);
        }

        #endregion

        #region Bloom

        void SetupBloom(CommandBuffer cmd, RenderTargetIdentifier source, Material uberMaterial)
        {
            // Start at half-res
            int tw = m_Descriptor.width >> 1;
            int th = m_Descriptor.height >> 1;

            // Determine the iteration count
            int maxSize = Mathf.Max(tw, th);
            int iterations = Mathf.FloorToInt(Mathf.Log(maxSize, 2f) - 1);
            iterations -= m_Bloom.skipIterations.value;
            int mipCount = Mathf.Clamp(iterations, 1, k_MaxPyramidSize);

            // Pre-filtering parameters
            float clamp = m_Bloom.clamp.value;
            float threshold = Mathf.GammaToLinearSpace(m_Bloom.threshold.value);
            float thresholdKnee = threshold * 0.5f; // Hardcoded soft knee

            // Material setup
            float scatter = Mathf.Lerp(0.05f, 0.95f, m_Bloom.scatter.value);
            var bloomMaterial = m_Materials.bloom;
            bloomMaterial.SetVector(ShaderConstants._Params, new Vector4(scatter, clamp, threshold, thresholdKnee));
            CoreUtils.SetKeyword(bloomMaterial, ShaderKeywordStrings.BloomHQ, m_Bloom.highQualityFiltering.value);
            CoreUtils.SetKeyword(bloomMaterial, ShaderKeywordStrings.UseRGBM, m_UseRGBM);

            // Prefilter
            var desc = GetCompatibleDescriptor(tw, th, m_DefaultHDRFormat);
            cmd.GetTemporaryRT(ShaderConstants._BloomMipDown[0], desc, FilterMode.Bilinear);
            cmd.GetTemporaryRT(ShaderConstants._BloomMipUp[0], desc, FilterMode.Bilinear);
            Blit(cmd, source, ShaderConstants._BloomMipDown[0], bloomMaterial, 0);

            // Downsample - gaussian pyramid
            int lastDown = ShaderConstants._BloomMipDown[0];
            for (int i = 1; i < mipCount; i++)
            {
                tw = Mathf.Max(1, tw >> 1);
                th = Mathf.Max(1, th >> 1);
                int mipDown = ShaderConstants._BloomMipDown[i];
                int mipUp = ShaderConstants._BloomMipUp[i];

                desc.width = tw;
                desc.height = th;

                cmd.GetTemporaryRT(mipDown, desc, FilterMode.Bilinear);
                cmd.GetTemporaryRT(mipUp, desc, FilterMode.Bilinear);

                // Classic two pass gaussian blur - use mipUp as a temporary target
                //   First pass does 2x downsampling + 9-tap gaussian
                //   Second pass does 9-tap gaussian using a 5-tap filter + bilinear filtering
                Blit(cmd, lastDown, mipUp, bloomMaterial, 1);
                Blit(cmd, mipUp, mipDown, bloomMaterial, 2);

                lastDown = mipDown;
            }

            // Upsample (bilinear by default, HQ filtering does bicubic instead
            for (int i = mipCount - 2; i >= 0; i--)
            {
                int lowMip = (i == mipCount - 2) ? ShaderConstants._BloomMipDown[i + 1] : ShaderConstants._BloomMipUp[i + 1];
                int highMip = ShaderConstants._BloomMipDown[i];
                int dst = ShaderConstants._BloomMipUp[i];

                cmd.SetGlobalTexture(ShaderConstants._SourceTexLowMip, lowMip);
                Blit(cmd, highMip, BlitDstDiscardContent(cmd, dst), bloomMaterial, 3);
            }

            // Cleanup
            for (int i = 0; i < mipCount; i++)
            {
                cmd.ReleaseTemporaryRT(ShaderConstants._BloomMipDown[i]);
                if (i > 0) cmd.ReleaseTemporaryRT(ShaderConstants._BloomMipUp[i]);
            }

            // Setup bloom on uber
            var tint = m_Bloom.tint.value.linear;
            var luma = ColorUtils.Luminance(tint);
            tint = luma > 0f ? tint * (1f / luma) : Color.white;

            var bloomParams = new Vector4(m_Bloom.intensity.value, tint.r, tint.g, tint.b);
            uberMaterial.SetVector(ShaderConstants._Bloom_Params, bloomParams);
            uberMaterial.SetFloat(ShaderConstants._Bloom_RGBM, m_UseRGBM ? 1f : 0f);

            cmd.SetGlobalTexture(ShaderConstants._Bloom_Texture, ShaderConstants._BloomMipUp[0]);

            // Setup lens dirtiness on uber
            // Keep the aspect ratio correct & center the dirt texture, we don't want it to be
            // stretched or squashed
            var dirtTexture = m_Bloom.dirtTexture.value == null ? Texture2D.blackTexture : m_Bloom.dirtTexture.value;
            float dirtRatio = dirtTexture.width / (float)dirtTexture.height;
            float screenRatio = m_Descriptor.width / (float)m_Descriptor.height;
            var dirtScaleOffset = new Vector4(1f, 1f, 0f, 0f);
            float dirtIntensity = m_Bloom.dirtIntensity.value;

            if (dirtRatio > screenRatio)
            {
                dirtScaleOffset.x = screenRatio / dirtRatio;
                dirtScaleOffset.z = (1f - dirtScaleOffset.x) * 0.5f;
            }
            else if (screenRatio > dirtRatio)
            {
                dirtScaleOffset.y = dirtRatio / screenRatio;
                dirtScaleOffset.w = (1f - dirtScaleOffset.y) * 0.5f;
            }

            uberMaterial.SetVector(ShaderConstants._LensDirt_Params, dirtScaleOffset);
            uberMaterial.SetFloat(ShaderConstants._LensDirt_Intensity, dirtIntensity);
            uberMaterial.SetTexture(ShaderConstants._LensDirt_Texture, dirtTexture);

            // Keyword setup - a bit convoluted as we're trying to save some variants in Uber...
            if (m_Bloom.highQualityFiltering.value)
                uberMaterial.EnableKeyword(dirtIntensity > 0f ? ShaderKeywordStrings.BloomHQDirt : ShaderKeywordStrings.BloomHQ);
            else
                uberMaterial.EnableKeyword(dirtIntensity > 0f ? ShaderKeywordStrings.BloomLQDirt : ShaderKeywordStrings.BloomLQ);
        }

        #endregion

        #region Lens Distortion

        void SetupLensDistortion(Material material, bool isSceneView)
        {
            float amount = 1.6f * Mathf.Max(Mathf.Abs(m_LensDistortion.intensity.value * 100f), 1f);
            float theta = Mathf.Deg2Rad * Mathf.Min(160f, amount);
            float sigma = 2f * Mathf.Tan(theta * 0.5f);
            var center = m_LensDistortion.center.value * 2f - Vector2.one;
            var p1 = new Vector4(
                center.x,
                center.y,
                Mathf.Max(m_LensDistortion.xMultiplier.value, 1e-4f),
                Mathf.Max(m_LensDistortion.yMultiplier.value, 1e-4f)
            );
            var p2 = new Vector4(
                m_LensDistortion.intensity.value >= 0f ? theta : 1f / theta,
                sigma,
                1f / m_LensDistortion.scale.value,
                m_LensDistortion.intensity.value * 100f
            );

            material.SetVector(ShaderConstants._Distortion_Params1, p1);
            material.SetVector(ShaderConstants._Distortion_Params2, p2);

            if (m_LensDistortion.IsActive() && !isSceneView)
                material.EnableKeyword(ShaderKeywordStrings.Distortion);
        }

        #endregion

        #region Chromatic Aberration

        void SetupChromaticAberration(Material material)
        {
            material.SetFloat(ShaderConstants._Chroma_Params, m_ChromaticAberration.intensity.value * 0.05f);

            if (m_ChromaticAberration.IsActive())
                material.EnableKeyword(ShaderKeywordStrings.ChromaticAberration);
        }

        #endregion

        #region Vignette

        void SetupVignette(Material material, XRPass xrPass)
        {
            var color = m_Vignette.color.value;
            var center = m_Vignette.center.value;
            var aspectRatio = m_Descriptor.width / (float)m_Descriptor.height;


#if ENABLE_VR && ENABLE_XR_MODULE
            if (xrPass != null && xrPass.enabled)
            {
                if (xrPass.singlePassEnabled)
                    material.SetVector(ShaderConstants._Vignette_ParamsXR, xrPass.ApplyXRViewCenterOffset(center));
                else
                    // In multi-pass mode we need to modify the eye center with the values from .xy of the corrected
                    // center since the version of the shader that is not single-pass will use the value in _Vignette_Params2
                    center = xrPass.ApplyXRViewCenterOffset(center);
            }
#endif

            var v1 = new Vector4(
                color.r, color.g, color.b,
                m_Vignette.rounded.value ? aspectRatio : 1f
            );
            var v2 = new Vector4(
                center.x, center.y,
                m_Vignette.intensity.value * 3f,
                m_Vignette.smoothness.value * 5f
            );

            material.SetVector(ShaderConstants._Vignette_Params1, v1);
            material.SetVector(ShaderConstants._Vignette_Params2, v2);
        }

        #endregion

        #region Color Grading

        void SetupColorGrading(CommandBuffer cmd, ref RenderingData renderingData, Material material)
        {
            ref var postProcessingData = ref renderingData.postProcessingData;
            bool hdr = postProcessingData.gradingMode == ColorGradingMode.HighDynamicRange;
            int lutHeight = postProcessingData.lutSize;
            int lutWidth = lutHeight * lutHeight;

            // Source material setup
            float postExposureLinear = Mathf.Pow(2f, m_ColorAdjustments.postExposure.value);
            cmd.SetGlobalTexture(ShaderConstants._InternalLut, m_InternalLut.nameID);
            material.SetVector(ShaderConstants._Lut_Params, new Vector4(1f / lutWidth, 1f / lutHeight, lutHeight - 1f, postExposureLinear));
            material.SetTexture(ShaderConstants._UserLut, m_ColorLookup.texture.value);
            material.SetVector(ShaderConstants._UserLut_Params, !m_ColorLookup.IsActive()
                ? Vector4.zero
                : new Vector4(1f / m_ColorLookup.texture.value.width,
                    1f / m_ColorLookup.texture.value.height,
                    m_ColorLookup.texture.value.height - 1f,
                    m_ColorLookup.contribution.value)
            );

            if (hdr)
            {
                material.EnableKeyword(ShaderKeywordStrings.HDRGrading);
            }
            else
            {
                switch (m_Tonemapping.mode.value)
                {
                    case TonemappingMode.Neutral: material.EnableKeyword(ShaderKeywordStrings.TonemapNeutral); break;
                    case TonemappingMode.ACES: material.EnableKeyword(ShaderKeywordStrings.TonemapACES); break;
                    default: break; // None
                }
            }
        }

        #endregion

        #region Film Grain

        void SetupGrain(in CameraData cameraData, Material material)
        {
            if (!m_HasFinalPass && m_FilmGrain.IsActive())
            {
                material.EnableKeyword(ShaderKeywordStrings.FilmGrain);
                PostProcessUtils.ConfigureFilmGrain(
                    m_Data,
                    m_FilmGrain,
                    cameraData.pixelWidth, cameraData.pixelHeight,
                    material
                );
            }
        }

        #endregion

        #region 8-bit Dithering

        void SetupDithering(in CameraData cameraData, Material material)
        {
            if (!m_HasFinalPass && cameraData.isDitheringEnabled)
            {
                material.EnableKeyword(ShaderKeywordStrings.Dithering);
                m_DitheringTextureIndex = PostProcessUtils.ConfigureDithering(
                    m_Data,
                    m_DitheringTextureIndex,
                    cameraData.pixelWidth, cameraData.pixelHeight,
                    material
                );
            }
        }

        #endregion

        #region Final pass

        void RenderFinalPass(CommandBuffer cmd, ref RenderingData renderingData)
        {
            ref var cameraData = ref renderingData.cameraData;
            var material = m_Materials.finalPass;
            material.shaderKeywords = null;

            // FXAA setup
            if (cameraData.antialiasing == AntialiasingMode.FastApproximateAntialiasing)
                material.EnableKeyword(ShaderKeywordStrings.Fxaa);

            PostProcessUtils.SetSourceSize(cmd, cameraData.cameraTargetDescriptor);

            SetupGrain(cameraData, material);
            SetupDithering(cameraData, material);

            if (RequireSRGBConversionBlitToBackBuffer(cameraData))
                material.EnableKeyword(ShaderKeywordStrings.LinearToSRGBConversion);

            GetActiveDebugHandler(renderingData)?.UpdateShaderGlobalPropertiesForFinalValidationPass(cmd, ref cameraData, m_IsFinalPass);

            if (m_UseSwapBuffer)
                m_Source = cameraData.renderer.GetCameraColorBackBuffer(cmd);

            cmd.SetGlobalTexture(ShaderPropertyId.sourceTex, m_Source);

            var colorLoadAction = cameraData.isDefaultViewport ? RenderBufferLoadAction.DontCare : RenderBufferLoadAction.Load;

#if ENABLE_VR && ENABLE_XR_MODULE
            if (cameraData.xr.enabled)
            {
                RenderTargetIdentifier cameraTarget = cameraData.xr.renderTarget;

                //Blit(cmd, m_Source.Identifier(), BuiltinRenderTextureType.CurrentActive, material);
                bool isRenderToBackBufferTarget = cameraTarget == cameraData.xr.renderTarget && !cameraData.xr.renderTargetIsRenderTexture;
                // We y-flip if
                // 1) we are bliting from render texture to back buffer and
                // 2) renderTexture starts UV at top
                bool yflip = isRenderToBackBufferTarget && SystemInfo.graphicsUVStartsAtTop;

                Vector4 scaleBias = yflip ? new Vector4(1, -1, 0, 1) : new Vector4(1, 1, 0, 0);

                cmd.SetRenderTarget(new RenderTargetIdentifier(cameraTarget, 0, CubemapFace.Unknown, -1),
                    colorLoadAction, RenderBufferStoreAction.Store, RenderBufferLoadAction.DontCare, RenderBufferStoreAction.DontCare);
                cmd.SetViewport(cameraData.pixelRect);
                cmd.SetGlobalVector(ShaderPropertyId.scaleBias, scaleBias);
                cmd.DrawProcedural(Matrix4x4.identity, material, 0, MeshTopology.Quads, 4, 1, null);
            }
            else
#endif
            {
                // Note: We need to get the cameraData.targetTexture as this will get the targetTexture of the camera stack.
                // Overlay cameras need to output to the target described in the base camera while doing camera stack.
                RenderTargetIdentifier cameraTarget = (cameraData.targetTexture != null) ? new RenderTargetIdentifier(cameraData.targetTexture) : BuiltinRenderTextureType.CameraTarget;

                cmd.SetRenderTarget(cameraTarget, colorLoadAction, RenderBufferStoreAction.Store, RenderBufferLoadAction.DontCare, RenderBufferStoreAction.DontCare);
                cmd.SetViewProjectionMatrices(Matrix4x4.identity, Matrix4x4.identity);
                cmd.SetViewport(cameraData.pixelRect);
                cmd.DrawMesh(RenderingUtils.fullscreenMesh, Matrix4x4.identity, material);
                cmd.SetViewProjectionMatrices(cameraData.camera.worldToCameraMatrix, cameraData.camera.projectionMatrix);
#pragma warning disable 0618 // Obsolete usage: RenderTargetIdentifiers required here because of use of RenderTexture cameraData.targetTexture which is not managed by RTHandles
                cameraData.renderer.ConfigureCameraTarget(cameraTarget, cameraTarget);
#pragma warning restore 0618
            }
        }

        #endregion

        #region Internal utilities

        class MaterialLibrary
        {
            public readonly Material stopNaN;
            public readonly Material subpixelMorphologicalAntialiasing;
            public readonly Material gaussianDepthOfField;
            public readonly Material bokehDepthOfField;
            public readonly Material cameraMotionBlur;
            public readonly Material paniniProjection;
            public readonly Material bloom;
            public readonly Material uber;
            public readonly Material finalPass;
            public readonly Material lensFlareDataDriven;

            public MaterialLibrary(PostProcessData data)
            {
                stopNaN = Load(data.shaders.stopNanPS);
                subpixelMorphologicalAntialiasing = Load(data.shaders.subpixelMorphologicalAntialiasingPS);
                gaussianDepthOfField = Load(data.shaders.gaussianDepthOfFieldPS);
                bokehDepthOfField = Load(data.shaders.bokehDepthOfFieldPS);
                cameraMotionBlur = Load(data.shaders.cameraMotionBlurPS);
                paniniProjection = Load(data.shaders.paniniProjectionPS);
                bloom = Load(data.shaders.bloomPS);
                uber = Load(data.shaders.uberPostPS);
                finalPass = Load(data.shaders.finalPostPassPS);
                lensFlareDataDriven = Load(data.shaders.LensFlareDataDrivenPS);
            }

            Material Load(Shader shader)
            {
                if (shader == null)
                {
                    Debug.LogErrorFormat($"Missing shader. {GetType().DeclaringType.Name} render pass will not execute. Check for missing reference in the renderer resources.");
                    return null;
                }
                else if (!shader.isSupported)
                {
                    return null;
                }

                return CoreUtils.CreateEngineMaterial(shader);
            }

            internal void Cleanup()
            {
                CoreUtils.Destroy(stopNaN);
                CoreUtils.Destroy(subpixelMorphologicalAntialiasing);
                CoreUtils.Destroy(gaussianDepthOfField);
                CoreUtils.Destroy(bokehDepthOfField);
                CoreUtils.Destroy(cameraMotionBlur);
                CoreUtils.Destroy(paniniProjection);
                CoreUtils.Destroy(bloom);
                CoreUtils.Destroy(uber);
                CoreUtils.Destroy(finalPass);
            }
        }

        // Precomputed shader ids to same some CPU cycles (mostly affects mobile)
        static class ShaderConstants
        {
            public static readonly int _TempTarget = Shader.PropertyToID("_TempTarget");
            public static readonly int _TempTarget2 = Shader.PropertyToID("_TempTarget2");

            public static readonly int _StencilRef = Shader.PropertyToID("_StencilRef");
            public static readonly int _StencilMask = Shader.PropertyToID("_StencilMask");

            public static readonly int _FullCoCTexture = Shader.PropertyToID("_FullCoCTexture");
            public static readonly int _HalfCoCTexture = Shader.PropertyToID("_HalfCoCTexture");
            public static readonly int _DofTexture = Shader.PropertyToID("_DofTexture");
            public static readonly int _CoCParams = Shader.PropertyToID("_CoCParams");
            public static readonly int _BokehKernel = Shader.PropertyToID("_BokehKernel");
            public static readonly int _BokehConstants = Shader.PropertyToID("_BokehConstants");
            public static readonly int _PongTexture = Shader.PropertyToID("_PongTexture");
            public static readonly int _PingTexture = Shader.PropertyToID("_PingTexture");

            public static readonly int _Metrics = Shader.PropertyToID("_Metrics");
            public static readonly int _AreaTexture = Shader.PropertyToID("_AreaTexture");
            public static readonly int _SearchTexture = Shader.PropertyToID("_SearchTexture");
            public static readonly int _EdgeTexture = Shader.PropertyToID("_EdgeTexture");
            public static readonly int _BlendTexture = Shader.PropertyToID("_BlendTexture");

            public static readonly int _ColorTexture = Shader.PropertyToID("_ColorTexture");
            public static readonly int _Params = Shader.PropertyToID("_Params");
            public static readonly int _SourceTexLowMip = Shader.PropertyToID("_SourceTexLowMip");
            public static readonly int _Bloom_Params = Shader.PropertyToID("_Bloom_Params");
            public static readonly int _Bloom_RGBM = Shader.PropertyToID("_Bloom_RGBM");
            public static readonly int _Bloom_Texture = Shader.PropertyToID("_Bloom_Texture");
            public static readonly int _LensDirt_Texture = Shader.PropertyToID("_LensDirt_Texture");
            public static readonly int _LensDirt_Params = Shader.PropertyToID("_LensDirt_Params");
            public static readonly int _LensDirt_Intensity = Shader.PropertyToID("_LensDirt_Intensity");
            public static readonly int _Distortion_Params1 = Shader.PropertyToID("_Distortion_Params1");
            public static readonly int _Distortion_Params2 = Shader.PropertyToID("_Distortion_Params2");
            public static readonly int _Chroma_Params = Shader.PropertyToID("_Chroma_Params");
            public static readonly int _Vignette_Params1 = Shader.PropertyToID("_Vignette_Params1");
            public static readonly int _Vignette_Params2 = Shader.PropertyToID("_Vignette_Params2");
            public static readonly int _Vignette_ParamsXR = Shader.PropertyToID("_Vignette_ParamsXR");
            public static readonly int _Lut_Params = Shader.PropertyToID("_Lut_Params");
            public static readonly int _UserLut_Params = Shader.PropertyToID("_UserLut_Params");
            public static readonly int _InternalLut = Shader.PropertyToID("_InternalLut");
            public static readonly int _UserLut = Shader.PropertyToID("_UserLut");
            public static readonly int _DownSampleScaleFactor = Shader.PropertyToID("_DownSampleScaleFactor");

            public static readonly int _FlareOcclusionTex = Shader.PropertyToID("_FlareOcclusionTex");
            public static readonly int _FlareOcclusionIndex = Shader.PropertyToID("_FlareOcclusionIndex");
            public static readonly int _FlareTex = Shader.PropertyToID("_FlareTex");
            public static readonly int _FlareColorValue = Shader.PropertyToID("_FlareColorValue");
            public static readonly int _FlareData0 = Shader.PropertyToID("_FlareData0");
            public static readonly int _FlareData1 = Shader.PropertyToID("_FlareData1");
            public static readonly int _FlareData2 = Shader.PropertyToID("_FlareData2");
            public static readonly int _FlareData3 = Shader.PropertyToID("_FlareData3");
            public static readonly int _FlareData4 = Shader.PropertyToID("_FlareData4");
            public static readonly int _FlareData5 = Shader.PropertyToID("_FlareData5");

            public static readonly int _FullscreenProjMat = Shader.PropertyToID("_FullscreenProjMat");

            public static int[] _BloomMipUp;
            public static int[] _BloomMipDown;
        }

        #endregion
    }
}<|MERGE_RESOLUTION|>--- conflicted
+++ resolved
@@ -581,11 +581,7 @@
 #pragma warning restore 0618
                     cmd.SetViewProjectionMatrices(Matrix4x4.identity, Matrix4x4.identity);
 
-<<<<<<< HEAD
-                    if ((m_Destination.nameID == BuiltinRenderTextureType.CameraTarget && !m_UseSwapBuffer) || m_ResolveToScreen)
-=======
-                    if ((m_Destination == RenderTargetHandle.CameraTarget && !m_UseSwapBuffer) || (m_ResolveToScreen && m_UseSwapBuffer))
->>>>>>> 140af17b
+                    if ((m_Destination.nameID == BuiltinRenderTextureType.CameraTarget && !m_UseSwapBuffer) || (m_ResolveToScreen && m_UseSwapBuffer))
                         cmd.SetViewport(cameraData.pixelRect);
 
                     cmd.DrawMesh(RenderingUtils.fullscreenMesh, Matrix4x4.identity, m_Materials.uber);
