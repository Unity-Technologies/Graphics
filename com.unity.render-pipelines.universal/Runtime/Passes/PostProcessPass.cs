using System.Runtime.CompilerServices;
using UnityEngine.Experimental.Rendering;

<<<<<<< HEAD
namespace UnityEngine.Rendering.Universal.Internal
=======
namespace UnityEngine.Rendering.Universal
{
    /// <summary>
    ///  Implement this interface on every post process volumes
    /// </summary>
    public interface IPostProcessComponent
    {
        /// <summary>
        /// Tells if the post process needs to be rendered or not.
        /// </summary>
        /// <returns>True if the component is active, otherwise false.</returns>
        bool IsActive();

        bool IsTileCompatible();
    }
}

namespace UnityEngine.Rendering.Universal
>>>>>>> 9f17288e
{
    /// <summary>
    /// Renders the post-processing effect stack.
    /// </summary>
    internal class PostProcessPass : ScriptableRenderPass
    {
        RenderTextureDescriptor m_Descriptor;
        RTHandle m_Source;
        RTHandle m_Destination;
        RTHandle m_Depth;
        RTHandle m_InternalLut;

        const string k_RenderPostProcessingTag = "Render PostProcessing Effects";
        const string k_RenderFinalPostProcessingTag = "Render Final PostProcessing Pass";
        private static readonly ProfilingSampler m_ProfilingRenderPostProcessing = new ProfilingSampler(k_RenderPostProcessingTag);
        private static readonly ProfilingSampler m_ProfilingRenderFinalPostProcessing = new ProfilingSampler(k_RenderFinalPostProcessingTag);

        MaterialLibrary m_Materials;
        PostProcessData m_Data;

        // Builtin effects settings
        DepthOfField m_DepthOfField;
        MotionBlur m_MotionBlur;
        PaniniProjection m_PaniniProjection;
        Bloom m_Bloom;
        LensDistortion m_LensDistortion;
        ChromaticAberration m_ChromaticAberration;
        Vignette m_Vignette;
        ColorLookup m_ColorLookup;
        ColorAdjustments m_ColorAdjustments;
        Tonemapping m_Tonemapping;
        FilmGrain m_FilmGrain;

        // Misc
        const int k_MaxPyramidSize = 16;
        readonly GraphicsFormat m_DefaultHDRFormat;
        bool m_UseRGBM;
        readonly GraphicsFormat m_SMAAEdgeFormat;
        readonly GraphicsFormat m_GaussianCoCFormat;
        Matrix4x4[] m_PrevViewProjM = new Matrix4x4[2];
        bool m_ResetHistory;
        int m_DitheringTextureIndex;
        RenderTargetIdentifier[] m_MRT2;
        Vector4[] m_BokehKernel;
        int m_BokehHash;
        // Needed if the device changes its render target width/height (ex, Mobile platform allows change of orientation)
        float m_BokehMaxRadius;
        float m_BokehRCPAspect;

        // True when this is the very last pass in the pipeline
        bool m_IsFinalPass;

        // If there's a final post process pass after this pass.
        // If yes, Film Grain and Dithering are setup in the final pass, otherwise they are setup in this pass.
        bool m_HasFinalPass;

        // Some Android devices do not support sRGB backbuffer
        // We need to do the conversion manually on those
        bool m_EnableSRGBConversionIfNeeded;

        // Option to use procedural draw instead of cmd.blit
        bool m_UseDrawProcedural;

        // Use Fast conversions between SRGB and Linear
        bool m_UseFastSRGBLinearConversion;

        // Blit to screen or color frontbuffer at the end
        bool m_ResolveToScreen;

        // Renderer is using swapbuffer system
        bool m_UseSwapBuffer;

        // RTHandle alias for _TempTarget
        RTHandle m_TempTarget = RTHandles.Alloc(ShaderConstants._TempTarget);

        // RTHandle alias for _TempTarget2
        RTHandle m_TempTarget2 = RTHandles.Alloc(ShaderConstants._TempTarget2);

        // RTHandle used as a temporary target when operations need to be performed before image scaling
        RTHandle m_ScalingSetupTarget;

        // RTHandle used as a temporary target when operations need to be performed after upscaling
        RTHandle m_UpscaledTarget;

        // True if there are passes that will run after post processing logic and before final post
        bool m_hasExternalPostPasses;

        Material m_BlitMaterial;

        /// <summary>
        /// Creates a new <c>PostProcessPass</c> instance.
        /// </summary>
        /// <param name="evt">The <c>RenderPassEvent</c> to use.</param>
        /// <param name="data">The <c>PostProcessData</c> resources to use.</param>
        /// <param name="postProcessParams">The <c>PostProcessParams</c> run-time params to use.</param>
        /// <seealso cref="RenderPassEvent"/>
        /// <seealso cref="PostProcessData"/>
        /// <seealso cref="PostProcessParams"/>
        public PostProcessPass(RenderPassEvent evt, PostProcessData data, ref PostProcessParams postProcessParams)
        {
            base.profilingSampler = new ProfilingSampler(nameof(PostProcessPass));
            renderPassEvent = evt;
            m_Data = data;
            m_Materials = new MaterialLibrary(data);

            // Only two components are needed for edge render texture, but on some vendors four components may be faster.
            if (SystemInfo.IsFormatSupported(GraphicsFormat.R8G8_UNorm, FormatUsage.Render) && SystemInfo.graphicsDeviceVendor.ToLowerInvariant().Contains("arm"))
                m_SMAAEdgeFormat = GraphicsFormat.R8G8_UNorm;
            else
                m_SMAAEdgeFormat = GraphicsFormat.R8G8B8A8_UNorm;

            if (SystemInfo.IsFormatSupported(GraphicsFormat.R16_UNorm, FormatUsage.Linear | FormatUsage.Render))
                m_GaussianCoCFormat = GraphicsFormat.R16_UNorm;
            else if (SystemInfo.IsFormatSupported(GraphicsFormat.R16_SFloat, FormatUsage.Linear | FormatUsage.Render))
                m_GaussianCoCFormat = GraphicsFormat.R16_SFloat;
            else // Expect CoC banding
                m_GaussianCoCFormat = GraphicsFormat.R8_UNorm;

            // Bloom pyramid shader ids - can't use a simple stackalloc in the bloom function as we
            // unfortunately need to allocate strings
            ShaderConstants._BloomMipUp = new int[k_MaxPyramidSize];
            ShaderConstants._BloomMipDown = new int[k_MaxPyramidSize];

            for (int i = 0; i < k_MaxPyramidSize; i++)
            {
                ShaderConstants._BloomMipUp[i] = Shader.PropertyToID("_BloomMipUp" + i);
                ShaderConstants._BloomMipDown[i] = Shader.PropertyToID("_BloomMipDown" + i);
            }

            m_MRT2 = new RenderTargetIdentifier[2];
            m_ResetHistory = true;
            base.useNativeRenderPass = false;

            m_BlitMaterial = postProcessParams.blitMaterial;

            // Texture format pre-lookup
            const FormatUsage usage = FormatUsage.Linear | FormatUsage.Render;
            if (SystemInfo.IsFormatSupported(postProcessParams.requestHDRFormat, usage))
            {
                m_DefaultHDRFormat = postProcessParams.requestHDRFormat;
                m_UseRGBM = false;
            }
            else if (SystemInfo.IsFormatSupported(GraphicsFormat.B10G11R11_UFloatPack32, usage)) // HDR fallback
            {
                m_DefaultHDRFormat = GraphicsFormat.B10G11R11_UFloatPack32;
                m_UseRGBM = false;
            }
            else
            {
                m_DefaultHDRFormat = QualitySettings.activeColorSpace == ColorSpace.Linear
                    ? GraphicsFormat.R8G8B8A8_SRGB
                    : GraphicsFormat.R8G8B8A8_UNorm;
                m_UseRGBM = true;
            }
        }

        /// <summary>
        /// Cleans up the Material Library used in the passes.
        /// </summary>
        public void Cleanup() => m_Materials.Cleanup();

        /// <summary>
        /// Disposes used resources.
        /// </summary>
        public void Dispose()
        {
            m_ScalingSetupTarget?.Release();
            m_UpscaledTarget?.Release();
        }

        /// <summary>
        /// Configures the pass.
        /// </summary>
        /// <param name="baseDescriptor"></param>
        /// <param name="source"></param>
        /// <param name="resolveToScreen"></param>
        /// <param name="depth"></param>
        /// <param name="internalLut"></param>
        /// <param name="hasFinalPass"></param>
        /// <param name="enableSRGBConversion"></param>
        /// <param name="hasExternalPostPasses"></param>
        public void Setup(in RenderTextureDescriptor baseDescriptor, in RTHandle source, bool resolveToScreen, in RTHandle depth, in RTHandle internalLut, bool hasFinalPass, bool enableSRGBConversion, bool hasExternalPostPasses)
        {
            m_Descriptor = baseDescriptor;
            m_Descriptor.useMipMap = false;
            m_Descriptor.autoGenerateMips = false;
            m_Source = source;
            m_Depth = depth;
            m_InternalLut = internalLut;
            m_IsFinalPass = false;
            m_HasFinalPass = hasFinalPass;
            m_EnableSRGBConversionIfNeeded = enableSRGBConversion;
            m_ResolveToScreen = resolveToScreen;
            m_Destination = k_CameraTarget;
            m_UseSwapBuffer = true;
            m_hasExternalPostPasses = hasExternalPostPasses;
        }

        /// <summary>
        /// Configures the pass.
        /// </summary>
        /// <param name="baseDescriptor"></param>
        /// <param name="source"></param>
        /// <param name="destination"></param>
        /// <param name="depth"></param>
        /// <param name="internalLut"></param>
        /// <param name="hasFinalPass"></param>
        /// <param name="enableSRGBConversion"></param>
        /// <param name="hasExternalPostPasses"></param>
        public void Setup(in RenderTextureDescriptor baseDescriptor, in RTHandle source, RTHandle destination, in RTHandle depth, in RTHandle internalLut, bool hasFinalPass, bool enableSRGBConversion, bool hasExternalPostPasses)
        {
            m_Descriptor = baseDescriptor;
            m_Descriptor.useMipMap = false;
            m_Descriptor.autoGenerateMips = false;
            m_Source = source;
            m_Destination = destination;
            m_Depth = depth;
            m_InternalLut = internalLut;
            m_IsFinalPass = false;
            m_HasFinalPass = hasFinalPass;
            m_EnableSRGBConversionIfNeeded = enableSRGBConversion;
            m_UseSwapBuffer = false;
            m_hasExternalPostPasses = hasExternalPostPasses;
        }

        /// <summary>
        /// Configures the Final pass.
        /// </summary>
        /// <param name="source"></param>
        /// <param name="useSwapBuffer"></param>
        /// <param name="hasExternalPostPasses"></param>
        public void SetupFinalPass(in RTHandle source, bool useSwapBuffer = false, bool hasExternalPostPasses = true)
        {
            m_Source = source;
            m_Destination = k_CameraTarget;
            m_IsFinalPass = true;
            m_HasFinalPass = false;
            m_EnableSRGBConversionIfNeeded = true;
            m_UseSwapBuffer = useSwapBuffer;
            m_hasExternalPostPasses = hasExternalPostPasses;
        }

        /// <inheritdoc/>
        public override void OnCameraSetup(CommandBuffer cmd, ref RenderingData renderingData)
        {
            overrideCameraTarget = true;
        }

        public void ResetHistory()
        {
            m_ResetHistory = true;
        }

        public bool CanRunOnTile()
        {
            // Check builtin & user effects here
            return false;
        }

        /// <inheritdoc/>
        public override void Execute(ScriptableRenderContext context, ref RenderingData renderingData)
        {
            // Start by pre-fetching all builtin effect settings we need
            // Some of the color-grading settings are only used in the color grading lut pass
            var stack = VolumeManager.instance.stack;
            m_DepthOfField = stack.GetComponent<DepthOfField>();
            m_MotionBlur = stack.GetComponent<MotionBlur>();
            m_PaniniProjection = stack.GetComponent<PaniniProjection>();
            m_Bloom = stack.GetComponent<Bloom>();
            m_LensDistortion = stack.GetComponent<LensDistortion>();
            m_ChromaticAberration = stack.GetComponent<ChromaticAberration>();
            m_Vignette = stack.GetComponent<Vignette>();
            m_ColorLookup = stack.GetComponent<ColorLookup>();
            m_ColorAdjustments = stack.GetComponent<ColorAdjustments>();
            m_Tonemapping = stack.GetComponent<Tonemapping>();
            m_FilmGrain = stack.GetComponent<FilmGrain>();
            m_UseDrawProcedural = renderingData.cameraData.xr.enabled;
            m_UseFastSRGBLinearConversion = renderingData.postProcessingData.useFastSRGBLinearConversion;

            var cmd = renderingData.commandBuffer;
            if (m_IsFinalPass)
            {
                using (new ProfilingScope(cmd, m_ProfilingRenderFinalPostProcessing))
                {
                    RenderFinalPass(cmd, ref renderingData);
                }
            }
            else if (CanRunOnTile())
            {
                // TODO: Add a fast render path if only on-tile compatible effects are used and we're actually running on a platform that supports it
                // Note: we can still work on-tile if FXAA is enabled, it'd be part of the final pass
            }
            else
            {
                // Regular render path (not on-tile) - we do everything in a single command buffer as it
                // makes it easier to manage temporary targets' lifetime
                using (new ProfilingScope(cmd, m_ProfilingRenderPostProcessing))
                {
                    Render(cmd, ref renderingData);
                }
            }

            m_ResetHistory = false;
        }

        RenderTextureDescriptor GetCompatibleDescriptor()
            => GetCompatibleDescriptor(m_Descriptor.width, m_Descriptor.height, m_Descriptor.graphicsFormat);

        RenderTextureDescriptor GetCompatibleDescriptor(int width, int height, GraphicsFormat format, DepthBits depthBufferBits = DepthBits.None)
            => GetCompatibleDescriptor(m_Descriptor, width, height, format, depthBufferBits);

        internal static RenderTextureDescriptor GetCompatibleDescriptor(RenderTextureDescriptor desc, int width, int height, GraphicsFormat format, DepthBits depthBufferBits = DepthBits.None)
        {
            desc.depthBufferBits = (int)depthBufferBits;
            desc.msaaSamples = 1;
            desc.width = width;
            desc.height = height;
            desc.graphicsFormat = format;
            return desc;
        }

        bool RequireSRGBConversionBlitToBackBuffer(CameraData cameraData)
        {
            return cameraData.requireSrgbConversion && m_EnableSRGBConversionIfNeeded;
        }

        private new void Blit(CommandBuffer cmd, RenderTargetIdentifier source, RenderTargetIdentifier destination, Material material, int passIndex = 0)
        {
            cmd.SetGlobalTexture(ShaderPropertyId.sourceTex, source);
            if (m_UseDrawProcedural)
            {
                Vector4 scaleBias = new Vector4(1, 1, 0, 0);
                cmd.SetGlobalVector(ShaderPropertyId.scaleBias, scaleBias);

                cmd.SetRenderTarget(new RenderTargetIdentifier(destination, 0, CubemapFace.Unknown, -1),
                    RenderBufferLoadAction.Load, RenderBufferStoreAction.Store, RenderBufferLoadAction.Load, RenderBufferStoreAction.Store);
                cmd.DrawProcedural(Matrix4x4.identity, material, passIndex, MeshTopology.Quads, 4, 1, null);
            }
            else
            {
                cmd.Blit(source, destination, material, passIndex);
            }
        }

        private void DrawFullscreenMesh(CommandBuffer cmd, Material material, int passIndex)
        {
            if (m_UseDrawProcedural)
            {
                Vector4 scaleBias = new Vector4(1, 1, 0, 0);
                cmd.SetGlobalVector(ShaderPropertyId.scaleBias, scaleBias);
                cmd.DrawProcedural(Matrix4x4.identity, material, passIndex, MeshTopology.Quads, 4, 1, null);
            }
            else
            {
                cmd.DrawMesh(RenderingUtils.fullscreenMesh, Matrix4x4.identity, material, 0, passIndex);
            }
        }

        void Render(CommandBuffer cmd, ref RenderingData renderingData)
        {
            ref CameraData cameraData = ref renderingData.cameraData;
            ref ScriptableRenderer renderer = ref cameraData.renderer;
            bool isSceneViewCamera = cameraData.isSceneViewCamera;

            //Check amount of swaps we have to do
            //We blit back and forth without msaa until the last blit.
            bool useStopNan = cameraData.isStopNaNEnabled && m_Materials.stopNaN != null;
            bool useSubPixeMorpAA = cameraData.antialiasing == AntialiasingMode.SubpixelMorphologicalAntiAliasing && SystemInfo.graphicsDeviceType != GraphicsDeviceType.OpenGLES2;
            var dofMaterial = m_DepthOfField.mode.value == DepthOfFieldMode.Gaussian ? m_Materials.gaussianDepthOfField : m_Materials.bokehDepthOfField;
            bool useDepthOfField = m_DepthOfField.IsActive() && !isSceneViewCamera && dofMaterial != null;
            bool useLensFlare = !LensFlareCommonSRP.Instance.IsEmpty();
            bool useMotionBlur = m_MotionBlur.IsActive() && !isSceneViewCamera;
            bool usePaniniProjection = m_PaniniProjection.IsActive() && !isSceneViewCamera;

            int amountOfPassesRemaining = (useStopNan ? 1 : 0) + (useSubPixeMorpAA ? 1 : 0) + (useDepthOfField ? 1 : 0) + (useLensFlare ? 1 : 0) + (useMotionBlur ? 1 : 0) + (usePaniniProjection ? 1 : 0);

            if (m_UseSwapBuffer && amountOfPassesRemaining > 0)
            {
                renderer.EnableSwapBufferMSAA(false);
            }

            // Don't use these directly unless you have a good reason to, use GetSource() and
            // GetDestination() instead
            bool tempTargetUsed = false;
            bool tempTarget2Used = false;
            RTHandle source = m_UseSwapBuffer ? renderer.cameraColorTargetHandle : m_Source;
            RTHandle destination = m_UseSwapBuffer ? renderer.GetCameraColorFrontBuffer(cmd) : k_CameraTarget;

            RTHandle GetSource() => source;

            RTHandle GetDestination()
            {
                if (m_UseSwapBuffer)
                    return destination;
                else
                {
                    if (destination.nameID == BuiltinRenderTextureType.CameraTarget)
                    {
                        cmd.GetTemporaryRT(ShaderConstants._TempTarget, GetCompatibleDescriptor(), FilterMode.Bilinear);
                        destination = m_TempTarget;
                        tempTargetUsed = true;
                    }
                    else if (destination == m_Source && m_Descriptor.msaaSamples > 1)
                    {
                        // Avoid using m_Source.id as new destination, it may come with a depth buffer that we don't want, may have MSAA that we don't want etc
                        cmd.GetTemporaryRT(ShaderConstants._TempTarget2, GetCompatibleDescriptor(), FilterMode.Bilinear);
                        destination = m_TempTarget2;
                        tempTarget2Used = true;
                    }
                    return destination;
                }
            }

            void Swap(ref ScriptableRenderer r)
            {
                --amountOfPassesRemaining;
                if (m_UseSwapBuffer)
                {
                    r.SwapColorBuffer(cmd);
                    source = r.cameraColorTargetHandle;
                    //we want the last blit to be to MSAA
                    if (amountOfPassesRemaining == 0 && !m_HasFinalPass)
                        r.EnableSwapBufferMSAA(true);
                    destination = r.GetCameraColorFrontBuffer(cmd);
                }
                else
                {
                    CoreUtils.Swap(ref source, ref destination);
                }
            }

            // Setup projection matrix for cmd.DrawMesh()
            cmd.SetGlobalMatrix(ShaderConstants._FullscreenProjMat, GL.GetGPUProjectionMatrix(Matrix4x4.identity, true));

            // Optional NaN killer before post-processing kicks in
            // stopNaN may be null on Adreno 3xx. It doesn't support full shader level 3.5, but SystemInfo.graphicsShaderLevel is 35.
            if (useStopNan)
            {
                using (new ProfilingScope(cmd, ProfilingSampler.Get(URPProfileId.StopNaNs)))
                {
                    RenderingUtils.Blit(
                        cmd, GetSource(), GetDestination(), m_Materials.stopNaN, 0, m_UseDrawProcedural,
                        RenderBufferLoadAction.DontCare, RenderBufferStoreAction.Store,
                        RenderBufferLoadAction.DontCare, RenderBufferStoreAction.DontCare);

                    Swap(ref renderer);
                }
            }

            // Anti-aliasing
            if (useSubPixeMorpAA)
            {
                using (new ProfilingScope(cmd, ProfilingSampler.Get(URPProfileId.SMAA)))
                {
                    DoSubpixelMorphologicalAntialiasing(ref cameraData, cmd, GetSource(), GetDestination());
                    Swap(ref renderer);
                }
            }

            // Depth of Field
            // Adreno 3xx SystemInfo.graphicsShaderLevel is 35, but instancing support is disabled due to buggy drivers.
            // DOF shader uses #pragma target 3.5 which adds requirement for instancing support, thus marking the shader unsupported on those devices.
            if (useDepthOfField)
            {
                var markerName = m_DepthOfField.mode.value == DepthOfFieldMode.Gaussian
                    ? URPProfileId.GaussianDepthOfField
                    : URPProfileId.BokehDepthOfField;

                using (new ProfilingScope(cmd, ProfilingSampler.Get(markerName)))
                {
                    DoDepthOfField(cameraData.camera, cmd, GetSource(), GetDestination(), cameraData.pixelRect);
                    Swap(ref renderer);
                }
            }

            // Motion blur
            if (useMotionBlur)
            {
                using (new ProfilingScope(cmd, ProfilingSampler.Get(URPProfileId.MotionBlur)))
                {
                    DoMotionBlur(cameraData, cmd, GetSource(), GetDestination());
                    Swap(ref renderer);
                }
            }

            // Panini projection is done as a fullscreen pass after all depth-based effects are done
            // and before bloom kicks in
            if (usePaniniProjection)
            {
                using (new ProfilingScope(cmd, ProfilingSampler.Get(URPProfileId.PaniniProjection)))
                {
                    DoPaniniProjection(cameraData.camera, cmd, GetSource(), GetDestination());
                    Swap(ref renderer);
                }
            }

            // Lens Flare
            if (useLensFlare)
            {
                bool usePanini;
                float paniniDistance;
                float paniniCropToFit;
                if (m_PaniniProjection.IsActive())
                {
                    usePanini = true;
                    paniniDistance = m_PaniniProjection.distance.value;
                    paniniCropToFit = m_PaniniProjection.cropToFit.value;
                }
                else
                {
                    usePanini = false;
                    paniniDistance = 1.0f;
                    paniniCropToFit = 1.0f;
                }

                using (new ProfilingScope(cmd, ProfilingSampler.Get(URPProfileId.LensFlareDataDriven)))
                {
                    DoLensFlareDatadriven(cameraData.camera, cmd, GetSource(), usePanini, paniniDistance, paniniCropToFit);
                }
            }

            // Combined post-processing stack
            using (new ProfilingScope(cmd, ProfilingSampler.Get(URPProfileId.UberPostProcess)))
            {
                // Reset uber keywords
                m_Materials.uber.shaderKeywords = null;

                // Bloom goes first
                bool bloomActive = m_Bloom.IsActive();
                if (bloomActive)
                {
                    using (new ProfilingScope(cmd, ProfilingSampler.Get(URPProfileId.Bloom)))
                        SetupBloom(cmd, GetSource(), m_Materials.uber);
                }

                // Setup other effects constants
                SetupLensDistortion(m_Materials.uber, isSceneViewCamera);
                SetupChromaticAberration(m_Materials.uber);
                SetupVignette(m_Materials.uber, cameraData.xr);
                SetupColorGrading(cmd, ref renderingData, m_Materials.uber);

                // Only apply dithering & grain if there isn't a final pass.
                SetupGrain(cameraData, m_Materials.uber);
                SetupDithering(cameraData, m_Materials.uber);

                if (RequireSRGBConversionBlitToBackBuffer(cameraData))
                    m_Materials.uber.EnableKeyword(ShaderKeywordStrings.LinearToSRGBConversion);

                // When we're running FSR upscaling and there's no passes after this (including the FXAA pass), we can safely perform color conversion as part of uber post

                // When FSR is active, we're required to provide it with input in a perceptual color space. Ideally, we can just do the color conversion as part of UberPost
                // since FSR will *usually* be executed right after it. Unfortunately, there are a couple of situations where this is not true:
                // 1. It's possible for users to add their own passes between UberPost and FinalPost. When user passes are present, we're unable to perform the conversion
                //    here since it'd change the color space that the passes operate in which could lead to incorrect results.
                // 2. When FXAA is enabled with FSR, FXAA is moved to an earlier pass to ensure that FSR sees fully anti-aliased input. The moved FXAA pass sits between
                //    UberPost and FSR so we can no longer perform color conversion here without affecting other passes.
                bool doEarlyFsrColorConversion = (!m_hasExternalPostPasses &&
                                                  (((cameraData.imageScalingMode == ImageScalingMode.Upscaling) && (cameraData.upscalingFilter == ImageUpscalingFilter.FSR)) &&
                                                   (cameraData.antialiasing != AntialiasingMode.FastApproximateAntialiasing)));
                if (doEarlyFsrColorConversion)
                {
                    m_Materials.uber.EnableKeyword(ShaderKeywordStrings.Gamma20);
                }

                if (m_UseFastSRGBLinearConversion)
                {
                    m_Materials.uber.EnableKeyword(ShaderKeywordStrings.UseFastSRGBLinearConversion);
                }

                GetActiveDebugHandler(renderingData)?.UpdateShaderGlobalPropertiesForFinalValidationPass(cmd, ref cameraData, !m_HasFinalPass);

                // Done with Uber, blit it
                cmd.SetGlobalTexture(ShaderPropertyId.sourceTex, GetSource());

                var colorLoadAction = RenderBufferLoadAction.DontCare;
                if (m_Destination == k_CameraTarget && !cameraData.isDefaultViewport)
                    colorLoadAction = RenderBufferLoadAction.Load;

                RenderTargetIdentifier targetDestination = m_UseSwapBuffer ? destination : m_Destination.nameID;

                // Note: We rendering to "camera target" we need to get the cameraData.targetTexture as this will get the targetTexture of the camera stack.
                // Overlay cameras need to output to the target described in the base camera while doing camera stack.
                RenderTargetIdentifier cameraTargetID = BuiltinRenderTextureType.CameraTarget;
#if ENABLE_VR && ENABLE_XR_MODULE
                if (cameraData.xr.enabled)
                    cameraTargetID = cameraData.xr.renderTarget;
#endif
                RenderTargetIdentifier cameraTarget = (cameraData.targetTexture != null && !cameraData.xr.enabled) ? new RenderTargetIdentifier(cameraData.targetTexture) : cameraTargetID;

                // With camera stacking we not always resolve post to final screen as we might run post-processing in the middle of the stack.
                if (m_UseSwapBuffer)
                {
                    cameraTarget = (m_ResolveToScreen) ? cameraTarget : targetDestination;
                }
                else
                {
                    cameraTarget = (m_Destination.nameID == BuiltinRenderTextureType.CameraTarget) ? cameraTarget : m_Destination.nameID;
                    m_ResolveToScreen = cameraData.resolveFinalTarget || (m_Destination.nameID == cameraTargetID || m_HasFinalPass == true);
                }

#if ENABLE_VR && ENABLE_XR_MODULE
                if (cameraData.xr.enabled)
                {
                    cmd.SetRenderTarget(new RenderTargetIdentifier(cameraTarget, 0, CubemapFace.Unknown, -1),
                        colorLoadAction, RenderBufferStoreAction.Store, RenderBufferLoadAction.DontCare, RenderBufferStoreAction.DontCare);

                    bool isRenderToBackBufferTarget = cameraTarget == cameraData.xr.renderTarget;
                    if (isRenderToBackBufferTarget)
                        cmd.SetViewport(cameraData.pixelRect);
                    // We y-flip if
                    // 1) we are bliting from render texture to back buffer and
                    // 2) renderTexture starts UV at top
                    bool yflip = isRenderToBackBufferTarget && SystemInfo.graphicsUVStartsAtTop;
                    Vector4 scaleBias = yflip ? new Vector4(1, -1, 0, 1) : new Vector4(1, 1, 0, 0);
                    cmd.SetGlobalVector(ShaderPropertyId.scaleBias, scaleBias);
                    cmd.DrawProcedural(Matrix4x4.identity, m_Materials.uber, 0, MeshTopology.Quads, 4, 1, null);

                    //TODO: Implement swapbuffer in 2DRenderer so we can remove this
                    // For now, when render post - processing in the middle of the camera stack(not resolving to screen)
                    // we do an extra blit to ping pong results back to color texture. In future we should allow a Swap of the current active color texture
                    // in the pipeline to avoid this extra blit.
                    if (!m_ResolveToScreen && !m_UseSwapBuffer)
                    {
                        cmd.SetGlobalTexture(ShaderPropertyId.sourceTex, cameraTarget);
                        cmd.SetRenderTarget(new RenderTargetIdentifier(m_Source, 0, CubemapFace.Unknown, -1),
                            colorLoadAction, RenderBufferStoreAction.Store, RenderBufferLoadAction.DontCare, RenderBufferStoreAction.DontCare);

                        scaleBias = new Vector4(1, 1, 0, 0);;
                        cmd.SetGlobalVector(ShaderPropertyId.scaleBias, scaleBias);
                        cmd.DrawProcedural(Matrix4x4.identity, m_BlitMaterial, 0, MeshTopology.Quads, 4, 1, null);
                    }
                }
                else
#endif
                {
                    cmd.SetRenderTarget(cameraTarget, colorLoadAction, RenderBufferStoreAction.Store, RenderBufferLoadAction.DontCare, RenderBufferStoreAction.DontCare);
#pragma warning disable 0618 // Obsolete usage: RenderTargetIdentifiers required here because of use of RenderTexture cameraData.targetTexture which is not managed by RTHandles
                    cameraData.renderer.ConfigureCameraTarget(cameraTarget, cameraTarget);
#pragma warning restore 0618
                    cmd.SetViewProjectionMatrices(Matrix4x4.identity, Matrix4x4.identity);

                    if ((m_Destination.nameID == BuiltinRenderTextureType.CameraTarget && !m_UseSwapBuffer) || (m_ResolveToScreen && m_UseSwapBuffer))
                        cmd.SetViewport(cameraData.pixelRect);

                    cmd.DrawMesh(RenderingUtils.fullscreenMesh, Matrix4x4.identity, m_Materials.uber);

                    // TODO: Implement swapbuffer in 2DRenderer so we can remove this
                    // For now, when render post-processing in the middle of the camera stack (not resolving to screen)
                    // we do an extra blit to ping pong results back to color texture. In future we should allow a Swap of the current active color texture
                    // in the pipeline to avoid this extra blit.
                    if (!m_ResolveToScreen && !m_UseSwapBuffer)
                    {
                        cmd.SetGlobalTexture(ShaderPropertyId.sourceTex, cameraTarget);
                        cmd.SetRenderTarget(m_Source, RenderBufferLoadAction.DontCare, RenderBufferStoreAction.Store, RenderBufferLoadAction.DontCare, RenderBufferStoreAction.DontCare);
                        cmd.DrawMesh(RenderingUtils.fullscreenMesh, Matrix4x4.identity, m_BlitMaterial);
                    }

                    cmd.SetViewProjectionMatrices(cameraData.camera.worldToCameraMatrix, cameraData.camera.projectionMatrix);
                }

                if (m_UseSwapBuffer && !m_ResolveToScreen)
                {
                    renderer.SwapColorBuffer(cmd);
                }

                // Cleanup
                if (bloomActive)
                    cmd.ReleaseTemporaryRT(ShaderConstants._BloomMipUp[0]);

                if (tempTargetUsed)
                    cmd.ReleaseTemporaryRT(ShaderConstants._TempTarget);

                if (tempTarget2Used)
                    cmd.ReleaseTemporaryRT(ShaderConstants._TempTarget2);

                cmd.ReleaseTemporaryRT(Shader.PropertyToID(m_InternalLut.name));
            }
        }

        private BuiltinRenderTextureType BlitDstDiscardContent(CommandBuffer cmd, RenderTargetIdentifier rt)
        {
            // We set depth to DontCare because rt might be the source of PostProcessing used as a temporary target
            // Source typically comes with a depth buffer and right now we don't have a way to only bind the color attachment of a RenderTargetIdentifier
            cmd.SetRenderTarget(new RenderTargetIdentifier(rt, 0, CubemapFace.Unknown, -1),
                RenderBufferLoadAction.DontCare, RenderBufferStoreAction.Store,
                RenderBufferLoadAction.DontCare, RenderBufferStoreAction.DontCare);
            return BuiltinRenderTextureType.CurrentActive;
        }

        #region Sub-pixel Morphological Anti-aliasing

        void DoSubpixelMorphologicalAntialiasing(ref CameraData cameraData, CommandBuffer cmd, RenderTargetIdentifier source, RenderTargetIdentifier destination)
        {
            var camera = cameraData.camera;
            var pixelRect = cameraData.pixelRect;
            var material = m_Materials.subpixelMorphologicalAntialiasing;
            const int kStencilBit = 64;

            // Globals
            material.SetVector(ShaderConstants._Metrics, new Vector4(1f / m_Descriptor.width, 1f / m_Descriptor.height, m_Descriptor.width, m_Descriptor.height));
            material.SetTexture(ShaderConstants._AreaTexture, m_Data.textures.smaaAreaTex);
            material.SetTexture(ShaderConstants._SearchTexture, m_Data.textures.smaaSearchTex);
            material.SetFloat(ShaderConstants._StencilRef, (float)kStencilBit);
            material.SetFloat(ShaderConstants._StencilMask, (float)kStencilBit);

            // Quality presets
            material.shaderKeywords = null;

            switch (cameraData.antialiasingQuality)
            {
                case AntialiasingQuality.Low:
                    material.EnableKeyword(ShaderKeywordStrings.SmaaLow);
                    break;
                case AntialiasingQuality.Medium:
                    material.EnableKeyword(ShaderKeywordStrings.SmaaMedium);
                    break;
                case AntialiasingQuality.High:
                    material.EnableKeyword(ShaderKeywordStrings.SmaaHigh);
                    break;
            }

            // Intermediate targets
            RenderTargetIdentifier stencil; // We would only need stencil, no depth. But Unity doesn't support that.
            DepthBits tempDepthBits;
            if (m_Depth == k_CameraTarget || m_Descriptor.msaaSamples > 1)
            {
                // In case m_Depth is CameraTarget it may refer to the backbuffer and we can't use that as an attachment on all platforms
                stencil = ShaderConstants._EdgeTexture;
                tempDepthBits = DepthBits.Depth24;
            }
            else
            {
                stencil = m_Depth.nameID;
                tempDepthBits = DepthBits.None;
            }
            cmd.GetTemporaryRT(ShaderConstants._EdgeTexture, GetCompatibleDescriptor(m_Descriptor.width, m_Descriptor.height, m_SMAAEdgeFormat, tempDepthBits), FilterMode.Bilinear);
            cmd.GetTemporaryRT(ShaderConstants._BlendTexture, GetCompatibleDescriptor(m_Descriptor.width, m_Descriptor.height, GraphicsFormat.R8G8B8A8_UNorm), FilterMode.Point);

            // Prepare for manual blit
            cmd.SetViewProjectionMatrices(Matrix4x4.identity, Matrix4x4.identity);
            cmd.SetViewport(pixelRect);

            // Pass 1: Edge detection
            cmd.SetRenderTarget(new RenderTargetIdentifier(ShaderConstants._EdgeTexture, 0, CubemapFace.Unknown, -1),
                RenderBufferLoadAction.DontCare, RenderBufferStoreAction.Store, stencil,
                RenderBufferLoadAction.DontCare, RenderBufferStoreAction.Store);
            cmd.ClearRenderTarget(RTClearFlags.ColorStencil, Color.clear, 1.0f, 0);
            cmd.SetGlobalTexture(ShaderConstants._ColorTexture, source);
            DrawFullscreenMesh(cmd, material, 0);

            // Pass 2: Blend weights
            cmd.SetRenderTarget(new RenderTargetIdentifier(ShaderConstants._BlendTexture, 0, CubemapFace.Unknown, -1),
                RenderBufferLoadAction.DontCare, RenderBufferStoreAction.Store, stencil,
                RenderBufferLoadAction.Load, RenderBufferStoreAction.DontCare);
            cmd.ClearRenderTarget(false, true, Color.clear);
            cmd.SetGlobalTexture(ShaderConstants._ColorTexture, ShaderConstants._EdgeTexture);
            DrawFullscreenMesh(cmd, material, 1);

            // Pass 3: Neighborhood blending
            cmd.SetRenderTarget(new RenderTargetIdentifier(destination, 0, CubemapFace.Unknown, -1),
                RenderBufferLoadAction.DontCare, RenderBufferStoreAction.Store,
                RenderBufferLoadAction.DontCare, RenderBufferStoreAction.DontCare);
            cmd.SetGlobalTexture(ShaderConstants._ColorTexture, source);
            cmd.SetGlobalTexture(ShaderConstants._BlendTexture, ShaderConstants._BlendTexture);
            DrawFullscreenMesh(cmd, material, 2);

            // Cleanup
            cmd.ReleaseTemporaryRT(ShaderConstants._EdgeTexture);
            cmd.ReleaseTemporaryRT(ShaderConstants._BlendTexture);
            cmd.SetViewProjectionMatrices(camera.worldToCameraMatrix, camera.projectionMatrix);
        }

        #endregion

        #region Depth Of Field

        // TODO: CoC reprojection once TAA gets in LW
        // TODO: Proper LDR/gamma support
        void DoDepthOfField(Camera camera, CommandBuffer cmd, RenderTargetIdentifier source, RenderTargetIdentifier destination, Rect pixelRect)
        {
            if (m_DepthOfField.mode.value == DepthOfFieldMode.Gaussian)
                DoGaussianDepthOfField(camera, cmd, source, destination, pixelRect);
            else if (m_DepthOfField.mode.value == DepthOfFieldMode.Bokeh)
                DoBokehDepthOfField(cmd, source, destination, pixelRect);
        }

        void DoGaussianDepthOfField(Camera camera, CommandBuffer cmd, RenderTargetIdentifier source, RenderTargetIdentifier destination, Rect pixelRect)
        {
            int downSample = 2;
            var material = m_Materials.gaussianDepthOfField;
            int wh = m_Descriptor.width / downSample;
            int hh = m_Descriptor.height / downSample;
            float farStart = m_DepthOfField.gaussianStart.value;
            float farEnd = Mathf.Max(farStart, m_DepthOfField.gaussianEnd.value);

            // Assumes a radius of 1 is 1 at 1080p
            // Past a certain radius our gaussian kernel will look very bad so we'll clamp it for
            // very high resolutions (4K+).
            float maxRadius = m_DepthOfField.gaussianMaxRadius.value * (wh / 1080f);
            maxRadius = Mathf.Min(maxRadius, 2f);

            CoreUtils.SetKeyword(material, ShaderKeywordStrings.HighQualitySampling, m_DepthOfField.highQualitySampling.value);
            material.SetVector(ShaderConstants._CoCParams, new Vector3(farStart, farEnd, maxRadius));

            // Temporary textures
            cmd.GetTemporaryRT(ShaderConstants._FullCoCTexture, GetCompatibleDescriptor(m_Descriptor.width, m_Descriptor.height, m_GaussianCoCFormat), FilterMode.Bilinear);
            cmd.GetTemporaryRT(ShaderConstants._HalfCoCTexture, GetCompatibleDescriptor(wh, hh, m_GaussianCoCFormat), FilterMode.Bilinear);
            cmd.GetTemporaryRT(ShaderConstants._PingTexture, GetCompatibleDescriptor(wh, hh, m_DefaultHDRFormat), FilterMode.Bilinear);
            cmd.GetTemporaryRT(ShaderConstants._PongTexture, GetCompatibleDescriptor(wh, hh, m_DefaultHDRFormat), FilterMode.Bilinear);
            // Note: fresh temporary RTs don't require explicit RenderBufferLoadAction.DontCare, only when they are reused (such as PingTexture)

            PostProcessUtils.SetSourceSize(cmd, m_Descriptor);
            cmd.SetGlobalVector(ShaderConstants._DownSampleScaleFactor, new Vector4(1.0f / downSample, 1.0f / downSample, downSample, downSample));

            // Compute CoC
            Blit(cmd, source, ShaderConstants._FullCoCTexture, material, 0);

            // Downscale & prefilter color + coc
            m_MRT2[0] = ShaderConstants._HalfCoCTexture;
            m_MRT2[1] = ShaderConstants._PingTexture;

            cmd.SetViewProjectionMatrices(Matrix4x4.identity, Matrix4x4.identity);
            cmd.SetViewport(pixelRect);
            cmd.SetGlobalTexture(ShaderConstants._ColorTexture, source);
            cmd.SetGlobalTexture(ShaderConstants._FullCoCTexture, ShaderConstants._FullCoCTexture);
            cmd.SetRenderTarget(m_MRT2, ShaderConstants._HalfCoCTexture, 0, CubemapFace.Unknown, -1);
            DrawFullscreenMesh(cmd, material, 1);

            cmd.SetViewProjectionMatrices(camera.worldToCameraMatrix, camera.projectionMatrix);

            // Blur
            cmd.SetGlobalTexture(ShaderConstants._HalfCoCTexture, ShaderConstants._HalfCoCTexture);
            Blit(cmd, ShaderConstants._PingTexture, ShaderConstants._PongTexture, material, 2);
            Blit(cmd, ShaderConstants._PongTexture, BlitDstDiscardContent(cmd, ShaderConstants._PingTexture), material, 3);

            // Composite
            cmd.SetGlobalTexture(ShaderConstants._ColorTexture, ShaderConstants._PingTexture);
            cmd.SetGlobalTexture(ShaderConstants._FullCoCTexture, ShaderConstants._FullCoCTexture);
            Blit(cmd, source, BlitDstDiscardContent(cmd, destination), material, 4);

            // Cleanup
            cmd.ReleaseTemporaryRT(ShaderConstants._FullCoCTexture);
            cmd.ReleaseTemporaryRT(ShaderConstants._HalfCoCTexture);
            cmd.ReleaseTemporaryRT(ShaderConstants._PingTexture);
            cmd.ReleaseTemporaryRT(ShaderConstants._PongTexture);
        }

        void PrepareBokehKernel(float maxRadius, float rcpAspect)
        {
            const int kRings = 4;
            const int kPointsPerRing = 7;

            // Check the existing array
            if (m_BokehKernel == null)
                m_BokehKernel = new Vector4[42];

            // Fill in sample points (concentric circles transformed to rotated N-Gon)
            int idx = 0;
            float bladeCount = m_DepthOfField.bladeCount.value;
            float curvature = 1f - m_DepthOfField.bladeCurvature.value;
            float rotation = m_DepthOfField.bladeRotation.value * Mathf.Deg2Rad;
            const float PI = Mathf.PI;
            const float TWO_PI = Mathf.PI * 2f;

            for (int ring = 1; ring < kRings; ring++)
            {
                float bias = 1f / kPointsPerRing;
                float radius = (ring + bias) / (kRings - 1f + bias);
                int points = ring * kPointsPerRing;

                for (int point = 0; point < points; point++)
                {
                    // Angle on ring
                    float phi = 2f * PI * point / points;

                    // Transform to rotated N-Gon
                    // Adapted from "CryEngine 3 Graphics Gems" [Sousa13]
                    float nt = Mathf.Cos(PI / bladeCount);
                    float dt = Mathf.Cos(phi - (TWO_PI / bladeCount) * Mathf.Floor((bladeCount * phi + Mathf.PI) / TWO_PI));
                    float r = radius * Mathf.Pow(nt / dt, curvature);
                    float u = r * Mathf.Cos(phi - rotation);
                    float v = r * Mathf.Sin(phi - rotation);

                    float uRadius = u * maxRadius;
                    float vRadius = v * maxRadius;
                    float uRadiusPowTwo = uRadius * uRadius;
                    float vRadiusPowTwo = vRadius * vRadius;
                    float kernelLength = Mathf.Sqrt((uRadiusPowTwo + vRadiusPowTwo));
                    float uRCP = uRadius * rcpAspect;

                    m_BokehKernel[idx] = new Vector4(uRadius, vRadius, kernelLength, uRCP);
                    idx++;
                }
            }
        }

        [MethodImpl(MethodImplOptions.AggressiveInlining)]
        static float GetMaxBokehRadiusInPixels(float viewportHeight)
        {
            // Estimate the maximum radius of bokeh (empirically derived from the ring count)
            const float kRadiusInPixels = 14f;
            return Mathf.Min(0.05f, kRadiusInPixels / viewportHeight);
        }

        void DoBokehDepthOfField(CommandBuffer cmd, RenderTargetIdentifier source, RenderTargetIdentifier destination, Rect pixelRect)
        {
            int downSample = 2;
            var material = m_Materials.bokehDepthOfField;
            int wh = m_Descriptor.width / downSample;
            int hh = m_Descriptor.height / downSample;

            // "A Lens and Aperture Camera Model for Synthetic Image Generation" [Potmesil81]
            float F = m_DepthOfField.focalLength.value / 1000f;
            float A = m_DepthOfField.focalLength.value / m_DepthOfField.aperture.value;
            float P = m_DepthOfField.focusDistance.value;
            float maxCoC = (A * F) / (P - F);
            float maxRadius = GetMaxBokehRadiusInPixels(m_Descriptor.height);
            float rcpAspect = 1f / (wh / (float)hh);

            CoreUtils.SetKeyword(material, ShaderKeywordStrings.UseFastSRGBLinearConversion, m_UseFastSRGBLinearConversion);
            cmd.SetGlobalVector(ShaderConstants._CoCParams, new Vector4(P, maxCoC, maxRadius, rcpAspect));

            // Prepare the bokeh kernel constant buffer
            int hash = m_DepthOfField.GetHashCode();
            if (hash != m_BokehHash || maxRadius != m_BokehMaxRadius || rcpAspect != m_BokehRCPAspect)
            {
                m_BokehHash = hash;
                m_BokehMaxRadius = maxRadius;
                m_BokehRCPAspect = rcpAspect;
                PrepareBokehKernel(maxRadius, rcpAspect);
            }

            cmd.SetGlobalVectorArray(ShaderConstants._BokehKernel, m_BokehKernel);

            // Temporary textures
            cmd.GetTemporaryRT(ShaderConstants._FullCoCTexture, GetCompatibleDescriptor(m_Descriptor.width, m_Descriptor.height, GraphicsFormat.R8_UNorm), FilterMode.Bilinear);
            cmd.GetTemporaryRT(ShaderConstants._PingTexture, GetCompatibleDescriptor(wh, hh, GraphicsFormat.R16G16B16A16_SFloat), FilterMode.Bilinear);
            cmd.GetTemporaryRT(ShaderConstants._PongTexture, GetCompatibleDescriptor(wh, hh, GraphicsFormat.R16G16B16A16_SFloat), FilterMode.Bilinear);

            PostProcessUtils.SetSourceSize(cmd, m_Descriptor);
            cmd.SetGlobalVector(ShaderConstants._DownSampleScaleFactor, new Vector4(1.0f / downSample, 1.0f / downSample, downSample, downSample));
            float uvMargin = (1.0f / m_Descriptor.height) * downSample;
            cmd.SetGlobalVector(ShaderConstants._BokehConstants, new Vector4(uvMargin, uvMargin * 2.0f));

            // Compute CoC
            Blit(cmd, source, ShaderConstants._FullCoCTexture, material, 0);
            cmd.SetGlobalTexture(ShaderConstants._FullCoCTexture, ShaderConstants._FullCoCTexture);

            // Downscale & prefilter color + coc
            Blit(cmd, source, ShaderConstants._PingTexture, material, 1);

            // Bokeh blur
            Blit(cmd, ShaderConstants._PingTexture, ShaderConstants._PongTexture, material, 2);

            // Post-filtering
            Blit(cmd, ShaderConstants._PongTexture, BlitDstDiscardContent(cmd, ShaderConstants._PingTexture), material, 3);

            // Composite
            cmd.SetGlobalTexture(ShaderConstants._DofTexture, ShaderConstants._PingTexture);
            Blit(cmd, source, BlitDstDiscardContent(cmd, destination), material, 4);

            // Cleanup
            cmd.ReleaseTemporaryRT(ShaderConstants._FullCoCTexture);
            cmd.ReleaseTemporaryRT(ShaderConstants._PingTexture);
            cmd.ReleaseTemporaryRT(ShaderConstants._PongTexture);
        }

        #endregion

        #region LensFlareDataDriven

        static float GetLensFlareLightAttenuation(Light light, Camera cam, Vector3 wo)
        {
            // Must always be true
            if (light != null)
            {
                switch (light.type)
                {
                    case LightType.Directional:
                        return LensFlareCommonSRP.ShapeAttenuationDirLight(light.transform.forward, wo);
                    case LightType.Point:
                        return LensFlareCommonSRP.ShapeAttenuationPointLight();
                    case LightType.Spot:
                        return LensFlareCommonSRP.ShapeAttenuationSpotConeLight(light.transform.forward, wo, light.spotAngle, light.innerSpotAngle / 180.0f);
                    default:
                        return 1.0f;
                }
            }

            return 1.0f;
        }

        void DoLensFlareDatadriven(Camera camera, CommandBuffer cmd, RenderTargetIdentifier source, bool usePanini, float paniniDistance, float paniniCropToFit)
        {
            var gpuView = camera.worldToCameraMatrix;
            var gpuNonJitteredProj = GL.GetGPUProjectionMatrix(camera.projectionMatrix, true);
            // Zero out the translation component.
            gpuView.SetColumn(3, new Vector4(0, 0, 0, 1));
            var gpuVP = gpuNonJitteredProj * camera.worldToCameraMatrix;
            LensFlareCommonSRP.DoLensFlareDataDrivenCommon(m_Materials.lensFlareDataDriven, LensFlareCommonSRP.Instance, camera, (float)m_Descriptor.width, (float)m_Descriptor.height,
                usePanini, paniniDistance, paniniCropToFit,
                true,
                camera.transform.position,
                gpuVP,
                cmd, source,
                (Light light, Camera cam, Vector3 wo) => { return GetLensFlareLightAttenuation(light, cam, wo); },
                ShaderConstants._FlareOcclusionTex, ShaderConstants._FlareOcclusionIndex,
                ShaderConstants._FlareTex, ShaderConstants._FlareColorValue,
                ShaderConstants._FlareData0, ShaderConstants._FlareData1, ShaderConstants._FlareData2, ShaderConstants._FlareData3, ShaderConstants._FlareData4,
                false);
        }

        #endregion

        #region Motion Blur
#if ENABLE_VR && ENABLE_XR_MODULE
        // Hold the stereo matrices to avoid allocating arrays every frame
        internal static readonly Matrix4x4[] viewProjMatrixStereo = new Matrix4x4[2];
#endif
        void DoMotionBlur(CameraData cameraData, CommandBuffer cmd, RenderTargetIdentifier source, RenderTargetIdentifier destination)
        {
            var material = m_Materials.cameraMotionBlur;

#if ENABLE_VR && ENABLE_XR_MODULE
            if (cameraData.xr.enabled && cameraData.xr.singlePassEnabled)
            {
                var viewProj0 = GL.GetGPUProjectionMatrix(cameraData.GetProjectionMatrix(0), true) * cameraData.GetViewMatrix(0);
                var viewProj1 = GL.GetGPUProjectionMatrix(cameraData.GetProjectionMatrix(1), true) * cameraData.GetViewMatrix(1);
                if (m_ResetHistory)
                {
                    viewProjMatrixStereo[0] = viewProj0;
                    viewProjMatrixStereo[1] = viewProj1;
                    material.SetMatrixArray("_PrevViewProjMStereo", viewProjMatrixStereo);
                }
                else
                    material.SetMatrixArray("_PrevViewProjMStereo", m_PrevViewProjM);

                m_PrevViewProjM[0] = viewProj0;
                m_PrevViewProjM[1] = viewProj1;
            }
            else
#endif
            {
                int prevViewProjMIdx = 0;
#if ENABLE_VR && ENABLE_XR_MODULE
                if (cameraData.xr.enabled)
                    prevViewProjMIdx = cameraData.xr.multipassId;
#endif
                // This is needed because Blit will reset viewproj matrices to identity and UniversalRP currently
                // relies on SetupCameraProperties instead of handling its own matrices.
                // TODO: We need get rid of SetupCameraProperties and setup camera matrices in Universal
                var proj = cameraData.GetProjectionMatrix();
                var view = cameraData.GetViewMatrix();
                var viewProj = proj * view;

                material.SetMatrix("_ViewProjM", viewProj);

                if (m_ResetHistory)
                    material.SetMatrix("_PrevViewProjM", viewProj);
                else
                    material.SetMatrix("_PrevViewProjM", m_PrevViewProjM[prevViewProjMIdx]);

                m_PrevViewProjM[prevViewProjMIdx] = viewProj;
            }

            material.SetFloat("_Intensity", m_MotionBlur.intensity.value);
            material.SetFloat("_Clamp", m_MotionBlur.clamp.value);

            PostProcessUtils.SetSourceSize(cmd, m_Descriptor);

            Blit(cmd, source, BlitDstDiscardContent(cmd, destination), material, (int)m_MotionBlur.quality.value);
        }

        #endregion

        #region Panini Projection

        // Back-ported & adapted from the work of the Stockholm demo team - thanks Lasse!
        void DoPaniniProjection(Camera camera, CommandBuffer cmd, RenderTargetIdentifier source, RenderTargetIdentifier destination)
        {
            float distance = m_PaniniProjection.distance.value;
            var viewExtents = CalcViewExtents(camera);
            var cropExtents = CalcCropExtents(camera, distance);

            float scaleX = cropExtents.x / viewExtents.x;
            float scaleY = cropExtents.y / viewExtents.y;
            float scaleF = Mathf.Min(scaleX, scaleY);

            float paniniD = distance;
            float paniniS = Mathf.Lerp(1f, Mathf.Clamp01(scaleF), m_PaniniProjection.cropToFit.value);

            var material = m_Materials.paniniProjection;
            material.SetVector(ShaderConstants._Params, new Vector4(viewExtents.x, viewExtents.y, paniniD, paniniS));
            material.EnableKeyword(
                1f - Mathf.Abs(paniniD) > float.Epsilon
                ? ShaderKeywordStrings.PaniniGeneric : ShaderKeywordStrings.PaniniUnitDistance
            );

            Blit(cmd, source, BlitDstDiscardContent(cmd, destination), material);
        }

        Vector2 CalcViewExtents(Camera camera)
        {
            float fovY = camera.fieldOfView * Mathf.Deg2Rad;
            float aspect = m_Descriptor.width / (float)m_Descriptor.height;

            float viewExtY = Mathf.Tan(0.5f * fovY);
            float viewExtX = aspect * viewExtY;

            return new Vector2(viewExtX, viewExtY);
        }

        Vector2 CalcCropExtents(Camera camera, float d)
        {
            // given
            //    S----------- E--X-------
            //    |    `  ~.  /,´
            //    |-- ---    Q
            //    |        ,/    `
            //  1 |      ,´/       `
            //    |    ,´ /         ´
            //    |  ,´  /           ´
            //    |,`   /             ,
            //    O    /
            //    |   /               ,
            //  d |  /
            //    | /                ,
            //    |/                .
            //    P
            //    |              ´
            //    |         , ´
            //    +-    ´
            //
            // have X
            // want to find E

            float viewDist = 1f + d;

            var projPos = CalcViewExtents(camera);
            var projHyp = Mathf.Sqrt(projPos.x * projPos.x + 1f);

            float cylDistMinusD = 1f / projHyp;
            float cylDist = cylDistMinusD + d;
            var cylPos = projPos * cylDistMinusD;

            return cylPos * (viewDist / cylDist);
        }

        #endregion

        #region Bloom

        void SetupBloom(CommandBuffer cmd, RenderTargetIdentifier source, Material uberMaterial)
        {
            // Start at half-res
            int downres = 1;
            switch (m_Bloom.downscale.value)
            {
                case BloomDownscaleMode.Half:
                    downres = 1;
                    break;
                case BloomDownscaleMode.Quarter:
                    downres = 2;
                    break;
                default:
                    throw new System.ArgumentOutOfRangeException();
            }
            int tw = m_Descriptor.width >> downres;
            int th = m_Descriptor.height >> downres;

            // Determine the iteration count
            int maxSize = Mathf.Max(tw, th);
            int iterations = Mathf.FloorToInt(Mathf.Log(maxSize, 2f) - 1);
            int mipCount = Mathf.Clamp(iterations, 1, m_Bloom.maxIterations.value);

            // Pre-filtering parameters
            float clamp = m_Bloom.clamp.value;
            float threshold = Mathf.GammaToLinearSpace(m_Bloom.threshold.value);
            float thresholdKnee = threshold * 0.5f; // Hardcoded soft knee

            // Material setup
            float scatter = Mathf.Lerp(0.05f, 0.95f, m_Bloom.scatter.value);
            var bloomMaterial = m_Materials.bloom;
            bloomMaterial.SetVector(ShaderConstants._Params, new Vector4(scatter, clamp, threshold, thresholdKnee));
            CoreUtils.SetKeyword(bloomMaterial, ShaderKeywordStrings.BloomHQ, m_Bloom.highQualityFiltering.value);
            CoreUtils.SetKeyword(bloomMaterial, ShaderKeywordStrings.UseRGBM, m_UseRGBM);

            // Prefilter
            var desc = GetCompatibleDescriptor(tw, th, m_DefaultHDRFormat);
            cmd.GetTemporaryRT(ShaderConstants._BloomMipDown[0], desc, FilterMode.Bilinear);
            cmd.GetTemporaryRT(ShaderConstants._BloomMipUp[0], desc, FilterMode.Bilinear);
            Blit(cmd, source, ShaderConstants._BloomMipDown[0], bloomMaterial, 0);

            // Downsample - gaussian pyramid
            int lastDown = ShaderConstants._BloomMipDown[0];
            for (int i = 1; i < mipCount; i++)
            {
                tw = Mathf.Max(1, tw >> 1);
                th = Mathf.Max(1, th >> 1);
                int mipDown = ShaderConstants._BloomMipDown[i];
                int mipUp = ShaderConstants._BloomMipUp[i];

                desc.width = tw;
                desc.height = th;

                cmd.GetTemporaryRT(mipDown, desc, FilterMode.Bilinear);
                cmd.GetTemporaryRT(mipUp, desc, FilterMode.Bilinear);

                // Classic two pass gaussian blur - use mipUp as a temporary target
                //   First pass does 2x downsampling + 9-tap gaussian
                //   Second pass does 9-tap gaussian using a 5-tap filter + bilinear filtering
                Blit(cmd, lastDown, mipUp, bloomMaterial, 1);
                Blit(cmd, mipUp, mipDown, bloomMaterial, 2);

                lastDown = mipDown;
            }

            // Upsample (bilinear by default, HQ filtering does bicubic instead
            for (int i = mipCount - 2; i >= 0; i--)
            {
                int lowMip = (i == mipCount - 2) ? ShaderConstants._BloomMipDown[i + 1] : ShaderConstants._BloomMipUp[i + 1];
                int highMip = ShaderConstants._BloomMipDown[i];
                int dst = ShaderConstants._BloomMipUp[i];

                cmd.SetGlobalTexture(ShaderConstants._SourceTexLowMip, lowMip);
                Blit(cmd, highMip, BlitDstDiscardContent(cmd, dst), bloomMaterial, 3);
            }

            // Cleanup
            for (int i = 0; i < mipCount; i++)
            {
                cmd.ReleaseTemporaryRT(ShaderConstants._BloomMipDown[i]);
                if (i > 0) cmd.ReleaseTemporaryRT(ShaderConstants._BloomMipUp[i]);
            }

            // Setup bloom on uber
            var tint = m_Bloom.tint.value.linear;
            var luma = ColorUtils.Luminance(tint);
            tint = luma > 0f ? tint * (1f / luma) : Color.white;

            var bloomParams = new Vector4(m_Bloom.intensity.value, tint.r, tint.g, tint.b);
            uberMaterial.SetVector(ShaderConstants._Bloom_Params, bloomParams);
            uberMaterial.SetFloat(ShaderConstants._Bloom_RGBM, m_UseRGBM ? 1f : 0f);

            cmd.SetGlobalTexture(ShaderConstants._Bloom_Texture, ShaderConstants._BloomMipUp[0]);

            // Setup lens dirtiness on uber
            // Keep the aspect ratio correct & center the dirt texture, we don't want it to be
            // stretched or squashed
            var dirtTexture = m_Bloom.dirtTexture.value == null ? Texture2D.blackTexture : m_Bloom.dirtTexture.value;
            float dirtRatio = dirtTexture.width / (float)dirtTexture.height;
            float screenRatio = m_Descriptor.width / (float)m_Descriptor.height;
            var dirtScaleOffset = new Vector4(1f, 1f, 0f, 0f);
            float dirtIntensity = m_Bloom.dirtIntensity.value;

            if (dirtRatio > screenRatio)
            {
                dirtScaleOffset.x = screenRatio / dirtRatio;
                dirtScaleOffset.z = (1f - dirtScaleOffset.x) * 0.5f;
            }
            else if (screenRatio > dirtRatio)
            {
                dirtScaleOffset.y = dirtRatio / screenRatio;
                dirtScaleOffset.w = (1f - dirtScaleOffset.y) * 0.5f;
            }

            uberMaterial.SetVector(ShaderConstants._LensDirt_Params, dirtScaleOffset);
            uberMaterial.SetFloat(ShaderConstants._LensDirt_Intensity, dirtIntensity);
            uberMaterial.SetTexture(ShaderConstants._LensDirt_Texture, dirtTexture);

            // Keyword setup - a bit convoluted as we're trying to save some variants in Uber...
            if (m_Bloom.highQualityFiltering.value)
                uberMaterial.EnableKeyword(dirtIntensity > 0f ? ShaderKeywordStrings.BloomHQDirt : ShaderKeywordStrings.BloomHQ);
            else
                uberMaterial.EnableKeyword(dirtIntensity > 0f ? ShaderKeywordStrings.BloomLQDirt : ShaderKeywordStrings.BloomLQ);
        }

        #endregion

        #region Lens Distortion

        void SetupLensDistortion(Material material, bool isSceneView)
        {
            float amount = 1.6f * Mathf.Max(Mathf.Abs(m_LensDistortion.intensity.value * 100f), 1f);
            float theta = Mathf.Deg2Rad * Mathf.Min(160f, amount);
            float sigma = 2f * Mathf.Tan(theta * 0.5f);
            var center = m_LensDistortion.center.value * 2f - Vector2.one;
            var p1 = new Vector4(
                center.x,
                center.y,
                Mathf.Max(m_LensDistortion.xMultiplier.value, 1e-4f),
                Mathf.Max(m_LensDistortion.yMultiplier.value, 1e-4f)
            );
            var p2 = new Vector4(
                m_LensDistortion.intensity.value >= 0f ? theta : 1f / theta,
                sigma,
                1f / m_LensDistortion.scale.value,
                m_LensDistortion.intensity.value * 100f
            );

            material.SetVector(ShaderConstants._Distortion_Params1, p1);
            material.SetVector(ShaderConstants._Distortion_Params2, p2);

            if (m_LensDistortion.IsActive() && !isSceneView)
                material.EnableKeyword(ShaderKeywordStrings.Distortion);
        }

        #endregion

        #region Chromatic Aberration

        void SetupChromaticAberration(Material material)
        {
            material.SetFloat(ShaderConstants._Chroma_Params, m_ChromaticAberration.intensity.value * 0.05f);

            if (m_ChromaticAberration.IsActive())
                material.EnableKeyword(ShaderKeywordStrings.ChromaticAberration);
        }

        #endregion

        #region Vignette

        void SetupVignette(Material material, XRPass xrPass)
        {
            var color = m_Vignette.color.value;
            var center = m_Vignette.center.value;
            var aspectRatio = m_Descriptor.width / (float)m_Descriptor.height;


#if ENABLE_VR && ENABLE_XR_MODULE
            if (xrPass != null && xrPass.enabled)
            {
                if (xrPass.singlePassEnabled)
                    material.SetVector(ShaderConstants._Vignette_ParamsXR, xrPass.ApplyXRViewCenterOffset(center));
                else
                    // In multi-pass mode we need to modify the eye center with the values from .xy of the corrected
                    // center since the version of the shader that is not single-pass will use the value in _Vignette_Params2
                    center = xrPass.ApplyXRViewCenterOffset(center);
            }
#endif

            var v1 = new Vector4(
                color.r, color.g, color.b,
                m_Vignette.rounded.value ? aspectRatio : 1f
            );
            var v2 = new Vector4(
                center.x, center.y,
                m_Vignette.intensity.value * 3f,
                m_Vignette.smoothness.value * 5f
            );

            material.SetVector(ShaderConstants._Vignette_Params1, v1);
            material.SetVector(ShaderConstants._Vignette_Params2, v2);
        }

        #endregion

        #region Color Grading

        void SetupColorGrading(CommandBuffer cmd, ref RenderingData renderingData, Material material)
        {
            ref var postProcessingData = ref renderingData.postProcessingData;
            bool hdr = postProcessingData.gradingMode == ColorGradingMode.HighDynamicRange;
            int lutHeight = postProcessingData.lutSize;
            int lutWidth = lutHeight * lutHeight;

            // Source material setup
            float postExposureLinear = Mathf.Pow(2f, m_ColorAdjustments.postExposure.value);
            cmd.SetGlobalTexture(ShaderConstants._InternalLut, m_InternalLut.nameID);
            material.SetVector(ShaderConstants._Lut_Params, new Vector4(1f / lutWidth, 1f / lutHeight, lutHeight - 1f, postExposureLinear));
            material.SetTexture(ShaderConstants._UserLut, m_ColorLookup.texture.value);
            material.SetVector(ShaderConstants._UserLut_Params, !m_ColorLookup.IsActive()
                ? Vector4.zero
                : new Vector4(1f / m_ColorLookup.texture.value.width,
                    1f / m_ColorLookup.texture.value.height,
                    m_ColorLookup.texture.value.height - 1f,
                    m_ColorLookup.contribution.value)
            );

            if (hdr)
            {
                material.EnableKeyword(ShaderKeywordStrings.HDRGrading);
            }
            else
            {
                switch (m_Tonemapping.mode.value)
                {
                    case TonemappingMode.Neutral: material.EnableKeyword(ShaderKeywordStrings.TonemapNeutral); break;
                    case TonemappingMode.ACES: material.EnableKeyword(ShaderKeywordStrings.TonemapACES); break;
                    default: break; // None
                }
            }
        }

        #endregion

        #region Film Grain

        void SetupGrain(in CameraData cameraData, Material material)
        {
            if (!m_HasFinalPass && m_FilmGrain.IsActive())
            {
                material.EnableKeyword(ShaderKeywordStrings.FilmGrain);
                PostProcessUtils.ConfigureFilmGrain(
                    m_Data,
                    m_FilmGrain,
                    cameraData.pixelWidth, cameraData.pixelHeight,
                    material
                );
            }
        }

        #endregion

        #region 8-bit Dithering

        void SetupDithering(in CameraData cameraData, Material material)
        {
            if (!m_HasFinalPass && cameraData.isDitheringEnabled)
            {
                material.EnableKeyword(ShaderKeywordStrings.Dithering);
                m_DitheringTextureIndex = PostProcessUtils.ConfigureDithering(
                    m_Data,
                    m_DitheringTextureIndex,
                    cameraData.pixelWidth, cameraData.pixelHeight,
                    material
                );
            }
        }

        #endregion

        #region Final pass

        void RenderFinalPass(CommandBuffer cmd, ref RenderingData renderingData)
        {
            ref var cameraData = ref renderingData.cameraData;
            var material = m_Materials.finalPass;
            material.shaderKeywords = null;

            PostProcessUtils.SetSourceSize(cmd, cameraData.cameraTargetDescriptor);

            SetupGrain(cameraData, material);
            SetupDithering(cameraData, material);

            if (RequireSRGBConversionBlitToBackBuffer(cameraData))
                material.EnableKeyword(ShaderKeywordStrings.LinearToSRGBConversion);

            GetActiveDebugHandler(renderingData)?.UpdateShaderGlobalPropertiesForFinalValidationPass(cmd, ref cameraData, m_IsFinalPass);

            if (m_UseSwapBuffer)
                m_Source = cameraData.renderer.GetCameraColorBackBuffer(cmd);

            cmd.SetGlobalTexture(ShaderPropertyId.sourceTex, m_Source);

            var colorLoadAction = cameraData.isDefaultViewport ? RenderBufferLoadAction.DontCare : RenderBufferLoadAction.Load;

            bool isFxaaEnabled = (cameraData.antialiasing == AntialiasingMode.FastApproximateAntialiasing);

            if (cameraData.imageScalingMode != ImageScalingMode.None)
            {
                // FSR is only considered "enabled" when we're performing upscaling. (downscaling uses a linear filter unconditionally)
                bool isFsrEnabled = ((cameraData.imageScalingMode == ImageScalingMode.Upscaling) && (cameraData.upscalingFilter == ImageUpscalingFilter.FSR));

                bool doLateFsrColorConversion = (isFsrEnabled && (isFxaaEnabled || m_hasExternalPostPasses));

                // When FXAA is enabled in scaled renders, we execute it in a separate blit since it's not designed to be used in
                // situations where the input and output resolutions do not match.
                // When FSR is active and we didn't perform color conversion earlier, we do it now as part of the setup blit.
                bool isSetupRequired = (isFxaaEnabled || doLateFsrColorConversion);

                // Make sure to remove any MSAA and attached depth buffers from the temporary render targets
                var tempRtDesc = cameraData.cameraTargetDescriptor;
                tempRtDesc.msaaSamples = 1;
                tempRtDesc.depthBufferBits = 0;

                m_Materials.scalingSetup.shaderKeywords = null;

                var sourceRtId = m_Source;

                if (isSetupRequired)
                {
                    if (isFxaaEnabled)
                    {
                        m_Materials.scalingSetup.EnableKeyword(ShaderKeywordStrings.Fxaa);
                    }

                    if (doLateFsrColorConversion)
                    {
                        m_Materials.scalingSetup.EnableKeyword(ShaderKeywordStrings.Gamma20);
                    }

                    RenderingUtils.ReAllocateIfNeeded(ref m_ScalingSetupTarget, tempRtDesc, FilterMode.Point, TextureWrapMode.Clamp, name: "_ScalingSetupTexture");
                    Blit(cmd, m_Source, m_ScalingSetupTarget, m_Materials.scalingSetup);

                    cmd.SetGlobalTexture(ShaderPropertyId.sourceTex, m_ScalingSetupTarget);

                    sourceRtId = m_ScalingSetupTarget;
                }

                switch (cameraData.imageScalingMode)
                {
                    case ImageScalingMode.Upscaling:
                    {
                        // In the upscaling case, set material keywords based on the selected upscaling filter
                        // Note: If FSR is enabled, we go down this path regardless of the current render scale. We do this because
                        //       FSR still provides visual benefits at 100% scale. This will also make the transition between 99% and 100%
                        //       scale less obvious for cases where FSR is used with dynamic resolution scaling.
                        switch (cameraData.upscalingFilter)
                        {
                            case ImageUpscalingFilter.Point:
                            {
                                material.EnableKeyword(ShaderKeywordStrings.PointSampling);
                                break;
                            }

                            case ImageUpscalingFilter.Linear:
                            {
                                // Do nothing as linear is the default filter in the shader
                                break;
                            }

                            case ImageUpscalingFilter.FSR:
                            {
                                m_Materials.easu.shaderKeywords = null;

                                var upscaleRtDesc = tempRtDesc;
                                upscaleRtDesc.width = cameraData.pixelWidth;
                                upscaleRtDesc.height = cameraData.pixelHeight;

                                // EASU
                                RenderingUtils.ReAllocateIfNeeded(ref m_UpscaledTarget, upscaleRtDesc, FilterMode.Point, TextureWrapMode.Clamp, name: "_UpscaledTexture");
                                var fsrInputSize = new Vector2(cameraData.cameraTargetDescriptor.width, cameraData.cameraTargetDescriptor.height);
                                var fsrOutputSize = new Vector2(cameraData.pixelWidth, cameraData.pixelHeight);
                                FSRUtils.SetEasuConstants(cmd, fsrInputSize, fsrInputSize, fsrOutputSize);

                                Blit(cmd, sourceRtId, m_UpscaledTarget, m_Materials.easu);

                                // RCAS
                                // Use the override value if it's available, otherwise use the default.
                                float sharpness = cameraData.fsrOverrideSharpness ? cameraData.fsrSharpness : FSRUtils.kDefaultSharpnessLinear;

                                // Set up the parameters for the RCAS pass unless the sharpness value indicates that it wont have any effect.
                                if (cameraData.fsrSharpness > 0.0f)
                                {
                                    // RCAS is performed during the final post blit, but we set up the parameters here for better logical grouping.
                                    material.EnableKeyword(ShaderKeywordStrings.Rcas);
                                    FSRUtils.SetRcasConstantsLinear(cmd, sharpness);
                                }

                                // Update the source texture for the next operation
                                cmd.SetGlobalTexture(ShaderPropertyId.sourceTex, m_UpscaledTarget);
                                PostProcessUtils.SetSourceSize(cmd, upscaleRtDesc);

                                break;
                            }
                        }

                        break;
                    }

                    case ImageScalingMode.Downscaling:
                    {
                        // In the downscaling case, we don't perform any sort of filter override logic since we always want linear filtering
                        // and it's already the default option in the shader.

                        break;
                    }
                }
            }
            else if (isFxaaEnabled)
            {
                // In unscaled renders, FXAA can be safely performed in the FinalPost shader
                material.EnableKeyword(ShaderKeywordStrings.Fxaa);
            }
#if ENABLE_VR && ENABLE_XR_MODULE
            if (cameraData.xr.enabled)
            {
                RenderTargetIdentifier cameraTarget = cameraData.xr.renderTarget;

                //Blit(cmd, m_Source.Identifier(), BuiltinRenderTextureType.CurrentActive, material);
                bool isRenderToBackBufferTarget = cameraTarget == cameraData.xr.renderTarget;
                // We y-flip if
                // 1) we are bliting from render texture to back buffer and
                // 2) renderTexture starts UV at top
                bool yflip = isRenderToBackBufferTarget && SystemInfo.graphicsUVStartsAtTop;

                Vector4 scaleBias = yflip ? new Vector4(1, -1, 0, 1) : new Vector4(1, 1, 0, 0);

                cmd.SetRenderTarget(new RenderTargetIdentifier(cameraTarget, 0, CubemapFace.Unknown, -1),
                    colorLoadAction, RenderBufferStoreAction.Store, RenderBufferLoadAction.DontCare, RenderBufferStoreAction.DontCare);
                cmd.SetViewport(cameraData.pixelRect);
                cmd.SetGlobalVector(ShaderPropertyId.scaleBias, scaleBias);
                cmd.DrawProcedural(Matrix4x4.identity, material, 0, MeshTopology.Quads, 4, 1, null);
            }
            else
#endif
            {
                // Note: We need to get the cameraData.targetTexture as this will get the targetTexture of the camera stack.
                // Overlay cameras need to output to the target described in the base camera while doing camera stack.
                RenderTargetIdentifier cameraTarget = (cameraData.targetTexture != null) ? new RenderTargetIdentifier(cameraData.targetTexture) : BuiltinRenderTextureType.CameraTarget;

                cmd.SetRenderTarget(cameraTarget, colorLoadAction, RenderBufferStoreAction.Store, RenderBufferLoadAction.DontCare, RenderBufferStoreAction.DontCare);
                cmd.SetViewProjectionMatrices(Matrix4x4.identity, Matrix4x4.identity);
                cmd.SetViewport(cameraData.pixelRect);
                cmd.DrawMesh(RenderingUtils.fullscreenMesh, Matrix4x4.identity, material);
                cmd.SetViewProjectionMatrices(cameraData.camera.worldToCameraMatrix, cameraData.camera.projectionMatrix);
#pragma warning disable 0618 // Obsolete usage: RenderTargetIdentifiers required here because of use of RenderTexture cameraData.targetTexture which is not managed by RTHandles
                cameraData.renderer.ConfigureCameraTarget(cameraTarget, cameraTarget);
#pragma warning restore 0618
            }
        }

        #endregion

        #region Internal utilities

        class MaterialLibrary
        {
            public readonly Material stopNaN;
            public readonly Material subpixelMorphologicalAntialiasing;
            public readonly Material gaussianDepthOfField;
            public readonly Material bokehDepthOfField;
            public readonly Material cameraMotionBlur;
            public readonly Material paniniProjection;
            public readonly Material bloom;
            public readonly Material scalingSetup;
            public readonly Material easu;
            public readonly Material uber;
            public readonly Material finalPass;
            public readonly Material lensFlareDataDriven;

            public MaterialLibrary(PostProcessData data)
            {
                stopNaN = Load(data.shaders.stopNanPS);
                subpixelMorphologicalAntialiasing = Load(data.shaders.subpixelMorphologicalAntialiasingPS);
                gaussianDepthOfField = Load(data.shaders.gaussianDepthOfFieldPS);
                bokehDepthOfField = Load(data.shaders.bokehDepthOfFieldPS);
                cameraMotionBlur = Load(data.shaders.cameraMotionBlurPS);
                paniniProjection = Load(data.shaders.paniniProjectionPS);
                bloom = Load(data.shaders.bloomPS);
                scalingSetup = Load(data.shaders.scalingSetupPS);
                easu = Load(data.shaders.easuPS);
                uber = Load(data.shaders.uberPostPS);
                finalPass = Load(data.shaders.finalPostPassPS);
                lensFlareDataDriven = Load(data.shaders.LensFlareDataDrivenPS);
            }

            Material Load(Shader shader)
            {
                if (shader == null)
                {
                    Debug.LogErrorFormat($"Missing shader. {GetType().DeclaringType.Name} render pass will not execute. Check for missing reference in the renderer resources.");
                    return null;
                }
                else if (!shader.isSupported)
                {
                    return null;
                }

                return CoreUtils.CreateEngineMaterial(shader);
            }

            internal void Cleanup()
            {
                CoreUtils.Destroy(stopNaN);
                CoreUtils.Destroy(subpixelMorphologicalAntialiasing);
                CoreUtils.Destroy(gaussianDepthOfField);
                CoreUtils.Destroy(bokehDepthOfField);
                CoreUtils.Destroy(cameraMotionBlur);
                CoreUtils.Destroy(paniniProjection);
                CoreUtils.Destroy(bloom);
                CoreUtils.Destroy(scalingSetup);
                CoreUtils.Destroy(easu);
                CoreUtils.Destroy(uber);
                CoreUtils.Destroy(finalPass);
            }
        }

        // Precomputed shader ids to same some CPU cycles (mostly affects mobile)
        static class ShaderConstants
        {
            public static readonly int _TempTarget = Shader.PropertyToID("_TempTarget");
            public static readonly int _TempTarget2 = Shader.PropertyToID("_TempTarget2");

            public static readonly int _StencilRef = Shader.PropertyToID("_StencilRef");
            public static readonly int _StencilMask = Shader.PropertyToID("_StencilMask");

            public static readonly int _FullCoCTexture = Shader.PropertyToID("_FullCoCTexture");
            public static readonly int _HalfCoCTexture = Shader.PropertyToID("_HalfCoCTexture");
            public static readonly int _DofTexture = Shader.PropertyToID("_DofTexture");
            public static readonly int _CoCParams = Shader.PropertyToID("_CoCParams");
            public static readonly int _BokehKernel = Shader.PropertyToID("_BokehKernel");
            public static readonly int _BokehConstants = Shader.PropertyToID("_BokehConstants");
            public static readonly int _PongTexture = Shader.PropertyToID("_PongTexture");
            public static readonly int _PingTexture = Shader.PropertyToID("_PingTexture");

            public static readonly int _Metrics = Shader.PropertyToID("_Metrics");
            public static readonly int _AreaTexture = Shader.PropertyToID("_AreaTexture");
            public static readonly int _SearchTexture = Shader.PropertyToID("_SearchTexture");
            public static readonly int _EdgeTexture = Shader.PropertyToID("_EdgeTexture");
            public static readonly int _BlendTexture = Shader.PropertyToID("_BlendTexture");

            public static readonly int _ColorTexture = Shader.PropertyToID("_ColorTexture");
            public static readonly int _Params = Shader.PropertyToID("_Params");
            public static readonly int _SourceTexLowMip = Shader.PropertyToID("_SourceTexLowMip");
            public static readonly int _Bloom_Params = Shader.PropertyToID("_Bloom_Params");
            public static readonly int _Bloom_RGBM = Shader.PropertyToID("_Bloom_RGBM");
            public static readonly int _Bloom_Texture = Shader.PropertyToID("_Bloom_Texture");
            public static readonly int _LensDirt_Texture = Shader.PropertyToID("_LensDirt_Texture");
            public static readonly int _LensDirt_Params = Shader.PropertyToID("_LensDirt_Params");
            public static readonly int _LensDirt_Intensity = Shader.PropertyToID("_LensDirt_Intensity");
            public static readonly int _Distortion_Params1 = Shader.PropertyToID("_Distortion_Params1");
            public static readonly int _Distortion_Params2 = Shader.PropertyToID("_Distortion_Params2");
            public static readonly int _Chroma_Params = Shader.PropertyToID("_Chroma_Params");
            public static readonly int _Vignette_Params1 = Shader.PropertyToID("_Vignette_Params1");
            public static readonly int _Vignette_Params2 = Shader.PropertyToID("_Vignette_Params2");
            public static readonly int _Vignette_ParamsXR = Shader.PropertyToID("_Vignette_ParamsXR");
            public static readonly int _Lut_Params = Shader.PropertyToID("_Lut_Params");
            public static readonly int _UserLut_Params = Shader.PropertyToID("_UserLut_Params");
            public static readonly int _InternalLut = Shader.PropertyToID("_InternalLut");
            public static readonly int _UserLut = Shader.PropertyToID("_UserLut");
            public static readonly int _DownSampleScaleFactor = Shader.PropertyToID("_DownSampleScaleFactor");

            public static readonly int _FlareOcclusionTex = Shader.PropertyToID("_FlareOcclusionTex");
            public static readonly int _FlareOcclusionIndex = Shader.PropertyToID("_FlareOcclusionIndex");
            public static readonly int _FlareTex = Shader.PropertyToID("_FlareTex");
            public static readonly int _FlareColorValue = Shader.PropertyToID("_FlareColorValue");
            public static readonly int _FlareData0 = Shader.PropertyToID("_FlareData0");
            public static readonly int _FlareData1 = Shader.PropertyToID("_FlareData1");
            public static readonly int _FlareData2 = Shader.PropertyToID("_FlareData2");
            public static readonly int _FlareData3 = Shader.PropertyToID("_FlareData3");
            public static readonly int _FlareData4 = Shader.PropertyToID("_FlareData4");
            public static readonly int _FlareData5 = Shader.PropertyToID("_FlareData5");

            public static readonly int _FullscreenProjMat = Shader.PropertyToID("_FullscreenProjMat");

            public static int[] _BloomMipUp;
            public static int[] _BloomMipDown;
        }

        #endregion
    }
}<|MERGE_RESOLUTION|>--- conflicted
+++ resolved
@@ -1,28 +1,7 @@
 using System.Runtime.CompilerServices;
 using UnityEngine.Experimental.Rendering;
 
-<<<<<<< HEAD
-namespace UnityEngine.Rendering.Universal.Internal
-=======
 namespace UnityEngine.Rendering.Universal
-{
-    /// <summary>
-    ///  Implement this interface on every post process volumes
-    /// </summary>
-    public interface IPostProcessComponent
-    {
-        /// <summary>
-        /// Tells if the post process needs to be rendered or not.
-        /// </summary>
-        /// <returns>True if the component is active, otherwise false.</returns>
-        bool IsActive();
-
-        bool IsTileCompatible();
-    }
-}
-
-namespace UnityEngine.Rendering.Universal
->>>>>>> 9f17288e
 {
     /// <summary>
     /// Renders the post-processing effect stack.
