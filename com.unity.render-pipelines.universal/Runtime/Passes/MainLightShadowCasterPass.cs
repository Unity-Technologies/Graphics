using System;
using UnityEngine.Experimental.Rendering;

namespace UnityEngine.Rendering.Universal.Internal
{
    /// <summary>
    /// Renders a shadow map for the main Light.
    /// </summary>
    public class MainLightShadowCasterPass : ScriptableRenderPass
    {
        private static class MainLightShadowConstantBuffer
        {
            public static int _WorldToShadow;
            public static int _ShadowParams;
            public static int _CascadeShadowSplitSpheres0;
            public static int _CascadeShadowSplitSpheres1;
            public static int _CascadeShadowSplitSpheres2;
            public static int _CascadeShadowSplitSpheres3;
            public static int _CascadeShadowSplitSphereRadii;
            public static int _ShadowOffset0;
            public static int _ShadowOffset1;
            public static int _ShadowOffset2;
            public static int _ShadowOffset3;
            public static int _ShadowmapSize;
        }

        const int k_MaxCascades = 4;
        const int k_ShadowmapBufferBits = 16;
        float m_CascadeBorder;
        float m_MaxShadowDistanceSq;
        int m_ShadowCasterCascadesCount;

        int m_MainLightShadowmapID;
        internal RTHandle m_MainLightShadowmapTexture;
        internal RTHandle m_EmptyLightShadowmapTexture;

        Matrix4x4[] m_MainLightShadowMatrices;
        ShadowSliceData[] m_CascadeSlices;
        Vector4[] m_CascadeSplitDistances;

        bool m_CreateEmptyShadowmap;

        ProfilingSampler m_ProfilingSetupSampler = new ProfilingSampler("Setup Main Shadowmap");

        public MainLightShadowCasterPass(RenderPassEvent evt)
        {
            base.profilingSampler = new ProfilingSampler(nameof(MainLightShadowCasterPass));
            renderPassEvent = evt;

            m_MainLightShadowMatrices = new Matrix4x4[k_MaxCascades + 1];
            m_CascadeSlices = new ShadowSliceData[k_MaxCascades];
            m_CascadeSplitDistances = new Vector4[k_MaxCascades];

            MainLightShadowConstantBuffer._WorldToShadow = Shader.PropertyToID("_MainLightWorldToShadow");
            MainLightShadowConstantBuffer._ShadowParams = Shader.PropertyToID("_MainLightShadowParams");
            MainLightShadowConstantBuffer._CascadeShadowSplitSpheres0 = Shader.PropertyToID("_CascadeShadowSplitSpheres0");
            MainLightShadowConstantBuffer._CascadeShadowSplitSpheres1 = Shader.PropertyToID("_CascadeShadowSplitSpheres1");
            MainLightShadowConstantBuffer._CascadeShadowSplitSpheres2 = Shader.PropertyToID("_CascadeShadowSplitSpheres2");
            MainLightShadowConstantBuffer._CascadeShadowSplitSpheres3 = Shader.PropertyToID("_CascadeShadowSplitSpheres3");
            MainLightShadowConstantBuffer._CascadeShadowSplitSphereRadii = Shader.PropertyToID("_CascadeShadowSplitSphereRadii");
            MainLightShadowConstantBuffer._ShadowOffset0 = Shader.PropertyToID("_MainLightShadowOffset0");
            MainLightShadowConstantBuffer._ShadowOffset1 = Shader.PropertyToID("_MainLightShadowOffset1");
            MainLightShadowConstantBuffer._ShadowOffset2 = Shader.PropertyToID("_MainLightShadowOffset2");
            MainLightShadowConstantBuffer._ShadowOffset3 = Shader.PropertyToID("_MainLightShadowOffset3");
            MainLightShadowConstantBuffer._ShadowmapSize = Shader.PropertyToID("_MainLightShadowmapSize");

<<<<<<< HEAD
            m_MainLightShadowmapID = Shader.PropertyToID("_MainLightShadowmapTexture");
            m_SupportsBoxFilterForShadows = Application.isMobilePlatform || SystemInfo.graphicsDeviceType == GraphicsDeviceType.Switch;

            m_EmptyLightShadowmapTexture = ShadowUtils.AllocShadowRT(1, 1, k_ShadowmapBufferBits, 1, 0, name: "_EmptyLightShadowmapTexture");
        }

        public void Dispose()
        {
            m_MainLightShadowmapTexture?.Release();
            m_EmptyLightShadowmapTexture?.Release();
=======
            m_MainLightShadowmap.Init("_MainLightShadowmapTexture");
>>>>>>> 032c36f8
        }

        public bool Setup(ref RenderingData renderingData)
        {
            using var profScope = new ProfilingScope(null, m_ProfilingSetupSampler);

            if (!renderingData.shadowData.supportsMainLightShadows)
                return SetupForEmptyRendering(ref renderingData);

            Clear();
            int shadowLightIndex = renderingData.lightData.mainLightIndex;
            if (shadowLightIndex == -1)
                return SetupForEmptyRendering(ref renderingData);

            VisibleLight shadowLight = renderingData.lightData.visibleLights[shadowLightIndex];
            Light light = shadowLight.light;
            if (light.shadows == LightShadows.None)
                return SetupForEmptyRendering(ref renderingData);

            if (shadowLight.lightType != LightType.Directional)
            {
                Debug.LogWarning("Only directional lights are supported as main light.");
            }

            Bounds bounds;
            if (!renderingData.cullResults.GetShadowCasterBounds(shadowLightIndex, out bounds))
                return SetupForEmptyRendering(ref renderingData);

            m_ShadowCasterCascadesCount = renderingData.shadowData.mainLightShadowCascadesCount;

            int shadowResolution = ShadowUtils.GetMaxTileResolutionInAtlas(renderingData.shadowData.mainLightShadowmapWidth,
                renderingData.shadowData.mainLightShadowmapHeight, m_ShadowCasterCascadesCount);
            renderTargetWidth = renderingData.shadowData.mainLightShadowmapWidth;
            renderTargetHeight = (m_ShadowCasterCascadesCount == 2) ?
                renderingData.shadowData.mainLightShadowmapHeight >> 1 :
                renderingData.shadowData.mainLightShadowmapHeight;

            for (int cascadeIndex = 0; cascadeIndex < m_ShadowCasterCascadesCount; ++cascadeIndex)
            {
                bool success = ShadowUtils.ExtractDirectionalLightMatrix(ref renderingData.cullResults, ref renderingData.shadowData,
                    shadowLightIndex, cascadeIndex, renderTargetWidth, renderTargetHeight, shadowResolution, light.shadowNearPlane,
                    out m_CascadeSplitDistances[cascadeIndex], out m_CascadeSlices[cascadeIndex]);

                if (!success)
                    return SetupForEmptyRendering(ref renderingData);
            }

            ShadowUtils.ShadowRTReAllocateIfNeeded(ref m_MainLightShadowmapTexture, renderTargetWidth, renderTargetHeight, k_ShadowmapBufferBits, name: "_MainLightShadowmapTexture");

            m_MaxShadowDistanceSq = renderingData.cameraData.maxShadowDistance * renderingData.cameraData.maxShadowDistance;
            m_CascadeBorder = renderingData.shadowData.mainLightShadowCascadeBorder;
            m_CreateEmptyShadowmap = false;
            useNativeRenderPass = true;

            return true;
        }

        bool SetupForEmptyRendering(ref RenderingData renderingData)
        {
            if (!renderingData.cameraData.renderer.stripShadowsOffVariants)
                return false;

            m_CreateEmptyShadowmap = true;
            useNativeRenderPass = false;

            return true;
        }

        public override void Configure(CommandBuffer cmd, RenderTextureDescriptor cameraTextureDescriptor)
        {
            if (m_CreateEmptyShadowmap)
                ConfigureTarget(m_EmptyLightShadowmapTexture, m_EmptyLightShadowmapTexture.rt.depthStencilFormat, renderTargetWidth, renderTargetHeight, 1, true);
            else
                ConfigureTarget(m_MainLightShadowmapTexture, m_MainLightShadowmapTexture.rt.depthStencilFormat, renderTargetWidth, renderTargetHeight, 1, true);
            ConfigureClear(ClearFlag.All, Color.black);
        }

        /// <inheritdoc/>
        public override void Execute(ScriptableRenderContext context, ref RenderingData renderingData)
        {
            if (m_CreateEmptyShadowmap)
            {
                SetEmptyMainLightCascadeShadowmap(ref context);
                return;
            }

            RenderMainLightCascadeShadowmap(ref context, ref renderingData.cullResults, ref renderingData.lightData, ref renderingData.shadowData);
        }

        void Clear()
        {
            for (int i = 0; i < m_MainLightShadowMatrices.Length; ++i)
                m_MainLightShadowMatrices[i] = Matrix4x4.identity;

            for (int i = 0; i < m_CascadeSplitDistances.Length; ++i)
                m_CascadeSplitDistances[i] = new Vector4(0.0f, 0.0f, 0.0f, 0.0f);

            for (int i = 0; i < m_CascadeSlices.Length; ++i)
                m_CascadeSlices[i].Clear();
        }

        void SetEmptyMainLightCascadeShadowmap(ref ScriptableRenderContext context)
        {
            CommandBuffer cmd = CommandBufferPool.Get();
            CoreUtils.SetKeyword(cmd, ShaderKeywordStrings.MainLightShadows, true);
            cmd.SetGlobalTexture(m_MainLightShadowmapID, m_EmptyLightShadowmapTexture.nameID);
            cmd.SetGlobalVector(MainLightShadowConstantBuffer._ShadowParams,
                new Vector4(1, 0, 1, 0));
            cmd.SetGlobalVector(MainLightShadowConstantBuffer._ShadowmapSize,
                new Vector4(1f / m_EmptyLightShadowmapTexture.rt.width, 1f / m_EmptyLightShadowmapTexture.rt.height, m_EmptyLightShadowmapTexture.rt.width, m_EmptyLightShadowmapTexture.rt.height));
            context.ExecuteCommandBuffer(cmd);
            CommandBufferPool.Release(cmd);
        }

        void RenderMainLightCascadeShadowmap(ref ScriptableRenderContext context, ref CullingResults cullResults, ref LightData lightData, ref ShadowData shadowData)
        {
            int shadowLightIndex = lightData.mainLightIndex;
            if (shadowLightIndex == -1)
                return;

            VisibleLight shadowLight = lightData.visibleLights[shadowLightIndex];

            // NOTE: Do NOT mix ProfilingScope with named CommandBuffers i.e. CommandBufferPool.Get("name").
            // Currently there's an issue which results in mismatched markers.
            CommandBuffer cmd = CommandBufferPool.Get();
            using (new ProfilingScope(cmd, ProfilingSampler.Get(URPProfileId.MainLightShadow)))
            {
                var settings = new ShadowDrawingSettings(cullResults, shadowLightIndex);
                settings.useRenderingLayerMaskTest = UniversalRenderPipeline.asset.supportsLightLayers;

                for (int cascadeIndex = 0; cascadeIndex < m_ShadowCasterCascadesCount; ++cascadeIndex)
                {
                    settings.splitData = m_CascadeSlices[cascadeIndex].splitData;

                    Vector4 shadowBias = ShadowUtils.GetShadowBias(ref shadowLight, shadowLightIndex, ref shadowData, m_CascadeSlices[cascadeIndex].projectionMatrix, m_CascadeSlices[cascadeIndex].resolution);
                    ShadowUtils.SetupShadowCasterConstantBuffer(cmd, ref shadowLight, shadowBias);
                    CoreUtils.SetKeyword(cmd, ShaderKeywordStrings.CastingPunctualLightShadow, false);
                    ShadowUtils.RenderShadowSlice(cmd, ref context, ref m_CascadeSlices[cascadeIndex],
                        ref settings, m_CascadeSlices[cascadeIndex].projectionMatrix, m_CascadeSlices[cascadeIndex].viewMatrix);
                }

                shadowData.isKeywordSoftShadowsEnabled = shadowLight.light.shadows == LightShadows.Soft && shadowData.supportsSoftShadows;
                CoreUtils.SetKeyword(cmd, ShaderKeywordStrings.MainLightShadows, shadowData.mainLightShadowCascadesCount == 1);
                CoreUtils.SetKeyword(cmd, ShaderKeywordStrings.MainLightShadowCascades, shadowData.mainLightShadowCascadesCount > 1);
                CoreUtils.SetKeyword(cmd, ShaderKeywordStrings.SoftShadows, shadowData.isKeywordSoftShadowsEnabled);

                SetupMainLightShadowReceiverConstants(cmd, shadowLight, shadowData.supportsSoftShadows);
            }

            context.ExecuteCommandBuffer(cmd);
            CommandBufferPool.Release(cmd);
        }

        void SetupMainLightShadowReceiverConstants(CommandBuffer cmd, VisibleLight shadowLight, bool supportsSoftShadows)
        {
            Light light = shadowLight.light;
            bool softShadows = shadowLight.light.shadows == LightShadows.Soft && supportsSoftShadows;

            int cascadeCount = m_ShadowCasterCascadesCount;
            for (int i = 0; i < cascadeCount; ++i)
                m_MainLightShadowMatrices[i] = m_CascadeSlices[i].shadowTransform;

            // We setup and additional a no-op WorldToShadow matrix in the last index
            // because the ComputeCascadeIndex function in Shadows.hlsl can return an index
            // out of bounds. (position not inside any cascade) and we want to avoid branching
            Matrix4x4 noOpShadowMatrix = Matrix4x4.zero;
            noOpShadowMatrix.m22 = (SystemInfo.usesReversedZBuffer) ? 1.0f : 0.0f;
            for (int i = cascadeCount; i <= k_MaxCascades; ++i)
                m_MainLightShadowMatrices[i] = noOpShadowMatrix;

            float invShadowAtlasWidth = 1.0f / renderTargetWidth;
            float invShadowAtlasHeight = 1.0f / renderTargetHeight;
            float invHalfShadowAtlasWidth = 0.5f * invShadowAtlasWidth;
            float invHalfShadowAtlasHeight = 0.5f * invShadowAtlasHeight;
            float softShadowsProp = softShadows ? 1.0f : 0.0f;

            ShadowUtils.GetScaleAndBiasForLinearDistanceFade(m_MaxShadowDistanceSq, m_CascadeBorder, out float shadowFadeScale, out float shadowFadeBias);

            cmd.SetGlobalTexture(m_MainLightShadowmapID, m_MainLightShadowmapTexture.nameID);
            cmd.SetGlobalMatrixArray(MainLightShadowConstantBuffer._WorldToShadow, m_MainLightShadowMatrices);
            cmd.SetGlobalVector(MainLightShadowConstantBuffer._ShadowParams,
                new Vector4(light.shadowStrength, softShadowsProp, shadowFadeScale, shadowFadeBias));

            if (m_ShadowCasterCascadesCount > 1)
            {
                cmd.SetGlobalVector(MainLightShadowConstantBuffer._CascadeShadowSplitSpheres0,
                    m_CascadeSplitDistances[0]);
                cmd.SetGlobalVector(MainLightShadowConstantBuffer._CascadeShadowSplitSpheres1,
                    m_CascadeSplitDistances[1]);
                cmd.SetGlobalVector(MainLightShadowConstantBuffer._CascadeShadowSplitSpheres2,
                    m_CascadeSplitDistances[2]);
                cmd.SetGlobalVector(MainLightShadowConstantBuffer._CascadeShadowSplitSpheres3,
                    m_CascadeSplitDistances[3]);
                cmd.SetGlobalVector(MainLightShadowConstantBuffer._CascadeShadowSplitSphereRadii, new Vector4(
                    m_CascadeSplitDistances[0].w * m_CascadeSplitDistances[0].w,
                    m_CascadeSplitDistances[1].w * m_CascadeSplitDistances[1].w,
                    m_CascadeSplitDistances[2].w * m_CascadeSplitDistances[2].w,
                    m_CascadeSplitDistances[3].w * m_CascadeSplitDistances[3].w));
            }

            // Inside shader soft shadows are controlled through global keyword.
            // If any additional light has soft shadows it will force soft shadows on main light too.
            // As it is not trivial finding out which additional light has soft shadows, we will pass main light properties if soft shadows are supported.
            // This workaround will be removed once we will support soft shadows per light.
            if (supportsSoftShadows)
            {
                cmd.SetGlobalVector(MainLightShadowConstantBuffer._ShadowOffset0,
                    new Vector4(-invHalfShadowAtlasWidth, -invHalfShadowAtlasHeight, 0.0f, 0.0f));
                cmd.SetGlobalVector(MainLightShadowConstantBuffer._ShadowOffset1,
                    new Vector4(invHalfShadowAtlasWidth, -invHalfShadowAtlasHeight, 0.0f, 0.0f));
                cmd.SetGlobalVector(MainLightShadowConstantBuffer._ShadowOffset2,
                    new Vector4(-invHalfShadowAtlasWidth, invHalfShadowAtlasHeight, 0.0f, 0.0f));
                cmd.SetGlobalVector(MainLightShadowConstantBuffer._ShadowOffset3,
                    new Vector4(invHalfShadowAtlasWidth, invHalfShadowAtlasHeight, 0.0f, 0.0f));

                // Currently only used when !SHADER_API_MOBILE but risky to not set them as it's generic
                // enough so custom shaders might use it.
                cmd.SetGlobalVector(MainLightShadowConstantBuffer._ShadowmapSize, new Vector4(invShadowAtlasWidth,
                    invShadowAtlasHeight,
                    renderTargetWidth, renderTargetHeight));
            }
        }
    };
}<|MERGE_RESOLUTION|>--- conflicted
+++ resolved
@@ -64,10 +64,7 @@
             MainLightShadowConstantBuffer._ShadowOffset3 = Shader.PropertyToID("_MainLightShadowOffset3");
             MainLightShadowConstantBuffer._ShadowmapSize = Shader.PropertyToID("_MainLightShadowmapSize");
 
-<<<<<<< HEAD
             m_MainLightShadowmapID = Shader.PropertyToID("_MainLightShadowmapTexture");
-            m_SupportsBoxFilterForShadows = Application.isMobilePlatform || SystemInfo.graphicsDeviceType == GraphicsDeviceType.Switch;
-
             m_EmptyLightShadowmapTexture = ShadowUtils.AllocShadowRT(1, 1, k_ShadowmapBufferBits, 1, 0, name: "_EmptyLightShadowmapTexture");
         }
 
@@ -75,9 +72,6 @@
         {
             m_MainLightShadowmapTexture?.Release();
             m_EmptyLightShadowmapTexture?.Release();
-=======
-            m_MainLightShadowmap.Init("_MainLightShadowmapTexture");
->>>>>>> 032c36f8
         }
 
         public bool Setup(ref RenderingData renderingData)
