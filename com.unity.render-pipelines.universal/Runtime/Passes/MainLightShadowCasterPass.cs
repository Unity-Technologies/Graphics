using System;

namespace UnityEngine.Rendering.Universal.Internal
{
    /// <summary>
    /// Renders a shadow map for the main Light.
    /// </summary>
    public class MainLightShadowCasterPass : ScriptableRenderPass
    {
        private static class MainLightShadowConstantBuffer
        {
            public static int _WorldToShadow;
            public static int _ShadowParams;
            public static int _CascadeShadowSplitSpheres0;
            public static int _CascadeShadowSplitSpheres1;
            public static int _CascadeShadowSplitSpheres2;
            public static int _CascadeShadowSplitSpheres3;
            public static int _CascadeShadowSplitSphereRadii;
            public static int _ShadowOffset0;
            public static int _ShadowOffset1;
            public static int _ShadowOffset2;
            public static int _ShadowOffset3;
            public static int _ShadowmapSize;
        }

        const int k_MaxCascades = 4;
        const int k_ShadowmapBufferBits = 16;
        float m_MaxShadowDistance;
        int m_ShadowmapWidth;
        int m_ShadowmapHeight;
        int m_ShadowCasterCascadesCount;
        bool m_SupportsBoxFilterForShadows;

        RenderTargetHandle m_MainLightShadowmap;
        RenderTexture m_MainLightShadowmapTexture;

        Matrix4x4[] m_MainLightShadowMatrices;
        ShadowSliceData[] m_CascadeSlices;
        Vector4[] m_CascadeSplitDistances;

<<<<<<< HEAD
        ProfilingSampler m_ProfilingSampler = new ProfilingSampler("Render Main Shadowmap");
        ProfilingSampler m_ProfilingSetupSampler = new ProfilingSampler("Setup Main Shadowmap");

=======
>>>>>>> cdc3faa0
        public MainLightShadowCasterPass(RenderPassEvent evt)
        {
            renderPassEvent = evt;

            m_MainLightShadowMatrices = new Matrix4x4[k_MaxCascades + 1];
            m_CascadeSlices = new ShadowSliceData[k_MaxCascades];
            m_CascadeSplitDistances = new Vector4[k_MaxCascades];

            MainLightShadowConstantBuffer._WorldToShadow = Shader.PropertyToID("_MainLightWorldToShadow");
            MainLightShadowConstantBuffer._ShadowParams = Shader.PropertyToID("_MainLightShadowParams");
            MainLightShadowConstantBuffer._CascadeShadowSplitSpheres0 = Shader.PropertyToID("_CascadeShadowSplitSpheres0");
            MainLightShadowConstantBuffer._CascadeShadowSplitSpheres1 = Shader.PropertyToID("_CascadeShadowSplitSpheres1");
            MainLightShadowConstantBuffer._CascadeShadowSplitSpheres2 = Shader.PropertyToID("_CascadeShadowSplitSpheres2");
            MainLightShadowConstantBuffer._CascadeShadowSplitSpheres3 = Shader.PropertyToID("_CascadeShadowSplitSpheres3");
            MainLightShadowConstantBuffer._CascadeShadowSplitSphereRadii = Shader.PropertyToID("_CascadeShadowSplitSphereRadii");
            MainLightShadowConstantBuffer._ShadowOffset0 = Shader.PropertyToID("_MainLightShadowOffset0");
            MainLightShadowConstantBuffer._ShadowOffset1 = Shader.PropertyToID("_MainLightShadowOffset1");
            MainLightShadowConstantBuffer._ShadowOffset2 = Shader.PropertyToID("_MainLightShadowOffset2");
            MainLightShadowConstantBuffer._ShadowOffset3 = Shader.PropertyToID("_MainLightShadowOffset3");
            MainLightShadowConstantBuffer._ShadowmapSize = Shader.PropertyToID("_MainLightShadowmapSize");

            m_MainLightShadowmap.Init("_MainLightShadowmapTexture");
            m_SupportsBoxFilterForShadows = Application.isMobilePlatform || SystemInfo.graphicsDeviceType == GraphicsDeviceType.Switch;
        }

        public bool Setup(ref RenderingData renderingData)
        {
#if UNITY_2020_2_OR_NEWER
            using var profScope = new ProfilingScope(null, m_ProfilingSetupSampler);
#endif

            if (!renderingData.shadowData.supportsMainLightShadows)
                return false;

            Clear();
            int shadowLightIndex = renderingData.lightData.mainLightIndex;
            if (shadowLightIndex == -1)
                return false;

            VisibleLight shadowLight = renderingData.lightData.visibleLights[shadowLightIndex];
            Light light = shadowLight.light;
            if (light.shadows == LightShadows.None)
                return false;

            if (shadowLight.lightType != LightType.Directional)
            {
                Debug.LogWarning("Only directional lights are supported as main light.");
            }

            Bounds bounds;
            if (!renderingData.cullResults.GetShadowCasterBounds(shadowLightIndex, out bounds))
                return false;

            m_ShadowCasterCascadesCount = renderingData.shadowData.mainLightShadowCascadesCount;

            int shadowResolution = ShadowUtils.GetMaxTileResolutionInAtlas(renderingData.shadowData.mainLightShadowmapWidth,
                renderingData.shadowData.mainLightShadowmapHeight, m_ShadowCasterCascadesCount);
            m_ShadowmapWidth = renderingData.shadowData.mainLightShadowmapWidth;
            m_ShadowmapHeight = (m_ShadowCasterCascadesCount == 2) ?
                renderingData.shadowData.mainLightShadowmapHeight >> 1 :
                renderingData.shadowData.mainLightShadowmapHeight;

            for (int cascadeIndex = 0; cascadeIndex < m_ShadowCasterCascadesCount; ++cascadeIndex)
            {
                bool success = ShadowUtils.ExtractDirectionalLightMatrix(ref renderingData.cullResults, ref renderingData.shadowData,
                    shadowLightIndex, cascadeIndex, m_ShadowmapWidth, m_ShadowmapHeight, shadowResolution, light.shadowNearPlane,
                    out m_CascadeSplitDistances[cascadeIndex], out m_CascadeSlices[cascadeIndex], out m_CascadeSlices[cascadeIndex].viewMatrix, out m_CascadeSlices[cascadeIndex].projectionMatrix);

                if (!success)
                    return false;
            }

            m_MaxShadowDistance = renderingData.cameraData.maxShadowDistance * renderingData.cameraData.maxShadowDistance;

            return true;
        }

        public override void Configure(CommandBuffer cmd, RenderTextureDescriptor cameraTextureDescriptor)
        {
            m_MainLightShadowmapTexture = ShadowUtils.GetTemporaryShadowTexture(m_ShadowmapWidth,
                    m_ShadowmapHeight, k_ShadowmapBufferBits);
            ConfigureTarget(new RenderTargetIdentifier(m_MainLightShadowmapTexture));
            ConfigureClear(ClearFlag.All, Color.black);
        }

        /// <inheritdoc/>
        public override void Execute(ScriptableRenderContext context, ref RenderingData renderingData)
        {
            RenderMainLightCascadeShadowmap(ref context, ref renderingData.cullResults, ref renderingData.lightData, ref renderingData.shadowData);
        }

        /// <inheritdoc/>
        public override void OnCameraCleanup(CommandBuffer cmd)
        {
            if (cmd == null)
                throw new ArgumentNullException("cmd");

            if (m_MainLightShadowmapTexture)
            {
                RenderTexture.ReleaseTemporary(m_MainLightShadowmapTexture);
                m_MainLightShadowmapTexture = null;
            }
        }

        void Clear()
        {
            m_MainLightShadowmapTexture = null;

            for (int i = 0; i < m_MainLightShadowMatrices.Length; ++i)
                m_MainLightShadowMatrices[i] = Matrix4x4.identity;

            for (int i = 0; i < m_CascadeSplitDistances.Length; ++i)
                m_CascadeSplitDistances[i] = new Vector4(0.0f, 0.0f, 0.0f, 0.0f);

            for (int i = 0; i < m_CascadeSlices.Length; ++i)
                m_CascadeSlices[i].Clear();
        }

        void RenderMainLightCascadeShadowmap(ref ScriptableRenderContext context, ref CullingResults cullResults, ref LightData lightData, ref ShadowData shadowData)
        {
            int shadowLightIndex = lightData.mainLightIndex;
            if (shadowLightIndex == -1)
                return;

            VisibleLight shadowLight = lightData.visibleLights[shadowLightIndex];

            // NOTE: Do NOT mix ProfilingScope with named CommandBuffers i.e. CommandBufferPool.Get("name").
            // Currently there's an issue which results in mismatched markers.
            CommandBuffer cmd = CommandBufferPool.Get();
            using (new ProfilingScope(cmd, ProfilingSampler.Get(URPProfileId.MainLightShadow)))
            {
                var settings = new ShadowDrawingSettings(cullResults, shadowLightIndex);

                for (int cascadeIndex = 0; cascadeIndex < m_ShadowCasterCascadesCount; ++cascadeIndex)
                {
                    var splitData = settings.splitData;
                    splitData.cullingSphere = m_CascadeSplitDistances[cascadeIndex];
                    settings.splitData = splitData;
                    Vector4 shadowBias = ShadowUtils.GetShadowBias(ref shadowLight, shadowLightIndex, ref shadowData, m_CascadeSlices[cascadeIndex].projectionMatrix, m_CascadeSlices[cascadeIndex].resolution);
                    ShadowUtils.SetupShadowCasterConstantBuffer(cmd, ref shadowLight, shadowBias);
                    ShadowUtils.RenderShadowSlice(cmd, ref context, ref m_CascadeSlices[cascadeIndex],
                        ref settings, m_CascadeSlices[cascadeIndex].projectionMatrix, m_CascadeSlices[cascadeIndex].viewMatrix);
                }

                bool softShadows = shadowLight.light.shadows == LightShadows.Soft && shadowData.supportsSoftShadows;
                CoreUtils.SetKeyword(cmd, ShaderKeywordStrings.MainLightShadows, true);
                CoreUtils.SetKeyword(cmd, ShaderKeywordStrings.MainLightShadowCascades, shadowData.mainLightShadowCascadesCount > 1);
                CoreUtils.SetKeyword(cmd, ShaderKeywordStrings.SoftShadows, softShadows);

                SetupMainLightShadowReceiverConstants(cmd, shadowLight, shadowData.supportsSoftShadows);
            }

            context.ExecuteCommandBuffer(cmd);
            CommandBufferPool.Release(cmd);
        }

        void SetupMainLightShadowReceiverConstants(CommandBuffer cmd, VisibleLight shadowLight, bool supportsSoftShadows)
        {
            Light light = shadowLight.light;
            bool softShadows = shadowLight.light.shadows == LightShadows.Soft && supportsSoftShadows;

            int cascadeCount = m_ShadowCasterCascadesCount;
            for (int i = 0; i < cascadeCount; ++i)
                m_MainLightShadowMatrices[i] = m_CascadeSlices[i].shadowTransform;

            // We setup and additional a no-op WorldToShadow matrix in the last index
            // because the ComputeCascadeIndex function in Shadows.hlsl can return an index
            // out of bounds. (position not inside any cascade) and we want to avoid branching
            Matrix4x4 noOpShadowMatrix = Matrix4x4.zero;
            noOpShadowMatrix.m22 = (SystemInfo.usesReversedZBuffer) ? 1.0f : 0.0f;
            for (int i = cascadeCount; i <= k_MaxCascades; ++i)
                m_MainLightShadowMatrices[i] = noOpShadowMatrix;

            float invShadowAtlasWidth = 1.0f / m_ShadowmapWidth;
            float invShadowAtlasHeight = 1.0f / m_ShadowmapHeight;
            float invHalfShadowAtlasWidth = 0.5f * invShadowAtlasWidth;
            float invHalfShadowAtlasHeight = 0.5f * invShadowAtlasHeight;
            float softShadowsProp = softShadows ? 1.0f : 0.0f;

            //To make the shadow fading fit into a single MAD instruction:
            //distanceCamToPixel2 * oneOverFadeDist + minusStartFade (single MAD)
            float startFade = m_MaxShadowDistance * 0.9f;
            float oneOverFadeDist = 1/(m_MaxShadowDistance - startFade);
            float minusStartFade = -startFade * oneOverFadeDist;


            cmd.SetGlobalTexture(m_MainLightShadowmap.id, m_MainLightShadowmapTexture);
            cmd.SetGlobalMatrixArray(MainLightShadowConstantBuffer._WorldToShadow, m_MainLightShadowMatrices);
            cmd.SetGlobalVector(MainLightShadowConstantBuffer._ShadowParams, new Vector4(light.shadowStrength, softShadowsProp, oneOverFadeDist, minusStartFade));

            if (m_ShadowCasterCascadesCount > 1)
            {
                cmd.SetGlobalVector(MainLightShadowConstantBuffer._CascadeShadowSplitSpheres0,
                    m_CascadeSplitDistances[0]);
                cmd.SetGlobalVector(MainLightShadowConstantBuffer._CascadeShadowSplitSpheres1,
                    m_CascadeSplitDistances[1]);
                cmd.SetGlobalVector(MainLightShadowConstantBuffer._CascadeShadowSplitSpheres2,
                    m_CascadeSplitDistances[2]);
                cmd.SetGlobalVector(MainLightShadowConstantBuffer._CascadeShadowSplitSpheres3,
                    m_CascadeSplitDistances[3]);
                cmd.SetGlobalVector(MainLightShadowConstantBuffer._CascadeShadowSplitSphereRadii, new Vector4(
                    m_CascadeSplitDistances[0].w * m_CascadeSplitDistances[0].w,
                    m_CascadeSplitDistances[1].w * m_CascadeSplitDistances[1].w,
                    m_CascadeSplitDistances[2].w * m_CascadeSplitDistances[2].w,
                    m_CascadeSplitDistances[3].w * m_CascadeSplitDistances[3].w));
            }

            // Inside shader soft shadows are controlled through global keyword.
            // If any additional light has soft shadows it will force soft shadows on main light too.
            // As it is not trivial finding out which additional light has soft shadows, we will pass main light properties if soft shadows are supported.
            // This workaround will be removed once we will support soft shadows per light.
            if (supportsSoftShadows)
            {
                if (m_SupportsBoxFilterForShadows)
                {
                    cmd.SetGlobalVector(MainLightShadowConstantBuffer._ShadowOffset0,
                        new Vector4(-invHalfShadowAtlasWidth, -invHalfShadowAtlasHeight, 0.0f, 0.0f));
                    cmd.SetGlobalVector(MainLightShadowConstantBuffer._ShadowOffset1,
                        new Vector4(invHalfShadowAtlasWidth, -invHalfShadowAtlasHeight, 0.0f, 0.0f));
                    cmd.SetGlobalVector(MainLightShadowConstantBuffer._ShadowOffset2,
                        new Vector4(-invHalfShadowAtlasWidth, invHalfShadowAtlasHeight, 0.0f, 0.0f));
                    cmd.SetGlobalVector(MainLightShadowConstantBuffer._ShadowOffset3,
                        new Vector4(invHalfShadowAtlasWidth, invHalfShadowAtlasHeight, 0.0f, 0.0f));
                }

                // Currently only used when !SHADER_API_MOBILE but risky to not set them as it's generic
                // enough so custom shaders might use it.
                cmd.SetGlobalVector(MainLightShadowConstantBuffer._ShadowmapSize, new Vector4(invShadowAtlasWidth,
                    invShadowAtlasHeight,
                    m_ShadowmapWidth, m_ShadowmapHeight));
            }
        }
    };
}<|MERGE_RESOLUTION|>--- conflicted
+++ resolved
@@ -38,12 +38,8 @@
         ShadowSliceData[] m_CascadeSlices;
         Vector4[] m_CascadeSplitDistances;
 
-<<<<<<< HEAD
-        ProfilingSampler m_ProfilingSampler = new ProfilingSampler("Render Main Shadowmap");
         ProfilingSampler m_ProfilingSetupSampler = new ProfilingSampler("Setup Main Shadowmap");
 
-=======
->>>>>>> cdc3faa0
         public MainLightShadowCasterPass(RenderPassEvent evt)
         {
             renderPassEvent = evt;
