using System;

namespace UnityEngine.Rendering.Universal.Internal
{
    /// <summary>
    /// Copy the given depth buffer into the given destination depth buffer.
    ///
    /// You can use this pass to copy a depth buffer to a destination,
    /// so you can use it later in rendering. If the source texture has MSAA
    /// enabled, the pass uses a custom MSAA resolve. If the source texture
    /// does not have MSAA enabled, the pass uses a Blit or a Copy Texture
    /// operation, depending on what the current platform supports.
    /// </summary>
    public class CopyDepthPass : ScriptableRenderPass
    {
        private RenderTargetHandle source { get; set; }
        private RenderTargetHandle destination { get; set; }
        internal bool AllocateRT  { get; set; }
        Material m_CopyDepthMaterial;
        const string m_ProfilerTag = "Copy Depth";

        public CopyDepthPass(RenderPassEvent evt, Material copyDepthMaterial)
        {
            AllocateRT = true;
            m_CopyDepthMaterial = copyDepthMaterial;
            renderPassEvent = evt;
        }

        /// <summary>
        /// Configure the pass with the source and destination to execute on.
        /// </summary>
        /// <param name="source">Source Render Target</param>
        /// <param name="destination">Destination Render Targt</param>
        public void Setup(RenderTargetHandle source, RenderTargetHandle destination)
        {
            this.source = source;
            this.destination = destination;
        }

        public override void OnCameraSetup(CommandBuffer cmd, ref RenderingData renderingData)
        {
            var descriptor = renderingData.cameraData.cameraTargetDescriptor;
            descriptor.colorFormat = RenderTextureFormat.Depth;
            descriptor.depthBufferBits = 32; //TODO: do we really need this. double check;
            descriptor.msaaSamples = 1;
            if (this.AllocateRT)
                cmd.GetTemporaryRT(destination.id, descriptor, FilterMode.Point);

            // On Metal iOS, prevent camera attachments to be bound and cleared during this pass.
<<<<<<< HEAD
            ConfigureTarget(destination.Identifier());
=======
            ConfigureTarget(new RenderTargetIdentifier(destination.Identifier(), 0, CubemapFace.Unknown, -1));
>>>>>>> ff311341
            ConfigureClear(ClearFlag.None, Color.black);
        }

        /// <inheritdoc/>
        public override void Execute(ScriptableRenderContext context, ref RenderingData renderingData)
        {
            if (m_CopyDepthMaterial == null)
            {
                Debug.LogErrorFormat("Missing {0}. {1} render pass will not execute. Check for missing reference in the renderer resources.", m_CopyDepthMaterial, GetType().Name);
                return;
            }

            CommandBuffer cmd = CommandBufferPool.Get(m_ProfilerTag);
            RenderTargetIdentifier depthSurface = source.Identifier();
            RenderTargetIdentifier copyDepthSurface = destination.Identifier();

            RenderTextureDescriptor descriptor = renderingData.cameraData.cameraTargetDescriptor;
            int cameraSamples = descriptor.msaaSamples;

            CameraData cameraData = renderingData.cameraData;

            switch (cameraSamples)
            {
                case 8:
                    cmd.DisableShaderKeyword(ShaderKeywordStrings.DepthMsaa2);
                    cmd.DisableShaderKeyword(ShaderKeywordStrings.DepthMsaa4);
                    cmd.EnableShaderKeyword(ShaderKeywordStrings.DepthMsaa8);
                    break;

                case 4:
                    cmd.DisableShaderKeyword(ShaderKeywordStrings.DepthMsaa2);
                    cmd.EnableShaderKeyword(ShaderKeywordStrings.DepthMsaa4);
                    cmd.DisableShaderKeyword(ShaderKeywordStrings.DepthMsaa8);
                    break;

                case 2:
                    cmd.EnableShaderKeyword(ShaderKeywordStrings.DepthMsaa2);
                    cmd.DisableShaderKeyword(ShaderKeywordStrings.DepthMsaa4);
                    cmd.DisableShaderKeyword(ShaderKeywordStrings.DepthMsaa8);
                    break;

                // MSAA disabled
                default:
                    cmd.DisableShaderKeyword(ShaderKeywordStrings.DepthMsaa2);
                    cmd.DisableShaderKeyword(ShaderKeywordStrings.DepthMsaa4);
                    cmd.DisableShaderKeyword(ShaderKeywordStrings.DepthMsaa8);
                    break;
            }

            cmd.SetGlobalTexture("_CameraDepthAttachment", source.Identifier());

            // Blit has logic to flip projection matrix when rendering to render texture.
            // Currently the y-flip is handled in CopyDepthPass.hlsl by checking _ProjectionParams.x
            // If you replace this Blit with a Draw* that sets projection matrix double check
            // to also update shader.
            // scaleBias.x = flipSign
            // scaleBias.y = scale
            // scaleBias.z = bias
            // scaleBias.w = unused
            float flipSign = (cameraData.IsCameraProjectionMatrixFlipped()) ? -1.0f : 1.0f;
            Vector4 scaleBiasRt = (flipSign < 0.0f) ? new Vector4(flipSign, 1.0f, -1.0f, 1.0f) : new Vector4(flipSign, 0.0f, 1.0f, 1.0f);
            cmd.SetGlobalVector(ShaderPropertyId.scaleBiasRt, scaleBiasRt);

            cmd.DrawMesh(RenderingUtils.fullscreenMesh, Matrix4x4.identity, m_CopyDepthMaterial);

            context.ExecuteCommandBuffer(cmd);
            CommandBufferPool.Release(cmd);
        }

        /// <inheritdoc/>
        public override void OnCameraCleanup(CommandBuffer cmd)
        {
            if (cmd == null)
                throw new ArgumentNullException("cmd");

            if (this.AllocateRT)
                cmd.ReleaseTemporaryRT(destination.id);
            destination = RenderTargetHandle.CameraTarget;
        }
    }
}<|MERGE_RESOLUTION|>--- conflicted
+++ resolved
@@ -47,11 +47,7 @@
                 cmd.GetTemporaryRT(destination.id, descriptor, FilterMode.Point);
 
             // On Metal iOS, prevent camera attachments to be bound and cleared during this pass.
-<<<<<<< HEAD
-            ConfigureTarget(destination.Identifier());
-=======
             ConfigureTarget(new RenderTargetIdentifier(destination.Identifier(), 0, CubemapFace.Unknown, -1));
->>>>>>> ff311341
             ConfigureClear(ClearFlag.None, Color.black);
         }
 
