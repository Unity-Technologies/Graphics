using System;
using UnityEngine.Experimental.Rendering;

namespace UnityEngine.Rendering.Universal.Internal
{
    /// <summary>
    /// Copy the given depth buffer into the given destination depth buffer.
    ///
    /// You can use this pass to copy a depth buffer to a destination,
    /// so you can use it later in rendering. If the source texture has MSAA
    /// enabled, the pass uses a custom MSAA resolve. If the source texture
    /// does not have MSAA enabled, the pass uses a Blit or a Copy Texture
    /// operation, depending on what the current platform supports.
    /// </summary>
    public class CopyDepthPass : ScriptableRenderPass
    {
        private RTHandle source { get; set; }
        private RTHandle destination { get; set; }
        internal int MssaSamples { get; set; }
        // In some cases (Scene view, XR and etc.) we actually want to output to depth buffer
        // So this variable needs to be set to true to enable the correct copy shader semantic
        internal bool CopyToDepth { get; set; }
        Material m_CopyDepthMaterial;

        internal bool m_CopyResolvedDepth;
        internal bool m_ShouldClear;

        public CopyDepthPass(RenderPassEvent evt, Material copyDepthMaterial, bool shouldClear = false)
        {
            base.profilingSampler = new ProfilingSampler(nameof(CopyDepthPass));
            CopyToDepth = false;
            m_CopyDepthMaterial = copyDepthMaterial;
            renderPassEvent = evt;
            m_CopyResolvedDepth = false;
            m_ShouldClear = shouldClear;
        }

        /// <summary>
        /// Configure the pass with the source and destination to execute on.
        /// </summary>
        /// <param name="source">Source Render Target</param>
        /// <param name="destination">Destination Render Target</param>
        public void Setup(RTHandle source, RTHandle destination)
        {
            this.source = source;
            this.destination = destination;
            this.MssaSamples = -1;
        }

        /// <inheritdoc />
        public override void OnCameraSetup(CommandBuffer cmd, ref RenderingData renderingData)
        {
            var descriptor = renderingData.cameraData.cameraTargetDescriptor;
            var isDepth = (destination.rt && destination.rt.graphicsFormat == GraphicsFormat.None);
            descriptor.graphicsFormat = isDepth ? GraphicsFormat.D32_SFloat_S8_UInt : GraphicsFormat.R32_SFloat;
            descriptor.msaaSamples = 1;
            // This is a temporary workaround for Editor as not setting any depth here
            // would lead to overwriting depth in certain scenarios (reproducable while running DX11 tests)
#if UNITY_EDITOR
<<<<<<< HEAD
            // This is a temporary workaround for Editor as not setting any depth here
            // would lead to overwriting depth in certain scenarios (reproducable while running DX11 tests)
            if (SystemInfo.graphicsDeviceType == GraphicsDeviceType.Direct3D11)
                ConfigureTarget(destination, destination);
            else
#endif
            ConfigureTarget(destination);
=======
            if (SystemInfo.graphicsDeviceType == GraphicsDeviceType.Direct3D11)
                ConfigureTarget(destination, destination, GraphicsFormat.R32_SFloat, descriptor.width, descriptor.height, descriptor.msaaSamples);
            else
#endif
            ConfigureTarget(destination, descriptor.graphicsFormat, descriptor.width, descriptor.height, descriptor.msaaSamples, isDepth);
>>>>>>> 2da975b5
            if (m_ShouldClear)
                ConfigureClear(ClearFlag.All, Color.black);
        }

        /// <inheritdoc/>
        public override void Execute(ScriptableRenderContext context, ref RenderingData renderingData)
        {
            if (m_CopyDepthMaterial == null)
            {
                Debug.LogErrorFormat("Missing {0}. {1} render pass will not execute. Check for missing reference in the renderer resources.", m_CopyDepthMaterial, GetType().Name);
                return;
            }
            CommandBuffer cmd = CommandBufferPool.Get();
            using (new ProfilingScope(cmd, ProfilingSampler.Get(URPProfileId.CopyDepth)))
            {
                int cameraSamples = 0;
                if (MssaSamples == -1)
                {
                    RenderTextureDescriptor descriptor = renderingData.cameraData.cameraTargetDescriptor;
                    cameraSamples = descriptor.msaaSamples;
                }
                else
                    cameraSamples = MssaSamples;

                // When depth resolve is supported or multisampled texture is not supported, set camera samples to 1
                if (SystemInfo.supportsMultisampledTextures == 0 || m_CopyResolvedDepth)
                    cameraSamples = 1;

                CameraData cameraData = renderingData.cameraData;

                switch (cameraSamples)
                {
                    case 8:
                        cmd.DisableShaderKeyword(ShaderKeywordStrings.DepthMsaa2);
                        cmd.DisableShaderKeyword(ShaderKeywordStrings.DepthMsaa4);
                        cmd.EnableShaderKeyword(ShaderKeywordStrings.DepthMsaa8);
                        break;

                    case 4:
                        cmd.DisableShaderKeyword(ShaderKeywordStrings.DepthMsaa2);
                        cmd.EnableShaderKeyword(ShaderKeywordStrings.DepthMsaa4);
                        cmd.DisableShaderKeyword(ShaderKeywordStrings.DepthMsaa8);
                        break;

                    case 2:
                        cmd.EnableShaderKeyword(ShaderKeywordStrings.DepthMsaa2);
                        cmd.DisableShaderKeyword(ShaderKeywordStrings.DepthMsaa4);
                        cmd.DisableShaderKeyword(ShaderKeywordStrings.DepthMsaa8);
                        break;

                    // MSAA disabled, auto resolve supported or ms textures not supported
                    default:
                        cmd.DisableShaderKeyword(ShaderKeywordStrings.DepthMsaa2);
                        cmd.DisableShaderKeyword(ShaderKeywordStrings.DepthMsaa4);
                        cmd.DisableShaderKeyword(ShaderKeywordStrings.DepthMsaa8);
                        break;
                }

                if (CopyToDepth || destination.rt.graphicsFormat == GraphicsFormat.None)
                    cmd.EnableShaderKeyword("_OUTPUT_DEPTH");
                else
                    cmd.DisableShaderKeyword("_OUTPUT_DEPTH");

                cmd.SetGlobalTexture("_CameraDepthAttachment", source.nameID);


#if ENABLE_VR && ENABLE_XR_MODULE
                // XR uses procedural draw instead of cmd.blit or cmd.DrawFullScreenMesh
                if (renderingData.cameraData.xr.enabled)
                {
                    // XR flip logic is not the same as non-XR case because XR uses draw procedure
                    // and draw procedure does not need to take projection matrix yflip into account
                    // We y-flip if
                    // 1) we are bliting from render texture to back buffer and
                    // 2) renderTexture starts UV at top
                    // XRTODO: handle scalebias and scalebiasRt for src and dst separately
                    bool isRenderToBackBufferTarget = destination.nameID == cameraData.xr.renderTarget && !cameraData.xr.renderTargetIsRenderTexture;
                    bool yflip = isRenderToBackBufferTarget && SystemInfo.graphicsUVStartsAtTop;
                    float flipSign = (yflip) ? -1.0f : 1.0f;
                    Vector4 scaleBiasRt = (flipSign < 0.0f)
                        ? new Vector4(flipSign, 1.0f, -1.0f, 1.0f)
                        : new Vector4(flipSign, 0.0f, 1.0f, 1.0f);
                    cmd.SetGlobalVector(ShaderPropertyId.scaleBiasRt, scaleBiasRt);

                    cmd.DrawProcedural(Matrix4x4.identity, m_CopyDepthMaterial, 0, MeshTopology.Quads, 4);
                }
                else
#endif
                {
                    // Blit has logic to flip projection matrix when rendering to render texture.
                    // Currently the y-flip is handled in CopyDepthPass.hlsl by checking _ProjectionParams.x
                    // If you replace this Blit with a Draw* that sets projection matrix double check
                    // to also update shader.
                    // scaleBias.x = flipSign
                    // scaleBias.y = scale
                    // scaleBias.z = bias
                    // scaleBias.w = unused
                    // In game view final target acts as back buffer were target is not flipped
                    bool isGameViewFinalTarget = (cameraData.cameraType == CameraType.Game && destination.nameID == k_CameraTarget.nameID);
                    bool yflip = (cameraData.IsCameraProjectionMatrixFlipped()) && !isGameViewFinalTarget;
                    float flipSign = yflip ? -1.0f : 1.0f;
                    Vector4 scaleBiasRt = (flipSign < 0.0f)
                        ? new Vector4(flipSign, 1.0f, -1.0f, 1.0f)
                        : new Vector4(flipSign, 0.0f, 1.0f, 1.0f);
                    cmd.SetGlobalVector(ShaderPropertyId.scaleBiasRt, scaleBiasRt);

                    cmd.DrawMesh(RenderingUtils.fullscreenMesh, Matrix4x4.identity, m_CopyDepthMaterial);
                }
            }

            context.ExecuteCommandBuffer(cmd);
            CommandBufferPool.Release(cmd);
        }

        /// <inheritdoc/>
        public override void OnCameraCleanup(CommandBuffer cmd)
        {
            if (cmd == null)
                throw new ArgumentNullException("cmd");

            destination = k_CameraTarget;
        }
    }
}<|MERGE_RESOLUTION|>--- conflicted
+++ resolved
@@ -57,7 +57,6 @@
             // This is a temporary workaround for Editor as not setting any depth here
             // would lead to overwriting depth in certain scenarios (reproducable while running DX11 tests)
 #if UNITY_EDITOR
-<<<<<<< HEAD
             // This is a temporary workaround for Editor as not setting any depth here
             // would lead to overwriting depth in certain scenarios (reproducable while running DX11 tests)
             if (SystemInfo.graphicsDeviceType == GraphicsDeviceType.Direct3D11)
@@ -65,13 +64,6 @@
             else
 #endif
             ConfigureTarget(destination);
-=======
-            if (SystemInfo.graphicsDeviceType == GraphicsDeviceType.Direct3D11)
-                ConfigureTarget(destination, destination, GraphicsFormat.R32_SFloat, descriptor.width, descriptor.height, descriptor.msaaSamples);
-            else
-#endif
-            ConfigureTarget(destination, descriptor.graphicsFormat, descriptor.width, descriptor.height, descriptor.msaaSamples, isDepth);
->>>>>>> 2da975b5
             if (m_ShouldClear)
                 ConfigureClear(ClearFlag.All, Color.black);
         }
