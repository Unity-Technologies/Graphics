--- conflicted
+++ resolved
@@ -131,11 +131,7 @@
                     // 1) we are bliting from render texture to back buffer and
                     // 2) renderTexture starts UV at top
                     // XRTODO: handle scalebias and scalebiasRt for src and dst separately
-<<<<<<< HEAD
-                    bool isRenderToBackBufferTarget = destination.Identifier() == cameraData.xr.renderTarget;
-=======
-                    bool isRenderToBackBufferTarget = destination.nameID == cameraData.xr.renderTarget && !cameraData.xr.renderTargetIsRenderTexture;
->>>>>>> 4b5b17c6
+                    bool isRenderToBackBufferTarget = destination.nameID == cameraData.xr.renderTarget;
                     bool yflip = isRenderToBackBufferTarget && SystemInfo.graphicsUVStartsAtTop;
                     float flipSign = (yflip) ? -1.0f : 1.0f;
                     Vector4 scaleBiasRt = (flipSign < 0.0f)
