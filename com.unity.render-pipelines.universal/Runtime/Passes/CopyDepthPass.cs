--- conflicted
+++ resolved
@@ -57,14 +57,9 @@
             ConfigureTarget(destination, destination, GraphicsFormat.R32_SFloat, descriptor.width, descriptor.height, descriptor.msaaSamples);
 #else
             ConfigureTarget(destination, descriptor.graphicsFormat, descriptor.width, descriptor.height, descriptor.msaaSamples, isDepth);
-<<<<<<< HEAD
-
+#endif
             if (m_ShouldClear)
                 ConfigureClear(ClearFlag.All, Color.black);
-=======
-#endif
-            ConfigureClear(ClearFlag.None, Color.black);
->>>>>>> 2778c6b9
         }
 
         /// <inheritdoc/>
