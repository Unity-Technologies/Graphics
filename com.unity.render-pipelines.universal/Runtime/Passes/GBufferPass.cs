--- conflicted
+++ resolved
@@ -91,13 +91,8 @@
                     gbufferSlice.depthBufferBits = 0; // make sure no depth surface is actually created
                     gbufferSlice.stencilFormat = GraphicsFormat.None;
                     gbufferSlice.graphicsFormat = m_DeferredLights.GetGBufferFormat(i);
-<<<<<<< HEAD
-
-                    cmd.GetTemporaryRT(m_DeferredLights.GbufferAttachments[i].id, gbufferSlice, FilterMode.Point);
-=======
                     RenderingUtils.ReAllocateIfNeeded(ref m_DeferredLights.GbufferAttachments[i], gbufferSlice, FilterMode.Point, TextureWrapMode.Clamp, name: DeferredLights.k_GBufferNames[i]);
                     cmd.SetGlobalTexture(m_DeferredLights.GbufferAttachments[i].name, m_DeferredLights.GbufferAttachments[i].nameID);
->>>>>>> 5aaa86b5
                 }
             }
 
