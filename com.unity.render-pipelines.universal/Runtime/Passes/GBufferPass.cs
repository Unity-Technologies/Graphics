using UnityEngine.Experimental.GlobalIllumination;
using UnityEngine.Experimental.Rendering;
using UnityEngine.Profiling;
using Unity.Collections;

namespace UnityEngine.Rendering.Universal.Internal
{
    // Render all tiled-based deferred lights.
    internal class GBufferPass : ScriptableRenderPass
    {
        static readonly int s_CameraNormalsTextureID = Shader.PropertyToID("_CameraNormalsTexture");
        static ShaderTagId s_ShaderTagLit = new ShaderTagId("Lit");
        static ShaderTagId s_ShaderTagSimpleLit = new ShaderTagId("SimpleLit");
        static ShaderTagId s_ShaderTagUnlit = new ShaderTagId("Unlit");
        static ShaderTagId s_ShaderTagUniversalGBuffer = new ShaderTagId("UniversalGBuffer");
        static ShaderTagId s_ShaderTagUniversalMaterialType = new ShaderTagId("UniversalMaterialType");

        ProfilingSampler m_ProfilingSampler = new ProfilingSampler("Render GBuffer");

        DeferredLights m_DeferredLights;

        ShaderTagId[] m_ShaderTagValues;
        RenderStateBlock[] m_RenderStateBlocks;

        FilteringSettings m_FilteringSettings;
        RenderStateBlock m_RenderStateBlock;

        public GBufferPass(RenderPassEvent evt, RenderQueueRange renderQueueRange, LayerMask layerMask, StencilState stencilState, int stencilReference, DeferredLights deferredLights)
        {
            base.profilingSampler = new ProfilingSampler(nameof(GBufferPass));
            base.renderPassEvent = evt;

            m_DeferredLights = deferredLights;
            m_FilteringSettings = new FilteringSettings(renderQueueRange, layerMask);
            m_RenderStateBlock = new RenderStateBlock(RenderStateMask.Nothing);

            m_RenderStateBlock.stencilState = stencilState;
            m_RenderStateBlock.stencilReference = stencilReference;
            m_RenderStateBlock.mask = RenderStateMask.Stencil;

            m_ShaderTagValues = new ShaderTagId[4];
            m_ShaderTagValues[0] = s_ShaderTagLit;
            m_ShaderTagValues[1] = s_ShaderTagSimpleLit;
            m_ShaderTagValues[2] = s_ShaderTagUnlit;
            m_ShaderTagValues[3] = new ShaderTagId(); // Special catch all case for materials where UniversalMaterialType is not defined or the tag value doesn't match anything we know.

            m_RenderStateBlocks = new RenderStateBlock[4];
            m_RenderStateBlocks[0] = DeferredLights.OverwriteStencil(m_RenderStateBlock, (int)StencilUsage.MaterialMask, (int)StencilUsage.MaterialLit);
            m_RenderStateBlocks[1] = DeferredLights.OverwriteStencil(m_RenderStateBlock, (int)StencilUsage.MaterialMask, (int)StencilUsage.MaterialSimpleLit);
            m_RenderStateBlocks[2] = DeferredLights.OverwriteStencil(m_RenderStateBlock, (int)StencilUsage.MaterialMask, (int)StencilUsage.MaterialUnlit);
            m_RenderStateBlocks[3] = m_RenderStateBlocks[0];
        }

        public void Dispose()
        {
            if (m_DeferredLights.GbufferAttachments != null)
            {
                foreach (var attachment in m_DeferredLights.GbufferAttachments)
                    attachment?.Release();
            }
        }

        public override void Configure(CommandBuffer cmd, RenderTextureDescriptor cameraTextureDescriptor)
        {
            RTHandle[] gbufferAttachments = m_DeferredLights.GbufferAttachments;

            if (cmd != null)
            {
                if (m_DeferredLights.UseRenderPass)
                {
                    m_DeferredLights.GbufferAttachments[m_DeferredLights.GbufferDepthIndex] = m_DeferredLights.DepthCopyTexture;
                    m_DeferredLights.GbufferAttachmentIdentifiers[m_DeferredLights.GbufferDepthIndex] = m_DeferredLights.DepthCopyTextureIdentifier;
                }
                // Create and declare the render targets used in the pass
                for (int i = 0; i < gbufferAttachments.Length; ++i)
                {
                    // Lighting buffer has already been declared with line ConfigureCameraTarget(m_ActiveCameraColorAttachment.Identifier(), ...) in DeferredRenderer.Setup
                    if (i == m_DeferredLights.GBufferLightingIndex)
                        continue;

                    // Normal buffer may have already been created if there was a depthNormal prepass before.
                    // DepthNormal prepass is needed for forward-only materials when SSAO is generated between gbuffer and deferred lighting pass.
                    if (i == m_DeferredLights.GBufferNormalSmoothnessIndex && m_DeferredLights.HasNormalPrepass)
                        continue;

                    // No need to setup temporaryRTs if we are using input attachments as they will be Memoryless
                    if (m_DeferredLights.UseRenderPass && i != m_DeferredLights.GBufferShadowMask && i != m_DeferredLights.GBufferRenderingLayers && (i != m_DeferredLights.GbufferDepthIndex && !m_DeferredLights.HasDepthPrepass))
                        continue;

                    RenderTextureDescriptor gbufferSlice = cameraTextureDescriptor;
                    gbufferSlice.depthBufferBits = 0; // make sure no depth surface is actually created
                    gbufferSlice.stencilFormat = GraphicsFormat.None;
                    gbufferSlice.graphicsFormat = m_DeferredLights.GetGBufferFormat(i);
<<<<<<< HEAD
                    RenderingUtils.ReAllocateIfNeeded(ref m_DeferredLights.GbufferAttachments[i], gbufferSlice, FilterMode.Point, TextureWrapMode.Clamp, name: DeferredLights.k_GBufferNames[i]);
                    cmd.SetGlobalTexture(m_DeferredLights.GbufferAttachments[i].name, m_DeferredLights.GbufferAttachments[i].nameID);
=======

                    cmd.GetTemporaryRT(m_DeferredLights.GbufferAttachments[i].id, gbufferSlice, FilterMode.Point);
>>>>>>> 9c37f8de
                }
            }

            ConfigureTarget(m_DeferredLights.GbufferAttachments, m_DeferredLights.DepthAttachment, m_DeferredLights.GbufferFormats);

            // We must explicitly specify we don't want any clear to avoid unwanted side-effects.
            // ScriptableRenderer will implicitly force a clear the first time the camera color/depth targets are bound.
            ConfigureClear(ClearFlag.None, Color.black);
        }

        public override void Execute(ScriptableRenderContext context, ref RenderingData renderingData)
        {
            CommandBuffer gbufferCommands = CommandBufferPool.Get();
            using (new ProfilingScope(gbufferCommands, m_ProfilingSampler))
            {
                context.ExecuteCommandBuffer(gbufferCommands);
                gbufferCommands.Clear();

                // User can stack several scriptable renderers during rendering but deferred renderer should only lit pixels added by this gbuffer pass.
                // If we detect we are in such case (camera is in overlay mode), we clear the highest bits of stencil we have control of and use them to
                // mark what pixel to shade during deferred pass. Gbuffer will always mark pixels using their material types.
                if (m_DeferredLights.IsOverlay)
                {
                    m_DeferredLights.ClearStencilPartial(gbufferCommands);
                    context.ExecuteCommandBuffer(gbufferCommands);
                    gbufferCommands.Clear();
                }

                ref CameraData cameraData = ref renderingData.cameraData;
                Camera camera = cameraData.camera;
                ShaderTagId lightModeTag = s_ShaderTagUniversalGBuffer;
                DrawingSettings drawingSettings = CreateDrawingSettings(lightModeTag, ref renderingData, renderingData.cameraData.defaultOpaqueSortFlags);
                ShaderTagId universalMaterialTypeTag = s_ShaderTagUniversalMaterialType;

                NativeArray<ShaderTagId> tagValues = new NativeArray<ShaderTagId>(m_ShaderTagValues, Allocator.Temp);
                NativeArray<RenderStateBlock> stateBlocks = new NativeArray<RenderStateBlock>(m_RenderStateBlocks, Allocator.Temp);

                context.DrawRenderers(renderingData.cullResults, ref drawingSettings, ref m_FilteringSettings, universalMaterialTypeTag, false, tagValues, stateBlocks);

                tagValues.Dispose();
                stateBlocks.Dispose();

                // Render objects that did not match any shader pass with error shader
                RenderingUtils.RenderObjectsWithError(context, ref renderingData.cullResults, camera, m_FilteringSettings, SortingCriteria.None);

                // If any sub-system needs camera normal texture, make it available.
                // Input attachments will only be used when this is not needed so safe to skip in that case
                if (!m_DeferredLights.UseRenderPass)
                    gbufferCommands.SetGlobalTexture(s_CameraNormalsTextureID, m_DeferredLights.GbufferAttachments[m_DeferredLights.GBufferNormalSmoothnessIndex]);
            }

            context.ExecuteCommandBuffer(gbufferCommands);
            CommandBufferPool.Release(gbufferCommands);
        }
    }
}<|MERGE_RESOLUTION|>--- conflicted
+++ resolved
@@ -69,7 +69,7 @@
                 if (m_DeferredLights.UseRenderPass)
                 {
                     m_DeferredLights.GbufferAttachments[m_DeferredLights.GbufferDepthIndex] = m_DeferredLights.DepthCopyTexture;
-                    m_DeferredLights.GbufferAttachmentIdentifiers[m_DeferredLights.GbufferDepthIndex] = m_DeferredLights.DepthCopyTextureIdentifier;
+                    m_DeferredLights.GbufferAttachmentIdentifiers[m_DeferredLights.GbufferDepthIndex] = m_DeferredLights.DepthCopyTexture.nameID;
                 }
                 // Create and declare the render targets used in the pass
                 for (int i = 0; i < gbufferAttachments.Length; ++i)
@@ -91,13 +91,8 @@
                     gbufferSlice.depthBufferBits = 0; // make sure no depth surface is actually created
                     gbufferSlice.stencilFormat = GraphicsFormat.None;
                     gbufferSlice.graphicsFormat = m_DeferredLights.GetGBufferFormat(i);
-<<<<<<< HEAD
                     RenderingUtils.ReAllocateIfNeeded(ref m_DeferredLights.GbufferAttachments[i], gbufferSlice, FilterMode.Point, TextureWrapMode.Clamp, name: DeferredLights.k_GBufferNames[i]);
                     cmd.SetGlobalTexture(m_DeferredLights.GbufferAttachments[i].name, m_DeferredLights.GbufferAttachments[i].nameID);
-=======
-
-                    cmd.GetTemporaryRT(m_DeferredLights.GbufferAttachments[i].id, gbufferSlice, FilterMode.Point);
->>>>>>> 9c37f8de
                 }
             }
 
