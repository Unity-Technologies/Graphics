--- conflicted
+++ resolved
@@ -7,16 +7,10 @@
 
 namespace UnityEngine.Rendering.Universal
 {
-    /// <summary>
-    /// Deprecated, kept for backward compatibility with existing ForwardRendererData asset files.
-    /// Use StandardRendererData instead.
-    /// </summary>
-    [System.Obsolete("ForwardRendererData has been deprecated. Use StandardRendererData instead (UnityUpgradable) -> StandardRendererData", true)]
     [Serializable, ReloadGroup, ExcludeFromPreset]
-    public class ForwardRendererData : StandardRendererData
+    [MovedFrom("UnityEngine.Rendering.LWRP")]
+    public class ForwardRendererData : ScriptableRendererData
     {
-<<<<<<< HEAD
-=======
 #if UNITY_EDITOR
         [System.Diagnostics.CodeAnalysis.SuppressMessage("Microsoft.Performance", "CA1812")]
         internal class CreateForwardRendererAsset : EndNameEditAction
@@ -202,6 +196,5 @@
 #endif
 #endif
         }
->>>>>>> a6e5b452
     }
 }