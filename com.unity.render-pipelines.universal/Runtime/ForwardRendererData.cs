#if UNITY_EDITOR
using UnityEditor;
using UnityEditor.ProjectWindowCallback;
#endif
using System;
using UnityEngine.Scripting.APIUpdating;

namespace UnityEngine.Rendering.Universal
{
    /// <summary>
    /// Deprecated, kept for backward compatibility with existing ForwardRendererData asset files.
    /// Use StandardRendererData instead.
    /// </summary>
    [System.Obsolete("ForwardRendererData has been deprecated. Use StandardRendererData instead (UnityUpgradable) -> StandardRendererData", true)]
    [Serializable, ReloadGroup, ExcludeFromPreset]
    [MovedFrom("UnityEngine.Rendering.LWRP")]
    public class ForwardRendererData : ScriptableRendererData
    {
<<<<<<< HEAD
        private static readonly string k_ErrorMessage = "ForwardRendererData has been deprecated. Use StandardRendererData instead";
=======
#if UNITY_EDITOR
        [System.Diagnostics.CodeAnalysis.SuppressMessage("Microsoft.Performance", "CA1812")]
        internal class CreateForwardRendererAsset : EndNameEditAction
        {
            public override void Action(int instanceId, string pathName, string resourceFile)
            {
                var instance = CreateInstance<ForwardRendererData>();
                instance.postProcessData = PostProcessData.GetDefaultPostProcessData();
                AssetDatabase.CreateAsset(instance, pathName);
                ResourceReloader.ReloadAllNullIn(instance, UniversalRenderPipelineAsset.packagePath);
                Selection.activeObject = instance;
            }
        }

        [MenuItem("Assets/Create/Rendering/Universal Render Pipeline/Forward Renderer", priority = CoreUtils.assetCreateMenuPriority2)]
        static void CreateForwardRendererData()
        {
            ProjectWindowUtil.StartNameEditingIfProjectWindowExists(0, CreateInstance<CreateForwardRendererAsset>(), "CustomForwardRendererData.asset", null, null);
        }

#endif
>>>>>>> e39ce04f

        [Serializable, ReloadGroup]
        public sealed class ShaderResources
        {
            [Reload("Shaders/Utils/Blit.shader")]
            public Shader blitPS;

            [Reload("Shaders/Utils/CopyDepth.shader")]
            public Shader copyDepthPS;

            [Obsolete("Obsolete, this feature will be supported by new 'ScreenSpaceShadows' renderer feature")]
            public Shader screenSpaceShadowPS;

            [Reload("Shaders/Utils/Sampling.shader")]
            public Shader samplingPS;

            [Reload("Shaders/Utils/StencilDeferred.shader")]
            public Shader stencilDeferredPS;

            [Reload("Shaders/Utils/FallbackError.shader")]
            public Shader fallbackErrorPS;

            [Reload("Shaders/Utils/MaterialError.shader")]
            public Shader materialErrorPS;
        }

        public PostProcessData postProcessData = null;

#if ENABLE_VR && ENABLE_XR_MODULE
        [Reload("Runtime/Data/XRSystemData.asset")]
        public XRSystemData xrSystemData = null;
#endif

        public ShaderResources shaders = null;

        protected override ScriptableRenderer Create()
        {
<<<<<<< HEAD
            throw new NotSupportedException(k_ErrorMessage);
=======
            if (!Application.isPlaying)
            {
                ReloadAllNullProperties();
            }
            return new ForwardRenderer(this);
>>>>>>> e39ce04f
        }

        public LayerMask opaqueLayerMask
        {
        	get { throw new NotSupportedException(k_ErrorMessage); }
        	set { throw new NotSupportedException(k_ErrorMessage); }
        }

        public LayerMask transparentLayerMask
        {
        	get { throw new NotSupportedException(k_ErrorMessage); }
        	set { throw new NotSupportedException(k_ErrorMessage); }
        }

        public StencilStateData defaultStencilState
        {
        	get { throw new NotSupportedException(k_ErrorMessage); }
        	set { throw new NotSupportedException(k_ErrorMessage); }
        }

        public bool shadowTransparentReceive
        {
        	get { throw new NotSupportedException(k_ErrorMessage); }
        	set { throw new NotSupportedException(k_ErrorMessage); }
        }

        public RenderingMode renderingMode
        {
        	get { throw new NotSupportedException(k_ErrorMessage); }
        	set { throw new NotSupportedException(k_ErrorMessage); }
        }

<<<<<<< HEAD
		public bool accurateGbufferNormals
		{
        	get { throw new NotSupportedException(k_ErrorMessage); }
        	set { throw new NotSupportedException(k_ErrorMessage); }
		}
=======
        /*
        public bool tiledDeferredShading
        {
            get => m_TiledDeferredShading;
            set
            {
                SetDirty();
                m_TiledDeferredShading = value;
            }
        }
        */

        protected override void OnEnable()
        {
            base.OnEnable();

            // Upon asset creation, OnEnable is called and `shaders` reference is not yet initialized
            // We need to call the OnEnable for data migration when updating from old versions of UniversalRP that
            // serialized resources in a different format. Early returning here when OnEnable is called
            // upon asset creation is fine because we guarantee new assets get created with all resources initialized.
            if (shaders == null)
                return;

            ReloadAllNullProperties();
        }

        private void ReloadAllNullProperties()
        {
#if UNITY_EDITOR
            ResourceReloader.TryReloadAllNullIn(this, UniversalRenderPipelineAsset.packagePath);
#if ENABLE_VR && ENABLE_XR_MODULE
            ResourceReloader.TryReloadAllNullIn(xrSystemData, UniversalRenderPipelineAsset.packagePath);
#endif
#endif
        }
>>>>>>> e39ce04f
    }
}<|MERGE_RESOLUTION|>--- conflicted
+++ resolved
@@ -16,31 +16,7 @@
     [MovedFrom("UnityEngine.Rendering.LWRP")]
     public class ForwardRendererData : ScriptableRendererData
     {
-<<<<<<< HEAD
         private static readonly string k_ErrorMessage = "ForwardRendererData has been deprecated. Use StandardRendererData instead";
-=======
-#if UNITY_EDITOR
-        [System.Diagnostics.CodeAnalysis.SuppressMessage("Microsoft.Performance", "CA1812")]
-        internal class CreateForwardRendererAsset : EndNameEditAction
-        {
-            public override void Action(int instanceId, string pathName, string resourceFile)
-            {
-                var instance = CreateInstance<ForwardRendererData>();
-                instance.postProcessData = PostProcessData.GetDefaultPostProcessData();
-                AssetDatabase.CreateAsset(instance, pathName);
-                ResourceReloader.ReloadAllNullIn(instance, UniversalRenderPipelineAsset.packagePath);
-                Selection.activeObject = instance;
-            }
-        }
-
-        [MenuItem("Assets/Create/Rendering/Universal Render Pipeline/Forward Renderer", priority = CoreUtils.assetCreateMenuPriority2)]
-        static void CreateForwardRendererData()
-        {
-            ProjectWindowUtil.StartNameEditingIfProjectWindowExists(0, CreateInstance<CreateForwardRendererAsset>(), "CustomForwardRendererData.asset", null, null);
-        }
-
-#endif
->>>>>>> e39ce04f
 
         [Serializable, ReloadGroup]
         public sealed class ShaderResources
@@ -78,89 +54,43 @@
 
         protected override ScriptableRenderer Create()
         {
-<<<<<<< HEAD
             throw new NotSupportedException(k_ErrorMessage);
-=======
-            if (!Application.isPlaying)
-            {
-                ReloadAllNullProperties();
-            }
-            return new ForwardRenderer(this);
->>>>>>> e39ce04f
         }
 
         public LayerMask opaqueLayerMask
         {
-        	get { throw new NotSupportedException(k_ErrorMessage); }
-        	set { throw new NotSupportedException(k_ErrorMessage); }
+            get { throw new NotSupportedException(k_ErrorMessage); }
+            set { throw new NotSupportedException(k_ErrorMessage); }
         }
 
         public LayerMask transparentLayerMask
         {
-        	get { throw new NotSupportedException(k_ErrorMessage); }
-        	set { throw new NotSupportedException(k_ErrorMessage); }
+            get { throw new NotSupportedException(k_ErrorMessage); }
+            set { throw new NotSupportedException(k_ErrorMessage); }
         }
 
         public StencilStateData defaultStencilState
         {
-        	get { throw new NotSupportedException(k_ErrorMessage); }
-        	set { throw new NotSupportedException(k_ErrorMessage); }
+            get { throw new NotSupportedException(k_ErrorMessage); }
+            set { throw new NotSupportedException(k_ErrorMessage); }
         }
 
         public bool shadowTransparentReceive
         {
-        	get { throw new NotSupportedException(k_ErrorMessage); }
-        	set { throw new NotSupportedException(k_ErrorMessage); }
+            get { throw new NotSupportedException(k_ErrorMessage); }
+            set { throw new NotSupportedException(k_ErrorMessage); }
         }
 
         public RenderingMode renderingMode
         {
-        	get { throw new NotSupportedException(k_ErrorMessage); }
-        	set { throw new NotSupportedException(k_ErrorMessage); }
+            get { throw new NotSupportedException(k_ErrorMessage); }
+            set { throw new NotSupportedException(k_ErrorMessage); }
         }
 
-<<<<<<< HEAD
-		public bool accurateGbufferNormals
-		{
-        	get { throw new NotSupportedException(k_ErrorMessage); }
-        	set { throw new NotSupportedException(k_ErrorMessage); }
-		}
-=======
-        /*
-        public bool tiledDeferredShading
+        public bool accurateGbufferNormals
         {
-            get => m_TiledDeferredShading;
-            set
-            {
-                SetDirty();
-                m_TiledDeferredShading = value;
-            }
+            get { throw new NotSupportedException(k_ErrorMessage); }
+            set { throw new NotSupportedException(k_ErrorMessage); }
         }
-        */
-
-        protected override void OnEnable()
-        {
-            base.OnEnable();
-
-            // Upon asset creation, OnEnable is called and `shaders` reference is not yet initialized
-            // We need to call the OnEnable for data migration when updating from old versions of UniversalRP that
-            // serialized resources in a different format. Early returning here when OnEnable is called
-            // upon asset creation is fine because we guarantee new assets get created with all resources initialized.
-            if (shaders == null)
-                return;
-
-            ReloadAllNullProperties();
-        }
-
-        private void ReloadAllNullProperties()
-        {
-#if UNITY_EDITOR
-            ResourceReloader.TryReloadAllNullIn(this, UniversalRenderPipelineAsset.packagePath);
-#if ENABLE_VR && ENABLE_XR_MODULE
-            ResourceReloader.TryReloadAllNullIn(xrSystemData, UniversalRenderPipelineAsset.packagePath);
-#endif
-#endif
-        }
->>>>>>> e39ce04f
     }
 }