using System;

namespace UnityEngine.Rendering.Universal
{
    public enum FilmGrainLookup
    {
        Thin1,
        Thin2,
        Medium1,
        Medium2,
        Medium3,
        Medium4,
        Medium5,
        Medium6,
        Large01,
        Large02,
        Custom
    }

<<<<<<< HEAD
    [Serializable, VolumeComponentMenu("Post-processing/Film Grain (URP)")]
=======
    [Serializable, VolumeComponentMenuForRenderPipeline("Post-processing/FilmGrain", typeof(UniversalRenderPipeline))]
>>>>>>> 02d908c4
    public sealed class FilmGrain : VolumeComponent, IPostProcessComponent
    {
        FilmGrain()
        {
            displayName = "Film Grain (URP)";
        }

        [Tooltip("The type of grain to use. You can select a preset or provide your own texture by selecting Custom.")]
        public FilmGrainLookupParameter type = new FilmGrainLookupParameter(FilmGrainLookup.Thin1);

        [Tooltip("Use the slider to set the strength of the Film Grain effect.")]
        public ClampedFloatParameter intensity = new ClampedFloatParameter(0f, 0f, 1f);

        [Tooltip("Controls the noisiness response curve based on scene luminance. Higher values mean less noise in light areas.")]
        public ClampedFloatParameter response = new ClampedFloatParameter(0.8f, 0f, 1f);

        [Tooltip("A tileable texture to use for the grain. The neutral value is 0.5 where no grain is applied.")]
        public NoInterpTextureParameter texture = new NoInterpTextureParameter(null);

        public bool IsActive() => intensity.value > 0f && (type.value != FilmGrainLookup.Custom || texture.value != null);

        public bool IsTileCompatible() => true;
    }

    [Serializable]
    public sealed class FilmGrainLookupParameter : VolumeParameter<FilmGrainLookup> { public FilmGrainLookupParameter(FilmGrainLookup value, bool overrideState = false) : base(value, overrideState) {} }
}<|MERGE_RESOLUTION|>--- conflicted
+++ resolved
@@ -17,11 +17,7 @@
         Custom
     }
 
-<<<<<<< HEAD
-    [Serializable, VolumeComponentMenu("Post-processing/Film Grain (URP)")]
-=======
     [Serializable, VolumeComponentMenuForRenderPipeline("Post-processing/FilmGrain", typeof(UniversalRenderPipeline))]
->>>>>>> 02d908c4
     public sealed class FilmGrain : VolumeComponent, IPostProcessComponent
     {
         FilmGrain()
