using System;

namespace UnityEngine.Rendering.Universal
{
<<<<<<< HEAD
    [Serializable, VolumeComponentMenu("Post-processing/Vignette"), SupportedOn(typeof(UniversalRenderPipeline))]
=======
    /// <summary>
    /// A volume component that holds settings for the Vignette effect.
    /// </summary>
    [Serializable, VolumeComponentMenuForRenderPipeline("Post-processing/Vignette", typeof(UniversalRenderPipeline))]
>>>>>>> e6d77246
    public sealed class Vignette : VolumeComponent, IPostProcessComponent
    {
        /// <summary>
        /// Specifies the color of the vignette.
        /// </summary>
        [Tooltip("Vignette color.")]
        public ColorParameter color = new ColorParameter(Color.black, false, false, true);

        /// <summary>
        /// Sets the center point for the vignette.
        /// </summary>
        [Tooltip("Sets the vignette center point (screen center is [0.5,0.5]).")]
        public Vector2Parameter center = new Vector2Parameter(new Vector2(0.5f, 0.5f));

        /// <summary>
        /// Controls the strength of the vignette effect.
        /// </summary>
        [Tooltip("Amount of vignetting on screen.")]
        public ClampedFloatParameter intensity = new ClampedFloatParameter(0f, 0f, 1f);

        /// <summary>
        /// Controls the smoothness of the vignette borders.
        /// </summary>
        [Tooltip("Smoothness of the vignette borders.")]
        public ClampedFloatParameter smoothness = new ClampedFloatParameter(0.2f, 0.01f, 1f);

        /// <summary>
        /// Controls how round the vignette is, lower values result in a more square vignette.
        /// </summary>
        [Tooltip("Should the vignette be perfectly round or be dependent on the current aspect ratio?")]
        public BoolParameter rounded = new BoolParameter(false);

        /// <inheritdoc/>
        public bool IsActive() => intensity.value > 0f;

        /// <inheritdoc/>
        public bool IsTileCompatible() => true;
    }
}<|MERGE_RESOLUTION|>--- conflicted
+++ resolved
@@ -2,14 +2,10 @@
 
 namespace UnityEngine.Rendering.Universal
 {
-<<<<<<< HEAD
-    [Serializable, VolumeComponentMenu("Post-processing/Vignette"), SupportedOn(typeof(UniversalRenderPipeline))]
-=======
     /// <summary>
     /// A volume component that holds settings for the Vignette effect.
     /// </summary>
-    [Serializable, VolumeComponentMenuForRenderPipeline("Post-processing/Vignette", typeof(UniversalRenderPipeline))]
->>>>>>> e6d77246
+    [Serializable, VolumeComponentMenu("Post-processing/Vignette"), SupportedOn(typeof(UniversalRenderPipeline))]
     public sealed class Vignette : VolumeComponent, IPostProcessComponent
     {
         /// <summary>
