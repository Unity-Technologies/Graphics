using System;

namespace UnityEngine.Rendering.Universal
{
<<<<<<< HEAD
    [Serializable, VolumeComponentMenu("Post-processing/Channel Mixer"), SupportedOn(typeof(UniversalRenderPipeline))]
=======
    /// <summary>
    /// A volume component that holds settings for the Channel Mixer effect.
    /// </summary>
    [Serializable, VolumeComponentMenuForRenderPipeline("Post-processing/Channel Mixer", typeof(UniversalRenderPipeline))]
>>>>>>> e6d77246
    public sealed class ChannelMixer : VolumeComponent, IPostProcessComponent
    {
        /// <summary>
        /// Modify influence of the red channel in the overall mix.
        /// </summary>
        [Tooltip("Modify influence of the red channel in the overall mix.")]
        public ClampedFloatParameter redOutRedIn = new ClampedFloatParameter(100f, -200f, 200f);

        /// <summary>
        /// Modify influence of the green channel in the overall mix.
        /// </summary>
        [Tooltip("Modify influence of the green channel in the overall mix.")]
        public ClampedFloatParameter redOutGreenIn = new ClampedFloatParameter(0f, -200f, 200f);

        /// <summary>
        /// Modify influence of the blue channel in the overall mix.
        /// </summary>
        [Tooltip("Modify influence of the blue channel in the overall mix.")]
        public ClampedFloatParameter redOutBlueIn = new ClampedFloatParameter(0f, -200f, 200f);

        /// <summary>
        /// Modify influence of the red channel in the overall mix.
        /// </summary>
        [Tooltip("Modify influence of the red channel in the overall mix.")]
        public ClampedFloatParameter greenOutRedIn = new ClampedFloatParameter(0f, -200f, 200f);

        /// <summary>
        /// Modify influence of the green channel in the overall mix.
        /// </summary>
        [Tooltip("Modify influence of the green channel in the overall mix.")]
        public ClampedFloatParameter greenOutGreenIn = new ClampedFloatParameter(100f, -200f, 200f);

        /// <summary>
        /// Modify influence of the blue channel in the overall mix.
        /// </summary>
        [Tooltip("Modify influence of the blue channel in the overall mix.")]
        public ClampedFloatParameter greenOutBlueIn = new ClampedFloatParameter(0f, -200f, 200f);

        /// <summary>
        /// Modify influence of the red channel in the overall mix.
        /// </summary>
        [Tooltip("Modify influence of the red channel in the overall mix.")]
        public ClampedFloatParameter blueOutRedIn = new ClampedFloatParameter(0f, -200f, 200f);

        /// <summary>
        /// Modify influence of the green channel in the overall mix.
        /// </summary>
        [Tooltip("Modify influence of the green channel in the overall mix.")]
        public ClampedFloatParameter blueOutGreenIn = new ClampedFloatParameter(0f, -200f, 200f);

        /// <summary>
        /// Modify influence of the blue channel in the overall mix.
        /// </summary>
        [Tooltip("Modify influence of the blue channel in the overall mix.")]
        public ClampedFloatParameter blueOutBlueIn = new ClampedFloatParameter(100f, -200f, 200f);

        /// <inheritdoc/>
        public bool IsActive()
        {
            return redOutRedIn.value != 100f
                || redOutGreenIn.value != 0f
                || redOutBlueIn.value != 0f
                || greenOutRedIn.value != 0f
                || greenOutGreenIn.value != 100f
                || greenOutBlueIn.value != 0f
                || blueOutRedIn.value != 0f
                || blueOutGreenIn.value != 0f
                || blueOutBlueIn.value != 100f;
        }

        /// <inheritdoc/>
        public bool IsTileCompatible() => true;
    }
}<|MERGE_RESOLUTION|>--- conflicted
+++ resolved
@@ -2,14 +2,10 @@
 
 namespace UnityEngine.Rendering.Universal
 {
-<<<<<<< HEAD
-    [Serializable, VolumeComponentMenu("Post-processing/Channel Mixer"), SupportedOn(typeof(UniversalRenderPipeline))]
-=======
     /// <summary>
     /// A volume component that holds settings for the Channel Mixer effect.
     /// </summary>
-    [Serializable, VolumeComponentMenuForRenderPipeline("Post-processing/Channel Mixer", typeof(UniversalRenderPipeline))]
->>>>>>> e6d77246
+    [Serializable, VolumeComponentMenu("Post-processing/Channel Mixer"), SupportedOn(typeof(UniversalRenderPipeline))]
     public sealed class ChannelMixer : VolumeComponent, IPostProcessComponent
     {
         /// <summary>
