using System;

namespace UnityEngine.Rendering.Universal
{
<<<<<<< HEAD
    [Serializable, VolumeComponentMenu("Post-processing/Lift, Gamma, Gain"), SupportedOn(typeof(UniversalRenderPipeline))]
=======
    /// <summary>
    /// A volume component that holds settings for the Split Toning effect.
    /// </summary>
    [Serializable, VolumeComponentMenuForRenderPipeline("Post-processing/Lift, Gamma, Gain", typeof(UniversalRenderPipeline))]
>>>>>>> e6d77246
    public sealed class LiftGammaGain : VolumeComponent, IPostProcessComponent
    {
        /// <summary>
        /// Use this to control and apply a hue to the dark tones. This has a more exaggerated effect on shadows.
        /// </summary>
        [Tooltip("Use this to control and apply a hue to the dark tones. This has a more exaggerated effect on shadows.")]
        public Vector4Parameter lift = new Vector4Parameter(new Vector4(1f, 1f, 1f, 0f));

        /// <summary>
        /// Use this to control and apply a hue to the mid-range tones with a power function.
        /// </summary>
        [Tooltip("Use this to control and apply a hue to the mid-range tones with a power function.")]
        public Vector4Parameter gamma = new Vector4Parameter(new Vector4(1f, 1f, 1f, 0f));

        /// <summary>
        /// Use this to increase and apply a hue to the signal and make highlights brighter.
        /// </summary>
        [Tooltip("Use this to increase and apply a hue to the signal and make highlights brighter.")]
        public Vector4Parameter gain = new Vector4Parameter(new Vector4(1f, 1f, 1f, 0f));

        /// <inheritdoc/>
        public bool IsActive()
        {
            var defaultState = new Vector4(1f, 1f, 1f, 0f);
            return lift != defaultState
                || gamma != defaultState
                || gain != defaultState;
        }

        /// <inheritdoc/>
        public bool IsTileCompatible() => true;
    }
}<|MERGE_RESOLUTION|>--- conflicted
+++ resolved
@@ -2,14 +2,10 @@
 
 namespace UnityEngine.Rendering.Universal
 {
-<<<<<<< HEAD
-    [Serializable, VolumeComponentMenu("Post-processing/Lift, Gamma, Gain"), SupportedOn(typeof(UniversalRenderPipeline))]
-=======
     /// <summary>
     /// A volume component that holds settings for the Split Toning effect.
     /// </summary>
-    [Serializable, VolumeComponentMenuForRenderPipeline("Post-processing/Lift, Gamma, Gain", typeof(UniversalRenderPipeline))]
->>>>>>> e6d77246
+    [Serializable, VolumeComponentMenu("Post-processing/Lift, Gamma, Gain"), SupportedOn(typeof(UniversalRenderPipeline))]
     public sealed class LiftGammaGain : VolumeComponent, IPostProcessComponent
     {
         /// <summary>
