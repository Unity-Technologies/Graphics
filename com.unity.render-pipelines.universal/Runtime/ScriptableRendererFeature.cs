using System;
using UnityEngine.Scripting.APIUpdating;

namespace UnityEngine.Rendering.Universal
{
    /// <summary>
    /// You can add a <c>ScriptableRendererFeature</c> to the <c>ScriptableRenderer</c>. Use this scriptable renderer feature to inject render passes into the renderer.
    /// </summary>
    /// <seealso cref="ScriptableRenderer"/>
    /// <seealso cref="ScriptableRenderPass"/>
    [ExcludeFromPreset]
    public abstract class ScriptableRendererFeature : ScriptableObject, IDisposable
    {
        [SerializeField, HideInInspector] private bool m_Active = true;
        /// <summary>
        /// Returns the state of the ScriptableRenderFeature (true: the feature is active, false: the feature is inactive). Use the method ScriptableRenderFeature.SetActive to change the value of this variable.
        /// </summary>
        public bool isActive => m_Active;

        /// <summary>
        /// Initializes this feature's resources. This is called every time serialization happens.
        /// </summary>
        public abstract void Create();

        /// <summary>
        /// Injects one or multiple <c>ScriptableRenderPass</c> in the renderer.
        /// </summary>
        /// <param name="renderPasses">List of render passes to add to.</param>
        /// <param name="renderingData">Rendering state. Use this to setup render passes.</param>
        public abstract void AddRenderPasses(ScriptableRenderer renderer, ref RenderingData renderingData);

        void OnEnable()
        {
            Create();
        }

        void OnValidate()
        {
            Create();
        }

        /// <summary>
        /// Override this method and return true if the feature should use the Native RenderPass API
        /// </summary>
<<<<<<< HEAD
        public virtual bool SupportsNativeRenderPass()
=======
        internal virtual bool SupportsNativeRenderPass()
>>>>>>> f6d6981b
        {
            return false;
        }

        /// <summary>
        /// Sets the state of ScriptableRenderFeature (true: the feature is active, false: the feature is inactive).
        /// If the feature is active, it is added to the renderer it is attached to, otherwise the feature is skipped while rendering.
        /// </summary>
        /// <param name="active">The true value activates the ScriptableRenderFeature and the false value deactivates it.</param>
        public void SetActive(bool active)
        {
            m_Active = active;
        }

        /// <summary>
        /// Disposable pattern implementation.
        /// </summary>
        public void Dispose()
        {
            Dispose(true);
            GC.SuppressFinalize(this);
        }

        protected virtual void Dispose(bool disposing)
        {
        }
    }
}<|MERGE_RESOLUTION|>--- conflicted
+++ resolved
@@ -42,11 +42,7 @@
         /// <summary>
         /// Override this method and return true if the feature should use the Native RenderPass API
         /// </summary>
-<<<<<<< HEAD
-        public virtual bool SupportsNativeRenderPass()
-=======
         internal virtual bool SupportsNativeRenderPass()
->>>>>>> f6d6981b
         {
             return false;
         }
