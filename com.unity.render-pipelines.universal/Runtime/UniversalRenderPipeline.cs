using System;
using Unity.Collections;
using System.Collections.Generic;
#if UNITY_EDITOR
using UnityEditor;
using UnityEditor.Rendering.Universal;
#endif
using UnityEngine.Scripting.APIUpdating;
using Lightmapping = UnityEngine.Experimental.GlobalIllumination.Lightmapping;
#if ENABLE_VR && ENABLE_XR_MODULE
using UnityEngine.XR;
#endif

namespace UnityEngine.Rendering.LWRP
{
    [Obsolete("LWRP -> Universal (UnityUpgradable) -> UnityEngine.Rendering.Universal.UniversalRenderPipeline", true)]
    public class LightweightRenderPipeline
    {
        public LightweightRenderPipeline(LightweightRenderPipelineAsset asset)
        {
        }
    }
}

namespace UnityEngine.Rendering.Universal
{
    public sealed partial class UniversalRenderPipeline : RenderPipeline
    {
        internal static class PerFrameBuffer
        {
            public static int _GlossyEnvironmentColor;
            public static int _SubtractiveShadowColor;

            public static int _Time;
            public static int _SinTime;
            public static int _CosTime;
            public static int unity_DeltaTime;
            public static int _TimeParameters;
        }

        public const string k_ShaderTagName = "UniversalPipeline";

        const string k_RenderCameraTag = "Render Camera";
        static ProfilingSampler _CameraProfilingSampler = new ProfilingSampler(k_RenderCameraTag);

        public static float maxShadowBias
        {
            get => 10.0f;
        }

        public static float minRenderScale
        {
            get => 0.1f;
        }

        public static float maxRenderScale
        {
            get => 2.0f;
        }

        // Amount of Lights that can be shaded per object (in the for loop in the shader)
        public static int maxPerObjectLights
        {
            // No support to bitfield mask and int[] in gles2. Can't index fast more than 4 lights.
            // Check Lighting.hlsl for more details.
            get => (SystemInfo.graphicsDeviceType == GraphicsDeviceType.OpenGLES2) ? 4 : 8;
        }

        // These limits have to match same limits in Input.hlsl
        const int k_MaxVisibleAdditionalLightsMobile    = 32;
        const int k_MaxVisibleAdditionalLightsNonMobile = 256;
        public static int maxVisibleAdditionalLights
        {
            get
            {
<<<<<<< HEAD
                return (Application.isMobilePlatform || SystemInfo.graphicsDeviceType == GraphicsDeviceType.OpenGLCore) 
                        ? k_MaxVisibleAdditionalLightsMobile : k_MaxVisibleAdditionalLightsNonMobile;
=======
                // GLES can be selected as platform on Windows (not a mobile platform) but uniform buffer size so we must use a low light count.
                return (Application.isMobilePlatform || SystemInfo.graphicsDeviceType == GraphicsDeviceType.OpenGLCore || SystemInfo.graphicsDeviceType == GraphicsDeviceType.OpenGLES2 || SystemInfo.graphicsDeviceType == GraphicsDeviceType.OpenGLES3)
                    ? k_MaxVisibleAdditionalLightsMobile : k_MaxVisibleAdditionalLightsNonMobile;
>>>>>>> 0af41da3
            }
        }

        // Internal max count for how many ScriptableRendererData can be added to a single Universal RP asset
        internal static int maxScriptableRenderers
        {
            get => 8;
        }

        public UniversalRenderPipeline(UniversalRenderPipelineAsset asset)
        {
            SetSupportedRenderingFeatures();

            PerFrameBuffer._GlossyEnvironmentColor = Shader.PropertyToID("_GlossyEnvironmentColor");
            PerFrameBuffer._SubtractiveShadowColor = Shader.PropertyToID("_SubtractiveShadowColor");

            PerFrameBuffer._Time = Shader.PropertyToID("_Time");
            PerFrameBuffer._SinTime = Shader.PropertyToID("_SinTime");
            PerFrameBuffer._CosTime = Shader.PropertyToID("_CosTime");
            PerFrameBuffer.unity_DeltaTime = Shader.PropertyToID("unity_DeltaTime");
            PerFrameBuffer._TimeParameters = Shader.PropertyToID("_TimeParameters");

            // Let engine know we have MSAA on for cases where we support MSAA backbuffer
            if (QualitySettings.antiAliasing != asset.msaaSampleCount)
            {
                QualitySettings.antiAliasing = asset.msaaSampleCount;
#if ENABLE_VR && ENABLE_VR_MODULE
                XR.XRDevice.UpdateEyeTextureMSAASetting();
#endif
            }

#if ENABLE_VR && ENABLE_VR_MODULE
            XRGraphics.eyeTextureResolutionScale = asset.renderScale;
#endif
            // For compatibility reasons we also match old LightweightPipeline tag.
            Shader.globalRenderPipeline = "UniversalPipeline,LightweightPipeline";

            Lightmapping.SetDelegate(lightsDelegate);

            CameraCaptureBridge.enabled = true;

            RenderingUtils.ClearSystemInfoCache();
        }

        protected override void Dispose(bool disposing)
        {
            base.Dispose(disposing);

            Shader.globalRenderPipeline = "";
            SupportedRenderingFeatures.active = new SupportedRenderingFeatures();
            ShaderData.instance.Dispose();

#if UNITY_EDITOR
            SceneViewDrawMode.ResetDrawMode();
#endif
            Lightmapping.ResetDelegate();
            CameraCaptureBridge.enabled = false;
        }

#if ENABLE_VR && ENABLE_XR_MODULE
        static List<XRDisplaySubsystem> xrDisplayList = new List<XRDisplaySubsystem>();
        static bool xrSkipRender = false;
        internal void SetupXRStates()
        {
            SubsystemManager.GetInstances(xrDisplayList);

            if (xrDisplayList.Count > 0)
            {
                if (xrDisplayList.Count > 1)
                    throw new NotImplementedException("Only 1 XR display is supported.");

                XRDisplaySubsystem display = xrDisplayList[0];
                if(display.GetRenderPassCount() == 0)
                {
                    // Disable XR rendering if display contains 0 renderpass
                    if(!xrSkipRender)
                    {
                        xrSkipRender = true;
                        Debug.Log("XR display is not ready. Skip XR rendering.");
                    }
                }
                else
                {
                    // Enable XR rendering if display contains >0 renderpass
                    if (xrSkipRender)
                    {
                        xrSkipRender = false;
                        Debug.Log("XR display is ready. Start XR rendering.");
                    }
                }
            }
        }
#endif

        protected override void Render(ScriptableRenderContext renderContext, Camera[] cameras)
        {
            BeginFrameRendering(renderContext, cameras);

            GraphicsSettings.lightsUseLinearIntensity = (QualitySettings.activeColorSpace == ColorSpace.Linear);
            GraphicsSettings.useScriptableRenderPipelineBatching = asset.useSRPBatcher;
            SetupPerFrameShaderConstants();
#if ENABLE_VR && ENABLE_XR_MODULE
            SetupXRStates();
            if(xrSkipRender)
                return;
#endif

            SortCameras(cameras);
            for (int i = 0; i < cameras.Length; ++i)
            {
                var camera = cameras[i];
                if (IsGameCamera(camera))
                {
                    RenderCameraStack(renderContext, camera);
                }
                else
                {
                    BeginCameraRendering(renderContext, camera);
#if VISUAL_EFFECT_GRAPH_0_0_1_OR_NEWER
                    //It should be called before culling to prepare material. When there isn't any VisualEffect component, this method has no effect.
                    VFX.VFXManager.PrepareCamera(camera);
#endif
                    UpdateVolumeFramework(camera, null);

                    RenderSingleCamera(renderContext, camera);
                    EndCameraRendering(renderContext, camera);
                }
            }

            EndFrameRendering(renderContext, cameras);
        }

        /// <summary>
        /// Standalone camera rendering. Use this to render procedural cameras.
        /// This method doesn't call <c>BeginCameraRendering</c> and <c>EndCameraRendering</c> callbacks.
        /// </summary>
        /// <param name="context">Render context used to record commands during execution.</param>
        /// <param name="camera">Camera to render.</param>
        /// <seealso cref="ScriptableRenderContext"/>
        public static void RenderSingleCamera(ScriptableRenderContext context, Camera camera)
        {
            UniversalAdditionalCameraData additionalCameraData = null;
            if (IsGameCamera(camera))
                camera.gameObject.TryGetComponent(out additionalCameraData);

            if (additionalCameraData != null && additionalCameraData.renderType != CameraRenderType.Base)
            {
                Debug.LogWarning("Only Base cameras can be rendered with standalone RenderSingleCamera. Camera will be skipped.");
                return;
            }

            InitializeCameraData(camera, additionalCameraData, true, out var cameraData);
            RenderSingleCamera(context, cameraData, cameraData.postProcessEnabled);
        }

        /// <summary>
        /// Renders a single camera. This method will do culling, setup and execution of the renderer.
        /// </summary>
        /// <param name="context">Render context used to record commands during execution.</param>
        /// <param name="cameraData">Camera rendering data. This might contain data inherited from a base camera.</param>
        /// <param name="anyPostProcessingEnabled">True if at least one camera has post-processing enabled in the stack, false otherwise.</param>
        static void RenderSingleCamera(ScriptableRenderContext context, CameraData cameraData, bool anyPostProcessingEnabled)
        {
            Camera camera = cameraData.camera;
            var renderer = cameraData.renderer;
            if (renderer == null)
            {
                Debug.LogWarning(string.Format("Trying to render {0} with an invalid renderer. Camera rendering will be skipped.", camera.name));
                return;
            }

            if (!camera.TryGetCullingParameters(IsStereoEnabled(camera), out var cullingParameters))
                return;

            ScriptableRenderer.current = renderer;
            bool isSceneViewCamera = cameraData.isSceneViewCamera;

            ProfilingSampler sampler = (asset.debugLevel >= PipelineDebugLevel.Profiling) ? new ProfilingSampler(camera.name): _CameraProfilingSampler;
            CommandBuffer cmd = CommandBufferPool.Get(sampler.name);
            using (new ProfilingScope(cmd, sampler))
            {
                renderer.Clear(cameraData.renderType);
                renderer.SetupCullingParameters(ref cullingParameters, ref cameraData);

                context.ExecuteCommandBuffer(cmd);
                cmd.Clear();

#if UNITY_EDITOR
                // Emit scene view UI
                if (isSceneViewCamera)
                {
                    ScriptableRenderContext.EmitWorldGeometryForSceneView(camera);
                }
#endif

                var cullResults = context.Cull(ref cullingParameters);
                InitializeRenderingData(asset, ref cameraData, ref cullResults, anyPostProcessingEnabled, out var renderingData);

                renderer.Setup(context, ref renderingData);
                renderer.Execute(context, ref renderingData);
            }

            context.ExecuteCommandBuffer(cmd);
            CommandBufferPool.Release(cmd);
            context.Submit();

            ScriptableRenderer.current = null;
        }

        /// <summary>
        // Renders a camera stack. This method calls RenderSingleCamera for each valid camera in the stack.
        // The last camera resolves the final target to screen.
        /// </summary>
        /// <param name="context">Render context used to record commands during execution.</param>
        /// <param name="camera">Camera to render.</param>
        static void RenderCameraStack(ScriptableRenderContext context, Camera baseCamera)
        {
            baseCamera.TryGetComponent<UniversalAdditionalCameraData>(out var baseCameraAdditionalData);

            // Overlay cameras will be rendered stacked while rendering base cameras
            if (baseCameraAdditionalData != null && baseCameraAdditionalData.renderType == CameraRenderType.Overlay)
                return;

            // renderer contains a stack if it has additional data and the renderer supports stacking
            var renderer = baseCameraAdditionalData?.scriptableRenderer;
            bool supportsCameraStacking = renderer != null && renderer.supportedRenderingFeatures.cameraStacking;
            List<Camera> cameraStack = (supportsCameraStacking) ? baseCameraAdditionalData?.cameraStack : null;

            bool anyPostProcessingEnabled = baseCameraAdditionalData != null && baseCameraAdditionalData.renderPostProcessing;
            anyPostProcessingEnabled &= SystemInfo.graphicsDeviceType != GraphicsDeviceType.OpenGLES2;

            // We need to know the last active camera in the stack to be able to resolve
            // rendering to screen when rendering it. The last camera in the stack is not
            // necessarily the last active one as it users might disable it.
            int lastActiveOverlayCameraIndex = -1;
            if (cameraStack != null && cameraStack.Count > 0)
            {
#if POST_PROCESSING_STACK_2_0_0_OR_NEWER
                if (asset.postProcessingFeatureSet != PostProcessingFeatureSet.PostProcessingV2)
                {
#endif
                // TODO: Add support to camera stack in VR multi pass mode
                if (!IsMultiPassStereoEnabled(baseCamera))
                {
                    var baseCameraRendererType = baseCameraAdditionalData?.scriptableRenderer.GetType();

                    for (int i = 0; i < cameraStack.Count; ++i)
                    {
                        Camera currCamera = cameraStack[i];

                        if (currCamera != null && currCamera.isActiveAndEnabled)
                        {
                            currCamera.TryGetComponent<UniversalAdditionalCameraData>(out var data);

                            if (data == null || data.renderType != CameraRenderType.Overlay)
                            {
                                Debug.LogWarning(string.Format("Stack can only contain Overlay cameras. {0} will skip rendering.", currCamera.name));
                                continue;
                            }

                            var currCameraRendererType = data?.scriptableRenderer.GetType();
                            if (currCameraRendererType != baseCameraRendererType)
                            {
                                var renderer2DType = typeof(Experimental.Rendering.Universal.Renderer2D);
                                if (currCameraRendererType != renderer2DType && baseCameraRendererType != renderer2DType)
                                {
                                    Debug.LogWarning(string.Format("Only cameras with compatible renderer types can be stacked. {0} will skip rendering", currCamera.name));
                                    continue;
                                }
                            }

                            anyPostProcessingEnabled |= data.renderPostProcessing;
                            lastActiveOverlayCameraIndex = i;
                        }
                    }
                }
                else
                {
                    Debug.LogWarning("Multi pass stereo mode doesn't support Camera Stacking. Overlay cameras will skip rendering.");
                }
#if POST_PROCESSING_STACK_2_0_0_OR_NEWER
                }
                else
                {
                    Debug.LogWarning("Post-processing V2 doesn't support Camera Stacking. Overlay cameras will skip rendering.");
                }
#endif
            }


            bool isStackedRendering = lastActiveOverlayCameraIndex != -1;

            BeginCameraRendering(context, baseCamera);
#if VISUAL_EFFECT_GRAPH_0_0_1_OR_NEWER
            //It should be called before culling to prepare material. When there isn't any VisualEffect component, this method has no effect.
            VFX.VFXManager.PrepareCamera(baseCamera);
#endif
            UpdateVolumeFramework(baseCamera, baseCameraAdditionalData);
            InitializeCameraData(baseCamera, baseCameraAdditionalData, !isStackedRendering, out var baseCameraData);
            RenderSingleCamera(context, baseCameraData, anyPostProcessingEnabled);
            EndCameraRendering(context, baseCamera);

            if (!isStackedRendering)
                return;

            for (int i = 0; i < cameraStack.Count; ++i)
            {
                var currCamera = cameraStack[i];

                if (!currCamera.isActiveAndEnabled)
                    continue;

                currCamera.TryGetComponent<UniversalAdditionalCameraData>(out var currCameraData);
                // Camera is overlay and enabled
                if (currCameraData != null)
                {
                    // Copy base settings from base camera data and initialize initialize remaining specific settings for this camera type.
                    CameraData overlayCameraData = baseCameraData;
                    bool lastCamera = i == lastActiveOverlayCameraIndex;

                    BeginCameraRendering(context, currCamera);
#if VISUAL_EFFECT_GRAPH_0_0_1_OR_NEWER
                    //It should be called before culling to prepare material. When there isn't any VisualEffect component, this method has no effect.
                    VFX.VFXManager.PrepareCamera(currCamera);
#endif
                    UpdateVolumeFramework(currCamera, currCameraData);
                    InitializeAdditionalCameraData(currCamera, currCameraData, lastCamera, ref overlayCameraData);
                    RenderSingleCamera(context, overlayCameraData, anyPostProcessingEnabled);
                    EndCameraRendering(context, currCamera);
                }
            }
        }

        static void UpdateVolumeFramework(Camera camera, UniversalAdditionalCameraData additionalCameraData)
        {
            // Default values when there's no additional camera data available
            LayerMask layerMask = 1; // "Default"
            Transform trigger = camera.transform;

            if (additionalCameraData != null)
            {
                layerMask = additionalCameraData.volumeLayerMask;
                trigger = additionalCameraData.volumeTrigger != null
                    ? additionalCameraData.volumeTrigger
                    : trigger;
            }
            else if (camera.cameraType == CameraType.SceneView)
            {
                // Try to mirror the MainCamera volume layer mask for the scene view - do not mirror the target
                var mainCamera = Camera.main;
                UniversalAdditionalCameraData mainAdditionalCameraData = null;

                if (mainCamera != null && mainCamera.TryGetComponent(out mainAdditionalCameraData))
                    layerMask = mainAdditionalCameraData.volumeLayerMask;

                trigger = mainAdditionalCameraData != null && mainAdditionalCameraData.volumeTrigger != null ? mainAdditionalCameraData.volumeTrigger : trigger;
            }

            VolumeManager.instance.Update(trigger, layerMask);
        }

        static bool CheckPostProcessForDepth(in CameraData cameraData)
        {
            if (!cameraData.postProcessEnabled)
                return false;

            if (cameraData.antialiasing == AntialiasingMode.SubpixelMorphologicalAntiAliasing)
                return true;

            var stack = VolumeManager.instance.stack;

            if (stack.GetComponent<DepthOfField>().IsActive())
                return true;

            if (stack.GetComponent<MotionBlur>().IsActive())
                return true;

            return false;
        }

        static void SetSupportedRenderingFeatures()
        {
#if UNITY_EDITOR
            SupportedRenderingFeatures.active = new SupportedRenderingFeatures()
            {
                reflectionProbeModes = SupportedRenderingFeatures.ReflectionProbeModes.None,
                defaultMixedLightingModes = SupportedRenderingFeatures.LightmapMixedBakeModes.Subtractive,
                mixedLightingModes = SupportedRenderingFeatures.LightmapMixedBakeModes.Subtractive | SupportedRenderingFeatures.LightmapMixedBakeModes.IndirectOnly,
                lightmapBakeTypes = LightmapBakeType.Baked | LightmapBakeType.Mixed,
                lightmapsModes = LightmapsMode.CombinedDirectional | LightmapsMode.NonDirectional,
                lightProbeProxyVolumes = false,
                motionVectors = false,
                receiveShadows = false,
                reflectionProbes = true
            };
            SceneViewDrawMode.SetupDrawMode();
#endif
        }

        static void InitializeCameraData(Camera camera, UniversalAdditionalCameraData additionalCameraData, bool resolveFinalTarget, out CameraData cameraData)
        {
            cameraData = new CameraData();
            InitializeStackedCameraData(camera, additionalCameraData, ref cameraData);
            InitializeAdditionalCameraData(camera, additionalCameraData, resolveFinalTarget, ref cameraData);
        }

#if ENABLE_VR && ENABLE_XR_MODULE
        static List<XR.XRDisplaySubsystem> displaySubsystemList = new List<XR.XRDisplaySubsystem>();
        static bool CanXRSDKUseSinglePass(Camera camera)
        {
            XR.XRDisplaySubsystem display = null;
            SubsystemManager.GetInstances(displaySubsystemList);

            if (displaySubsystemList.Count > 0)
            {
                XR.XRDisplaySubsystem.XRRenderPass renderPass;
                display = displaySubsystemList[0];
                if (display.GetRenderPassCount() > 0)
                {
                    display.GetRenderPass(0, out renderPass);

                    if (renderPass.renderTargetDesc.dimension != TextureDimension.Tex2DArray)
                        return false;

                    if (renderPass.GetRenderParameterCount() != 2 || renderPass.renderTargetDesc.volumeDepth != 2)
                        return false;

                    renderPass.GetRenderParameter(camera, 0, out var renderParam0);
                    renderPass.GetRenderParameter(camera, 1, out var renderParam1);

                    if (renderParam0.textureArraySlice != 0 || renderParam1.textureArraySlice != 1)
                        return false;

                    if (renderParam0.viewport != renderParam1.viewport)
                        return false;

                    return true;
                }
            }
            return false;
        }
#endif

        /// <summary>
        /// Initialize camera data settings common for all cameras in the stack. Overlay cameras will inherit
        /// settings from base camera.
        /// </summary>
        /// <param name="baseCamera">Base camera to inherit settings from.</param>
        /// <param name="baseAdditionalCameraData">Component that contains additional base camera data.</param>
        /// <param name="cameraData">Camera data to initialize setttings.</param>
        static void InitializeStackedCameraData(Camera baseCamera, UniversalAdditionalCameraData baseAdditionalCameraData, ref CameraData cameraData)
        {
            var settings = asset;
            cameraData.targetTexture = baseCamera.targetTexture;
            cameraData.isStereoEnabled = IsStereoEnabled(baseCamera);
            cameraData.cameraType = baseCamera.cameraType;
            cameraData.isSceneViewCamera = cameraData.cameraType == CameraType.SceneView;
            cameraData.numberOfXRPasses = 1;
            cameraData.isXRMultipass = false;

            bool isSceneViewCamera = cameraData.isSceneViewCamera;

#if ENABLE_VR && ENABLE_VR_MODULE
            if (cameraData.isStereoEnabled && !isSceneViewCamera && !CanXRSDKUseSinglePass(baseCamera) && XR.XRSettings.stereoRenderingMode == XR.XRSettings.StereoRenderingMode.MultiPass)
            {
                cameraData.numberOfXRPasses = 2;
                cameraData.isXRMultipass = true;
            }
#endif

            ///////////////////////////////////////////////////////////////////
            // Environment and Post-processing settings                       /
            ///////////////////////////////////////////////////////////////////
            if (isSceneViewCamera)
            {
                cameraData.volumeLayerMask = 1; // "Default"
                cameraData.volumeTrigger = null;
                cameraData.isStopNaNEnabled = false;
                cameraData.isDitheringEnabled = false;
                cameraData.antialiasing = AntialiasingMode.None;
                cameraData.antialiasingQuality = AntialiasingQuality.High;
            }
            else if (baseAdditionalCameraData != null)
            {
                cameraData.volumeLayerMask = baseAdditionalCameraData.volumeLayerMask;
                cameraData.volumeTrigger = baseAdditionalCameraData.volumeTrigger == null ? baseCamera.transform : baseAdditionalCameraData.volumeTrigger;
                cameraData.isStopNaNEnabled = baseAdditionalCameraData.stopNaN && SystemInfo.graphicsShaderLevel >= 35;
                cameraData.isDitheringEnabled = baseAdditionalCameraData.dithering;
                cameraData.antialiasing = baseAdditionalCameraData.antialiasing;
                cameraData.antialiasingQuality = baseAdditionalCameraData.antialiasingQuality;
            }
            else
            {
                cameraData.volumeLayerMask = 1; // "Default"
                cameraData.volumeTrigger = null;
                cameraData.isStopNaNEnabled = false;
                cameraData.isDitheringEnabled = false;
                cameraData.antialiasing = AntialiasingMode.None;
                cameraData.antialiasingQuality = AntialiasingQuality.High;
            }


            ///////////////////////////////////////////////////////////////////
            // Settings that control output of the camera                     /
            ///////////////////////////////////////////////////////////////////
            int msaaSamples = 1;
            if (baseCamera.allowMSAA && settings.msaaSampleCount > 1)
                msaaSamples = (baseCamera.targetTexture != null) ? baseCamera.targetTexture.antiAliasing : settings.msaaSampleCount;
            cameraData.isHdrEnabled = baseCamera.allowHDR && settings.supportsHDR;

            Rect cameraRect = baseCamera.rect;
            cameraData.pixelRect = baseCamera.pixelRect;
            cameraData.pixelWidth = baseCamera.pixelWidth;
            cameraData.pixelHeight = baseCamera.pixelHeight;
            cameraData.aspectRatio = (float)cameraData.pixelWidth / (float)cameraData.pixelHeight;
            cameraData.isDefaultViewport = (!(Math.Abs(cameraRect.x) > 0.0f || Math.Abs(cameraRect.y) > 0.0f ||
                Math.Abs(cameraRect.width) < 1.0f || Math.Abs(cameraRect.height) < 1.0f));

            // If XR is enabled, use XR renderScale.
            // Discard variations lesser than kRenderScaleThreshold.
            // Scale is only enabled for gameview.
            const float kRenderScaleThreshold = 0.05f;
            float usedRenderScale = XRGraphics.enabled ? XRGraphics.eyeTextureResolutionScale : settings.renderScale;
            cameraData.renderScale = (Mathf.Abs(1.0f - usedRenderScale) < kRenderScaleThreshold) ? 1.0f : usedRenderScale;
            var commonOpaqueFlags = SortingCriteria.CommonOpaque;
            var noFrontToBackOpaqueFlags = SortingCriteria.SortingLayer | SortingCriteria.RenderQueue | SortingCriteria.OptimizeStateChanges | SortingCriteria.CanvasOrder;
            bool hasHSRGPU = SystemInfo.hasHiddenSurfaceRemovalOnGPU;
            bool canSkipFrontToBackSorting = (baseCamera.opaqueSortMode == OpaqueSortMode.Default && hasHSRGPU) || baseCamera.opaqueSortMode == OpaqueSortMode.NoDistanceSort;

            cameraData.defaultOpaqueSortFlags = canSkipFrontToBackSorting ? noFrontToBackOpaqueFlags : commonOpaqueFlags;
            cameraData.captureActions = CameraCaptureBridge.GetCaptureActions(baseCamera);

            bool needsAlphaChannel = Graphics.preserveFramebufferAlpha;
            cameraData.cameraTargetDescriptor = CreateRenderTextureDescriptor(baseCamera, cameraData.renderScale,
                cameraData.isStereoEnabled, cameraData.isHdrEnabled, msaaSamples, needsAlphaChannel);
        }

        /// <summary>
        /// Initialize settings that can be different for each camera in the stack.
        /// </summary>
        /// <param name="camera">Camera to initialize settings from.</param>
        /// <param name="additionalCameraData">Additional camera data component to initialize settings from.</param>
        /// <param name="resolveFinalTarget">True if this is the last camera in the stack and rendering should resolve to camera target.</param>
        /// <param name="cameraData">Settings to be initilized.</param>
        static void InitializeAdditionalCameraData(Camera camera, UniversalAdditionalCameraData additionalCameraData, bool resolveFinalTarget, ref CameraData cameraData)
        {
            var settings = asset;
            cameraData.camera = camera;

            bool anyShadowsEnabled = settings.supportsMainLightShadows || settings.supportsAdditionalLightShadows;
            cameraData.maxShadowDistance = Mathf.Min(settings.shadowDistance, camera.farClipPlane);
            cameraData.maxShadowDistance = (anyShadowsEnabled && cameraData.maxShadowDistance >= camera.nearClipPlane) ? cameraData.maxShadowDistance : 0.0f;

            bool isSceneViewCamera = cameraData.isSceneViewCamera;
            if (isSceneViewCamera)
            {
                cameraData.renderType = CameraRenderType.Base;
                cameraData.clearDepth = true;
                cameraData.postProcessEnabled = CoreUtils.ArePostProcessesEnabled(camera);
                cameraData.requiresDepthTexture = settings.supportsCameraDepthTexture;
                cameraData.requiresOpaqueTexture = settings.supportsCameraOpaqueTexture;
                cameraData.renderer = asset.scriptableRenderer;
            }
            else if (additionalCameraData != null)
            {
                cameraData.renderType = additionalCameraData.renderType;
                cameraData.clearDepth = (additionalCameraData.renderType != CameraRenderType.Base) ? additionalCameraData.clearDepth : true;
                cameraData.postProcessEnabled = additionalCameraData.renderPostProcessing;
                cameraData.maxShadowDistance = (additionalCameraData.renderShadows) ? cameraData.maxShadowDistance : 0.0f;
                cameraData.requiresDepthTexture = additionalCameraData.requiresDepthTexture;
                cameraData.requiresOpaqueTexture = additionalCameraData.requiresColorTexture;
                cameraData.renderer = additionalCameraData.scriptableRenderer;
            }
            else
            {
                cameraData.renderType = CameraRenderType.Base;
                cameraData.clearDepth = true;
                cameraData.postProcessEnabled = false;
                cameraData.requiresDepthTexture = settings.supportsCameraDepthTexture;
                cameraData.requiresOpaqueTexture = settings.supportsCameraOpaqueTexture;
                cameraData.renderer = asset.scriptableRenderer;
            }

            // Disable depth and color copy. We should add it in the renderer instead to avoid performance pitfalls
            // of camera stacking breaking render pass execution implicitly.
            bool isOverlayCamera = (cameraData.renderType == CameraRenderType.Overlay);
            if (isOverlayCamera)
            {
                cameraData.requiresDepthTexture = false;
                cameraData.requiresOpaqueTexture = false;
            }

            // Disables post if GLes2
            cameraData.postProcessEnabled &= SystemInfo.graphicsDeviceType != GraphicsDeviceType.OpenGLES2;

#if POST_PROCESSING_STACK_2_0_0_OR_NEWER
#pragma warning disable 0618 // Obsolete
			if (settings.postProcessingFeatureSet == PostProcessingFeatureSet.PostProcessingV2)
            {
                camera.TryGetComponent(out cameraData.postProcessLayer);
                cameraData.postProcessEnabled &= cameraData.postProcessLayer != null && cameraData.postProcessLayer.isActiveAndEnabled;
            }

            bool depthRequiredForPostFX = settings.postProcessingFeatureSet == PostProcessingFeatureSet.PostProcessingV2
                ? cameraData.postProcessEnabled
                : CheckPostProcessForDepth(cameraData);
#pragma warning restore 0618
#else
            bool depthRequiredForPostFX = CheckPostProcessForDepth(cameraData);
#endif

            cameraData.requiresDepthTexture |= isSceneViewCamera || depthRequiredForPostFX;
            cameraData.resolveFinalTarget = resolveFinalTarget;

            Matrix4x4 projectionMatrix = camera.projectionMatrix;

            // Overlay cameras inherit viewport from base.
            // If the viewport is different between them we might need to patch the projection to adjust aspect ratio
            // matrix to prevent squishing when rendering objects in overlay cameras.
            if (isOverlayCamera && !camera.orthographic && !cameraData.isStereoEnabled && cameraData.pixelRect != camera.pixelRect)
            {
                // m00 = (cotangent / aspect), therefore m00 * aspect gives us cotangent.
                float cotangent = camera.projectionMatrix.m00 * camera.aspect;

                // Get new m00 by dividing by base camera aspectRatio.
                float newCotangent = cotangent / cameraData.aspectRatio;
                projectionMatrix.m00 = newCotangent;
            }

            cameraData.SetViewAndProjectionMatrix(camera.worldToCameraMatrix, projectionMatrix);
        }

        static void InitializeRenderingData(UniversalRenderPipelineAsset settings, ref CameraData cameraData, ref CullingResults cullResults,
            bool anyPostProcessingEnabled, out RenderingData renderingData)
        {
            var visibleLights = cullResults.visibleLights;

            int mainLightIndex = GetMainLightIndex(settings, visibleLights);
            bool mainLightCastShadows = false;
            bool additionalLightsCastShadows = false;

            if (cameraData.maxShadowDistance > 0.0f)
            {
                mainLightCastShadows = (mainLightIndex != -1 && visibleLights[mainLightIndex].light != null &&
                                        visibleLights[mainLightIndex].light.shadows != LightShadows.None);

                // If additional lights are shaded per-pixel they cannot cast shadows
                if (settings.additionalLightsRenderingMode == LightRenderingMode.PerPixel)
                {
                    for (int i = 0; i < visibleLights.Length; ++i)
                    {
                        if (i == mainLightIndex)
                            continue;

                        Light light = visibleLights[i].light;

                        // UniversalRP doesn't support additional directional lights or point light shadows yet
                        if (visibleLights[i].lightType == LightType.Spot && light != null && light.shadows != LightShadows.None)
                        {
                            additionalLightsCastShadows = true;
                            break;
                        }
                    }
                }
            }

            renderingData.cullResults = cullResults;
            renderingData.cameraData = cameraData;
            InitializeLightData(settings, visibleLights, mainLightIndex, out renderingData.lightData);
            InitializeShadowData(settings, visibleLights, mainLightCastShadows, additionalLightsCastShadows && !renderingData.lightData.shadeAdditionalLightsPerVertex, out renderingData.shadowData);
            InitializePostProcessingData(settings, out renderingData.postProcessingData);
            renderingData.supportsDynamicBatching = settings.supportsDynamicBatching;
            renderingData.perObjectData = GetPerObjectLightFlags(renderingData.lightData.additionalLightsCount);
            renderingData.postProcessingEnabled = anyPostProcessingEnabled;
#pragma warning disable // avoid warning because killAlphaInFinalBlit has attribute Obsolete
            renderingData.killAlphaInFinalBlit = false;
#pragma warning restore
        }

        static void InitializeShadowData(UniversalRenderPipelineAsset settings, NativeArray<VisibleLight> visibleLights, bool mainLightCastShadows, bool additionalLightsCastShadows, out ShadowData shadowData)
        {
            m_ShadowBiasData.Clear();

            for (int i = 0; i < visibleLights.Length; ++i)
            {
                Light light = visibleLights[i].light;
                UniversalAdditionalLightData data = null;
                if (light != null)
                {
#if UNITY_2019_3_OR_NEWER
                    light.gameObject.TryGetComponent(out data);
#else
                    data = light.gameObject.GetComponent<UniversalAdditionalLightData>();
#endif
                }

                if (data && !data.usePipelineSettings)
                    m_ShadowBiasData.Add(new Vector4(light.shadowBias, light.shadowNormalBias, 0.0f, 0.0f));
                else
                    m_ShadowBiasData.Add(new Vector4(settings.shadowDepthBias, settings.shadowNormalBias, 0.0f, 0.0f));
            }

            shadowData.bias = m_ShadowBiasData;
            shadowData.supportsMainLightShadows = SystemInfo.supportsShadows && settings.supportsMainLightShadows && mainLightCastShadows;

            // We no longer use screen space shadows in URP.
            // This change allows us to have particles & transparent objects receive shadows.
            shadowData.requiresScreenSpaceShadowResolve = false;// shadowData.supportsMainLightShadows && supportsScreenSpaceShadows && settings.shadowCascadeOption != ShadowCascadesOption.NoCascades;

            int shadowCascadesCount;
            switch (settings.shadowCascadeOption)
            {
                case ShadowCascadesOption.FourCascades:
                    shadowCascadesCount = 4;
                    break;

                case ShadowCascadesOption.TwoCascades:
                    shadowCascadesCount = 2;
                    break;

                default:
                    shadowCascadesCount = 1;
                    break;
            }

            shadowData.mainLightShadowCascadesCount = shadowCascadesCount;//(shadowData.requiresScreenSpaceShadowResolve) ? shadowCascadesCount : 1;
            shadowData.mainLightShadowmapWidth = settings.mainLightShadowmapResolution;
            shadowData.mainLightShadowmapHeight = settings.mainLightShadowmapResolution;

            switch (shadowData.mainLightShadowCascadesCount)
            {
                case 1:
                    shadowData.mainLightShadowCascadesSplit = new Vector3(1.0f, 0.0f, 0.0f);
                    break;

                case 2:
                    shadowData.mainLightShadowCascadesSplit = new Vector3(settings.cascade2Split, 1.0f, 0.0f);
                    break;

                default:
                    shadowData.mainLightShadowCascadesSplit = settings.cascade4Split;
                    break;
            }

            shadowData.supportsAdditionalLightShadows = SystemInfo.supportsShadows && settings.supportsAdditionalLightShadows && additionalLightsCastShadows;
            shadowData.additionalLightsShadowmapWidth = shadowData.additionalLightsShadowmapHeight = settings.additionalLightsShadowmapResolution;
            shadowData.supportsSoftShadows = settings.supportsSoftShadows && (shadowData.supportsMainLightShadows || shadowData.supportsAdditionalLightShadows);
            shadowData.shadowmapDepthBufferBits = 16;
        }

        static void InitializePostProcessingData(UniversalRenderPipelineAsset settings, out PostProcessingData postProcessingData)
        {
            postProcessingData.gradingMode = settings.supportsHDR
                ? settings.colorGradingMode
                : ColorGradingMode.LowDynamicRange;

            postProcessingData.lutSize = settings.colorGradingLutSize;
        }

        static void InitializeLightData(UniversalRenderPipelineAsset settings, NativeArray<VisibleLight> visibleLights, int mainLightIndex, out LightData lightData)
        {
            int maxPerObjectAdditionalLights = UniversalRenderPipeline.maxPerObjectLights;
            int maxVisibleAdditionalLights = UniversalRenderPipeline.maxVisibleAdditionalLights;

            lightData.mainLightIndex = mainLightIndex;

            if (settings.additionalLightsRenderingMode != LightRenderingMode.Disabled)
            {
                lightData.additionalLightsCount =
                    Math.Min((mainLightIndex != -1) ? visibleLights.Length - 1 : visibleLights.Length,
                        maxVisibleAdditionalLights);
                lightData.maxPerObjectAdditionalLightsCount = Math.Min(settings.maxAdditionalLightsCount, maxPerObjectAdditionalLights);
            }
            else
            {
                lightData.additionalLightsCount = 0;
                lightData.maxPerObjectAdditionalLightsCount = 0;
            }

            lightData.shadeAdditionalLightsPerVertex = settings.additionalLightsRenderingMode == LightRenderingMode.PerVertex;
            lightData.visibleLights = visibleLights;
            lightData.supportsMixedLighting = settings.supportsMixedLighting;
        }

        static PerObjectData GetPerObjectLightFlags(int additionalLightsCount)
        {
            var configuration = PerObjectData.ReflectionProbes | PerObjectData.Lightmaps | PerObjectData.LightProbe | PerObjectData.LightData | PerObjectData.OcclusionProbe;

            if (additionalLightsCount > 0)
            {
                configuration |= PerObjectData.LightData;

                // In this case we also need per-object indices (unity_LightIndices)
                if (!RenderingUtils.useStructuredBuffer)
                    configuration |= PerObjectData.LightIndices;
            }

            return configuration;
        }

        // Main Light is always a directional light
        static int GetMainLightIndex(UniversalRenderPipelineAsset settings, NativeArray<VisibleLight> visibleLights)
        {
            int totalVisibleLights = visibleLights.Length;

            if (totalVisibleLights == 0 || settings.mainLightRenderingMode != LightRenderingMode.PerPixel)
                return -1;

            Light sunLight = RenderSettings.sun;
            int brightestDirectionalLightIndex = -1;
            float brightestLightIntensity = 0.0f;
            for (int i = 0; i < totalVisibleLights; ++i)
            {
                VisibleLight currVisibleLight = visibleLights[i];
                Light currLight = currVisibleLight.light;

                // Particle system lights have the light property as null. We sort lights so all particles lights
                // come last. Therefore, if first light is particle light then all lights are particle lights.
                // In this case we either have no main light or already found it.
                if (currLight == null)
                    break;

                if (currLight == sunLight)
                    return i;

                // In case no shadow light is present we will return the brightest directional light
                if (currVisibleLight.lightType == LightType.Directional && currLight.intensity > brightestLightIntensity)
                {
                    brightestLightIntensity = currLight.intensity;
                    brightestDirectionalLightIndex = i;
                }
            }

            return brightestDirectionalLightIndex;
        }

        static void SetupPerFrameShaderConstants()
        {
            // When glossy reflections are OFF in the shader we set a constant color to use as indirect specular
            SphericalHarmonicsL2 ambientSH = RenderSettings.ambientProbe;
            Color linearGlossyEnvColor = new Color(ambientSH[0, 0], ambientSH[1, 0], ambientSH[2, 0]) * RenderSettings.reflectionIntensity;
            Color glossyEnvColor = CoreUtils.ConvertLinearToActiveColorSpace(linearGlossyEnvColor);
            Shader.SetGlobalVector(PerFrameBuffer._GlossyEnvironmentColor, glossyEnvColor);

            // Used when subtractive mode is selected
            Shader.SetGlobalVector(PerFrameBuffer._SubtractiveShadowColor, CoreUtils.ConvertSRGBToActiveColorSpace(RenderSettings.subtractiveShadowColor));
        }
    }
}<|MERGE_RESOLUTION|>--- conflicted
+++ resolved
@@ -73,14 +73,9 @@
         {
             get
             {
-<<<<<<< HEAD
-                return (Application.isMobilePlatform || SystemInfo.graphicsDeviceType == GraphicsDeviceType.OpenGLCore) 
-                        ? k_MaxVisibleAdditionalLightsMobile : k_MaxVisibleAdditionalLightsNonMobile;
-=======
                 // GLES can be selected as platform on Windows (not a mobile platform) but uniform buffer size so we must use a low light count.
                 return (Application.isMobilePlatform || SystemInfo.graphicsDeviceType == GraphicsDeviceType.OpenGLCore || SystemInfo.graphicsDeviceType == GraphicsDeviceType.OpenGLES2 || SystemInfo.graphicsDeviceType == GraphicsDeviceType.OpenGLES3)
                     ? k_MaxVisibleAdditionalLightsMobile : k_MaxVisibleAdditionalLightsNonMobile;
->>>>>>> 0af41da3
             }
         }
 
