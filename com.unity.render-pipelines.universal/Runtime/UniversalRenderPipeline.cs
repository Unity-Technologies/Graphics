--- conflicted
+++ resolved
@@ -535,24 +535,14 @@
                 {
                     baseCameraData.xr = xrPass;
 
-<<<<<<< HEAD
                     // Helper function for updating cameraData with xrPass Data
+                    // Need to update XRSystem using baseCameraData to handle the case where camera position is modified in BeginCameraRendering
                     UpdateCameraData(ref baseCameraData, baseCameraData.xr);
 
                     // Handle the case where camera position is modified in BeginCameraRendering
                     xrLayout.ReconfigurePass(baseCameraData.xr, baseCamera);
-
-                    // Initialize late latching
                     XRSystemUniversal.BeginLateLatching(baseCamera, baseCameraData.xrUniversal);
                 }
-=======
-                // Helper function for updating cameraData with xrPass Data
-                m_XRSystem.UpdateCameraData(ref baseCameraData, baseCameraData.xr);
-                // Need to update XRSystem using baseCameraData to handle the case where camera position is modified in BeginCameraRendering
-                m_XRSystem.UpdateFromCamera(ref baseCameraData.xr, baseCameraData);
-                m_XRSystem.BeginLateLatching(baseCamera, xrPass);
-            }
->>>>>>> 5fe8393e
 #endif
 
 #if VISUAL_EFFECT_GRAPH_0_0_1_OR_NEWER
