using System;
using Unity.Collections;
using System.Collections.Generic;
#if UNITY_EDITOR
using UnityEditor;
using UnityEditor.Rendering.Universal;
#endif
using UnityEngine.Scripting.APIUpdating;
using Lightmapping = UnityEngine.Experimental.GlobalIllumination.Lightmapping;
using UnityEngine.Experimental.Rendering;
using UnityEngine.Profiling;

namespace UnityEngine.Rendering.LWRP
{
    [Obsolete("LWRP -> Universal (UnityUpgradable) -> UnityEngine.Rendering.Universal.UniversalRenderPipeline", true)]
    public class LightweightRenderPipeline
    {
        public LightweightRenderPipeline(LightweightRenderPipelineAsset asset)
        {
        }
    }
}

namespace UnityEngine.Rendering.Universal
{
    public sealed partial class UniversalRenderPipeline : RenderPipeline
    {
        public const string k_ShaderTagName = "UniversalPipeline";

        private static class Profiling
        {
            private static Dictionary<int, ProfilingSampler> s_HashSamplerCache = new Dictionary<int, ProfilingSampler>();
            public static readonly ProfilingSampler unknownSampler = new ProfilingSampler("Unknown");

            // Specialization for camera loop to avoid allocations.
            public static ProfilingSampler TryGetOrAddCameraSampler(Camera camera)
            {
                #if UNIVERSAL_PROFILING_NO_ALLOC
                    return unknownSampler;
                #else
                    ProfilingSampler ps = null;
                    int cameraId = camera.GetHashCode();
                    bool exists = s_HashSamplerCache.TryGetValue(cameraId, out ps);
                    if (!exists)
                    {
                        // NOTE: camera.name allocates!
                        ps = new ProfilingSampler( $"{nameof(UniversalRenderPipeline)}.{nameof(RenderSingleCamera)}: {camera.name}");
                        s_HashSamplerCache.Add(cameraId, ps);
                    }
                    return ps;
                #endif
            }

            public static class Pipeline
            {
                // TODO: Would be better to add Profiling name hooks into RenderPipeline.cs, requires changes outside of Universal.
                public static readonly ProfilingSampler beginFrameRendering  = new ProfilingSampler($"{nameof(RenderPipeline)}.{nameof(BeginFrameRendering)}");
                public static readonly ProfilingSampler endFrameRendering    = new ProfilingSampler($"{nameof(RenderPipeline)}.{nameof(EndFrameRendering)}");
                public static readonly ProfilingSampler beginCameraRendering = new ProfilingSampler($"{nameof(RenderPipeline)}.{nameof(BeginCameraRendering)}");
                public static readonly ProfilingSampler endCameraRendering   = new ProfilingSampler($"{nameof(RenderPipeline)}.{nameof(EndCameraRendering)}");

                const string k_Name = nameof(UniversalRenderPipeline);
                public static readonly ProfilingSampler initializeCameraData           = new ProfilingSampler($"{k_Name}.{nameof(InitializeCameraData)}");
                public static readonly ProfilingSampler initializeStackedCameraData    = new ProfilingSampler($"{k_Name}.{nameof(InitializeStackedCameraData)}");
                public static readonly ProfilingSampler initializeAdditionalCameraData = new ProfilingSampler($"{k_Name}.{nameof(InitializeAdditionalCameraData)}");
                public static readonly ProfilingSampler initializeRenderingData        = new ProfilingSampler($"{k_Name}.{nameof(InitializeRenderingData)}");
                public static readonly ProfilingSampler initializeShadowData           = new ProfilingSampler($"{k_Name}.{nameof(InitializeShadowData)}");
                public static readonly ProfilingSampler initializeLightData            = new ProfilingSampler($"{k_Name}.{nameof(InitializeLightData)}");
                public static readonly ProfilingSampler getPerObjectLightFlags         = new ProfilingSampler($"{k_Name}.{nameof(GetPerObjectLightFlags)}");
                public static readonly ProfilingSampler getMainLightIndex              = new ProfilingSampler($"{k_Name}.{nameof(GetMainLightIndex)}");
                public static readonly ProfilingSampler setupPerFrameShaderConstants   = new ProfilingSampler($"{k_Name}.{nameof(SetupPerFrameShaderConstants)}");

                public static class Renderer
                {
                    const string k_Name = nameof(ScriptableRenderer);
                    public static readonly ProfilingSampler setupCullingParameters = new ProfilingSampler($"{k_Name}.{nameof(ScriptableRenderer.SetupCullingParameters)}");
                    public static readonly ProfilingSampler setup                  = new ProfilingSampler($"{k_Name}.{nameof(ScriptableRenderer.Setup)}");
                };

                public static class Context
                {
                    const string k_Name = nameof(Context);
                    public static readonly ProfilingSampler submit = new ProfilingSampler($"{k_Name}.{nameof(ScriptableRenderContext.Submit)}");
                };

                public static class XR
                {
                    public static readonly ProfilingSampler mirrorView = new ProfilingSampler("XR Mirror View");
                };
            };
        }

#if ENABLE_VR && ENABLE_XR_MODULE
        internal static XRSystem m_XRSystem = new XRSystem();
#endif

        public static float maxShadowBias
        {
            get => 10.0f;
        }

        public static float minRenderScale
        {
            get => 0.1f;
        }

        public static float maxRenderScale
        {
            get => 2.0f;
        }

        // Amount of Lights that can be shaded per object (in the for loop in the shader)
        public static int maxPerObjectLights
        {
            // No support to bitfield mask and int[] in gles2. Can't index fast more than 4 lights.
            // Check Lighting.hlsl for more details.
            get => (SystemInfo.graphicsDeviceType == GraphicsDeviceType.OpenGLES2) ? 4 : 8;
        }

        // These limits have to match same limits in Input.hlsl
        const int k_MaxVisibleAdditionalLightsMobileShaderLevelLessThan45 = 16;
        const int k_MaxVisibleAdditionalLightsMobile    = 32;
        const int k_MaxVisibleAdditionalLightsNonMobile = 256;
        public static int maxVisibleAdditionalLights
        {
            get
            {
                bool isMobile = Application.isMobilePlatform;
                if (isMobile && (SystemInfo.graphicsDeviceType == GraphicsDeviceType.OpenGLES2 || (SystemInfo.graphicsDeviceType == GraphicsDeviceType.OpenGLES3 && Graphics.minOpenGLESVersion <= OpenGLESVersion.OpenGLES30)))
                    return k_MaxVisibleAdditionalLightsMobileShaderLevelLessThan45;

                // GLES can be selected as platform on Windows (not a mobile platform) but uniform buffer size so we must use a low light count.
                return (isMobile || SystemInfo.graphicsDeviceType == GraphicsDeviceType.OpenGLCore || SystemInfo.graphicsDeviceType == GraphicsDeviceType.OpenGLES2 || SystemInfo.graphicsDeviceType == GraphicsDeviceType.OpenGLES3)
                        ? k_MaxVisibleAdditionalLightsMobile : k_MaxVisibleAdditionalLightsNonMobile;
            }
        }

        public UniversalRenderPipeline(UniversalRenderPipelineAsset asset)
        {
            SetSupportedRenderingFeatures();

            // Let engine know we have MSAA on for cases where we support MSAA backbuffer
            if (QualitySettings.antiAliasing != asset.msaaSampleCount)
            {
                QualitySettings.antiAliasing = asset.msaaSampleCount;
#if ENABLE_VR && ENABLE_XR_MODULE
                XRSystem.UpdateMSAALevel(asset.msaaSampleCount);
#endif
            }

#if ENABLE_VR && ENABLE_XR_MODULE
            XRSystem.UpdateRenderScale(asset.renderScale);
#endif
            // For compatibility reasons we also match old LightweightPipeline tag.
            Shader.globalRenderPipeline = "UniversalPipeline,LightweightPipeline";

            Lightmapping.SetDelegate(lightsDelegate);

            CameraCaptureBridge.enabled = true;

            RenderingUtils.ClearSystemInfoCache();
        }

        protected override void Dispose(bool disposing)
        {
            base.Dispose(disposing);

            Shader.globalRenderPipeline = "";
            SupportedRenderingFeatures.active = new SupportedRenderingFeatures();
            ShaderData.instance.Dispose();
            DeferredShaderData.instance.Dispose();

#if ENABLE_VR && ENABLE_XR_MODULE
            m_XRSystem?.Dispose();
#endif

#if UNITY_EDITOR
            SceneViewDrawMode.ResetDrawMode();
#endif
            Lightmapping.ResetDelegate();
            CameraCaptureBridge.enabled = false;
        }

#if UNITY_2021_1_OR_NEWER
        protected override void Render(ScriptableRenderContext renderContext,  Camera[] cameras)
        {
            Render(renderContext, new List<Camera>(cameras));
        }
#endif

#if UNITY_2021_1_OR_NEWER
        protected override void Render(ScriptableRenderContext renderContext, List<Camera> cameras)
#else
        protected override void Render(ScriptableRenderContext renderContext, Camera[] cameras)
#endif
        {
            // TODO: Would be better to add Profiling name hooks into RenderPipelineManager.
            // C#8 feature, only in >= 2020.2
            using var profScope = new ProfilingScope(null, ProfilingSampler.Get(URPProfileId.UniversalRenderTotal));

<<<<<<< HEAD
#if UNITY_2021_1_OR_NEWER
            BeginContextRendering(renderContext, cameras);
#else
            BeginFrameRendering(renderContext, cameras);
#endif
=======
            using(new ProfilingScope(null, Profiling.Pipeline.beginFrameRendering))
            {
                BeginFrameRendering(renderContext, cameras);
            }
>>>>>>> 159bcd7d

            GraphicsSettings.lightsUseLinearIntensity = (QualitySettings.activeColorSpace == ColorSpace.Linear);
            GraphicsSettings.useScriptableRenderPipelineBatching = asset.useSRPBatcher;
            SetupPerFrameShaderConstants();
#if ENABLE_VR && ENABLE_XR_MODULE
            // Update XR MSAA level per frame.
            XRSystem.UpdateMSAALevel(asset.msaaSampleCount);
#endif


            SortCameras(cameras);
#if UNITY_2021_1_OR_NEWER
            for (int i = 0; i < cameras.Count; ++i)
#else
            for (int i = 0; i < cameras.Length; ++i)
#endif
            {
                var camera = cameras[i];
                if (IsGameCamera(camera))
                {
                    RenderCameraStack(renderContext, camera);
                }
                else
                {
                    using (new ProfilingScope(null, Profiling.Pipeline.beginCameraRendering))
                    {
                        BeginCameraRendering(renderContext, camera);
                    }
#if VISUAL_EFFECT_GRAPH_0_0_1_OR_NEWER
                //It should be called before culling to prepare material. When there isn't any VisualEffect component, this method has no effect.
                VFX.VFXManager.PrepareCamera(camera);
#endif
                    UpdateVolumeFramework(camera, null);

                    RenderSingleCamera(renderContext, camera);

                    using (new ProfilingScope(null, Profiling.Pipeline.endCameraRendering))
                    {
                        EndCameraRendering(renderContext, camera);
                    }
                }
            }
<<<<<<< HEAD
#if UNITY_2021_1_OR_NEWER
            EndContextRendering(renderContext, cameras);
#else
            EndFrameRendering(renderContext, cameras);
#endif
=======

            using (new ProfilingScope(null, Profiling.Pipeline.endFrameRendering))
            {
                EndFrameRendering(renderContext, cameras);
            }
>>>>>>> 159bcd7d
        }

        /// <summary>
        /// Standalone camera rendering. Use this to render procedural cameras.
        /// This method doesn't call <c>BeginCameraRendering</c> and <c>EndCameraRendering</c> callbacks.
        /// </summary>
        /// <param name="context">Render context used to record commands during execution.</param>
        /// <param name="camera">Camera to render.</param>
        /// <seealso cref="ScriptableRenderContext"/>
        public static void RenderSingleCamera(ScriptableRenderContext context, Camera camera)
        {
            UniversalAdditionalCameraData additionalCameraData = null;
            if (IsGameCamera(camera))
                camera.gameObject.TryGetComponent(out additionalCameraData);

            if (additionalCameraData != null && additionalCameraData.renderType != CameraRenderType.Base)
            {
                Debug.LogWarning("Only Base cameras can be rendered with standalone RenderSingleCamera. Camera will be skipped.");
                return;
            }

            InitializeCameraData(camera, additionalCameraData, true, out var cameraData);
#if ADAPTIVE_PERFORMANCE_2_0_0_OR_NEWER
            if (asset.useAdaptivePerformance)
                ApplyAdaptivePerformance(ref cameraData);
#endif
            RenderSingleCamera(context, cameraData, cameraData.postProcessEnabled);
        }

        static bool TryGetCullingParameters(CameraData cameraData, out ScriptableCullingParameters cullingParams)
        {
#if ENABLE_VR && ENABLE_XR_MODULE
            if (cameraData.xr.enabled)
            {
                cullingParams = cameraData.xr.cullingParams;
                return true;
            }
#endif

            return cameraData.camera.TryGetCullingParameters(false, out cullingParams);
        }

        /// <summary>
        /// Renders a single camera. This method will do culling, setup and execution of the renderer.
        /// </summary>
        /// <param name="context">Render context used to record commands during execution.</param>
        /// <param name="cameraData">Camera rendering data. This might contain data inherited from a base camera.</param>
        /// <param name="anyPostProcessingEnabled">True if at least one camera has post-processing enabled in the stack, false otherwise.</param>
        static void RenderSingleCamera(ScriptableRenderContext context, CameraData cameraData, bool anyPostProcessingEnabled)
        {
            Camera camera = cameraData.camera;
            var renderer = cameraData.renderer;
            if (renderer == null)
            {
                Debug.LogWarning(string.Format("Trying to render {0} with an invalid renderer. Camera rendering will be skipped.", camera.name));
                return;
            }

            if (!TryGetCullingParameters(cameraData, out var cullingParameters))
                return;

            ScriptableRenderer.current = renderer;
            bool isSceneViewCamera = cameraData.isSceneViewCamera;

            // NOTE: Do NOT mix ProfilingScope with named CommandBuffers i.e. CommandBufferPool.Get("name").
            // Currently there's an issue which results in mismatched markers.
            // The named CommandBuffer will close its "profiling scope" on execution.
            // That will orphan ProfilingScope markers as the named CommandBuffer markers are their parents.
            // Resulting in following pattern:
            // exec(cmd.start, scope.start, cmd.end) and exec(cmd.start, scope.end, cmd.end)
            CommandBuffer cmd = CommandBufferPool.Get();
            ProfilingSampler sampler = Profiling.TryGetOrAddCameraSampler(camera);
            using (new ProfilingScope(cmd, sampler)) // Enqueues a "BeginSample" command into the CommandBuffer cmd
            {
                renderer.Clear(cameraData.renderType);

                using (new ProfilingScope( cmd, Profiling.Pipeline.Renderer.setupCullingParameters))
                {
                    renderer.SetupCullingParameters(ref cullingParameters, ref cameraData);
                }

                context.ExecuteCommandBuffer(cmd); // Send all the commands enqueued so far in the CommandBuffer cmd, to the ScriptableRenderContext context
                cmd.Clear();

#if UNITY_EDITOR
                // Emit scene view UI
                if (isSceneViewCamera)
                {
                    ScriptableRenderContext.EmitWorldGeometryForSceneView(camera);
                }
#endif

                var cullResults = context.Cull(ref cullingParameters);
                InitializeRenderingData(asset, ref cameraData, ref cullResults, anyPostProcessingEnabled, out var renderingData);

#if ADAPTIVE_PERFORMANCE_2_0_0_OR_NEWER
                if (asset.useAdaptivePerformance)
                    ApplyAdaptivePerformance(ref renderingData);
#endif

                using (new ProfilingScope(cmd, Profiling.Pipeline.Renderer.setup))
                {
                    renderer.Setup(context, ref renderingData);
                }

                // Timing scope inside
                renderer.Execute(context, ref renderingData);

            } // When ProfilingSample goes out of scope, an "EndSample" command is enqueued into CommandBuffer cmd

            cameraData.xr.EndCamera(cmd, cameraData);
            context.ExecuteCommandBuffer(cmd); // Sends to ScriptableRenderContext all the commands enqueued since cmd.Clear, i.e the "EndSample" command
            CommandBufferPool.Release(cmd);

            using (new ProfilingScope(cmd, Profiling.Pipeline.Context.submit))
            {
                context.Submit(); // Actually execute the commands that we previously sent to the ScriptableRenderContext context
            }

            ScriptableRenderer.current = null;
        }

        /// <summary>
        // Renders a camera stack. This method calls RenderSingleCamera for each valid camera in the stack.
        // The last camera resolves the final target to screen.
        /// </summary>
        /// <param name="context">Render context used to record commands during execution.</param>
        /// <param name="camera">Camera to render.</param>
        static void RenderCameraStack(ScriptableRenderContext context, Camera baseCamera)
        {
            using var profScope = new ProfilingScope(null, ProfilingSampler.Get(URPProfileId.RenderCameraStack));

            baseCamera.TryGetComponent<UniversalAdditionalCameraData>(out var baseCameraAdditionalData);

            // Overlay cameras will be rendered stacked while rendering base cameras
            if (baseCameraAdditionalData != null && baseCameraAdditionalData.renderType == CameraRenderType.Overlay)
                return;

            // renderer contains a stack if it has additional data and the renderer supports stacking
            var renderer = baseCameraAdditionalData?.scriptableRenderer;
            bool supportsCameraStacking = renderer != null && renderer.supportedRenderingFeatures.cameraStacking;
            List<Camera> cameraStack = (supportsCameraStacking) ? baseCameraAdditionalData?.cameraStack : null;

            bool anyPostProcessingEnabled = baseCameraAdditionalData != null && baseCameraAdditionalData.renderPostProcessing;

            // We need to know the last active camera in the stack to be able to resolve
            // rendering to screen when rendering it. The last camera in the stack is not
            // necessarily the last active one as it users might disable it.
            int lastActiveOverlayCameraIndex = -1;
            if (cameraStack != null)
            {
                var baseCameraRendererType = baseCameraAdditionalData?.scriptableRenderer.GetType();
                bool shouldUpdateCameraStack = false;

                for (int i = 0; i < cameraStack.Count; ++i)
                {
                    Camera currCamera = cameraStack[i];
                    if (currCamera == null)
                    {
                        shouldUpdateCameraStack = true;
                        continue;
                    }

                    if (currCamera.isActiveAndEnabled)
                    {
                        currCamera.TryGetComponent<UniversalAdditionalCameraData>(out var data);

                        if (data == null || data.renderType != CameraRenderType.Overlay)
                        {
                            Debug.LogWarning(string.Format("Stack can only contain Overlay cameras. {0} will skip rendering.", currCamera.name));
                            continue;
                        }

                        var currCameraRendererType = data?.scriptableRenderer.GetType();
                        if (currCameraRendererType != baseCameraRendererType)
                        {
                            var renderer2DType = typeof(Experimental.Rendering.Universal.Renderer2D);
                            if (currCameraRendererType != renderer2DType && baseCameraRendererType != renderer2DType)
                            {
                                Debug.LogWarning(string.Format("Only cameras with compatible renderer types can be stacked. {0} will skip rendering", currCamera.name));
                                continue;
                            }
                        }

                        anyPostProcessingEnabled |= data.renderPostProcessing;
                        lastActiveOverlayCameraIndex = i;
                    }
                }
                if(shouldUpdateCameraStack)
                {
                    baseCameraAdditionalData.UpdateCameraStack();
                }
            }

            // Post-processing not supported in GLES2.
            anyPostProcessingEnabled &= SystemInfo.graphicsDeviceType != GraphicsDeviceType.OpenGLES2;

            bool isStackedRendering = lastActiveOverlayCameraIndex != -1;

            InitializeCameraData(baseCamera, baseCameraAdditionalData, !isStackedRendering, out var baseCameraData);

#if ENABLE_VR && ENABLE_XR_MODULE
            var originalTargetDesc = baseCameraData.cameraTargetDescriptor;
            var xrActive = false;
            var xrPasses = m_XRSystem.SetupFrame(baseCameraData);
            foreach (XRPass xrPass in xrPasses)
            {
                baseCameraData.xr = xrPass;

                // XRTODO: remove isStereoEnabled in 2021.x
#pragma warning disable 0618
                baseCameraData.isStereoEnabled = xrPass.enabled;
#pragma warning restore 0618

                if (baseCameraData.xr.enabled)
                {
                    xrActive = true;
                    // Helper function for updating cameraData with xrPass Data
                    m_XRSystem.UpdateCameraData(ref baseCameraData, baseCameraData.xr);
                }
#endif
<<<<<<< HEAD

                BeginCameraRendering(context, baseCamera);
=======
                using(new ProfilingScope(null, Profiling.Pipeline.beginCameraRendering))
                {
                    BeginCameraRendering(context, baseCamera);
                }
>>>>>>> 159bcd7d
#if VISUAL_EFFECT_GRAPH_0_0_1_OR_NEWER
                //It should be called before culling to prepare material. When there isn't any VisualEffect component, this method has no effect.
                VFX.VFXManager.PrepareCamera(baseCamera);
#endif
                UpdateVolumeFramework(baseCamera, baseCameraAdditionalData);
#if ADAPTIVE_PERFORMANCE_2_0_0_OR_NEWER
                if (asset.useAdaptivePerformance)
                    ApplyAdaptivePerformance(ref baseCameraData);
#endif
                RenderSingleCamera(context, baseCameraData, anyPostProcessingEnabled);
                using (new ProfilingScope(null, Profiling.Pipeline.endCameraRendering))
                {
                    EndCameraRendering(context, baseCamera);
                }

                if (isStackedRendering)
                {
                    for (int i = 0; i < cameraStack.Count; ++i)
                    {
                        var currCamera = cameraStack[i];
                        if (!currCamera.isActiveAndEnabled)
                            continue;

                        currCamera.TryGetComponent<UniversalAdditionalCameraData>(out var currCameraData);
                        // Camera is overlay and enabled
                        if (currCameraData != null)
                        {
                            // Copy base settings from base camera data and initialize initialize remaining specific settings for this camera type.
                            CameraData overlayCameraData = baseCameraData;
                            bool lastCamera = i == lastActiveOverlayCameraIndex;

                            using (new ProfilingScope(null, Profiling.Pipeline.beginCameraRendering))
                            {
                                BeginCameraRendering(context, currCamera);
                            }
#if VISUAL_EFFECT_GRAPH_0_0_1_OR_NEWER
                            //It should be called before culling to prepare material. When there isn't any VisualEffect component, this method has no effect.
                            VFX.VFXManager.PrepareCamera(currCamera);
#endif
                            UpdateVolumeFramework(currCamera, currCameraData);
                            InitializeAdditionalCameraData(currCamera, currCameraData, lastCamera, ref overlayCameraData);
#if ENABLE_VR && ENABLE_XR_MODULE
                            if (baseCameraData.xr.enabled)
                                m_XRSystem.UpdateFromCamera(ref overlayCameraData.xr, overlayCameraData);
#endif
                            RenderSingleCamera(context, overlayCameraData, anyPostProcessingEnabled);

                            using (new ProfilingScope(null, Profiling.Pipeline.endCameraRendering))
                            {
                                EndCameraRendering(context, currCamera);
                            }
                        }
                    }
                }

#if ENABLE_VR && ENABLE_XR_MODULE
                if (baseCameraData.xr.enabled)
                    baseCameraData.cameraTargetDescriptor = originalTargetDesc;
            }

            if (xrActive)
            {
                CommandBuffer cmd = CommandBufferPool.Get();
                using (new ProfilingScope(cmd, Profiling.Pipeline.XR.mirrorView))
                {
                    m_XRSystem.RenderMirrorView(cmd, baseCamera);
                }

                context.ExecuteCommandBuffer(cmd);
                context.Submit();
                CommandBufferPool.Release(cmd);
            }

            m_XRSystem.ReleaseFrame();
#endif
        }

        static void UpdateVolumeFramework(Camera camera, UniversalAdditionalCameraData additionalCameraData)
        {
            using var profScope = new ProfilingScope(null, ProfilingSampler.Get(URPProfileId.UpdateVolumeFramework));

            // Default values when there's no additional camera data available
            LayerMask layerMask = 1; // "Default"
            Transform trigger = camera.transform;

            if (additionalCameraData != null)
            {
                layerMask = additionalCameraData.volumeLayerMask;
                trigger = additionalCameraData.volumeTrigger != null
                    ? additionalCameraData.volumeTrigger
                    : trigger;
            }
            else if (camera.cameraType == CameraType.SceneView)
            {
                // Try to mirror the MainCamera volume layer mask for the scene view - do not mirror the target
                var mainCamera = Camera.main;
                UniversalAdditionalCameraData mainAdditionalCameraData = null;

                if (mainCamera != null && mainCamera.TryGetComponent(out mainAdditionalCameraData))
                    layerMask = mainAdditionalCameraData.volumeLayerMask;

                trigger = mainAdditionalCameraData != null && mainAdditionalCameraData.volumeTrigger != null ? mainAdditionalCameraData.volumeTrigger : trigger;
            }

            VolumeManager.instance.Update(trigger, layerMask);
        }

        static bool CheckPostProcessForDepth(in CameraData cameraData)
        {
            if (!cameraData.postProcessEnabled)
                return false;

            if (cameraData.antialiasing == AntialiasingMode.SubpixelMorphologicalAntiAliasing)
                return true;

            var stack = VolumeManager.instance.stack;

            if (stack.GetComponent<DepthOfField>().IsActive())
                return true;

            if (stack.GetComponent<MotionBlur>().IsActive())
                return true;

            return false;
        }

        static void SetSupportedRenderingFeatures()
        {
#if UNITY_EDITOR
            SupportedRenderingFeatures.active = new SupportedRenderingFeatures()
            {
                reflectionProbeModes = SupportedRenderingFeatures.ReflectionProbeModes.None,
                defaultMixedLightingModes = SupportedRenderingFeatures.LightmapMixedBakeModes.Subtractive,
                mixedLightingModes = SupportedRenderingFeatures.LightmapMixedBakeModes.Subtractive | SupportedRenderingFeatures.LightmapMixedBakeModes.IndirectOnly | SupportedRenderingFeatures.LightmapMixedBakeModes.Shadowmask,
                lightmapBakeTypes = LightmapBakeType.Baked | LightmapBakeType.Mixed,
                lightmapsModes = LightmapsMode.CombinedDirectional | LightmapsMode.NonDirectional,
                lightProbeProxyVolumes = false,
                motionVectors = false,
                receiveShadows = false,
                reflectionProbes = true,
                particleSystemInstancing = true
            };
            SceneViewDrawMode.SetupDrawMode();
#endif
        }

        static void InitializeCameraData(Camera camera, UniversalAdditionalCameraData additionalCameraData, bool resolveFinalTarget, out CameraData cameraData)
        {
            using var profScope = new ProfilingScope(null, Profiling.Pipeline.initializeCameraData);

            cameraData = new CameraData();
            InitializeStackedCameraData(camera, additionalCameraData, ref cameraData);
            InitializeAdditionalCameraData(camera, additionalCameraData, resolveFinalTarget, ref cameraData);
        }

        /// <summary>
        /// Initialize camera data settings common for all cameras in the stack. Overlay cameras will inherit
        /// settings from base camera.
        /// </summary>
        /// <param name="baseCamera">Base camera to inherit settings from.</param>
        /// <param name="baseAdditionalCameraData">Component that contains additional base camera data.</param>
        /// <param name="cameraData">Camera data to initialize setttings.</param>
        static void InitializeStackedCameraData(Camera baseCamera, UniversalAdditionalCameraData baseAdditionalCameraData, ref CameraData cameraData)
        {
            using var profScope = new ProfilingScope(null, Profiling.Pipeline.initializeStackedCameraData);

            var settings = asset;
            cameraData.targetTexture = baseCamera.targetTexture;
            cameraData.cameraType = baseCamera.cameraType;
            bool isSceneViewCamera = cameraData.isSceneViewCamera;

            ///////////////////////////////////////////////////////////////////
            // Environment and Post-processing settings                       /
            ///////////////////////////////////////////////////////////////////
            if (isSceneViewCamera)
            {
                cameraData.volumeLayerMask = 1; // "Default"
                cameraData.volumeTrigger = null;
                cameraData.isStopNaNEnabled = false;
                cameraData.isDitheringEnabled = false;
                cameraData.antialiasing = AntialiasingMode.None;
                cameraData.antialiasingQuality = AntialiasingQuality.High;
#if ENABLE_VR && ENABLE_XR_MODULE
                cameraData.xrRendering = false;
#endif
            }
            else if (baseAdditionalCameraData != null)
            {
                cameraData.volumeLayerMask = baseAdditionalCameraData.volumeLayerMask;
                cameraData.volumeTrigger = baseAdditionalCameraData.volumeTrigger == null ? baseCamera.transform : baseAdditionalCameraData.volumeTrigger;
                cameraData.isStopNaNEnabled = baseAdditionalCameraData.stopNaN && SystemInfo.graphicsShaderLevel >= 35;
                cameraData.isDitheringEnabled = baseAdditionalCameraData.dithering;
                cameraData.antialiasing = baseAdditionalCameraData.antialiasing;
                cameraData.antialiasingQuality = baseAdditionalCameraData.antialiasingQuality;
#if ENABLE_VR && ENABLE_XR_MODULE
                cameraData.xrRendering = baseAdditionalCameraData.allowXRRendering;
#endif
            }
            else
            {
                cameraData.volumeLayerMask = 1; // "Default"
                cameraData.volumeTrigger = null;
                cameraData.isStopNaNEnabled = false;
                cameraData.isDitheringEnabled = false;
                cameraData.antialiasing = AntialiasingMode.None;
                cameraData.antialiasingQuality = AntialiasingQuality.High;
#if ENABLE_VR && ENABLE_XR_MODULE
                cameraData.xrRendering = true;
#endif
            }

            ///////////////////////////////////////////////////////////////////
            // Settings that control output of the camera                     /
            ///////////////////////////////////////////////////////////////////

            var renderer = baseAdditionalCameraData?.scriptableRenderer;
            bool rendererSupportsMSAA = renderer != null && renderer.supportedRenderingFeatures.msaa;

            int msaaSamples = 1;
            if (baseCamera.allowMSAA && settings.msaaSampleCount > 1 && rendererSupportsMSAA)
                msaaSamples = (baseCamera.targetTexture != null) ? baseCamera.targetTexture.antiAliasing : settings.msaaSampleCount;
#if ENABLE_VR && ENABLE_XR_MODULE
            // Use XR's MSAA if camera is XR camera. XR MSAA needs special handle here because it is not per Camera.
            // Multiple cameras could render into the same XR display and they should share the same MSAA level.
            if (cameraData.xrRendering)
                msaaSamples = XRSystem.GetMSAALevel();
#endif

            cameraData.isHdrEnabled = baseCamera.allowHDR && settings.supportsHDR;

            Rect cameraRect = baseCamera.rect;
            cameraData.pixelRect = baseCamera.pixelRect;
            cameraData.pixelWidth = baseCamera.pixelWidth;
            cameraData.pixelHeight = baseCamera.pixelHeight;
            cameraData.aspectRatio = (float)cameraData.pixelWidth / (float)cameraData.pixelHeight;
            cameraData.isDefaultViewport = (!(Math.Abs(cameraRect.x) > 0.0f || Math.Abs(cameraRect.y) > 0.0f ||
                Math.Abs(cameraRect.width) < 1.0f || Math.Abs(cameraRect.height) < 1.0f));

            // Discard variations lesser than kRenderScaleThreshold.
            // Scale is only enabled for gameview.
            const float kRenderScaleThreshold = 0.05f;
            cameraData.renderScale = (Mathf.Abs(1.0f - settings.renderScale) < kRenderScaleThreshold) ? 1.0f : settings.renderScale;

#if ENABLE_VR && ENABLE_XR_MODULE
            cameraData.xr = m_XRSystem.emptyPass;
            XRSystem.UpdateRenderScale(cameraData.renderScale);
#else
            cameraData.xr = XRPass.emptyPass;
#endif

            var commonOpaqueFlags = SortingCriteria.CommonOpaque;
            var noFrontToBackOpaqueFlags = SortingCriteria.SortingLayer | SortingCriteria.RenderQueue | SortingCriteria.OptimizeStateChanges | SortingCriteria.CanvasOrder;
            bool hasHSRGPU = SystemInfo.hasHiddenSurfaceRemovalOnGPU;
            bool canSkipFrontToBackSorting = (baseCamera.opaqueSortMode == OpaqueSortMode.Default && hasHSRGPU) || baseCamera.opaqueSortMode == OpaqueSortMode.NoDistanceSort;

            cameraData.defaultOpaqueSortFlags = canSkipFrontToBackSorting ? noFrontToBackOpaqueFlags : commonOpaqueFlags;
            cameraData.captureActions = CameraCaptureBridge.GetCaptureActions(baseCamera);

            bool needsAlphaChannel = Graphics.preserveFramebufferAlpha;
            cameraData.cameraTargetDescriptor = CreateRenderTextureDescriptor(baseCamera, cameraData.renderScale,
                cameraData.isHdrEnabled, msaaSamples, needsAlphaChannel);
        }

        /// <summary>
        /// Initialize settings that can be different for each camera in the stack.
        /// </summary>
        /// <param name="camera">Camera to initialize settings from.</param>
        /// <param name="additionalCameraData">Additional camera data component to initialize settings from.</param>
        /// <param name="resolveFinalTarget">True if this is the last camera in the stack and rendering should resolve to camera target.</param>
        /// <param name="cameraData">Settings to be initilized.</param>
        static void InitializeAdditionalCameraData(Camera camera, UniversalAdditionalCameraData additionalCameraData, bool resolveFinalTarget, ref CameraData cameraData)
        {
            using var profScope = new ProfilingScope(null, Profiling.Pipeline.initializeAdditionalCameraData);

            var settings = asset;
            cameraData.camera = camera;

            bool anyShadowsEnabled = settings.supportsMainLightShadows || settings.supportsAdditionalLightShadows;
            cameraData.maxShadowDistance = Mathf.Min(settings.shadowDistance, camera.farClipPlane);
            cameraData.maxShadowDistance = (anyShadowsEnabled && cameraData.maxShadowDistance >= camera.nearClipPlane) ? cameraData.maxShadowDistance : 0.0f;

            bool isSceneViewCamera = cameraData.isSceneViewCamera;
            if (isSceneViewCamera)
            {
                cameraData.renderType = CameraRenderType.Base;
                cameraData.clearDepth = true;
                cameraData.postProcessEnabled = CoreUtils.ArePostProcessesEnabled(camera);
                cameraData.requiresDepthTexture = settings.supportsCameraDepthTexture;
                cameraData.requiresOpaqueTexture = settings.supportsCameraOpaqueTexture;
                cameraData.renderer = asset.scriptableRenderer;
            }
            else if (additionalCameraData != null)
            {
                cameraData.renderType = additionalCameraData.renderType;
                cameraData.clearDepth = (additionalCameraData.renderType != CameraRenderType.Base) ? additionalCameraData.clearDepth : true;
                cameraData.postProcessEnabled = additionalCameraData.renderPostProcessing;
                cameraData.maxShadowDistance = (additionalCameraData.renderShadows) ? cameraData.maxShadowDistance : 0.0f;
                cameraData.requiresDepthTexture = additionalCameraData.requiresDepthTexture;
                cameraData.requiresOpaqueTexture = additionalCameraData.requiresColorTexture;
                cameraData.renderer = additionalCameraData.scriptableRenderer;
            }
            else
            {
                cameraData.renderType = CameraRenderType.Base;
                cameraData.clearDepth = true;
                cameraData.postProcessEnabled = false;
                cameraData.requiresDepthTexture = settings.supportsCameraDepthTexture;
                cameraData.requiresOpaqueTexture = settings.supportsCameraOpaqueTexture;
                cameraData.renderer = asset.scriptableRenderer;
            }

            // Disable depth and color copy. We should add it in the renderer instead to avoid performance pitfalls
            // of camera stacking breaking render pass execution implicitly.
            bool isOverlayCamera = (cameraData.renderType == CameraRenderType.Overlay);
            if (isOverlayCamera)
            {
                cameraData.requiresDepthTexture = false;
                cameraData.requiresOpaqueTexture = false;
            }

            // Disables post if GLes2
            cameraData.postProcessEnabled &= SystemInfo.graphicsDeviceType != GraphicsDeviceType.OpenGLES2;

            cameraData.requiresDepthTexture |= isSceneViewCamera || CheckPostProcessForDepth(cameraData);
            cameraData.resolveFinalTarget = resolveFinalTarget;

            Matrix4x4 projectionMatrix = camera.projectionMatrix;

            // Overlay cameras inherit viewport from base.
            // If the viewport is different between them we might need to patch the projection to adjust aspect ratio
            // matrix to prevent squishing when rendering objects in overlay cameras.
            if (isOverlayCamera && !camera.orthographic && cameraData.pixelRect != camera.pixelRect)
            {
                // m00 = (cotangent / aspect), therefore m00 * aspect gives us cotangent.
                float cotangent = camera.projectionMatrix.m00 * camera.aspect;

                // Get new m00 by dividing by base camera aspectRatio.
                float newCotangent = cotangent / cameraData.aspectRatio;
                projectionMatrix.m00 = newCotangent;
            }

            cameraData.SetViewAndProjectionMatrix(camera.worldToCameraMatrix, projectionMatrix);
        }

        static void InitializeRenderingData(UniversalRenderPipelineAsset settings, ref CameraData cameraData, ref CullingResults cullResults,
            bool anyPostProcessingEnabled, out RenderingData renderingData)
        {
            using var profScope = new ProfilingScope(null, Profiling.Pipeline.initializeRenderingData);

            var visibleLights = cullResults.visibleLights;

            int mainLightIndex = GetMainLightIndex(settings, visibleLights);
            bool mainLightCastShadows = false;
            bool additionalLightsCastShadows = false;

            if (cameraData.maxShadowDistance > 0.0f)
            {
                mainLightCastShadows = (mainLightIndex != -1 && visibleLights[mainLightIndex].light != null &&
                                        visibleLights[mainLightIndex].light.shadows != LightShadows.None);

                // If additional lights are shaded per-pixel they cannot cast shadows
                if (settings.additionalLightsRenderingMode == LightRenderingMode.PerPixel)
                {
                    for (int i = 0; i < visibleLights.Length; ++i)
                    {
                        if (i == mainLightIndex)
                            continue;

                        Light light = visibleLights[i].light;

                        // UniversalRP doesn't support additional directional lights or point light shadows yet
                        if (visibleLights[i].lightType == LightType.Spot && light != null && light.shadows != LightShadows.None)
                        {
                            additionalLightsCastShadows = true;
                            break;
                        }
                    }
                }
            }

            renderingData.cullResults = cullResults;
            renderingData.cameraData = cameraData;
            InitializeLightData(settings, visibleLights, mainLightIndex, out renderingData.lightData);
            InitializeShadowData(settings, visibleLights, mainLightCastShadows, additionalLightsCastShadows && !renderingData.lightData.shadeAdditionalLightsPerVertex, out renderingData.shadowData);
            InitializePostProcessingData(settings, out renderingData.postProcessingData);
            renderingData.supportsDynamicBatching = settings.supportsDynamicBatching;
            renderingData.perObjectData = GetPerObjectLightFlags(renderingData.lightData.additionalLightsCount);
            renderingData.postProcessingEnabled = anyPostProcessingEnabled;
        }

        static void InitializeShadowData(UniversalRenderPipelineAsset settings, NativeArray<VisibleLight> visibleLights, bool mainLightCastShadows, bool additionalLightsCastShadows, out ShadowData shadowData)
        {
            using var profScope = new ProfilingScope(null, Profiling.Pipeline.initializeShadowData);

            m_ShadowBiasData.Clear();

            for (int i = 0; i < visibleLights.Length; ++i)
            {
                Light light = visibleLights[i].light;
                UniversalAdditionalLightData data = null;
                if (light != null)
                {
                    light.gameObject.TryGetComponent(out data);
                }

                if (data && !data.usePipelineSettings)
                    m_ShadowBiasData.Add(new Vector4(light.shadowBias, light.shadowNormalBias, 0.0f, 0.0f));
                else
                    m_ShadowBiasData.Add(new Vector4(settings.shadowDepthBias, settings.shadowNormalBias, 0.0f, 0.0f));
            }

            shadowData.bias = m_ShadowBiasData;
            shadowData.supportsMainLightShadows = SystemInfo.supportsShadows && settings.supportsMainLightShadows && mainLightCastShadows;

            // We no longer use screen space shadows in URP.
            // This change allows us to have particles & transparent objects receive shadows.
            shadowData.requiresScreenSpaceShadowResolve = false;

            shadowData.mainLightShadowCascadesCount = settings.shadowCascadeCount;
            shadowData.mainLightShadowmapWidth = settings.mainLightShadowmapResolution;
            shadowData.mainLightShadowmapHeight = settings.mainLightShadowmapResolution;

            switch (shadowData.mainLightShadowCascadesCount)
            {
                case 1:
                    shadowData.mainLightShadowCascadesSplit = new Vector3(1.0f, 0.0f, 0.0f);
                    break;

                case 2:
                    shadowData.mainLightShadowCascadesSplit = new Vector3(settings.cascade2Split, 1.0f, 0.0f);
                    break;

                case 3:
                    shadowData.mainLightShadowCascadesSplit = new Vector3(settings.cascade3Split.x, settings.cascade3Split.y, 0.0f);
                    break;

                default:
                    shadowData.mainLightShadowCascadesSplit = settings.cascade4Split;
                    break;
            }

            shadowData.supportsAdditionalLightShadows = SystemInfo.supportsShadows && settings.supportsAdditionalLightShadows && additionalLightsCastShadows;
            shadowData.additionalLightsShadowmapWidth = shadowData.additionalLightsShadowmapHeight = settings.additionalLightsShadowmapResolution;
            shadowData.supportsSoftShadows = settings.supportsSoftShadows && (shadowData.supportsMainLightShadows || shadowData.supportsAdditionalLightShadows);
            shadowData.shadowmapDepthBufferBits = 16;
        }

        static void InitializePostProcessingData(UniversalRenderPipelineAsset settings, out PostProcessingData postProcessingData)
        {
            postProcessingData.gradingMode = settings.supportsHDR
                ? settings.colorGradingMode
                : ColorGradingMode.LowDynamicRange;

            postProcessingData.lutSize = settings.colorGradingLutSize;
        }

        static void InitializeLightData(UniversalRenderPipelineAsset settings, NativeArray<VisibleLight> visibleLights, int mainLightIndex, out LightData lightData)
        {
            using var profScope = new ProfilingScope(null, Profiling.Pipeline.initializeLightData);

            int maxPerObjectAdditionalLights = UniversalRenderPipeline.maxPerObjectLights;
            int maxVisibleAdditionalLights = UniversalRenderPipeline.maxVisibleAdditionalLights;

            lightData.mainLightIndex = mainLightIndex;

            if (settings.additionalLightsRenderingMode != LightRenderingMode.Disabled)
            {
                lightData.additionalLightsCount =
                    Math.Min((mainLightIndex != -1) ? visibleLights.Length - 1 : visibleLights.Length,
                        maxVisibleAdditionalLights);
                lightData.maxPerObjectAdditionalLightsCount = Math.Min(settings.maxAdditionalLightsCount, maxPerObjectAdditionalLights);
            }
            else
            {
                lightData.additionalLightsCount = 0;
                lightData.maxPerObjectAdditionalLightsCount = 0;
            }

            lightData.shadeAdditionalLightsPerVertex = settings.additionalLightsRenderingMode == LightRenderingMode.PerVertex;
            lightData.visibleLights = visibleLights;
            lightData.supportsMixedLighting = settings.supportsMixedLighting;
        }

        static PerObjectData GetPerObjectLightFlags(int additionalLightsCount)
        {
            using var profScope = new ProfilingScope(null, Profiling.Pipeline.getPerObjectLightFlags);

            var configuration = PerObjectData.ReflectionProbes | PerObjectData.Lightmaps | PerObjectData.LightProbe | PerObjectData.LightData | PerObjectData.OcclusionProbe | PerObjectData.ShadowMask;

            if (additionalLightsCount > 0)
            {
                configuration |= PerObjectData.LightData;

                // In this case we also need per-object indices (unity_LightIndices)
                if (!RenderingUtils.useStructuredBuffer)
                    configuration |= PerObjectData.LightIndices;
            }

            return configuration;
        }

        // Main Light is always a directional light
        static int GetMainLightIndex(UniversalRenderPipelineAsset settings, NativeArray<VisibleLight> visibleLights)
        {
            using var profScope = new ProfilingScope(null, Profiling.Pipeline.getMainLightIndex);

            int totalVisibleLights = visibleLights.Length;

            if (totalVisibleLights == 0 || settings.mainLightRenderingMode != LightRenderingMode.PerPixel)
                return -1;

            Light sunLight = RenderSettings.sun;
            int brightestDirectionalLightIndex = -1;
            float brightestLightIntensity = 0.0f;
            for (int i = 0; i < totalVisibleLights; ++i)
            {
                VisibleLight currVisibleLight = visibleLights[i];
                Light currLight = currVisibleLight.light;

                // Particle system lights have the light property as null. We sort lights so all particles lights
                // come last. Therefore, if first light is particle light then all lights are particle lights.
                // In this case we either have no main light or already found it.
                if (currLight == null)
                    break;

                if (currLight == sunLight)
                    return i;

                // In case no shadow light is present we will return the brightest directional light
                if (currVisibleLight.lightType == LightType.Directional && currLight.intensity > brightestLightIntensity)
                {
                    brightestLightIntensity = currLight.intensity;
                    brightestDirectionalLightIndex = i;
                }
            }

            return brightestDirectionalLightIndex;
        }

        static void SetupPerFrameShaderConstants()
        {
            using var profScope = new ProfilingScope(null, Profiling.Pipeline.setupPerFrameShaderConstants);

            // When glossy reflections are OFF in the shader we set a constant color to use as indirect specular
            SphericalHarmonicsL2 ambientSH = RenderSettings.ambientProbe;
            Color linearGlossyEnvColor = new Color(ambientSH[0, 0], ambientSH[1, 0], ambientSH[2, 0]) * RenderSettings.reflectionIntensity;
            Color glossyEnvColor = CoreUtils.ConvertLinearToActiveColorSpace(linearGlossyEnvColor);
            Shader.SetGlobalVector(ShaderPropertyId.glossyEnvironmentColor, glossyEnvColor);

            // Ambient
            Shader.SetGlobalVector(ShaderPropertyId.ambientSkyColor, CoreUtils.ConvertSRGBToActiveColorSpace(RenderSettings.ambientSkyColor));
            Shader.SetGlobalVector(ShaderPropertyId.ambientEquatorColor, CoreUtils.ConvertSRGBToActiveColorSpace(RenderSettings.ambientEquatorColor));
            Shader.SetGlobalVector(ShaderPropertyId.ambientGroundColor, CoreUtils.ConvertSRGBToActiveColorSpace(RenderSettings.ambientGroundColor));

            // Used when subtractive mode is selected
            Shader.SetGlobalVector(ShaderPropertyId.subtractiveShadowColor, CoreUtils.ConvertSRGBToActiveColorSpace(RenderSettings.subtractiveShadowColor));
        }

#if ADAPTIVE_PERFORMANCE_2_0_0_OR_NEWER
        static void ApplyAdaptivePerformance(ref CameraData cameraData)
        {
            var noFrontToBackOpaqueFlags = SortingCriteria.SortingLayer | SortingCriteria.RenderQueue | SortingCriteria.OptimizeStateChanges | SortingCriteria.CanvasOrder;
            if (AdaptivePerformance.AdaptivePerformanceRenderSettings.SkipFrontToBackSorting)
                cameraData.defaultOpaqueSortFlags = noFrontToBackOpaqueFlags;

            var MaxShadowDistanceMultiplier = AdaptivePerformance.AdaptivePerformanceRenderSettings.MaxShadowDistanceMultiplier;
            cameraData.maxShadowDistance *= MaxShadowDistanceMultiplier;

            var RenderScaleMultiplier = AdaptivePerformance.AdaptivePerformanceRenderSettings.RenderScaleMultiplier;
            cameraData.renderScale *= RenderScaleMultiplier;

            // TODO
            if (!cameraData.xr.enabled)
            {
                cameraData.cameraTargetDescriptor.width = (int)(cameraData.camera.pixelWidth * cameraData.renderScale);
                cameraData.cameraTargetDescriptor.height = (int)(cameraData.camera.pixelHeight * cameraData.renderScale);
            }

            var antialiasingQualityIndex = (int)cameraData.antialiasingQuality - AdaptivePerformance.AdaptivePerformanceRenderSettings.AntiAliasingQualityBias;
            if (antialiasingQualityIndex < 0)
                cameraData.antialiasing = AntialiasingMode.None;
            cameraData.antialiasingQuality = (AntialiasingQuality)Mathf.Clamp(antialiasingQualityIndex, (int)AntialiasingQuality.Low, (int)AntialiasingQuality.High);
        }
        static void ApplyAdaptivePerformance(ref RenderingData renderingData)
        {
            if (AdaptivePerformance.AdaptivePerformanceRenderSettings.SkipDynamicBatching)
                renderingData.supportsDynamicBatching = false;

            var MainLightShadowmapResolutionMultiplier = AdaptivePerformance.AdaptivePerformanceRenderSettings.MainLightShadowmapResolutionMultiplier;
            renderingData.shadowData.mainLightShadowmapWidth = (int)(renderingData.shadowData.mainLightShadowmapWidth * MainLightShadowmapResolutionMultiplier);
            renderingData.shadowData.mainLightShadowmapHeight = (int)(renderingData.shadowData.mainLightShadowmapHeight * MainLightShadowmapResolutionMultiplier);

            var MainLightShadowCascadesCountBias = AdaptivePerformance.AdaptivePerformanceRenderSettings.MainLightShadowCascadesCountBias;
            renderingData.shadowData.mainLightShadowCascadesCount = Mathf.Clamp(renderingData.shadowData.mainLightShadowCascadesCount - MainLightShadowCascadesCountBias, 0, 4);

            var shadowQualityIndex = AdaptivePerformance.AdaptivePerformanceRenderSettings.ShadowQualityBias;
            for (int i = 0; i < shadowQualityIndex; i++)
            {
                if (renderingData.shadowData.supportsSoftShadows)
                {
                    renderingData.shadowData.supportsSoftShadows = false;
                    continue;
                }

                if (renderingData.shadowData.supportsAdditionalLightShadows)
                {
                    renderingData.shadowData.supportsAdditionalLightShadows = false;
                    continue;
                }

                if (renderingData.shadowData.supportsMainLightShadows)
                {
                    renderingData.shadowData.supportsMainLightShadows = false;
                    continue;
                }

                break;
            }

            if (AdaptivePerformance.AdaptivePerformanceRenderSettings.LutBias >= 1 && renderingData.postProcessingData.lutSize == 32)
                renderingData.postProcessingData.lutSize = 16;
        }
#endif
    }
}<|MERGE_RESOLUTION|>--- conflicted
+++ resolved
@@ -198,18 +198,14 @@
             // C#8 feature, only in >= 2020.2
             using var profScope = new ProfilingScope(null, ProfilingSampler.Get(URPProfileId.UniversalRenderTotal));
 
-<<<<<<< HEAD
 #if UNITY_2021_1_OR_NEWER
             BeginContextRendering(renderContext, cameras);
 #else
-            BeginFrameRendering(renderContext, cameras);
-#endif
-=======
             using(new ProfilingScope(null, Profiling.Pipeline.beginFrameRendering))
             {
                 BeginFrameRendering(renderContext, cameras);
             }
->>>>>>> 159bcd7d
+#endif
 
             GraphicsSettings.lightsUseLinearIntensity = (QualitySettings.activeColorSpace == ColorSpace.Linear);
             GraphicsSettings.useScriptableRenderPipelineBatching = asset.useSRPBatcher;
@@ -252,19 +248,14 @@
                     }
                 }
             }
-<<<<<<< HEAD
 #if UNITY_2021_1_OR_NEWER
             EndContextRendering(renderContext, cameras);
 #else
-            EndFrameRendering(renderContext, cameras);
-#endif
-=======
-
-            using (new ProfilingScope(null, Profiling.Pipeline.endFrameRendering))
-            {
-                EndFrameRendering(renderContext, cameras);
-            }
->>>>>>> 159bcd7d
+            using(new ProfilingScope(null, Profiling.Pipeline.beginFrameRendering))
+            {
+                BeginFrameRendering(renderContext, cameras);
+            }
+#endif
         }
 
         /// <summary>
@@ -486,15 +477,10 @@
                     m_XRSystem.UpdateCameraData(ref baseCameraData, baseCameraData.xr);
                 }
 #endif
-<<<<<<< HEAD
-
-                BeginCameraRendering(context, baseCamera);
-=======
                 using(new ProfilingScope(null, Profiling.Pipeline.beginCameraRendering))
                 {
                     BeginCameraRendering(context, baseCamera);
                 }
->>>>>>> 159bcd7d
 #if VISUAL_EFFECT_GRAPH_0_0_1_OR_NEWER
                 //It should be called before culling to prepare material. When there isn't any VisualEffect component, this method has no effect.
                 VFX.VFXManager.PrepareCamera(baseCamera);
