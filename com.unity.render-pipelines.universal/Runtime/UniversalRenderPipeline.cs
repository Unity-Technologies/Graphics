using System;
using Unity.Collections;
using System.Collections.Generic;
#if UNITY_EDITOR
using UnityEditor;
using UnityEditor.Rendering.Universal;
#endif
using UnityEngine.Scripting.APIUpdating;
using Lightmapping = UnityEngine.Experimental.GlobalIllumination.Lightmapping;
using UnityEngine.Experimental.Rendering;
using UnityEngine.Profiling;

namespace UnityEngine.Rendering.Universal
{
    public sealed partial class UniversalRenderPipeline : RenderPipeline
    {
        public const string k_ShaderTagName = "UniversalPipeline";

        private static class Profiling
        {
            private static Dictionary<int, ProfilingSampler> s_HashSamplerCache = new Dictionary<int, ProfilingSampler>();
            public static readonly ProfilingSampler unknownSampler = new ProfilingSampler("Unknown");

            // Specialization for camera loop to avoid allocations.
            public static ProfilingSampler TryGetOrAddCameraSampler(Camera camera)
            {
#if UNIVERSAL_PROFILING_NO_ALLOC
                return unknownSampler;
#else
                ProfilingSampler ps = null;
                int cameraId = camera.GetHashCode();
                bool exists = s_HashSamplerCache.TryGetValue(cameraId, out ps);
                if (!exists)
                {
                    // NOTE: camera.name allocates!
                    ps = new ProfilingSampler($"{nameof(UniversalRenderPipeline)}.{nameof(RenderSingleCamera)}: {camera.name}");
                    s_HashSamplerCache.Add(cameraId, ps);
                }
                return ps;
#endif
            }

            public static class Pipeline
            {
                // TODO: Would be better to add Profiling name hooks into RenderPipeline.cs, requires changes outside of Universal.
#if UNITY_2021_1_OR_NEWER
                public static readonly ProfilingSampler beginContextRendering  = new ProfilingSampler($"{nameof(RenderPipeline)}.{nameof(BeginContextRendering)}");
                public static readonly ProfilingSampler endContextRendering    = new ProfilingSampler($"{nameof(RenderPipeline)}.{nameof(EndContextRendering)}");
#else
                public static readonly ProfilingSampler beginFrameRendering = new ProfilingSampler($"{nameof(RenderPipeline)}.{nameof(BeginFrameRendering)}");
                public static readonly ProfilingSampler endFrameRendering = new ProfilingSampler($"{nameof(RenderPipeline)}.{nameof(EndFrameRendering)}");
#endif
                public static readonly ProfilingSampler beginCameraRendering = new ProfilingSampler($"{nameof(RenderPipeline)}.{nameof(BeginCameraRendering)}");
                public static readonly ProfilingSampler endCameraRendering = new ProfilingSampler($"{nameof(RenderPipeline)}.{nameof(EndCameraRendering)}");

                const string k_Name = nameof(UniversalRenderPipeline);
                public static readonly ProfilingSampler initializeCameraData = new ProfilingSampler($"{k_Name}.{nameof(InitializeCameraData)}");
                public static readonly ProfilingSampler initializeStackedCameraData = new ProfilingSampler($"{k_Name}.{nameof(InitializeStackedCameraData)}");
                public static readonly ProfilingSampler initializeAdditionalCameraData = new ProfilingSampler($"{k_Name}.{nameof(InitializeAdditionalCameraData)}");
                public static readonly ProfilingSampler initializeRenderingData = new ProfilingSampler($"{k_Name}.{nameof(InitializeRenderingData)}");
                public static readonly ProfilingSampler initializeShadowData = new ProfilingSampler($"{k_Name}.{nameof(InitializeShadowData)}");
                public static readonly ProfilingSampler initializeLightData = new ProfilingSampler($"{k_Name}.{nameof(InitializeLightData)}");
                public static readonly ProfilingSampler getPerObjectLightFlags = new ProfilingSampler($"{k_Name}.{nameof(GetPerObjectLightFlags)}");
                public static readonly ProfilingSampler getMainLightIndex = new ProfilingSampler($"{k_Name}.{nameof(GetMainLightIndex)}");
                public static readonly ProfilingSampler setupPerFrameShaderConstants = new ProfilingSampler($"{k_Name}.{nameof(SetupPerFrameShaderConstants)}");

                public static class Renderer
                {
                    const string k_Name = nameof(ScriptableRenderer);
                    public static readonly ProfilingSampler setupCullingParameters = new ProfilingSampler($"{k_Name}.{nameof(ScriptableRenderer.SetupCullingParameters)}");
                    public static readonly ProfilingSampler setup = new ProfilingSampler($"{k_Name}.{nameof(ScriptableRenderer.Setup)}");
                };

                public static class Context
                {
                    const string k_Name = nameof(ScriptableRenderContext);
                    public static readonly ProfilingSampler submit = new ProfilingSampler($"{k_Name}.{nameof(ScriptableRenderContext.Submit)}");
                };
            };
        }

        public static float maxShadowBias
        {
            get => 10.0f;
        }

        public static float minRenderScale
        {
            get => 0.1f;
        }

        public static float maxRenderScale
        {
            get => 2.0f;
        }

        public static int maxNumIterationsEnclosingSphere
        {
            get => 1000;
        }

        // Amount of Lights that can be shaded per object (in the for loop in the shader)
        public static int maxPerObjectLights
        {
            // No support to bitfield mask and int[] in gles2. Can't index fast more than 4 lights.
            // Check Lighting.hlsl for more details.
            get => (SystemInfo.graphicsDeviceType == GraphicsDeviceType.OpenGLES2) ? 4 : 8;
        }

        // These limits have to match same limits in Input.hlsl
        internal const int k_MaxVisibleAdditionalLightsMobileShaderLevelLessThan45 = 16;
        internal const int k_MaxVisibleAdditionalLightsMobile = 32;
        internal const int k_MaxVisibleAdditionalLightsNonMobile = 256;
        public static int maxVisibleAdditionalLights
        {
            get
            {
                bool isMobile = Application.isMobilePlatform;
                if (isMobile && (SystemInfo.graphicsDeviceType == GraphicsDeviceType.OpenGLES2 || (SystemInfo.graphicsDeviceType == GraphicsDeviceType.OpenGLES3 && Graphics.minOpenGLESVersion <= OpenGLESVersion.OpenGLES30)))
                    return k_MaxVisibleAdditionalLightsMobileShaderLevelLessThan45;

                // GLES can be selected as platform on Windows (not a mobile platform) but uniform buffer size so we must use a low light count.
                return (isMobile || SystemInfo.graphicsDeviceType == GraphicsDeviceType.OpenGLCore || SystemInfo.graphicsDeviceType == GraphicsDeviceType.OpenGLES2 || SystemInfo.graphicsDeviceType == GraphicsDeviceType.OpenGLES3)
                    ? k_MaxVisibleAdditionalLightsMobile : k_MaxVisibleAdditionalLightsNonMobile;
            }
        }

        // Match with values in Input.hlsl
        internal static int lightsPerTile => ((maxVisibleAdditionalLights + 31) / 32) * 32;
        internal static int maxZBins => 1024 * 4;
        internal static int maxTileVec4s => 4096;

        internal const int k_DefaultRenderingLayerMask = 0x00000001;
        private readonly DebugDisplaySettingsUI m_DebugDisplaySettingsUI = new DebugDisplaySettingsUI();

        private UniversalRenderPipelineGlobalSettings m_GlobalSettings;
        public override RenderPipelineGlobalSettings defaultSettings => m_GlobalSettings;

        public UniversalRenderPipeline(UniversalRenderPipelineAsset asset)
        {
#if UNITY_EDITOR
            m_GlobalSettings = UniversalRenderPipelineGlobalSettings.Ensure();
#else
            m_GlobalSettings = UniversalRenderPipelineGlobalSettings.instance;
#endif
            SetSupportedRenderingFeatures();

            // Initial state of the RTHandle system.
            // We initialize to screen width/height to avoid multiple realloc that can lead to inflated memory usage (as releasing of memory is delayed).
            RTHandles.Initialize(Screen.width, Screen.height);

            GraphicsSettings.useScriptableRenderPipelineBatching = asset.useSRPBatcher;

            // In QualitySettings.antiAliasing disabled state uses value 0, where in URP 1
            int qualitySettingsMsaaSampleCount = QualitySettings.antiAliasing > 0 ? QualitySettings.antiAliasing : 1;
            bool msaaSampleCountNeedsUpdate = qualitySettingsMsaaSampleCount != asset.msaaSampleCount;

            // Let engine know we have MSAA on for cases where we support MSAA backbuffer
            if (msaaSampleCountNeedsUpdate)
            {
                QualitySettings.antiAliasing = asset.msaaSampleCount;
            }


            // Configure initial XR settings
            MSAASamples msaaSamples = (MSAASamples)Mathf.Clamp(Mathf.NextPowerOfTwo(QualitySettings.antiAliasing), (int)MSAASamples.None, (int)MSAASamples.MSAA8x);
            XRSystem.SetDisplayMSAASamples(msaaSamples);
            XRSystem.SetRenderScale(asset.renderScale);

            Shader.globalRenderPipeline = "UniversalPipeline";

            Lightmapping.SetDelegate(lightsDelegate);

            CameraCaptureBridge.enabled = true;

            RenderingUtils.ClearSystemInfoCache();

            DecalProjector.defaultMaterial = asset.decalMaterial;

            DebugManager.instance.RefreshEditor();
            m_DebugDisplaySettingsUI.RegisterDebug(UniversalRenderPipelineDebugDisplaySettings.Instance);
        }

        protected override void Dispose(bool disposing)
        {
            m_DebugDisplaySettingsUI.UnregisterDebug();

            base.Dispose(disposing);

            Shader.globalRenderPipeline = "";
            SupportedRenderingFeatures.active = new SupportedRenderingFeatures();
            ShaderData.instance.Dispose();
            XRSystem.Dispose();

#if UNITY_EDITOR
            SceneViewDrawMode.ResetDrawMode();
#endif
            Lightmapping.ResetDelegate();
            CameraCaptureBridge.enabled = false;
        }

#if UNITY_2021_1_OR_NEWER
        protected override void Render(ScriptableRenderContext renderContext, Camera[] cameras)
        {
            Render(renderContext, new List<Camera>(cameras));
        }

#endif

#if UNITY_2021_1_OR_NEWER
        protected override void Render(ScriptableRenderContext renderContext, List<Camera> cameras)
#else
        protected override void Render(ScriptableRenderContext renderContext, Camera[] cameras)
#endif
        {
            // TODO: Would be better to add Profiling name hooks into RenderPipelineManager.
            // C#8 feature, only in >= 2020.2
            using var profScope = new ProfilingScope(null, ProfilingSampler.Get(URPProfileId.UniversalRenderTotal));

#if UNITY_2021_1_OR_NEWER
            using (new ProfilingScope(null, Profiling.Pipeline.beginContextRendering))
            {
                BeginContextRendering(renderContext, cameras);
            }
#else
            using (new ProfilingScope(null, Profiling.Pipeline.beginFrameRendering))
            {
                BeginFrameRendering(renderContext, cameras);
            }
#endif

            GraphicsSettings.lightsUseLinearIntensity = (QualitySettings.activeColorSpace == ColorSpace.Linear);
            GraphicsSettings.lightsUseColorTemperature = true;
            GraphicsSettings.defaultRenderingLayerMask = k_DefaultRenderingLayerMask;
            SetupPerFrameShaderConstants();
            XRSystem.SetDisplayMSAASamples((MSAASamples)asset.msaaSampleCount);

#if UNITY_EDITOR
            // We do not want to start rendering if URP global settings are not ready (m_globalSettings is null)
            // or been deleted/moved (m_globalSettings is not necessarily null)
            if (m_GlobalSettings == null || UniversalRenderPipelineGlobalSettings.instance == null)
            {
                m_GlobalSettings = UniversalRenderPipelineGlobalSettings.Ensure();
                if(m_GlobalSettings == null) return;
            }
#endif

#if DEVELOPMENT_BUILD || UNITY_EDITOR
            if (DebugManager.instance.isAnyDebugUIActive)
                UniversalRenderPipelineDebugDisplaySettings.Instance.UpdateFrameTiming();
#endif

            SortCameras(cameras);
#if UNITY_2021_1_OR_NEWER
            for (int i = 0; i < cameras.Count; ++i)
#else
            for (int i = 0; i < cameras.Length; ++i)
#endif
            {
                var camera = cameras[i];
                if (IsGameCamera(camera))
                {
                    RenderCameraStack(renderContext, camera);
                }
                else
                {
                    using (new ProfilingScope(null, Profiling.Pipeline.beginCameraRendering))
                    {
                        BeginCameraRendering(renderContext, camera);
                    }
#if VISUAL_EFFECT_GRAPH_0_0_1_OR_NEWER
                    //It should be called before culling to prepare material. When there isn't any VisualEffect component, this method has no effect.
                    VFX.VFXManager.PrepareCamera(camera);
#endif
                    UpdateVolumeFramework(camera, null);

                    RenderSingleCamera(renderContext, camera);

                    using (new ProfilingScope(null, Profiling.Pipeline.endCameraRendering))
                    {
                        EndCameraRendering(renderContext, camera);
                    }
                }
            }
#if UNITY_2021_1_OR_NEWER
            using (new ProfilingScope(null, Profiling.Pipeline.endContextRendering))
            {
                EndContextRendering(renderContext, cameras);
            }
#else
            using (new ProfilingScope(null, Profiling.Pipeline.endFrameRendering))
            {
                EndFrameRendering(renderContext, cameras);
            }
#endif
        }

        /// <summary>
        /// Standalone camera rendering. Use this to render procedural cameras.
        /// This method doesn't call <c>BeginCameraRendering</c> and <c>EndCameraRendering</c> callbacks.
        /// </summary>
        /// <param name="context">Render context used to record commands during execution.</param>
        /// <param name="camera">Camera to render.</param>
        /// <seealso cref="ScriptableRenderContext"/>
        public static void RenderSingleCamera(ScriptableRenderContext context, Camera camera)
        {
            UniversalAdditionalCameraData additionalCameraData = null;
            if (IsGameCamera(camera))
                camera.gameObject.TryGetComponent(out additionalCameraData);

            if (additionalCameraData != null && additionalCameraData.renderType != CameraRenderType.Base)
            {
                Debug.LogWarning("Only Base cameras can be rendered with standalone RenderSingleCamera. Camera will be skipped.");
                return;
            }

            InitializeCameraData(camera, additionalCameraData, true, out var cameraData);
#if ADAPTIVE_PERFORMANCE_2_0_0_OR_NEWER
            if (asset.useAdaptivePerformance)
                ApplyAdaptivePerformance(ref cameraData);
#endif
            RenderSingleCamera(context, cameraData, cameraData.postProcessEnabled);
        }

        static bool TryGetCullingParameters(CameraData cameraData, out ScriptableCullingParameters cullingParams)
        {
#if ENABLE_VR && ENABLE_XR_MODULE
            if (cameraData.xr.enabled)
            {
                cullingParams = cameraData.xr.cullingParams;

                // Sync the FOV on the camera to match the projection from the XR device
                if (!cameraData.camera.usePhysicalProperties && !XRGraphicsAutomatedTests.enabled)
                    cameraData.camera.fieldOfView = Mathf.Rad2Deg * Mathf.Atan(1.0f / cullingParams.stereoProjectionMatrix.m11) * 2.0f;

                return true;
            }
#endif

            return cameraData.camera.TryGetCullingParameters(false, out cullingParams);
        }

        /// <summary>
        /// Renders a single camera. This method will do culling, setup and execution of the renderer.
        /// </summary>
        /// <param name="context">Render context used to record commands during execution.</param>
        /// <param name="cameraData">Camera rendering data. This might contain data inherited from a base camera.</param>
        /// <param name="anyPostProcessingEnabled">True if at least one camera has post-processing enabled in the stack, false otherwise.</param>
        static void RenderSingleCamera(ScriptableRenderContext context, CameraData cameraData, bool anyPostProcessingEnabled)
        {
            Camera camera = cameraData.camera;
            var renderer = cameraData.renderer;
            if (renderer == null)
            {
                Debug.LogWarning(string.Format("Trying to render {0} with an invalid renderer. Camera rendering will be skipped.", camera.name));
                return;
            }

            if (!TryGetCullingParameters(cameraData, out var cullingParameters))
                return;

            ScriptableRenderer.current = renderer;
            bool isSceneViewCamera = cameraData.isSceneViewCamera;

            // NOTE: Do NOT mix ProfilingScope with named CommandBuffers i.e. CommandBufferPool.Get("name").
            // Currently there's an issue which results in mismatched markers.
            // The named CommandBuffer will close its "profiling scope" on execution.
            // That will orphan ProfilingScope markers as the named CommandBuffer markers are their parents.
            // Resulting in following pattern:
            // exec(cmd.start, scope.start, cmd.end) and exec(cmd.start, scope.end, cmd.end)
            CommandBuffer cmd = CommandBufferPool.Get();

            // TODO: move skybox code from C++ to URP in order to remove the call to context.Submit() inside DrawSkyboxPass
            // Until then, we can't use nested profiling scopes with XR multipass
            CommandBuffer cmdScope = cameraData.xr.enabled ? null : cmd;

            ProfilingSampler sampler = Profiling.TryGetOrAddCameraSampler(camera);
            using (new ProfilingScope(cmdScope, sampler)) // Enqueues a "BeginSample" command into the CommandBuffer cmd
            {
                renderer.Clear(cameraData.renderType);

                using (new ProfilingScope(null, Profiling.Pipeline.Renderer.setupCullingParameters))
                {
                    renderer.OnPreCullRenderPasses(in cameraData);
                    renderer.SetupCullingParameters(ref cullingParameters, ref cameraData);
                }

                context.ExecuteCommandBuffer(cmd); // Send all the commands enqueued so far in the CommandBuffer cmd, to the ScriptableRenderContext context
                cmd.Clear();

#if UNITY_EDITOR
                // Emit scene view UI
                if (isSceneViewCamera)
                    ScriptableRenderContext.EmitWorldGeometryForSceneView(camera);
                else
#endif
                if (cameraData.camera.targetTexture != null && cameraData.cameraType != CameraType.Preview)
                    ScriptableRenderContext.EmitGeometryForCamera(camera);

                var cullResults = context.Cull(ref cullingParameters);
                InitializeRenderingData(asset, ref cameraData, ref cullResults, anyPostProcessingEnabled, out var renderingData);

#if ADAPTIVE_PERFORMANCE_2_0_0_OR_NEWER
                if (asset.useAdaptivePerformance)
                    ApplyAdaptivePerformance(ref renderingData);
#endif

                RTHandles.SetReferenceSize(cameraData.cameraTargetDescriptor.width, cameraData.cameraTargetDescriptor.height);

                renderer.AddRenderPasses(ref renderingData);

                using (new ProfilingScope(null, Profiling.Pipeline.Renderer.setup))
                    renderer.Setup(context, ref renderingData);

                // Timing scope inside
                renderer.Execute(context, ref renderingData);
                CleanupLightData(ref renderingData.lightData);
            } // When ProfilingSample goes out of scope, an "EndSample" command is enqueued into CommandBuffer cmd

            context.ExecuteCommandBuffer(cmd); // Sends to ScriptableRenderContext all the commands enqueued since cmd.Clear, i.e the "EndSample" command
            CommandBufferPool.Release(cmd);

            using (new ProfilingScope(null, Profiling.Pipeline.Context.submit))
            {
                if (renderer.useRenderPassEnabled && !context.SubmitForRenderPassValidation())
                {
                    renderer.useRenderPassEnabled = false;
                    CoreUtils.SetKeyword(cmd, ShaderKeywordStrings.RenderPassEnabled, false);
                    Debug.LogWarning("Rendering command not supported inside a native RenderPass found. Falling back to non-RenderPass rendering path");
                }
                context.Submit(); // Actually execute the commands that we previously sent to the ScriptableRenderContext context
            }

            ScriptableRenderer.current = null;
        }

        /// <summary>
        // Renders a camera stack. This method calls RenderSingleCamera for each valid camera in the stack.
        // The last camera resolves the final target to screen.
        /// </summary>
        /// <param name="context">Render context used to record commands during execution.</param>
        /// <param name="camera">Camera to render.</param>
        static void RenderCameraStack(ScriptableRenderContext context, Camera baseCamera)
        {
            using var profScope = new ProfilingScope(null, ProfilingSampler.Get(URPProfileId.RenderCameraStack));

            baseCamera.TryGetComponent<UniversalAdditionalCameraData>(out var baseCameraAdditionalData);

            // Overlay cameras will be rendered stacked while rendering base cameras
            if (baseCameraAdditionalData != null && baseCameraAdditionalData.renderType == CameraRenderType.Overlay)
                return;

            // renderer contains a stack if it has additional data and the renderer supports stacking
            var renderer = baseCameraAdditionalData?.scriptableRenderer;
            bool supportsCameraStacking = renderer != null && renderer.supportedRenderingFeatures.cameraStacking;
            List<Camera> cameraStack = (supportsCameraStacking) ? baseCameraAdditionalData?.cameraStack : null;

            bool anyPostProcessingEnabled = baseCameraAdditionalData != null && baseCameraAdditionalData.renderPostProcessing;

            // We need to know the last active camera in the stack to be able to resolve
            // rendering to screen when rendering it. The last camera in the stack is not
            // necessarily the last active one as it users might disable it.
            int lastActiveOverlayCameraIndex = -1;
            if (cameraStack != null)
            {
                var baseCameraRendererType = baseCameraAdditionalData?.scriptableRenderer.GetType();
                bool shouldUpdateCameraStack = false;

                for (int i = 0; i < cameraStack.Count; ++i)
                {
                    Camera currCamera = cameraStack[i];
                    if (currCamera == null)
                    {
                        shouldUpdateCameraStack = true;
                        continue;
                    }

                    if (currCamera.isActiveAndEnabled)
                    {
                        currCamera.TryGetComponent<UniversalAdditionalCameraData>(out var data);

                        if (data == null || data.renderType != CameraRenderType.Overlay)
                        {
                            Debug.LogWarning(string.Format("Stack can only contain Overlay cameras. {0} will skip rendering.", currCamera.name));
                            continue;
                        }

                        var currCameraRendererType = data?.scriptableRenderer.GetType();
                        if (currCameraRendererType != baseCameraRendererType)
                        {
                            var renderer2DType = typeof(Renderer2D);
                            if (currCameraRendererType != renderer2DType && baseCameraRendererType != renderer2DType)
                            {
                                Debug.LogWarning(string.Format("Only cameras with compatible renderer types can be stacked. {0} will skip rendering", currCamera.name));
                                continue;
                            }
                        }

                        anyPostProcessingEnabled |= data.renderPostProcessing;
                        lastActiveOverlayCameraIndex = i;
                    }
                }
                if (shouldUpdateCameraStack)
                {
                    baseCameraAdditionalData.UpdateCameraStack();
                }
            }

            // Post-processing not supported in GLES2.
            anyPostProcessingEnabled &= SystemInfo.graphicsDeviceType != GraphicsDeviceType.OpenGLES2;

            bool isStackedRendering = lastActiveOverlayCameraIndex != -1;

            // Prepare XR rendering
            var xrActive = false;
            var xrRendering = baseCameraAdditionalData?.allowXRRendering ?? true;
            var xrLayout = XRSystem.NewLayout();
            xrLayout.AddCamera(baseCamera, xrRendering);

            // With XR multi-pass enabled, each camera can be rendered multiple times with different parameters
            foreach ((Camera _, XRPass xrPass) in xrLayout.GetActivePasses())
            {
                if (xrPass.enabled)
                {
                    xrActive = true;
                    UpdateCameraStereoMatrices(baseCamera, xrPass);
                }


                using (new ProfilingScope(null, Profiling.Pipeline.beginCameraRendering))
                {
                    BeginCameraRendering(context, baseCamera);
                }
                // Update volumeframework before initializing additional camera data
                UpdateVolumeFramework(baseCamera, baseCameraAdditionalData);
                InitializeCameraData(baseCamera, baseCameraAdditionalData, !isStackedRendering, out var baseCameraData);
                RenderTextureDescriptor originalTargetDesc = baseCameraData.cameraTargetDescriptor;

#if ENABLE_VR && ENABLE_XR_MODULE
                if (xrPass.enabled)
                {
                    baseCameraData.xr = xrPass;

                    // Helper function for updating cameraData with xrPass Data
                    // Need to update XRSystem using baseCameraData to handle the case where camera position is modified in BeginCameraRendering
                    UpdateCameraData(ref baseCameraData, baseCameraData.xr);

                    // Handle the case where camera position is modified in BeginCameraRendering
                    xrLayout.ReconfigurePass(baseCameraData.xr, baseCamera);
                    XRSystemUniversal.BeginLateLatching(baseCamera, baseCameraData.xrUniversal);
                }
#endif

#if VISUAL_EFFECT_GRAPH_0_0_1_OR_NEWER
                //It should be called before culling to prepare material. When there isn't any VisualEffect component, this method has no effect.
                VFX.VFXManager.PrepareCamera(baseCamera);
#endif
#if ADAPTIVE_PERFORMANCE_2_0_0_OR_NEWER
                if (asset.useAdaptivePerformance)
                    ApplyAdaptivePerformance(ref baseCameraData);
#endif
                RenderSingleCamera(context, baseCameraData, anyPostProcessingEnabled);
                using (new ProfilingScope(null, Profiling.Pipeline.endCameraRendering))
                {
                    EndCameraRendering(context, baseCamera);
                }

                // Late latching is not supported after this point
                if (baseCameraData.xr.enabled)
                    XRSystemUniversal.EndLateLatching(baseCamera, baseCameraData.xrUniversal);

                if (isStackedRendering)
                {
                    for (int i = 0; i < cameraStack.Count; ++i)
                    {
                        var currCamera = cameraStack[i];
                        if (!currCamera.isActiveAndEnabled)
                            continue;

                        currCamera.TryGetComponent<UniversalAdditionalCameraData>(out var currCameraData);
                        // Camera is overlay and enabled
                        if (currCameraData != null)
                        {
                            // Copy base settings from base camera data and initialize initialize remaining specific settings for this camera type.
                            CameraData overlayCameraData = baseCameraData;
                            bool lastCamera = i == lastActiveOverlayCameraIndex;

                            UpdateCameraStereoMatrices(currCameraData.camera, xrPass);

                            using (new ProfilingScope(null, Profiling.Pipeline.beginCameraRendering))
                            {
                                BeginCameraRendering(context, currCamera);
                            }
#if VISUAL_EFFECT_GRAPH_0_0_1_OR_NEWER
<<<<<<< HEAD
                            //It should be called before culling to prepare material. When there isn't any VisualEffect component, this method has no effect.
                            VFX.VFXManager.PrepareCamera(currCamera);
=======
                        //It should be called before culling to prepare material. When there isn't any VisualEffect component, this method has no effect.
                        VFX.VFXManager.PrepareCamera(currCamera);
#endif
                        UpdateVolumeFramework(currCamera, currCameraData);
                        InitializeAdditionalCameraData(currCamera, currCameraData, lastCamera, ref overlayCameraData);
                        overlayCameraData.baseCamera = baseCamera;
#if ENABLE_VR && ENABLE_XR_MODULE
                        if (baseCameraData.xr.enabled)
                            m_XRSystem.UpdateFromCamera(ref overlayCameraData.xr, overlayCameraData);
>>>>>>> 4b5b17c6
#endif
                            UpdateVolumeFramework(currCamera, currCameraData);
                            InitializeAdditionalCameraData(currCamera, currCameraData, lastCamera, ref overlayCameraData);

                            xrLayout.ReconfigurePass(overlayCameraData.xr, currCamera);

                            RenderSingleCamera(context, overlayCameraData, anyPostProcessingEnabled);

                            using (new ProfilingScope(null, Profiling.Pipeline.endCameraRendering))
                            {
                                EndCameraRendering(context, currCamera);
                            }
                        }
                    }
                }

                if (baseCameraData.xr.enabled)
                    baseCameraData.cameraTargetDescriptor = originalTargetDesc;
            }

            if (xrActive)
            {
                CommandBuffer cmd = CommandBufferPool.Get();
                XRSystem.RenderMirrorView(cmd, baseCamera);
                context.ExecuteCommandBuffer(cmd);
                context.Submit();
                CommandBufferPool.Release(cmd);
            }

            XRSystem.EndLayout();
        }

        // Used for updating URP cameraData data struct with XRPass data.
        static void UpdateCameraData(ref CameraData baseCameraData, in XRPass xr)
        {
            Rect cameraRect = baseCameraData.camera.rect;
            Rect xrViewport = xr.GetViewport();

            baseCameraData.pixelRect = new Rect(
                cameraRect.x * xrViewport.width + xrViewport.x,
                cameraRect.y * xrViewport.height + xrViewport.y,
                cameraRect.width * xrViewport.width,
                cameraRect.height * xrViewport.height);

            Rect camPixelRect = baseCameraData.pixelRect;
            baseCameraData.pixelWidth = (int)Math.Round(camPixelRect.width + camPixelRect.x) - (int)Math.Round(camPixelRect.x);
            baseCameraData.pixelHeight = (int)Math.Round(camPixelRect.height + camPixelRect.y) - (int)Math.Round(camPixelRect.y);
            baseCameraData.aspectRatio = (float)baseCameraData.pixelWidth / (float)baseCameraData.pixelHeight;

            bool isDefaultXRViewport = (!(Math.Abs(xrViewport.x) > 0.0f || Math.Abs(xrViewport.y) > 0.0f ||
                Math.Abs(xrViewport.width) < xr.renderTargetDesc.width ||
                Math.Abs(xrViewport.height) < xr.renderTargetDesc.height));
            baseCameraData.isDefaultViewport = baseCameraData.isDefaultViewport && isDefaultXRViewport;

            // Update cameraData cameraTargetDescriptor for XR.
            // This descriptor is mainly used for configuring intermediate screen space textures
            var originalTargetDesc = baseCameraData.cameraTargetDescriptor;
            baseCameraData.cameraTargetDescriptor = xr.renderTargetDesc;
            baseCameraData.cameraTargetDescriptor.msaaSamples = originalTargetDesc.msaaSamples;
            baseCameraData.cameraTargetDescriptor.width = baseCameraData.pixelWidth;
            baseCameraData.cameraTargetDescriptor.height = baseCameraData.pixelHeight;

            if (baseCameraData.isHdrEnabled)
            {
                baseCameraData.cameraTargetDescriptor.graphicsFormat = originalTargetDesc.graphicsFormat;
            }
        }

        static void UpdateVolumeFramework(Camera camera, UniversalAdditionalCameraData additionalCameraData)
        {
            using var profScope = new ProfilingScope(null, ProfilingSampler.Get(URPProfileId.UpdateVolumeFramework));

            // We update the volume framework for:
            // * All cameras in the editor when not in playmode
            // * scene cameras
            // * cameras with update mode set to EveryFrame
            // * cameras with update mode set to UsePipelineSettings and the URP Asset set to EveryFrame
            bool shouldUpdate = camera.cameraType == CameraType.SceneView;
            shouldUpdate |= additionalCameraData != null && additionalCameraData.requiresVolumeFrameworkUpdate;

#if UNITY_EDITOR
            shouldUpdate |= Application.isPlaying == false;
#endif

            // When we have volume updates per-frame disabled...
            if (!shouldUpdate && additionalCameraData)
            {
                // Create a local volume stack and cache the state if it's null
                if (additionalCameraData.volumeStack == null)
                {
                    camera.UpdateVolumeStack(additionalCameraData);
                }

                VolumeManager.instance.stack = additionalCameraData.volumeStack;
                return;
            }

            // When we want to update the volumes every frame...

            // We destroy the volumeStack in the additional camera data, if present, to make sure
            // it gets recreated and initialized if the update mode gets later changed to ViaScripting...
            if (additionalCameraData && additionalCameraData.volumeStack != null)
            {
                camera.DestroyVolumeStack(additionalCameraData);
            }

            // Get the mask + trigger and update the stack
            camera.GetVolumeLayerMaskAndTrigger(additionalCameraData, out LayerMask layerMask, out Transform trigger);
            VolumeManager.instance.ResetMainStack();
            VolumeManager.instance.Update(trigger, layerMask);
        }

        static bool CheckPostProcessForDepth(in CameraData cameraData)
        {
            if (!cameraData.postProcessEnabled)
                return false;

            if (cameraData.antialiasing == AntialiasingMode.SubpixelMorphologicalAntiAliasing)
                return true;

            var stack = VolumeManager.instance.stack;

            if (stack.GetComponent<DepthOfField>().IsActive())
                return true;

            if (stack.GetComponent<MotionBlur>().IsActive())
                return true;

            return false;
        }

        static void SetSupportedRenderingFeatures()
        {
#if UNITY_EDITOR
            SupportedRenderingFeatures.active = new SupportedRenderingFeatures()
            {
                reflectionProbeModes = SupportedRenderingFeatures.ReflectionProbeModes.None,
                defaultMixedLightingModes = SupportedRenderingFeatures.LightmapMixedBakeModes.Subtractive,
                mixedLightingModes = SupportedRenderingFeatures.LightmapMixedBakeModes.Subtractive | SupportedRenderingFeatures.LightmapMixedBakeModes.IndirectOnly | SupportedRenderingFeatures.LightmapMixedBakeModes.Shadowmask,
                lightmapBakeTypes = LightmapBakeType.Baked | LightmapBakeType.Mixed | LightmapBakeType.Realtime,
                lightmapsModes = LightmapsMode.CombinedDirectional | LightmapsMode.NonDirectional,
                lightProbeProxyVolumes = false,
                motionVectors = false,
                receiveShadows = false,
                reflectionProbes = false,
                reflectionProbesBlendDistance = true,
                particleSystemInstancing = true
            };
            SceneViewDrawMode.SetupDrawMode();
#endif
        }

        static void InitializeCameraData(Camera camera, UniversalAdditionalCameraData additionalCameraData, bool resolveFinalTarget, out CameraData cameraData)
        {
            using var profScope = new ProfilingScope(null, Profiling.Pipeline.initializeCameraData);

            cameraData = new CameraData();
            InitializeStackedCameraData(camera, additionalCameraData, ref cameraData);
            InitializeAdditionalCameraData(camera, additionalCameraData, resolveFinalTarget, ref cameraData);

            ///////////////////////////////////////////////////////////////////
            // Descriptor settings                                            /
            ///////////////////////////////////////////////////////////////////

            var renderer = additionalCameraData?.scriptableRenderer;
            bool rendererSupportsMSAA = renderer != null && renderer.supportedRenderingFeatures.msaa;

            int msaaSamples = 1;
            if (camera.allowMSAA && asset.msaaSampleCount > 1 && rendererSupportsMSAA)
                msaaSamples = (camera.targetTexture != null) ? camera.targetTexture.antiAliasing : asset.msaaSampleCount;

            // Use XR's MSAA if camera is XR camera. XR MSAA needs special handle here because it is not per Camera.
            // Multiple cameras could render into the same XR display and they should share the same MSAA level.
            if (cameraData.xrRendering && rendererSupportsMSAA)
                msaaSamples = (int)XRSystem.GetDisplayMSAASamples();

            bool needsAlphaChannel = Graphics.preserveFramebufferAlpha;
            cameraData.cameraTargetDescriptor = CreateRenderTextureDescriptor(camera, cameraData.renderScale,
                cameraData.isHdrEnabled, msaaSamples, needsAlphaChannel, cameraData.requiresOpaqueTexture);
        }

        /// <summary>
        /// Initialize camera data settings common for all cameras in the stack. Overlay cameras will inherit
        /// settings from base camera.
        /// </summary>
        /// <param name="baseCamera">Base camera to inherit settings from.</param>
        /// <param name="baseAdditionalCameraData">Component that contains additional base camera data.</param>
        /// <param name="cameraData">Camera data to initialize setttings.</param>
        static void InitializeStackedCameraData(Camera baseCamera, UniversalAdditionalCameraData baseAdditionalCameraData, ref CameraData cameraData)
        {
            using var profScope = new ProfilingScope(null, Profiling.Pipeline.initializeStackedCameraData);

            var settings = asset;
            cameraData.targetTexture = baseCamera.targetTexture;
            cameraData.cameraType = baseCamera.cameraType;
            bool isSceneViewCamera = cameraData.isSceneViewCamera;

            ///////////////////////////////////////////////////////////////////
            // Environment and Post-processing settings                       /
            ///////////////////////////////////////////////////////////////////
            if (isSceneViewCamera)
            {
                cameraData.volumeLayerMask = 1; // "Default"
                cameraData.volumeTrigger = null;
                cameraData.isStopNaNEnabled = false;
                cameraData.isDitheringEnabled = false;
                cameraData.antialiasing = AntialiasingMode.None;
                cameraData.antialiasingQuality = AntialiasingQuality.High;
                cameraData.xrRendering = false;
            }
            else if (baseAdditionalCameraData != null)
            {
                cameraData.volumeLayerMask = baseAdditionalCameraData.volumeLayerMask;
                cameraData.volumeTrigger = baseAdditionalCameraData.volumeTrigger == null ? baseCamera.transform : baseAdditionalCameraData.volumeTrigger;
                cameraData.isStopNaNEnabled = baseAdditionalCameraData.stopNaN && SystemInfo.graphicsShaderLevel >= 35;
                cameraData.isDitheringEnabled = baseAdditionalCameraData.dithering;
                cameraData.antialiasing = baseAdditionalCameraData.antialiasing;
                cameraData.antialiasingQuality = baseAdditionalCameraData.antialiasingQuality;
                cameraData.xrRendering = baseAdditionalCameraData.allowXRRendering && XRSystem.displayActive;
            }
            else
            {
                cameraData.volumeLayerMask = 1; // "Default"
                cameraData.volumeTrigger = null;
                cameraData.isStopNaNEnabled = false;
                cameraData.isDitheringEnabled = false;
                cameraData.antialiasing = AntialiasingMode.None;
                cameraData.antialiasingQuality = AntialiasingQuality.High;
                cameraData.xrRendering = XRSystem.displayActive;
            }

            ///////////////////////////////////////////////////////////////////
            // Settings that control output of the camera                     /
            ///////////////////////////////////////////////////////////////////

            cameraData.isHdrEnabled = baseCamera.allowHDR && settings.supportsHDR;

            Rect cameraRect = baseCamera.rect;
            cameraData.pixelRect = baseCamera.pixelRect;
            cameraData.pixelWidth = baseCamera.pixelWidth;
            cameraData.pixelHeight = baseCamera.pixelHeight;
            cameraData.aspectRatio = (float)cameraData.pixelWidth / (float)cameraData.pixelHeight;
            cameraData.isDefaultViewport = (!(Math.Abs(cameraRect.x) > 0.0f || Math.Abs(cameraRect.y) > 0.0f ||
                Math.Abs(cameraRect.width) < 1.0f || Math.Abs(cameraRect.height) < 1.0f));

            // Discard variations lesser than kRenderScaleThreshold.
            // Scale is only enabled for gameview.
            const float kRenderScaleThreshold = 0.05f;
            cameraData.renderScale = (Mathf.Abs(1.0f - settings.renderScale) < kRenderScaleThreshold) ? 1.0f : settings.renderScale;

            cameraData.xr = XRSystem.emptyPass;
            XRSystem.SetRenderScale(cameraData.renderScale);

            var commonOpaqueFlags = SortingCriteria.CommonOpaque;
            var noFrontToBackOpaqueFlags = SortingCriteria.SortingLayer | SortingCriteria.RenderQueue | SortingCriteria.OptimizeStateChanges | SortingCriteria.CanvasOrder;
            bool hasHSRGPU = SystemInfo.hasHiddenSurfaceRemovalOnGPU;
            bool canSkipFrontToBackSorting = (baseCamera.opaqueSortMode == OpaqueSortMode.Default && hasHSRGPU) || baseCamera.opaqueSortMode == OpaqueSortMode.NoDistanceSort;

            cameraData.defaultOpaqueSortFlags = canSkipFrontToBackSorting ? noFrontToBackOpaqueFlags : commonOpaqueFlags;
            cameraData.captureActions = CameraCaptureBridge.GetCaptureActions(baseCamera);
        }

        /// <summary>
        /// Initialize settings that can be different for each camera in the stack.
        /// </summary>
        /// <param name="camera">Camera to initialize settings from.</param>
        /// <param name="additionalCameraData">Additional camera data component to initialize settings from.</param>
        /// <param name="resolveFinalTarget">True if this is the last camera in the stack and rendering should resolve to camera target.</param>
        /// <param name="cameraData">Settings to be initilized.</param>
        static void InitializeAdditionalCameraData(Camera camera, UniversalAdditionalCameraData additionalCameraData, bool resolveFinalTarget, ref CameraData cameraData)
        {
            using var profScope = new ProfilingScope(null, Profiling.Pipeline.initializeAdditionalCameraData);

            var settings = asset;
            cameraData.camera = camera;

            bool anyShadowsEnabled = settings.supportsMainLightShadows || settings.supportsAdditionalLightShadows;
            cameraData.maxShadowDistance = Mathf.Min(settings.shadowDistance, camera.farClipPlane);
            cameraData.maxShadowDistance = (anyShadowsEnabled && cameraData.maxShadowDistance >= camera.nearClipPlane) ? cameraData.maxShadowDistance : 0.0f;

            bool isSceneViewCamera = cameraData.isSceneViewCamera;
            if (isSceneViewCamera)
            {
                cameraData.renderType = CameraRenderType.Base;
                cameraData.clearDepth = true;
                cameraData.postProcessEnabled = CoreUtils.ArePostProcessesEnabled(camera);
                cameraData.requiresDepthTexture = settings.supportsCameraDepthTexture;
                cameraData.requiresOpaqueTexture = settings.supportsCameraOpaqueTexture;
                cameraData.renderer = asset.scriptableRenderer;
            }
            else if (additionalCameraData != null)
            {
                cameraData.renderType = additionalCameraData.renderType;
                cameraData.clearDepth = (additionalCameraData.renderType != CameraRenderType.Base) ? additionalCameraData.clearDepth : true;
                cameraData.postProcessEnabled = additionalCameraData.renderPostProcessing;
                cameraData.maxShadowDistance = (additionalCameraData.renderShadows) ? cameraData.maxShadowDistance : 0.0f;
                cameraData.requiresDepthTexture = additionalCameraData.requiresDepthTexture;
                cameraData.requiresOpaqueTexture = additionalCameraData.requiresColorTexture;
                cameraData.renderer = additionalCameraData.scriptableRenderer;
            }
            else
            {
                cameraData.renderType = CameraRenderType.Base;
                cameraData.clearDepth = true;
                cameraData.postProcessEnabled = false;
                cameraData.requiresDepthTexture = settings.supportsCameraDepthTexture;
                cameraData.requiresOpaqueTexture = settings.supportsCameraOpaqueTexture;
                cameraData.renderer = asset.scriptableRenderer;
            }

            // Disables post if GLes2
            cameraData.postProcessEnabled &= SystemInfo.graphicsDeviceType != GraphicsDeviceType.OpenGLES2;

            cameraData.requiresDepthTexture |= isSceneViewCamera;
            cameraData.postProcessingRequiresDepthTexture |= CheckPostProcessForDepth(cameraData);
            cameraData.resolveFinalTarget = resolveFinalTarget;

            // Disable depth and color copy. We should add it in the renderer instead to avoid performance pitfalls
            // of camera stacking breaking render pass execution implicitly.
            bool isOverlayCamera = (cameraData.renderType == CameraRenderType.Overlay);
            if (isOverlayCamera)
            {
                cameraData.requiresOpaqueTexture = false;
                cameraData.postProcessingRequiresDepthTexture = false;
            }

            Matrix4x4 projectionMatrix = camera.projectionMatrix;

            // Overlay cameras inherit viewport from base.
            // If the viewport is different between them we might need to patch the projection to adjust aspect ratio
            // matrix to prevent squishing when rendering objects in overlay cameras.
            if (isOverlayCamera && !camera.orthographic && cameraData.pixelRect != camera.pixelRect)
            {
                // m00 = (cotangent / aspect), therefore m00 * aspect gives us cotangent.
                float cotangent = camera.projectionMatrix.m00 * camera.aspect;

                // Get new m00 by dividing by base camera aspectRatio.
                float newCotangent = cotangent / cameraData.aspectRatio;
                projectionMatrix.m00 = newCotangent;
            }

            cameraData.SetViewAndProjectionMatrix(camera.worldToCameraMatrix, projectionMatrix);

            cameraData.worldSpaceCameraPos = camera.transform.position;

            var backgroundColorSRGB = camera.backgroundColor;
            // Get the background color from preferences if preview camera
#if UNITY_EDITOR
            if (camera.cameraType == CameraType.Preview && camera.clearFlags != CameraClearFlags.SolidColor)
            {
                backgroundColorSRGB = CoreRenderPipelinePreferences.previewBackgroundColor;
            }
#endif

            cameraData.backgroundColor = CoreUtils.ConvertSRGBToActiveColorSpace(backgroundColorSRGB);
        }

        static void InitializeRenderingData(UniversalRenderPipelineAsset settings, ref CameraData cameraData, ref CullingResults cullResults,
            bool anyPostProcessingEnabled, out RenderingData renderingData)
        {
            using var profScope = new ProfilingScope(null, Profiling.Pipeline.initializeRenderingData);

            var visibleLights = cullResults.visibleLights;

            int mainLightIndex = GetMainLightIndex(settings, visibleLights);
            bool mainLightCastShadows = false;
            bool additionalLightsCastShadows = false;

            if (cameraData.maxShadowDistance > 0.0f)
            {
                mainLightCastShadows = (mainLightIndex != -1 && visibleLights[mainLightIndex].light != null &&
                    visibleLights[mainLightIndex].light.shadows != LightShadows.None);

                // If additional lights are shaded per-pixel they cannot cast shadows
                if (settings.additionalLightsRenderingMode == LightRenderingMode.PerPixel)
                {
                    for (int i = 0; i < visibleLights.Length; ++i)
                    {
                        if (i == mainLightIndex)
                            continue;

                        Light light = visibleLights[i].light;

                        // UniversalRP doesn't support additional directional light shadows yet
                        if ((visibleLights[i].lightType == LightType.Spot || visibleLights[i].lightType == LightType.Point) && light != null && light.shadows != LightShadows.None)
                        {
                            additionalLightsCastShadows = true;
                            break;
                        }
                    }
                }
            }

            renderingData.cullResults = cullResults;
            renderingData.cameraData = cameraData;
            InitializeLightData(settings, visibleLights, mainLightIndex, out renderingData.lightData);
            InitializeShadowData(settings, visibleLights, mainLightCastShadows, additionalLightsCastShadows && !renderingData.lightData.shadeAdditionalLightsPerVertex, out renderingData.shadowData);
            InitializePostProcessingData(settings, out renderingData.postProcessingData);
            renderingData.supportsDynamicBatching = settings.supportsDynamicBatching;
            renderingData.perObjectData = GetPerObjectLightFlags(renderingData.lightData.additionalLightsCount);
            renderingData.postProcessingEnabled = anyPostProcessingEnabled;

            CheckAndApplyDebugSettings(ref renderingData);
        }

        static void InitializeShadowData(UniversalRenderPipelineAsset settings, NativeArray<VisibleLight> visibleLights, bool mainLightCastShadows, bool additionalLightsCastShadows, out ShadowData shadowData)
        {
            using var profScope = new ProfilingScope(null, Profiling.Pipeline.initializeShadowData);

            m_ShadowBiasData.Clear();
            m_ShadowResolutionData.Clear();

            for (int i = 0; i < visibleLights.Length; ++i)
            {
                Light light = visibleLights[i].light;
                UniversalAdditionalLightData data = null;
                if (light != null)
                {
                    light.gameObject.TryGetComponent(out data);
                }

                if (data && !data.usePipelineSettings)
                    m_ShadowBiasData.Add(new Vector4(light.shadowBias, light.shadowNormalBias, 0.0f, 0.0f));
                else
                    m_ShadowBiasData.Add(new Vector4(settings.shadowDepthBias, settings.shadowNormalBias, 0.0f, 0.0f));

                if (data && (data.additionalLightsShadowResolutionTier == UniversalAdditionalLightData.AdditionalLightsShadowResolutionTierCustom))
                {
                    m_ShadowResolutionData.Add((int)light.shadowResolution); // native code does not clamp light.shadowResolution between -1 and 3
                }
                else if (data && (data.additionalLightsShadowResolutionTier != UniversalAdditionalLightData.AdditionalLightsShadowResolutionTierCustom))
                {
                    int resolutionTier = Mathf.Clamp(data.additionalLightsShadowResolutionTier, UniversalAdditionalLightData.AdditionalLightsShadowResolutionTierLow, UniversalAdditionalLightData.AdditionalLightsShadowResolutionTierHigh);
                    m_ShadowResolutionData.Add(settings.GetAdditionalLightsShadowResolution(resolutionTier));
                }
                else
                {
                    m_ShadowResolutionData.Add(settings.GetAdditionalLightsShadowResolution(UniversalAdditionalLightData.AdditionalLightsShadowDefaultResolutionTier));
                }
            }

            shadowData.bias = m_ShadowBiasData;
            shadowData.resolution = m_ShadowResolutionData;
            shadowData.supportsMainLightShadows = SystemInfo.supportsShadows && settings.supportsMainLightShadows && mainLightCastShadows;

            // We no longer use screen space shadows in URP.
            // This change allows us to have particles & transparent objects receive shadows.
#pragma warning disable 0618
            shadowData.requiresScreenSpaceShadowResolve = false;
#pragma warning restore 0618

            shadowData.mainLightShadowCascadesCount = settings.shadowCascadeCount;
            shadowData.mainLightShadowmapWidth = settings.mainLightShadowmapResolution;
            shadowData.mainLightShadowmapHeight = settings.mainLightShadowmapResolution;

            switch (shadowData.mainLightShadowCascadesCount)
            {
                case 1:
                    shadowData.mainLightShadowCascadesSplit = new Vector3(1.0f, 0.0f, 0.0f);
                    break;

                case 2:
                    shadowData.mainLightShadowCascadesSplit = new Vector3(settings.cascade2Split, 1.0f, 0.0f);
                    break;

                case 3:
                    shadowData.mainLightShadowCascadesSplit = new Vector3(settings.cascade3Split.x, settings.cascade3Split.y, 0.0f);
                    break;

                default:
                    shadowData.mainLightShadowCascadesSplit = settings.cascade4Split;
                    break;
            }

            shadowData.mainLightShadowCascadeBorder = settings.cascadeBorder;

            shadowData.supportsAdditionalLightShadows = SystemInfo.supportsShadows && settings.supportsAdditionalLightShadows && additionalLightsCastShadows;
            shadowData.additionalLightsShadowmapWidth = shadowData.additionalLightsShadowmapHeight = settings.additionalLightsShadowmapResolution;
            shadowData.supportsSoftShadows = settings.supportsSoftShadows && (shadowData.supportsMainLightShadows || shadowData.supportsAdditionalLightShadows);
            shadowData.shadowmapDepthBufferBits = 16;

            // This will be setup in AdditionalLightsShadowCasterPass.
            shadowData.isKeywordAdditionalLightShadowsEnabled = false;
            shadowData.isKeywordSoftShadowsEnabled = false;
        }

        static void InitializePostProcessingData(UniversalRenderPipelineAsset settings, out PostProcessingData postProcessingData)
        {
            postProcessingData.gradingMode = settings.supportsHDR
                ? settings.colorGradingMode
                : ColorGradingMode.LowDynamicRange;

            postProcessingData.lutSize = settings.colorGradingLutSize;
            postProcessingData.useFastSRGBLinearConversion = settings.useFastSRGBLinearConversion;
        }

        static void InitializeLightData(UniversalRenderPipelineAsset settings, NativeArray<VisibleLight> visibleLights, int mainLightIndex, out LightData lightData)
        {
            using var profScope = new ProfilingScope(null, Profiling.Pipeline.initializeLightData);

            int maxPerObjectAdditionalLights = UniversalRenderPipeline.maxPerObjectLights;
            int maxVisibleAdditionalLights = UniversalRenderPipeline.maxVisibleAdditionalLights;

            lightData.mainLightIndex = mainLightIndex;

            if (settings.additionalLightsRenderingMode != LightRenderingMode.Disabled)
            {
                lightData.additionalLightsCount =
                    Math.Min((mainLightIndex != -1) ? visibleLights.Length - 1 : visibleLights.Length,
                        maxVisibleAdditionalLights);
                lightData.maxPerObjectAdditionalLightsCount = Math.Min(settings.maxAdditionalLightsCount, maxPerObjectAdditionalLights);
            }
            else
            {
                lightData.additionalLightsCount = 0;
                lightData.maxPerObjectAdditionalLightsCount = 0;
            }

            lightData.supportsAdditionalLights = settings.additionalLightsRenderingMode != LightRenderingMode.Disabled;
            lightData.shadeAdditionalLightsPerVertex = settings.additionalLightsRenderingMode == LightRenderingMode.PerVertex;
            lightData.visibleLights = visibleLights;
            lightData.supportsMixedLighting = settings.supportsMixedLighting;
            lightData.reflectionProbeBlending = settings.reflectionProbeBlending;
            lightData.reflectionProbeBoxProjection = settings.reflectionProbeBoxProjection;
            lightData.supportsLightLayers = RenderingUtils.SupportsLightLayers(SystemInfo.graphicsDeviceType) && settings.supportsLightLayers;
            lightData.originalIndices = new NativeArray<int>(visibleLights.Length, Allocator.Temp);
            for (var i = 0; i < lightData.originalIndices.Length; i++)
            {
                lightData.originalIndices[i] = i;
            }
        }

        static void CleanupLightData(ref LightData lightData)
        {
            lightData.originalIndices.Dispose();
        }

        static void UpdateCameraStereoMatrices(Camera camera, XRPass xr)
        {
#if ENABLE_VR && ENABLE_XR_MODULE
            if (xr.enabled)
            {
                if (xr.singlePassEnabled)
                {
                    for (int i = 0; i < Mathf.Min(2, xr.viewCount); i++)
                    {
                        camera.SetStereoProjectionMatrix((Camera.StereoscopicEye)i, xr.GetProjMatrix(i));
                        camera.SetStereoViewMatrix((Camera.StereoscopicEye)i, xr.GetViewMatrix(i));
                    }
                }
                else
                {
                    camera.SetStereoProjectionMatrix((Camera.StereoscopicEye)xr.multipassId, xr.GetProjMatrix(0));
                    camera.SetStereoViewMatrix((Camera.StereoscopicEye)xr.multipassId, xr.GetViewMatrix(0));
                }
            }
#endif
        }

        static PerObjectData GetPerObjectLightFlags(int additionalLightsCount)
        {
            using var profScope = new ProfilingScope(null, Profiling.Pipeline.getPerObjectLightFlags);

            var configuration = PerObjectData.ReflectionProbes | PerObjectData.Lightmaps | PerObjectData.LightProbe | PerObjectData.LightData | PerObjectData.OcclusionProbe | PerObjectData.ShadowMask;

            if (additionalLightsCount > 0)
            {
                configuration |= PerObjectData.LightData;

                // In this case we also need per-object indices (unity_LightIndices)
                if (!RenderingUtils.useStructuredBuffer)
                    configuration |= PerObjectData.LightIndices;
            }

            return configuration;
        }

        // Main Light is always a directional light
        static int GetMainLightIndex(UniversalRenderPipelineAsset settings, NativeArray<VisibleLight> visibleLights)
        {
            using var profScope = new ProfilingScope(null, Profiling.Pipeline.getMainLightIndex);

            int totalVisibleLights = visibleLights.Length;

            if (totalVisibleLights == 0 || settings.mainLightRenderingMode != LightRenderingMode.PerPixel)
                return -1;

            Light sunLight = RenderSettings.sun;
            int brightestDirectionalLightIndex = -1;
            float brightestLightIntensity = 0.0f;
            for (int i = 0; i < totalVisibleLights; ++i)
            {
                VisibleLight currVisibleLight = visibleLights[i];
                Light currLight = currVisibleLight.light;

                // Particle system lights have the light property as null. We sort lights so all particles lights
                // come last. Therefore, if first light is particle light then all lights are particle lights.
                // In this case we either have no main light or already found it.
                if (currLight == null)
                    break;

                if (currVisibleLight.lightType == LightType.Directional)
                {
                    // Sun source needs be a directional light
                    if (currLight == sunLight)
                        return i;

                    // In case no sun light is present we will return the brightest directional light
                    if (currLight.intensity > brightestLightIntensity)
                    {
                        brightestLightIntensity = currLight.intensity;
                        brightestDirectionalLightIndex = i;
                    }
                }
            }

            return brightestDirectionalLightIndex;
        }

        static void SetupPerFrameShaderConstants()
        {
            using var profScope = new ProfilingScope(null, Profiling.Pipeline.setupPerFrameShaderConstants);

            // When glossy reflections are OFF in the shader we set a constant color to use as indirect specular
            SphericalHarmonicsL2 ambientSH = RenderSettings.ambientProbe;
            Color linearGlossyEnvColor = new Color(ambientSH[0, 0], ambientSH[1, 0], ambientSH[2, 0]) * RenderSettings.reflectionIntensity;
            Color glossyEnvColor = CoreUtils.ConvertLinearToActiveColorSpace(linearGlossyEnvColor);
            Shader.SetGlobalVector(ShaderPropertyId.glossyEnvironmentColor, glossyEnvColor);

            // Used as fallback cubemap for reflections
            Shader.SetGlobalVector(ShaderPropertyId.glossyEnvironmentCubeMapHDR, ReflectionProbe.defaultTextureHDRDecodeValues);
            Shader.SetGlobalTexture(ShaderPropertyId.glossyEnvironmentCubeMap, ReflectionProbe.defaultTexture);

            // Ambient
            Shader.SetGlobalVector(ShaderPropertyId.ambientSkyColor, CoreUtils.ConvertSRGBToActiveColorSpace(RenderSettings.ambientSkyColor));
            Shader.SetGlobalVector(ShaderPropertyId.ambientEquatorColor, CoreUtils.ConvertSRGBToActiveColorSpace(RenderSettings.ambientEquatorColor));
            Shader.SetGlobalVector(ShaderPropertyId.ambientGroundColor, CoreUtils.ConvertSRGBToActiveColorSpace(RenderSettings.ambientGroundColor));

            // Used when subtractive mode is selected
            Shader.SetGlobalVector(ShaderPropertyId.subtractiveShadowColor, CoreUtils.ConvertSRGBToActiveColorSpace(RenderSettings.subtractiveShadowColor));

            // Required for 2D Unlit Shadergraph master node as it doesn't currently support hidden properties.
            Shader.SetGlobalColor(ShaderPropertyId.rendererColor, Color.white);
        }

        static void CheckAndApplyDebugSettings(ref RenderingData renderingData)
        {
            var debugDisplaySettings = UniversalRenderPipelineDebugDisplaySettings.Instance;
            ref CameraData cameraData = ref renderingData.cameraData;

            if (debugDisplaySettings.AreAnySettingsActive && !cameraData.isPreviewCamera)
            {
                DebugDisplaySettingsRendering renderingSettings = debugDisplaySettings.renderingSettings;
                int msaaSamples = cameraData.cameraTargetDescriptor.msaaSamples;

                if (!renderingSettings.enableMsaa)
                    msaaSamples = 1;

                if (!renderingSettings.enableHDR)
                    cameraData.isHdrEnabled = false;

                if (!debugDisplaySettings.IsPostProcessingAllowed)
                    cameraData.postProcessEnabled = false;

                cameraData.cameraTargetDescriptor.graphicsFormat = MakeRenderTextureGraphicsFormat(cameraData.isHdrEnabled, true);
                cameraData.cameraTargetDescriptor.msaaSamples = msaaSamples;
            }
        }

#if ADAPTIVE_PERFORMANCE_2_0_0_OR_NEWER
        static void ApplyAdaptivePerformance(ref CameraData cameraData)
        {
            var noFrontToBackOpaqueFlags = SortingCriteria.SortingLayer | SortingCriteria.RenderQueue | SortingCriteria.OptimizeStateChanges | SortingCriteria.CanvasOrder;
            if (AdaptivePerformance.AdaptivePerformanceRenderSettings.SkipFrontToBackSorting)
                cameraData.defaultOpaqueSortFlags = noFrontToBackOpaqueFlags;

            var MaxShadowDistanceMultiplier = AdaptivePerformance.AdaptivePerformanceRenderSettings.MaxShadowDistanceMultiplier;
            cameraData.maxShadowDistance *= MaxShadowDistanceMultiplier;

            var RenderScaleMultiplier = AdaptivePerformance.AdaptivePerformanceRenderSettings.RenderScaleMultiplier;
            cameraData.renderScale *= RenderScaleMultiplier;

            // TODO
            if (!cameraData.xr.enabled)
            {
                cameraData.cameraTargetDescriptor.width = (int)(cameraData.camera.pixelWidth * cameraData.renderScale);
                cameraData.cameraTargetDescriptor.height = (int)(cameraData.camera.pixelHeight * cameraData.renderScale);
            }

            var antialiasingQualityIndex = (int)cameraData.antialiasingQuality - AdaptivePerformance.AdaptivePerformanceRenderSettings.AntiAliasingQualityBias;
            if (antialiasingQualityIndex < 0)
                cameraData.antialiasing = AntialiasingMode.None;
            cameraData.antialiasingQuality = (AntialiasingQuality)Mathf.Clamp(antialiasingQualityIndex, (int)AntialiasingQuality.Low, (int)AntialiasingQuality.High);
        }

        static void ApplyAdaptivePerformance(ref RenderingData renderingData)
        {
            if (AdaptivePerformance.AdaptivePerformanceRenderSettings.SkipDynamicBatching)
                renderingData.supportsDynamicBatching = false;

            var MainLightShadowmapResolutionMultiplier = AdaptivePerformance.AdaptivePerformanceRenderSettings.MainLightShadowmapResolutionMultiplier;
            renderingData.shadowData.mainLightShadowmapWidth = (int)(renderingData.shadowData.mainLightShadowmapWidth * MainLightShadowmapResolutionMultiplier);
            renderingData.shadowData.mainLightShadowmapHeight = (int)(renderingData.shadowData.mainLightShadowmapHeight * MainLightShadowmapResolutionMultiplier);

            var MainLightShadowCascadesCountBias = AdaptivePerformance.AdaptivePerformanceRenderSettings.MainLightShadowCascadesCountBias;
            renderingData.shadowData.mainLightShadowCascadesCount = Mathf.Clamp(renderingData.shadowData.mainLightShadowCascadesCount - MainLightShadowCascadesCountBias, 0, 4);

            var shadowQualityIndex = AdaptivePerformance.AdaptivePerformanceRenderSettings.ShadowQualityBias;
            for (int i = 0; i < shadowQualityIndex; i++)
            {
                if (renderingData.shadowData.supportsSoftShadows)
                {
                    renderingData.shadowData.supportsSoftShadows = false;
                    continue;
                }

                if (renderingData.shadowData.supportsAdditionalLightShadows)
                {
                    renderingData.shadowData.supportsAdditionalLightShadows = false;
                    continue;
                }

                if (renderingData.shadowData.supportsMainLightShadows)
                {
                    renderingData.shadowData.supportsMainLightShadows = false;
                    continue;
                }

                break;
            }

            if (AdaptivePerformance.AdaptivePerformanceRenderSettings.LutBias >= 1 && renderingData.postProcessingData.lutSize == 32)
                renderingData.postProcessingData.lutSize = 16;
        }

#endif
    }
}<|MERGE_RESOLUTION|>--- conflicted
+++ resolved
@@ -592,23 +592,12 @@
                                 BeginCameraRendering(context, currCamera);
                             }
 #if VISUAL_EFFECT_GRAPH_0_0_1_OR_NEWER
-<<<<<<< HEAD
                             //It should be called before culling to prepare material. When there isn't any VisualEffect component, this method has no effect.
                             VFX.VFXManager.PrepareCamera(currCamera);
-=======
-                        //It should be called before culling to prepare material. When there isn't any VisualEffect component, this method has no effect.
-                        VFX.VFXManager.PrepareCamera(currCamera);
-#endif
-                        UpdateVolumeFramework(currCamera, currCameraData);
-                        InitializeAdditionalCameraData(currCamera, currCameraData, lastCamera, ref overlayCameraData);
-                        overlayCameraData.baseCamera = baseCamera;
-#if ENABLE_VR && ENABLE_XR_MODULE
-                        if (baseCameraData.xr.enabled)
-                            m_XRSystem.UpdateFromCamera(ref overlayCameraData.xr, overlayCameraData);
->>>>>>> 4b5b17c6
 #endif
                             UpdateVolumeFramework(currCamera, currCameraData);
                             InitializeAdditionalCameraData(currCamera, currCameraData, lastCamera, ref overlayCameraData);
+                            overlayCameraData.baseCamera = baseCamera;
 
                             xrLayout.ReconfigurePass(overlayCameraData.xr, currCamera);
 
@@ -641,18 +630,16 @@
         // Used for updating URP cameraData data struct with XRPass data.
         static void UpdateCameraData(ref CameraData baseCameraData, in XRPass xr)
         {
+            // Update cameraData viewport for XR
             Rect cameraRect = baseCameraData.camera.rect;
             Rect xrViewport = xr.GetViewport();
-
-            baseCameraData.pixelRect = new Rect(
-                cameraRect.x * xrViewport.width + xrViewport.x,
+            baseCameraData.pixelRect = new Rect(cameraRect.x * xrViewport.width + xrViewport.x,
                 cameraRect.y * xrViewport.height + xrViewport.y,
                 cameraRect.width * xrViewport.width,
                 cameraRect.height * xrViewport.height);
-
             Rect camPixelRect = baseCameraData.pixelRect;
-            baseCameraData.pixelWidth = (int)Math.Round(camPixelRect.width + camPixelRect.x) - (int)Math.Round(camPixelRect.x);
-            baseCameraData.pixelHeight = (int)Math.Round(camPixelRect.height + camPixelRect.y) - (int)Math.Round(camPixelRect.y);
+            baseCameraData.pixelWidth = (int)System.Math.Round(camPixelRect.width + camPixelRect.x) - (int)System.Math.Round(camPixelRect.x);
+            baseCameraData.pixelHeight = (int)System.Math.Round(camPixelRect.height + camPixelRect.y) - (int)System.Math.Round(camPixelRect.y);
             baseCameraData.aspectRatio = (float)baseCameraData.pixelWidth / (float)baseCameraData.pixelHeight;
 
             bool isDefaultXRViewport = (!(Math.Abs(xrViewport.x) > 0.0f || Math.Abs(xrViewport.y) > 0.0f ||
@@ -660,18 +647,16 @@
                 Math.Abs(xrViewport.height) < xr.renderTargetDesc.height));
             baseCameraData.isDefaultViewport = baseCameraData.isDefaultViewport && isDefaultXRViewport;
 
-            // Update cameraData cameraTargetDescriptor for XR.
-            // This descriptor is mainly used for configuring intermediate screen space textures
+            // Update cameraData cameraTargetDescriptor for XR. This descriptor is mainly used for configuring intermediate screen space textures
             var originalTargetDesc = baseCameraData.cameraTargetDescriptor;
             baseCameraData.cameraTargetDescriptor = xr.renderTargetDesc;
+            if (baseCameraData.isHdrEnabled)
+            {
+                baseCameraData.cameraTargetDescriptor.graphicsFormat = originalTargetDesc.graphicsFormat;
+            }
             baseCameraData.cameraTargetDescriptor.msaaSamples = originalTargetDesc.msaaSamples;
             baseCameraData.cameraTargetDescriptor.width = baseCameraData.pixelWidth;
             baseCameraData.cameraTargetDescriptor.height = baseCameraData.pixelHeight;
-
-            if (baseCameraData.isHdrEnabled)
-            {
-                baseCameraData.cameraTargetDescriptor.graphicsFormat = originalTargetDesc.graphicsFormat;
-            }
         }
 
         static void UpdateVolumeFramework(Camera camera, UniversalAdditionalCameraData additionalCameraData)
