using System;
using Unity.Collections;
using System.Collections.Generic;
#if UNITY_EDITOR
using UnityEditor;
using UnityEditor.Rendering.Universal;
#endif
using UnityEngine.Scripting.APIUpdating;
using Lightmapping = UnityEngine.Experimental.GlobalIllumination.Lightmapping;
using UnityEngine.Experimental.Rendering;
using UnityEngine.Profiling;

namespace UnityEngine.Rendering.Universal
{
    public sealed partial class UniversalRenderPipeline : RenderPipeline
    {
        public const string k_ShaderTagName = "UniversalPipeline";

        private static class Profiling
        {
            private static Dictionary<int, ProfilingSampler> s_HashSamplerCache = new Dictionary<int, ProfilingSampler>();
            public static readonly ProfilingSampler unknownSampler = new ProfilingSampler("Unknown");

            // Specialization for camera loop to avoid allocations.
            public static ProfilingSampler TryGetOrAddCameraSampler(Camera camera)
            {
#if UNIVERSAL_PROFILING_NO_ALLOC
                return unknownSampler;
#else
                ProfilingSampler ps = null;
                int cameraId = camera.GetHashCode();
                bool exists = s_HashSamplerCache.TryGetValue(cameraId, out ps);
                if (!exists)
                {
                    // NOTE: camera.name allocates!
                    ps = new ProfilingSampler($"{nameof(UniversalRenderPipeline)}.{nameof(RenderSingleCamera)}: {camera.name}");
                    s_HashSamplerCache.Add(cameraId, ps);
                }
                return ps;
#endif
            }

            public static class Pipeline
            {
                // TODO: Would be better to add Profiling name hooks into RenderPipeline.cs, requires changes outside of Universal.
#if UNITY_2021_1_OR_NEWER
                public static readonly ProfilingSampler beginContextRendering  = new ProfilingSampler($"{nameof(RenderPipeline)}.{nameof(BeginContextRendering)}");
                public static readonly ProfilingSampler endContextRendering    = new ProfilingSampler($"{nameof(RenderPipeline)}.{nameof(EndContextRendering)}");
#else
                public static readonly ProfilingSampler beginFrameRendering = new ProfilingSampler($"{nameof(RenderPipeline)}.{nameof(BeginFrameRendering)}");
                public static readonly ProfilingSampler endFrameRendering = new ProfilingSampler($"{nameof(RenderPipeline)}.{nameof(EndFrameRendering)}");
#endif
                public static readonly ProfilingSampler beginCameraRendering = new ProfilingSampler($"{nameof(RenderPipeline)}.{nameof(BeginCameraRendering)}");
                public static readonly ProfilingSampler endCameraRendering = new ProfilingSampler($"{nameof(RenderPipeline)}.{nameof(EndCameraRendering)}");

                const string k_Name = nameof(UniversalRenderPipeline);
                public static readonly ProfilingSampler initializeCameraData = new ProfilingSampler($"{k_Name}.{nameof(InitializeCameraData)}");
                public static readonly ProfilingSampler initializeStackedCameraData = new ProfilingSampler($"{k_Name}.{nameof(InitializeStackedCameraData)}");
                public static readonly ProfilingSampler initializeAdditionalCameraData = new ProfilingSampler($"{k_Name}.{nameof(InitializeAdditionalCameraData)}");
                public static readonly ProfilingSampler initializeRenderingData = new ProfilingSampler($"{k_Name}.{nameof(InitializeRenderingData)}");
                public static readonly ProfilingSampler initializeShadowData = new ProfilingSampler($"{k_Name}.{nameof(InitializeShadowData)}");
                public static readonly ProfilingSampler initializeLightData = new ProfilingSampler($"{k_Name}.{nameof(InitializeLightData)}");
                public static readonly ProfilingSampler getPerObjectLightFlags = new ProfilingSampler($"{k_Name}.{nameof(GetPerObjectLightFlags)}");
                public static readonly ProfilingSampler getMainLightIndex = new ProfilingSampler($"{k_Name}.{nameof(GetMainLightIndex)}");
                public static readonly ProfilingSampler setupPerFrameShaderConstants = new ProfilingSampler($"{k_Name}.{nameof(SetupPerFrameShaderConstants)}");

                public static class Renderer
                {
                    const string k_Name = nameof(ScriptableRenderer);
                    public static readonly ProfilingSampler setupCullingParameters = new ProfilingSampler($"{k_Name}.{nameof(ScriptableRenderer.SetupCullingParameters)}");
                    public static readonly ProfilingSampler setup = new ProfilingSampler($"{k_Name}.{nameof(ScriptableRenderer.Setup)}");
                };

                public static class Context
                {
                    const string k_Name = nameof(ScriptableRenderContext);
                    public static readonly ProfilingSampler submit = new ProfilingSampler($"{k_Name}.{nameof(ScriptableRenderContext.Submit)}");
                };
            };
        }

        public static float maxShadowBias
        {
            get => 10.0f;
        }

        public static float minRenderScale
        {
            get => 0.1f;
        }

        public static float maxRenderScale
        {
            get => 2.0f;
        }

        public static int maxNumIterationsEnclosingSphere
        {
            get => 1000;
        }

        // Amount of Lights that can be shaded per object (in the for loop in the shader)
        public static int maxPerObjectLights
        {
            // No support to bitfield mask and int[] in gles2. Can't index fast more than 4 lights.
            // Check Lighting.hlsl for more details.
            get => (SystemInfo.graphicsDeviceType == GraphicsDeviceType.OpenGLES2) ? 4 : 8;
        }

        // These limits have to match same limits in Input.hlsl
        internal const int k_MaxVisibleAdditionalLightsMobileShaderLevelLessThan45 = 16;
        internal const int k_MaxVisibleAdditionalLightsMobile = 32;
        internal const int k_MaxVisibleAdditionalLightsNonMobile = 256;
        public static int maxVisibleAdditionalLights
        {
            get
            {
                bool isMobile = Application.isMobilePlatform;
                if (isMobile && (SystemInfo.graphicsDeviceType == GraphicsDeviceType.OpenGLES2 || (SystemInfo.graphicsDeviceType == GraphicsDeviceType.OpenGLES3 && Graphics.minOpenGLESVersion <= OpenGLESVersion.OpenGLES30)))
                    return k_MaxVisibleAdditionalLightsMobileShaderLevelLessThan45;

                // GLES can be selected as platform on Windows (not a mobile platform) but uniform buffer size so we must use a low light count.
                return (isMobile || SystemInfo.graphicsDeviceType == GraphicsDeviceType.OpenGLCore || SystemInfo.graphicsDeviceType == GraphicsDeviceType.OpenGLES2 || SystemInfo.graphicsDeviceType == GraphicsDeviceType.OpenGLES3)
                    ? k_MaxVisibleAdditionalLightsMobile : k_MaxVisibleAdditionalLightsNonMobile;
            }
        }

        // Match with values in Input.hlsl
        internal static int lightsPerTile => ((maxVisibleAdditionalLights + 31) / 32) * 32;
        internal static int maxZBins => 1024 * 4;
        internal static int maxTileVec4s => 4096;

        internal const int k_DefaultRenderingLayerMask = 0x00000001;
        private readonly DebugDisplaySettingsUI m_DebugDisplaySettingsUI = new DebugDisplaySettingsUI();

        private UniversalRenderPipelineGlobalSettings m_GlobalSettings;
        public override RenderPipelineGlobalSettings defaultSettings => m_GlobalSettings;

        public UniversalRenderPipeline(UniversalRenderPipelineAsset asset)
        {
#if UNITY_EDITOR
            m_GlobalSettings = UniversalRenderPipelineGlobalSettings.Ensure();
#else
            m_GlobalSettings = UniversalRenderPipelineGlobalSettings.instance;
#endif
            SetSupportedRenderingFeatures();

            // Initial state of the RTHandle system.
            // We initialize to screen width/height to avoid multiple realloc that can lead to inflated memory usage (as releasing of memory is delayed).
            RTHandles.Initialize(Screen.width, Screen.height);

            GraphicsSettings.useScriptableRenderPipelineBatching = asset.useSRPBatcher;

            // In QualitySettings.antiAliasing disabled state uses value 0, where in URP 1
            int qualitySettingsMsaaSampleCount = QualitySettings.antiAliasing > 0 ? QualitySettings.antiAliasing : 1;
            bool msaaSampleCountNeedsUpdate = qualitySettingsMsaaSampleCount != asset.msaaSampleCount;

            // Let engine know we have MSAA on for cases where we support MSAA backbuffer
            if (msaaSampleCountNeedsUpdate)
            {
                QualitySettings.antiAliasing = asset.msaaSampleCount;
            }


            // Configure initial XR settings
            MSAASamples msaaSamples = (MSAASamples)Mathf.Clamp(Mathf.NextPowerOfTwo(QualitySettings.antiAliasing), (int)MSAASamples.None, (int)MSAASamples.MSAA8x);
            XRSystem.SetDisplayMSAASamples(msaaSamples);
            XRSystem.SetRenderScale(asset.renderScale);

            Shader.globalRenderPipeline = "UniversalPipeline";

            Lightmapping.SetDelegate(lightsDelegate);

            CameraCaptureBridge.enabled = true;

            RenderingUtils.ClearSystemInfoCache();

            DecalProjector.defaultMaterial = asset.decalMaterial;

            DebugManager.instance.RefreshEditor();
            m_DebugDisplaySettingsUI.RegisterDebug(UniversalRenderPipelineDebugDisplaySettings.Instance);
        }

        protected override void Dispose(bool disposing)
        {
            m_DebugDisplaySettingsUI.UnregisterDebug();

            base.Dispose(disposing);

            Shader.globalRenderPipeline = "";
            SupportedRenderingFeatures.active = new SupportedRenderingFeatures();
            ShaderData.instance.Dispose();
            XRSystem.Dispose();

#if UNITY_EDITOR
            SceneViewDrawMode.ResetDrawMode();
#endif
            Lightmapping.ResetDelegate();
            CameraCaptureBridge.enabled = false;
        }

#if UNITY_2021_1_OR_NEWER
        protected override void Render(ScriptableRenderContext renderContext, Camera[] cameras)
        {
            Render(renderContext, new List<Camera>(cameras));
        }

#endif

#if UNITY_2021_1_OR_NEWER
        protected override void Render(ScriptableRenderContext renderContext, List<Camera> cameras)
#else
        protected override void Render(ScriptableRenderContext renderContext, Camera[] cameras)
#endif
        {
            // TODO: Would be better to add Profiling name hooks into RenderPipelineManager.
            // C#8 feature, only in >= 2020.2
            using var profScope = new ProfilingScope(null, ProfilingSampler.Get(URPProfileId.UniversalRenderTotal));

#if UNITY_2021_1_OR_NEWER
            using (new ProfilingScope(null, Profiling.Pipeline.beginContextRendering))
            {
                BeginContextRendering(renderContext, cameras);
            }
#else
            using (new ProfilingScope(null, Profiling.Pipeline.beginFrameRendering))
            {
                BeginFrameRendering(renderContext, cameras);
            }
#endif

            GraphicsSettings.lightsUseLinearIntensity = (QualitySettings.activeColorSpace == ColorSpace.Linear);
            GraphicsSettings.lightsUseColorTemperature = true;
            GraphicsSettings.defaultRenderingLayerMask = k_DefaultRenderingLayerMask;
            SetupPerFrameShaderConstants();
            XRSystem.SetDisplayMSAASamples((MSAASamples)asset.msaaSampleCount);

#if UNITY_EDITOR
            // We do not want to start rendering if URP global settings are not ready (m_globalSettings is null)
            // or been deleted/moved (m_globalSettings is not necessarily null)
            if (m_GlobalSettings == null || UniversalRenderPipelineGlobalSettings.instance == null)
            {
                m_GlobalSettings = UniversalRenderPipelineGlobalSettings.Ensure();
                if(m_GlobalSettings == null) return;
            }
#endif

#if DEVELOPMENT_BUILD || UNITY_EDITOR
            if (DebugManager.instance.isAnyDebugUIActive)
                UniversalRenderPipelineDebugDisplaySettings.Instance.UpdateFrameTiming();
#endif

            SortCameras(cameras);
#if UNITY_2021_1_OR_NEWER
            for (int i = 0; i < cameras.Count; ++i)
#else
            for (int i = 0; i < cameras.Length; ++i)
#endif
            {
                var camera = cameras[i];
                if (IsGameCamera(camera))
                {
                    RenderCameraStack(renderContext, camera);
                }
                else
                {
                    using (new ProfilingScope(null, Profiling.Pipeline.beginCameraRendering))
                    {
                        BeginCameraRendering(renderContext, camera);
                    }
#if VISUAL_EFFECT_GRAPH_0_0_1_OR_NEWER
                    //It should be called before culling to prepare material. When there isn't any VisualEffect component, this method has no effect.
                    VFX.VFXManager.PrepareCamera(camera);
#endif
                    UpdateVolumeFramework(camera, null);

                    RenderSingleCamera(renderContext, camera);

                    using (new ProfilingScope(null, Profiling.Pipeline.endCameraRendering))
                    {
                        EndCameraRendering(renderContext, camera);
                    }
                }
            }
#if UNITY_2021_1_OR_NEWER
            using (new ProfilingScope(null, Profiling.Pipeline.endContextRendering))
            {
                EndContextRendering(renderContext, cameras);
            }
#else
            using (new ProfilingScope(null, Profiling.Pipeline.endFrameRendering))
            {
                EndFrameRendering(renderContext, cameras);
            }
#endif

#if ENABLE_SHADER_DEBUG_PRINT
            ShaderDebugPrintManager.instance.EndFrame();
#endif
        }

        /// <summary>
        /// Standalone camera rendering. Use this to render procedural cameras.
        /// This method doesn't call <c>BeginCameraRendering</c> and <c>EndCameraRendering</c> callbacks.
        /// </summary>
        /// <param name="context">Render context used to record commands during execution.</param>
        /// <param name="camera">Camera to render.</param>
        /// <seealso cref="ScriptableRenderContext"/>
        public static void RenderSingleCamera(ScriptableRenderContext context, Camera camera)
        {
            UniversalAdditionalCameraData additionalCameraData = null;
            if (IsGameCamera(camera))
                camera.gameObject.TryGetComponent(out additionalCameraData);

            if (additionalCameraData != null && additionalCameraData.renderType != CameraRenderType.Base)
            {
                Debug.LogWarning("Only Base cameras can be rendered with standalone RenderSingleCamera. Camera will be skipped.");
                return;
            }

            InitializeCameraData(camera, additionalCameraData, true, out var cameraData);
#if ADAPTIVE_PERFORMANCE_2_0_0_OR_NEWER
            if (asset.useAdaptivePerformance)
                ApplyAdaptivePerformance(ref cameraData);
#endif
            RenderSingleCamera(context, cameraData, cameraData.postProcessEnabled);
        }

        static bool TryGetCullingParameters(CameraData cameraData, out ScriptableCullingParameters cullingParams)
        {
#if ENABLE_VR && ENABLE_XR_MODULE
            if (cameraData.xr.enabled)
            {
                cullingParams = cameraData.xr.cullingParams;

                // Sync the FOV on the camera to match the projection from the XR device
                if (!cameraData.camera.usePhysicalProperties && !XRGraphicsAutomatedTests.enabled)
                    cameraData.camera.fieldOfView = Mathf.Rad2Deg * Mathf.Atan(1.0f / cullingParams.stereoProjectionMatrix.m11) * 2.0f;

                return true;
            }
#endif

            return cameraData.camera.TryGetCullingParameters(false, out cullingParams);
        }

        /// <summary>
        /// Renders a single camera. This method will do culling, setup and execution of the renderer.
        /// </summary>
        /// <param name="context">Render context used to record commands during execution.</param>
        /// <param name="cameraData">Camera rendering data. This might contain data inherited from a base camera.</param>
        /// <param name="anyPostProcessingEnabled">True if at least one camera has post-processing enabled in the stack, false otherwise.</param>
        static void RenderSingleCamera(ScriptableRenderContext context, CameraData cameraData, bool anyPostProcessingEnabled)
        {
            Camera camera = cameraData.camera;
            var renderer = cameraData.renderer;
            if (renderer == null)
            {
                Debug.LogWarning(string.Format("Trying to render {0} with an invalid renderer. Camera rendering will be skipped.", camera.name));
                return;
            }

            if (!TryGetCullingParameters(cameraData, out var cullingParameters))
                return;

            ScriptableRenderer.current = renderer;
            bool isSceneViewCamera = cameraData.isSceneViewCamera;

            // NOTE: Do NOT mix ProfilingScope with named CommandBuffers i.e. CommandBufferPool.Get("name").
            // Currently there's an issue which results in mismatched markers.
            // The named CommandBuffer will close its "profiling scope" on execution.
            // That will orphan ProfilingScope markers as the named CommandBuffer markers are their parents.
            // Resulting in following pattern:
            // exec(cmd.start, scope.start, cmd.end) and exec(cmd.start, scope.end, cmd.end)
            CommandBuffer cmd = CommandBufferPool.Get();

            // TODO: move skybox code from C++ to URP in order to remove the call to context.Submit() inside DrawSkyboxPass
            // Until then, we can't use nested profiling scopes with XR multipass
            CommandBuffer cmdScope = cameraData.xr.enabled ? null : cmd;

            ProfilingSampler sampler = Profiling.TryGetOrAddCameraSampler(camera);
            using (new ProfilingScope(cmdScope, sampler)) // Enqueues a "BeginSample" command into the CommandBuffer cmd
            {
                renderer.Clear(cameraData.renderType);

                using (new ProfilingScope(null, Profiling.Pipeline.Renderer.setupCullingParameters))
                {
                    renderer.OnPreCullRenderPasses(in cameraData);
                    renderer.SetupCullingParameters(ref cullingParameters, ref cameraData);
                }

                context.ExecuteCommandBuffer(cmd); // Send all the commands enqueued so far in the CommandBuffer cmd, to the ScriptableRenderContext context
                cmd.Clear();

#if UNITY_EDITOR
                // Emit scene view UI
                if (isSceneViewCamera)
                    ScriptableRenderContext.EmitWorldGeometryForSceneView(camera);
                else
#endif
                if (cameraData.camera.targetTexture != null && cameraData.cameraType != CameraType.Preview)
                    ScriptableRenderContext.EmitGeometryForCamera(camera);

                var cullResults = context.Cull(ref cullingParameters);
                InitializeRenderingData(asset, ref cameraData, ref cullResults, anyPostProcessingEnabled, out var renderingData);

#if ADAPTIVE_PERFORMANCE_2_0_0_OR_NEWER
                if (asset.useAdaptivePerformance)
                    ApplyAdaptivePerformance(ref renderingData);
#endif

                RTHandles.SetReferenceSize(cameraData.cameraTargetDescriptor.width, cameraData.cameraTargetDescriptor.height);

                renderer.AddRenderPasses(ref renderingData);

                using (new ProfilingScope(null, Profiling.Pipeline.Renderer.setup))
                    renderer.Setup(context, ref renderingData);

                // Timing scope inside
                renderer.Execute(context, ref renderingData);
                CleanupLightData(ref renderingData.lightData);
            } // When ProfilingSample goes out of scope, an "EndSample" command is enqueued into CommandBuffer cmd

            context.ExecuteCommandBuffer(cmd); // Sends to ScriptableRenderContext all the commands enqueued since cmd.Clear, i.e the "EndSample" command
            CommandBufferPool.Release(cmd);

            using (new ProfilingScope(null, Profiling.Pipeline.Context.submit))
            {
                if (renderer.useRenderPassEnabled && !context.SubmitForRenderPassValidation())
                {
                    renderer.useRenderPassEnabled = false;
                    CoreUtils.SetKeyword(cmd, ShaderKeywordStrings.RenderPassEnabled, false);
                    Debug.LogWarning("Rendering command not supported inside a native RenderPass found. Falling back to non-RenderPass rendering path");
                }
                context.Submit(); // Actually execute the commands that we previously sent to the ScriptableRenderContext context
            }

            ScriptableRenderer.current = null;
        }

        /// <summary>
        // Renders a camera stack. This method calls RenderSingleCamera for each valid camera in the stack.
        // The last camera resolves the final target to screen.
        /// </summary>
        /// <param name="context">Render context used to record commands during execution.</param>
        /// <param name="camera">Camera to render.</param>
        static void RenderCameraStack(ScriptableRenderContext context, Camera baseCamera)
        {
            using var profScope = new ProfilingScope(null, ProfilingSampler.Get(URPProfileId.RenderCameraStack));

            baseCamera.TryGetComponent<UniversalAdditionalCameraData>(out var baseCameraAdditionalData);

            // Overlay cameras will be rendered stacked while rendering base cameras
            if (baseCameraAdditionalData != null && baseCameraAdditionalData.renderType == CameraRenderType.Overlay)
                return;

            // renderer contains a stack if it has additional data and the renderer supports stacking
            var renderer = baseCameraAdditionalData?.scriptableRenderer;
            bool supportsCameraStacking = renderer != null && renderer.supportedRenderingFeatures.cameraStacking;
            List<Camera> cameraStack = (supportsCameraStacking) ? baseCameraAdditionalData?.cameraStack : null;

            bool anyPostProcessingEnabled = baseCameraAdditionalData != null && baseCameraAdditionalData.renderPostProcessing;

            // We need to know the last active camera in the stack to be able to resolve
            // rendering to screen when rendering it. The last camera in the stack is not
            // necessarily the last active one as it users might disable it.
            int lastActiveOverlayCameraIndex = -1;
            if (cameraStack != null)
            {
                var baseCameraRendererType = baseCameraAdditionalData?.scriptableRenderer.GetType();
                bool shouldUpdateCameraStack = false;

                for (int i = 0; i < cameraStack.Count; ++i)
                {
                    Camera currCamera = cameraStack[i];
                    if (currCamera == null)
                    {
                        shouldUpdateCameraStack = true;
                        continue;
                    }

                    if (currCamera.isActiveAndEnabled)
                    {
                        currCamera.TryGetComponent<UniversalAdditionalCameraData>(out var data);

                        if (data == null || data.renderType != CameraRenderType.Overlay)
                        {
                            Debug.LogWarning(string.Format("Stack can only contain Overlay cameras. {0} will skip rendering.", currCamera.name));
                            continue;
                        }

                        var currCameraRendererType = data?.scriptableRenderer.GetType();
                        if (currCameraRendererType != baseCameraRendererType)
                        {
                            var renderer2DType = typeof(Renderer2D);
                            if (currCameraRendererType != renderer2DType && baseCameraRendererType != renderer2DType)
                            {
                                Debug.LogWarning(string.Format("Only cameras with compatible renderer types can be stacked. {0} will skip rendering", currCamera.name));
                                continue;
                            }
                        }

                        anyPostProcessingEnabled |= data.renderPostProcessing;
                        lastActiveOverlayCameraIndex = i;
                    }
                }
                if (shouldUpdateCameraStack)
                {
                    baseCameraAdditionalData.UpdateCameraStack();
                }
            }

            // Post-processing not supported in GLES2.
            anyPostProcessingEnabled &= SystemInfo.graphicsDeviceType != GraphicsDeviceType.OpenGLES2;

            bool isStackedRendering = lastActiveOverlayCameraIndex != -1;

            // Prepare XR rendering
            var xrActive = false;
            var xrRendering = baseCameraAdditionalData?.allowXRRendering ?? true;
            var xrLayout = XRSystem.NewLayout();
            xrLayout.AddCamera(baseCamera, xrRendering);

            // With XR multi-pass enabled, each camera can be rendered multiple times with different parameters
            foreach ((Camera _, XRPass xrPass) in xrLayout.GetActivePasses())
            {
                if (xrPass.enabled)
                {
                    xrActive = true;
                    UpdateCameraStereoMatrices(baseCamera, xrPass);
                }


                using (new ProfilingScope(null, Profiling.Pipeline.beginCameraRendering))
                {
                    BeginCameraRendering(context, baseCamera);
                }
                // Update volumeframework before initializing additional camera data
                UpdateVolumeFramework(baseCamera, baseCameraAdditionalData);
                InitializeCameraData(baseCamera, baseCameraAdditionalData, !isStackedRendering, out var baseCameraData);
                RenderTextureDescriptor originalTargetDesc = baseCameraData.cameraTargetDescriptor;

#if ENABLE_VR && ENABLE_XR_MODULE
                if (xrPass.enabled)
                {
                    baseCameraData.xr = xrPass;

                    // Helper function for updating cameraData with xrPass Data
                    // Need to update XRSystem using baseCameraData to handle the case where camera position is modified in BeginCameraRendering
                    UpdateCameraData(ref baseCameraData, baseCameraData.xr);

                    // Handle the case where camera position is modified in BeginCameraRendering
                    xrLayout.ReconfigurePass(baseCameraData.xr, baseCamera);
                    XRSystemUniversal.BeginLateLatching(baseCamera, baseCameraData.xrUniversal);
                }
#endif

#if VISUAL_EFFECT_GRAPH_0_0_1_OR_NEWER
                //It should be called before culling to prepare material. When there isn't any VisualEffect component, this method has no effect.
                VFX.VFXManager.PrepareCamera(baseCamera);
#endif
#if ADAPTIVE_PERFORMANCE_2_0_0_OR_NEWER
                if (asset.useAdaptivePerformance)
                    ApplyAdaptivePerformance(ref baseCameraData);
#endif
                RenderSingleCamera(context, baseCameraData, anyPostProcessingEnabled);
                using (new ProfilingScope(null, Profiling.Pipeline.endCameraRendering))
                {
                    EndCameraRendering(context, baseCamera);
                }

                // Late latching is not supported after this point
                if (baseCameraData.xr.enabled)
                    XRSystemUniversal.EndLateLatching(baseCamera, baseCameraData.xrUniversal);

                if (isStackedRendering)
                {
                    for (int i = 0; i < cameraStack.Count; ++i)
                    {
                        var currCamera = cameraStack[i];
                        if (!currCamera.isActiveAndEnabled)
                            continue;

                        currCamera.TryGetComponent<UniversalAdditionalCameraData>(out var currCameraData);
                        // Camera is overlay and enabled
                        if (currCameraData != null)
                        {
                            // Copy base settings from base camera data and initialize initialize remaining specific settings for this camera type.
                            CameraData overlayCameraData = baseCameraData;
                            bool lastCamera = i == lastActiveOverlayCameraIndex;

                            UpdateCameraStereoMatrices(currCameraData.camera, xrPass);

                            using (new ProfilingScope(null, Profiling.Pipeline.beginCameraRendering))
                            {
                                BeginCameraRendering(context, currCamera);
                            }
#if VISUAL_EFFECT_GRAPH_0_0_1_OR_NEWER
                            //It should be called before culling to prepare material. When there isn't any VisualEffect component, this method has no effect.
                            VFX.VFXManager.PrepareCamera(currCamera);
#endif
                            UpdateVolumeFramework(currCamera, currCameraData);
                            InitializeAdditionalCameraData(currCamera, currCameraData, lastCamera, ref overlayCameraData);
                            overlayCameraData.baseCamera = baseCamera;

                            xrLayout.ReconfigurePass(overlayCameraData.xr, currCamera);

                            RenderSingleCamera(context, overlayCameraData, anyPostProcessingEnabled);

                            using (new ProfilingScope(null, Profiling.Pipeline.endCameraRendering))
                            {
                                EndCameraRendering(context, currCamera);
                            }
                        }
                    }
                }

                if (baseCameraData.xr.enabled)
                    baseCameraData.cameraTargetDescriptor = originalTargetDesc;
            }

            if (xrActive)
            {
                CommandBuffer cmd = CommandBufferPool.Get();
                XRSystem.RenderMirrorView(cmd, baseCamera);
                context.ExecuteCommandBuffer(cmd);
                context.Submit();
                CommandBufferPool.Release(cmd);
            }

            XRSystem.EndLayout();
        }

        // Used for updating URP cameraData data struct with XRPass data.
        static void UpdateCameraData(ref CameraData baseCameraData, in XRPass xr)
        {
            // Update cameraData viewport for XR
            Rect cameraRect = baseCameraData.camera.rect;
            Rect xrViewport = xr.GetViewport();
            baseCameraData.pixelRect = new Rect(cameraRect.x * xrViewport.width + xrViewport.x,
                cameraRect.y * xrViewport.height + xrViewport.y,
                cameraRect.width * xrViewport.width,
                cameraRect.height * xrViewport.height);
            Rect camPixelRect = baseCameraData.pixelRect;
            baseCameraData.pixelWidth = (int)System.Math.Round(camPixelRect.width + camPixelRect.x) - (int)System.Math.Round(camPixelRect.x);
            baseCameraData.pixelHeight = (int)System.Math.Round(camPixelRect.height + camPixelRect.y) - (int)System.Math.Round(camPixelRect.y);
            baseCameraData.aspectRatio = (float)baseCameraData.pixelWidth / (float)baseCameraData.pixelHeight;

            bool isDefaultXRViewport = (!(Math.Abs(xrViewport.x) > 0.0f || Math.Abs(xrViewport.y) > 0.0f ||
                Math.Abs(xrViewport.width) < xr.renderTargetDesc.width ||
                Math.Abs(xrViewport.height) < xr.renderTargetDesc.height));
            baseCameraData.isDefaultViewport = baseCameraData.isDefaultViewport && isDefaultXRViewport;

            // Update cameraData cameraTargetDescriptor for XR. This descriptor is mainly used for configuring intermediate screen space textures
            var originalTargetDesc = baseCameraData.cameraTargetDescriptor;
            baseCameraData.cameraTargetDescriptor = xr.renderTargetDesc;
            if (baseCameraData.isHdrEnabled)
            {
                baseCameraData.cameraTargetDescriptor.graphicsFormat = originalTargetDesc.graphicsFormat;
            }
            baseCameraData.cameraTargetDescriptor.msaaSamples = originalTargetDesc.msaaSamples;
            baseCameraData.cameraTargetDescriptor.width = baseCameraData.pixelWidth;
            baseCameraData.cameraTargetDescriptor.height = baseCameraData.pixelHeight;
        }

        static void UpdateVolumeFramework(Camera camera, UniversalAdditionalCameraData additionalCameraData)
        {
            using var profScope = new ProfilingScope(null, ProfilingSampler.Get(URPProfileId.UpdateVolumeFramework));

            // We update the volume framework for:
            // * All cameras in the editor when not in playmode
            // * scene cameras
            // * cameras with update mode set to EveryFrame
            // * cameras with update mode set to UsePipelineSettings and the URP Asset set to EveryFrame
            bool shouldUpdate = camera.cameraType == CameraType.SceneView;
            shouldUpdate |= additionalCameraData != null && additionalCameraData.requiresVolumeFrameworkUpdate;

#if UNITY_EDITOR
            shouldUpdate |= Application.isPlaying == false;
#endif

            // When we have volume updates per-frame disabled...
            if (!shouldUpdate && additionalCameraData)
            {
                // Create a local volume stack and cache the state if it's null
                if (additionalCameraData.volumeStack == null)
                {
                    camera.UpdateVolumeStack(additionalCameraData);
                }

                VolumeManager.instance.stack = additionalCameraData.volumeStack;
                return;
            }

            // When we want to update the volumes every frame...

            // We destroy the volumeStack in the additional camera data, if present, to make sure
            // it gets recreated and initialized if the update mode gets later changed to ViaScripting...
            if (additionalCameraData && additionalCameraData.volumeStack != null)
            {
                camera.DestroyVolumeStack(additionalCameraData);
            }

            // Get the mask + trigger and update the stack
            camera.GetVolumeLayerMaskAndTrigger(additionalCameraData, out LayerMask layerMask, out Transform trigger);
            VolumeManager.instance.ResetMainStack();
            VolumeManager.instance.Update(trigger, layerMask);
        }

        static bool CheckPostProcessForDepth(in CameraData cameraData)
        {
            if (!cameraData.postProcessEnabled)
                return false;

            if (cameraData.antialiasing == AntialiasingMode.SubpixelMorphologicalAntiAliasing)
                return true;

            var stack = VolumeManager.instance.stack;

            if (stack.GetComponent<DepthOfField>().IsActive())
                return true;

            if (stack.GetComponent<MotionBlur>().IsActive())
                return true;

            return false;
        }

        static void SetSupportedRenderingFeatures()
        {
#if UNITY_EDITOR
            SupportedRenderingFeatures.active = new SupportedRenderingFeatures()
            {
                reflectionProbeModes = SupportedRenderingFeatures.ReflectionProbeModes.None,
                defaultMixedLightingModes = SupportedRenderingFeatures.LightmapMixedBakeModes.Subtractive,
                mixedLightingModes = SupportedRenderingFeatures.LightmapMixedBakeModes.Subtractive | SupportedRenderingFeatures.LightmapMixedBakeModes.IndirectOnly | SupportedRenderingFeatures.LightmapMixedBakeModes.Shadowmask,
                lightmapBakeTypes = LightmapBakeType.Baked | LightmapBakeType.Mixed | LightmapBakeType.Realtime,
                lightmapsModes = LightmapsMode.CombinedDirectional | LightmapsMode.NonDirectional,
                lightProbeProxyVolumes = false,
                motionVectors = false,
                receiveShadows = false,
                reflectionProbes = false,
                reflectionProbesBlendDistance = true,
                particleSystemInstancing = true
            };
            SceneViewDrawMode.SetupDrawMode();
#endif
        }

        static void InitializeCameraData(Camera camera, UniversalAdditionalCameraData additionalCameraData, bool resolveFinalTarget, out CameraData cameraData)
        {
            using var profScope = new ProfilingScope(null, Profiling.Pipeline.initializeCameraData);

            cameraData = new CameraData();
            InitializeStackedCameraData(camera, additionalCameraData, ref cameraData);
            InitializeAdditionalCameraData(camera, additionalCameraData, resolveFinalTarget, ref cameraData);

            ///////////////////////////////////////////////////////////////////
            // Descriptor settings                                            /
            ///////////////////////////////////////////////////////////////////

            var renderer = additionalCameraData?.scriptableRenderer;
            bool rendererSupportsMSAA = renderer != null && renderer.supportedRenderingFeatures.msaa;

            int msaaSamples = 1;
            if (camera.allowMSAA && asset.msaaSampleCount > 1 && rendererSupportsMSAA)
                msaaSamples = (camera.targetTexture != null) ? camera.targetTexture.antiAliasing : asset.msaaSampleCount;

            // Use XR's MSAA if camera is XR camera. XR MSAA needs special handle here because it is not per Camera.
            // Multiple cameras could render into the same XR display and they should share the same MSAA level.
            if (cameraData.xrRendering && rendererSupportsMSAA)
                msaaSamples = (int)XRSystem.GetDisplayMSAASamples();

            bool needsAlphaChannel = Graphics.preserveFramebufferAlpha;

            // Render scale is not intended to affect the scene view so override the scale to 1.0 when it's rendered.
            bool isSceneViewCamera = (camera.cameraType == CameraType.SceneView);
            float renderScale = isSceneViewCamera ? 1.0f : cameraData.renderScale;

            cameraData.cameraTargetDescriptor = CreateRenderTextureDescriptor(camera, renderScale,
                cameraData.isHdrEnabled, msaaSamples, needsAlphaChannel, cameraData.requiresOpaqueTexture);
        }

        /// <summary>
        /// Initialize camera data settings common for all cameras in the stack. Overlay cameras will inherit
        /// settings from base camera.
        /// </summary>
        /// <param name="baseCamera">Base camera to inherit settings from.</param>
        /// <param name="baseAdditionalCameraData">Component that contains additional base camera data.</param>
        /// <param name="cameraData">Camera data to initialize setttings.</param>
        static void InitializeStackedCameraData(Camera baseCamera, UniversalAdditionalCameraData baseAdditionalCameraData, ref CameraData cameraData)
        {
            using var profScope = new ProfilingScope(null, Profiling.Pipeline.initializeStackedCameraData);

            var settings = asset;
            cameraData.targetTexture = baseCamera.targetTexture;
            cameraData.cameraType = baseCamera.cameraType;
            bool isSceneViewCamera = cameraData.isSceneViewCamera;

            ///////////////////////////////////////////////////////////////////
            // Environment and Post-processing settings                       /
            ///////////////////////////////////////////////////////////////////
            if (isSceneViewCamera)
            {
                cameraData.volumeLayerMask = 1; // "Default"
                cameraData.volumeTrigger = null;
                cameraData.isStopNaNEnabled = false;
                cameraData.isDitheringEnabled = false;
                cameraData.antialiasing = AntialiasingMode.None;
                cameraData.antialiasingQuality = AntialiasingQuality.High;
                cameraData.xrRendering = false;
            }
            else if (baseAdditionalCameraData != null)
            {
                cameraData.volumeLayerMask = baseAdditionalCameraData.volumeLayerMask;
                cameraData.volumeTrigger = baseAdditionalCameraData.volumeTrigger == null ? baseCamera.transform : baseAdditionalCameraData.volumeTrigger;
                cameraData.isStopNaNEnabled = baseAdditionalCameraData.stopNaN && SystemInfo.graphicsShaderLevel >= 35;
                cameraData.isDitheringEnabled = baseAdditionalCameraData.dithering;
                cameraData.antialiasing = baseAdditionalCameraData.antialiasing;
                cameraData.antialiasingQuality = baseAdditionalCameraData.antialiasingQuality;
                cameraData.xrRendering = baseAdditionalCameraData.allowXRRendering && XRSystem.displayActive;
            }
            else
            {
                cameraData.volumeLayerMask = 1; // "Default"
                cameraData.volumeTrigger = null;
                cameraData.isStopNaNEnabled = false;
                cameraData.isDitheringEnabled = false;
                cameraData.antialiasing = AntialiasingMode.None;
                cameraData.antialiasingQuality = AntialiasingQuality.High;
                cameraData.xrRendering = XRSystem.displayActive;
            }

            ///////////////////////////////////////////////////////////////////
            // Settings that control output of the camera                     /
            ///////////////////////////////////////////////////////////////////

            cameraData.isHdrEnabled = baseCamera.allowHDR && settings.supportsHDR;

            Rect cameraRect = baseCamera.rect;
            cameraData.pixelRect = baseCamera.pixelRect;
            cameraData.pixelWidth = baseCamera.pixelWidth;
            cameraData.pixelHeight = baseCamera.pixelHeight;
            cameraData.aspectRatio = (float)cameraData.pixelWidth / (float)cameraData.pixelHeight;
            cameraData.isDefaultViewport = (!(Math.Abs(cameraRect.x) > 0.0f || Math.Abs(cameraRect.y) > 0.0f ||
                Math.Abs(cameraRect.width) < 1.0f || Math.Abs(cameraRect.height) < 1.0f));

            // Discard variations lesser than kRenderScaleThreshold.
            // Scale is only enabled for gameview.
            const float kRenderScaleThreshold = 0.05f;
            cameraData.renderScale = (Mathf.Abs(1.0f - settings.renderScale) < kRenderScaleThreshold) ? 1.0f : settings.renderScale;

<<<<<<< HEAD
            cameraData.xr = XRSystem.emptyPass;
            XRSystem.SetRenderScale(cameraData.renderScale);
=======
            if (cameraData.renderScale == 1.0f)
            {
                cameraData.imageScalingMode = ImageScalingMode.None;
            }
            else if (cameraData.renderScale < 1.0f)
            {
                cameraData.imageScalingMode = ImageScalingMode.Upscaling;
            }
            else if (cameraData.renderScale > 1.0f)
            {
                cameraData.imageScalingMode = ImageScalingMode.Downscaling;
            }

            // Convert the upscaling filter selection from the pipeline asset into an image upscaling filter
            cameraData.upscalingFilter = ResolveUpscalingFilterSelection(new Vector2(cameraData.pixelWidth, cameraData.pixelHeight), cameraData.renderScale, settings.upscalingFilter);

#if ENABLE_VR && ENABLE_XR_MODULE
            cameraData.xr = m_XRSystem.emptyPass;
            XRSystem.UpdateRenderScale(cameraData.renderScale);
#else
            cameraData.xr = XRPass.emptyPass;
#endif
>>>>>>> 6d34f5a5

            var commonOpaqueFlags = SortingCriteria.CommonOpaque;
            var noFrontToBackOpaqueFlags = SortingCriteria.SortingLayer | SortingCriteria.RenderQueue | SortingCriteria.OptimizeStateChanges | SortingCriteria.CanvasOrder;
            bool hasHSRGPU = SystemInfo.hasHiddenSurfaceRemovalOnGPU;
            bool canSkipFrontToBackSorting = (baseCamera.opaqueSortMode == OpaqueSortMode.Default && hasHSRGPU) || baseCamera.opaqueSortMode == OpaqueSortMode.NoDistanceSort;

            cameraData.defaultOpaqueSortFlags = canSkipFrontToBackSorting ? noFrontToBackOpaqueFlags : commonOpaqueFlags;
            cameraData.captureActions = CameraCaptureBridge.GetCaptureActions(baseCamera);
        }

        /// <summary>
        /// Initialize settings that can be different for each camera in the stack.
        /// </summary>
        /// <param name="camera">Camera to initialize settings from.</param>
        /// <param name="additionalCameraData">Additional camera data component to initialize settings from.</param>
        /// <param name="resolveFinalTarget">True if this is the last camera in the stack and rendering should resolve to camera target.</param>
        /// <param name="cameraData">Settings to be initilized.</param>
        static void InitializeAdditionalCameraData(Camera camera, UniversalAdditionalCameraData additionalCameraData, bool resolveFinalTarget, ref CameraData cameraData)
        {
            using var profScope = new ProfilingScope(null, Profiling.Pipeline.initializeAdditionalCameraData);

            var settings = asset;
            cameraData.camera = camera;

            bool anyShadowsEnabled = settings.supportsMainLightShadows || settings.supportsAdditionalLightShadows;
            cameraData.maxShadowDistance = Mathf.Min(settings.shadowDistance, camera.farClipPlane);
            cameraData.maxShadowDistance = (anyShadowsEnabled && cameraData.maxShadowDistance >= camera.nearClipPlane) ? cameraData.maxShadowDistance : 0.0f;

            bool isSceneViewCamera = cameraData.isSceneViewCamera;
            if (isSceneViewCamera)
            {
                cameraData.renderType = CameraRenderType.Base;
                cameraData.clearDepth = true;
                cameraData.postProcessEnabled = CoreUtils.ArePostProcessesEnabled(camera);
                cameraData.requiresDepthTexture = settings.supportsCameraDepthTexture;
                cameraData.requiresOpaqueTexture = settings.supportsCameraOpaqueTexture;
                cameraData.renderer = asset.scriptableRenderer;
            }
            else if (additionalCameraData != null)
            {
                cameraData.renderType = additionalCameraData.renderType;
                cameraData.clearDepth = (additionalCameraData.renderType != CameraRenderType.Base) ? additionalCameraData.clearDepth : true;
                cameraData.postProcessEnabled = additionalCameraData.renderPostProcessing;
                cameraData.maxShadowDistance = (additionalCameraData.renderShadows) ? cameraData.maxShadowDistance : 0.0f;
                cameraData.requiresDepthTexture = additionalCameraData.requiresDepthTexture;
                cameraData.requiresOpaqueTexture = additionalCameraData.requiresColorTexture;
                cameraData.renderer = additionalCameraData.scriptableRenderer;
            }
            else
            {
                cameraData.renderType = CameraRenderType.Base;
                cameraData.clearDepth = true;
                cameraData.postProcessEnabled = false;
                cameraData.requiresDepthTexture = settings.supportsCameraDepthTexture;
                cameraData.requiresOpaqueTexture = settings.supportsCameraOpaqueTexture;
                cameraData.renderer = asset.scriptableRenderer;
            }

            // Disables post if GLes2
            cameraData.postProcessEnabled &= SystemInfo.graphicsDeviceType != GraphicsDeviceType.OpenGLES2;

            cameraData.requiresDepthTexture |= isSceneViewCamera;
            cameraData.postProcessingRequiresDepthTexture |= CheckPostProcessForDepth(cameraData);
            cameraData.resolveFinalTarget = resolveFinalTarget;

            // Disable depth and color copy. We should add it in the renderer instead to avoid performance pitfalls
            // of camera stacking breaking render pass execution implicitly.
            bool isOverlayCamera = (cameraData.renderType == CameraRenderType.Overlay);
            if (isOverlayCamera)
            {
                cameraData.requiresOpaqueTexture = false;
            }

            Matrix4x4 projectionMatrix = camera.projectionMatrix;

            // Overlay cameras inherit viewport from base.
            // If the viewport is different between them we might need to patch the projection to adjust aspect ratio
            // matrix to prevent squishing when rendering objects in overlay cameras.
            if (isOverlayCamera && !camera.orthographic && cameraData.pixelRect != camera.pixelRect)
            {
                // m00 = (cotangent / aspect), therefore m00 * aspect gives us cotangent.
                float cotangent = camera.projectionMatrix.m00 * camera.aspect;

                // Get new m00 by dividing by base camera aspectRatio.
                float newCotangent = cotangent / cameraData.aspectRatio;
                projectionMatrix.m00 = newCotangent;
            }

            cameraData.SetViewAndProjectionMatrix(camera.worldToCameraMatrix, projectionMatrix);

            cameraData.worldSpaceCameraPos = camera.transform.position;

            var backgroundColorSRGB = camera.backgroundColor;
            // Get the background color from preferences if preview camera
#if UNITY_EDITOR
            if (camera.cameraType == CameraType.Preview && camera.clearFlags != CameraClearFlags.SolidColor)
            {
                backgroundColorSRGB = CoreRenderPipelinePreferences.previewBackgroundColor;
            }
#endif

            cameraData.backgroundColor = CoreUtils.ConvertSRGBToActiveColorSpace(backgroundColorSRGB);
        }

        static void InitializeRenderingData(UniversalRenderPipelineAsset settings, ref CameraData cameraData, ref CullingResults cullResults,
            bool anyPostProcessingEnabled, out RenderingData renderingData)
        {
            using var profScope = new ProfilingScope(null, Profiling.Pipeline.initializeRenderingData);

            var visibleLights = cullResults.visibleLights;

            int mainLightIndex = GetMainLightIndex(settings, visibleLights);
            bool mainLightCastShadows = false;
            bool additionalLightsCastShadows = false;

            if (cameraData.maxShadowDistance > 0.0f)
            {
                mainLightCastShadows = (mainLightIndex != -1 && visibleLights[mainLightIndex].light != null &&
                    visibleLights[mainLightIndex].light.shadows != LightShadows.None);

                // If additional lights are shaded per-vertex they cannot cast shadows
                if (settings.additionalLightsRenderingMode == LightRenderingMode.PerPixel)
                {
                    for (int i = 0; i < visibleLights.Length; ++i)
                    {
                        if (i == mainLightIndex)
                            continue;

                        Light light = visibleLights[i].light;

                        // UniversalRP doesn't support additional directional light shadows yet
                        if ((visibleLights[i].lightType == LightType.Spot || visibleLights[i].lightType == LightType.Point) && light != null && light.shadows != LightShadows.None)
                        {
                            additionalLightsCastShadows = true;
                            break;
                        }
                    }
                }
            }

            renderingData.cullResults = cullResults;
            renderingData.cameraData = cameraData;
            InitializeLightData(settings, visibleLights, mainLightIndex, out renderingData.lightData);
            InitializeShadowData(settings, visibleLights, mainLightCastShadows, additionalLightsCastShadows && !renderingData.lightData.shadeAdditionalLightsPerVertex, out renderingData.shadowData);
            InitializePostProcessingData(settings, out renderingData.postProcessingData);
            renderingData.supportsDynamicBatching = settings.supportsDynamicBatching;
            renderingData.perObjectData = GetPerObjectLightFlags(renderingData.lightData.additionalLightsCount);
            renderingData.postProcessingEnabled = anyPostProcessingEnabled;

            CheckAndApplyDebugSettings(ref renderingData);
        }

        static void InitializeShadowData(UniversalRenderPipelineAsset settings, NativeArray<VisibleLight> visibleLights, bool mainLightCastShadows, bool additionalLightsCastShadows, out ShadowData shadowData)
        {
            using var profScope = new ProfilingScope(null, Profiling.Pipeline.initializeShadowData);

            m_ShadowBiasData.Clear();
            m_ShadowResolutionData.Clear();

            for (int i = 0; i < visibleLights.Length; ++i)
            {
                Light light = visibleLights[i].light;
                UniversalAdditionalLightData data = null;
                if (light != null)
                {
                    light.gameObject.TryGetComponent(out data);
                }

                if (data && !data.usePipelineSettings)
                    m_ShadowBiasData.Add(new Vector4(light.shadowBias, light.shadowNormalBias, 0.0f, 0.0f));
                else
                    m_ShadowBiasData.Add(new Vector4(settings.shadowDepthBias, settings.shadowNormalBias, 0.0f, 0.0f));

                if (data && (data.additionalLightsShadowResolutionTier == UniversalAdditionalLightData.AdditionalLightsShadowResolutionTierCustom))
                {
                    m_ShadowResolutionData.Add((int)light.shadowResolution); // native code does not clamp light.shadowResolution between -1 and 3
                }
                else if (data && (data.additionalLightsShadowResolutionTier != UniversalAdditionalLightData.AdditionalLightsShadowResolutionTierCustom))
                {
                    int resolutionTier = Mathf.Clamp(data.additionalLightsShadowResolutionTier, UniversalAdditionalLightData.AdditionalLightsShadowResolutionTierLow, UniversalAdditionalLightData.AdditionalLightsShadowResolutionTierHigh);
                    m_ShadowResolutionData.Add(settings.GetAdditionalLightsShadowResolution(resolutionTier));
                }
                else
                {
                    m_ShadowResolutionData.Add(settings.GetAdditionalLightsShadowResolution(UniversalAdditionalLightData.AdditionalLightsShadowDefaultResolutionTier));
                }
            }

            shadowData.bias = m_ShadowBiasData;
            shadowData.resolution = m_ShadowResolutionData;
            shadowData.supportsMainLightShadows = SystemInfo.supportsShadows && settings.supportsMainLightShadows && mainLightCastShadows;

            // We no longer use screen space shadows in URP.
            // This change allows us to have particles & transparent objects receive shadows.
#pragma warning disable 0618
            shadowData.requiresScreenSpaceShadowResolve = false;
#pragma warning restore 0618

            shadowData.mainLightShadowCascadesCount = settings.shadowCascadeCount;
            shadowData.mainLightShadowmapWidth = settings.mainLightShadowmapResolution;
            shadowData.mainLightShadowmapHeight = settings.mainLightShadowmapResolution;

            switch (shadowData.mainLightShadowCascadesCount)
            {
                case 1:
                    shadowData.mainLightShadowCascadesSplit = new Vector3(1.0f, 0.0f, 0.0f);
                    break;

                case 2:
                    shadowData.mainLightShadowCascadesSplit = new Vector3(settings.cascade2Split, 1.0f, 0.0f);
                    break;

                case 3:
                    shadowData.mainLightShadowCascadesSplit = new Vector3(settings.cascade3Split.x, settings.cascade3Split.y, 0.0f);
                    break;

                default:
                    shadowData.mainLightShadowCascadesSplit = settings.cascade4Split;
                    break;
            }

            shadowData.mainLightShadowCascadeBorder = settings.cascadeBorder;

            shadowData.supportsAdditionalLightShadows = SystemInfo.supportsShadows && settings.supportsAdditionalLightShadows && additionalLightsCastShadows;
            shadowData.additionalLightsShadowmapWidth = shadowData.additionalLightsShadowmapHeight = settings.additionalLightsShadowmapResolution;
            shadowData.supportsSoftShadows = settings.supportsSoftShadows && (shadowData.supportsMainLightShadows || shadowData.supportsAdditionalLightShadows);
            shadowData.shadowmapDepthBufferBits = 16;

            // This will be setup in AdditionalLightsShadowCasterPass.
            shadowData.isKeywordAdditionalLightShadowsEnabled = false;
            shadowData.isKeywordSoftShadowsEnabled = false;
        }

        static void InitializePostProcessingData(UniversalRenderPipelineAsset settings, out PostProcessingData postProcessingData)
        {
            postProcessingData.gradingMode = settings.supportsHDR
                ? settings.colorGradingMode
                : ColorGradingMode.LowDynamicRange;

            postProcessingData.lutSize = settings.colorGradingLutSize;
            postProcessingData.useFastSRGBLinearConversion = settings.useFastSRGBLinearConversion;
        }

        static void InitializeLightData(UniversalRenderPipelineAsset settings, NativeArray<VisibleLight> visibleLights, int mainLightIndex, out LightData lightData)
        {
            using var profScope = new ProfilingScope(null, Profiling.Pipeline.initializeLightData);

            int maxPerObjectAdditionalLights = UniversalRenderPipeline.maxPerObjectLights;
            int maxVisibleAdditionalLights = UniversalRenderPipeline.maxVisibleAdditionalLights;

            lightData.mainLightIndex = mainLightIndex;

            if (settings.additionalLightsRenderingMode != LightRenderingMode.Disabled)
            {
                lightData.additionalLightsCount =
                    Math.Min((mainLightIndex != -1) ? visibleLights.Length - 1 : visibleLights.Length,
                        maxVisibleAdditionalLights);
                lightData.maxPerObjectAdditionalLightsCount = Math.Min(settings.maxAdditionalLightsCount, maxPerObjectAdditionalLights);
            }
            else
            {
                lightData.additionalLightsCount = 0;
                lightData.maxPerObjectAdditionalLightsCount = 0;
            }

            lightData.supportsAdditionalLights = settings.additionalLightsRenderingMode != LightRenderingMode.Disabled;
            lightData.shadeAdditionalLightsPerVertex = settings.additionalLightsRenderingMode == LightRenderingMode.PerVertex;
            lightData.visibleLights = visibleLights;
            lightData.supportsMixedLighting = settings.supportsMixedLighting;
            lightData.reflectionProbeBlending = settings.reflectionProbeBlending;
            lightData.reflectionProbeBoxProjection = settings.reflectionProbeBoxProjection;
            lightData.supportsLightLayers = RenderingUtils.SupportsLightLayers(SystemInfo.graphicsDeviceType) && settings.supportsLightLayers;
            lightData.originalIndices = new NativeArray<int>(visibleLights.Length, Allocator.Temp);
            for (var i = 0; i < lightData.originalIndices.Length; i++)
            {
                lightData.originalIndices[i] = i;
            }
        }

        static void CleanupLightData(ref LightData lightData)
        {
            lightData.originalIndices.Dispose();
        }

        static void UpdateCameraStereoMatrices(Camera camera, XRPass xr)
        {
#if ENABLE_VR && ENABLE_XR_MODULE
            if (xr.enabled)
            {
                if (xr.singlePassEnabled)
                {
                    for (int i = 0; i < Mathf.Min(2, xr.viewCount); i++)
                    {
                        camera.SetStereoProjectionMatrix((Camera.StereoscopicEye)i, xr.GetProjMatrix(i));
                        camera.SetStereoViewMatrix((Camera.StereoscopicEye)i, xr.GetViewMatrix(i));
                    }
                }
                else
                {
                    camera.SetStereoProjectionMatrix((Camera.StereoscopicEye)xr.multipassId, xr.GetProjMatrix(0));
                    camera.SetStereoViewMatrix((Camera.StereoscopicEye)xr.multipassId, xr.GetViewMatrix(0));
                }
            }
#endif
        }

        static PerObjectData GetPerObjectLightFlags(int additionalLightsCount)
        {
            using var profScope = new ProfilingScope(null, Profiling.Pipeline.getPerObjectLightFlags);

            var configuration = PerObjectData.ReflectionProbes | PerObjectData.Lightmaps | PerObjectData.LightProbe | PerObjectData.LightData | PerObjectData.OcclusionProbe | PerObjectData.ShadowMask;

            if (additionalLightsCount > 0)
            {
                configuration |= PerObjectData.LightData;

                // In this case we also need per-object indices (unity_LightIndices)
                if (!RenderingUtils.useStructuredBuffer)
                    configuration |= PerObjectData.LightIndices;
            }

            return configuration;
        }

        // Main Light is always a directional light
        static int GetMainLightIndex(UniversalRenderPipelineAsset settings, NativeArray<VisibleLight> visibleLights)
        {
            using var profScope = new ProfilingScope(null, Profiling.Pipeline.getMainLightIndex);

            int totalVisibleLights = visibleLights.Length;

            if (totalVisibleLights == 0 || settings.mainLightRenderingMode != LightRenderingMode.PerPixel)
                return -1;

            Light sunLight = RenderSettings.sun;
            int brightestDirectionalLightIndex = -1;
            float brightestLightIntensity = 0.0f;
            for (int i = 0; i < totalVisibleLights; ++i)
            {
                VisibleLight currVisibleLight = visibleLights[i];
                Light currLight = currVisibleLight.light;

                // Particle system lights have the light property as null. We sort lights so all particles lights
                // come last. Therefore, if first light is particle light then all lights are particle lights.
                // In this case we either have no main light or already found it.
                if (currLight == null)
                    break;

                if (currVisibleLight.lightType == LightType.Directional)
                {
                    // Sun source needs be a directional light
                    if (currLight == sunLight)
                        return i;

                    // In case no sun light is present we will return the brightest directional light
                    if (currLight.intensity > brightestLightIntensity)
                    {
                        brightestLightIntensity = currLight.intensity;
                        brightestDirectionalLightIndex = i;
                    }
                }
            }

            return brightestDirectionalLightIndex;
        }

        static void SetupPerFrameShaderConstants()
        {
            using var profScope = new ProfilingScope(null, Profiling.Pipeline.setupPerFrameShaderConstants);

            // When glossy reflections are OFF in the shader we set a constant color to use as indirect specular
            SphericalHarmonicsL2 ambientSH = RenderSettings.ambientProbe;
            Color linearGlossyEnvColor = new Color(ambientSH[0, 0], ambientSH[1, 0], ambientSH[2, 0]) * RenderSettings.reflectionIntensity;
            Color glossyEnvColor = CoreUtils.ConvertLinearToActiveColorSpace(linearGlossyEnvColor);
            Shader.SetGlobalVector(ShaderPropertyId.glossyEnvironmentColor, glossyEnvColor);

            // Used as fallback cubemap for reflections
            Shader.SetGlobalVector(ShaderPropertyId.glossyEnvironmentCubeMapHDR, ReflectionProbe.defaultTextureHDRDecodeValues);
            Shader.SetGlobalTexture(ShaderPropertyId.glossyEnvironmentCubeMap, ReflectionProbe.defaultTexture);

            // Ambient
            Shader.SetGlobalVector(ShaderPropertyId.ambientSkyColor, CoreUtils.ConvertSRGBToActiveColorSpace(RenderSettings.ambientSkyColor));
            Shader.SetGlobalVector(ShaderPropertyId.ambientEquatorColor, CoreUtils.ConvertSRGBToActiveColorSpace(RenderSettings.ambientEquatorColor));
            Shader.SetGlobalVector(ShaderPropertyId.ambientGroundColor, CoreUtils.ConvertSRGBToActiveColorSpace(RenderSettings.ambientGroundColor));

            // Used when subtractive mode is selected
            Shader.SetGlobalVector(ShaderPropertyId.subtractiveShadowColor, CoreUtils.ConvertSRGBToActiveColorSpace(RenderSettings.subtractiveShadowColor));

            // Required for 2D Unlit Shadergraph master node as it doesn't currently support hidden properties.
            Shader.SetGlobalColor(ShaderPropertyId.rendererColor, Color.white);
        }

        static void CheckAndApplyDebugSettings(ref RenderingData renderingData)
        {
            var debugDisplaySettings = UniversalRenderPipelineDebugDisplaySettings.Instance;
            ref CameraData cameraData = ref renderingData.cameraData;

            if (debugDisplaySettings.AreAnySettingsActive && !cameraData.isPreviewCamera)
            {
                DebugDisplaySettingsRendering renderingSettings = debugDisplaySettings.renderingSettings;
                int msaaSamples = cameraData.cameraTargetDescriptor.msaaSamples;

                if (!renderingSettings.enableMsaa)
                    msaaSamples = 1;

                if (!renderingSettings.enableHDR)
                    cameraData.isHdrEnabled = false;

                if (!debugDisplaySettings.IsPostProcessingAllowed)
                    cameraData.postProcessEnabled = false;

                cameraData.cameraTargetDescriptor.graphicsFormat = MakeRenderTextureGraphicsFormat(cameraData.isHdrEnabled, true);
                cameraData.cameraTargetDescriptor.msaaSamples = msaaSamples;
            }
        }

        /// <summary>
        /// Returns the best supported image upscaling filter based on the provided upscaling filter selection
        /// </summary>
        /// <param name="imageSize">Size of the final image</param>
        /// <param name="renderScale">Scale being applied to the final image size</param>
        /// <param name="selection">Upscaling filter selected by the user</param>
        /// <returns>Either the original filter provided, or the best replacement available</returns>
        static ImageUpscalingFilter ResolveUpscalingFilterSelection(Vector2 imageSize, float renderScale, UpscalingFilterSelection selection)
        {
            // By default we just use linear filtering since it's the most compatible choice
            ImageUpscalingFilter filter = ImageUpscalingFilter.Linear;

            switch (selection)
            {
                case UpscalingFilterSelection.Auto:
                {
                    // The user selected "auto" for their upscaling filter so we should attempt to choose the best filter
                    // for the current situation. When the current resolution and render scale are compatible with integer
                    // scaling we use the point sampling filter. Otherwise we just use the default filter (linear).
                    float pixelScale = (1.0f / renderScale);
                    bool isIntegerScale = ((pixelScale - Mathf.Floor(pixelScale)) == 0.0f);

                    if (isIntegerScale)
                    {
                        float widthScale = (imageSize.x / pixelScale);
                        float heightScale = (imageSize.y / pixelScale);

                        bool isImageCompatible = (((widthScale - Mathf.Floor(widthScale)) == 0.0f) &&
                                                  ((heightScale - Mathf.Floor(heightScale)) == 0.0f));

                        if (isImageCompatible)
                        {
                            filter = ImageUpscalingFilter.Point;
                        }
                    }

                    break;
                }

                case UpscalingFilterSelection.Linear:
                {
                    // Do nothing since linear is already the default

                    break;
                }

                case UpscalingFilterSelection.Point:
                {
                    filter = ImageUpscalingFilter.Point;

                    break;
                }
            }

            return filter;
        }

#if ADAPTIVE_PERFORMANCE_2_0_0_OR_NEWER
        static void ApplyAdaptivePerformance(ref CameraData cameraData)
        {
            var noFrontToBackOpaqueFlags = SortingCriteria.SortingLayer | SortingCriteria.RenderQueue | SortingCriteria.OptimizeStateChanges | SortingCriteria.CanvasOrder;
            if (AdaptivePerformance.AdaptivePerformanceRenderSettings.SkipFrontToBackSorting)
                cameraData.defaultOpaqueSortFlags = noFrontToBackOpaqueFlags;

            var MaxShadowDistanceMultiplier = AdaptivePerformance.AdaptivePerformanceRenderSettings.MaxShadowDistanceMultiplier;
            cameraData.maxShadowDistance *= MaxShadowDistanceMultiplier;

            var RenderScaleMultiplier = AdaptivePerformance.AdaptivePerformanceRenderSettings.RenderScaleMultiplier;
            cameraData.renderScale *= RenderScaleMultiplier;

            // TODO
            if (!cameraData.xr.enabled)
            {
                cameraData.cameraTargetDescriptor.width = (int)(cameraData.camera.pixelWidth * cameraData.renderScale);
                cameraData.cameraTargetDescriptor.height = (int)(cameraData.camera.pixelHeight * cameraData.renderScale);
            }

            var antialiasingQualityIndex = (int)cameraData.antialiasingQuality - AdaptivePerformance.AdaptivePerformanceRenderSettings.AntiAliasingQualityBias;
            if (antialiasingQualityIndex < 0)
                cameraData.antialiasing = AntialiasingMode.None;
            cameraData.antialiasingQuality = (AntialiasingQuality)Mathf.Clamp(antialiasingQualityIndex, (int)AntialiasingQuality.Low, (int)AntialiasingQuality.High);
        }

        static void ApplyAdaptivePerformance(ref RenderingData renderingData)
        {
            if (AdaptivePerformance.AdaptivePerformanceRenderSettings.SkipDynamicBatching)
                renderingData.supportsDynamicBatching = false;

            var MainLightShadowmapResolutionMultiplier = AdaptivePerformance.AdaptivePerformanceRenderSettings.MainLightShadowmapResolutionMultiplier;
            renderingData.shadowData.mainLightShadowmapWidth = (int)(renderingData.shadowData.mainLightShadowmapWidth * MainLightShadowmapResolutionMultiplier);
            renderingData.shadowData.mainLightShadowmapHeight = (int)(renderingData.shadowData.mainLightShadowmapHeight * MainLightShadowmapResolutionMultiplier);

            var MainLightShadowCascadesCountBias = AdaptivePerformance.AdaptivePerformanceRenderSettings.MainLightShadowCascadesCountBias;
            renderingData.shadowData.mainLightShadowCascadesCount = Mathf.Clamp(renderingData.shadowData.mainLightShadowCascadesCount - MainLightShadowCascadesCountBias, 0, 4);

            var shadowQualityIndex = AdaptivePerformance.AdaptivePerformanceRenderSettings.ShadowQualityBias;
            for (int i = 0; i < shadowQualityIndex; i++)
            {
                if (renderingData.shadowData.supportsSoftShadows)
                {
                    renderingData.shadowData.supportsSoftShadows = false;
                    continue;
                }

                if (renderingData.shadowData.supportsAdditionalLightShadows)
                {
                    renderingData.shadowData.supportsAdditionalLightShadows = false;
                    continue;
                }

                if (renderingData.shadowData.supportsMainLightShadows)
                {
                    renderingData.shadowData.supportsMainLightShadows = false;
                    continue;
                }

                break;
            }

            if (AdaptivePerformance.AdaptivePerformanceRenderSettings.LutBias >= 1 && renderingData.postProcessingData.lutSize == 32)
                renderingData.postProcessingData.lutSize = 16;
        }

#endif
    }
}<|MERGE_RESOLUTION|>--- conflicted
+++ resolved
@@ -850,33 +850,24 @@
             const float kRenderScaleThreshold = 0.05f;
             cameraData.renderScale = (Mathf.Abs(1.0f - settings.renderScale) < kRenderScaleThreshold) ? 1.0f : settings.renderScale;
 
-<<<<<<< HEAD
+            if (cameraData.renderScale == 1.0f)
+            {
+                cameraData.imageScalingMode = ImageScalingMode.None;
+            }
+            else if (cameraData.renderScale < 1.0f)
+            {
+                cameraData.imageScalingMode = ImageScalingMode.Upscaling;
+            }
+            else if (cameraData.renderScale > 1.0f)
+            {
+                cameraData.imageScalingMode = ImageScalingMode.Downscaling;
+            }
+
+            // Convert the upscaling filter selection from the pipeline asset into an image upscaling filter
+            cameraData.upscalingFilter = ResolveUpscalingFilterSelection(new Vector2(cameraData.pixelWidth, cameraData.pixelHeight), cameraData.renderScale, settings.upscalingFilter);
+
             cameraData.xr = XRSystem.emptyPass;
             XRSystem.SetRenderScale(cameraData.renderScale);
-=======
-            if (cameraData.renderScale == 1.0f)
-            {
-                cameraData.imageScalingMode = ImageScalingMode.None;
-            }
-            else if (cameraData.renderScale < 1.0f)
-            {
-                cameraData.imageScalingMode = ImageScalingMode.Upscaling;
-            }
-            else if (cameraData.renderScale > 1.0f)
-            {
-                cameraData.imageScalingMode = ImageScalingMode.Downscaling;
-            }
-
-            // Convert the upscaling filter selection from the pipeline asset into an image upscaling filter
-            cameraData.upscalingFilter = ResolveUpscalingFilterSelection(new Vector2(cameraData.pixelWidth, cameraData.pixelHeight), cameraData.renderScale, settings.upscalingFilter);
-
-#if ENABLE_VR && ENABLE_XR_MODULE
-            cameraData.xr = m_XRSystem.emptyPass;
-            XRSystem.UpdateRenderScale(cameraData.renderScale);
-#else
-            cameraData.xr = XRPass.emptyPass;
-#endif
->>>>>>> 6d34f5a5
 
             var commonOpaqueFlags = SortingCriteria.CommonOpaque;
             var noFrontToBackOpaqueFlags = SortingCriteria.SortingLayer | SortingCriteria.RenderQueue | SortingCriteria.OptimizeStateChanges | SortingCriteria.CanvasOrder;
