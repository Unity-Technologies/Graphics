using System;
using Unity.Collections;
using System.Collections.Generic;
#if UNITY_EDITOR
using UnityEditor;
using UnityEditor.Rendering.Universal;
#endif
using UnityEngine.Scripting.APIUpdating;
using Lightmapping = UnityEngine.Experimental.GlobalIllumination.Lightmapping;
using UnityEngine.Experimental.Rendering;
using UnityEngine.Profiling;

namespace UnityEngine.Rendering.Universal
{
    public sealed partial class UniversalRenderPipeline : RenderPipeline
    {
        public const string k_ShaderTagName = "UniversalPipeline";

        private static class Profiling
        {
            private static Dictionary<int, ProfilingSampler> s_HashSamplerCache = new Dictionary<int, ProfilingSampler>();
            public static readonly ProfilingSampler unknownSampler = new ProfilingSampler("Unknown");

            // Specialization for camera loop to avoid allocations.
            public static ProfilingSampler TryGetOrAddCameraSampler(Camera camera)
            {
#if UNIVERSAL_PROFILING_NO_ALLOC
                return unknownSampler;
#else
                ProfilingSampler ps = null;
                int cameraId = camera.GetHashCode();
                bool exists = s_HashSamplerCache.TryGetValue(cameraId, out ps);
                if (!exists)
                {
                    // NOTE: camera.name allocates!
                    ps = new ProfilingSampler($"{nameof(UniversalRenderPipeline)}.{nameof(RenderSingleCamera)}: {camera.name}");
                    s_HashSamplerCache.Add(cameraId, ps);
                }
                return ps;
#endif
            }

            public static class Pipeline
            {
                // TODO: Would be better to add Profiling name hooks into RenderPipeline.cs, requires changes outside of Universal.
#if UNITY_2021_1_OR_NEWER
                public static readonly ProfilingSampler beginContextRendering  = new ProfilingSampler($"{nameof(RenderPipeline)}.{nameof(BeginContextRendering)}");
                public static readonly ProfilingSampler endContextRendering    = new ProfilingSampler($"{nameof(RenderPipeline)}.{nameof(EndContextRendering)}");
#else
                public static readonly ProfilingSampler beginFrameRendering = new ProfilingSampler($"{nameof(RenderPipeline)}.{nameof(BeginFrameRendering)}");
                public static readonly ProfilingSampler endFrameRendering = new ProfilingSampler($"{nameof(RenderPipeline)}.{nameof(EndFrameRendering)}");
#endif
                public static readonly ProfilingSampler beginCameraRendering = new ProfilingSampler($"{nameof(RenderPipeline)}.{nameof(BeginCameraRendering)}");
                public static readonly ProfilingSampler endCameraRendering = new ProfilingSampler($"{nameof(RenderPipeline)}.{nameof(EndCameraRendering)}");

                const string k_Name = nameof(UniversalRenderPipeline);
                public static readonly ProfilingSampler initializeCameraData = new ProfilingSampler($"{k_Name}.{nameof(InitializeCameraData)}");
                public static readonly ProfilingSampler initializeStackedCameraData = new ProfilingSampler($"{k_Name}.{nameof(InitializeStackedCameraData)}");
                public static readonly ProfilingSampler initializeAdditionalCameraData = new ProfilingSampler($"{k_Name}.{nameof(InitializeAdditionalCameraData)}");
                public static readonly ProfilingSampler initializeRenderingData = new ProfilingSampler($"{k_Name}.{nameof(InitializeRenderingData)}");
                public static readonly ProfilingSampler initializeShadowData = new ProfilingSampler($"{k_Name}.{nameof(InitializeShadowData)}");
                public static readonly ProfilingSampler initializeLightData = new ProfilingSampler($"{k_Name}.{nameof(InitializeLightData)}");
                public static readonly ProfilingSampler getPerObjectLightFlags = new ProfilingSampler($"{k_Name}.{nameof(GetPerObjectLightFlags)}");
                public static readonly ProfilingSampler getMainLightIndex = new ProfilingSampler($"{k_Name}.{nameof(GetMainLightIndex)}");
                public static readonly ProfilingSampler setupPerFrameShaderConstants = new ProfilingSampler($"{k_Name}.{nameof(SetupPerFrameShaderConstants)}");

                public static class Renderer
                {
                    const string k_Name = nameof(ScriptableRenderer);
                    public static readonly ProfilingSampler setupCullingParameters = new ProfilingSampler($"{k_Name}.{nameof(ScriptableRenderer.SetupCullingParameters)}");
                    public static readonly ProfilingSampler setup = new ProfilingSampler($"{k_Name}.{nameof(ScriptableRenderer.Setup)}");
                };

                public static class Context
                {
                    const string k_Name = nameof(ScriptableRenderContext);
                    public static readonly ProfilingSampler submit = new ProfilingSampler($"{k_Name}.{nameof(ScriptableRenderContext.Submit)}");
                };
            };
        }

        public static float maxShadowBias
        {
            get => 10.0f;
        }

        public static float minRenderScale
        {
            get => 0.1f;
        }

        public static float maxRenderScale
        {
            get => 2.0f;
        }

        public static int maxNumIterationsEnclosingSphere
        {
            get => 1000;
        }

        // Amount of Lights that can be shaded per object (in the for loop in the shader)
        public static int maxPerObjectLights
        {
            // No support to bitfield mask and int[] in gles2. Can't index fast more than 4 lights.
            // Check Lighting.hlsl for more details.
            get => (SystemInfo.graphicsDeviceType == GraphicsDeviceType.OpenGLES2) ? 4 : 8;
        }

        // These limits have to match same limits in Input.hlsl
        internal const int k_MaxVisibleAdditionalLightsMobileShaderLevelLessThan45 = 16;
        internal const int k_MaxVisibleAdditionalLightsMobile = 32;
        internal const int k_MaxVisibleAdditionalLightsNonMobile = 256;
        public static int maxVisibleAdditionalLights
        {
            get
            {
                bool isMobile = Application.isMobilePlatform;
                if (isMobile && (SystemInfo.graphicsDeviceType == GraphicsDeviceType.OpenGLES2 || (SystemInfo.graphicsDeviceType == GraphicsDeviceType.OpenGLES3 && Graphics.minOpenGLESVersion <= OpenGLESVersion.OpenGLES30)))
                    return k_MaxVisibleAdditionalLightsMobileShaderLevelLessThan45;

                // GLES can be selected as platform on Windows (not a mobile platform) but uniform buffer size so we must use a low light count.
                return (isMobile || SystemInfo.graphicsDeviceType == GraphicsDeviceType.OpenGLCore || SystemInfo.graphicsDeviceType == GraphicsDeviceType.OpenGLES2 || SystemInfo.graphicsDeviceType == GraphicsDeviceType.OpenGLES3)
                    ? k_MaxVisibleAdditionalLightsMobile : k_MaxVisibleAdditionalLightsNonMobile;
            }
        }

        // Match with values in Input.hlsl
        internal static int lightsPerTile => ((maxVisibleAdditionalLights + 31) / 32) * 32;
        internal static int maxZBins => 1024 * 4;
        internal static int maxTileVec4s => 4096;

        internal const int k_DefaultRenderingLayerMask = 0x00000001;
        private readonly DebugDisplaySettingsUI m_DebugDisplaySettingsUI = new DebugDisplaySettingsUI();

        private UniversalRenderPipelineGlobalSettings m_GlobalSettings;
        public override RenderPipelineGlobalSettings defaultSettings => m_GlobalSettings;

        // flag to keep track of depth buffer requirements by any of the cameras in the stack
        internal static bool cameraStackRequiresDepthForPostprocessing = false;

        public UniversalRenderPipeline(UniversalRenderPipelineAsset asset)
        {
#if UNITY_EDITOR
            m_GlobalSettings = UniversalRenderPipelineGlobalSettings.Ensure();
#else
            m_GlobalSettings = UniversalRenderPipelineGlobalSettings.instance;
#endif
            SetSupportedRenderingFeatures();

            // Initial state of the RTHandle system.
            // We initialize to screen width/height to avoid multiple realloc that can lead to inflated memory usage (as releasing of memory is delayed).
            RTHandles.Initialize(Screen.width, Screen.height);

            GraphicsSettings.useScriptableRenderPipelineBatching = asset.useSRPBatcher;

            // In QualitySettings.antiAliasing disabled state uses value 0, where in URP 1
            int qualitySettingsMsaaSampleCount = QualitySettings.antiAliasing > 0 ? QualitySettings.antiAliasing : 1;
            bool msaaSampleCountNeedsUpdate = qualitySettingsMsaaSampleCount != asset.msaaSampleCount;

            // Let engine know we have MSAA on for cases where we support MSAA backbuffer
            if (msaaSampleCountNeedsUpdate)
            {
                QualitySettings.antiAliasing = asset.msaaSampleCount;
            }


            // Configure initial XR settings
            MSAASamples msaaSamples = (MSAASamples)Mathf.Clamp(Mathf.NextPowerOfTwo(QualitySettings.antiAliasing), (int)MSAASamples.None, (int)MSAASamples.MSAA8x);
            XRSystem.SetDisplayMSAASamples(msaaSamples);
            XRSystem.SetRenderScale(asset.renderScale);

            Shader.globalRenderPipeline = "UniversalPipeline";

            Lightmapping.SetDelegate(lightsDelegate);

            CameraCaptureBridge.enabled = true;

            RenderingUtils.ClearSystemInfoCache();

            DecalProjector.defaultMaterial = asset.decalMaterial;

            DebugManager.instance.RefreshEditor();
            m_DebugDisplaySettingsUI.RegisterDebug(UniversalRenderPipelineDebugDisplaySettings.Instance);
        }

        protected override void Dispose(bool disposing)
        {
            m_DebugDisplaySettingsUI.UnregisterDebug();

            base.Dispose(disposing);

            Shader.globalRenderPipeline = "";
            SupportedRenderingFeatures.active = new SupportedRenderingFeatures();
            ShaderData.instance.Dispose();
            XRSystem.Dispose();

#if UNITY_EDITOR
            SceneViewDrawMode.ResetDrawMode();
#endif
            Lightmapping.ResetDelegate();
            CameraCaptureBridge.enabled = false;
        }

#if UNITY_2021_1_OR_NEWER
        protected override void Render(ScriptableRenderContext renderContext, Camera[] cameras)
        {
            Render(renderContext, new List<Camera>(cameras));
        }

#endif

#if UNITY_2021_1_OR_NEWER
        protected override void Render(ScriptableRenderContext renderContext, List<Camera> cameras)
#else
        protected override void Render(ScriptableRenderContext renderContext, Camera[] cameras)
#endif
        {
            // TODO: Would be better to add Profiling name hooks into RenderPipelineManager.
            // C#8 feature, only in >= 2020.2
            using var profScope = new ProfilingScope(null, ProfilingSampler.Get(URPProfileId.UniversalRenderTotal));

#if UNITY_2021_1_OR_NEWER
            using (new ProfilingScope(null, Profiling.Pipeline.beginContextRendering))
            {
                BeginContextRendering(renderContext, cameras);
            }
#else
            using (new ProfilingScope(null, Profiling.Pipeline.beginFrameRendering))
            {
                BeginFrameRendering(renderContext, cameras);
            }
#endif

            GraphicsSettings.lightsUseLinearIntensity = (QualitySettings.activeColorSpace == ColorSpace.Linear);
            GraphicsSettings.lightsUseColorTemperature = true;
            GraphicsSettings.defaultRenderingLayerMask = k_DefaultRenderingLayerMask;
            SetupPerFrameShaderConstants();
            XRSystem.SetDisplayMSAASamples((MSAASamples)asset.msaaSampleCount);

#if UNITY_EDITOR
            // We do not want to start rendering if URP global settings are not ready (m_globalSettings is null)
            // or been deleted/moved (m_globalSettings is not necessarily null)
            if (m_GlobalSettings == null || UniversalRenderPipelineGlobalSettings.instance == null)
            {
                m_GlobalSettings = UniversalRenderPipelineGlobalSettings.Ensure();
                if(m_GlobalSettings == null) return;
            }
#endif

#if DEVELOPMENT_BUILD || UNITY_EDITOR
            if (DebugManager.instance.isAnyDebugUIActive)
                UniversalRenderPipelineDebugDisplaySettings.Instance.UpdateFrameTiming();
#endif

            SortCameras(cameras);
#if UNITY_2021_1_OR_NEWER
            for (int i = 0; i < cameras.Count; ++i)
#else
            for (int i = 0; i < cameras.Length; ++i)
#endif
            {
                var camera = cameras[i];
                if (IsGameCamera(camera))
                {
                    RenderCameraStack(renderContext, camera);
                }
                else
                {
                    using (new ProfilingScope(null, Profiling.Pipeline.beginCameraRendering))
                    {
                        BeginCameraRendering(renderContext, camera);
                    }
#if VISUAL_EFFECT_GRAPH_0_0_1_OR_NEWER
                    //It should be called before culling to prepare material. When there isn't any VisualEffect component, this method has no effect.
                    VFX.VFXManager.PrepareCamera(camera);
#endif
                    UpdateVolumeFramework(camera, null);

                    RenderSingleCamera(renderContext, camera);

                    using (new ProfilingScope(null, Profiling.Pipeline.endCameraRendering))
                    {
                        EndCameraRendering(renderContext, camera);
                    }
                }
            }
#if UNITY_2021_1_OR_NEWER
            using (new ProfilingScope(null, Profiling.Pipeline.endContextRendering))
            {
                EndContextRendering(renderContext, cameras);
            }
#else
            using (new ProfilingScope(null, Profiling.Pipeline.endFrameRendering))
            {
                EndFrameRendering(renderContext, cameras);
            }
#endif

#if ENABLE_SHADER_DEBUG_PRINT
            ShaderDebugPrintManager.instance.EndFrame();
#endif
        }

        /// <summary>
        /// Standalone camera rendering. Use this to render procedural cameras.
        /// This method doesn't call <c>BeginCameraRendering</c> and <c>EndCameraRendering</c> callbacks.
        /// </summary>
        /// <param name="context">Render context used to record commands during execution.</param>
        /// <param name="camera">Camera to render.</param>
        /// <seealso cref="ScriptableRenderContext"/>
        public static void RenderSingleCamera(ScriptableRenderContext context, Camera camera)
        {
            UniversalAdditionalCameraData additionalCameraData = null;
            if (IsGameCamera(camera))
                camera.gameObject.TryGetComponent(out additionalCameraData);

            if (additionalCameraData != null && additionalCameraData.renderType != CameraRenderType.Base)
            {
                Debug.LogWarning("Only Base cameras can be rendered with standalone RenderSingleCamera. Camera will be skipped.");
                return;
            }

            InitializeCameraData(camera, additionalCameraData, true, out var cameraData);
#if ADAPTIVE_PERFORMANCE_2_0_0_OR_NEWER
            if (asset.useAdaptivePerformance)
                ApplyAdaptivePerformance(ref cameraData);
#endif
            RenderSingleCamera(context, cameraData, cameraData.postProcessEnabled);
        }

        static bool TryGetCullingParameters(CameraData cameraData, out ScriptableCullingParameters cullingParams)
        {
#if ENABLE_VR && ENABLE_XR_MODULE
            if (cameraData.xr.enabled)
            {
                cullingParams = cameraData.xr.cullingParams;

                // Sync the FOV on the camera to match the projection from the XR device
                if (!cameraData.camera.usePhysicalProperties && !XRGraphicsAutomatedTests.enabled)
                    cameraData.camera.fieldOfView = Mathf.Rad2Deg * Mathf.Atan(1.0f / cullingParams.stereoProjectionMatrix.m11) * 2.0f;

                return true;
            }
#endif

            return cameraData.camera.TryGetCullingParameters(false, out cullingParams);
        }

        /// <summary>
        /// Renders a single camera. This method will do culling, setup and execution of the renderer.
        /// </summary>
        /// <param name="context">Render context used to record commands during execution.</param>
        /// <param name="cameraData">Camera rendering data. This might contain data inherited from a base camera.</param>
        /// <param name="anyPostProcessingEnabled">True if at least one camera has post-processing enabled in the stack, false otherwise.</param>
        static void RenderSingleCamera(ScriptableRenderContext context, CameraData cameraData, bool anyPostProcessingEnabled)
        {
            Camera camera = cameraData.camera;
            var renderer = cameraData.renderer;
            if (renderer == null)
            {
                Debug.LogWarning(string.Format("Trying to render {0} with an invalid renderer. Camera rendering will be skipped.", camera.name));
                return;
            }

            if (!TryGetCullingParameters(cameraData, out var cullingParameters))
                return;

            ScriptableRenderer.current = renderer;
            bool isSceneViewCamera = cameraData.isSceneViewCamera;

            // NOTE: Do NOT mix ProfilingScope with named CommandBuffers i.e. CommandBufferPool.Get("name").
            // Currently there's an issue which results in mismatched markers.
            // The named CommandBuffer will close its "profiling scope" on execution.
            // That will orphan ProfilingScope markers as the named CommandBuffer markers are their parents.
            // Resulting in following pattern:
            // exec(cmd.start, scope.start, cmd.end) and exec(cmd.start, scope.end, cmd.end)
            CommandBuffer cmd = CommandBufferPool.Get();

            // TODO: move skybox code from C++ to URP in order to remove the call to context.Submit() inside DrawSkyboxPass
            // Until then, we can't use nested profiling scopes with XR multipass
            CommandBuffer cmdScope = cameraData.xr.enabled ? null : cmd;

            ProfilingSampler sampler = Profiling.TryGetOrAddCameraSampler(camera);
            using (new ProfilingScope(cmdScope, sampler)) // Enqueues a "BeginSample" command into the CommandBuffer cmd
            {
                renderer.Clear(cameraData.renderType);

                using (new ProfilingScope(null, Profiling.Pipeline.Renderer.setupCullingParameters))
                {
                    renderer.OnPreCullRenderPasses(in cameraData);
                    renderer.SetupCullingParameters(ref cullingParameters, ref cameraData);
                }

                context.ExecuteCommandBuffer(cmd); // Send all the commands enqueued so far in the CommandBuffer cmd, to the ScriptableRenderContext context
                cmd.Clear();

#if UNITY_EDITOR
                // Emit scene view UI
                if (isSceneViewCamera)
                    ScriptableRenderContext.EmitWorldGeometryForSceneView(camera);
                else
#endif
                if (cameraData.camera.targetTexture != null && cameraData.cameraType != CameraType.Preview)
                    ScriptableRenderContext.EmitGeometryForCamera(camera);

                var cullResults = context.Cull(ref cullingParameters);
                InitializeRenderingData(asset, ref cameraData, ref cullResults, anyPostProcessingEnabled, out var renderingData);

#if ADAPTIVE_PERFORMANCE_2_0_0_OR_NEWER
                if (asset.useAdaptivePerformance)
                    ApplyAdaptivePerformance(ref renderingData);
#endif

                RTHandles.SetReferenceSize(cameraData.cameraTargetDescriptor.width, cameraData.cameraTargetDescriptor.height);

                renderer.AddRenderPasses(ref renderingData);

                using (new ProfilingScope(null, Profiling.Pipeline.Renderer.setup))
                    renderer.Setup(context, ref renderingData);

                // Timing scope inside
                renderer.Execute(context, ref renderingData);
                CleanupLightData(ref renderingData.lightData);
            } // When ProfilingSample goes out of scope, an "EndSample" command is enqueued into CommandBuffer cmd

            context.ExecuteCommandBuffer(cmd); // Sends to ScriptableRenderContext all the commands enqueued since cmd.Clear, i.e the "EndSample" command
            CommandBufferPool.Release(cmd);

            using (new ProfilingScope(null, Profiling.Pipeline.Context.submit))
            {
                if (renderer.useRenderPassEnabled && !context.SubmitForRenderPassValidation())
                {
                    renderer.useRenderPassEnabled = false;
                    CoreUtils.SetKeyword(cmd, ShaderKeywordStrings.RenderPassEnabled, false);
                    Debug.LogWarning("Rendering command not supported inside a native RenderPass found. Falling back to non-RenderPass rendering path");
                }
                context.Submit(); // Actually execute the commands that we previously sent to the ScriptableRenderContext context
            }

            ScriptableRenderer.current = null;
        }

        /// <summary>
        // Renders a camera stack. This method calls RenderSingleCamera for each valid camera in the stack.
        // The last camera resolves the final target to screen.
        /// </summary>
        /// <param name="context">Render context used to record commands during execution.</param>
        /// <param name="camera">Camera to render.</param>
        static void RenderCameraStack(ScriptableRenderContext context, Camera baseCamera)
        {
            using var profScope = new ProfilingScope(null, ProfilingSampler.Get(URPProfileId.RenderCameraStack));

            baseCamera.TryGetComponent<UniversalAdditionalCameraData>(out var baseCameraAdditionalData);

            // Overlay cameras will be rendered stacked while rendering base cameras
            if (baseCameraAdditionalData != null && baseCameraAdditionalData.renderType == CameraRenderType.Overlay)
                return;

            // renderer contains a stack if it has additional data and the renderer supports stacking
            var renderer = baseCameraAdditionalData?.scriptableRenderer;
            bool supportsCameraStacking = renderer != null && renderer.supportedRenderingFeatures.cameraStacking;
            List<Camera> cameraStack = (supportsCameraStacking) ? baseCameraAdditionalData?.cameraStack : null;

            bool anyPostProcessingEnabled = baseCameraAdditionalData != null && baseCameraAdditionalData.renderPostProcessing;

            // We need to know the last active camera in the stack to be able to resolve
            // rendering to screen when rendering it. The last camera in the stack is not
            // necessarily the last active one as it users might disable it.
            int lastActiveOverlayCameraIndex = -1;
            if (cameraStack != null)
            {
                var baseCameraRendererType = baseCameraAdditionalData?.scriptableRenderer.GetType();
                bool shouldUpdateCameraStack = false;

                cameraStackRequiresDepthForPostprocessing = false;

                for (int i = 0; i < cameraStack.Count; ++i)
                {
                    Camera currCamera = cameraStack[i];
                    if (currCamera == null)
                    {
                        shouldUpdateCameraStack = true;
                        continue;
                    }

                    if (currCamera.isActiveAndEnabled)
                    {
                        currCamera.TryGetComponent<UniversalAdditionalCameraData>(out var data);

                        if (data == null || data.renderType != CameraRenderType.Overlay)
                        {
                            Debug.LogWarning(string.Format("Stack can only contain Overlay cameras. {0} will skip rendering.", currCamera.name));
                            continue;
                        }

                        cameraStackRequiresDepthForPostprocessing |= CheckPostProcessForDepth();

                        var currCameraRendererType = data?.scriptableRenderer.GetType();
                        if (currCameraRendererType != baseCameraRendererType)
                        {
                            var renderer2DType = typeof(Renderer2D);
                            if (currCameraRendererType != renderer2DType && baseCameraRendererType != renderer2DType)
                            {
                                Debug.LogWarning(string.Format("Only cameras with compatible renderer types can be stacked. {0} will skip rendering", currCamera.name));
                                continue;
                            }
                        }

                        anyPostProcessingEnabled |= data.renderPostProcessing;
                        lastActiveOverlayCameraIndex = i;
                    }
                }
                if (shouldUpdateCameraStack)
                {
                    baseCameraAdditionalData.UpdateCameraStack();
                }
            }

            // Post-processing not supported in GLES2.
            anyPostProcessingEnabled &= SystemInfo.graphicsDeviceType != GraphicsDeviceType.OpenGLES2;

            bool isStackedRendering = lastActiveOverlayCameraIndex != -1;

            // Prepare XR rendering
            var xrActive = false;
            var xrRendering = baseCameraAdditionalData?.allowXRRendering ?? true;
            var xrLayout = XRSystem.NewLayout();
            xrLayout.AddCamera(baseCamera, xrRendering);

            // With XR multi-pass enabled, each camera can be rendered multiple times with different parameters
            foreach ((Camera _, XRPass xrPass) in xrLayout.GetActivePasses())
            {
                if (xrPass.enabled)
                {
                    xrActive = true;
                    UpdateCameraStereoMatrices(baseCamera, xrPass);
                }


                using (new ProfilingScope(null, Profiling.Pipeline.beginCameraRendering))
                {
                    BeginCameraRendering(context, baseCamera);
                }
                // Update volumeframework before initializing additional camera data
                UpdateVolumeFramework(baseCamera, baseCameraAdditionalData);
                InitializeCameraData(baseCamera, baseCameraAdditionalData, !isStackedRendering, out var baseCameraData);
                RenderTextureDescriptor originalTargetDesc = baseCameraData.cameraTargetDescriptor;

#if ENABLE_VR && ENABLE_XR_MODULE
                if (xrPass.enabled)
                {
                    baseCameraData.xr = xrPass;

                    // Helper function for updating cameraData with xrPass Data
                    // Need to update XRSystem using baseCameraData to handle the case where camera position is modified in BeginCameraRendering
                    UpdateCameraData(ref baseCameraData, baseCameraData.xr);

                    // Handle the case where camera position is modified in BeginCameraRendering
                    xrLayout.ReconfigurePass(baseCameraData.xr, baseCamera);
                    XRSystemUniversal.BeginLateLatching(baseCamera, baseCameraData.xrUniversal);
                }
#endif

#if VISUAL_EFFECT_GRAPH_0_0_1_OR_NEWER
                //It should be called before culling to prepare material. When there isn't any VisualEffect component, this method has no effect.
                VFX.VFXManager.PrepareCamera(baseCamera);
#endif
#if ADAPTIVE_PERFORMANCE_2_0_0_OR_NEWER
                if (asset.useAdaptivePerformance)
                    ApplyAdaptivePerformance(ref baseCameraData);
#endif
<<<<<<< HEAD
                RenderSingleCamera(context, baseCameraData, anyPostProcessingEnabled);
                using (new ProfilingScope(null, Profiling.Pipeline.endCameraRendering))
                {
                    EndCameraRendering(context, baseCamera);
                }
=======
            // update the base camera flag so that the scene depth is stored if needed by overlay cameras later in the frame
            baseCameraData.postProcessingRequiresDepthTexture |= cameraStackRequiresDepthForPostprocessing;

            RenderSingleCamera(context, baseCameraData, anyPostProcessingEnabled);
            using (new ProfilingScope(null, Profiling.Pipeline.endCameraRendering))
            {
                EndCameraRendering(context, baseCamera);
            }
>>>>>>> 9ccc56d4

                // Late latching is not supported after this point
                if (baseCameraData.xr.enabled)
                    XRSystemUniversal.EndLateLatching(baseCamera, baseCameraData.xrUniversal);

                if (isStackedRendering)
                {
                    for (int i = 0; i < cameraStack.Count; ++i)
                    {
                        var currCamera = cameraStack[i];
                        if (!currCamera.isActiveAndEnabled)
                            continue;

                        currCamera.TryGetComponent<UniversalAdditionalCameraData>(out var currCameraData);
                        // Camera is overlay and enabled
                        if (currCameraData != null)
                        {
                            // Copy base settings from base camera data and initialize initialize remaining specific settings for this camera type.
                            CameraData overlayCameraData = baseCameraData;
                            bool lastCamera = i == lastActiveOverlayCameraIndex;

                            UpdateCameraStereoMatrices(currCameraData.camera, xrPass);

                            using (new ProfilingScope(null, Profiling.Pipeline.beginCameraRendering))
                            {
                                BeginCameraRendering(context, currCamera);
                            }
#if VISUAL_EFFECT_GRAPH_0_0_1_OR_NEWER
                            //It should be called before culling to prepare material. When there isn't any VisualEffect component, this method has no effect.
                            VFX.VFXManager.PrepareCamera(currCamera);
#endif
                            UpdateVolumeFramework(currCamera, currCameraData);
                            InitializeAdditionalCameraData(currCamera, currCameraData, lastCamera, ref overlayCameraData);
                            overlayCameraData.baseCamera = baseCamera;

                            xrLayout.ReconfigurePass(overlayCameraData.xr, currCamera);

                            RenderSingleCamera(context, overlayCameraData, anyPostProcessingEnabled);

                            using (new ProfilingScope(null, Profiling.Pipeline.endCameraRendering))
                            {
                                EndCameraRendering(context, currCamera);
                            }
                        }
                    }
                }

                if (baseCameraData.xr.enabled)
                    baseCameraData.cameraTargetDescriptor = originalTargetDesc;
            }

            if (xrActive)
            {
                CommandBuffer cmd = CommandBufferPool.Get();
                XRSystem.RenderMirrorView(cmd, baseCamera);
                context.ExecuteCommandBuffer(cmd);
                context.Submit();
                CommandBufferPool.Release(cmd);
            }

            XRSystem.EndLayout();
        }

        // Used for updating URP cameraData data struct with XRPass data.
        static void UpdateCameraData(ref CameraData baseCameraData, in XRPass xr)
        {
            // Update cameraData viewport for XR
            Rect cameraRect = baseCameraData.camera.rect;
            Rect xrViewport = xr.GetViewport();
            baseCameraData.pixelRect = new Rect(cameraRect.x * xrViewport.width + xrViewport.x,
                cameraRect.y * xrViewport.height + xrViewport.y,
                cameraRect.width * xrViewport.width,
                cameraRect.height * xrViewport.height);
            Rect camPixelRect = baseCameraData.pixelRect;
            baseCameraData.pixelWidth = (int)System.Math.Round(camPixelRect.width + camPixelRect.x) - (int)System.Math.Round(camPixelRect.x);
            baseCameraData.pixelHeight = (int)System.Math.Round(camPixelRect.height + camPixelRect.y) - (int)System.Math.Round(camPixelRect.y);
            baseCameraData.aspectRatio = (float)baseCameraData.pixelWidth / (float)baseCameraData.pixelHeight;

            bool isDefaultXRViewport = (!(Math.Abs(xrViewport.x) > 0.0f || Math.Abs(xrViewport.y) > 0.0f ||
                Math.Abs(xrViewport.width) < xr.renderTargetDesc.width ||
                Math.Abs(xrViewport.height) < xr.renderTargetDesc.height));
            baseCameraData.isDefaultViewport = baseCameraData.isDefaultViewport && isDefaultXRViewport;

            // Update cameraData cameraTargetDescriptor for XR. This descriptor is mainly used for configuring intermediate screen space textures
            var originalTargetDesc = baseCameraData.cameraTargetDescriptor;
            baseCameraData.cameraTargetDescriptor = xr.renderTargetDesc;
            if (baseCameraData.isHdrEnabled)
            {
                baseCameraData.cameraTargetDescriptor.graphicsFormat = originalTargetDesc.graphicsFormat;
            }
            baseCameraData.cameraTargetDescriptor.msaaSamples = originalTargetDesc.msaaSamples;
            baseCameraData.cameraTargetDescriptor.width = baseCameraData.pixelWidth;
            baseCameraData.cameraTargetDescriptor.height = baseCameraData.pixelHeight;
        }

        static void UpdateVolumeFramework(Camera camera, UniversalAdditionalCameraData additionalCameraData)
        {
            using var profScope = new ProfilingScope(null, ProfilingSampler.Get(URPProfileId.UpdateVolumeFramework));

            // We update the volume framework for:
            // * All cameras in the editor when not in playmode
            // * scene cameras
            // * cameras with update mode set to EveryFrame
            // * cameras with update mode set to UsePipelineSettings and the URP Asset set to EveryFrame
            bool shouldUpdate = camera.cameraType == CameraType.SceneView;
            shouldUpdate |= additionalCameraData != null && additionalCameraData.requiresVolumeFrameworkUpdate;

#if UNITY_EDITOR
            shouldUpdate |= Application.isPlaying == false;
#endif

            // When we have volume updates per-frame disabled...
            if (!shouldUpdate && additionalCameraData)
            {
                // Create a local volume stack and cache the state if it's null
                if (additionalCameraData.volumeStack == null)
                {
                    camera.UpdateVolumeStack(additionalCameraData);
                }

                VolumeManager.instance.stack = additionalCameraData.volumeStack;
                return;
            }

            // When we want to update the volumes every frame...

            // We destroy the volumeStack in the additional camera data, if present, to make sure
            // it gets recreated and initialized if the update mode gets later changed to ViaScripting...
            if (additionalCameraData && additionalCameraData.volumeStack != null)
            {
                camera.DestroyVolumeStack(additionalCameraData);
            }

            // Get the mask + trigger and update the stack
            camera.GetVolumeLayerMaskAndTrigger(additionalCameraData, out LayerMask layerMask, out Transform trigger);
            VolumeManager.instance.ResetMainStack();
            VolumeManager.instance.Update(trigger, layerMask);
        }

        static bool CheckPostProcessForDepth(in CameraData cameraData)
        {
            if (!cameraData.postProcessEnabled)
                return false;

            if (cameraData.antialiasing == AntialiasingMode.SubpixelMorphologicalAntiAliasing && cameraData.renderType == CameraRenderType.Base)
                return true;

            return CheckPostProcessForDepth();
        }

        static bool CheckPostProcessForDepth()
        {
            var stack = VolumeManager.instance.stack;

            if (stack.GetComponent<DepthOfField>().IsActive())
                return true;

            if (stack.GetComponent<MotionBlur>().IsActive())
                return true;

            return false;
        }

        static void SetSupportedRenderingFeatures()
        {
#if UNITY_EDITOR
            SupportedRenderingFeatures.active = new SupportedRenderingFeatures()
            {
                reflectionProbeModes = SupportedRenderingFeatures.ReflectionProbeModes.None,
                defaultMixedLightingModes = SupportedRenderingFeatures.LightmapMixedBakeModes.Subtractive,
                mixedLightingModes = SupportedRenderingFeatures.LightmapMixedBakeModes.Subtractive | SupportedRenderingFeatures.LightmapMixedBakeModes.IndirectOnly | SupportedRenderingFeatures.LightmapMixedBakeModes.Shadowmask,
                lightmapBakeTypes = LightmapBakeType.Baked | LightmapBakeType.Mixed | LightmapBakeType.Realtime,
                lightmapsModes = LightmapsMode.CombinedDirectional | LightmapsMode.NonDirectional,
                lightProbeProxyVolumes = false,
                motionVectors = false,
                receiveShadows = false,
                reflectionProbes = false,
                reflectionProbesBlendDistance = true,
                particleSystemInstancing = true
            };
            SceneViewDrawMode.SetupDrawMode();
#endif
        }

        static void InitializeCameraData(Camera camera, UniversalAdditionalCameraData additionalCameraData, bool resolveFinalTarget, out CameraData cameraData)
        {
            using var profScope = new ProfilingScope(null, Profiling.Pipeline.initializeCameraData);

            cameraData = new CameraData();
            InitializeStackedCameraData(camera, additionalCameraData, ref cameraData);
            InitializeAdditionalCameraData(camera, additionalCameraData, resolveFinalTarget, ref cameraData);

            ///////////////////////////////////////////////////////////////////
            // Descriptor settings                                            /
            ///////////////////////////////////////////////////////////////////

            var renderer = additionalCameraData?.scriptableRenderer;
            bool rendererSupportsMSAA = renderer != null && renderer.supportedRenderingFeatures.msaa;

            int msaaSamples = 1;
            if (camera.allowMSAA && asset.msaaSampleCount > 1 && rendererSupportsMSAA)
                msaaSamples = (camera.targetTexture != null) ? camera.targetTexture.antiAliasing : asset.msaaSampleCount;

            // Use XR's MSAA if camera is XR camera. XR MSAA needs special handle here because it is not per Camera.
            // Multiple cameras could render into the same XR display and they should share the same MSAA level.
            if (cameraData.xrRendering && rendererSupportsMSAA)
                msaaSamples = (int)XRSystem.GetDisplayMSAASamples();

            bool needsAlphaChannel = Graphics.preserveFramebufferAlpha;

            // Render scale is not intended to affect the scene view so override the scale to 1.0 when it's rendered.
            bool isSceneViewCamera = (camera.cameraType == CameraType.SceneView);
            float renderScale = isSceneViewCamera ? 1.0f : cameraData.renderScale;

            cameraData.cameraTargetDescriptor = CreateRenderTextureDescriptor(camera, renderScale,
                cameraData.isHdrEnabled, msaaSamples, needsAlphaChannel, cameraData.requiresOpaqueTexture);
        }

        /// <summary>
        /// Initialize camera data settings common for all cameras in the stack. Overlay cameras will inherit
        /// settings from base camera.
        /// </summary>
        /// <param name="baseCamera">Base camera to inherit settings from.</param>
        /// <param name="baseAdditionalCameraData">Component that contains additional base camera data.</param>
        /// <param name="cameraData">Camera data to initialize setttings.</param>
        static void InitializeStackedCameraData(Camera baseCamera, UniversalAdditionalCameraData baseAdditionalCameraData, ref CameraData cameraData)
        {
            using var profScope = new ProfilingScope(null, Profiling.Pipeline.initializeStackedCameraData);

            var settings = asset;
            cameraData.targetTexture = baseCamera.targetTexture;
            cameraData.cameraType = baseCamera.cameraType;
            bool isSceneViewCamera = cameraData.isSceneViewCamera;

            ///////////////////////////////////////////////////////////////////
            // Environment and Post-processing settings                       /
            ///////////////////////////////////////////////////////////////////
            if (isSceneViewCamera)
            {
                cameraData.volumeLayerMask = 1; // "Default"
                cameraData.volumeTrigger = null;
                cameraData.isStopNaNEnabled = false;
                cameraData.isDitheringEnabled = false;
                cameraData.antialiasing = AntialiasingMode.None;
                cameraData.antialiasingQuality = AntialiasingQuality.High;
                cameraData.xrRendering = false;
            }
            else if (baseAdditionalCameraData != null)
            {
                cameraData.volumeLayerMask = baseAdditionalCameraData.volumeLayerMask;
                cameraData.volumeTrigger = baseAdditionalCameraData.volumeTrigger == null ? baseCamera.transform : baseAdditionalCameraData.volumeTrigger;
                cameraData.isStopNaNEnabled = baseAdditionalCameraData.stopNaN && SystemInfo.graphicsShaderLevel >= 35;
                cameraData.isDitheringEnabled = baseAdditionalCameraData.dithering;
                cameraData.antialiasing = baseAdditionalCameraData.antialiasing;
                cameraData.antialiasingQuality = baseAdditionalCameraData.antialiasingQuality;
                cameraData.xrRendering = baseAdditionalCameraData.allowXRRendering && XRSystem.displayActive;
            }
            else
            {
                cameraData.volumeLayerMask = 1; // "Default"
                cameraData.volumeTrigger = null;
                cameraData.isStopNaNEnabled = false;
                cameraData.isDitheringEnabled = false;
                cameraData.antialiasing = AntialiasingMode.None;
                cameraData.antialiasingQuality = AntialiasingQuality.High;
                cameraData.xrRendering = XRSystem.displayActive;
            }

            ///////////////////////////////////////////////////////////////////
            // Settings that control output of the camera                     /
            ///////////////////////////////////////////////////////////////////

            cameraData.isHdrEnabled = baseCamera.allowHDR && settings.supportsHDR;

            Rect cameraRect = baseCamera.rect;
            cameraData.pixelRect = baseCamera.pixelRect;
            cameraData.pixelWidth = baseCamera.pixelWidth;
            cameraData.pixelHeight = baseCamera.pixelHeight;
            cameraData.aspectRatio = (float)cameraData.pixelWidth / (float)cameraData.pixelHeight;
            cameraData.isDefaultViewport = (!(Math.Abs(cameraRect.x) > 0.0f || Math.Abs(cameraRect.y) > 0.0f ||
                Math.Abs(cameraRect.width) < 1.0f || Math.Abs(cameraRect.height) < 1.0f));

            // Discard variations lesser than kRenderScaleThreshold.
            // Scale is only enabled for gameview.
            const float kRenderScaleThreshold = 0.05f;
            cameraData.renderScale = (Mathf.Abs(1.0f - settings.renderScale) < kRenderScaleThreshold) ? 1.0f : settings.renderScale;

            if (cameraData.renderScale == 1.0f)
            {
                cameraData.imageScalingMode = ImageScalingMode.None;
            }
            else if (cameraData.renderScale < 1.0f)
            {
                cameraData.imageScalingMode = ImageScalingMode.Upscaling;
            }
            else if (cameraData.renderScale > 1.0f)
            {
                cameraData.imageScalingMode = ImageScalingMode.Downscaling;
            }

            // Convert the upscaling filter selection from the pipeline asset into an image upscaling filter
            cameraData.upscalingFilter = ResolveUpscalingFilterSelection(new Vector2(cameraData.pixelWidth, cameraData.pixelHeight), cameraData.renderScale, settings.upscalingFilter);

            cameraData.xr = XRSystem.emptyPass;
            XRSystem.SetRenderScale(cameraData.renderScale);

            var commonOpaqueFlags = SortingCriteria.CommonOpaque;
            var noFrontToBackOpaqueFlags = SortingCriteria.SortingLayer | SortingCriteria.RenderQueue | SortingCriteria.OptimizeStateChanges | SortingCriteria.CanvasOrder;
            bool hasHSRGPU = SystemInfo.hasHiddenSurfaceRemovalOnGPU;
            bool canSkipFrontToBackSorting = (baseCamera.opaqueSortMode == OpaqueSortMode.Default && hasHSRGPU) || baseCamera.opaqueSortMode == OpaqueSortMode.NoDistanceSort;

            cameraData.defaultOpaqueSortFlags = canSkipFrontToBackSorting ? noFrontToBackOpaqueFlags : commonOpaqueFlags;
            cameraData.captureActions = CameraCaptureBridge.GetCaptureActions(baseCamera);
        }

        /// <summary>
        /// Initialize settings that can be different for each camera in the stack.
        /// </summary>
        /// <param name="camera">Camera to initialize settings from.</param>
        /// <param name="additionalCameraData">Additional camera data component to initialize settings from.</param>
        /// <param name="resolveFinalTarget">True if this is the last camera in the stack and rendering should resolve to camera target.</param>
        /// <param name="cameraData">Settings to be initilized.</param>
        static void InitializeAdditionalCameraData(Camera camera, UniversalAdditionalCameraData additionalCameraData, bool resolveFinalTarget, ref CameraData cameraData)
        {
            using var profScope = new ProfilingScope(null, Profiling.Pipeline.initializeAdditionalCameraData);

            var settings = asset;
            cameraData.camera = camera;

            bool anyShadowsEnabled = settings.supportsMainLightShadows || settings.supportsAdditionalLightShadows;
            cameraData.maxShadowDistance = Mathf.Min(settings.shadowDistance, camera.farClipPlane);
            cameraData.maxShadowDistance = (anyShadowsEnabled && cameraData.maxShadowDistance >= camera.nearClipPlane) ? cameraData.maxShadowDistance : 0.0f;

            bool isSceneViewCamera = cameraData.isSceneViewCamera;
            if (isSceneViewCamera)
            {
                cameraData.renderType = CameraRenderType.Base;
                cameraData.clearDepth = true;
                cameraData.postProcessEnabled = CoreUtils.ArePostProcessesEnabled(camera);
                cameraData.requiresDepthTexture = settings.supportsCameraDepthTexture;
                cameraData.requiresOpaqueTexture = settings.supportsCameraOpaqueTexture;
                cameraData.renderer = asset.scriptableRenderer;
            }
            else if (additionalCameraData != null)
            {
                cameraData.renderType = additionalCameraData.renderType;
                cameraData.clearDepth = (additionalCameraData.renderType != CameraRenderType.Base) ? additionalCameraData.clearDepth : true;
                cameraData.postProcessEnabled = additionalCameraData.renderPostProcessing;
                cameraData.maxShadowDistance = (additionalCameraData.renderShadows) ? cameraData.maxShadowDistance : 0.0f;
                cameraData.requiresDepthTexture = additionalCameraData.requiresDepthTexture;
                cameraData.requiresOpaqueTexture = additionalCameraData.requiresColorTexture;
                cameraData.renderer = additionalCameraData.scriptableRenderer;
            }
            else
            {
                cameraData.renderType = CameraRenderType.Base;
                cameraData.clearDepth = true;
                cameraData.postProcessEnabled = false;
                cameraData.requiresDepthTexture = settings.supportsCameraDepthTexture;
                cameraData.requiresOpaqueTexture = settings.supportsCameraOpaqueTexture;
                cameraData.renderer = asset.scriptableRenderer;
            }

            // Disables post if GLes2
            cameraData.postProcessEnabled &= SystemInfo.graphicsDeviceType != GraphicsDeviceType.OpenGLES2;

            cameraData.requiresDepthTexture |= isSceneViewCamera;
            cameraData.postProcessingRequiresDepthTexture = CheckPostProcessForDepth(cameraData);
            cameraData.resolveFinalTarget = resolveFinalTarget;

            // Disable depth and color copy. We should add it in the renderer instead to avoid performance pitfalls
            // of camera stacking breaking render pass execution implicitly.
            bool isOverlayCamera = (cameraData.renderType == CameraRenderType.Overlay);
            if (isOverlayCamera)
            {
                cameraData.requiresOpaqueTexture = false;
            }

            Matrix4x4 projectionMatrix = camera.projectionMatrix;

            // Overlay cameras inherit viewport from base.
            // If the viewport is different between them we might need to patch the projection to adjust aspect ratio
            // matrix to prevent squishing when rendering objects in overlay cameras.
            if (isOverlayCamera && !camera.orthographic && cameraData.pixelRect != camera.pixelRect)
            {
                // m00 = (cotangent / aspect), therefore m00 * aspect gives us cotangent.
                float cotangent = camera.projectionMatrix.m00 * camera.aspect;

                // Get new m00 by dividing by base camera aspectRatio.
                float newCotangent = cotangent / cameraData.aspectRatio;
                projectionMatrix.m00 = newCotangent;
            }

            cameraData.SetViewAndProjectionMatrix(camera.worldToCameraMatrix, projectionMatrix);

            cameraData.worldSpaceCameraPos = camera.transform.position;

            var backgroundColorSRGB = camera.backgroundColor;
            // Get the background color from preferences if preview camera
#if UNITY_EDITOR
            if (camera.cameraType == CameraType.Preview && camera.clearFlags != CameraClearFlags.SolidColor)
            {
                backgroundColorSRGB = CoreRenderPipelinePreferences.previewBackgroundColor;
            }
#endif

            cameraData.backgroundColor = CoreUtils.ConvertSRGBToActiveColorSpace(backgroundColorSRGB);
        }

        static void InitializeRenderingData(UniversalRenderPipelineAsset settings, ref CameraData cameraData, ref CullingResults cullResults,
            bool anyPostProcessingEnabled, out RenderingData renderingData)
        {
            using var profScope = new ProfilingScope(null, Profiling.Pipeline.initializeRenderingData);

            var visibleLights = cullResults.visibleLights;

            int mainLightIndex = GetMainLightIndex(settings, visibleLights);
            bool mainLightCastShadows = false;
            bool additionalLightsCastShadows = false;

            if (cameraData.maxShadowDistance > 0.0f)
            {
                mainLightCastShadows = (mainLightIndex != -1 && visibleLights[mainLightIndex].light != null &&
                    visibleLights[mainLightIndex].light.shadows != LightShadows.None);

                // If additional lights are shaded per-vertex they cannot cast shadows
                if (settings.additionalLightsRenderingMode == LightRenderingMode.PerPixel)
                {
                    for (int i = 0; i < visibleLights.Length; ++i)
                    {
                        if (i == mainLightIndex)
                            continue;

                        Light light = visibleLights[i].light;

                        // UniversalRP doesn't support additional directional light shadows yet
                        if ((visibleLights[i].lightType == LightType.Spot || visibleLights[i].lightType == LightType.Point) && light != null && light.shadows != LightShadows.None)
                        {
                            additionalLightsCastShadows = true;
                            break;
                        }
                    }
                }
            }

            renderingData.cullResults = cullResults;
            renderingData.cameraData = cameraData;
            InitializeLightData(settings, visibleLights, mainLightIndex, out renderingData.lightData);
            InitializeShadowData(settings, visibleLights, mainLightCastShadows, additionalLightsCastShadows && !renderingData.lightData.shadeAdditionalLightsPerVertex, out renderingData.shadowData);
            InitializePostProcessingData(settings, out renderingData.postProcessingData);
            renderingData.supportsDynamicBatching = settings.supportsDynamicBatching;
            renderingData.perObjectData = GetPerObjectLightFlags(renderingData.lightData.additionalLightsCount);
            renderingData.postProcessingEnabled = anyPostProcessingEnabled;

            CheckAndApplyDebugSettings(ref renderingData);
        }

        static void InitializeShadowData(UniversalRenderPipelineAsset settings, NativeArray<VisibleLight> visibleLights, bool mainLightCastShadows, bool additionalLightsCastShadows, out ShadowData shadowData)
        {
            using var profScope = new ProfilingScope(null, Profiling.Pipeline.initializeShadowData);

            m_ShadowBiasData.Clear();
            m_ShadowResolutionData.Clear();

            for (int i = 0; i < visibleLights.Length; ++i)
            {
                Light light = visibleLights[i].light;
                UniversalAdditionalLightData data = null;
                if (light != null)
                {
                    light.gameObject.TryGetComponent(out data);
                }

                if (data && !data.usePipelineSettings)
                    m_ShadowBiasData.Add(new Vector4(light.shadowBias, light.shadowNormalBias, 0.0f, 0.0f));
                else
                    m_ShadowBiasData.Add(new Vector4(settings.shadowDepthBias, settings.shadowNormalBias, 0.0f, 0.0f));

                if (data && (data.additionalLightsShadowResolutionTier == UniversalAdditionalLightData.AdditionalLightsShadowResolutionTierCustom))
                {
                    m_ShadowResolutionData.Add((int)light.shadowResolution); // native code does not clamp light.shadowResolution between -1 and 3
                }
                else if (data && (data.additionalLightsShadowResolutionTier != UniversalAdditionalLightData.AdditionalLightsShadowResolutionTierCustom))
                {
                    int resolutionTier = Mathf.Clamp(data.additionalLightsShadowResolutionTier, UniversalAdditionalLightData.AdditionalLightsShadowResolutionTierLow, UniversalAdditionalLightData.AdditionalLightsShadowResolutionTierHigh);
                    m_ShadowResolutionData.Add(settings.GetAdditionalLightsShadowResolution(resolutionTier));
                }
                else
                {
                    m_ShadowResolutionData.Add(settings.GetAdditionalLightsShadowResolution(UniversalAdditionalLightData.AdditionalLightsShadowDefaultResolutionTier));
                }
            }

            shadowData.bias = m_ShadowBiasData;
            shadowData.resolution = m_ShadowResolutionData;
            shadowData.supportsMainLightShadows = SystemInfo.supportsShadows && settings.supportsMainLightShadows && mainLightCastShadows;

            // We no longer use screen space shadows in URP.
            // This change allows us to have particles & transparent objects receive shadows.
#pragma warning disable 0618
            shadowData.requiresScreenSpaceShadowResolve = false;
#pragma warning restore 0618

            shadowData.mainLightShadowCascadesCount = settings.shadowCascadeCount;
            shadowData.mainLightShadowmapWidth = settings.mainLightShadowmapResolution;
            shadowData.mainLightShadowmapHeight = settings.mainLightShadowmapResolution;

            switch (shadowData.mainLightShadowCascadesCount)
            {
                case 1:
                    shadowData.mainLightShadowCascadesSplit = new Vector3(1.0f, 0.0f, 0.0f);
                    break;

                case 2:
                    shadowData.mainLightShadowCascadesSplit = new Vector3(settings.cascade2Split, 1.0f, 0.0f);
                    break;

                case 3:
                    shadowData.mainLightShadowCascadesSplit = new Vector3(settings.cascade3Split.x, settings.cascade3Split.y, 0.0f);
                    break;

                default:
                    shadowData.mainLightShadowCascadesSplit = settings.cascade4Split;
                    break;
            }

            shadowData.mainLightShadowCascadeBorder = settings.cascadeBorder;

            shadowData.supportsAdditionalLightShadows = SystemInfo.supportsShadows && settings.supportsAdditionalLightShadows && additionalLightsCastShadows;
            shadowData.additionalLightsShadowmapWidth = shadowData.additionalLightsShadowmapHeight = settings.additionalLightsShadowmapResolution;
            shadowData.supportsSoftShadows = settings.supportsSoftShadows && (shadowData.supportsMainLightShadows || shadowData.supportsAdditionalLightShadows);
            shadowData.shadowmapDepthBufferBits = 16;

            // This will be setup in AdditionalLightsShadowCasterPass.
            shadowData.isKeywordAdditionalLightShadowsEnabled = false;
            shadowData.isKeywordSoftShadowsEnabled = false;
        }

        static void InitializePostProcessingData(UniversalRenderPipelineAsset settings, out PostProcessingData postProcessingData)
        {
            postProcessingData.gradingMode = settings.supportsHDR
                ? settings.colorGradingMode
                : ColorGradingMode.LowDynamicRange;

            postProcessingData.lutSize = settings.colorGradingLutSize;
            postProcessingData.useFastSRGBLinearConversion = settings.useFastSRGBLinearConversion;
        }

        static void InitializeLightData(UniversalRenderPipelineAsset settings, NativeArray<VisibleLight> visibleLights, int mainLightIndex, out LightData lightData)
        {
            using var profScope = new ProfilingScope(null, Profiling.Pipeline.initializeLightData);

            int maxPerObjectAdditionalLights = UniversalRenderPipeline.maxPerObjectLights;
            int maxVisibleAdditionalLights = UniversalRenderPipeline.maxVisibleAdditionalLights;

            lightData.mainLightIndex = mainLightIndex;

            if (settings.additionalLightsRenderingMode != LightRenderingMode.Disabled)
            {
                lightData.additionalLightsCount =
                    Math.Min((mainLightIndex != -1) ? visibleLights.Length - 1 : visibleLights.Length,
                        maxVisibleAdditionalLights);
                lightData.maxPerObjectAdditionalLightsCount = Math.Min(settings.maxAdditionalLightsCount, maxPerObjectAdditionalLights);
            }
            else
            {
                lightData.additionalLightsCount = 0;
                lightData.maxPerObjectAdditionalLightsCount = 0;
            }

            lightData.supportsAdditionalLights = settings.additionalLightsRenderingMode != LightRenderingMode.Disabled;
            lightData.shadeAdditionalLightsPerVertex = settings.additionalLightsRenderingMode == LightRenderingMode.PerVertex;
            lightData.visibleLights = visibleLights;
            lightData.supportsMixedLighting = settings.supportsMixedLighting;
            lightData.reflectionProbeBlending = settings.reflectionProbeBlending;
            lightData.reflectionProbeBoxProjection = settings.reflectionProbeBoxProjection;
            lightData.supportsLightLayers = RenderingUtils.SupportsLightLayers(SystemInfo.graphicsDeviceType) && settings.supportsLightLayers;
            lightData.originalIndices = new NativeArray<int>(visibleLights.Length, Allocator.Temp);
            for (var i = 0; i < lightData.originalIndices.Length; i++)
            {
                lightData.originalIndices[i] = i;
            }
        }

        static void CleanupLightData(ref LightData lightData)
        {
            lightData.originalIndices.Dispose();
        }

        static void UpdateCameraStereoMatrices(Camera camera, XRPass xr)
        {
#if ENABLE_VR && ENABLE_XR_MODULE
            if (xr.enabled)
            {
                if (xr.singlePassEnabled)
                {
                    for (int i = 0; i < Mathf.Min(2, xr.viewCount); i++)
                    {
                        camera.SetStereoProjectionMatrix((Camera.StereoscopicEye)i, xr.GetProjMatrix(i));
                        camera.SetStereoViewMatrix((Camera.StereoscopicEye)i, xr.GetViewMatrix(i));
                    }
                }
                else
                {
                    camera.SetStereoProjectionMatrix((Camera.StereoscopicEye)xr.multipassId, xr.GetProjMatrix(0));
                    camera.SetStereoViewMatrix((Camera.StereoscopicEye)xr.multipassId, xr.GetViewMatrix(0));
                }
            }
#endif
        }

        static PerObjectData GetPerObjectLightFlags(int additionalLightsCount)
        {
            using var profScope = new ProfilingScope(null, Profiling.Pipeline.getPerObjectLightFlags);

            var configuration = PerObjectData.ReflectionProbes | PerObjectData.Lightmaps | PerObjectData.LightProbe | PerObjectData.LightData | PerObjectData.OcclusionProbe | PerObjectData.ShadowMask;

            if (additionalLightsCount > 0)
            {
                configuration |= PerObjectData.LightData;

                // In this case we also need per-object indices (unity_LightIndices)
                if (!RenderingUtils.useStructuredBuffer)
                    configuration |= PerObjectData.LightIndices;
            }

            return configuration;
        }

        // Main Light is always a directional light
        static int GetMainLightIndex(UniversalRenderPipelineAsset settings, NativeArray<VisibleLight> visibleLights)
        {
            using var profScope = new ProfilingScope(null, Profiling.Pipeline.getMainLightIndex);

            int totalVisibleLights = visibleLights.Length;

            if (totalVisibleLights == 0 || settings.mainLightRenderingMode != LightRenderingMode.PerPixel)
                return -1;

            Light sunLight = RenderSettings.sun;
            int brightestDirectionalLightIndex = -1;
            float brightestLightIntensity = 0.0f;
            for (int i = 0; i < totalVisibleLights; ++i)
            {
                VisibleLight currVisibleLight = visibleLights[i];
                Light currLight = currVisibleLight.light;

                // Particle system lights have the light property as null. We sort lights so all particles lights
                // come last. Therefore, if first light is particle light then all lights are particle lights.
                // In this case we either have no main light or already found it.
                if (currLight == null)
                    break;

                if (currVisibleLight.lightType == LightType.Directional)
                {
                    // Sun source needs be a directional light
                    if (currLight == sunLight)
                        return i;

                    // In case no sun light is present we will return the brightest directional light
                    if (currLight.intensity > brightestLightIntensity)
                    {
                        brightestLightIntensity = currLight.intensity;
                        brightestDirectionalLightIndex = i;
                    }
                }
            }

            return brightestDirectionalLightIndex;
        }

        static void SetupPerFrameShaderConstants()
        {
            using var profScope = new ProfilingScope(null, Profiling.Pipeline.setupPerFrameShaderConstants);

            // When glossy reflections are OFF in the shader we set a constant color to use as indirect specular
            SphericalHarmonicsL2 ambientSH = RenderSettings.ambientProbe;
            Color linearGlossyEnvColor = new Color(ambientSH[0, 0], ambientSH[1, 0], ambientSH[2, 0]) * RenderSettings.reflectionIntensity;
            Color glossyEnvColor = CoreUtils.ConvertLinearToActiveColorSpace(linearGlossyEnvColor);
            Shader.SetGlobalVector(ShaderPropertyId.glossyEnvironmentColor, glossyEnvColor);

            // Used as fallback cubemap for reflections
            Shader.SetGlobalVector(ShaderPropertyId.glossyEnvironmentCubeMapHDR, ReflectionProbe.defaultTextureHDRDecodeValues);
            Shader.SetGlobalTexture(ShaderPropertyId.glossyEnvironmentCubeMap, ReflectionProbe.defaultTexture);

            // Ambient
            Shader.SetGlobalVector(ShaderPropertyId.ambientSkyColor, CoreUtils.ConvertSRGBToActiveColorSpace(RenderSettings.ambientSkyColor));
            Shader.SetGlobalVector(ShaderPropertyId.ambientEquatorColor, CoreUtils.ConvertSRGBToActiveColorSpace(RenderSettings.ambientEquatorColor));
            Shader.SetGlobalVector(ShaderPropertyId.ambientGroundColor, CoreUtils.ConvertSRGBToActiveColorSpace(RenderSettings.ambientGroundColor));

            // Used when subtractive mode is selected
            Shader.SetGlobalVector(ShaderPropertyId.subtractiveShadowColor, CoreUtils.ConvertSRGBToActiveColorSpace(RenderSettings.subtractiveShadowColor));

            // Required for 2D Unlit Shadergraph master node as it doesn't currently support hidden properties.
            Shader.SetGlobalColor(ShaderPropertyId.rendererColor, Color.white);
        }

        static void CheckAndApplyDebugSettings(ref RenderingData renderingData)
        {
            var debugDisplaySettings = UniversalRenderPipelineDebugDisplaySettings.Instance;
            ref CameraData cameraData = ref renderingData.cameraData;

            if (debugDisplaySettings.AreAnySettingsActive && !cameraData.isPreviewCamera)
            {
                DebugDisplaySettingsRendering renderingSettings = debugDisplaySettings.renderingSettings;
                int msaaSamples = cameraData.cameraTargetDescriptor.msaaSamples;

                if (!renderingSettings.enableMsaa)
                    msaaSamples = 1;

                if (!renderingSettings.enableHDR)
                    cameraData.isHdrEnabled = false;

                if (!debugDisplaySettings.IsPostProcessingAllowed)
                    cameraData.postProcessEnabled = false;

                cameraData.cameraTargetDescriptor.graphicsFormat = MakeRenderTextureGraphicsFormat(cameraData.isHdrEnabled, true);
                cameraData.cameraTargetDescriptor.msaaSamples = msaaSamples;
            }
        }

        /// <summary>
        /// Returns the best supported image upscaling filter based on the provided upscaling filter selection
        /// </summary>
        /// <param name="imageSize">Size of the final image</param>
        /// <param name="renderScale">Scale being applied to the final image size</param>
        /// <param name="selection">Upscaling filter selected by the user</param>
        /// <returns>Either the original filter provided, or the best replacement available</returns>
        static ImageUpscalingFilter ResolveUpscalingFilterSelection(Vector2 imageSize, float renderScale, UpscalingFilterSelection selection)
        {
            // By default we just use linear filtering since it's the most compatible choice
            ImageUpscalingFilter filter = ImageUpscalingFilter.Linear;

            switch (selection)
            {
                case UpscalingFilterSelection.Auto:
                {
                    // The user selected "auto" for their upscaling filter so we should attempt to choose the best filter
                    // for the current situation. When the current resolution and render scale are compatible with integer
                    // scaling we use the point sampling filter. Otherwise we just use the default filter (linear).
                    float pixelScale = (1.0f / renderScale);
                    bool isIntegerScale = ((pixelScale - Mathf.Floor(pixelScale)) == 0.0f);

                    if (isIntegerScale)
                    {
                        float widthScale = (imageSize.x / pixelScale);
                        float heightScale = (imageSize.y / pixelScale);

                        bool isImageCompatible = (((widthScale - Mathf.Floor(widthScale)) == 0.0f) &&
                                                  ((heightScale - Mathf.Floor(heightScale)) == 0.0f));

                        if (isImageCompatible)
                        {
                            filter = ImageUpscalingFilter.Point;
                        }
                    }

                    break;
                }

                case UpscalingFilterSelection.Linear:
                {
                    // Do nothing since linear is already the default

                    break;
                }

                case UpscalingFilterSelection.Point:
                {
                    filter = ImageUpscalingFilter.Point;

                    break;
                }
            }

            return filter;
        }

#if ADAPTIVE_PERFORMANCE_2_0_0_OR_NEWER
        static void ApplyAdaptivePerformance(ref CameraData cameraData)
        {
            var noFrontToBackOpaqueFlags = SortingCriteria.SortingLayer | SortingCriteria.RenderQueue | SortingCriteria.OptimizeStateChanges | SortingCriteria.CanvasOrder;
            if (AdaptivePerformance.AdaptivePerformanceRenderSettings.SkipFrontToBackSorting)
                cameraData.defaultOpaqueSortFlags = noFrontToBackOpaqueFlags;

            var MaxShadowDistanceMultiplier = AdaptivePerformance.AdaptivePerformanceRenderSettings.MaxShadowDistanceMultiplier;
            cameraData.maxShadowDistance *= MaxShadowDistanceMultiplier;

            var RenderScaleMultiplier = AdaptivePerformance.AdaptivePerformanceRenderSettings.RenderScaleMultiplier;
            cameraData.renderScale *= RenderScaleMultiplier;

            // TODO
            if (!cameraData.xr.enabled)
            {
                cameraData.cameraTargetDescriptor.width = (int)(cameraData.camera.pixelWidth * cameraData.renderScale);
                cameraData.cameraTargetDescriptor.height = (int)(cameraData.camera.pixelHeight * cameraData.renderScale);
            }

            var antialiasingQualityIndex = (int)cameraData.antialiasingQuality - AdaptivePerformance.AdaptivePerformanceRenderSettings.AntiAliasingQualityBias;
            if (antialiasingQualityIndex < 0)
                cameraData.antialiasing = AntialiasingMode.None;
            cameraData.antialiasingQuality = (AntialiasingQuality)Mathf.Clamp(antialiasingQualityIndex, (int)AntialiasingQuality.Low, (int)AntialiasingQuality.High);
        }

        static void ApplyAdaptivePerformance(ref RenderingData renderingData)
        {
            if (AdaptivePerformance.AdaptivePerformanceRenderSettings.SkipDynamicBatching)
                renderingData.supportsDynamicBatching = false;

            var MainLightShadowmapResolutionMultiplier = AdaptivePerformance.AdaptivePerformanceRenderSettings.MainLightShadowmapResolutionMultiplier;
            renderingData.shadowData.mainLightShadowmapWidth = (int)(renderingData.shadowData.mainLightShadowmapWidth * MainLightShadowmapResolutionMultiplier);
            renderingData.shadowData.mainLightShadowmapHeight = (int)(renderingData.shadowData.mainLightShadowmapHeight * MainLightShadowmapResolutionMultiplier);

            var MainLightShadowCascadesCountBias = AdaptivePerformance.AdaptivePerformanceRenderSettings.MainLightShadowCascadesCountBias;
            renderingData.shadowData.mainLightShadowCascadesCount = Mathf.Clamp(renderingData.shadowData.mainLightShadowCascadesCount - MainLightShadowCascadesCountBias, 0, 4);

            var shadowQualityIndex = AdaptivePerformance.AdaptivePerformanceRenderSettings.ShadowQualityBias;
            for (int i = 0; i < shadowQualityIndex; i++)
            {
                if (renderingData.shadowData.supportsSoftShadows)
                {
                    renderingData.shadowData.supportsSoftShadows = false;
                    continue;
                }

                if (renderingData.shadowData.supportsAdditionalLightShadows)
                {
                    renderingData.shadowData.supportsAdditionalLightShadows = false;
                    continue;
                }

                if (renderingData.shadowData.supportsMainLightShadows)
                {
                    renderingData.shadowData.supportsMainLightShadows = false;
                    continue;
                }

                break;
            }

            if (AdaptivePerformance.AdaptivePerformanceRenderSettings.LutBias >= 1 && renderingData.postProcessingData.lutSize == 32)
                renderingData.postProcessingData.lutSize = 16;
        }

#endif
    }
}<|MERGE_RESOLUTION|>--- conflicted
+++ resolved
@@ -570,22 +570,14 @@
                 if (asset.useAdaptivePerformance)
                     ApplyAdaptivePerformance(ref baseCameraData);
 #endif
-<<<<<<< HEAD
+                // update the base camera flag so that the scene depth is stored if needed by overlay cameras later in the frame
+                baseCameraData.postProcessingRequiresDepthTexture |= cameraStackRequiresDepthForPostprocessing;
+
                 RenderSingleCamera(context, baseCameraData, anyPostProcessingEnabled);
                 using (new ProfilingScope(null, Profiling.Pipeline.endCameraRendering))
                 {
                     EndCameraRendering(context, baseCamera);
                 }
-=======
-            // update the base camera flag so that the scene depth is stored if needed by overlay cameras later in the frame
-            baseCameraData.postProcessingRequiresDepthTexture |= cameraStackRequiresDepthForPostprocessing;
-
-            RenderSingleCamera(context, baseCameraData, anyPostProcessingEnabled);
-            using (new ProfilingScope(null, Profiling.Pipeline.endCameraRendering))
-            {
-                EndCameraRendering(context, baseCamera);
-            }
->>>>>>> 9ccc56d4
 
                 // Late latching is not supported after this point
                 if (baseCameraData.xr.enabled)
