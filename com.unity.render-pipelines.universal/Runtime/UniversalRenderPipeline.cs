--- conflicted
+++ resolved
@@ -24,23 +24,8 @@
 {
     public sealed partial class UniversalRenderPipeline : RenderPipeline
     {
-<<<<<<< HEAD
-        internal static class PerFrameBuffer
-        {
-            public static int _GlossyEnvironmentColor;
-            public static int _SubtractiveShadowColor;
-
-            public static int _Time;
-            public static int _SinTime;
-            public static int _CosTime;
-            public static int unity_DeltaTime;
-            public static int _TimeParameters;
-        }
-        // color for lines
+// color for lines
         //internal static PrefColor s_SnappingLineColor = new PrefColor("General/Graph Snapping Line Color", 68 / 255f, 192 / 255f, 255 / 255f, 0.2f);
-
-=======
->>>>>>> 5d821970
         public const string k_ShaderTagName = "UniversalPipeline";
 
         const string k_RenderCameraTag = "Render Camera";
@@ -299,22 +284,22 @@
             // necessarily the last active one as it users might disable it.
             int lastActiveOverlayCameraIndex = -1;
             if (cameraStack != null)
-            {
-                var baseCameraRendererType = baseCameraAdditionalData?.scriptableRenderer.GetType();
-
-                for (int i = 0; i < cameraStack.Count; ++i)
-                {
-                    Camera currCamera = cameraStack[i];
-
-                    if (currCamera != null && currCamera.isActiveAndEnabled)
+                {
+                    var baseCameraRendererType = baseCameraAdditionalData?.scriptableRenderer.GetType();
+
+                    for (int i = 0; i < cameraStack.Count; ++i)
                     {
-                        currCamera.TryGetComponent<UniversalAdditionalCameraData>(out var data);
-
-                        if (data == null || data.renderType != CameraRenderType.Overlay)
+                        Camera currCamera = cameraStack[i];
+
+                        if (currCamera != null && currCamera.isActiveAndEnabled)
                         {
-                            Debug.LogWarning(string.Format("Stack can only contain Overlay cameras. {0} will skip rendering.", currCamera.name));
+                            currCamera.TryGetComponent<UniversalAdditionalCameraData>(out var data);
+
+                            if (data == null || data.renderType != CameraRenderType.Overlay)
+                            {
+                                Debug.LogWarning(string.Format("Stack can only contain Overlay cameras. {0} will skip rendering.", currCamera.name));
                             continue;
-                        }
+                            }
 
                         var currCameraRendererType = data?.scriptableRenderer.GetType();
                         if (currCameraRendererType != baseCameraRendererType)
@@ -325,13 +310,13 @@
                                 Debug.LogWarning(string.Format("Only cameras with compatible renderer types can be stacked. {0} will skip rendering", currCamera.name));
                                 continue;
                             }
+                            }
+
+                                anyPostProcessingEnabled |= data.renderPostProcessing;
+                                lastActiveOverlayCameraIndex = i;
+                            }
                         }
-
-                        anyPostProcessingEnabled |= data.renderPostProcessing;
-                        lastActiveOverlayCameraIndex = i;
                     }
-                }
-            }
 
 
             bool isStackedRendering = lastActiveOverlayCameraIndex != -1;
@@ -363,50 +348,50 @@
                     baseCameraData.cameraTargetDescriptor.msaaSamples = originalTargetDesc.msaaSamples;
                 }
 #endif
-                BeginCameraRendering(context, baseCamera);
+            BeginCameraRendering(context, baseCamera);
 #if VISUAL_EFFECT_GRAPH_0_0_1_OR_NEWER
-                //It should be called before culling to prepare material. When there isn't any VisualEffect component, this method has no effect.
-                VFX.VFXManager.PrepareCamera(baseCamera);
-#endif
-                UpdateVolumeFramework(baseCamera, baseCameraAdditionalData);
+            //It should be called before culling to prepare material. When there isn't any VisualEffect component, this method has no effect.
+            VFX.VFXManager.PrepareCamera(baseCamera);
+#endif
+            UpdateVolumeFramework(baseCamera, baseCameraAdditionalData);
 #if ADAPTIVE_PERFORMANCE_2_0_0_OR_NEWER
                 if (asset.useAdaptivePerformance)
                     ApplyAdaptivePerformance(ref baseCameraData);
 #endif
-                RenderSingleCamera(context, baseCameraData, anyPostProcessingEnabled);
-                EndCameraRendering(context, baseCamera);
+            RenderSingleCamera(context, baseCameraData, anyPostProcessingEnabled);
+            EndCameraRendering(context, baseCamera);
 
                 if (isStackedRendering)
                 {
-                    for (int i = 0; i < cameraStack.Count; ++i)
-                    {
-                        var currCamera = cameraStack[i];
-                        if (!currCamera.isActiveAndEnabled)
-                            continue;
-
-                        currCamera.TryGetComponent<UniversalAdditionalCameraData>(out var currCameraData);
-                        // Camera is overlay and enabled
-                        if (currCameraData != null)
-                        {
-                            // Copy base settings from base camera data and initialize initialize remaining specific settings for this camera type.
-                            CameraData overlayCameraData = baseCameraData;
-                            bool lastCamera = i == lastActiveOverlayCameraIndex;
+            for (int i = 0; i < cameraStack.Count; ++i)
+            {
+                var currCamera = cameraStack[i];
+                if (!currCamera.isActiveAndEnabled)
+                    continue;
+
+                currCamera.TryGetComponent<UniversalAdditionalCameraData>(out var currCameraData);
+                // Camera is overlay and enabled
+                if (currCameraData != null)
+                {
+                    // Copy base settings from base camera data and initialize initialize remaining specific settings for this camera type.
+                    CameraData overlayCameraData = baseCameraData;
+                    bool lastCamera = i == lastActiveOverlayCameraIndex;
 #if ENABLE_VR && ENABLE_XR_MODULE
                             if (baseCameraData.xr.enabled)
                                 m_XRSystem.UpdateFromCamera(ref overlayCameraData.xr, currCamera);
 #endif
-                            BeginCameraRendering(context, currCamera);
+                    BeginCameraRendering(context, currCamera);
 #if VISUAL_EFFECT_GRAPH_0_0_1_OR_NEWER
-                            //It should be called before culling to prepare material. When there isn't any VisualEffect component, this method has no effect.
-                            VFX.VFXManager.PrepareCamera(currCamera);
-#endif
-                            UpdateVolumeFramework(currCamera, currCameraData);
-                            InitializeAdditionalCameraData(currCamera, currCameraData, lastCamera, ref overlayCameraData);
-                            RenderSingleCamera(context, overlayCameraData, anyPostProcessingEnabled);
-                            EndCameraRendering(context, currCamera);
-                        }
-                    }
-                }
+                    //It should be called before culling to prepare material. When there isn't any VisualEffect component, this method has no effect.
+                    VFX.VFXManager.PrepareCamera(currCamera);
+#endif
+                    UpdateVolumeFramework(currCamera, currCameraData);
+                    InitializeAdditionalCameraData(currCamera, currCameraData, lastCamera, ref overlayCameraData);
+                    RenderSingleCamera(context, overlayCameraData, anyPostProcessingEnabled);
+                    EndCameraRendering(context, currCamera);
+                }
+            }
+        }
 
 #if ENABLE_VR && ENABLE_XR_MODULE
                 if (baseCameraData.xr.enabled)
@@ -608,18 +593,14 @@
             cameraData.maxShadowDistance = Mathf.Min(settings.shadowDistance, camera.farClipPlane);
             cameraData.maxShadowDistance = (anyShadowsEnabled && cameraData.maxShadowDistance >= camera.nearClipPlane) ? cameraData.maxShadowDistance : 0.0f;
 
-<<<<<<< HEAD
 #if UNITY_EDITOR
             if (cameraData.camera.cameraType == CameraType.Preview)
             {
                 camera.backgroundColor = CoreRenderPipelinePreferences.previewBackgroundColor;
             }
 #endif
-            if (cameraData.isSceneViewCamera)
-=======
             bool isSceneViewCamera = cameraData.isSceneViewCamera;
             if (isSceneViewCamera)
->>>>>>> 5d821970
             {
                 cameraData.renderType = CameraRenderType.Base;
                 cameraData.clearDepth = true;
