using System;
using Unity.Collections;
using System.Collections.Generic;
#if UNITY_EDITOR
using UnityEditor;
using UnityEditor.Rendering.Universal;
#endif
using UnityEngine.Scripting.APIUpdating;
using Lightmapping = UnityEngine.Experimental.GlobalIllumination.Lightmapping;
using UnityEngine.Experimental.Rendering;
using UnityEngine.Profiling;

namespace UnityEngine.Rendering.LWRP
{
    [Obsolete("LWRP -> Universal (UnityUpgradable) -> UnityEngine.Rendering.Universal.UniversalRenderPipeline", true)]
    public class LightweightRenderPipeline
    {
        public LightweightRenderPipeline(LightweightRenderPipelineAsset asset)
        {
        }
    }
}

namespace UnityEngine.Rendering.Universal
{
    public sealed partial class UniversalRenderPipeline : RenderPipeline
    {
        public const string k_ShaderTagName = "UniversalPipeline";

        private static class Profiling
        {
            private static Dictionary<int, ProfilingSampler> s_HashSamplerCache = new Dictionary<int, ProfilingSampler>();
            public static readonly ProfilingSampler unknownSampler = new ProfilingSampler("Unknown");

            // Specialization for camera loop to avoid allocations.
            public static ProfilingSampler TryGetOrAddCameraSampler(Camera camera)
            {
                #if UNIVERSAL_PROFILING_NO_ALLOC
                return unknownSampler;
                #else
                ProfilingSampler ps = null;
                int cameraId = camera.GetHashCode();
                bool exists = s_HashSamplerCache.TryGetValue(cameraId, out ps);
                if (!exists)
                {
                    // NOTE: camera.name allocates!
                    ps = new ProfilingSampler($"{nameof(UniversalRenderPipeline)}.{nameof(RenderSingleCamera)}: {camera.name}");
                    s_HashSamplerCache.Add(cameraId, ps);
                }
                return ps;
                #endif
            }

            public static class Pipeline
            {
                // TODO: Would be better to add Profiling name hooks into RenderPipeline.cs, requires changes outside of Universal.
#if UNITY_2021_1_OR_NEWER
                public static readonly ProfilingSampler beginContextRendering  = new ProfilingSampler($"{nameof(RenderPipeline)}.{nameof(BeginContextRendering)}");
                public static readonly ProfilingSampler endContextRendering    = new ProfilingSampler($"{nameof(RenderPipeline)}.{nameof(EndContextRendering)}");
#else
                public static readonly ProfilingSampler beginFrameRendering  = new ProfilingSampler($"{nameof(RenderPipeline)}.{nameof(BeginFrameRendering)}");
                public static readonly ProfilingSampler endFrameRendering    = new ProfilingSampler($"{nameof(RenderPipeline)}.{nameof(EndFrameRendering)}");
#endif
                public static readonly ProfilingSampler beginCameraRendering = new ProfilingSampler($"{nameof(RenderPipeline)}.{nameof(BeginCameraRendering)}");
                public static readonly ProfilingSampler endCameraRendering   = new ProfilingSampler($"{nameof(RenderPipeline)}.{nameof(EndCameraRendering)}");

                const string k_Name = nameof(UniversalRenderPipeline);
                public static readonly ProfilingSampler initializeCameraData           = new ProfilingSampler($"{k_Name}.{nameof(InitializeCameraData)}");
                public static readonly ProfilingSampler initializeStackedCameraData    = new ProfilingSampler($"{k_Name}.{nameof(InitializeStackedCameraData)}");
                public static readonly ProfilingSampler initializeAdditionalCameraData = new ProfilingSampler($"{k_Name}.{nameof(InitializeAdditionalCameraData)}");
                public static readonly ProfilingSampler initializeRenderingData        = new ProfilingSampler($"{k_Name}.{nameof(InitializeRenderingData)}");
                public static readonly ProfilingSampler initializeShadowData           = new ProfilingSampler($"{k_Name}.{nameof(InitializeShadowData)}");
                public static readonly ProfilingSampler initializeLightData            = new ProfilingSampler($"{k_Name}.{nameof(InitializeLightData)}");
                public static readonly ProfilingSampler getPerObjectLightFlags         = new ProfilingSampler($"{k_Name}.{nameof(GetPerObjectLightFlags)}");
                public static readonly ProfilingSampler getMainLightIndex              = new ProfilingSampler($"{k_Name}.{nameof(GetMainLightIndex)}");
                public static readonly ProfilingSampler setupPerFrameShaderConstants   = new ProfilingSampler($"{k_Name}.{nameof(SetupPerFrameShaderConstants)}");

                public static class Renderer
                {
                    const string k_Name = nameof(ScriptableRenderer);
                    public static readonly ProfilingSampler setupCullingParameters = new ProfilingSampler($"{k_Name}.{nameof(ScriptableRenderer.SetupCullingParameters)}");
                    public static readonly ProfilingSampler setup                  = new ProfilingSampler($"{k_Name}.{nameof(ScriptableRenderer.Setup)}");
                };

                public static class Context
                {
                    const string k_Name = nameof(ScriptableRenderContext);
                    public static readonly ProfilingSampler submit = new ProfilingSampler($"{k_Name}.{nameof(ScriptableRenderContext.Submit)}");
                };

                public static class XR
                {
                    public static readonly ProfilingSampler mirrorView = new ProfilingSampler("XR Mirror View");
                };
            };
        }

#if ENABLE_VR && ENABLE_XR_MODULE
        internal static XRSystem m_XRSystem = new XRSystem();
#endif

        public static float maxShadowBias
        {
            get => 10.0f;
        }

        public static float minRenderScale
        {
            get => 0.1f;
        }

        public static float maxRenderScale
        {
            get => 2.0f;
        }

        // Amount of Lights that can be shaded per object (in the for loop in the shader)
        public static int maxPerObjectLights
        {
            // No support to bitfield mask and int[] in gles2. Can't index fast more than 4 lights.
            // Check Lighting.hlsl for more details.
            get => (SystemInfo.graphicsDeviceType == GraphicsDeviceType.OpenGLES2) ? 4 : 8;
        }

        // These limits have to match same limits in Input.hlsl
        internal const int k_MaxVisibleAdditionalLightsMobileShaderLevelLessThan45 = 16;
        internal const int k_MaxVisibleAdditionalLightsMobile    = 32;
        internal const int k_MaxVisibleAdditionalLightsNonMobile = 256;
        public static int maxVisibleAdditionalLights
        {
            get
            {
                bool isMobile = Application.isMobilePlatform;
                if (isMobile && (SystemInfo.graphicsDeviceType == GraphicsDeviceType.OpenGLES2 || (SystemInfo.graphicsDeviceType == GraphicsDeviceType.OpenGLES3 && Graphics.minOpenGLESVersion <= OpenGLESVersion.OpenGLES30)))
                    return k_MaxVisibleAdditionalLightsMobileShaderLevelLessThan45;

                // GLES can be selected as platform on Windows (not a mobile platform) but uniform buffer size so we must use a low light count.
                return (isMobile || SystemInfo.graphicsDeviceType == GraphicsDeviceType.OpenGLCore || SystemInfo.graphicsDeviceType == GraphicsDeviceType.OpenGLES2 || SystemInfo.graphicsDeviceType == GraphicsDeviceType.OpenGLES3)
                    ? k_MaxVisibleAdditionalLightsMobile : k_MaxVisibleAdditionalLightsNonMobile;
            }
        }

#if URP_ENABLE_DEBUG_VIEWS
        private readonly DebugDisplaySettingsUI m_DebugDisplaySettingsUI = new DebugDisplaySettingsUI();
#endif

        public UniversalRenderPipeline(UniversalRenderPipelineAsset asset)
        {
            SetSupportedRenderingFeatures();

            // In QualitySettings.antiAliasing disabled state uses value 0, where in URP 1
            int qualitySettingsMsaaSampleCount = QualitySettings.antiAliasing > 0 ? QualitySettings.antiAliasing : 1;
            bool msaaSampleCountNeedsUpdate = qualitySettingsMsaaSampleCount != asset.msaaSampleCount;

            // Let engine know we have MSAA on for cases where we support MSAA backbuffer
            if (msaaSampleCountNeedsUpdate)
            {
                QualitySettings.antiAliasing = asset.msaaSampleCount;
#if ENABLE_VR && ENABLE_XR_MODULE
                XRSystem.UpdateMSAALevel(asset.msaaSampleCount);
#endif
            }

#if ENABLE_VR && ENABLE_XR_MODULE
            XRSystem.UpdateRenderScale(asset.renderScale);
#endif
            // For compatibility reasons we also match old LightweightPipeline tag.
            Shader.globalRenderPipeline = "UniversalPipeline,LightweightPipeline";

            Lightmapping.SetDelegate(lightsDelegate);

            CameraCaptureBridge.enabled = true;

            RenderingUtils.ClearSystemInfoCache();

<<<<<<< HEAD
            DebugManager.instance.RefreshEditor();
=======
#if URP_ENABLE_DEBUG_VIEWS
>>>>>>> f5c63ed9
            m_DebugDisplaySettingsUI.RegisterDebug(DebugDisplaySettings.Instance);
#endif
        }

        protected override void Dispose(bool disposing)
        {
#if URP_ENABLE_DEBUG_VIEWS
            m_DebugDisplaySettingsUI.UnregisterDebug();
#endif

            base.Dispose(disposing);

            Shader.globalRenderPipeline = "";
            SupportedRenderingFeatures.active = new SupportedRenderingFeatures();
            ShaderData.instance.Dispose();
            DeferredShaderData.instance.Dispose();

#if ENABLE_VR && ENABLE_XR_MODULE
            m_XRSystem?.Dispose();
#endif

#if UNITY_EDITOR
            SceneViewDrawMode.ResetDrawMode();
#endif
            Lightmapping.ResetDelegate();
            CameraCaptureBridge.enabled = false;
        }

#if UNITY_2021_1_OR_NEWER
        protected override void Render(ScriptableRenderContext renderContext,  Camera[] cameras)
        {
            Render(renderContext, new List<Camera>(cameras));
        }

#endif

#if UNITY_2021_1_OR_NEWER
        protected override void Render(ScriptableRenderContext renderContext, List<Camera> cameras)
#else
        protected override void Render(ScriptableRenderContext renderContext, Camera[] cameras)
#endif
        {
            // TODO: Would be better to add Profiling name hooks into RenderPipelineManager.
            // C#8 feature, only in >= 2020.2
            using var profScope = new ProfilingScope(null, ProfilingSampler.Get(URPProfileId.UniversalRenderTotal));

#if UNITY_2021_1_OR_NEWER
            using (new ProfilingScope(null, Profiling.Pipeline.beginContextRendering))
            {
                BeginContextRendering(renderContext, cameras);
            }
#else
            using (new ProfilingScope(null, Profiling.Pipeline.beginFrameRendering))
            {
                BeginFrameRendering(renderContext, cameras);
            }
#endif

            GraphicsSettings.lightsUseLinearIntensity = (QualitySettings.activeColorSpace == ColorSpace.Linear);
            GraphicsSettings.useScriptableRenderPipelineBatching = asset.useSRPBatcher;
            SetupPerFrameShaderConstants();
#if ENABLE_VR && ENABLE_XR_MODULE
            // Update XR MSAA level per frame.
            XRSystem.UpdateMSAALevel(asset.msaaSampleCount);
#endif


            SortCameras(cameras);
#if UNITY_2021_1_OR_NEWER
            for (int i = 0; i < cameras.Count; ++i)
#else
            for (int i = 0; i < cameras.Length; ++i)
#endif
            {
                var camera = cameras[i];
                if (IsGameCamera(camera))
                {
                    RenderCameraStack(renderContext, camera);
                }
                else
                {
                    using (new ProfilingScope(null, Profiling.Pipeline.beginCameraRendering))
                    {
                        BeginCameraRendering(renderContext, camera);
                    }
#if VISUAL_EFFECT_GRAPH_0_0_1_OR_NEWER
                    //It should be called before culling to prepare material. When there isn't any VisualEffect component, this method has no effect.
                    VFX.VFXManager.PrepareCamera(camera);
#endif
                    UpdateVolumeFramework(camera, null);

                    RenderSingleCamera(renderContext, camera);

                    using (new ProfilingScope(null, Profiling.Pipeline.endCameraRendering))
                    {
                        EndCameraRendering(renderContext, camera);
                    }
                }
            }
#if UNITY_2021_1_OR_NEWER
            using (new ProfilingScope(null, Profiling.Pipeline.endContextRendering))
            {
                EndContextRendering(renderContext, cameras);
            }
#else
            using (new ProfilingScope(null, Profiling.Pipeline.endFrameRendering))
            {
                EndFrameRendering(renderContext, cameras);
            }
#endif
        }

        /// <summary>
        /// Standalone camera rendering. Use this to render procedural cameras.
        /// This method doesn't call <c>BeginCameraRendering</c> and <c>EndCameraRendering</c> callbacks.
        /// </summary>
        /// <param name="context">Render context used to record commands during execution.</param>
        /// <param name="camera">Camera to render.</param>
        /// <seealso cref="ScriptableRenderContext"/>
        public static void RenderSingleCamera(ScriptableRenderContext context, Camera camera)
        {
            UniversalAdditionalCameraData additionalCameraData = null;
            if (IsGameCamera(camera))
                camera.gameObject.TryGetComponent(out additionalCameraData);

            if (additionalCameraData != null && additionalCameraData.renderType != CameraRenderType.Base)
            {
                Debug.LogWarning("Only Base cameras can be rendered with standalone RenderSingleCamera. Camera will be skipped.");
                return;
            }

            InitializeCameraData(camera, additionalCameraData, true, out var cameraData);
#if ADAPTIVE_PERFORMANCE_2_0_0_OR_NEWER
            if (asset.useAdaptivePerformance)
                ApplyAdaptivePerformance(ref cameraData);
#endif
            RenderSingleCamera(context, cameraData, cameraData.postProcessEnabled);
        }

        static bool TryGetCullingParameters(CameraData cameraData, out ScriptableCullingParameters cullingParams)
        {
#if ENABLE_VR && ENABLE_XR_MODULE
            if (cameraData.xr.enabled)
            {
                cullingParams = cameraData.xr.cullingParams;

                // Sync the FOV on the camera to match the projection from the XR device
                if (!cameraData.camera.usePhysicalProperties && !XRGraphicsAutomatedTests.enabled)
                    cameraData.camera.fieldOfView = Mathf.Rad2Deg * Mathf.Atan(1.0f / cullingParams.stereoProjectionMatrix.m11) * 2.0f;

                return true;
            }
#endif

            return cameraData.camera.TryGetCullingParameters(false, out cullingParams);
        }

        /// <summary>
        /// Renders a single camera. This method will do culling, setup and execution of the renderer.
        /// </summary>
        /// <param name="context">Render context used to record commands during execution.</param>
        /// <param name="cameraData">Camera rendering data. This might contain data inherited from a base camera.</param>
        /// <param name="anyPostProcessingEnabled">True if at least one camera has post-processing enabled in the stack, false otherwise.</param>
        static void RenderSingleCamera(ScriptableRenderContext context, CameraData cameraData, bool anyPostProcessingEnabled)
        {
            Camera camera = cameraData.camera;
            var renderer = cameraData.renderer;
            if (renderer == null)
            {
                Debug.LogWarning(string.Format("Trying to render {0} with an invalid renderer. Camera rendering will be skipped.", camera.name));
                return;
            }

            if (!TryGetCullingParameters(cameraData, out var cullingParameters))
                return;

            ScriptableRenderer.current = renderer;
            bool isSceneViewCamera = cameraData.isSceneViewCamera;

            // NOTE: Do NOT mix ProfilingScope with named CommandBuffers i.e. CommandBufferPool.Get("name").
            // Currently there's an issue which results in mismatched markers.
            // The named CommandBuffer will close its "profiling scope" on execution.
            // That will orphan ProfilingScope markers as the named CommandBuffer markers are their parents.
            // Resulting in following pattern:
            // exec(cmd.start, scope.start, cmd.end) and exec(cmd.start, scope.end, cmd.end)
            CommandBuffer cmd = CommandBufferPool.Get();

            // TODO: move skybox code from C++ to URP in order to remove the call to context.Submit() inside DrawSkyboxPass
            // Until then, we can't use nested profiling scopes with XR multipass
            CommandBuffer cmdScope = cameraData.xr.enabled ? null : cmd;

            ProfilingSampler sampler = Profiling.TryGetOrAddCameraSampler(camera);
            using (new ProfilingScope(cmdScope, sampler)) // Enqueues a "BeginSample" command into the CommandBuffer cmd
            {
                renderer.Clear(cameraData.renderType);

                using (new ProfilingScope(null, Profiling.Pipeline.Renderer.setupCullingParameters))
                {
                    renderer.SetupCullingParameters(ref cullingParameters, ref cameraData);
                }

                context.ExecuteCommandBuffer(cmd); // Send all the commands enqueued so far in the CommandBuffer cmd, to the ScriptableRenderContext context
                cmd.Clear();

#if UNITY_EDITOR
                // Emit scene view UI
                if (isSceneViewCamera)
                {
                    ScriptableRenderContext.EmitWorldGeometryForSceneView(camera);
                }
#endif

                var cullResults = context.Cull(ref cullingParameters);
                InitializeRenderingData(asset, ref cameraData, ref cullResults, anyPostProcessingEnabled, out var renderingData);

#if ADAPTIVE_PERFORMANCE_2_0_0_OR_NEWER
                if (asset.useAdaptivePerformance)
                    ApplyAdaptivePerformance(ref renderingData);
#endif

                using (new ProfilingScope(null, Profiling.Pipeline.Renderer.setup))
                {
                    renderer.Setup(context, ref renderingData);
                }

                // Timing scope inside
                renderer.Execute(context, ref renderingData);
            } // When ProfilingSample goes out of scope, an "EndSample" command is enqueued into CommandBuffer cmd

            cameraData.xr.EndCamera(cmd, cameraData);
            context.ExecuteCommandBuffer(cmd); // Sends to ScriptableRenderContext all the commands enqueued since cmd.Clear, i.e the "EndSample" command
            CommandBufferPool.Release(cmd);

            using (new ProfilingScope(null, Profiling.Pipeline.Context.submit))
            {
                context.Submit(); // Actually execute the commands that we previously sent to the ScriptableRenderContext context
            }

            ScriptableRenderer.current = null;
        }

        /// <summary>
        // Renders a camera stack. This method calls RenderSingleCamera for each valid camera in the stack.
        // The last camera resolves the final target to screen.
        /// </summary>
        /// <param name="context">Render context used to record commands during execution.</param>
        /// <param name="camera">Camera to render.</param>
        static void RenderCameraStack(ScriptableRenderContext context, Camera baseCamera)
        {
            using var profScope = new ProfilingScope(null, ProfilingSampler.Get(URPProfileId.RenderCameraStack));

            baseCamera.TryGetComponent<UniversalAdditionalCameraData>(out var baseCameraAdditionalData);

            // Overlay cameras will be rendered stacked while rendering base cameras
            if (baseCameraAdditionalData != null && baseCameraAdditionalData.renderType == CameraRenderType.Overlay)
                return;

            // renderer contains a stack if it has additional data and the renderer supports stacking
            var renderer = baseCameraAdditionalData?.scriptableRenderer;
            bool supportsCameraStacking = renderer != null && renderer.supportedRenderingFeatures.cameraStacking;
            List<Camera> cameraStack = (supportsCameraStacking) ? baseCameraAdditionalData?.cameraStack : null;

            bool anyPostProcessingEnabled = baseCameraAdditionalData != null && baseCameraAdditionalData.renderPostProcessing;

            // We need to know the last active camera in the stack to be able to resolve
            // rendering to screen when rendering it. The last camera in the stack is not
            // necessarily the last active one as it users might disable it.
            int lastActiveOverlayCameraIndex = -1;
            if (cameraStack != null)
            {
                var baseCameraRendererType = baseCameraAdditionalData?.scriptableRenderer.GetType();
                bool shouldUpdateCameraStack = false;

                for (int i = 0; i < cameraStack.Count; ++i)
                {
                    Camera currCamera = cameraStack[i];
                    if (currCamera == null)
                    {
                        shouldUpdateCameraStack = true;
                        continue;
                    }

                    if (currCamera.isActiveAndEnabled)
                    {
                        currCamera.TryGetComponent<UniversalAdditionalCameraData>(out var data);

                        if (data == null || data.renderType != CameraRenderType.Overlay)
                        {
                            Debug.LogWarning(string.Format("Stack can only contain Overlay cameras. {0} will skip rendering.", currCamera.name));
                            continue;
                        }

                        var currCameraRendererType = data?.scriptableRenderer.GetType();
                        if (currCameraRendererType != baseCameraRendererType)
                        {
                            var renderer2DType = typeof(Experimental.Rendering.Universal.Renderer2D);
                            if (currCameraRendererType != renderer2DType && baseCameraRendererType != renderer2DType)
                            {
                                Debug.LogWarning(string.Format("Only cameras with compatible renderer types can be stacked. {0} will skip rendering", currCamera.name));
                                continue;
                            }
                        }

                        anyPostProcessingEnabled |= data.renderPostProcessing;
                        lastActiveOverlayCameraIndex = i;
                    }
                }
                if (shouldUpdateCameraStack)
                {
                    baseCameraAdditionalData.UpdateCameraStack();
                }
            }

            // Post-processing not supported in GLES2.
            anyPostProcessingEnabled &= SystemInfo.graphicsDeviceType != GraphicsDeviceType.OpenGLES2;

            bool isStackedRendering = lastActiveOverlayCameraIndex != -1;

            // Update volumeframework before initializing additional camera data
            UpdateVolumeFramework(baseCamera, baseCameraAdditionalData);
            InitializeCameraData(baseCamera, baseCameraAdditionalData, !isStackedRendering, out var baseCameraData);

#if ENABLE_VR && ENABLE_XR_MODULE
            var originalTargetDesc = baseCameraData.cameraTargetDescriptor;
            var xrActive = false;
            var xrPasses = m_XRSystem.SetupFrame(baseCameraData);
            foreach (XRPass xrPass in xrPasses)
            {
                baseCameraData.xr = xrPass;

                // XRTODO: remove isStereoEnabled in 2021.x
#pragma warning disable 0618
                baseCameraData.isStereoEnabled = xrPass.enabled;
#pragma warning restore 0618

                if (baseCameraData.xr.enabled)
                {
                    xrActive = true;
                    // Helper function for updating cameraData with xrPass Data
                    m_XRSystem.UpdateCameraData(ref baseCameraData, baseCameraData.xr);
                }
#endif
            using (new ProfilingScope(null, Profiling.Pipeline.beginCameraRendering))
            {
                BeginCameraRendering(context, baseCamera);
            }
#if VISUAL_EFFECT_GRAPH_0_0_1_OR_NEWER
            //It should be called before culling to prepare material. When there isn't any VisualEffect component, this method has no effect.
            VFX.VFXManager.PrepareCamera(baseCamera);
#endif
#if ADAPTIVE_PERFORMANCE_2_0_0_OR_NEWER
            if (asset.useAdaptivePerformance)
                ApplyAdaptivePerformance(ref baseCameraData);
#endif
            RenderSingleCamera(context, baseCameraData, anyPostProcessingEnabled);
            using (new ProfilingScope(null, Profiling.Pipeline.endCameraRendering))
            {
                EndCameraRendering(context, baseCamera);
            }

            if (isStackedRendering)
            {
                for (int i = 0; i < cameraStack.Count; ++i)
                {
                    var currCamera = cameraStack[i];
                    if (!currCamera.isActiveAndEnabled)
                        continue;

                    currCamera.TryGetComponent<UniversalAdditionalCameraData>(out var currCameraData);
                    // Camera is overlay and enabled
                    if (currCameraData != null)
                    {
                        // Copy base settings from base camera data and initialize initialize remaining specific settings for this camera type.
                        CameraData overlayCameraData = baseCameraData;
                        bool lastCamera = i == lastActiveOverlayCameraIndex;

                        using (new ProfilingScope(null, Profiling.Pipeline.beginCameraRendering))
                        {
                            BeginCameraRendering(context, currCamera);
                        }
#if VISUAL_EFFECT_GRAPH_0_0_1_OR_NEWER
                        //It should be called before culling to prepare material. When there isn't any VisualEffect component, this method has no effect.
                        VFX.VFXManager.PrepareCamera(currCamera);
#endif
                        UpdateVolumeFramework(currCamera, currCameraData);
                        InitializeAdditionalCameraData(currCamera, currCameraData, lastCamera, ref overlayCameraData);
#if ENABLE_VR && ENABLE_XR_MODULE
                        if (baseCameraData.xr.enabled)
                            m_XRSystem.UpdateFromCamera(ref overlayCameraData.xr, overlayCameraData);
#endif
                        RenderSingleCamera(context, overlayCameraData, anyPostProcessingEnabled);

                        using (new ProfilingScope(null, Profiling.Pipeline.endCameraRendering))
                        {
                            EndCameraRendering(context, currCamera);
                        }
                    }
                }
            }

#if ENABLE_VR && ENABLE_XR_MODULE
            if (baseCameraData.xr.enabled)
                baseCameraData.cameraTargetDescriptor = originalTargetDesc;
        }

        if (xrActive)
        {
            CommandBuffer cmd = CommandBufferPool.Get();
            using (new ProfilingScope(cmd, Profiling.Pipeline.XR.mirrorView))
            {
                m_XRSystem.RenderMirrorView(cmd, baseCamera);
            }

            context.ExecuteCommandBuffer(cmd);
            context.Submit();
            CommandBufferPool.Release(cmd);
        }

        m_XRSystem.ReleaseFrame();
#endif
        }

        static void UpdateVolumeFramework(Camera camera, UniversalAdditionalCameraData additionalCameraData)
        {
            using var profScope = new ProfilingScope(null, ProfilingSampler.Get(URPProfileId.UpdateVolumeFramework));

            // Default values when there's no additional camera data available
            LayerMask layerMask = 1; // "Default"
            Transform trigger = camera.transform;

            if (additionalCameraData != null)
            {
                layerMask = additionalCameraData.volumeLayerMask;
                trigger = additionalCameraData.volumeTrigger != null
                    ? additionalCameraData.volumeTrigger
                    : trigger;
            }
            else if (camera.cameraType == CameraType.SceneView)
            {
                // Try to mirror the MainCamera volume layer mask for the scene view - do not mirror the target
                var mainCamera = Camera.main;
                UniversalAdditionalCameraData mainAdditionalCameraData = null;

                if (mainCamera != null && mainCamera.TryGetComponent(out mainAdditionalCameraData))
                    layerMask = mainAdditionalCameraData.volumeLayerMask;

                trigger = mainAdditionalCameraData != null && mainAdditionalCameraData.volumeTrigger != null ? mainAdditionalCameraData.volumeTrigger : trigger;
            }

            VolumeManager.instance.Update(trigger, layerMask);
        }

        static bool CheckPostProcessForDepth(in CameraData cameraData)
        {
            if (!cameraData.postProcessEnabled)
                return false;

            if (cameraData.antialiasing == AntialiasingMode.SubpixelMorphologicalAntiAliasing)
                return true;

            var stack = VolumeManager.instance.stack;

            if (stack.GetComponent<DepthOfField>().IsActive())
                return true;

            if (stack.GetComponent<MotionBlur>().IsActive())
                return true;

            return false;
        }

        static void SetSupportedRenderingFeatures()
        {
#if UNITY_EDITOR
            SupportedRenderingFeatures.active = new SupportedRenderingFeatures()
            {
                reflectionProbeModes = SupportedRenderingFeatures.ReflectionProbeModes.None,
                defaultMixedLightingModes = SupportedRenderingFeatures.LightmapMixedBakeModes.Subtractive,
                mixedLightingModes = SupportedRenderingFeatures.LightmapMixedBakeModes.Subtractive | SupportedRenderingFeatures.LightmapMixedBakeModes.IndirectOnly | SupportedRenderingFeatures.LightmapMixedBakeModes.Shadowmask,
                lightmapBakeTypes = LightmapBakeType.Baked | LightmapBakeType.Mixed,
                lightmapsModes = LightmapsMode.CombinedDirectional | LightmapsMode.NonDirectional,
                lightProbeProxyVolumes = false,
                motionVectors = false,
                receiveShadows = false,
                reflectionProbes = true,
                particleSystemInstancing = true
            };
            SceneViewDrawMode.SetupDrawMode();
#endif
        }

        static void InitializeCameraData(Camera camera, UniversalAdditionalCameraData additionalCameraData, bool resolveFinalTarget, out CameraData cameraData)
        {
            using var profScope = new ProfilingScope(null, Profiling.Pipeline.initializeCameraData);

            cameraData = new CameraData();
            InitializeStackedCameraData(camera, additionalCameraData, ref cameraData);
            InitializeAdditionalCameraData(camera, additionalCameraData, resolveFinalTarget, ref cameraData);

            ///////////////////////////////////////////////////////////////////
            // Descriptor settings                                            /
            ///////////////////////////////////////////////////////////////////

            var renderer = additionalCameraData?.scriptableRenderer;
            bool rendererSupportsMSAA = renderer != null && renderer.supportedRenderingFeatures.msaa;

            int msaaSamples = 1;
            if (camera.allowMSAA && asset.msaaSampleCount > 1 && rendererSupportsMSAA)
                msaaSamples = (camera.targetTexture != null) ? camera.targetTexture.antiAliasing : asset.msaaSampleCount;
#if ENABLE_VR && ENABLE_XR_MODULE
            // Use XR's MSAA if camera is XR camera. XR MSAA needs special handle here because it is not per Camera.
            // Multiple cameras could render into the same XR display and they should share the same MSAA level.
            if (cameraData.xrRendering && rendererSupportsMSAA)
                msaaSamples = XRSystem.GetMSAALevel();
#endif

            bool needsAlphaChannel = Graphics.preserveFramebufferAlpha;
            cameraData.cameraTargetDescriptor = CreateRenderTextureDescriptor(camera, cameraData.renderScale,
                cameraData.isHdrEnabled, msaaSamples, needsAlphaChannel, cameraData.requiresOpaqueTexture);
        }

        /// <summary>
        /// Initialize camera data settings common for all cameras in the stack. Overlay cameras will inherit
        /// settings from base camera.
        /// </summary>
        /// <param name="baseCamera">Base camera to inherit settings from.</param>
        /// <param name="baseAdditionalCameraData">Component that contains additional base camera data.</param>
        /// <param name="cameraData">Camera data to initialize setttings.</param>
        static void InitializeStackedCameraData(Camera baseCamera, UniversalAdditionalCameraData baseAdditionalCameraData, ref CameraData cameraData)
        {
            using var profScope = new ProfilingScope(null, Profiling.Pipeline.initializeStackedCameraData);

            var settings = asset;
            cameraData.targetTexture = baseCamera.targetTexture;
            cameraData.cameraType = baseCamera.cameraType;
            bool isSceneViewCamera = cameraData.isSceneViewCamera;

            ///////////////////////////////////////////////////////////////////
            // Environment and Post-processing settings                       /
            ///////////////////////////////////////////////////////////////////
            if (isSceneViewCamera)
            {
                cameraData.volumeLayerMask = 1; // "Default"
                cameraData.volumeTrigger = null;
                cameraData.isStopNaNEnabled = false;
                cameraData.isDitheringEnabled = false;
                cameraData.antialiasing = AntialiasingMode.None;
                cameraData.antialiasingQuality = AntialiasingQuality.High;
#if ENABLE_VR && ENABLE_XR_MODULE
                cameraData.xrRendering = false;
#endif
            }
            else if (baseAdditionalCameraData != null)
            {
                cameraData.volumeLayerMask = baseAdditionalCameraData.volumeLayerMask;
                cameraData.volumeTrigger = baseAdditionalCameraData.volumeTrigger == null ? baseCamera.transform : baseAdditionalCameraData.volumeTrigger;
                cameraData.isStopNaNEnabled = baseAdditionalCameraData.stopNaN && SystemInfo.graphicsShaderLevel >= 35;
                cameraData.isDitheringEnabled = baseAdditionalCameraData.dithering;
                cameraData.antialiasing = baseAdditionalCameraData.antialiasing;
                cameraData.antialiasingQuality = baseAdditionalCameraData.antialiasingQuality;
#if ENABLE_VR && ENABLE_XR_MODULE
                cameraData.xrRendering = baseAdditionalCameraData.allowXRRendering && m_XRSystem.RefreshXrSdk();
#endif
            }
            else
            {
                cameraData.volumeLayerMask = 1; // "Default"
                cameraData.volumeTrigger = null;
                cameraData.isStopNaNEnabled = false;
                cameraData.isDitheringEnabled = false;
                cameraData.antialiasing = AntialiasingMode.None;
                cameraData.antialiasingQuality = AntialiasingQuality.High;
#if ENABLE_VR && ENABLE_XR_MODULE
                cameraData.xrRendering = m_XRSystem.RefreshXrSdk();
#endif
            }

            ///////////////////////////////////////////////////////////////////
            // Settings that control output of the camera                     /
            ///////////////////////////////////////////////////////////////////

            cameraData.isHdrEnabled = baseCamera.allowHDR && settings.supportsHDR;

            Rect cameraRect = baseCamera.rect;
            cameraData.pixelRect = baseCamera.pixelRect;
            cameraData.pixelWidth = baseCamera.pixelWidth;
            cameraData.pixelHeight = baseCamera.pixelHeight;
            cameraData.aspectRatio = (float)cameraData.pixelWidth / (float)cameraData.pixelHeight;
            cameraData.isDefaultViewport = (!(Math.Abs(cameraRect.x) > 0.0f || Math.Abs(cameraRect.y) > 0.0f ||
                Math.Abs(cameraRect.width) < 1.0f || Math.Abs(cameraRect.height) < 1.0f));

            // Discard variations lesser than kRenderScaleThreshold.
            // Scale is only enabled for gameview.
            const float kRenderScaleThreshold = 0.05f;
            cameraData.renderScale = (Mathf.Abs(1.0f - settings.renderScale) < kRenderScaleThreshold) ? 1.0f : settings.renderScale;

#if ENABLE_VR && ENABLE_XR_MODULE
            cameraData.xr = m_XRSystem.emptyPass;
            XRSystem.UpdateRenderScale(cameraData.renderScale);
#else
            cameraData.xr = XRPass.emptyPass;
#endif

            var commonOpaqueFlags = SortingCriteria.CommonOpaque;
            var noFrontToBackOpaqueFlags = SortingCriteria.SortingLayer | SortingCriteria.RenderQueue | SortingCriteria.OptimizeStateChanges | SortingCriteria.CanvasOrder;
            bool hasHSRGPU = SystemInfo.hasHiddenSurfaceRemovalOnGPU;
            bool canSkipFrontToBackSorting = (baseCamera.opaqueSortMode == OpaqueSortMode.Default && hasHSRGPU) || baseCamera.opaqueSortMode == OpaqueSortMode.NoDistanceSort;

            cameraData.defaultOpaqueSortFlags = canSkipFrontToBackSorting ? noFrontToBackOpaqueFlags : commonOpaqueFlags;
            cameraData.captureActions = CameraCaptureBridge.GetCaptureActions(baseCamera);
        }

        /// <summary>
        /// Initialize settings that can be different for each camera in the stack.
        /// </summary>
        /// <param name="camera">Camera to initialize settings from.</param>
        /// <param name="additionalCameraData">Additional camera data component to initialize settings from.</param>
        /// <param name="resolveFinalTarget">True if this is the last camera in the stack and rendering should resolve to camera target.</param>
        /// <param name="cameraData">Settings to be initilized.</param>
        static void InitializeAdditionalCameraData(Camera camera, UniversalAdditionalCameraData additionalCameraData, bool resolveFinalTarget, ref CameraData cameraData)
        {
            using var profScope = new ProfilingScope(null, Profiling.Pipeline.initializeAdditionalCameraData);

            var settings = asset;
            cameraData.camera = camera;

            bool anyShadowsEnabled = settings.supportsMainLightShadows || settings.supportsAdditionalLightShadows;
            cameraData.maxShadowDistance = Mathf.Min(settings.shadowDistance, camera.farClipPlane);
            cameraData.maxShadowDistance = (anyShadowsEnabled && cameraData.maxShadowDistance >= camera.nearClipPlane) ? cameraData.maxShadowDistance : 0.0f;

            // Getting the background color from preferences to add to the preview camera
#if UNITY_EDITOR
            if (cameraData.camera.cameraType == CameraType.Preview)
            {
                camera.backgroundColor = CoreRenderPipelinePreferences.previewBackgroundColor;
            }
#endif

            bool isSceneViewCamera = cameraData.isSceneViewCamera;
            if (isSceneViewCamera)
            {
                cameraData.renderType = CameraRenderType.Base;
                cameraData.clearDepth = true;
                cameraData.postProcessEnabled = CoreUtils.ArePostProcessesEnabled(camera);
                cameraData.requiresDepthTexture = settings.supportsCameraDepthTexture;
                cameraData.requiresOpaqueTexture = settings.supportsCameraOpaqueTexture;
                cameraData.renderer = asset.scriptableRenderer;
            }
            else if (additionalCameraData != null)
            {
                cameraData.renderType = additionalCameraData.renderType;
                cameraData.clearDepth = (additionalCameraData.renderType != CameraRenderType.Base) ? additionalCameraData.clearDepth : true;
                cameraData.postProcessEnabled = additionalCameraData.renderPostProcessing;
                cameraData.maxShadowDistance = (additionalCameraData.renderShadows) ? cameraData.maxShadowDistance : 0.0f;
                cameraData.requiresDepthTexture = additionalCameraData.requiresDepthTexture;
                cameraData.requiresOpaqueTexture = additionalCameraData.requiresColorTexture;
                cameraData.renderer = additionalCameraData.scriptableRenderer;
            }
            else
            {
                cameraData.renderType = CameraRenderType.Base;
                cameraData.clearDepth = true;
                cameraData.postProcessEnabled = false;
                cameraData.requiresDepthTexture = settings.supportsCameraDepthTexture;
                cameraData.requiresOpaqueTexture = settings.supportsCameraOpaqueTexture;
                cameraData.renderer = asset.scriptableRenderer;
            }

            // Disables post if GLes2
            cameraData.postProcessEnabled &= SystemInfo.graphicsDeviceType != GraphicsDeviceType.OpenGLES2;

            cameraData.requiresDepthTexture |= isSceneViewCamera || CheckPostProcessForDepth(cameraData);
            cameraData.resolveFinalTarget = resolveFinalTarget;

            // Disable depth and color copy. We should add it in the renderer instead to avoid performance pitfalls
            // of camera stacking breaking render pass execution implicitly.
            bool isOverlayCamera = (cameraData.renderType == CameraRenderType.Overlay);
            if (isOverlayCamera)
            {
                cameraData.requiresDepthTexture = false;
                cameraData.requiresOpaqueTexture = false;
            }

            Matrix4x4 projectionMatrix = camera.projectionMatrix;

            // Overlay cameras inherit viewport from base.
            // If the viewport is different between them we might need to patch the projection to adjust aspect ratio
            // matrix to prevent squishing when rendering objects in overlay cameras.
            if (isOverlayCamera && !camera.orthographic && cameraData.pixelRect != camera.pixelRect)
            {
                // m00 = (cotangent / aspect), therefore m00 * aspect gives us cotangent.
                float cotangent = camera.projectionMatrix.m00 * camera.aspect;

                // Get new m00 by dividing by base camera aspectRatio.
                float newCotangent = cotangent / cameraData.aspectRatio;
                projectionMatrix.m00 = newCotangent;
            }

            cameraData.SetViewAndProjectionMatrix(camera.worldToCameraMatrix, projectionMatrix);

            cameraData.worldSpaceCameraPos = camera.transform.position;
        }

        static void InitializeRenderingData(UniversalRenderPipelineAsset settings, ref CameraData cameraData, ref CullingResults cullResults,
            bool anyPostProcessingEnabled, out RenderingData renderingData)
        {
            using var profScope = new ProfilingScope(null, Profiling.Pipeline.initializeRenderingData);

            var visibleLights = cullResults.visibleLights;

            int mainLightIndex = GetMainLightIndex(settings, visibleLights);
            bool mainLightCastShadows = false;
            bool additionalLightsCastShadows = false;

            if (cameraData.maxShadowDistance > 0.0f)
            {
                mainLightCastShadows = (mainLightIndex != -1 && visibleLights[mainLightIndex].light != null &&
                    visibleLights[mainLightIndex].light.shadows != LightShadows.None);

                // If additional lights are shaded per-pixel they cannot cast shadows
                if (settings.additionalLightsRenderingMode == LightRenderingMode.PerPixel)
                {
                    for (int i = 0; i < visibleLights.Length; ++i)
                    {
                        if (i == mainLightIndex)
                            continue;

                        Light light = visibleLights[i].light;

                        // UniversalRP doesn't support additional directional light shadows yet
                        if ((visibleLights[i].lightType == LightType.Spot || visibleLights[i].lightType == LightType.Point) && light != null && light.shadows != LightShadows.None)
                        {
                            additionalLightsCastShadows = true;
                            break;
                        }
                    }
                }
            }

            renderingData.cullResults = cullResults;
            renderingData.cameraData = cameraData;
            InitializeLightData(settings, visibleLights, mainLightIndex, out renderingData.lightData);
            InitializeShadowData(settings, visibleLights, mainLightCastShadows, additionalLightsCastShadows && !renderingData.lightData.shadeAdditionalLightsPerVertex, out renderingData.shadowData);
            InitializePostProcessingData(settings, out renderingData.postProcessingData);
            renderingData.supportsDynamicBatching = settings.supportsDynamicBatching;
            renderingData.perObjectData = GetPerObjectLightFlags(renderingData.lightData.additionalLightsCount);
            renderingData.postProcessingEnabled = anyPostProcessingEnabled;

            CheckAndApplyDebugSettings(ref renderingData);
        }

        static void InitializeShadowData(UniversalRenderPipelineAsset settings, NativeArray<VisibleLight> visibleLights, bool mainLightCastShadows, bool additionalLightsCastShadows, out ShadowData shadowData)
        {
            using var profScope = new ProfilingScope(null, Profiling.Pipeline.initializeShadowData);

            m_ShadowBiasData.Clear();
            m_ShadowResolutionData.Clear();

            for (int i = 0; i < visibleLights.Length; ++i)
            {
                Light light = visibleLights[i].light;
                UniversalAdditionalLightData data = null;
                if (light != null)
                {
                    light.gameObject.TryGetComponent(out data);
                }

                if (data && !data.usePipelineSettings)
                    m_ShadowBiasData.Add(new Vector4(light.shadowBias, light.shadowNormalBias, 0.0f, 0.0f));
                else
                    m_ShadowBiasData.Add(new Vector4(settings.shadowDepthBias, settings.shadowNormalBias, 0.0f, 0.0f));

                if (data && (data.additionalLightsShadowResolutionTier == UniversalAdditionalLightData.AdditionalLightsShadowResolutionTierCustom))
                {
                    m_ShadowResolutionData.Add((int)light.shadowResolution); // native code does not clamp light.shadowResolution between -1 and 3
                }
                else if (data && (data.additionalLightsShadowResolutionTier != UniversalAdditionalLightData.AdditionalLightsShadowResolutionTierCustom))
                {
                    int resolutionTier = Mathf.Clamp(data.additionalLightsShadowResolutionTier, UniversalAdditionalLightData.AdditionalLightsShadowResolutionTierLow, UniversalAdditionalLightData.AdditionalLightsShadowResolutionTierHigh);
                    m_ShadowResolutionData.Add(settings.GetAdditionalLightsShadowResolution(resolutionTier));
                }
                else
                {
                    m_ShadowResolutionData.Add(settings.GetAdditionalLightsShadowResolution(UniversalAdditionalLightData.AdditionalLightsShadowDefaultResolutionTier));
                }
            }

            shadowData.bias = m_ShadowBiasData;
            shadowData.resolution = m_ShadowResolutionData;
            shadowData.supportsMainLightShadows = SystemInfo.supportsShadows && settings.supportsMainLightShadows && mainLightCastShadows;

            // We no longer use screen space shadows in URP.
            // This change allows us to have particles & transparent objects receive shadows.
#pragma warning disable 0618
            shadowData.requiresScreenSpaceShadowResolve = false;
#pragma warning restore 0618

            shadowData.mainLightShadowCascadesCount = settings.shadowCascadeCount;
            shadowData.mainLightShadowmapWidth = settings.mainLightShadowmapResolution;
            shadowData.mainLightShadowmapHeight = settings.mainLightShadowmapResolution;

            switch (shadowData.mainLightShadowCascadesCount)
            {
                case 1:
                    shadowData.mainLightShadowCascadesSplit = new Vector3(1.0f, 0.0f, 0.0f);
                    break;

                case 2:
                    shadowData.mainLightShadowCascadesSplit = new Vector3(settings.cascade2Split, 1.0f, 0.0f);
                    break;

                case 3:
                    shadowData.mainLightShadowCascadesSplit = new Vector3(settings.cascade3Split.x, settings.cascade3Split.y, 0.0f);
                    break;

                default:
                    shadowData.mainLightShadowCascadesSplit = settings.cascade4Split;
                    break;
            }

            shadowData.mainLightShadowCascadeBorder = settings.cascadeBorder;

            shadowData.supportsAdditionalLightShadows = SystemInfo.supportsShadows && settings.supportsAdditionalLightShadows && additionalLightsCastShadows;
            shadowData.additionalLightsShadowmapWidth = shadowData.additionalLightsShadowmapHeight = settings.additionalLightsShadowmapResolution;
            shadowData.supportsSoftShadows = settings.supportsSoftShadows && (shadowData.supportsMainLightShadows || shadowData.supportsAdditionalLightShadows);
            shadowData.shadowmapDepthBufferBits = 16;
        }

        static void InitializePostProcessingData(UniversalRenderPipelineAsset settings, out PostProcessingData postProcessingData)
        {
            postProcessingData.gradingMode = settings.supportsHDR
                ? settings.colorGradingMode
                : ColorGradingMode.LowDynamicRange;

            postProcessingData.lutSize = settings.colorGradingLutSize;
            postProcessingData.useFastSRGBLinearConversion = settings.useFastSRGBLinearConversion;
        }

        static void InitializeLightData(UniversalRenderPipelineAsset settings, NativeArray<VisibleLight> visibleLights, int mainLightIndex, out LightData lightData)
        {
            using var profScope = new ProfilingScope(null, Profiling.Pipeline.initializeLightData);

            int maxPerObjectAdditionalLights = UniversalRenderPipeline.maxPerObjectLights;
            int maxVisibleAdditionalLights = UniversalRenderPipeline.maxVisibleAdditionalLights;

            lightData.mainLightIndex = mainLightIndex;

            if (settings.additionalLightsRenderingMode != LightRenderingMode.Disabled)
            {
                lightData.additionalLightsCount =
                    Math.Min((mainLightIndex != -1) ? visibleLights.Length - 1 : visibleLights.Length,
                        maxVisibleAdditionalLights);
                lightData.maxPerObjectAdditionalLightsCount = Math.Min(settings.maxAdditionalLightsCount, maxPerObjectAdditionalLights);
            }
            else
            {
                lightData.additionalLightsCount = 0;
                lightData.maxPerObjectAdditionalLightsCount = 0;
            }

            lightData.shadeAdditionalLightsPerVertex = settings.additionalLightsRenderingMode == LightRenderingMode.PerVertex;
            lightData.visibleLights = visibleLights;
            lightData.supportsMixedLighting = settings.supportsMixedLighting;
        }

        static PerObjectData GetPerObjectLightFlags(int additionalLightsCount)
        {
            using var profScope = new ProfilingScope(null, Profiling.Pipeline.getPerObjectLightFlags);

            var configuration = PerObjectData.ReflectionProbes | PerObjectData.Lightmaps | PerObjectData.LightProbe | PerObjectData.LightData | PerObjectData.OcclusionProbe | PerObjectData.ShadowMask;

            if (additionalLightsCount > 0)
            {
                configuration |= PerObjectData.LightData;

                // In this case we also need per-object indices (unity_LightIndices)
                if (!RenderingUtils.useStructuredBuffer)
                    configuration |= PerObjectData.LightIndices;
            }

            return configuration;
        }

        // Main Light is always a directional light
        static int GetMainLightIndex(UniversalRenderPipelineAsset settings, NativeArray<VisibleLight> visibleLights)
        {
            using var profScope = new ProfilingScope(null, Profiling.Pipeline.getMainLightIndex);

            int totalVisibleLights = visibleLights.Length;

            if (totalVisibleLights == 0 || settings.mainLightRenderingMode != LightRenderingMode.PerPixel)
                return -1;

            Light sunLight = RenderSettings.sun;
            int brightestDirectionalLightIndex = -1;
            float brightestLightIntensity = 0.0f;
            for (int i = 0; i < totalVisibleLights; ++i)
            {
                VisibleLight currVisibleLight = visibleLights[i];
                Light currLight = currVisibleLight.light;

                // Particle system lights have the light property as null. We sort lights so all particles lights
                // come last. Therefore, if first light is particle light then all lights are particle lights.
                // In this case we either have no main light or already found it.
                if (currLight == null)
                    break;

                if (currVisibleLight.lightType == LightType.Directional)
                {
                    // Sun source needs be a directional light
                    if (currLight == sunLight)
                        return i;

                    // In case no sun light is present we will return the brightest directional light
                    if (currLight.intensity > brightestLightIntensity)
                    {
                        brightestLightIntensity = currLight.intensity;
                        brightestDirectionalLightIndex = i;
                    }
                }
            }

            return brightestDirectionalLightIndex;
        }

        static void SetupPerFrameShaderConstants()
        {
            using var profScope = new ProfilingScope(null, Profiling.Pipeline.setupPerFrameShaderConstants);

            // When glossy reflections are OFF in the shader we set a constant color to use as indirect specular
            SphericalHarmonicsL2 ambientSH = RenderSettings.ambientProbe;
            Color linearGlossyEnvColor = new Color(ambientSH[0, 0], ambientSH[1, 0], ambientSH[2, 0]) * RenderSettings.reflectionIntensity;
            Color glossyEnvColor = CoreUtils.ConvertLinearToActiveColorSpace(linearGlossyEnvColor);
            Shader.SetGlobalVector(ShaderPropertyId.glossyEnvironmentColor, glossyEnvColor);

            // Ambient
            Shader.SetGlobalVector(ShaderPropertyId.ambientSkyColor, CoreUtils.ConvertSRGBToActiveColorSpace(RenderSettings.ambientSkyColor));
            Shader.SetGlobalVector(ShaderPropertyId.ambientEquatorColor, CoreUtils.ConvertSRGBToActiveColorSpace(RenderSettings.ambientEquatorColor));
            Shader.SetGlobalVector(ShaderPropertyId.ambientGroundColor, CoreUtils.ConvertSRGBToActiveColorSpace(RenderSettings.ambientGroundColor));

            // Used when subtractive mode is selected
            Shader.SetGlobalVector(ShaderPropertyId.subtractiveShadowColor, CoreUtils.ConvertSRGBToActiveColorSpace(RenderSettings.subtractiveShadowColor));

            // Required for 2D Unlit Shadergraph master node as it doesn't currently support hidden properties.
            Shader.SetGlobalColor(ShaderPropertyId.rendererColor, Color.white);
        }

        static void CheckAndApplyDebugSettings(ref RenderingData renderingData)
        {
            DebugDisplaySettings debugDisplaySettings = DebugDisplaySettings.Instance;
            ref CameraData cameraData = ref renderingData.cameraData;

            if (debugDisplaySettings.AreAnySettingsActive && !cameraData.isPreviewCamera)
            {
                DebugDisplaySettingsRendering renderingSettings = debugDisplaySettings.RenderingSettings;
                int msaaSamples = cameraData.cameraTargetDescriptor.msaaSamples;

                if (!renderingSettings.enableMsaa)
                    msaaSamples = 1;

                if (!renderingSettings.enableHDR)
                    cameraData.isHdrEnabled = false;

                if (!debugDisplaySettings.IsPostProcessingAllowed)
                    cameraData.postProcessEnabled = false;

                cameraData.cameraTargetDescriptor = CreateRenderTextureDescriptor(cameraData.camera,
                    cameraData.renderScale,
                    cameraData.isHdrEnabled,
                    msaaSamples,
                    true,
                    cameraData.requiresOpaqueTexture);
            }
        }

#if ADAPTIVE_PERFORMANCE_2_0_0_OR_NEWER
        static void ApplyAdaptivePerformance(ref CameraData cameraData)
        {
            var noFrontToBackOpaqueFlags = SortingCriteria.SortingLayer | SortingCriteria.RenderQueue | SortingCriteria.OptimizeStateChanges | SortingCriteria.CanvasOrder;
            if (AdaptivePerformance.AdaptivePerformanceRenderSettings.SkipFrontToBackSorting)
                cameraData.defaultOpaqueSortFlags = noFrontToBackOpaqueFlags;

            var MaxShadowDistanceMultiplier = AdaptivePerformance.AdaptivePerformanceRenderSettings.MaxShadowDistanceMultiplier;
            cameraData.maxShadowDistance *= MaxShadowDistanceMultiplier;

            var RenderScaleMultiplier = AdaptivePerformance.AdaptivePerformanceRenderSettings.RenderScaleMultiplier;
            cameraData.renderScale *= RenderScaleMultiplier;

            // TODO
            if (!cameraData.xr.enabled)
            {
                cameraData.cameraTargetDescriptor.width = (int)(cameraData.camera.pixelWidth * cameraData.renderScale);
                cameraData.cameraTargetDescriptor.height = (int)(cameraData.camera.pixelHeight * cameraData.renderScale);
            }

            var antialiasingQualityIndex = (int)cameraData.antialiasingQuality - AdaptivePerformance.AdaptivePerformanceRenderSettings.AntiAliasingQualityBias;
            if (antialiasingQualityIndex < 0)
                cameraData.antialiasing = AntialiasingMode.None;
            cameraData.antialiasingQuality = (AntialiasingQuality)Mathf.Clamp(antialiasingQualityIndex, (int)AntialiasingQuality.Low, (int)AntialiasingQuality.High);
        }

        static void ApplyAdaptivePerformance(ref RenderingData renderingData)
        {
            if (AdaptivePerformance.AdaptivePerformanceRenderSettings.SkipDynamicBatching)
                renderingData.supportsDynamicBatching = false;

            var MainLightShadowmapResolutionMultiplier = AdaptivePerformance.AdaptivePerformanceRenderSettings.MainLightShadowmapResolutionMultiplier;
            renderingData.shadowData.mainLightShadowmapWidth = (int)(renderingData.shadowData.mainLightShadowmapWidth * MainLightShadowmapResolutionMultiplier);
            renderingData.shadowData.mainLightShadowmapHeight = (int)(renderingData.shadowData.mainLightShadowmapHeight * MainLightShadowmapResolutionMultiplier);

            var MainLightShadowCascadesCountBias = AdaptivePerformance.AdaptivePerformanceRenderSettings.MainLightShadowCascadesCountBias;
            renderingData.shadowData.mainLightShadowCascadesCount = Mathf.Clamp(renderingData.shadowData.mainLightShadowCascadesCount - MainLightShadowCascadesCountBias, 0, 4);

            var shadowQualityIndex = AdaptivePerformance.AdaptivePerformanceRenderSettings.ShadowQualityBias;
            for (int i = 0; i < shadowQualityIndex; i++)
            {
                if (renderingData.shadowData.supportsSoftShadows)
                {
                    renderingData.shadowData.supportsSoftShadows = false;
                    continue;
                }

                if (renderingData.shadowData.supportsAdditionalLightShadows)
                {
                    renderingData.shadowData.supportsAdditionalLightShadows = false;
                    continue;
                }

                if (renderingData.shadowData.supportsMainLightShadows)
                {
                    renderingData.shadowData.supportsMainLightShadows = false;
                    continue;
                }

                break;
            }

            if (AdaptivePerformance.AdaptivePerformanceRenderSettings.LutBias >= 1 && renderingData.postProcessingData.lutSize == 32)
                renderingData.postProcessingData.lutSize = 16;
        }

#endif
    }
}<|MERGE_RESOLUTION|>--- conflicted
+++ resolved
@@ -173,11 +173,8 @@
 
             RenderingUtils.ClearSystemInfoCache();
 
-<<<<<<< HEAD
+#if URP_ENABLE_DEBUG_VIEWS
             DebugManager.instance.RefreshEditor();
-=======
-#if URP_ENABLE_DEBUG_VIEWS
->>>>>>> f5c63ed9
             m_DebugDisplaySettingsUI.RegisterDebug(DebugDisplaySettings.Instance);
 #endif
         }
