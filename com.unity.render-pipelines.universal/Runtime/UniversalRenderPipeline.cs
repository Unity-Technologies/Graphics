using System;
using Unity.Collections;
using System.Collections.Generic;
#if UNITY_EDITOR
using UnityEditor;
using UnityEditor.Rendering.Universal;
#endif
using UnityEngine.Scripting.APIUpdating;
using Lightmapping = UnityEngine.Experimental.GlobalIllumination.Lightmapping;
using UnityEngine.Experimental.Rendering;
using UnityEngine.Profiling;

namespace UnityEngine.Rendering.Universal
{
    public sealed partial class UniversalRenderPipeline : RenderPipeline
    {
        public const string k_ShaderTagName = "UniversalPipeline";

        private static class Profiling
        {
            private static Dictionary<int, ProfilingSampler> s_HashSamplerCache = new Dictionary<int, ProfilingSampler>();
            public static readonly ProfilingSampler unknownSampler = new ProfilingSampler("Unknown");

            // Specialization for camera loop to avoid allocations.
            public static ProfilingSampler TryGetOrAddCameraSampler(Camera camera)
            {
#if UNIVERSAL_PROFILING_NO_ALLOC
                return unknownSampler;
#else
                ProfilingSampler ps = null;
                int cameraId = camera.GetHashCode();
                bool exists = s_HashSamplerCache.TryGetValue(cameraId, out ps);
                if (!exists)
                {
                    // NOTE: camera.name allocates!
                    ps = new ProfilingSampler($"{nameof(UniversalRenderPipeline)}.{nameof(RenderSingleCamera)}: {camera.name}");
                    s_HashSamplerCache.Add(cameraId, ps);
                }
                return ps;
#endif
            }

            public static class Pipeline
            {
                // TODO: Would be better to add Profiling name hooks into RenderPipeline.cs, requires changes outside of Universal.
#if UNITY_2021_1_OR_NEWER
                public static readonly ProfilingSampler beginContextRendering  = new ProfilingSampler($"{nameof(RenderPipeline)}.{nameof(BeginContextRendering)}");
                public static readonly ProfilingSampler endContextRendering    = new ProfilingSampler($"{nameof(RenderPipeline)}.{nameof(EndContextRendering)}");
#else
                public static readonly ProfilingSampler beginFrameRendering = new ProfilingSampler($"{nameof(RenderPipeline)}.{nameof(BeginFrameRendering)}");
                public static readonly ProfilingSampler endFrameRendering = new ProfilingSampler($"{nameof(RenderPipeline)}.{nameof(EndFrameRendering)}");
#endif
                public static readonly ProfilingSampler beginCameraRendering = new ProfilingSampler($"{nameof(RenderPipeline)}.{nameof(BeginCameraRendering)}");
                public static readonly ProfilingSampler endCameraRendering = new ProfilingSampler($"{nameof(RenderPipeline)}.{nameof(EndCameraRendering)}");

                const string k_Name = nameof(UniversalRenderPipeline);
                public static readonly ProfilingSampler initializeCameraData = new ProfilingSampler($"{k_Name}.{nameof(InitializeCameraData)}");
                public static readonly ProfilingSampler initializeStackedCameraData = new ProfilingSampler($"{k_Name}.{nameof(InitializeStackedCameraData)}");
                public static readonly ProfilingSampler initializeAdditionalCameraData = new ProfilingSampler($"{k_Name}.{nameof(InitializeAdditionalCameraData)}");
                public static readonly ProfilingSampler initializeRenderingData = new ProfilingSampler($"{k_Name}.{nameof(InitializeRenderingData)}");
                public static readonly ProfilingSampler initializeShadowData = new ProfilingSampler($"{k_Name}.{nameof(InitializeShadowData)}");
                public static readonly ProfilingSampler initializeLightData = new ProfilingSampler($"{k_Name}.{nameof(InitializeLightData)}");
                public static readonly ProfilingSampler getPerObjectLightFlags = new ProfilingSampler($"{k_Name}.{nameof(GetPerObjectLightFlags)}");
                public static readonly ProfilingSampler getMainLightIndex = new ProfilingSampler($"{k_Name}.{nameof(GetMainLightIndex)}");
                public static readonly ProfilingSampler setupPerFrameShaderConstants = new ProfilingSampler($"{k_Name}.{nameof(SetupPerFrameShaderConstants)}");

                public static class Renderer
                {
                    const string k_Name = nameof(ScriptableRenderer);
                    public static readonly ProfilingSampler setupCullingParameters = new ProfilingSampler($"{k_Name}.{nameof(ScriptableRenderer.SetupCullingParameters)}");
                    public static readonly ProfilingSampler setup = new ProfilingSampler($"{k_Name}.{nameof(ScriptableRenderer.Setup)}");
                };

                public static class Context
                {
                    const string k_Name = nameof(ScriptableRenderContext);
                    public static readonly ProfilingSampler submit = new ProfilingSampler($"{k_Name}.{nameof(ScriptableRenderContext.Submit)}");
                };

                public static class XR
                {
                    public static readonly ProfilingSampler mirrorView = new ProfilingSampler("XR Mirror View");
                };
            };
        }

#if ENABLE_VR && ENABLE_XR_MODULE
        internal static XRSystem m_XRSystem = new XRSystem();
#endif

        public static float maxShadowBias
        {
            get => 10.0f;
        }

        public static float minRenderScale
        {
            get => 0.1f;
        }

        public static float maxRenderScale
        {
            get => 2.0f;
        }

        public static int maxNumIterationsEnclosingSphere
        {
            get => 1000;
        }

        // Amount of Lights that can be shaded per object (in the for loop in the shader)
        public static int maxPerObjectLights
        {
            // No support to bitfield mask and int[] in gles2. Can't index fast more than 4 lights.
            // Check Lighting.hlsl for more details.
            get => (SystemInfo.graphicsDeviceType == GraphicsDeviceType.OpenGLES2) ? 4 : 8;
        }

        // These limits have to match same limits in Input.hlsl
        internal const int k_MaxVisibleAdditionalLightsMobileShaderLevelLessThan45 = 16;
        internal const int k_MaxVisibleAdditionalLightsMobile = 32;
        internal const int k_MaxVisibleAdditionalLightsNonMobile = 256;
        public static int maxVisibleAdditionalLights
        {
            get
            {
                bool isMobile = Application.isMobilePlatform;
                if (isMobile && (SystemInfo.graphicsDeviceType == GraphicsDeviceType.OpenGLES2 || (SystemInfo.graphicsDeviceType == GraphicsDeviceType.OpenGLES3 && Graphics.minOpenGLESVersion <= OpenGLESVersion.OpenGLES30)))
                    return k_MaxVisibleAdditionalLightsMobileShaderLevelLessThan45;

                // GLES can be selected as platform on Windows (not a mobile platform) but uniform buffer size so we must use a low light count.
                return (isMobile || SystemInfo.graphicsDeviceType == GraphicsDeviceType.OpenGLCore || SystemInfo.graphicsDeviceType == GraphicsDeviceType.OpenGLES2 || SystemInfo.graphicsDeviceType == GraphicsDeviceType.OpenGLES3)
                    ? k_MaxVisibleAdditionalLightsMobile : k_MaxVisibleAdditionalLightsNonMobile;
            }
        }

        // Match with values in Input.hlsl
        internal static int lightsPerTile => ((maxVisibleAdditionalLights + 31) / 32) * 32;
        internal static int maxZBins => 1024 * 4;
        internal static int maxTileVec4s => 4096;

        internal const int k_DefaultRenderingLayerMask = 0x00000001;
        private readonly DebugDisplaySettingsUI m_DebugDisplaySettingsUI = new DebugDisplaySettingsUI();

        private UniversalRenderPipelineGlobalSettings m_GlobalSettings;
        public override RenderPipelineGlobalSettings defaultSettings => m_GlobalSettings;

        public UniversalRenderPipeline(UniversalRenderPipelineAsset asset)
        {
#if UNITY_EDITOR
            m_GlobalSettings = UniversalRenderPipelineGlobalSettings.Ensure();
#else
            m_GlobalSettings = UniversalRenderPipelineGlobalSettings.instance;
#endif
            SetSupportedRenderingFeatures();

            // Initial state of the RTHandle system.
            // We initialize to screen width/height to avoid multiple realloc that can lead to inflated memory usage (as releasing of memory is delayed).
            RTHandles.Initialize(Screen.width, Screen.height);

            GraphicsSettings.useScriptableRenderPipelineBatching = asset.useSRPBatcher;

            // In QualitySettings.antiAliasing disabled state uses value 0, where in URP 1
            int qualitySettingsMsaaSampleCount = QualitySettings.antiAliasing > 0 ? QualitySettings.antiAliasing : 1;
            bool msaaSampleCountNeedsUpdate = qualitySettingsMsaaSampleCount != asset.msaaSampleCount;

            // Let engine know we have MSAA on for cases where we support MSAA backbuffer
            if (msaaSampleCountNeedsUpdate)
            {
                QualitySettings.antiAliasing = asset.msaaSampleCount;
#if ENABLE_VR && ENABLE_XR_MODULE
                XRSystem.UpdateMSAALevel(asset.msaaSampleCount);
#endif
            }

#if ENABLE_VR && ENABLE_XR_MODULE
            XRSystem.UpdateRenderScale(asset.renderScale);
#endif
            Shader.globalRenderPipeline = "UniversalPipeline";

            Lightmapping.SetDelegate(lightsDelegate);

            CameraCaptureBridge.enabled = true;

            RenderingUtils.ClearSystemInfoCache();

            DecalProjector.defaultMaterial = asset.decalMaterial;

            DebugManager.instance.RefreshEditor();
            m_DebugDisplaySettingsUI.RegisterDebug(UniversalRenderPipelineDebugDisplaySettings.Instance);
        }

        protected override void Dispose(bool disposing)
        {
            m_DebugDisplaySettingsUI.UnregisterDebug();

            base.Dispose(disposing);

            Shader.globalRenderPipeline = "";
            SupportedRenderingFeatures.active = new SupportedRenderingFeatures();
            ShaderData.instance.Dispose();

#if ENABLE_VR && ENABLE_XR_MODULE
            m_XRSystem?.Dispose();
#endif

#if UNITY_EDITOR
            SceneViewDrawMode.ResetDrawMode();
#endif
            Lightmapping.ResetDelegate();
            CameraCaptureBridge.enabled = false;
        }

#if UNITY_2021_1_OR_NEWER
        protected override void Render(ScriptableRenderContext renderContext, Camera[] cameras)
        {
            Render(renderContext, new List<Camera>(cameras));
        }

#endif

#if UNITY_2021_1_OR_NEWER
        protected override void Render(ScriptableRenderContext renderContext, List<Camera> cameras)
#else
        protected override void Render(ScriptableRenderContext renderContext, Camera[] cameras)
#endif
        {
            // TODO: Would be better to add Profiling name hooks into RenderPipelineManager.
            // C#8 feature, only in >= 2020.2
            using var profScope = new ProfilingScope(null, ProfilingSampler.Get(URPProfileId.UniversalRenderTotal));

#if UNITY_2021_1_OR_NEWER
            using (new ProfilingScope(null, Profiling.Pipeline.beginContextRendering))
            {
                BeginContextRendering(renderContext, cameras);
            }
#else
            using (new ProfilingScope(null, Profiling.Pipeline.beginFrameRendering))
            {
                BeginFrameRendering(renderContext, cameras);
            }
#endif

            GraphicsSettings.lightsUseLinearIntensity = (QualitySettings.activeColorSpace == ColorSpace.Linear);
            GraphicsSettings.lightsUseColorTemperature = true;
            GraphicsSettings.defaultRenderingLayerMask = k_DefaultRenderingLayerMask;
            SetupPerFrameShaderConstants();
#if ENABLE_VR && ENABLE_XR_MODULE
            // Update XR MSAA level per frame.
            XRSystem.UpdateMSAALevel(asset.msaaSampleCount);
#endif

#if UNITY_EDITOR
            // We do not want to start rendering if URP global settings are not ready (m_globalSettings is null)
            // or been deleted/moved (m_globalSettings is not necessarily null)
            if (m_GlobalSettings == null || UniversalRenderPipelineGlobalSettings.instance == null)
            {
                m_GlobalSettings = UniversalRenderPipelineGlobalSettings.Ensure();
                if(m_GlobalSettings == null) return;
            }
#endif

#if DEVELOPMENT_BUILD || UNITY_EDITOR
            if (DebugManager.instance.isAnyDebugUIActive)
                UniversalRenderPipelineDebugDisplaySettings.Instance.UpdateFrameTiming();
#endif

            SortCameras(cameras);
#if UNITY_2021_1_OR_NEWER
            for (int i = 0; i < cameras.Count; ++i)
#else
            for (int i = 0; i < cameras.Length; ++i)
#endif
            {
                var camera = cameras[i];
                if (IsGameCamera(camera))
                {
                    RenderCameraStack(renderContext, camera);
                }
                else
                {
                    using (new ProfilingScope(null, Profiling.Pipeline.beginCameraRendering))
                    {
                        BeginCameraRendering(renderContext, camera);
                    }
#if VISUAL_EFFECT_GRAPH_0_0_1_OR_NEWER
                    //It should be called before culling to prepare material. When there isn't any VisualEffect component, this method has no effect.
                    VFX.VFXManager.PrepareCamera(camera);
#endif
                    UpdateVolumeFramework(camera, null);

                    RenderSingleCamera(renderContext, camera);

                    using (new ProfilingScope(null, Profiling.Pipeline.endCameraRendering))
                    {
                        EndCameraRendering(renderContext, camera);
                    }
                }
            }
#if UNITY_2021_1_OR_NEWER
            using (new ProfilingScope(null, Profiling.Pipeline.endContextRendering))
            {
                EndContextRendering(renderContext, cameras);
            }
#else
            using (new ProfilingScope(null, Profiling.Pipeline.endFrameRendering))
            {
                EndFrameRendering(renderContext, cameras);
            }
#endif

#if ENABLE_SHADER_DEBUG_PRINT
            ShaderDebugPrintManager.instance.EndFrame();
#endif
        }

        /// <summary>
        /// Standalone camera rendering. Use this to render procedural cameras.
        /// This method doesn't call <c>BeginCameraRendering</c> and <c>EndCameraRendering</c> callbacks.
        /// </summary>
        /// <param name="context">Render context used to record commands during execution.</param>
        /// <param name="camera">Camera to render.</param>
        /// <seealso cref="ScriptableRenderContext"/>
        public static void RenderSingleCamera(ScriptableRenderContext context, Camera camera)
        {
            UniversalAdditionalCameraData additionalCameraData = null;
            if (IsGameCamera(camera))
                camera.gameObject.TryGetComponent(out additionalCameraData);

            if (additionalCameraData != null && additionalCameraData.renderType != CameraRenderType.Base)
            {
                Debug.LogWarning("Only Base cameras can be rendered with standalone RenderSingleCamera. Camera will be skipped.");
                return;
            }

            InitializeCameraData(camera, additionalCameraData, true, out var cameraData);
#if ADAPTIVE_PERFORMANCE_2_0_0_OR_NEWER
            if (asset.useAdaptivePerformance)
                ApplyAdaptivePerformance(ref cameraData);
#endif
            RenderSingleCamera(context, cameraData, cameraData.postProcessEnabled);
        }

        static bool TryGetCullingParameters(CameraData cameraData, out ScriptableCullingParameters cullingParams)
        {
#if ENABLE_VR && ENABLE_XR_MODULE
            if (cameraData.xr.enabled)
            {
                cullingParams = cameraData.xr.cullingParams;

                // Sync the FOV on the camera to match the projection from the XR device
                if (!cameraData.camera.usePhysicalProperties && !XRGraphicsAutomatedTests.enabled)
                    cameraData.camera.fieldOfView = Mathf.Rad2Deg * Mathf.Atan(1.0f / cullingParams.stereoProjectionMatrix.m11) * 2.0f;

                return true;
            }
#endif

            return cameraData.camera.TryGetCullingParameters(false, out cullingParams);
        }

        /// <summary>
        /// Renders a single camera. This method will do culling, setup and execution of the renderer.
        /// </summary>
        /// <param name="context">Render context used to record commands during execution.</param>
        /// <param name="cameraData">Camera rendering data. This might contain data inherited from a base camera.</param>
        /// <param name="anyPostProcessingEnabled">True if at least one camera has post-processing enabled in the stack, false otherwise.</param>
        static void RenderSingleCamera(ScriptableRenderContext context, CameraData cameraData, bool anyPostProcessingEnabled)
        {
            Camera camera = cameraData.camera;
            var renderer = cameraData.renderer;
            if (renderer == null)
            {
                Debug.LogWarning(string.Format("Trying to render {0} with an invalid renderer. Camera rendering will be skipped.", camera.name));
                return;
            }

            if (!TryGetCullingParameters(cameraData, out var cullingParameters))
                return;

            ScriptableRenderer.current = renderer;
            bool isSceneViewCamera = cameraData.isSceneViewCamera;

            // NOTE: Do NOT mix ProfilingScope with named CommandBuffers i.e. CommandBufferPool.Get("name").
            // Currently there's an issue which results in mismatched markers.
            // The named CommandBuffer will close its "profiling scope" on execution.
            // That will orphan ProfilingScope markers as the named CommandBuffer markers are their parents.
            // Resulting in following pattern:
            // exec(cmd.start, scope.start, cmd.end) and exec(cmd.start, scope.end, cmd.end)
            CommandBuffer cmd = CommandBufferPool.Get();

            // TODO: move skybox code from C++ to URP in order to remove the call to context.Submit() inside DrawSkyboxPass
            // Until then, we can't use nested profiling scopes with XR multipass
            CommandBuffer cmdScope = cameraData.xr.enabled ? null : cmd;

            ProfilingSampler sampler = Profiling.TryGetOrAddCameraSampler(camera);
            using (new ProfilingScope(cmdScope, sampler)) // Enqueues a "BeginSample" command into the CommandBuffer cmd
            {
                renderer.Clear(cameraData.renderType);

                using (new ProfilingScope(null, Profiling.Pipeline.Renderer.setupCullingParameters))
                {
                    renderer.OnPreCullRenderPasses(in cameraData);
                    renderer.SetupCullingParameters(ref cullingParameters, ref cameraData);
                }

                context.ExecuteCommandBuffer(cmd); // Send all the commands enqueued so far in the CommandBuffer cmd, to the ScriptableRenderContext context
                cmd.Clear();

#if UNITY_EDITOR
                // Emit scene view UI
                if (isSceneViewCamera)
                    ScriptableRenderContext.EmitWorldGeometryForSceneView(camera);
                else
#endif
                if (cameraData.camera.targetTexture != null && cameraData.cameraType != CameraType.Preview)
                    ScriptableRenderContext.EmitGeometryForCamera(camera);

                var cullResults = context.Cull(ref cullingParameters);
                InitializeRenderingData(asset, ref cameraData, ref cullResults, anyPostProcessingEnabled, out var renderingData);

#if ADAPTIVE_PERFORMANCE_2_0_0_OR_NEWER
                if (asset.useAdaptivePerformance)
                    ApplyAdaptivePerformance(ref renderingData);
#endif

                RTHandles.SetReferenceSize(cameraData.cameraTargetDescriptor.width, cameraData.cameraTargetDescriptor.height);

                renderer.AddRenderPasses(ref renderingData);

                using (new ProfilingScope(null, Profiling.Pipeline.Renderer.setup))
                    renderer.Setup(context, ref renderingData);

                // Timing scope inside
                renderer.Execute(context, ref renderingData);
                CleanupLightData(ref renderingData.lightData);
            } // When ProfilingSample goes out of scope, an "EndSample" command is enqueued into CommandBuffer cmd

            cameraData.xr.EndCamera(cmd, cameraData);
            context.ExecuteCommandBuffer(cmd); // Sends to ScriptableRenderContext all the commands enqueued since cmd.Clear, i.e the "EndSample" command
            CommandBufferPool.Release(cmd);

            using (new ProfilingScope(null, Profiling.Pipeline.Context.submit))
            {
                if (renderer.useRenderPassEnabled && !context.SubmitForRenderPassValidation())
                {
                    renderer.useRenderPassEnabled = false;
                    CoreUtils.SetKeyword(cmd, ShaderKeywordStrings.RenderPassEnabled, false);
                    Debug.LogWarning("Rendering command not supported inside a native RenderPass found. Falling back to non-RenderPass rendering path");
                }
                context.Submit(); // Actually execute the commands that we previously sent to the ScriptableRenderContext context
            }

            ScriptableRenderer.current = null;
        }

        /// <summary>
        // Renders a camera stack. This method calls RenderSingleCamera for each valid camera in the stack.
        // The last camera resolves the final target to screen.
        /// </summary>
        /// <param name="context">Render context used to record commands during execution.</param>
        /// <param name="camera">Camera to render.</param>
        static void RenderCameraStack(ScriptableRenderContext context, Camera baseCamera)
        {
            using var profScope = new ProfilingScope(null, ProfilingSampler.Get(URPProfileId.RenderCameraStack));

            baseCamera.TryGetComponent<UniversalAdditionalCameraData>(out var baseCameraAdditionalData);

            // Overlay cameras will be rendered stacked while rendering base cameras
            if (baseCameraAdditionalData != null && baseCameraAdditionalData.renderType == CameraRenderType.Overlay)
                return;

            // renderer contains a stack if it has additional data and the renderer supports stacking
            var renderer = baseCameraAdditionalData?.scriptableRenderer;
            bool supportsCameraStacking = renderer != null && renderer.supportedRenderingFeatures.cameraStacking;
            List<Camera> cameraStack = (supportsCameraStacking) ? baseCameraAdditionalData?.cameraStack : null;

            bool anyPostProcessingEnabled = baseCameraAdditionalData != null && baseCameraAdditionalData.renderPostProcessing;

            // We need to know the last active camera in the stack to be able to resolve
            // rendering to screen when rendering it. The last camera in the stack is not
            // necessarily the last active one as it users might disable it.
            int lastActiveOverlayCameraIndex = -1;
            if (cameraStack != null)
            {
                var baseCameraRendererType = baseCameraAdditionalData?.scriptableRenderer.GetType();
                bool shouldUpdateCameraStack = false;

                for (int i = 0; i < cameraStack.Count; ++i)
                {
                    Camera currCamera = cameraStack[i];
                    if (currCamera == null)
                    {
                        shouldUpdateCameraStack = true;
                        continue;
                    }

                    if (currCamera.isActiveAndEnabled)
                    {
                        currCamera.TryGetComponent<UniversalAdditionalCameraData>(out var data);

                        if (data == null || data.renderType != CameraRenderType.Overlay)
                        {
                            Debug.LogWarning(string.Format("Stack can only contain Overlay cameras. {0} will skip rendering.", currCamera.name));
                            continue;
                        }

                        var currCameraRendererType = data?.scriptableRenderer.GetType();
                        if (currCameraRendererType != baseCameraRendererType)
                        {
                            var renderer2DType = typeof(Renderer2D);
                            if (currCameraRendererType != renderer2DType && baseCameraRendererType != renderer2DType)
                            {
                                Debug.LogWarning(string.Format("Only cameras with compatible renderer types can be stacked. {0} will skip rendering", currCamera.name));
                                continue;
                            }
                        }

                        anyPostProcessingEnabled |= data.renderPostProcessing;
                        lastActiveOverlayCameraIndex = i;
                    }
                }
                if (shouldUpdateCameraStack)
                {
                    baseCameraAdditionalData.UpdateCameraStack();
                }
            }

            // Post-processing not supported in GLES2.
            anyPostProcessingEnabled &= SystemInfo.graphicsDeviceType != GraphicsDeviceType.OpenGLES2;

            bool isStackedRendering = lastActiveOverlayCameraIndex != -1;

#if ENABLE_VR && ENABLE_XR_MODULE
            var xrActive = false;
            var xrRendering = true;
            if (baseCameraAdditionalData != null)
                xrRendering = baseCameraAdditionalData.allowXRRendering;
            var xrPasses = m_XRSystem.SetupFrame(baseCamera, xrRendering);
            foreach (XRPass xrPass in xrPasses)
            {
                if (xrPass.enabled)
                {
                    xrActive = true;
                    UpdateCameraStereoMatrices(baseCamera, xrPass);
                }
#endif

            using (new ProfilingScope(null, Profiling.Pipeline.beginCameraRendering))
            {
                BeginCameraRendering(context, baseCamera);
            }
            // Update volumeframework before initializing additional camera data
            UpdateVolumeFramework(baseCamera, baseCameraAdditionalData);
            InitializeCameraData(baseCamera, baseCameraAdditionalData, !isStackedRendering, out var baseCameraData);
            RenderTextureDescriptor originalTargetDesc = baseCameraData.cameraTargetDescriptor;

#if ENABLE_VR && ENABLE_XR_MODULE
            if (xrPass.enabled)
            {
                baseCameraData.xr = xrPass;
                // XRTODO: remove isStereoEnabled in 2021.x
#pragma warning disable 0618
                baseCameraData.isStereoEnabled = xrPass.enabled;
#pragma warning restore 0618

                // Helper function for updating cameraData with xrPass Data
                m_XRSystem.UpdateCameraData(ref baseCameraData, baseCameraData.xr);
                // Need to update XRSystem using baseCameraData to handle the case where camera position is modified in BeginCameraRendering
                m_XRSystem.UpdateFromCamera(ref baseCameraData.xr, baseCameraData);
                m_XRSystem.BeginLateLatching(baseCamera, xrPass);
            }
#endif

#if VISUAL_EFFECT_GRAPH_0_0_1_OR_NEWER
            //It should be called before culling to prepare material. When there isn't any VisualEffect component, this method has no effect.
            VFX.VFXManager.PrepareCamera(baseCamera);
#endif
#if ADAPTIVE_PERFORMANCE_2_0_0_OR_NEWER
            if (asset.useAdaptivePerformance)
                ApplyAdaptivePerformance(ref baseCameraData);
#endif
            RenderSingleCamera(context, baseCameraData, anyPostProcessingEnabled);
            using (new ProfilingScope(null, Profiling.Pipeline.endCameraRendering))
            {
                EndCameraRendering(context, baseCamera);
            }

#if ENABLE_VR && ENABLE_XR_MODULE
            m_XRSystem.EndLateLatching(baseCamera, xrPass);
#endif

            if (isStackedRendering)
            {
                for (int i = 0; i < cameraStack.Count; ++i)
                {
                    var currCamera = cameraStack[i];
                    if (!currCamera.isActiveAndEnabled)
                        continue;

                    currCamera.TryGetComponent<UniversalAdditionalCameraData>(out var currCameraData);
                    // Camera is overlay and enabled
                    if (currCameraData != null)
                    {
                        // Copy base settings from base camera data and initialize initialize remaining specific settings for this camera type.
                        CameraData overlayCameraData = baseCameraData;
                        bool lastCamera = i == lastActiveOverlayCameraIndex;

#if ENABLE_VR && ENABLE_XR_MODULE
                        UpdateCameraStereoMatrices(currCameraData.camera, xrPass);
#endif

                        using (new ProfilingScope(null, Profiling.Pipeline.beginCameraRendering))
                        {
                            BeginCameraRendering(context, currCamera);
                        }
#if VISUAL_EFFECT_GRAPH_0_0_1_OR_NEWER
                        //It should be called before culling to prepare material. When there isn't any VisualEffect component, this method has no effect.
                        VFX.VFXManager.PrepareCamera(currCamera);
#endif
                        UpdateVolumeFramework(currCamera, currCameraData);
                        InitializeAdditionalCameraData(currCamera, currCameraData, lastCamera, ref overlayCameraData);
                        overlayCameraData.baseCamera = baseCamera;
#if ENABLE_VR && ENABLE_XR_MODULE
                        if (baseCameraData.xr.enabled)
                            m_XRSystem.UpdateFromCamera(ref overlayCameraData.xr, overlayCameraData);
#endif
                        RenderSingleCamera(context, overlayCameraData, anyPostProcessingEnabled);

                        using (new ProfilingScope(null, Profiling.Pipeline.endCameraRendering))
                        {
                            EndCameraRendering(context, currCamera);
                        }
                    }
                }
            }

#if ENABLE_VR && ENABLE_XR_MODULE
            if (baseCameraData.xr.enabled)
                baseCameraData.cameraTargetDescriptor = originalTargetDesc;
        }

        if (xrActive)
        {
            CommandBuffer cmd = CommandBufferPool.Get();
            using (new ProfilingScope(cmd, Profiling.Pipeline.XR.mirrorView))
            {
                m_XRSystem.RenderMirrorView(cmd, baseCamera);
            }

            context.ExecuteCommandBuffer(cmd);
            context.Submit();
            CommandBufferPool.Release(cmd);
        }

        m_XRSystem.ReleaseFrame();
#endif
        }

        static void UpdateVolumeFramework(Camera camera, UniversalAdditionalCameraData additionalCameraData)
        {
            using var profScope = new ProfilingScope(null, ProfilingSampler.Get(URPProfileId.UpdateVolumeFramework));

            // We update the volume framework for:
            // * All cameras in the editor when not in playmode
            // * scene cameras
            // * cameras with update mode set to EveryFrame
            // * cameras with update mode set to UsePipelineSettings and the URP Asset set to EveryFrame
            bool shouldUpdate = camera.cameraType == CameraType.SceneView;
            shouldUpdate |= additionalCameraData != null && additionalCameraData.requiresVolumeFrameworkUpdate;

#if UNITY_EDITOR
            shouldUpdate |= Application.isPlaying == false;
#endif

            // When we have volume updates per-frame disabled...
            if (!shouldUpdate && additionalCameraData)
            {
                // Create a local volume stack and cache the state if it's null
                if (additionalCameraData.volumeStack == null)
                {
                    camera.UpdateVolumeStack(additionalCameraData);
                }

                VolumeManager.instance.stack = additionalCameraData.volumeStack;
                return;
            }

            // When we want to update the volumes every frame...

            // We destroy the volumeStack in the additional camera data, if present, to make sure
            // it gets recreated and initialized if the update mode gets later changed to ViaScripting...
            if (additionalCameraData && additionalCameraData.volumeStack != null)
            {
                camera.DestroyVolumeStack(additionalCameraData);
            }

            // Get the mask + trigger and update the stack
            camera.GetVolumeLayerMaskAndTrigger(additionalCameraData, out LayerMask layerMask, out Transform trigger);
            VolumeManager.instance.ResetMainStack();
            VolumeManager.instance.Update(trigger, layerMask);
        }

        static bool CheckPostProcessForDepth(in CameraData cameraData)
        {
            if (!cameraData.postProcessEnabled)
                return false;

            if (cameraData.antialiasing == AntialiasingMode.SubpixelMorphologicalAntiAliasing)
                return true;

            var stack = VolumeManager.instance.stack;

            if (stack.GetComponent<DepthOfField>().IsActive())
                return true;

            if (stack.GetComponent<MotionBlur>().IsActive())
                return true;

            return false;
        }

        static void SetSupportedRenderingFeatures()
        {
#if UNITY_EDITOR
            SupportedRenderingFeatures.active = new SupportedRenderingFeatures()
            {
                reflectionProbeModes = SupportedRenderingFeatures.ReflectionProbeModes.None,
                defaultMixedLightingModes = SupportedRenderingFeatures.LightmapMixedBakeModes.Subtractive,
                mixedLightingModes = SupportedRenderingFeatures.LightmapMixedBakeModes.Subtractive | SupportedRenderingFeatures.LightmapMixedBakeModes.IndirectOnly | SupportedRenderingFeatures.LightmapMixedBakeModes.Shadowmask,
                lightmapBakeTypes = LightmapBakeType.Baked | LightmapBakeType.Mixed | LightmapBakeType.Realtime,
                lightmapsModes = LightmapsMode.CombinedDirectional | LightmapsMode.NonDirectional,
                lightProbeProxyVolumes = false,
                motionVectors = false,
                receiveShadows = false,
                reflectionProbes = false,
                reflectionProbesBlendDistance = true,
                particleSystemInstancing = true
            };
            SceneViewDrawMode.SetupDrawMode();
#endif
        }

        static void InitializeCameraData(Camera camera, UniversalAdditionalCameraData additionalCameraData, bool resolveFinalTarget, out CameraData cameraData)
        {
            using var profScope = new ProfilingScope(null, Profiling.Pipeline.initializeCameraData);

            cameraData = new CameraData();
            InitializeStackedCameraData(camera, additionalCameraData, ref cameraData);
            InitializeAdditionalCameraData(camera, additionalCameraData, resolveFinalTarget, ref cameraData);

            ///////////////////////////////////////////////////////////////////
            // Descriptor settings                                            /
            ///////////////////////////////////////////////////////////////////

            var renderer = additionalCameraData?.scriptableRenderer;
            bool rendererSupportsMSAA = renderer != null && renderer.supportedRenderingFeatures.msaa;

            int msaaSamples = 1;
            if (camera.allowMSAA && asset.msaaSampleCount > 1 && rendererSupportsMSAA)
                msaaSamples = (camera.targetTexture != null) ? camera.targetTexture.antiAliasing : asset.msaaSampleCount;
#if ENABLE_VR && ENABLE_XR_MODULE
            // Use XR's MSAA if camera is XR camera. XR MSAA needs special handle here because it is not per Camera.
            // Multiple cameras could render into the same XR display and they should share the same MSAA level.
            if (cameraData.xrRendering && rendererSupportsMSAA)
                msaaSamples = XRSystem.GetMSAALevel();
#endif

            bool needsAlphaChannel = Graphics.preserveFramebufferAlpha;
<<<<<<< HEAD
            cameraData.cameraTargetDescriptor = CreateRenderTextureDescriptor(camera, cameraData.renderScale,
                cameraData.isHdrEnabled, asset.hdrFormat, msaaSamples, needsAlphaChannel, cameraData.requiresOpaqueTexture);
=======

            // Render scale is not intended to affect the scene view so override the scale to 1.0 when it's rendered.
            bool isSceneViewCamera = (camera.cameraType == CameraType.SceneView);
            float renderScale = isSceneViewCamera ? 1.0f : cameraData.renderScale;

            cameraData.cameraTargetDescriptor = CreateRenderTextureDescriptor(camera, renderScale,
                cameraData.isHdrEnabled, msaaSamples, needsAlphaChannel, cameraData.requiresOpaqueTexture);
>>>>>>> 597e8c0c
        }

        /// <summary>
        /// Initialize camera data settings common for all cameras in the stack. Overlay cameras will inherit
        /// settings from base camera.
        /// </summary>
        /// <param name="baseCamera">Base camera to inherit settings from.</param>
        /// <param name="baseAdditionalCameraData">Component that contains additional base camera data.</param>
        /// <param name="cameraData">Camera data to initialize setttings.</param>
        static void InitializeStackedCameraData(Camera baseCamera, UniversalAdditionalCameraData baseAdditionalCameraData, ref CameraData cameraData)
        {
            using var profScope = new ProfilingScope(null, Profiling.Pipeline.initializeStackedCameraData);

            var settings = asset;
            cameraData.targetTexture = baseCamera.targetTexture;
            cameraData.cameraType = baseCamera.cameraType;
            bool isSceneViewCamera = cameraData.isSceneViewCamera;

            ///////////////////////////////////////////////////////////////////
            // Environment and Post-processing settings                       /
            ///////////////////////////////////////////////////////////////////
            if (isSceneViewCamera)
            {
                cameraData.volumeLayerMask = 1; // "Default"
                cameraData.volumeTrigger = null;
                cameraData.isStopNaNEnabled = false;
                cameraData.isDitheringEnabled = false;
                cameraData.antialiasing = AntialiasingMode.None;
                cameraData.antialiasingQuality = AntialiasingQuality.High;
#if ENABLE_VR && ENABLE_XR_MODULE
                cameraData.xrRendering = false;
#endif
            }
            else if (baseAdditionalCameraData != null)
            {
                cameraData.volumeLayerMask = baseAdditionalCameraData.volumeLayerMask;
                cameraData.volumeTrigger = baseAdditionalCameraData.volumeTrigger == null ? baseCamera.transform : baseAdditionalCameraData.volumeTrigger;
                cameraData.isStopNaNEnabled = baseAdditionalCameraData.stopNaN && SystemInfo.graphicsShaderLevel >= 35;
                cameraData.isDitheringEnabled = baseAdditionalCameraData.dithering;
                cameraData.antialiasing = baseAdditionalCameraData.antialiasing;
                cameraData.antialiasingQuality = baseAdditionalCameraData.antialiasingQuality;
#if ENABLE_VR && ENABLE_XR_MODULE
                cameraData.xrRendering = baseAdditionalCameraData.allowXRRendering && m_XRSystem.RefreshXrSdk();
#endif
            }
            else
            {
                cameraData.volumeLayerMask = 1; // "Default"
                cameraData.volumeTrigger = null;
                cameraData.isStopNaNEnabled = false;
                cameraData.isDitheringEnabled = false;
                cameraData.antialiasing = AntialiasingMode.None;
                cameraData.antialiasingQuality = AntialiasingQuality.High;
#if ENABLE_VR && ENABLE_XR_MODULE
                cameraData.xrRendering = m_XRSystem.RefreshXrSdk();
#endif
            }

            ///////////////////////////////////////////////////////////////////
            // Settings that control output of the camera                     /
            ///////////////////////////////////////////////////////////////////

            cameraData.isHdrEnabled = baseCamera.allowHDR && settings.supportsHDR;

            Rect cameraRect = baseCamera.rect;
            cameraData.pixelRect = baseCamera.pixelRect;
            cameraData.pixelWidth = baseCamera.pixelWidth;
            cameraData.pixelHeight = baseCamera.pixelHeight;
            cameraData.aspectRatio = (float)cameraData.pixelWidth / (float)cameraData.pixelHeight;
            cameraData.isDefaultViewport = (!(Math.Abs(cameraRect.x) > 0.0f || Math.Abs(cameraRect.y) > 0.0f ||
                Math.Abs(cameraRect.width) < 1.0f || Math.Abs(cameraRect.height) < 1.0f));

            // Discard variations lesser than kRenderScaleThreshold.
            // Scale is only enabled for gameview.
            const float kRenderScaleThreshold = 0.05f;
            cameraData.renderScale = (Mathf.Abs(1.0f - settings.renderScale) < kRenderScaleThreshold) ? 1.0f : settings.renderScale;

            if (cameraData.renderScale == 1.0f)
            {
                cameraData.imageScalingMode = ImageScalingMode.None;
            }
            else if (cameraData.renderScale < 1.0f)
            {
                cameraData.imageScalingMode = ImageScalingMode.Upscaling;
            }
            else if (cameraData.renderScale > 1.0f)
            {
                cameraData.imageScalingMode = ImageScalingMode.Downscaling;
            }

            // Convert the upscaling filter selection from the pipeline asset into an image upscaling filter
            cameraData.upscalingFilter = ResolveUpscalingFilterSelection(new Vector2(cameraData.pixelWidth, cameraData.pixelHeight), cameraData.renderScale, settings.upscalingFilter);

#if ENABLE_VR && ENABLE_XR_MODULE
            cameraData.xr = m_XRSystem.emptyPass;
            XRSystem.UpdateRenderScale(cameraData.renderScale);
#else
            cameraData.xr = XRPass.emptyPass;
#endif

            var commonOpaqueFlags = SortingCriteria.CommonOpaque;
            var noFrontToBackOpaqueFlags = SortingCriteria.SortingLayer | SortingCriteria.RenderQueue | SortingCriteria.OptimizeStateChanges | SortingCriteria.CanvasOrder;
            bool hasHSRGPU = SystemInfo.hasHiddenSurfaceRemovalOnGPU;
            bool canSkipFrontToBackSorting = (baseCamera.opaqueSortMode == OpaqueSortMode.Default && hasHSRGPU) || baseCamera.opaqueSortMode == OpaqueSortMode.NoDistanceSort;

            cameraData.defaultOpaqueSortFlags = canSkipFrontToBackSorting ? noFrontToBackOpaqueFlags : commonOpaqueFlags;
            cameraData.captureActions = CameraCaptureBridge.GetCaptureActions(baseCamera);
        }

        /// <summary>
        /// Initialize settings that can be different for each camera in the stack.
        /// </summary>
        /// <param name="camera">Camera to initialize settings from.</param>
        /// <param name="additionalCameraData">Additional camera data component to initialize settings from.</param>
        /// <param name="resolveFinalTarget">True if this is the last camera in the stack and rendering should resolve to camera target.</param>
        /// <param name="cameraData">Settings to be initilized.</param>
        static void InitializeAdditionalCameraData(Camera camera, UniversalAdditionalCameraData additionalCameraData, bool resolveFinalTarget, ref CameraData cameraData)
        {
            using var profScope = new ProfilingScope(null, Profiling.Pipeline.initializeAdditionalCameraData);

            var settings = asset;
            cameraData.camera = camera;

            bool anyShadowsEnabled = settings.supportsMainLightShadows || settings.supportsAdditionalLightShadows;
            cameraData.maxShadowDistance = Mathf.Min(settings.shadowDistance, camera.farClipPlane);
            cameraData.maxShadowDistance = (anyShadowsEnabled && cameraData.maxShadowDistance >= camera.nearClipPlane) ? cameraData.maxShadowDistance : 0.0f;

            bool isSceneViewCamera = cameraData.isSceneViewCamera;
            if (isSceneViewCamera)
            {
                cameraData.renderType = CameraRenderType.Base;
                cameraData.clearDepth = true;
                cameraData.postProcessEnabled = CoreUtils.ArePostProcessesEnabled(camera);
                cameraData.requiresDepthTexture = settings.supportsCameraDepthTexture;
                cameraData.requiresOpaqueTexture = settings.supportsCameraOpaqueTexture;
                cameraData.renderer = asset.scriptableRenderer;
            }
            else if (additionalCameraData != null)
            {
                cameraData.renderType = additionalCameraData.renderType;
                cameraData.clearDepth = (additionalCameraData.renderType != CameraRenderType.Base) ? additionalCameraData.clearDepth : true;
                cameraData.postProcessEnabled = additionalCameraData.renderPostProcessing;
                cameraData.maxShadowDistance = (additionalCameraData.renderShadows) ? cameraData.maxShadowDistance : 0.0f;
                cameraData.requiresDepthTexture = additionalCameraData.requiresDepthTexture;
                cameraData.requiresOpaqueTexture = additionalCameraData.requiresColorTexture;
                cameraData.renderer = additionalCameraData.scriptableRenderer;
            }
            else
            {
                cameraData.renderType = CameraRenderType.Base;
                cameraData.clearDepth = true;
                cameraData.postProcessEnabled = false;
                cameraData.requiresDepthTexture = settings.supportsCameraDepthTexture;
                cameraData.requiresOpaqueTexture = settings.supportsCameraOpaqueTexture;
                cameraData.renderer = asset.scriptableRenderer;
            }

            // Disables post if GLes2
            cameraData.postProcessEnabled &= SystemInfo.graphicsDeviceType != GraphicsDeviceType.OpenGLES2;

            cameraData.requiresDepthTexture |= isSceneViewCamera;
            cameraData.postProcessingRequiresDepthTexture |= CheckPostProcessForDepth(cameraData);
            cameraData.resolveFinalTarget = resolveFinalTarget;

            // Disable depth and color copy. We should add it in the renderer instead to avoid performance pitfalls
            // of camera stacking breaking render pass execution implicitly.
            bool isOverlayCamera = (cameraData.renderType == CameraRenderType.Overlay);
            if (isOverlayCamera)
            {
                cameraData.requiresOpaqueTexture = false;
            }

            Matrix4x4 projectionMatrix = camera.projectionMatrix;

            // Overlay cameras inherit viewport from base.
            // If the viewport is different between them we might need to patch the projection to adjust aspect ratio
            // matrix to prevent squishing when rendering objects in overlay cameras.
            if (isOverlayCamera && !camera.orthographic && cameraData.pixelRect != camera.pixelRect)
            {
                // m00 = (cotangent / aspect), therefore m00 * aspect gives us cotangent.
                float cotangent = camera.projectionMatrix.m00 * camera.aspect;

                // Get new m00 by dividing by base camera aspectRatio.
                float newCotangent = cotangent / cameraData.aspectRatio;
                projectionMatrix.m00 = newCotangent;
            }

            cameraData.SetViewAndProjectionMatrix(camera.worldToCameraMatrix, projectionMatrix);

            cameraData.worldSpaceCameraPos = camera.transform.position;

            var backgroundColorSRGB = camera.backgroundColor;
            // Get the background color from preferences if preview camera
#if UNITY_EDITOR
            if (camera.cameraType == CameraType.Preview && camera.clearFlags != CameraClearFlags.SolidColor)
            {
                backgroundColorSRGB = CoreRenderPipelinePreferences.previewBackgroundColor;
            }
#endif

            cameraData.backgroundColor = CoreUtils.ConvertSRGBToActiveColorSpace(backgroundColorSRGB);
        }

        static void InitializeRenderingData(UniversalRenderPipelineAsset settings, ref CameraData cameraData, ref CullingResults cullResults,
            bool anyPostProcessingEnabled, out RenderingData renderingData)
        {
            using var profScope = new ProfilingScope(null, Profiling.Pipeline.initializeRenderingData);

            var visibleLights = cullResults.visibleLights;

            int mainLightIndex = GetMainLightIndex(settings, visibleLights);
            bool mainLightCastShadows = false;
            bool additionalLightsCastShadows = false;

            if (cameraData.maxShadowDistance > 0.0f)
            {
                mainLightCastShadows = (mainLightIndex != -1 && visibleLights[mainLightIndex].light != null &&
                    visibleLights[mainLightIndex].light.shadows != LightShadows.None);

                // If additional lights are shaded per-vertex they cannot cast shadows
                if (settings.additionalLightsRenderingMode == LightRenderingMode.PerPixel)
                {
                    for (int i = 0; i < visibleLights.Length; ++i)
                    {
                        if (i == mainLightIndex)
                            continue;

                        Light light = visibleLights[i].light;

                        // UniversalRP doesn't support additional directional light shadows yet
                        if ((visibleLights[i].lightType == LightType.Spot || visibleLights[i].lightType == LightType.Point) && light != null && light.shadows != LightShadows.None)
                        {
                            additionalLightsCastShadows = true;
                            break;
                        }
                    }
                }
            }

            renderingData.cullResults = cullResults;
            renderingData.cameraData = cameraData;
            InitializeLightData(settings, visibleLights, mainLightIndex, out renderingData.lightData);
            InitializeShadowData(settings, visibleLights, mainLightCastShadows, additionalLightsCastShadows && !renderingData.lightData.shadeAdditionalLightsPerVertex, out renderingData.shadowData);
            InitializePostProcessingData(settings, out renderingData.postProcessingData);
            renderingData.supportsDynamicBatching = settings.supportsDynamicBatching;
            renderingData.perObjectData = GetPerObjectLightFlags(renderingData.lightData.additionalLightsCount);
            renderingData.postProcessingEnabled = anyPostProcessingEnabled;

            CheckAndApplyDebugSettings(ref renderingData);
        }

        static void InitializeShadowData(UniversalRenderPipelineAsset settings, NativeArray<VisibleLight> visibleLights, bool mainLightCastShadows, bool additionalLightsCastShadows, out ShadowData shadowData)
        {
            using var profScope = new ProfilingScope(null, Profiling.Pipeline.initializeShadowData);

            m_ShadowBiasData.Clear();
            m_ShadowResolutionData.Clear();

            for (int i = 0; i < visibleLights.Length; ++i)
            {
                Light light = visibleLights[i].light;
                UniversalAdditionalLightData data = null;
                if (light != null)
                {
                    light.gameObject.TryGetComponent(out data);
                }

                if (data && !data.usePipelineSettings)
                    m_ShadowBiasData.Add(new Vector4(light.shadowBias, light.shadowNormalBias, 0.0f, 0.0f));
                else
                    m_ShadowBiasData.Add(new Vector4(settings.shadowDepthBias, settings.shadowNormalBias, 0.0f, 0.0f));

                if (data && (data.additionalLightsShadowResolutionTier == UniversalAdditionalLightData.AdditionalLightsShadowResolutionTierCustom))
                {
                    m_ShadowResolutionData.Add((int)light.shadowResolution); // native code does not clamp light.shadowResolution between -1 and 3
                }
                else if (data && (data.additionalLightsShadowResolutionTier != UniversalAdditionalLightData.AdditionalLightsShadowResolutionTierCustom))
                {
                    int resolutionTier = Mathf.Clamp(data.additionalLightsShadowResolutionTier, UniversalAdditionalLightData.AdditionalLightsShadowResolutionTierLow, UniversalAdditionalLightData.AdditionalLightsShadowResolutionTierHigh);
                    m_ShadowResolutionData.Add(settings.GetAdditionalLightsShadowResolution(resolutionTier));
                }
                else
                {
                    m_ShadowResolutionData.Add(settings.GetAdditionalLightsShadowResolution(UniversalAdditionalLightData.AdditionalLightsShadowDefaultResolutionTier));
                }
            }

            shadowData.bias = m_ShadowBiasData;
            shadowData.resolution = m_ShadowResolutionData;
            shadowData.supportsMainLightShadows = SystemInfo.supportsShadows && settings.supportsMainLightShadows && mainLightCastShadows;

            // We no longer use screen space shadows in URP.
            // This change allows us to have particles & transparent objects receive shadows.
#pragma warning disable 0618
            shadowData.requiresScreenSpaceShadowResolve = false;
#pragma warning restore 0618

            shadowData.mainLightShadowCascadesCount = settings.shadowCascadeCount;
            shadowData.mainLightShadowmapWidth = settings.mainLightShadowmapResolution;
            shadowData.mainLightShadowmapHeight = settings.mainLightShadowmapResolution;

            switch (shadowData.mainLightShadowCascadesCount)
            {
                case 1:
                    shadowData.mainLightShadowCascadesSplit = new Vector3(1.0f, 0.0f, 0.0f);
                    break;

                case 2:
                    shadowData.mainLightShadowCascadesSplit = new Vector3(settings.cascade2Split, 1.0f, 0.0f);
                    break;

                case 3:
                    shadowData.mainLightShadowCascadesSplit = new Vector3(settings.cascade3Split.x, settings.cascade3Split.y, 0.0f);
                    break;

                default:
                    shadowData.mainLightShadowCascadesSplit = settings.cascade4Split;
                    break;
            }

            shadowData.mainLightShadowCascadeBorder = settings.cascadeBorder;

            shadowData.supportsAdditionalLightShadows = SystemInfo.supportsShadows && settings.supportsAdditionalLightShadows && additionalLightsCastShadows;
            shadowData.additionalLightsShadowmapWidth = shadowData.additionalLightsShadowmapHeight = settings.additionalLightsShadowmapResolution;
            shadowData.supportsSoftShadows = settings.supportsSoftShadows && (shadowData.supportsMainLightShadows || shadowData.supportsAdditionalLightShadows);
            shadowData.shadowmapDepthBufferBits = 16;

            // This will be setup in AdditionalLightsShadowCasterPass.
            shadowData.isKeywordAdditionalLightShadowsEnabled = false;
            shadowData.isKeywordSoftShadowsEnabled = false;
        }

        static void InitializePostProcessingData(UniversalRenderPipelineAsset settings, out PostProcessingData postProcessingData)
        {
            postProcessingData.gradingMode = settings.supportsHDR
                ? settings.colorGradingMode
                : ColorGradingMode.LowDynamicRange;

            postProcessingData.lutSize = settings.colorGradingLutSize;
            postProcessingData.useFastSRGBLinearConversion = settings.useFastSRGBLinearConversion;
        }

        static void InitializeLightData(UniversalRenderPipelineAsset settings, NativeArray<VisibleLight> visibleLights, int mainLightIndex, out LightData lightData)
        {
            using var profScope = new ProfilingScope(null, Profiling.Pipeline.initializeLightData);

            int maxPerObjectAdditionalLights = UniversalRenderPipeline.maxPerObjectLights;
            int maxVisibleAdditionalLights = UniversalRenderPipeline.maxVisibleAdditionalLights;

            lightData.mainLightIndex = mainLightIndex;

            if (settings.additionalLightsRenderingMode != LightRenderingMode.Disabled)
            {
                lightData.additionalLightsCount =
                    Math.Min((mainLightIndex != -1) ? visibleLights.Length - 1 : visibleLights.Length,
                        maxVisibleAdditionalLights);
                lightData.maxPerObjectAdditionalLightsCount = Math.Min(settings.maxAdditionalLightsCount, maxPerObjectAdditionalLights);
            }
            else
            {
                lightData.additionalLightsCount = 0;
                lightData.maxPerObjectAdditionalLightsCount = 0;
            }

            lightData.supportsAdditionalLights = settings.additionalLightsRenderingMode != LightRenderingMode.Disabled;
            lightData.shadeAdditionalLightsPerVertex = settings.additionalLightsRenderingMode == LightRenderingMode.PerVertex;
            lightData.visibleLights = visibleLights;
            lightData.supportsMixedLighting = settings.supportsMixedLighting;
            lightData.reflectionProbeBlending = settings.reflectionProbeBlending;
            lightData.reflectionProbeBoxProjection = settings.reflectionProbeBoxProjection;
            lightData.supportsLightLayers = RenderingUtils.SupportsLightLayers(SystemInfo.graphicsDeviceType) && settings.supportsLightLayers;
            lightData.originalIndices = new NativeArray<int>(visibleLights.Length, Allocator.Temp);
            for (var i = 0; i < lightData.originalIndices.Length; i++)
            {
                lightData.originalIndices[i] = i;
            }
        }

        static void CleanupLightData(ref LightData lightData)
        {
            lightData.originalIndices.Dispose();
        }

        static void UpdateCameraStereoMatrices(Camera camera, XRPass xr)
        {
#if ENABLE_VR && ENABLE_XR_MODULE
            if (xr.enabled)
            {
                if (xr.singlePassEnabled)
                {
                    for (int i = 0; i < Mathf.Min(2, xr.viewCount); i++)
                    {
                        camera.SetStereoProjectionMatrix((Camera.StereoscopicEye)i, xr.GetProjMatrix(i));
                        camera.SetStereoViewMatrix((Camera.StereoscopicEye)i, xr.GetViewMatrix(i));
                    }
                }
                else
                {
                    camera.SetStereoProjectionMatrix((Camera.StereoscopicEye)xr.multipassId, xr.GetProjMatrix(0));
                    camera.SetStereoViewMatrix((Camera.StereoscopicEye)xr.multipassId, xr.GetViewMatrix(0));
                }
            }
#endif
        }

        static PerObjectData GetPerObjectLightFlags(int additionalLightsCount)
        {
            using var profScope = new ProfilingScope(null, Profiling.Pipeline.getPerObjectLightFlags);

            var configuration = PerObjectData.ReflectionProbes | PerObjectData.Lightmaps | PerObjectData.LightProbe | PerObjectData.LightData | PerObjectData.OcclusionProbe | PerObjectData.ShadowMask;

            if (additionalLightsCount > 0)
            {
                configuration |= PerObjectData.LightData;

                // In this case we also need per-object indices (unity_LightIndices)
                if (!RenderingUtils.useStructuredBuffer)
                    configuration |= PerObjectData.LightIndices;
            }

            return configuration;
        }

        // Main Light is always a directional light
        static int GetMainLightIndex(UniversalRenderPipelineAsset settings, NativeArray<VisibleLight> visibleLights)
        {
            using var profScope = new ProfilingScope(null, Profiling.Pipeline.getMainLightIndex);

            int totalVisibleLights = visibleLights.Length;

            if (totalVisibleLights == 0 || settings.mainLightRenderingMode != LightRenderingMode.PerPixel)
                return -1;

            Light sunLight = RenderSettings.sun;
            int brightestDirectionalLightIndex = -1;
            float brightestLightIntensity = 0.0f;
            for (int i = 0; i < totalVisibleLights; ++i)
            {
                VisibleLight currVisibleLight = visibleLights[i];
                Light currLight = currVisibleLight.light;

                // Particle system lights have the light property as null. We sort lights so all particles lights
                // come last. Therefore, if first light is particle light then all lights are particle lights.
                // In this case we either have no main light or already found it.
                if (currLight == null)
                    break;

                if (currVisibleLight.lightType == LightType.Directional)
                {
                    // Sun source needs be a directional light
                    if (currLight == sunLight)
                        return i;

                    // In case no sun light is present we will return the brightest directional light
                    if (currLight.intensity > brightestLightIntensity)
                    {
                        brightestLightIntensity = currLight.intensity;
                        brightestDirectionalLightIndex = i;
                    }
                }
            }

            return brightestDirectionalLightIndex;
        }

        static void SetupPerFrameShaderConstants()
        {
            using var profScope = new ProfilingScope(null, Profiling.Pipeline.setupPerFrameShaderConstants);

            // When glossy reflections are OFF in the shader we set a constant color to use as indirect specular
            SphericalHarmonicsL2 ambientSH = RenderSettings.ambientProbe;
            Color linearGlossyEnvColor = new Color(ambientSH[0, 0], ambientSH[1, 0], ambientSH[2, 0]) * RenderSettings.reflectionIntensity;
            Color glossyEnvColor = CoreUtils.ConvertLinearToActiveColorSpace(linearGlossyEnvColor);
            Shader.SetGlobalVector(ShaderPropertyId.glossyEnvironmentColor, glossyEnvColor);

            // Used as fallback cubemap for reflections
            Shader.SetGlobalVector(ShaderPropertyId.glossyEnvironmentCubeMapHDR, ReflectionProbe.defaultTextureHDRDecodeValues);
            Shader.SetGlobalTexture(ShaderPropertyId.glossyEnvironmentCubeMap, ReflectionProbe.defaultTexture);

            // Ambient
            Shader.SetGlobalVector(ShaderPropertyId.ambientSkyColor, CoreUtils.ConvertSRGBToActiveColorSpace(RenderSettings.ambientSkyColor));
            Shader.SetGlobalVector(ShaderPropertyId.ambientEquatorColor, CoreUtils.ConvertSRGBToActiveColorSpace(RenderSettings.ambientEquatorColor));
            Shader.SetGlobalVector(ShaderPropertyId.ambientGroundColor, CoreUtils.ConvertSRGBToActiveColorSpace(RenderSettings.ambientGroundColor));

            // Used when subtractive mode is selected
            Shader.SetGlobalVector(ShaderPropertyId.subtractiveShadowColor, CoreUtils.ConvertSRGBToActiveColorSpace(RenderSettings.subtractiveShadowColor));

            // Required for 2D Unlit Shadergraph master node as it doesn't currently support hidden properties.
            Shader.SetGlobalColor(ShaderPropertyId.rendererColor, Color.white);
        }

        static void CheckAndApplyDebugSettings(ref RenderingData renderingData)
        {
            var debugDisplaySettings = UniversalRenderPipelineDebugDisplaySettings.Instance;
            ref CameraData cameraData = ref renderingData.cameraData;

            if (debugDisplaySettings.AreAnySettingsActive && !cameraData.isPreviewCamera)
            {
                DebugDisplaySettingsRendering renderingSettings = debugDisplaySettings.renderingSettings;
                int msaaSamples = cameraData.cameraTargetDescriptor.msaaSamples;

                if (!renderingSettings.enableMsaa)
                    msaaSamples = 1;

                if (!renderingSettings.enableHDR)
                    cameraData.isHdrEnabled = false;

                if (!debugDisplaySettings.IsPostProcessingAllowed)
                    cameraData.postProcessEnabled = false;

                cameraData.cameraTargetDescriptor.graphicsFormat = MakeRenderTextureGraphicsFormat(cameraData.isHdrEnabled, asset.hdrFormat, true);
                cameraData.cameraTargetDescriptor.msaaSamples = msaaSamples;
            }
        }

        /// <summary>
        /// Returns the best supported image upscaling filter based on the provided upscaling filter selection
        /// </summary>
        /// <param name="imageSize">Size of the final image</param>
        /// <param name="renderScale">Scale being applied to the final image size</param>
        /// <param name="selection">Upscaling filter selected by the user</param>
        /// <returns>Either the original filter provided, or the best replacement available</returns>
        static ImageUpscalingFilter ResolveUpscalingFilterSelection(Vector2 imageSize, float renderScale, UpscalingFilterSelection selection)
        {
            // By default we just use linear filtering since it's the most compatible choice
            ImageUpscalingFilter filter = ImageUpscalingFilter.Linear;

            switch (selection)
            {
                case UpscalingFilterSelection.Auto:
                {
                    // The user selected "auto" for their upscaling filter so we should attempt to choose the best filter
                    // for the current situation. When the current resolution and render scale are compatible with integer
                    // scaling we use the point sampling filter. Otherwise we just use the default filter (linear).
                    float pixelScale = (1.0f / renderScale);
                    bool isIntegerScale = ((pixelScale - Mathf.Floor(pixelScale)) == 0.0f);

                    if (isIntegerScale)
                    {
                        float widthScale = (imageSize.x / pixelScale);
                        float heightScale = (imageSize.y / pixelScale);

                        bool isImageCompatible = (((widthScale - Mathf.Floor(widthScale)) == 0.0f) &&
                                                  ((heightScale - Mathf.Floor(heightScale)) == 0.0f));

                        if (isImageCompatible)
                        {
                            filter = ImageUpscalingFilter.Point;
                        }
                    }

                    break;
                }

                case UpscalingFilterSelection.Linear:
                {
                    // Do nothing since linear is already the default

                    break;
                }

                case UpscalingFilterSelection.Point:
                {
                    filter = ImageUpscalingFilter.Point;

                    break;
                }
            }

            return filter;
        }

#if ADAPTIVE_PERFORMANCE_2_0_0_OR_NEWER
        static void ApplyAdaptivePerformance(ref CameraData cameraData)
        {
            var noFrontToBackOpaqueFlags = SortingCriteria.SortingLayer | SortingCriteria.RenderQueue | SortingCriteria.OptimizeStateChanges | SortingCriteria.CanvasOrder;
            if (AdaptivePerformance.AdaptivePerformanceRenderSettings.SkipFrontToBackSorting)
                cameraData.defaultOpaqueSortFlags = noFrontToBackOpaqueFlags;

            var MaxShadowDistanceMultiplier = AdaptivePerformance.AdaptivePerformanceRenderSettings.MaxShadowDistanceMultiplier;
            cameraData.maxShadowDistance *= MaxShadowDistanceMultiplier;

            var RenderScaleMultiplier = AdaptivePerformance.AdaptivePerformanceRenderSettings.RenderScaleMultiplier;
            cameraData.renderScale *= RenderScaleMultiplier;

            // TODO
            if (!cameraData.xr.enabled)
            {
                cameraData.cameraTargetDescriptor.width = (int)(cameraData.camera.pixelWidth * cameraData.renderScale);
                cameraData.cameraTargetDescriptor.height = (int)(cameraData.camera.pixelHeight * cameraData.renderScale);
            }

            var antialiasingQualityIndex = (int)cameraData.antialiasingQuality - AdaptivePerformance.AdaptivePerformanceRenderSettings.AntiAliasingQualityBias;
            if (antialiasingQualityIndex < 0)
                cameraData.antialiasing = AntialiasingMode.None;
            cameraData.antialiasingQuality = (AntialiasingQuality)Mathf.Clamp(antialiasingQualityIndex, (int)AntialiasingQuality.Low, (int)AntialiasingQuality.High);
        }

        static void ApplyAdaptivePerformance(ref RenderingData renderingData)
        {
            if (AdaptivePerformance.AdaptivePerformanceRenderSettings.SkipDynamicBatching)
                renderingData.supportsDynamicBatching = false;

            var MainLightShadowmapResolutionMultiplier = AdaptivePerformance.AdaptivePerformanceRenderSettings.MainLightShadowmapResolutionMultiplier;
            renderingData.shadowData.mainLightShadowmapWidth = (int)(renderingData.shadowData.mainLightShadowmapWidth * MainLightShadowmapResolutionMultiplier);
            renderingData.shadowData.mainLightShadowmapHeight = (int)(renderingData.shadowData.mainLightShadowmapHeight * MainLightShadowmapResolutionMultiplier);

            var MainLightShadowCascadesCountBias = AdaptivePerformance.AdaptivePerformanceRenderSettings.MainLightShadowCascadesCountBias;
            renderingData.shadowData.mainLightShadowCascadesCount = Mathf.Clamp(renderingData.shadowData.mainLightShadowCascadesCount - MainLightShadowCascadesCountBias, 0, 4);

            var shadowQualityIndex = AdaptivePerformance.AdaptivePerformanceRenderSettings.ShadowQualityBias;
            for (int i = 0; i < shadowQualityIndex; i++)
            {
                if (renderingData.shadowData.supportsSoftShadows)
                {
                    renderingData.shadowData.supportsSoftShadows = false;
                    continue;
                }

                if (renderingData.shadowData.supportsAdditionalLightShadows)
                {
                    renderingData.shadowData.supportsAdditionalLightShadows = false;
                    continue;
                }

                if (renderingData.shadowData.supportsMainLightShadows)
                {
                    renderingData.shadowData.supportsMainLightShadows = false;
                    continue;
                }

                break;
            }

            if (AdaptivePerformance.AdaptivePerformanceRenderSettings.LutBias >= 1 && renderingData.postProcessingData.lutSize == 32)
                renderingData.postProcessingData.lutSize = 16;
        }

#endif
    }
}<|MERGE_RESOLUTION|>--- conflicted
+++ resolved
@@ -767,18 +767,13 @@
 #endif
 
             bool needsAlphaChannel = Graphics.preserveFramebufferAlpha;
-<<<<<<< HEAD
-            cameraData.cameraTargetDescriptor = CreateRenderTextureDescriptor(camera, cameraData.renderScale,
-                cameraData.isHdrEnabled, asset.hdrFormat, msaaSamples, needsAlphaChannel, cameraData.requiresOpaqueTexture);
-=======
 
             // Render scale is not intended to affect the scene view so override the scale to 1.0 when it's rendered.
             bool isSceneViewCamera = (camera.cameraType == CameraType.SceneView);
             float renderScale = isSceneViewCamera ? 1.0f : cameraData.renderScale;
 
             cameraData.cameraTargetDescriptor = CreateRenderTextureDescriptor(camera, renderScale,
-                cameraData.isHdrEnabled, msaaSamples, needsAlphaChannel, cameraData.requiresOpaqueTexture);
->>>>>>> 597e8c0c
+                cameraData.isHdrEnabled, asset.hdrFormat, msaaSamples, needsAlphaChannel, cameraData.requiresOpaqueTexture);
         }
 
         /// <summary>
