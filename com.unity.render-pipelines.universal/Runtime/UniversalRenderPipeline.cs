using System;
using Unity.Collections;
using System.Collections.Generic;
#if UNITY_EDITOR
using UnityEditor;
using UnityEditor.Rendering.Universal;
#endif
using UnityEngine.Scripting.APIUpdating;
using Lightmapping = UnityEngine.Experimental.GlobalIllumination.Lightmapping;
using UnityEngine.Experimental.Rendering;

namespace UnityEngine.Rendering.LWRP
{
    [Obsolete("LWRP -> Universal (UnityUpgradable) -> UnityEngine.Rendering.Universal.UniversalRenderPipeline", true)]
    public class LightweightRenderPipeline
    {
        public LightweightRenderPipeline(LightweightRenderPipelineAsset asset)
        {
        }
    }
}

namespace UnityEngine.Rendering.Universal
{
    public sealed partial class UniversalRenderPipeline : RenderPipeline
    {
        public const string k_ShaderTagName = "UniversalPipeline";

        const string k_RenderCameraTag = "Render Camera";
        static ProfilingSampler _CameraProfilingSampler = new ProfilingSampler(k_RenderCameraTag);

#if ENABLE_VR && ENABLE_XR_MODULE
        internal static XRSystem m_XRSystem = new XRSystem();
#endif

        public static float maxShadowBias
        {
            get => 10.0f;
        }

        public static float minRenderScale
        {
            get => 0.1f;
        }

        public static float maxRenderScale
        {
            get => 2.0f;
        }

        // Amount of Lights that can be shaded per object (in the for loop in the shader)
        public static int maxPerObjectLights
        {
            // No support to bitfield mask and int[] in gles2. Can't index fast more than 4 lights.
            // Check Lighting.hlsl for more details.
            get => (SystemInfo.graphicsDeviceType == GraphicsDeviceType.OpenGLES2) ? 4 : 8;
        }

        // These limits have to match same limits in Input.hlsl
        const int k_MaxVisibleAdditionalLightsMobile    = 32;
        const int k_MaxVisibleAdditionalLightsNonMobile = 256;
        public static int maxVisibleAdditionalLights
        {
            get
            {
                // GLES can be selected as platform on Windows (not a mobile platform) but uniform buffer size so we must use a low light count.
                return (Application.isMobilePlatform || SystemInfo.graphicsDeviceType == GraphicsDeviceType.OpenGLCore || SystemInfo.graphicsDeviceType == GraphicsDeviceType.OpenGLES2 || SystemInfo.graphicsDeviceType == GraphicsDeviceType.OpenGLES3)
                        ? k_MaxVisibleAdditionalLightsMobile : k_MaxVisibleAdditionalLightsNonMobile;
            }
        }

        // Internal max count for how many ScriptableRendererData can be added to a single Universal RP asset
        internal static int maxScriptableRenderers
        {
            get => 8;
        }

        public UniversalRenderPipeline(UniversalRenderPipelineAsset asset)
        {
            SetSupportedRenderingFeatures();

            // Let engine know we have MSAA on for cases where we support MSAA backbuffer
            if (QualitySettings.antiAliasing != asset.msaaSampleCount)
            {
                QualitySettings.antiAliasing = asset.msaaSampleCount;
#if ENABLE_VR && ENABLE_VR_MODULE
                XRSystem.UpdateMSAALevel(asset.msaaSampleCount);
#endif
            }

#if ENABLE_VR && ENABLE_XR_MODULE
            XRSystem.UpdateRenderScale(asset.renderScale);
#endif
            // For compatibility reasons we also match old LightweightPipeline tag.
            Shader.globalRenderPipeline = "UniversalPipeline,LightweightPipeline";

            Lightmapping.SetDelegate(lightsDelegate);

            CameraCaptureBridge.enabled = true;

            RenderingUtils.ClearSystemInfoCache();
        }

        protected override void Dispose(bool disposing)
        {
            base.Dispose(disposing);

            Shader.globalRenderPipeline = "";
            SupportedRenderingFeatures.active = new SupportedRenderingFeatures();
            ShaderData.instance.Dispose();
            DeferredShaderData.instance.Dispose();

#if UNITY_EDITOR
            SceneViewDrawMode.ResetDrawMode();
#endif
            Lightmapping.ResetDelegate();
            CameraCaptureBridge.enabled = false;
        }

        protected override void Render(ScriptableRenderContext renderContext, Camera[] cameras)
        {
            BeginFrameRendering(renderContext, cameras);

            GraphicsSettings.lightsUseLinearIntensity = (QualitySettings.activeColorSpace == ColorSpace.Linear);
            GraphicsSettings.useScriptableRenderPipelineBatching = asset.useSRPBatcher;
            SetupPerFrameShaderConstants();

            SortCameras(cameras);
            for (int i = 0; i < cameras.Length; ++i)
            {
                var camera = cameras[i];
                if (IsGameCamera(camera))
                {
                    RenderCameraStack(renderContext, camera);
                }
                else
                {
                    BeginCameraRendering(renderContext, camera);
#if VISUAL_EFFECT_GRAPH_0_0_1_OR_NEWER
                    //It should be called before culling to prepare material. When there isn't any VisualEffect component, this method has no effect.
                    VFX.VFXManager.PrepareCamera(camera);
#endif
                    UpdateVolumeFramework(camera, null);

                    RenderSingleCamera(renderContext, camera);
                    EndCameraRendering(renderContext, camera);
                }
            }

            EndFrameRendering(renderContext, cameras);
        }

        /// <summary>
        /// Standalone camera rendering. Use this to render procedural cameras.
        /// This method doesn't call <c>BeginCameraRendering</c> and <c>EndCameraRendering</c> callbacks.
        /// </summary>
        /// <param name="context">Render context used to record commands during execution.</param>
        /// <param name="camera">Camera to render.</param>
        /// <seealso cref="ScriptableRenderContext"/>
        public static void RenderSingleCamera(ScriptableRenderContext context, Camera camera)
        {
            UniversalAdditionalCameraData additionalCameraData = null;
            if (IsGameCamera(camera))
                camera.gameObject.TryGetComponent(out additionalCameraData);

            if (additionalCameraData != null && additionalCameraData.renderType != CameraRenderType.Base)
            {
                Debug.LogWarning("Only Base cameras can be rendered with standalone RenderSingleCamera. Camera will be skipped.");
                return;
            }

            InitializeCameraData(camera, additionalCameraData, true, out var cameraData);
            RenderSingleCamera(context, cameraData, cameraData.postProcessEnabled);
        }

        static bool TryGetCullingParameters(CameraData cameraData, out ScriptableCullingParameters cullingParams)
        {
#if ENABLE_VR && ENABLE_XR_MODULE
            if (cameraData.xr.enabled)
            {
                cullingParams = cameraData.xr.cullingParams;
                return true;
            }
#endif

            return cameraData.camera.TryGetCullingParameters(false, out cullingParams);
        }

        /// <summary>
        /// Renders a single camera. This method will do culling, setup and execution of the renderer.
        /// </summary>
        /// <param name="context">Render context used to record commands during execution.</param>
        /// <param name="cameraData">Camera rendering data. This might contain data inherited from a base camera.</param>
        /// <param name="anyPostProcessingEnabled">True if at least one camera has post-processing enabled in the stack, false otherwise.</param>
        static void RenderSingleCamera(ScriptableRenderContext context, CameraData cameraData, bool anyPostProcessingEnabled)
        {
            Camera camera = cameraData.camera;
            var renderer = cameraData.renderer;
            if (renderer == null)
            {
                Debug.LogWarning(string.Format("Trying to render {0} with an invalid renderer. Camera rendering will be skipped.", camera.name));
                return;
            }

            if (!TryGetCullingParameters(cameraData, out var cullingParameters))
                return;

            ScriptableRenderer.current = renderer;
            bool isSceneViewCamera = cameraData.isSceneViewCamera;

            ProfilingSampler sampler = (asset.debugLevel >= PipelineDebugLevel.Profiling) ? new ProfilingSampler(camera.name) : _CameraProfilingSampler;
            CommandBuffer cmd = CommandBufferPool.Get(sampler.name);
            using (new ProfilingScope(cmd, sampler)) // Enqueues a "BeginSample" command into the CommandBuffer cmd
            {
                renderer.Clear(cameraData.renderType);
                renderer.SetupCullingParameters(ref cullingParameters, ref cameraData);

                context.ExecuteCommandBuffer(cmd); // Send all the commands enqueued so far in the CommandBuffer cmd, to the ScriptableRenderContext context
                cmd.Clear();

#if UNITY_EDITOR
                // Emit scene view UI
                if (isSceneViewCamera)
                {
                    ScriptableRenderContext.EmitWorldGeometryForSceneView(camera);
                }
#endif

                var cullResults = context.Cull(ref cullingParameters);
                InitializeRenderingData(asset, ref cameraData, ref cullResults, anyPostProcessingEnabled, out var renderingData);

                renderer.Setup(context, ref renderingData);
                renderer.Execute(context, ref renderingData);
            } // When ProfilingSample goes out of scope, an "EndSample" command is enqueued into CommandBuffer cmd

<<<<<<< HEAD
=======
            cameraData.xr.EndCamera(cmd, camera);
>>>>>>> ff311341
            context.ExecuteCommandBuffer(cmd); // Sends to ScriptableRenderContext all the commands enqueued since cmd.Clear, i.e the "EndSample" command
            CommandBufferPool.Release(cmd);
            context.Submit(); // Actually execute the commands that we previously sent to the ScriptableRenderContext context

            ScriptableRenderer.current = null;
        }

        /// <summary>
        // Renders a camera stack. This method calls RenderSingleCamera for each valid camera in the stack.
        // The last camera resolves the final target to screen.
        /// </summary>
        /// <param name="context">Render context used to record commands during execution.</param>
        /// <param name="camera">Camera to render.</param>
        static void RenderCameraStack(ScriptableRenderContext context, Camera baseCamera)
        {
            baseCamera.TryGetComponent<UniversalAdditionalCameraData>(out var baseCameraAdditionalData);

            // Overlay cameras will be rendered stacked while rendering base cameras
            if (baseCameraAdditionalData != null && baseCameraAdditionalData.renderType == CameraRenderType.Overlay)
                return;

            // renderer contains a stack if it has additional data and the renderer supports stacking
            var renderer = baseCameraAdditionalData?.scriptableRenderer;
            bool supportsCameraStacking = renderer != null && renderer.supportedRenderingFeatures.cameraStacking;
            List<Camera> cameraStack = (supportsCameraStacking) ? baseCameraAdditionalData?.cameraStack : null;

            bool anyPostProcessingEnabled = baseCameraAdditionalData != null && baseCameraAdditionalData.renderPostProcessing;
            anyPostProcessingEnabled &= SystemInfo.graphicsDeviceType != GraphicsDeviceType.OpenGLES2;

            // We need to know the last active camera in the stack to be able to resolve
            // rendering to screen when rendering it. The last camera in the stack is not
            // necessarily the last active one as it users might disable it.
            int lastActiveOverlayCameraIndex = -1;
            if (cameraStack != null)
            {
                var baseCameraRendererType = baseCameraAdditionalData?.scriptableRenderer.GetType();

                for (int i = 0; i < cameraStack.Count; ++i)
                {
                    Camera currCamera = cameraStack[i];

                    if (currCamera != null && currCamera.isActiveAndEnabled)
                    {
                        currCamera.TryGetComponent<UniversalAdditionalCameraData>(out var data);

                        if (data == null || data.renderType != CameraRenderType.Overlay)
                        {
                            Debug.LogWarning(string.Format("Stack can only contain Overlay cameras. {0} will skip rendering.", currCamera.name));
                            continue;
                        }

                        var currCameraRendererType = data?.scriptableRenderer.GetType();
                        if (currCameraRendererType != baseCameraRendererType)
                        {
                            var renderer2DType = typeof(Experimental.Rendering.Universal.Renderer2D);
                            if (currCameraRendererType != renderer2DType && baseCameraRendererType != renderer2DType)
                            {
                                Debug.LogWarning(string.Format("Only cameras with compatible renderer types can be stacked. {0} will skip rendering", currCamera.name));
                                continue;
                            }
                        }

                        anyPostProcessingEnabled |= data.renderPostProcessing;
                        lastActiveOverlayCameraIndex = i;
                    }
                }
            }


            bool isStackedRendering = lastActiveOverlayCameraIndex != -1;

            InitializeCameraData(baseCamera, baseCameraAdditionalData, !isStackedRendering, out var baseCameraData);

#if ENABLE_VR && ENABLE_XR_MODULE
            var originalTargetDesc = baseCameraData.cameraTargetDescriptor;
            var xrActive = false;
            var xrPasses = m_XRSystem.SetupFrame(baseCameraData);
            foreach (XRPass xrPass in xrPasses)
            {
                baseCameraData.xr = xrPass;

                // XRTODO: remove isStereoEnabled in 2021.x
#pragma warning disable 0618
                baseCameraData.isStereoEnabled = xrPass.enabled;
#pragma warning restore 0618

                if (baseCameraData.xr.enabled)
                {
                    xrActive = true;
                    // XRTODO: Revisit URP cameraTargetDescriptor logic. The descriptor here is not for camera target, it is for intermediate render texture.
                    baseCameraData.cameraTargetDescriptor = baseCameraData.xr.renderTargetDesc;
                    if (baseCameraData.isHdrEnabled)
                    {
                        baseCameraData.cameraTargetDescriptor.graphicsFormat = originalTargetDesc.graphicsFormat;
                    }
                    baseCameraData.cameraTargetDescriptor.msaaSamples = originalTargetDesc.msaaSamples;
                }
#endif
                BeginCameraRendering(context, baseCamera);
#if VISUAL_EFFECT_GRAPH_0_0_1_OR_NEWER
                //It should be called before culling to prepare material. When there isn't any VisualEffect component, this method has no effect.
                VFX.VFXManager.PrepareCamera(baseCamera);
#endif
                UpdateVolumeFramework(baseCamera, baseCameraAdditionalData);

                RenderSingleCamera(context, baseCameraData, anyPostProcessingEnabled);
                EndCameraRendering(context, baseCamera);

                if (isStackedRendering)
                {
                    for (int i = 0; i < cameraStack.Count; ++i)
                    {
                        var currCamera = cameraStack[i];
                        if (!currCamera.isActiveAndEnabled)
                            continue;

                        currCamera.TryGetComponent<UniversalAdditionalCameraData>(out var currCameraData);
                        // Camera is overlay and enabled
                        if (currCameraData != null)
                        {
                            // Copy base settings from base camera data and initialize initialize remaining specific settings for this camera type.
                            CameraData overlayCameraData = baseCameraData;
                            bool lastCamera = i == lastActiveOverlayCameraIndex;

                            if (baseCameraData.xr.enabled)
                                m_XRSystem.UpdateFromCamera(ref overlayCameraData.xr, currCamera);

                            BeginCameraRendering(context, currCamera);
#if VISUAL_EFFECT_GRAPH_0_0_1_OR_NEWER
                            //It should be called before culling to prepare material. When there isn't any VisualEffect component, this method has no effect.
                            VFX.VFXManager.PrepareCamera(currCamera);
#endif
                            UpdateVolumeFramework(currCamera, currCameraData);
                            InitializeAdditionalCameraData(currCamera, currCameraData, lastCamera, ref overlayCameraData);
                            RenderSingleCamera(context, overlayCameraData, anyPostProcessingEnabled);
                            EndCameraRendering(context, currCamera);
                        }
                    }
                }

#if ENABLE_VR && ENABLE_XR_MODULE
                if (baseCameraData.xr.enabled)
                    baseCameraData.cameraTargetDescriptor = originalTargetDesc;
            }

            if (xrActive)
            {
                CommandBuffer cmd = CommandBufferPool.Get("XR Mirror View");
                m_XRSystem.RenderMirrorView(cmd, baseCamera);
                context.ExecuteCommandBuffer(cmd);
                context.Submit();
                CommandBufferPool.Release(cmd);
            }

            m_XRSystem.ReleaseFrame();
#endif
        }

        static void UpdateVolumeFramework(Camera camera, UniversalAdditionalCameraData additionalCameraData)
        {
            // Default values when there's no additional camera data available
            LayerMask layerMask = 1; // "Default"
            Transform trigger = camera.transform;

            if (additionalCameraData != null)
            {
                layerMask = additionalCameraData.volumeLayerMask;
                trigger = additionalCameraData.volumeTrigger != null
                    ? additionalCameraData.volumeTrigger
                    : trigger;
            }
            else if (camera.cameraType == CameraType.SceneView)
            {
                // Try to mirror the MainCamera volume layer mask for the scene view - do not mirror the target
                var mainCamera = Camera.main;
                UniversalAdditionalCameraData mainAdditionalCameraData = null;

                if (mainCamera != null && mainCamera.TryGetComponent(out mainAdditionalCameraData))
                    layerMask = mainAdditionalCameraData.volumeLayerMask;

                trigger = mainAdditionalCameraData != null && mainAdditionalCameraData.volumeTrigger != null ? mainAdditionalCameraData.volumeTrigger : trigger;
            }

            VolumeManager.instance.Update(trigger, layerMask);
        }

        static bool CheckPostProcessForDepth(in CameraData cameraData)
        {
            if (!cameraData.postProcessEnabled)
                return false;

            if (cameraData.antialiasing == AntialiasingMode.SubpixelMorphologicalAntiAliasing)
                return true;

            var stack = VolumeManager.instance.stack;

            if (stack.GetComponent<DepthOfField>().IsActive())
                return true;

            if (stack.GetComponent<MotionBlur>().IsActive())
                return true;

            return false;
        }

        static void SetSupportedRenderingFeatures()
        {
#if UNITY_EDITOR
            SupportedRenderingFeatures.active = new SupportedRenderingFeatures()
            {
                reflectionProbeModes = SupportedRenderingFeatures.ReflectionProbeModes.None,
                defaultMixedLightingModes = SupportedRenderingFeatures.LightmapMixedBakeModes.Subtractive,
                mixedLightingModes = SupportedRenderingFeatures.LightmapMixedBakeModes.Subtractive | SupportedRenderingFeatures.LightmapMixedBakeModes.IndirectOnly,
                lightmapBakeTypes = LightmapBakeType.Baked | LightmapBakeType.Mixed,
                lightmapsModes = LightmapsMode.CombinedDirectional | LightmapsMode.NonDirectional,
                lightProbeProxyVolumes = false,
                motionVectors = false,
                receiveShadows = false,
                reflectionProbes = true,
                particleSystemInstancing = false
            };
            SceneViewDrawMode.SetupDrawMode();
#endif
        }

        static void InitializeCameraData(Camera camera, UniversalAdditionalCameraData additionalCameraData, bool resolveFinalTarget, out CameraData cameraData)
        {
            cameraData = new CameraData();
            InitializeStackedCameraData(camera, additionalCameraData, ref cameraData);
            InitializeAdditionalCameraData(camera, additionalCameraData, resolveFinalTarget, ref cameraData);
        }

        /// <summary>
        /// Initialize camera data settings common for all cameras in the stack. Overlay cameras will inherit
        /// settings from base camera.
        /// </summary>
        /// <param name="baseCamera">Base camera to inherit settings from.</param>
        /// <param name="baseAdditionalCameraData">Component that contains additional base camera data.</param>
        /// <param name="cameraData">Camera data to initialize setttings.</param>
        static void InitializeStackedCameraData(Camera baseCamera, UniversalAdditionalCameraData baseAdditionalCameraData, ref CameraData cameraData)
        {
            var settings = asset;
            cameraData.targetTexture = baseCamera.targetTexture;
            cameraData.cameraType = baseCamera.cameraType;
            bool isSceneViewCamera = cameraData.isSceneViewCamera;

            ///////////////////////////////////////////////////////////////////
            // Environment and Post-processing settings                       /
            ///////////////////////////////////////////////////////////////////
            if (isSceneViewCamera)
            {
                cameraData.volumeLayerMask = 1; // "Default"
                cameraData.volumeTrigger = null;
                cameraData.isStopNaNEnabled = false;
                cameraData.isDitheringEnabled = false;
                cameraData.antialiasing = AntialiasingMode.None;
                cameraData.antialiasingQuality = AntialiasingQuality.High;
            }
            else if (baseAdditionalCameraData != null)
            {
                cameraData.volumeLayerMask = baseAdditionalCameraData.volumeLayerMask;
                cameraData.volumeTrigger = baseAdditionalCameraData.volumeTrigger == null ? baseCamera.transform : baseAdditionalCameraData.volumeTrigger;
                cameraData.isStopNaNEnabled = baseAdditionalCameraData.stopNaN && SystemInfo.graphicsShaderLevel >= 35;
                cameraData.isDitheringEnabled = baseAdditionalCameraData.dithering;
                cameraData.antialiasing = baseAdditionalCameraData.antialiasing;
                cameraData.antialiasingQuality = baseAdditionalCameraData.antialiasingQuality;
            }
            else
            {
                cameraData.volumeLayerMask = 1; // "Default"
                cameraData.volumeTrigger = null;
                cameraData.isStopNaNEnabled = false;
                cameraData.isDitheringEnabled = false;
                cameraData.antialiasing = AntialiasingMode.None;
                cameraData.antialiasingQuality = AntialiasingQuality.High;
            }

            ///////////////////////////////////////////////////////////////////
            // Settings that control output of the camera                     /
            ///////////////////////////////////////////////////////////////////
            
            var renderer = baseAdditionalCameraData?.scriptableRenderer;
            bool rendererSupportsMSAA = renderer != null && renderer.supportedRenderingFeatures.msaa;

            int msaaSamples = 1;
            if (baseCamera.allowMSAA && settings.msaaSampleCount > 1 && rendererSupportsMSAA)
                msaaSamples = (baseCamera.targetTexture != null) ? baseCamera.targetTexture.antiAliasing : settings.msaaSampleCount;

            cameraData.isHdrEnabled = baseCamera.allowHDR && settings.supportsHDR;

            Rect cameraRect = baseCamera.rect;
            cameraData.pixelRect = baseCamera.pixelRect;
            cameraData.pixelWidth = baseCamera.pixelWidth;
            cameraData.pixelHeight = baseCamera.pixelHeight;
            cameraData.aspectRatio = (float)cameraData.pixelWidth / (float)cameraData.pixelHeight;
            cameraData.isDefaultViewport = (!(Math.Abs(cameraRect.x) > 0.0f || Math.Abs(cameraRect.y) > 0.0f ||
                Math.Abs(cameraRect.width) < 1.0f || Math.Abs(cameraRect.height) < 1.0f));

            // Discard variations lesser than kRenderScaleThreshold.
            // Scale is only enabled for gameview.
            const float kRenderScaleThreshold = 0.05f;
            cameraData.renderScale = (Mathf.Abs(1.0f - settings.renderScale) < kRenderScaleThreshold) ? 1.0f : settings.renderScale;

#if ENABLE_VR && ENABLE_XR_MODULE
            cameraData.xr = m_XRSystem.emptyPass;
            XRSystem.UpdateRenderScale(cameraData.renderScale);
#else
            cameraData.xr = XRPass.emptyPass;
#endif

            var commonOpaqueFlags = SortingCriteria.CommonOpaque;
            var noFrontToBackOpaqueFlags = SortingCriteria.SortingLayer | SortingCriteria.RenderQueue | SortingCriteria.OptimizeStateChanges | SortingCriteria.CanvasOrder;
            bool hasHSRGPU = SystemInfo.hasHiddenSurfaceRemovalOnGPU;
            bool canSkipFrontToBackSorting = (baseCamera.opaqueSortMode == OpaqueSortMode.Default && hasHSRGPU) || baseCamera.opaqueSortMode == OpaqueSortMode.NoDistanceSort;

            cameraData.defaultOpaqueSortFlags = canSkipFrontToBackSorting ? noFrontToBackOpaqueFlags : commonOpaqueFlags;
            cameraData.captureActions = CameraCaptureBridge.GetCaptureActions(baseCamera);

            bool needsAlphaChannel = Graphics.preserveFramebufferAlpha;
            cameraData.cameraTargetDescriptor = CreateRenderTextureDescriptor(baseCamera, cameraData.renderScale,
                cameraData.isHdrEnabled, msaaSamples, needsAlphaChannel);
        }

        /// <summary>
        /// Initialize settings that can be different for each camera in the stack.
        /// </summary>
        /// <param name="camera">Camera to initialize settings from.</param>
        /// <param name="additionalCameraData">Additional camera data component to initialize settings from.</param>
        /// <param name="resolveFinalTarget">True if this is the last camera in the stack and rendering should resolve to camera target.</param>
        /// <param name="cameraData">Settings to be initilized.</param>
        static void InitializeAdditionalCameraData(Camera camera, UniversalAdditionalCameraData additionalCameraData, bool resolveFinalTarget, ref CameraData cameraData)
        {
            var settings = asset;
            cameraData.camera = camera;

            bool anyShadowsEnabled = settings.supportsMainLightShadows || settings.supportsAdditionalLightShadows;
            cameraData.maxShadowDistance = Mathf.Min(settings.shadowDistance, camera.farClipPlane);
            cameraData.maxShadowDistance = (anyShadowsEnabled && cameraData.maxShadowDistance >= camera.nearClipPlane) ? cameraData.maxShadowDistance : 0.0f;

            bool isSceneViewCamera = cameraData.isSceneViewCamera;
            if (isSceneViewCamera)
            {
                cameraData.renderType = CameraRenderType.Base;
                cameraData.clearDepth = true;
                cameraData.postProcessEnabled = CoreUtils.ArePostProcessesEnabled(camera);
                cameraData.requiresDepthTexture = settings.supportsCameraDepthTexture;
                cameraData.requiresOpaqueTexture = settings.supportsCameraOpaqueTexture;
                cameraData.renderer = asset.scriptableRenderer;
            }
            else if (additionalCameraData != null)
            {
                cameraData.renderType = additionalCameraData.renderType;
                cameraData.clearDepth = (additionalCameraData.renderType != CameraRenderType.Base) ? additionalCameraData.clearDepth : true;
                cameraData.postProcessEnabled = additionalCameraData.renderPostProcessing;
                cameraData.maxShadowDistance = (additionalCameraData.renderShadows) ? cameraData.maxShadowDistance : 0.0f;
                cameraData.requiresDepthTexture = additionalCameraData.requiresDepthTexture;
                cameraData.requiresOpaqueTexture = additionalCameraData.requiresColorTexture;
                cameraData.renderer = additionalCameraData.scriptableRenderer;
            }
            else
            {
                cameraData.renderType = CameraRenderType.Base;
                cameraData.clearDepth = true;
                cameraData.postProcessEnabled = false;
                cameraData.requiresDepthTexture = settings.supportsCameraDepthTexture;
                cameraData.requiresOpaqueTexture = settings.supportsCameraOpaqueTexture;
                cameraData.renderer = asset.scriptableRenderer;
            }

            // Disable depth and color copy. We should add it in the renderer instead to avoid performance pitfalls
            // of camera stacking breaking render pass execution implicitly.
            bool isOverlayCamera = (cameraData.renderType == CameraRenderType.Overlay);
            if (isOverlayCamera)
            {
                cameraData.requiresDepthTexture = false;
                cameraData.requiresOpaqueTexture = false;
            }

            // Disables post if GLes2
            cameraData.postProcessEnabled &= SystemInfo.graphicsDeviceType != GraphicsDeviceType.OpenGLES2;

            cameraData.requiresDepthTexture |= isSceneViewCamera || CheckPostProcessForDepth(cameraData);
            cameraData.resolveFinalTarget = resolveFinalTarget;

            Matrix4x4 projectionMatrix = camera.projectionMatrix;

            // Overlay cameras inherit viewport from base.
            // If the viewport is different between them we might need to patch the projection to adjust aspect ratio
            // matrix to prevent squishing when rendering objects in overlay cameras.
            if (isOverlayCamera && !camera.orthographic && cameraData.pixelRect != camera.pixelRect)
            {
                // m00 = (cotangent / aspect), therefore m00 * aspect gives us cotangent.
                float cotangent = camera.projectionMatrix.m00 * camera.aspect;

                // Get new m00 by dividing by base camera aspectRatio.
                float newCotangent = cotangent / cameraData.aspectRatio;
                projectionMatrix.m00 = newCotangent;
            }

            cameraData.SetViewAndProjectionMatrix(camera.worldToCameraMatrix, projectionMatrix);
        }

        static void InitializeRenderingData(UniversalRenderPipelineAsset settings, ref CameraData cameraData, ref CullingResults cullResults,
            bool anyPostProcessingEnabled, out RenderingData renderingData)
        {
            var visibleLights = cullResults.visibleLights;

            int mainLightIndex = GetMainLightIndex(settings, visibleLights);
            bool mainLightCastShadows = false;
            bool additionalLightsCastShadows = false;

            if (cameraData.maxShadowDistance > 0.0f)
            {
                mainLightCastShadows = (mainLightIndex != -1 && visibleLights[mainLightIndex].light != null &&
                                        visibleLights[mainLightIndex].light.shadows != LightShadows.None);

                // If additional lights are shaded per-pixel they cannot cast shadows
                if (settings.additionalLightsRenderingMode == LightRenderingMode.PerPixel)
                {
                    for (int i = 0; i < visibleLights.Length; ++i)
                    {
                        if (i == mainLightIndex)
                            continue;

                        Light light = visibleLights[i].light;

                        // UniversalRP doesn't support additional directional lights or point light shadows yet
                        if (visibleLights[i].lightType == LightType.Spot && light != null && light.shadows != LightShadows.None)
                        {
                            additionalLightsCastShadows = true;
                            break;
                        }
                    }
                }
            }

            renderingData.cullResults = cullResults;
            renderingData.cameraData = cameraData;
            InitializeLightData(settings, visibleLights, mainLightIndex, out renderingData.lightData);
            InitializeShadowData(settings, visibleLights, mainLightCastShadows, additionalLightsCastShadows && !renderingData.lightData.shadeAdditionalLightsPerVertex, out renderingData.shadowData);
            InitializePostProcessingData(settings, out renderingData.postProcessingData);
            renderingData.supportsDynamicBatching = settings.supportsDynamicBatching;
            renderingData.perObjectData = GetPerObjectLightFlags(renderingData.lightData.additionalLightsCount);
            renderingData.postProcessingEnabled = anyPostProcessingEnabled;
        }

        static void InitializeShadowData(UniversalRenderPipelineAsset settings, NativeArray<VisibleLight> visibleLights, bool mainLightCastShadows, bool additionalLightsCastShadows, out ShadowData shadowData)
        {
            m_ShadowBiasData.Clear();

            for (int i = 0; i < visibleLights.Length; ++i)
            {
                Light light = visibleLights[i].light;
                UniversalAdditionalLightData data = null;
                if (light != null)
                {
                    light.gameObject.TryGetComponent(out data);
                }

                if (data && !data.usePipelineSettings)
                    m_ShadowBiasData.Add(new Vector4(light.shadowBias, light.shadowNormalBias, 0.0f, 0.0f));
                else
                    m_ShadowBiasData.Add(new Vector4(settings.shadowDepthBias, settings.shadowNormalBias, 0.0f, 0.0f));
            }

            shadowData.bias = m_ShadowBiasData;
            shadowData.supportsMainLightShadows = SystemInfo.supportsShadows && settings.supportsMainLightShadows && mainLightCastShadows;

            // We no longer use screen space shadows in URP.
            // This change allows us to have particles & transparent objects receive shadows.
            shadowData.requiresScreenSpaceShadowResolve = false;// shadowData.supportsMainLightShadows && supportsScreenSpaceShadows && settings.shadowCascadeOption != ShadowCascadesOption.NoCascades;

            int shadowCascadesCount;
            switch (settings.shadowCascadeOption)
            {
                case ShadowCascadesOption.FourCascades:
                    shadowCascadesCount = 4;
                    break;

                case ShadowCascadesOption.TwoCascades:
                    shadowCascadesCount = 2;
                    break;

                default:
                    shadowCascadesCount = 1;
                    break;
            }

            shadowData.mainLightShadowCascadesCount = shadowCascadesCount;//(shadowData.requiresScreenSpaceShadowResolve) ? shadowCascadesCount : 1;
            shadowData.mainLightShadowmapWidth = settings.mainLightShadowmapResolution;
            shadowData.mainLightShadowmapHeight = settings.mainLightShadowmapResolution;

            switch (shadowData.mainLightShadowCascadesCount)
            {
                case 1:
                    shadowData.mainLightShadowCascadesSplit = new Vector3(1.0f, 0.0f, 0.0f);
                    break;

                case 2:
                    shadowData.mainLightShadowCascadesSplit = new Vector3(settings.cascade2Split, 1.0f, 0.0f);
                    break;

                default:
                    shadowData.mainLightShadowCascadesSplit = settings.cascade4Split;
                    break;
            }

            shadowData.supportsAdditionalLightShadows = SystemInfo.supportsShadows && settings.supportsAdditionalLightShadows && additionalLightsCastShadows;
            shadowData.additionalLightsShadowmapWidth = shadowData.additionalLightsShadowmapHeight = settings.additionalLightsShadowmapResolution;
            shadowData.supportsSoftShadows = settings.supportsSoftShadows && (shadowData.supportsMainLightShadows || shadowData.supportsAdditionalLightShadows);
            shadowData.shadowmapDepthBufferBits = 16;
        }

        static void InitializePostProcessingData(UniversalRenderPipelineAsset settings, out PostProcessingData postProcessingData)
        {
            postProcessingData.gradingMode = settings.supportsHDR
                ? settings.colorGradingMode
                : ColorGradingMode.LowDynamicRange;

            postProcessingData.lutSize = settings.colorGradingLutSize;
        }

        static void InitializeLightData(UniversalRenderPipelineAsset settings, NativeArray<VisibleLight> visibleLights, int mainLightIndex, out LightData lightData)
        {
            int maxPerObjectAdditionalLights = UniversalRenderPipeline.maxPerObjectLights;
            int maxVisibleAdditionalLights = UniversalRenderPipeline.maxVisibleAdditionalLights;

            lightData.mainLightIndex = mainLightIndex;

            if (settings.additionalLightsRenderingMode != LightRenderingMode.Disabled)
            {
                lightData.additionalLightsCount =
                    Math.Min((mainLightIndex != -1) ? visibleLights.Length - 1 : visibleLights.Length,
                        maxVisibleAdditionalLights);
                lightData.maxPerObjectAdditionalLightsCount = Math.Min(settings.maxAdditionalLightsCount, maxPerObjectAdditionalLights);
            }
            else
            {
                lightData.additionalLightsCount = 0;
                lightData.maxPerObjectAdditionalLightsCount = 0;
            }

            lightData.shadeAdditionalLightsPerVertex = settings.additionalLightsRenderingMode == LightRenderingMode.PerVertex;
            lightData.visibleLights = visibleLights;
            lightData.supportsMixedLighting = settings.supportsMixedLighting;
        }

        static PerObjectData GetPerObjectLightFlags(int additionalLightsCount)
        {
            var configuration = PerObjectData.ReflectionProbes | PerObjectData.Lightmaps | PerObjectData.LightProbe | PerObjectData.LightData | PerObjectData.OcclusionProbe;

            if (additionalLightsCount > 0)
            {
                configuration |= PerObjectData.LightData;

                // In this case we also need per-object indices (unity_LightIndices)
                if (!RenderingUtils.useStructuredBuffer)
                    configuration |= PerObjectData.LightIndices;
            }

            return configuration;
        }

        // Main Light is always a directional light
        static int GetMainLightIndex(UniversalRenderPipelineAsset settings, NativeArray<VisibleLight> visibleLights)
        {
            int totalVisibleLights = visibleLights.Length;

            if (totalVisibleLights == 0 || settings.mainLightRenderingMode != LightRenderingMode.PerPixel)
                return -1;

            Light sunLight = RenderSettings.sun;
            int brightestDirectionalLightIndex = -1;
            float brightestLightIntensity = 0.0f;
            for (int i = 0; i < totalVisibleLights; ++i)
            {
                VisibleLight currVisibleLight = visibleLights[i];
                Light currLight = currVisibleLight.light;

                // Particle system lights have the light property as null. We sort lights so all particles lights
                // come last. Therefore, if first light is particle light then all lights are particle lights.
                // In this case we either have no main light or already found it.
                if (currLight == null)
                    break;

                if (currLight == sunLight)
                    return i;

                // In case no shadow light is present we will return the brightest directional light
                if (currVisibleLight.lightType == LightType.Directional && currLight.intensity > brightestLightIntensity)
                {
                    brightestLightIntensity = currLight.intensity;
                    brightestDirectionalLightIndex = i;
                }
            }

            return brightestDirectionalLightIndex;
        }

        static void SetupPerFrameShaderConstants()
        {
            // When glossy reflections are OFF in the shader we set a constant color to use as indirect specular
            SphericalHarmonicsL2 ambientSH = RenderSettings.ambientProbe;
            Color linearGlossyEnvColor = new Color(ambientSH[0, 0], ambientSH[1, 0], ambientSH[2, 0]) * RenderSettings.reflectionIntensity;
            Color glossyEnvColor = CoreUtils.ConvertLinearToActiveColorSpace(linearGlossyEnvColor);
            Shader.SetGlobalVector(ShaderPropertyId.glossyEnvironmentColor, glossyEnvColor);

            // Ambient
            Shader.SetGlobalVector(ShaderPropertyId.ambientSkyColor, CoreUtils.ConvertSRGBToActiveColorSpace(RenderSettings.ambientSkyColor));
            Shader.SetGlobalVector(ShaderPropertyId.ambientEquatorColor, CoreUtils.ConvertSRGBToActiveColorSpace(RenderSettings.ambientEquatorColor));
            Shader.SetGlobalVector(ShaderPropertyId.ambientGroundColor, CoreUtils.ConvertSRGBToActiveColorSpace(RenderSettings.ambientGroundColor));
            
            // Used when subtractive mode is selected
            Shader.SetGlobalVector(ShaderPropertyId.subtractiveShadowColor, CoreUtils.ConvertSRGBToActiveColorSpace(RenderSettings.subtractiveShadowColor));
        }
    }
}<|MERGE_RESOLUTION|>--- conflicted
+++ resolved
@@ -233,10 +233,7 @@
                 renderer.Execute(context, ref renderingData);
             } // When ProfilingSample goes out of scope, an "EndSample" command is enqueued into CommandBuffer cmd
 
-<<<<<<< HEAD
-=======
             cameraData.xr.EndCamera(cmd, camera);
->>>>>>> ff311341
             context.ExecuteCommandBuffer(cmd); // Sends to ScriptableRenderContext all the commands enqueued since cmd.Clear, i.e the "EndSample" command
             CommandBufferPool.Release(cmd);
             context.Submit(); // Actually execute the commands that we previously sent to the ScriptableRenderContext context
