--- conflicted
+++ resolved
@@ -8,11 +8,7 @@
 using UnityEngine.Scripting.APIUpdating;
 using Lightmapping = UnityEngine.Experimental.GlobalIllumination.Lightmapping;
 using UnityEngine.Experimental.Rendering;
-<<<<<<< HEAD
-using UnityEngine.Rendering.Universal.Internal;
-=======
 using UnityEngine.Profiling;
->>>>>>> 17369bfa
 
 namespace UnityEngine.Rendering.LWRP
 {
@@ -190,7 +186,6 @@
             CameraCaptureBridge.enabled = false;
         }
 
-<<<<<<< HEAD
         protected override void ProcessRenderRequests(ScriptableRenderContext renderContext, Camera camera, List<Camera.RenderRequest> renderRequests)
         {
             var cameras = new [] {camera};
@@ -298,7 +293,6 @@
             }
         }
         
-=======
 #if UNITY_2021_1_OR_NEWER
         protected override void Render(ScriptableRenderContext renderContext,  Camera[] cameras)
         {
@@ -309,7 +303,6 @@
 #if UNITY_2021_1_OR_NEWER
         protected override void Render(ScriptableRenderContext renderContext, List<Camera> cameras)
 #else
->>>>>>> 17369bfa
         protected override void Render(ScriptableRenderContext renderContext, Camera[] cameras)
 #endif
         {
