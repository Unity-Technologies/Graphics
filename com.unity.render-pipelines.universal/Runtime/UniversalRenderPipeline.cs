--- conflicted
+++ resolved
@@ -180,15 +180,11 @@
                 QualitySettings.antiAliasing = asset.msaaSampleCount;
             }
 
-<<<<<<< HEAD
-=======
-
             // Configure initial XR settings
             MSAASamples msaaSamples = (MSAASamples)Mathf.Clamp(Mathf.NextPowerOfTwo(QualitySettings.antiAliasing), (int)MSAASamples.None, (int)MSAASamples.MSAA8x);
             XRSystem.SetDisplayMSAASamples(msaaSamples);
             XRSystem.SetRenderScale(asset.renderScale);
 
->>>>>>> d2d91462
             Shader.globalRenderPipeline = "UniversalPipeline";
 
             Lightmapping.SetDelegate(lightsDelegate);
@@ -896,7 +892,7 @@
             // Discard variations lesser than kRenderScaleThreshold.
             // Scale is only enabled for gameview.
             const float kRenderScaleThreshold = 0.05f;
-            cameraData.renderScale = (Mathf.Abs(1.0f - asset.scriptableRenderer.renderScale) < kRenderScaleThreshold) ? 1.0f : asset.scriptableRenderer.renderScale;
+            cameraData.renderScale = (Mathf.Abs(1.0f - asset.renderScale) < kRenderScaleThreshold) ? 1.0f : asset.renderScale;
 
             // Convert the upscaling filter selection from the pipeline asset into an image upscaling filter
             cameraData.upscalingFilter = ResolveUpscalingFilterSelection(new Vector2(cameraData.pixelWidth, cameraData.pixelHeight), cameraData.renderScale, settings.upscalingFilter);
@@ -946,6 +942,9 @@
             var settings = asset;
             cameraData.camera = camera;
 
+            bool anyShadowsEnabled = settings.supportsMainLightShadows || settings.supportsAdditionalLightShadows;
+            cameraData.maxShadowDistance = Mathf.Min(settings.shadowDistance, camera.farClipPlane);
+            cameraData.maxShadowDistance = (anyShadowsEnabled && cameraData.maxShadowDistance >= camera.nearClipPlane) ? cameraData.maxShadowDistance : 0.0f;
 
             bool isSceneViewCamera = cameraData.isSceneViewCamera;
             if (isSceneViewCamera)
@@ -953,9 +952,9 @@
                 cameraData.renderType = CameraRenderType.Base;
                 cameraData.clearDepth = true;
                 cameraData.postProcessEnabled = CoreUtils.ArePostProcessesEnabled(camera);
+                cameraData.requiresDepthTexture = settings.supportsCameraDepthTexture;
+                cameraData.requiresOpaqueTexture = settings.supportsCameraOpaqueTexture;
                 cameraData.renderer = asset.scriptableRenderer;
-                cameraData.requiresOpaqueTexture = cameraData.renderer.supportsCameraOpaqueTexture;
-                cameraData.requiresDepthTexture = cameraData.renderer.supportsCameraDepthTexture;
             }
             else if (additionalCameraData != null)
             {
@@ -963,38 +962,19 @@
                 cameraData.clearDepth = (additionalCameraData.renderType != CameraRenderType.Base) ? additionalCameraData.clearDepth : true;
                 cameraData.postProcessEnabled = additionalCameraData.renderPostProcessing;
                 cameraData.maxShadowDistance = (additionalCameraData.renderShadows) ? cameraData.maxShadowDistance : 0.0f;
+                cameraData.requiresDepthTexture = additionalCameraData.requiresDepthTexture;
+                cameraData.requiresOpaqueTexture = additionalCameraData.requiresColorTexture;
                 cameraData.renderer = additionalCameraData.scriptableRenderer;
-                cameraData.requiresOpaqueTexture = cameraData.renderer.supportsCameraOpaqueTexture;
-                cameraData.requiresDepthTexture = cameraData.renderer.supportsCameraDepthTexture;
             }
             else
             {
                 cameraData.renderType = CameraRenderType.Base;
                 cameraData.clearDepth = true;
                 cameraData.postProcessEnabled = false;
+                cameraData.requiresDepthTexture = settings.supportsCameraDepthTexture;
+                cameraData.requiresOpaqueTexture = settings.supportsCameraOpaqueTexture;
                 cameraData.renderer = asset.scriptableRenderer;
-                cameraData.requiresOpaqueTexture = cameraData.renderer.supportsCameraOpaqueTexture;
-                cameraData.requiresDepthTexture = cameraData.renderer.supportsCameraDepthTexture;
-            }
-            var renderer = cameraData.renderer as UniversalRenderer;
-            if (renderer != null)
-            {
-                bool anyShadowsEnabled = renderer.rendererData.supportsMainLightShadows || renderer.rendererData.supportsAdditionalLightShadows;
-                cameraData.maxShadowDistance = Mathf.Min(renderer.rendererData.shadowDistance, camera.farClipPlane);
-                cameraData.maxShadowDistance = (anyShadowsEnabled && cameraData.maxShadowDistance >= camera.nearClipPlane) ? cameraData.maxShadowDistance : 0.0f;
-            }
-
-            // Discard variations lesser than kRenderScaleThreshold.
-            // Scale is only enabled for gameview.
-            const float kRenderScaleThreshold = 0.05f;
-            cameraData.renderScale = (Mathf.Abs(1.0f - cameraData.renderer.renderScale) < kRenderScaleThreshold) ? 1.0f : cameraData.renderer.renderScale;
-
-#if ENABLE_VR && ENABLE_XR_MODULE
-            cameraData.xr = m_XRSystem.emptyPass;
-            XRSystem.UpdateRenderScale(cameraData.renderScale);
-#else
-            cameraData.xr = XRPass.emptyPass;
-#endif
+            }
 
             // Disables post if GLes2
             cameraData.postProcessEnabled &= SystemInfo.graphicsDeviceType != GraphicsDeviceType.OpenGLES2;
@@ -1041,118 +1021,6 @@
 
             cameraData.backgroundColor = CoreUtils.ConvertSRGBToActiveColorSpace(backgroundColorSRGB);
         }
-
-<<<<<<< HEAD
-=======
-        static void InitializeRenderingData(UniversalRenderPipelineAsset settings, ref CameraData cameraData, ref CullingResults cullResults,
-            bool anyPostProcessingEnabled, out RenderingData renderingData)
-        {
-            using var profScope = new ProfilingScope(null, Profiling.Pipeline.initializeRenderingData);
-
-            var visibleLights = cullResults.visibleLights;
-
-            int mainLightIndex = GetMainLightIndex(settings, visibleLights);
-            bool mainLightCastShadows = false;
-            bool additionalLightsCastShadows = false;
-
-            if (cameraData.maxShadowDistance > 0.0f)
-            {
-                mainLightCastShadows = (mainLightIndex != -1 && visibleLights[mainLightIndex].light != null &&
-                    visibleLights[mainLightIndex].light.shadows != LightShadows.None);
-
-                // If additional lights are shaded per-vertex they cannot cast shadows
-                if (settings.additionalLightsRenderingMode == LightRenderingMode.PerPixel)
-                {
-                    for (int i = 0; i < visibleLights.Length; ++i)
-                    {
-                        if (i == mainLightIndex)
-                            continue;
-
-                        Light light = visibleLights[i].light;
-
-                        // UniversalRP doesn't support additional directional light shadows yet
-                        if ((visibleLights[i].lightType == LightType.Spot || visibleLights[i].lightType == LightType.Point) && light != null && light.shadows != LightShadows.None)
-                        {
-                            additionalLightsCastShadows = true;
-                            break;
-                        }
-                    }
-                }
-            }
-
-            renderingData.cullResults = cullResults;
-            renderingData.cameraData = cameraData;
-            InitializeLightData(settings, visibleLights, mainLightIndex, out renderingData.lightData);
-            InitializeShadowData(settings, visibleLights, mainLightCastShadows, additionalLightsCastShadows && !renderingData.lightData.shadeAdditionalLightsPerVertex, out renderingData.shadowData);
-            InitializePostProcessingData(settings, out renderingData.postProcessingData);
-            renderingData.supportsDynamicBatching = settings.supportsDynamicBatching;
-            renderingData.perObjectData = GetPerObjectLightFlags(renderingData.lightData.additionalLightsCount);
-            renderingData.postProcessingEnabled = anyPostProcessingEnabled;
-
-            CheckAndApplyDebugSettings(ref renderingData);
-        }
-
-        static void InitializeShadowData(UniversalRenderPipelineAsset settings, NativeArray<VisibleLight> visibleLights, bool mainLightCastShadows, bool additionalLightsCastShadows, out ShadowData shadowData)
-        {
-            using var profScope = new ProfilingScope(null, Profiling.Pipeline.initializeShadowData);
-
-            m_ShadowBiasData.Clear();
-            m_ShadowResolutionData.Clear();
-
-            for (int i = 0; i < visibleLights.Length; ++i)
-            {
-                Light light = visibleLights[i].light;
-                UniversalAdditionalLightData data = null;
-                if (light != null)
-                {
-                    light.gameObject.TryGetComponent(out data);
-                }
-
-                if (data && !data.usePipelineSettings)
-                    m_ShadowBiasData.Add(new Vector4(light.shadowBias, light.shadowNormalBias, 0.0f, 0.0f));
-                else
-                    m_ShadowBiasData.Add(new Vector4(settings.shadowDepthBias, settings.shadowNormalBias, 0.0f, 0.0f));
-
-                if (data && (data.additionalLightsShadowResolutionTier == UniversalAdditionalLightData.AdditionalLightsShadowResolutionTierCustom))
-                {
-                    m_ShadowResolutionData.Add((int)light.shadowResolution); // native code does not clamp light.shadowResolution between -1 and 3
-                }
-                else if (data && (data.additionalLightsShadowResolutionTier != UniversalAdditionalLightData.AdditionalLightsShadowResolutionTierCustom))
-                {
-                    int resolutionTier = Mathf.Clamp(data.additionalLightsShadowResolutionTier, UniversalAdditionalLightData.AdditionalLightsShadowResolutionTierLow, UniversalAdditionalLightData.AdditionalLightsShadowResolutionTierHigh);
-                    m_ShadowResolutionData.Add(settings.GetAdditionalLightsShadowResolution(resolutionTier));
-                }
-                else
-                {
-                    m_ShadowResolutionData.Add(settings.GetAdditionalLightsShadowResolution(UniversalAdditionalLightData.AdditionalLightsShadowDefaultResolutionTier));
-                }
-            }
-
-            shadowData.bias = m_ShadowBiasData;
-            shadowData.resolution = m_ShadowResolutionData;
-            shadowData.supportsMainLightShadows = SystemInfo.supportsShadows && settings.supportsMainLightShadows && mainLightCastShadows;
-
-            // We no longer use screen space shadows in URP.
-            // This change allows us to have particles & transparent objects receive shadows.
-#pragma warning disable 0618
-            shadowData.requiresScreenSpaceShadowResolve = false;
-#pragma warning restore 0618
-
-            shadowData.mainLightShadowCascadesCount = settings.shadowCascadeCount;
-            shadowData.mainLightShadowmapWidth = settings.mainLightShadowmapResolution;
-            shadowData.mainLightShadowmapHeight = settings.mainLightShadowmapResolution;
-
-            switch (shadowData.mainLightShadowCascadesCount)
-            {
-                case 1:
-                    shadowData.mainLightShadowCascadesSplit = new Vector3(1.0f, 0.0f, 0.0f);
-                    break;
-
-                case 2:
-                    shadowData.mainLightShadowCascadesSplit = new Vector3(settings.cascade2Split, 1.0f, 0.0f);
-                    break;
->>>>>>> d2d91462
-
 
         static void CleanupLightData(ref LightData lightData)
         {
@@ -1205,34 +1073,6 @@
 
             // Required for 2D Unlit Shadergraph master node as it doesn't currently support hidden properties.
             Shader.SetGlobalColor(ShaderPropertyId.rendererColor, Color.white);
-        }
-
-<<<<<<< HEAD
-=======
-        static void CheckAndApplyDebugSettings(ref RenderingData renderingData)
-        {
-            var debugDisplaySettings = UniversalRenderPipelineDebugDisplaySettings.Instance;
-            ref CameraData cameraData = ref renderingData.cameraData;
-
-            if (debugDisplaySettings.AreAnySettingsActive && !cameraData.isPreviewCamera)
-            {
-                DebugDisplaySettingsRendering renderingSettings = debugDisplaySettings.renderingSettings;
-                int msaaSamples = cameraData.cameraTargetDescriptor.msaaSamples;
-
-                if (!renderingSettings.enableMsaa)
-                    msaaSamples = 1;
-
-                if (!renderingSettings.enableHDR)
-                    cameraData.isHdrEnabled = false;
-
-                if (!debugDisplaySettings.IsPostProcessingAllowed)
-                    cameraData.postProcessEnabled = false;
-
-                cameraData.hdrColorBufferPrecision = asset ? asset.hdrColorBufferPrecision : HDRColorBufferPrecision._32Bits;
-                cameraData.cameraTargetDescriptor.graphicsFormat = MakeRenderTextureGraphicsFormat(cameraData.isHdrEnabled, cameraData.hdrColorBufferPrecision, true);
-                cameraData.cameraTargetDescriptor.msaaSamples = msaaSamples;
-
-            }
         }
 
         /// <summary>
@@ -1305,7 +1145,6 @@
             return filter;
         }
 
->>>>>>> d2d91462
 #if ADAPTIVE_PERFORMANCE_2_0_0_OR_NEWER
         static void ApplyAdaptivePerformance(ref CameraData cameraData)
         {
