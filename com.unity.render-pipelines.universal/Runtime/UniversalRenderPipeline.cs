using System;
using Unity.Collections;
using System.Collections.Generic;
#if UNITY_EDITOR
using UnityEditor;
using UnityEditor.Rendering.Universal;
#endif
using UnityEngine.Scripting.APIUpdating;
using Lightmapping = UnityEngine.Experimental.GlobalIllumination.Lightmapping;
using UnityEngine.Experimental.Rendering;
using UnityEngine.Profiling;

namespace UnityEngine.Rendering.Universal
{
    public sealed partial class UniversalRenderPipeline : RenderPipeline
    {
        public const string k_ShaderTagName = "UniversalPipeline";

        private static class Profiling
        {
            private static Dictionary<int, ProfilingSampler> s_HashSamplerCache = new Dictionary<int, ProfilingSampler>();
            public static readonly ProfilingSampler unknownSampler = new ProfilingSampler("Unknown");

            // Specialization for camera loop to avoid allocations.
            public static ProfilingSampler TryGetOrAddCameraSampler(Camera camera)
            {
#if UNIVERSAL_PROFILING_NO_ALLOC
                return unknownSampler;
#else
                ProfilingSampler ps = null;
                int cameraId = camera.GetHashCode();
                bool exists = s_HashSamplerCache.TryGetValue(cameraId, out ps);
                if (!exists)
                {
                    // NOTE: camera.name allocates!
                    ps = new ProfilingSampler($"{nameof(UniversalRenderPipeline)}.{nameof(RenderSingleCamera)}: {camera.name}");
                    s_HashSamplerCache.Add(cameraId, ps);
                }
                return ps;
#endif
            }

            public static class Pipeline
            {
                // TODO: Would be better to add Profiling name hooks into RenderPipeline.cs, requires changes outside of Universal.
#if UNITY_2021_1_OR_NEWER
                public static readonly ProfilingSampler beginContextRendering  = new ProfilingSampler($"{nameof(RenderPipeline)}.{nameof(BeginContextRendering)}");
                public static readonly ProfilingSampler endContextRendering    = new ProfilingSampler($"{nameof(RenderPipeline)}.{nameof(EndContextRendering)}");
#else
                public static readonly ProfilingSampler beginFrameRendering = new ProfilingSampler($"{nameof(RenderPipeline)}.{nameof(BeginFrameRendering)}");
                public static readonly ProfilingSampler endFrameRendering = new ProfilingSampler($"{nameof(RenderPipeline)}.{nameof(EndFrameRendering)}");
#endif
                public static readonly ProfilingSampler beginCameraRendering = new ProfilingSampler($"{nameof(RenderPipeline)}.{nameof(BeginCameraRendering)}");
                public static readonly ProfilingSampler endCameraRendering = new ProfilingSampler($"{nameof(RenderPipeline)}.{nameof(EndCameraRendering)}");

                const string k_Name = nameof(UniversalRenderPipeline);
                public static readonly ProfilingSampler initializeCameraData = new ProfilingSampler($"{k_Name}.{nameof(InitializeCameraData)}");
                public static readonly ProfilingSampler initializeStackedCameraData = new ProfilingSampler($"{k_Name}.{nameof(InitializeStackedCameraData)}");
                public static readonly ProfilingSampler initializeAdditionalCameraData = new ProfilingSampler($"{k_Name}.{nameof(InitializeAdditionalCameraData)}");
                public static readonly ProfilingSampler initializeRenderingData = new ProfilingSampler($"{k_Name}.{nameof(InitializeRenderingData)}");
                public static readonly ProfilingSampler initializeShadowData = new ProfilingSampler($"{k_Name}.{nameof(InitializeShadowData)}");
                public static readonly ProfilingSampler initializeLightData = new ProfilingSampler($"{k_Name}.{nameof(InitializeLightData)}");
                public static readonly ProfilingSampler getPerObjectLightFlags = new ProfilingSampler($"{k_Name}.{nameof(GetPerObjectLightFlags)}");
                public static readonly ProfilingSampler getMainLightIndex = new ProfilingSampler($"{k_Name}.{nameof(GetMainLightIndex)}");
                public static readonly ProfilingSampler setupPerFrameShaderConstants = new ProfilingSampler($"{k_Name}.{nameof(SetupPerFrameShaderConstants)}");

                public static class Renderer
                {
                    const string k_Name = nameof(ScriptableRenderer);
                    public static readonly ProfilingSampler setupCullingParameters = new ProfilingSampler($"{k_Name}.{nameof(ScriptableRenderer.SetupCullingParameters)}");
                    public static readonly ProfilingSampler setup = new ProfilingSampler($"{k_Name}.{nameof(ScriptableRenderer.Setup)}");
                };

                public static class Context
                {
                    const string k_Name = nameof(ScriptableRenderContext);
                    public static readonly ProfilingSampler submit = new ProfilingSampler($"{k_Name}.{nameof(ScriptableRenderContext.Submit)}");
                };

                public static class XR
                {
                    public static readonly ProfilingSampler mirrorView = new ProfilingSampler("XR Mirror View");
                };
            };
        }

#if ENABLE_VR && ENABLE_XR_MODULE
        internal static XRSystem m_XRSystem = new XRSystem();
#endif

        public static float maxShadowBias
        {
            get => 10.0f;
        }

        public static float minRenderScale
        {
            get => 0.1f;
        }

        public static float maxRenderScale
        {
            get => 2.0f;
        }

        public static int maxNumIterationsEnclosingSphere
        {
            get => 1000;
        }

        // Amount of Lights that can be shaded per object (in the for loop in the shader)
        public static int maxPerObjectLights
        {
            // No support to bitfield mask and int[] in gles2. Can't index fast more than 4 lights.
            // Check Lighting.hlsl for more details.
            get => (SystemInfo.graphicsDeviceType == GraphicsDeviceType.OpenGLES2) ? 4 : 8;
        }

        // These limits have to match same limits in Input.hlsl
        internal const int k_MaxVisibleAdditionalLightsMobileShaderLevelLessThan45 = 16;
        internal const int k_MaxVisibleAdditionalLightsMobile = 32;
        internal const int k_MaxVisibleAdditionalLightsNonMobile = 256;
        public static int maxVisibleAdditionalLights
        {
            get
            {
                bool isMobile = Application.isMobilePlatform;
                if (isMobile && (SystemInfo.graphicsDeviceType == GraphicsDeviceType.OpenGLES2 || (SystemInfo.graphicsDeviceType == GraphicsDeviceType.OpenGLES3 && Graphics.minOpenGLESVersion <= OpenGLESVersion.OpenGLES30)))
                    return k_MaxVisibleAdditionalLightsMobileShaderLevelLessThan45;

                // GLES can be selected as platform on Windows (not a mobile platform) but uniform buffer size so we must use a low light count.
                return (isMobile || SystemInfo.graphicsDeviceType == GraphicsDeviceType.OpenGLCore || SystemInfo.graphicsDeviceType == GraphicsDeviceType.OpenGLES2 || SystemInfo.graphicsDeviceType == GraphicsDeviceType.OpenGLES3)
                    ? k_MaxVisibleAdditionalLightsMobile : k_MaxVisibleAdditionalLightsNonMobile;
            }
        }

        // Match with values in Input.hlsl
        internal static int lightsPerTile => ((maxVisibleAdditionalLights + 31) / 32) * 32;
        internal static int maxZBins => 1024 * 4;
        internal static int maxTileVec4s => 4096;

        internal const int k_DefaultRenderingLayerMask = 0x00000001;
        private readonly DebugDisplaySettingsUI m_DebugDisplaySettingsUI = new DebugDisplaySettingsUI();

        private UniversalRenderPipelineGlobalSettings m_GlobalSettings;
        public override RenderPipelineGlobalSettings defaultSettings => m_GlobalSettings;

        public UniversalRenderPipeline(UniversalRenderPipelineAsset asset)
        {
#if UNITY_EDITOR
            m_GlobalSettings = UniversalRenderPipelineGlobalSettings.Ensure();
#else
            m_GlobalSettings = UniversalRenderPipelineGlobalSettings.instance;
#endif
            SetSupportedRenderingFeatures();

            // Initial state of the RTHandle system.
            // We initialize to screen width/height to avoid multiple realloc that can lead to inflated memory usage (as releasing of memory is delayed).
            RTHandles.Initialize(Screen.width, Screen.height);

            GraphicsSettings.useScriptableRenderPipelineBatching = asset.useSRPBatcher;

            // In QualitySettings.antiAliasing disabled state uses value 0, where in URP 1
            int qualitySettingsMsaaSampleCount = QualitySettings.antiAliasing > 0 ? QualitySettings.antiAliasing : 1;
            bool msaaSampleCountNeedsUpdate = qualitySettingsMsaaSampleCount != asset.msaaSampleCount;

            // Let engine know we have MSAA on for cases where we support MSAA backbuffer
            if (msaaSampleCountNeedsUpdate)
            {
                QualitySettings.antiAliasing = asset.msaaSampleCount;
#if ENABLE_VR && ENABLE_XR_MODULE
                XRSystem.UpdateMSAALevel(asset.msaaSampleCount);
#endif
            }

#if ENABLE_VR && ENABLE_XR_MODULE
            XRSystem.UpdateRenderScale(asset.renderScale);
#endif
            Shader.globalRenderPipeline = "UniversalPipeline";

            Lightmapping.SetDelegate(lightsDelegate);

            CameraCaptureBridge.enabled = true;

            RenderingUtils.ClearSystemInfoCache();

            DecalProjector.defaultMaterial = asset.decalMaterial;

            DebugManager.instance.RefreshEditor();
            m_DebugDisplaySettingsUI.RegisterDebug(UniversalRenderPipelineDebugDisplaySettings.Instance);
        }

        protected override void Dispose(bool disposing)
        {
            m_DebugDisplaySettingsUI.UnregisterDebug();

            base.Dispose(disposing);

            Shader.globalRenderPipeline = "";
            SupportedRenderingFeatures.active = new SupportedRenderingFeatures();
            ShaderData.instance.Dispose();

#if ENABLE_VR && ENABLE_XR_MODULE
            m_XRSystem?.Dispose();
#endif

#if UNITY_EDITOR
            SceneViewDrawMode.ResetDrawMode();
#endif
            Lightmapping.ResetDelegate();
            CameraCaptureBridge.enabled = false;
        }

#if UNITY_2021_1_OR_NEWER
        protected override void Render(ScriptableRenderContext renderContext, Camera[] cameras)
        {
            Render(renderContext, new List<Camera>(cameras));
        }

#endif

#if UNITY_2021_1_OR_NEWER
        protected override void Render(ScriptableRenderContext renderContext, List<Camera> cameras)
#else
        protected override void Render(ScriptableRenderContext renderContext, Camera[] cameras)
#endif
        {
            // TODO: Would be better to add Profiling name hooks into RenderPipelineManager.
            // C#8 feature, only in >= 2020.2
            using var profScope = new ProfilingScope(null, ProfilingSampler.Get(URPProfileId.UniversalRenderTotal));

#if UNITY_2021_1_OR_NEWER
            using (new ProfilingScope(null, Profiling.Pipeline.beginContextRendering))
            {
                BeginContextRendering(renderContext, cameras);
            }
#else
            using (new ProfilingScope(null, Profiling.Pipeline.beginFrameRendering))
            {
                BeginFrameRendering(renderContext, cameras);
            }
#endif

            GraphicsSettings.lightsUseLinearIntensity = (QualitySettings.activeColorSpace == ColorSpace.Linear);
            GraphicsSettings.lightsUseColorTemperature = true;
            GraphicsSettings.defaultRenderingLayerMask = k_DefaultRenderingLayerMask;
            SetupPerFrameShaderConstants();
#if ENABLE_VR && ENABLE_XR_MODULE
            // Update XR MSAA level per frame.
            XRSystem.UpdateMSAALevel(asset.msaaSampleCount);
#endif

#if UNITY_EDITOR
            // We do not want to start rendering if URP global settings are not ready (m_globalSettings is null)
            // or been deleted/moved (m_globalSettings is not necessarily null)
            if (m_GlobalSettings == null || UniversalRenderPipelineGlobalSettings.instance == null)
            {
                m_GlobalSettings = UniversalRenderPipelineGlobalSettings.Ensure();
                if(m_GlobalSettings == null) return;
            }
#endif

#if DEVELOPMENT_BUILD || UNITY_EDITOR
            if (DebugManager.instance.isAnyDebugUIActive)
                UniversalRenderPipelineDebugDisplaySettings.Instance.UpdateFrameTiming();
#endif

            SortCameras(cameras);
#if UNITY_2021_1_OR_NEWER
            for (int i = 0; i < cameras.Count; ++i)
#else
            for (int i = 0; i < cameras.Length; ++i)
#endif
            {
                var camera = cameras[i];
                if (IsGameCamera(camera))
                {
                    RenderCameraStack(renderContext, camera);
                }
                else
                {
                    using (new ProfilingScope(null, Profiling.Pipeline.beginCameraRendering))
                    {
                        BeginCameraRendering(renderContext, camera);
                    }
#if VISUAL_EFFECT_GRAPH_0_0_1_OR_NEWER
                    //It should be called before culling to prepare material. When there isn't any VisualEffect component, this method has no effect.
                    VFX.VFXManager.PrepareCamera(camera);
#endif
                    UpdateVolumeFramework(camera, null);

                    RenderSingleCamera(renderContext, camera);

                    using (new ProfilingScope(null, Profiling.Pipeline.endCameraRendering))
                    {
                        EndCameraRendering(renderContext, camera);
                    }
                }
            }
#if UNITY_2021_1_OR_NEWER
            using (new ProfilingScope(null, Profiling.Pipeline.endContextRendering))
            {
                EndContextRendering(renderContext, cameras);
            }
#else
            using (new ProfilingScope(null, Profiling.Pipeline.endFrameRendering))
            {
                EndFrameRendering(renderContext, cameras);
            }
#endif
        }

        /// <summary>
        /// Standalone camera rendering. Use this to render procedural cameras.
        /// This method doesn't call <c>BeginCameraRendering</c> and <c>EndCameraRendering</c> callbacks.
        /// </summary>
        /// <param name="context">Render context used to record commands during execution.</param>
        /// <param name="camera">Camera to render.</param>
        /// <seealso cref="ScriptableRenderContext"/>
        public static void RenderSingleCamera(ScriptableRenderContext context, Camera camera)
        {
            UniversalAdditionalCameraData additionalCameraData = null;
            if (IsGameCamera(camera))
                camera.gameObject.TryGetComponent(out additionalCameraData);

            if (additionalCameraData != null && additionalCameraData.renderType != CameraRenderType.Base)
            {
                Debug.LogWarning("Only Base cameras can be rendered with standalone RenderSingleCamera. Camera will be skipped.");
                return;
            }

            InitializeCameraData(camera, additionalCameraData, true, out var cameraData);
#if ADAPTIVE_PERFORMANCE_2_0_0_OR_NEWER
            if (asset.useAdaptivePerformance)
                ApplyAdaptivePerformance(ref cameraData);
#endif
            RenderSingleCamera(context, cameraData, cameraData.postProcessEnabled);
        }

        static bool TryGetCullingParameters(CameraData cameraData, out ScriptableCullingParameters cullingParams)
        {
#if ENABLE_VR && ENABLE_XR_MODULE
            if (cameraData.xr.enabled)
            {
                cullingParams = cameraData.xr.cullingParams;

                // Sync the FOV on the camera to match the projection from the XR device
                if (!cameraData.camera.usePhysicalProperties && !XRGraphicsAutomatedTests.enabled)
                    cameraData.camera.fieldOfView = Mathf.Rad2Deg * Mathf.Atan(1.0f / cullingParams.stereoProjectionMatrix.m11) * 2.0f;

                return true;
            }
#endif

            return cameraData.camera.TryGetCullingParameters(false, out cullingParams);
        }

        /// <summary>
        /// Renders a single camera. This method will do culling, setup and execution of the renderer.
        /// </summary>
        /// <param name="context">Render context used to record commands during execution.</param>
        /// <param name="cameraData">Camera rendering data. This might contain data inherited from a base camera.</param>
        /// <param name="anyPostProcessingEnabled">True if at least one camera has post-processing enabled in the stack, false otherwise.</param>
        static void RenderSingleCamera(ScriptableRenderContext context, CameraData cameraData, bool anyPostProcessingEnabled)
        {
            Camera camera = cameraData.camera;
            var renderer = cameraData.renderer;
            if (renderer == null)
            {
                Debug.LogWarning(string.Format("Trying to render {0} with an invalid renderer. Camera rendering will be skipped.", camera.name));
                return;
            }

            if (!TryGetCullingParameters(cameraData, out var cullingParameters))
                return;

            ScriptableRenderer.current = renderer;
            bool isSceneViewCamera = cameraData.isSceneViewCamera;

            // NOTE: Do NOT mix ProfilingScope with named CommandBuffers i.e. CommandBufferPool.Get("name").
            // Currently there's an issue which results in mismatched markers.
            // The named CommandBuffer will close its "profiling scope" on execution.
            // That will orphan ProfilingScope markers as the named CommandBuffer markers are their parents.
            // Resulting in following pattern:
            // exec(cmd.start, scope.start, cmd.end) and exec(cmd.start, scope.end, cmd.end)
            CommandBuffer cmd = CommandBufferPool.Get();

            // TODO: move skybox code from C++ to URP in order to remove the call to context.Submit() inside DrawSkyboxPass
            // Until then, we can't use nested profiling scopes with XR multipass
            CommandBuffer cmdScope = cameraData.xr.enabled ? null : cmd;

            ProfilingSampler sampler = Profiling.TryGetOrAddCameraSampler(camera);
            using (new ProfilingScope(cmdScope, sampler)) // Enqueues a "BeginSample" command into the CommandBuffer cmd
            {
                renderer.Clear(cameraData.renderType);

                using (new ProfilingScope(null, Profiling.Pipeline.Renderer.setupCullingParameters))
                {
                    renderer.OnPreCullRenderPasses(in cameraData);
                    renderer.SetupCullingParameters(ref cullingParameters, ref cameraData);
                }

                context.ExecuteCommandBuffer(cmd); // Send all the commands enqueued so far in the CommandBuffer cmd, to the ScriptableRenderContext context
                cmd.Clear();

#if UNITY_EDITOR
                // Emit scene view UI
                if (isSceneViewCamera)
                    ScriptableRenderContext.EmitWorldGeometryForSceneView(camera);
                else
#endif
                if (cameraData.camera.targetTexture != null && cameraData.cameraType != CameraType.Preview)
                    ScriptableRenderContext.EmitGeometryForCamera(camera);

                var cullResults = context.Cull(ref cullingParameters);
                InitializeRenderingData(asset, ref cameraData, ref cullResults, anyPostProcessingEnabled, out var renderingData);

#if ADAPTIVE_PERFORMANCE_2_0_0_OR_NEWER
                if (asset.useAdaptivePerformance)
                    ApplyAdaptivePerformance(ref renderingData);
#endif

                RTHandles.SetReferenceSize(cameraData.cameraTargetDescriptor.width, cameraData.cameraTargetDescriptor.height);

                renderer.AddRenderPasses(ref renderingData);

                using (new ProfilingScope(null, Profiling.Pipeline.Renderer.setup))
                    renderer.Setup(context, ref renderingData);

                // Timing scope inside
                renderer.Execute(context, ref renderingData);
                CleanupLightData(ref renderingData.lightData);
            } // When ProfilingSample goes out of scope, an "EndSample" command is enqueued into CommandBuffer cmd

            cameraData.xr.EndCamera(cmd, cameraData);
            context.ExecuteCommandBuffer(cmd); // Sends to ScriptableRenderContext all the commands enqueued since cmd.Clear, i.e the "EndSample" command
            CommandBufferPool.Release(cmd);

            using (new ProfilingScope(null, Profiling.Pipeline.Context.submit))
            {
                if (renderer.useRenderPassEnabled && !context.SubmitForRenderPassValidation())
                {
                    renderer.useRenderPassEnabled = false;
                    CoreUtils.SetKeyword(cmd, ShaderKeywordStrings.RenderPassEnabled, false);
                    Debug.LogWarning("Rendering command not supported inside a native RenderPass found. Falling back to non-RenderPass rendering path");
                }
                context.Submit(); // Actually execute the commands that we previously sent to the ScriptableRenderContext context
            }

            ScriptableRenderer.current = null;
        }

        /// <summary>
        // Renders a camera stack. This method calls RenderSingleCamera for each valid camera in the stack.
        // The last camera resolves the final target to screen.
        /// </summary>
        /// <param name="context">Render context used to record commands during execution.</param>
        /// <param name="camera">Camera to render.</param>
        static void RenderCameraStack(ScriptableRenderContext context, Camera baseCamera)
        {
            using var profScope = new ProfilingScope(null, ProfilingSampler.Get(URPProfileId.RenderCameraStack));

            baseCamera.TryGetComponent<UniversalAdditionalCameraData>(out var baseCameraAdditionalData);

            // Overlay cameras will be rendered stacked while rendering base cameras
            if (baseCameraAdditionalData != null && baseCameraAdditionalData.renderType == CameraRenderType.Overlay)
                return;

            // renderer contains a stack if it has additional data and the renderer supports stacking
            var renderer = baseCameraAdditionalData?.scriptableRenderer;
            bool supportsCameraStacking = renderer != null && renderer.supportedRenderingFeatures.cameraStacking;
            List<Camera> cameraStack = (supportsCameraStacking) ? baseCameraAdditionalData?.cameraStack : null;

            bool anyPostProcessingEnabled = baseCameraAdditionalData != null && baseCameraAdditionalData.renderPostProcessing;

            // We need to know the last active camera in the stack to be able to resolve
            // rendering to screen when rendering it. The last camera in the stack is not
            // necessarily the last active one as it users might disable it.
            int lastActiveOverlayCameraIndex = -1;
            if (cameraStack != null)
            {
                var baseCameraRendererType = baseCameraAdditionalData?.scriptableRenderer.GetType();
                bool shouldUpdateCameraStack = false;

                for (int i = 0; i < cameraStack.Count; ++i)
                {
                    Camera currCamera = cameraStack[i];
                    if (currCamera == null)
                    {
                        shouldUpdateCameraStack = true;
                        continue;
                    }

                    if (currCamera.isActiveAndEnabled)
                    {
                        currCamera.TryGetComponent<UniversalAdditionalCameraData>(out var data);

                        if (data == null || data.renderType != CameraRenderType.Overlay)
                        {
                            Debug.LogWarning(string.Format("Stack can only contain Overlay cameras. {0} will skip rendering.", currCamera.name));
                            continue;
                        }

                        var currCameraRendererType = data?.scriptableRenderer.GetType();
                        if (currCameraRendererType != baseCameraRendererType)
                        {
                            var renderer2DType = typeof(Renderer2D);
                            if (currCameraRendererType != renderer2DType && baseCameraRendererType != renderer2DType)
                            {
                                Debug.LogWarning(string.Format("Only cameras with compatible renderer types can be stacked. {0} will skip rendering", currCamera.name));
                                continue;
                            }
                        }

                        anyPostProcessingEnabled |= data.renderPostProcessing;
                        lastActiveOverlayCameraIndex = i;
                    }
                }
                if (shouldUpdateCameraStack)
                {
                    baseCameraAdditionalData.UpdateCameraStack();
                }
            }

            // Post-processing not supported in GLES2.
            anyPostProcessingEnabled &= SystemInfo.graphicsDeviceType != GraphicsDeviceType.OpenGLES2;

            bool isStackedRendering = lastActiveOverlayCameraIndex != -1;

#if ENABLE_VR && ENABLE_XR_MODULE
            var xrActive = false;
            var xrRendering = true;
            if (baseCameraAdditionalData != null)
                xrRendering = baseCameraAdditionalData.allowXRRendering;
            var xrPasses = m_XRSystem.SetupFrame(baseCamera, xrRendering);
            foreach (XRPass xrPass in xrPasses)
            {
                if (xrPass.enabled)
                {
                    xrActive = true;
                    UpdateCameraStereoMatrices(baseCamera, xrPass);
                }
#endif

            using (new ProfilingScope(null, Profiling.Pipeline.beginCameraRendering))
            {
                BeginCameraRendering(context, baseCamera);
            }
            // Update volumeframework before initializing additional camera data
            UpdateVolumeFramework(baseCamera, baseCameraAdditionalData);
            InitializeCameraData(baseCamera, baseCameraAdditionalData, !isStackedRendering, out var baseCameraData);
            RenderTextureDescriptor originalTargetDesc = baseCameraData.cameraTargetDescriptor;

#if ENABLE_VR && ENABLE_XR_MODULE
            if (xrPass.enabled)
            {
                baseCameraData.xr = xrPass;
                // XRTODO: remove isStereoEnabled in 2021.x
#pragma warning disable 0618
                baseCameraData.isStereoEnabled = xrPass.enabled;
#pragma warning restore 0618

                // Helper function for updating cameraData with xrPass Data
                m_XRSystem.UpdateCameraData(ref baseCameraData, baseCameraData.xr);
                // Need to update XRSystem using baseCameraData to handle the case where camera position is modified in BeginCameraRendering
                m_XRSystem.UpdateFromCamera(ref baseCameraData.xr, baseCameraData);
                m_XRSystem.BeginLateLatching(baseCamera, xrPass);
            }
#endif

#if VISUAL_EFFECT_GRAPH_0_0_1_OR_NEWER
            //It should be called before culling to prepare material. When there isn't any VisualEffect component, this method has no effect.
            VFX.VFXManager.PrepareCamera(baseCamera);
#endif
#if ADAPTIVE_PERFORMANCE_2_0_0_OR_NEWER
            if (asset.useAdaptivePerformance)
                ApplyAdaptivePerformance(ref baseCameraData);
#endif
            RenderSingleCamera(context, baseCameraData, anyPostProcessingEnabled);
            using (new ProfilingScope(null, Profiling.Pipeline.endCameraRendering))
            {
                EndCameraRendering(context, baseCamera);
            }

#if ENABLE_VR && ENABLE_XR_MODULE
            m_XRSystem.EndLateLatching(baseCamera, xrPass);
#endif

            if (isStackedRendering)
            {
                for (int i = 0; i < cameraStack.Count; ++i)
                {
                    var currCamera = cameraStack[i];
                    if (!currCamera.isActiveAndEnabled)
                        continue;

                    currCamera.TryGetComponent<UniversalAdditionalCameraData>(out var currCameraData);
                    // Camera is overlay and enabled
                    if (currCameraData != null)
                    {
                        // Copy base settings from base camera data and initialize initialize remaining specific settings for this camera type.
                        CameraData overlayCameraData = baseCameraData;
                        bool lastCamera = i == lastActiveOverlayCameraIndex;

#if ENABLE_VR && ENABLE_XR_MODULE
                        UpdateCameraStereoMatrices(currCameraData.camera, xrPass);
#endif

                        using (new ProfilingScope(null, Profiling.Pipeline.beginCameraRendering))
                        {
                            BeginCameraRendering(context, currCamera);
                        }
#if VISUAL_EFFECT_GRAPH_0_0_1_OR_NEWER
                        //It should be called before culling to prepare material. When there isn't any VisualEffect component, this method has no effect.
                        VFX.VFXManager.PrepareCamera(currCamera);
#endif
                        UpdateVolumeFramework(currCamera, currCameraData);
                        InitializeAdditionalCameraData(currCamera, currCameraData, lastCamera, ref overlayCameraData);
                        overlayCameraData.baseCamera = baseCamera;
#if ENABLE_VR && ENABLE_XR_MODULE
                        if (baseCameraData.xr.enabled)
                            m_XRSystem.UpdateFromCamera(ref overlayCameraData.xr, overlayCameraData);
#endif
                        RenderSingleCamera(context, overlayCameraData, anyPostProcessingEnabled);

                        using (new ProfilingScope(null, Profiling.Pipeline.endCameraRendering))
                        {
                            EndCameraRendering(context, currCamera);
                        }
                    }
                }
            }

#if ENABLE_VR && ENABLE_XR_MODULE
            if (baseCameraData.xr.enabled)
                baseCameraData.cameraTargetDescriptor = originalTargetDesc;
        }

        if (xrActive)
        {
            CommandBuffer cmd = CommandBufferPool.Get();
            using (new ProfilingScope(cmd, Profiling.Pipeline.XR.mirrorView))
            {
                m_XRSystem.RenderMirrorView(cmd, baseCamera);
            }

            context.ExecuteCommandBuffer(cmd);
            context.Submit();
            CommandBufferPool.Release(cmd);
        }

        m_XRSystem.ReleaseFrame();
#endif
        }

        static void UpdateVolumeFramework(Camera camera, UniversalAdditionalCameraData additionalCameraData)
        {
            using var profScope = new ProfilingScope(null, ProfilingSampler.Get(URPProfileId.UpdateVolumeFramework));

            // We update the volume framework for:
            // * All cameras in the editor when not in playmode
            // * scene cameras
            // * cameras with update mode set to EveryFrame
            // * cameras with update mode set to UsePipelineSettings and the URP Asset set to EveryFrame
            bool shouldUpdate = camera.cameraType == CameraType.SceneView;
            shouldUpdate |= additionalCameraData != null && additionalCameraData.requiresVolumeFrameworkUpdate;

#if UNITY_EDITOR
            shouldUpdate |= Application.isPlaying == false;
#endif

            // When we have volume updates per-frame disabled...
            if (!shouldUpdate && additionalCameraData)
            {
                // Create a local volume stack and cache the state if it's null
                if (additionalCameraData.volumeStack == null)
                {
                    camera.UpdateVolumeStack(additionalCameraData);
                }

                VolumeManager.instance.stack = additionalCameraData.volumeStack;
                return;
            }

            // When we want to update the volumes every frame...

            // We destroy the volumeStack in the additional camera data, if present, to make sure
            // it gets recreated and initialized if the update mode gets later changed to ViaScripting...
            if (additionalCameraData && additionalCameraData.volumeStack != null)
            {
                camera.DestroyVolumeStack(additionalCameraData);
            }

            // Get the mask + trigger and update the stack
            camera.GetVolumeLayerMaskAndTrigger(additionalCameraData, out LayerMask layerMask, out Transform trigger);
            VolumeManager.instance.ResetMainStack();
            VolumeManager.instance.Update(trigger, layerMask);
        }

        static bool CheckPostProcessForDepth(in CameraData cameraData)
        {
            if (!cameraData.postProcessEnabled)
                return false;

            if (cameraData.antialiasing == AntialiasingMode.SubpixelMorphologicalAntiAliasing)
                return true;

            var stack = VolumeManager.instance.stack;

            if (stack.GetComponent<DepthOfField>().IsActive())
                return true;

            if (stack.GetComponent<MotionBlur>().IsActive())
                return true;

            return false;
        }

        static void SetSupportedRenderingFeatures()
        {
#if UNITY_EDITOR
            SupportedRenderingFeatures.active = new SupportedRenderingFeatures()
            {
                reflectionProbeModes = SupportedRenderingFeatures.ReflectionProbeModes.None,
                defaultMixedLightingModes = SupportedRenderingFeatures.LightmapMixedBakeModes.Subtractive,
                mixedLightingModes = SupportedRenderingFeatures.LightmapMixedBakeModes.Subtractive | SupportedRenderingFeatures.LightmapMixedBakeModes.IndirectOnly | SupportedRenderingFeatures.LightmapMixedBakeModes.Shadowmask,
                lightmapBakeTypes = LightmapBakeType.Baked | LightmapBakeType.Mixed | LightmapBakeType.Realtime,
                lightmapsModes = LightmapsMode.CombinedDirectional | LightmapsMode.NonDirectional,
                lightProbeProxyVolumes = false,
                motionVectors = false,
                receiveShadows = false,
                reflectionProbes = false,
                reflectionProbesBlendDistance = true,
                particleSystemInstancing = true
            };
            SceneViewDrawMode.SetupDrawMode();
#endif
        }

        static void InitializeCameraData(Camera camera, UniversalAdditionalCameraData additionalCameraData, bool resolveFinalTarget, out CameraData cameraData)
        {
            using var profScope = new ProfilingScope(null, Profiling.Pipeline.initializeCameraData);

            cameraData = new CameraData();
            InitializeStackedCameraData(camera, additionalCameraData, ref cameraData);
            InitializeAdditionalCameraData(camera, additionalCameraData, resolveFinalTarget, ref cameraData);

            ///////////////////////////////////////////////////////////////////
            // Descriptor settings                                            /
            ///////////////////////////////////////////////////////////////////

            var renderer = additionalCameraData?.scriptableRenderer;
            bool rendererSupportsMSAA = renderer != null && renderer.supportedRenderingFeatures.msaa;

            int msaaSamples = 1;
            if (camera.allowMSAA && asset.msaaSampleCount > 1 && rendererSupportsMSAA)
                msaaSamples = (camera.targetTexture != null) ? camera.targetTexture.antiAliasing : asset.msaaSampleCount;
#if ENABLE_VR && ENABLE_XR_MODULE
            // Use XR's MSAA if camera is XR camera. XR MSAA needs special handle here because it is not per Camera.
            // Multiple cameras could render into the same XR display and they should share the same MSAA level.
            if (cameraData.xrRendering && rendererSupportsMSAA)
                msaaSamples = XRSystem.GetMSAALevel();
#endif

            bool needsAlphaChannel = Graphics.preserveFramebufferAlpha;
            cameraData.cameraTargetDescriptor = CreateRenderTextureDescriptor(camera, cameraData.renderScale,
                cameraData.isHdrEnabled, msaaSamples, needsAlphaChannel, cameraData.requiresOpaqueTexture);
        }

        /// <summary>
        /// Initialize camera data settings common for all cameras in the stack. Overlay cameras will inherit
        /// settings from base camera.
        /// </summary>
        /// <param name="baseCamera">Base camera to inherit settings from.</param>
        /// <param name="baseAdditionalCameraData">Component that contains additional base camera data.</param>
        /// <param name="cameraData">Camera data to initialize setttings.</param>
        static void InitializeStackedCameraData(Camera baseCamera, UniversalAdditionalCameraData baseAdditionalCameraData, ref CameraData cameraData)
        {
            using var profScope = new ProfilingScope(null, Profiling.Pipeline.initializeStackedCameraData);

            var settings = asset;
            cameraData.targetTexture = baseCamera.targetTexture;
            cameraData.cameraType = baseCamera.cameraType;
            bool isSceneViewCamera = cameraData.isSceneViewCamera;

            ///////////////////////////////////////////////////////////////////
            // Environment and Post-processing settings                       /
            ///////////////////////////////////////////////////////////////////
            if (isSceneViewCamera)
            {
                cameraData.volumeLayerMask = 1; // "Default"
                cameraData.volumeTrigger = null;
                cameraData.isStopNaNEnabled = false;
                cameraData.isDitheringEnabled = false;
                cameraData.antialiasing = AntialiasingMode.None;
                cameraData.antialiasingQuality = AntialiasingQuality.High;
#if ENABLE_VR && ENABLE_XR_MODULE
                cameraData.xrRendering = false;
#endif
            }
            else if (baseAdditionalCameraData != null)
            {
                cameraData.volumeLayerMask = baseAdditionalCameraData.volumeLayerMask;
                cameraData.volumeTrigger = baseAdditionalCameraData.volumeTrigger == null ? baseCamera.transform : baseAdditionalCameraData.volumeTrigger;
                cameraData.isStopNaNEnabled = baseAdditionalCameraData.stopNaN && SystemInfo.graphicsShaderLevel >= 35;
                cameraData.isDitheringEnabled = baseAdditionalCameraData.dithering;
                cameraData.antialiasing = baseAdditionalCameraData.antialiasing;
                cameraData.antialiasingQuality = baseAdditionalCameraData.antialiasingQuality;
#if ENABLE_VR && ENABLE_XR_MODULE
                cameraData.xrRendering = baseAdditionalCameraData.allowXRRendering && m_XRSystem.RefreshXrSdk();
#endif
            }
            else
            {
                cameraData.volumeLayerMask = 1; // "Default"
                cameraData.volumeTrigger = null;
                cameraData.isStopNaNEnabled = false;
                cameraData.isDitheringEnabled = false;
                cameraData.antialiasing = AntialiasingMode.None;
                cameraData.antialiasingQuality = AntialiasingQuality.High;
#if ENABLE_VR && ENABLE_XR_MODULE
                cameraData.xrRendering = m_XRSystem.RefreshXrSdk();
#endif
            }

            ///////////////////////////////////////////////////////////////////
            // Settings that control output of the camera                     /
            ///////////////////////////////////////////////////////////////////

            cameraData.isHdrEnabled = baseCamera.allowHDR && settings.supportsHDR;

            Rect cameraRect = baseCamera.rect;
            cameraData.pixelRect = baseCamera.pixelRect;
            cameraData.pixelWidth = baseCamera.pixelWidth;
            cameraData.pixelHeight = baseCamera.pixelHeight;
            cameraData.aspectRatio = (float)cameraData.pixelWidth / (float)cameraData.pixelHeight;
            cameraData.isDefaultViewport = (!(Math.Abs(cameraRect.x) > 0.0f || Math.Abs(cameraRect.y) > 0.0f ||
                Math.Abs(cameraRect.width) < 1.0f || Math.Abs(cameraRect.height) < 1.0f));

            // Discard variations lesser than kRenderScaleThreshold.
            // Scale is only enabled for gameview.
            const float kRenderScaleThreshold = 0.05f;
            cameraData.renderScale = (Mathf.Abs(1.0f - settings.renderScale) < kRenderScaleThreshold) ? 1.0f : settings.renderScale;

<<<<<<< HEAD
            // Convert the upscaling filter selection from the pipeline asset into an image upscaling filter
            cameraData.upscalingFilter = ResolveUpscalingFilterSelection(new Vector2(cameraData.pixelWidth, cameraData.pixelHeight), cameraData.renderScale, settings.upscalingFilter);

            if (cameraData.renderScale > 1.0f)
            {
                cameraData.imageScaling = ImageScaling.Downscaling;
            }
            else if ((cameraData.renderScale < 1.0f) || (cameraData.upscalingFilter == ImageUpscalingFilter.FSR))
            {
                // When FSR is enabled, we still consider 100% render scale an upscaling operation.
                // This allows us to run the FSR shader passes all the time since they improve visual quality even at 100% scale.

                cameraData.imageScaling = ImageScaling.Upscaling;
            }
            else
            {
                cameraData.imageScaling = ImageScaling.None;
            }

            cameraData.fsrOverrideSharpness = settings.fsrOverrideSharpness;
            cameraData.fsrSharpness = settings.fsrSharpness;
=======
            if (cameraData.renderScale == 1.0f)
            {
                cameraData.imageScalingMode = ImageScalingMode.None;
            }
            else if (cameraData.renderScale < 1.0f)
            {
                cameraData.imageScalingMode = ImageScalingMode.Upscaling;
            }
            else if (cameraData.renderScale > 1.0f)
            {
                cameraData.imageScalingMode = ImageScalingMode.Downscaling;
            }

            // Convert the upscaling filter selection from the pipeline asset into an image upscaling filter
            cameraData.upscalingFilter = ResolveUpscalingFilterSelection(new Vector2(cameraData.pixelWidth, cameraData.pixelHeight), cameraData.renderScale, settings.upscalingFilter);
>>>>>>> b25c70a6

#if ENABLE_VR && ENABLE_XR_MODULE
            cameraData.xr = m_XRSystem.emptyPass;
            XRSystem.UpdateRenderScale(cameraData.renderScale);
#else
            cameraData.xr = XRPass.emptyPass;
#endif

            var commonOpaqueFlags = SortingCriteria.CommonOpaque;
            var noFrontToBackOpaqueFlags = SortingCriteria.SortingLayer | SortingCriteria.RenderQueue | SortingCriteria.OptimizeStateChanges | SortingCriteria.CanvasOrder;
            bool hasHSRGPU = SystemInfo.hasHiddenSurfaceRemovalOnGPU;
            bool canSkipFrontToBackSorting = (baseCamera.opaqueSortMode == OpaqueSortMode.Default && hasHSRGPU) || baseCamera.opaqueSortMode == OpaqueSortMode.NoDistanceSort;

            cameraData.defaultOpaqueSortFlags = canSkipFrontToBackSorting ? noFrontToBackOpaqueFlags : commonOpaqueFlags;
            cameraData.captureActions = CameraCaptureBridge.GetCaptureActions(baseCamera);
        }

        /// <summary>
        /// Initialize settings that can be different for each camera in the stack.
        /// </summary>
        /// <param name="camera">Camera to initialize settings from.</param>
        /// <param name="additionalCameraData">Additional camera data component to initialize settings from.</param>
        /// <param name="resolveFinalTarget">True if this is the last camera in the stack and rendering should resolve to camera target.</param>
        /// <param name="cameraData">Settings to be initilized.</param>
        static void InitializeAdditionalCameraData(Camera camera, UniversalAdditionalCameraData additionalCameraData, bool resolveFinalTarget, ref CameraData cameraData)
        {
            using var profScope = new ProfilingScope(null, Profiling.Pipeline.initializeAdditionalCameraData);

            var settings = asset;
            cameraData.camera = camera;

            bool anyShadowsEnabled = settings.supportsMainLightShadows || settings.supportsAdditionalLightShadows;
            cameraData.maxShadowDistance = Mathf.Min(settings.shadowDistance, camera.farClipPlane);
            cameraData.maxShadowDistance = (anyShadowsEnabled && cameraData.maxShadowDistance >= camera.nearClipPlane) ? cameraData.maxShadowDistance : 0.0f;

            bool isSceneViewCamera = cameraData.isSceneViewCamera;
            if (isSceneViewCamera)
            {
                cameraData.renderType = CameraRenderType.Base;
                cameraData.clearDepth = true;
                cameraData.postProcessEnabled = CoreUtils.ArePostProcessesEnabled(camera);
                cameraData.requiresDepthTexture = settings.supportsCameraDepthTexture;
                cameraData.requiresOpaqueTexture = settings.supportsCameraOpaqueTexture;
                cameraData.renderer = asset.scriptableRenderer;
            }
            else if (additionalCameraData != null)
            {
                cameraData.renderType = additionalCameraData.renderType;
                cameraData.clearDepth = (additionalCameraData.renderType != CameraRenderType.Base) ? additionalCameraData.clearDepth : true;
                cameraData.postProcessEnabled = additionalCameraData.renderPostProcessing;
                cameraData.maxShadowDistance = (additionalCameraData.renderShadows) ? cameraData.maxShadowDistance : 0.0f;
                cameraData.requiresDepthTexture = additionalCameraData.requiresDepthTexture;
                cameraData.requiresOpaqueTexture = additionalCameraData.requiresColorTexture;
                cameraData.renderer = additionalCameraData.scriptableRenderer;
            }
            else
            {
                cameraData.renderType = CameraRenderType.Base;
                cameraData.clearDepth = true;
                cameraData.postProcessEnabled = false;
                cameraData.requiresDepthTexture = settings.supportsCameraDepthTexture;
                cameraData.requiresOpaqueTexture = settings.supportsCameraOpaqueTexture;
                cameraData.renderer = asset.scriptableRenderer;
            }

            // Disables post if GLes2
            cameraData.postProcessEnabled &= SystemInfo.graphicsDeviceType != GraphicsDeviceType.OpenGLES2;

            cameraData.requiresDepthTexture |= isSceneViewCamera;
            cameraData.postProcessingRequiresDepthTexture |= CheckPostProcessForDepth(cameraData);
            cameraData.resolveFinalTarget = resolveFinalTarget;

            // Disable depth and color copy. We should add it in the renderer instead to avoid performance pitfalls
            // of camera stacking breaking render pass execution implicitly.
            bool isOverlayCamera = (cameraData.renderType == CameraRenderType.Overlay);
            if (isOverlayCamera)
            {
                cameraData.requiresOpaqueTexture = false;
                cameraData.postProcessingRequiresDepthTexture = false;
            }

            Matrix4x4 projectionMatrix = camera.projectionMatrix;

            // Overlay cameras inherit viewport from base.
            // If the viewport is different between them we might need to patch the projection to adjust aspect ratio
            // matrix to prevent squishing when rendering objects in overlay cameras.
            if (isOverlayCamera && !camera.orthographic && cameraData.pixelRect != camera.pixelRect)
            {
                // m00 = (cotangent / aspect), therefore m00 * aspect gives us cotangent.
                float cotangent = camera.projectionMatrix.m00 * camera.aspect;

                // Get new m00 by dividing by base camera aspectRatio.
                float newCotangent = cotangent / cameraData.aspectRatio;
                projectionMatrix.m00 = newCotangent;
            }

            cameraData.SetViewAndProjectionMatrix(camera.worldToCameraMatrix, projectionMatrix);

            cameraData.worldSpaceCameraPos = camera.transform.position;

            var backgroundColorSRGB = camera.backgroundColor;
            // Get the background color from preferences if preview camera
#if UNITY_EDITOR
            if (camera.cameraType == CameraType.Preview && camera.clearFlags != CameraClearFlags.SolidColor)
            {
                backgroundColorSRGB = CoreRenderPipelinePreferences.previewBackgroundColor;
            }
#endif

            cameraData.backgroundColor = CoreUtils.ConvertSRGBToActiveColorSpace(backgroundColorSRGB);
        }

        static void InitializeRenderingData(UniversalRenderPipelineAsset settings, ref CameraData cameraData, ref CullingResults cullResults,
            bool anyPostProcessingEnabled, out RenderingData renderingData)
        {
            using var profScope = new ProfilingScope(null, Profiling.Pipeline.initializeRenderingData);

            var visibleLights = cullResults.visibleLights;

            int mainLightIndex = GetMainLightIndex(settings, visibleLights);
            bool mainLightCastShadows = false;
            bool additionalLightsCastShadows = false;

            if (cameraData.maxShadowDistance > 0.0f)
            {
                mainLightCastShadows = (mainLightIndex != -1 && visibleLights[mainLightIndex].light != null &&
                    visibleLights[mainLightIndex].light.shadows != LightShadows.None);

                // If additional lights are shaded per-pixel they cannot cast shadows
                if (settings.additionalLightsRenderingMode == LightRenderingMode.PerPixel)
                {
                    for (int i = 0; i < visibleLights.Length; ++i)
                    {
                        if (i == mainLightIndex)
                            continue;

                        Light light = visibleLights[i].light;

                        // UniversalRP doesn't support additional directional light shadows yet
                        if ((visibleLights[i].lightType == LightType.Spot || visibleLights[i].lightType == LightType.Point) && light != null && light.shadows != LightShadows.None)
                        {
                            additionalLightsCastShadows = true;
                            break;
                        }
                    }
                }
            }

            renderingData.cullResults = cullResults;
            renderingData.cameraData = cameraData;
            InitializeLightData(settings, visibleLights, mainLightIndex, out renderingData.lightData);
            InitializeShadowData(settings, visibleLights, mainLightCastShadows, additionalLightsCastShadows && !renderingData.lightData.shadeAdditionalLightsPerVertex, out renderingData.shadowData);
            InitializePostProcessingData(settings, out renderingData.postProcessingData);
            renderingData.supportsDynamicBatching = settings.supportsDynamicBatching;
            renderingData.perObjectData = GetPerObjectLightFlags(renderingData.lightData.additionalLightsCount);
            renderingData.postProcessingEnabled = anyPostProcessingEnabled;

            CheckAndApplyDebugSettings(ref renderingData);
        }

        static void InitializeShadowData(UniversalRenderPipelineAsset settings, NativeArray<VisibleLight> visibleLights, bool mainLightCastShadows, bool additionalLightsCastShadows, out ShadowData shadowData)
        {
            using var profScope = new ProfilingScope(null, Profiling.Pipeline.initializeShadowData);

            m_ShadowBiasData.Clear();
            m_ShadowResolutionData.Clear();

            for (int i = 0; i < visibleLights.Length; ++i)
            {
                Light light = visibleLights[i].light;
                UniversalAdditionalLightData data = null;
                if (light != null)
                {
                    light.gameObject.TryGetComponent(out data);
                }

                if (data && !data.usePipelineSettings)
                    m_ShadowBiasData.Add(new Vector4(light.shadowBias, light.shadowNormalBias, 0.0f, 0.0f));
                else
                    m_ShadowBiasData.Add(new Vector4(settings.shadowDepthBias, settings.shadowNormalBias, 0.0f, 0.0f));

                if (data && (data.additionalLightsShadowResolutionTier == UniversalAdditionalLightData.AdditionalLightsShadowResolutionTierCustom))
                {
                    m_ShadowResolutionData.Add((int)light.shadowResolution); // native code does not clamp light.shadowResolution between -1 and 3
                }
                else if (data && (data.additionalLightsShadowResolutionTier != UniversalAdditionalLightData.AdditionalLightsShadowResolutionTierCustom))
                {
                    int resolutionTier = Mathf.Clamp(data.additionalLightsShadowResolutionTier, UniversalAdditionalLightData.AdditionalLightsShadowResolutionTierLow, UniversalAdditionalLightData.AdditionalLightsShadowResolutionTierHigh);
                    m_ShadowResolutionData.Add(settings.GetAdditionalLightsShadowResolution(resolutionTier));
                }
                else
                {
                    m_ShadowResolutionData.Add(settings.GetAdditionalLightsShadowResolution(UniversalAdditionalLightData.AdditionalLightsShadowDefaultResolutionTier));
                }
            }

            shadowData.bias = m_ShadowBiasData;
            shadowData.resolution = m_ShadowResolutionData;
            shadowData.supportsMainLightShadows = SystemInfo.supportsShadows && settings.supportsMainLightShadows && mainLightCastShadows;

            // We no longer use screen space shadows in URP.
            // This change allows us to have particles & transparent objects receive shadows.
#pragma warning disable 0618
            shadowData.requiresScreenSpaceShadowResolve = false;
#pragma warning restore 0618

            shadowData.mainLightShadowCascadesCount = settings.shadowCascadeCount;
            shadowData.mainLightShadowmapWidth = settings.mainLightShadowmapResolution;
            shadowData.mainLightShadowmapHeight = settings.mainLightShadowmapResolution;

            switch (shadowData.mainLightShadowCascadesCount)
            {
                case 1:
                    shadowData.mainLightShadowCascadesSplit = new Vector3(1.0f, 0.0f, 0.0f);
                    break;

                case 2:
                    shadowData.mainLightShadowCascadesSplit = new Vector3(settings.cascade2Split, 1.0f, 0.0f);
                    break;

                case 3:
                    shadowData.mainLightShadowCascadesSplit = new Vector3(settings.cascade3Split.x, settings.cascade3Split.y, 0.0f);
                    break;

                default:
                    shadowData.mainLightShadowCascadesSplit = settings.cascade4Split;
                    break;
            }

            shadowData.mainLightShadowCascadeBorder = settings.cascadeBorder;

            shadowData.supportsAdditionalLightShadows = SystemInfo.supportsShadows && settings.supportsAdditionalLightShadows && additionalLightsCastShadows;
            shadowData.additionalLightsShadowmapWidth = shadowData.additionalLightsShadowmapHeight = settings.additionalLightsShadowmapResolution;
            shadowData.supportsSoftShadows = settings.supportsSoftShadows && (shadowData.supportsMainLightShadows || shadowData.supportsAdditionalLightShadows);
            shadowData.shadowmapDepthBufferBits = 16;

            // This will be setup in AdditionalLightsShadowCasterPass.
            shadowData.isKeywordAdditionalLightShadowsEnabled = false;
            shadowData.isKeywordSoftShadowsEnabled = false;
        }

        static void InitializePostProcessingData(UniversalRenderPipelineAsset settings, out PostProcessingData postProcessingData)
        {
            postProcessingData.gradingMode = settings.supportsHDR
                ? settings.colorGradingMode
                : ColorGradingMode.LowDynamicRange;

            postProcessingData.lutSize = settings.colorGradingLutSize;
            postProcessingData.useFastSRGBLinearConversion = settings.useFastSRGBLinearConversion;
        }

        static void InitializeLightData(UniversalRenderPipelineAsset settings, NativeArray<VisibleLight> visibleLights, int mainLightIndex, out LightData lightData)
        {
            using var profScope = new ProfilingScope(null, Profiling.Pipeline.initializeLightData);

            int maxPerObjectAdditionalLights = UniversalRenderPipeline.maxPerObjectLights;
            int maxVisibleAdditionalLights = UniversalRenderPipeline.maxVisibleAdditionalLights;

            lightData.mainLightIndex = mainLightIndex;

            if (settings.additionalLightsRenderingMode != LightRenderingMode.Disabled)
            {
                lightData.additionalLightsCount =
                    Math.Min((mainLightIndex != -1) ? visibleLights.Length - 1 : visibleLights.Length,
                        maxVisibleAdditionalLights);
                lightData.maxPerObjectAdditionalLightsCount = Math.Min(settings.maxAdditionalLightsCount, maxPerObjectAdditionalLights);
            }
            else
            {
                lightData.additionalLightsCount = 0;
                lightData.maxPerObjectAdditionalLightsCount = 0;
            }

            lightData.supportsAdditionalLights = settings.additionalLightsRenderingMode != LightRenderingMode.Disabled;
            lightData.shadeAdditionalLightsPerVertex = settings.additionalLightsRenderingMode == LightRenderingMode.PerVertex;
            lightData.visibleLights = visibleLights;
            lightData.supportsMixedLighting = settings.supportsMixedLighting;
            lightData.reflectionProbeBlending = settings.reflectionProbeBlending;
            lightData.reflectionProbeBoxProjection = settings.reflectionProbeBoxProjection;
            lightData.supportsLightLayers = RenderingUtils.SupportsLightLayers(SystemInfo.graphicsDeviceType) && settings.supportsLightLayers;
            lightData.originalIndices = new NativeArray<int>(visibleLights.Length, Allocator.Temp);
            for (var i = 0; i < lightData.originalIndices.Length; i++)
            {
                lightData.originalIndices[i] = i;
            }
        }

        static void CleanupLightData(ref LightData lightData)
        {
            lightData.originalIndices.Dispose();
        }

        static void UpdateCameraStereoMatrices(Camera camera, XRPass xr)
        {
#if ENABLE_VR && ENABLE_XR_MODULE
            if (xr.enabled)
            {
                if (xr.singlePassEnabled)
                {
                    for (int i = 0; i < Mathf.Min(2, xr.viewCount); i++)
                    {
                        camera.SetStereoProjectionMatrix((Camera.StereoscopicEye)i, xr.GetProjMatrix(i));
                        camera.SetStereoViewMatrix((Camera.StereoscopicEye)i, xr.GetViewMatrix(i));
                    }
                }
                else
                {
                    camera.SetStereoProjectionMatrix((Camera.StereoscopicEye)xr.multipassId, xr.GetProjMatrix(0));
                    camera.SetStereoViewMatrix((Camera.StereoscopicEye)xr.multipassId, xr.GetViewMatrix(0));
                }
            }
#endif
        }

        static PerObjectData GetPerObjectLightFlags(int additionalLightsCount)
        {
            using var profScope = new ProfilingScope(null, Profiling.Pipeline.getPerObjectLightFlags);

            var configuration = PerObjectData.ReflectionProbes | PerObjectData.Lightmaps | PerObjectData.LightProbe | PerObjectData.LightData | PerObjectData.OcclusionProbe | PerObjectData.ShadowMask;

            if (additionalLightsCount > 0)
            {
                configuration |= PerObjectData.LightData;

                // In this case we also need per-object indices (unity_LightIndices)
                if (!RenderingUtils.useStructuredBuffer)
                    configuration |= PerObjectData.LightIndices;
            }

            return configuration;
        }

        // Main Light is always a directional light
        static int GetMainLightIndex(UniversalRenderPipelineAsset settings, NativeArray<VisibleLight> visibleLights)
        {
            using var profScope = new ProfilingScope(null, Profiling.Pipeline.getMainLightIndex);

            int totalVisibleLights = visibleLights.Length;

            if (totalVisibleLights == 0 || settings.mainLightRenderingMode != LightRenderingMode.PerPixel)
                return -1;

            Light sunLight = RenderSettings.sun;
            int brightestDirectionalLightIndex = -1;
            float brightestLightIntensity = 0.0f;
            for (int i = 0; i < totalVisibleLights; ++i)
            {
                VisibleLight currVisibleLight = visibleLights[i];
                Light currLight = currVisibleLight.light;

                // Particle system lights have the light property as null. We sort lights so all particles lights
                // come last. Therefore, if first light is particle light then all lights are particle lights.
                // In this case we either have no main light or already found it.
                if (currLight == null)
                    break;

                if (currVisibleLight.lightType == LightType.Directional)
                {
                    // Sun source needs be a directional light
                    if (currLight == sunLight)
                        return i;

                    // In case no sun light is present we will return the brightest directional light
                    if (currLight.intensity > brightestLightIntensity)
                    {
                        brightestLightIntensity = currLight.intensity;
                        brightestDirectionalLightIndex = i;
                    }
                }
            }

            return brightestDirectionalLightIndex;
        }

        static void SetupPerFrameShaderConstants()
        {
            using var profScope = new ProfilingScope(null, Profiling.Pipeline.setupPerFrameShaderConstants);

            // When glossy reflections are OFF in the shader we set a constant color to use as indirect specular
            SphericalHarmonicsL2 ambientSH = RenderSettings.ambientProbe;
            Color linearGlossyEnvColor = new Color(ambientSH[0, 0], ambientSH[1, 0], ambientSH[2, 0]) * RenderSettings.reflectionIntensity;
            Color glossyEnvColor = CoreUtils.ConvertLinearToActiveColorSpace(linearGlossyEnvColor);
            Shader.SetGlobalVector(ShaderPropertyId.glossyEnvironmentColor, glossyEnvColor);

            // Used as fallback cubemap for reflections
            Shader.SetGlobalVector(ShaderPropertyId.glossyEnvironmentCubeMapHDR, ReflectionProbe.defaultTextureHDRDecodeValues);
            Shader.SetGlobalTexture(ShaderPropertyId.glossyEnvironmentCubeMap, ReflectionProbe.defaultTexture);

            // Ambient
            Shader.SetGlobalVector(ShaderPropertyId.ambientSkyColor, CoreUtils.ConvertSRGBToActiveColorSpace(RenderSettings.ambientSkyColor));
            Shader.SetGlobalVector(ShaderPropertyId.ambientEquatorColor, CoreUtils.ConvertSRGBToActiveColorSpace(RenderSettings.ambientEquatorColor));
            Shader.SetGlobalVector(ShaderPropertyId.ambientGroundColor, CoreUtils.ConvertSRGBToActiveColorSpace(RenderSettings.ambientGroundColor));

            // Used when subtractive mode is selected
            Shader.SetGlobalVector(ShaderPropertyId.subtractiveShadowColor, CoreUtils.ConvertSRGBToActiveColorSpace(RenderSettings.subtractiveShadowColor));

            // Required for 2D Unlit Shadergraph master node as it doesn't currently support hidden properties.
            Shader.SetGlobalColor(ShaderPropertyId.rendererColor, Color.white);
        }

        static void CheckAndApplyDebugSettings(ref RenderingData renderingData)
        {
            var debugDisplaySettings = UniversalRenderPipelineDebugDisplaySettings.Instance;
            ref CameraData cameraData = ref renderingData.cameraData;

            if (debugDisplaySettings.AreAnySettingsActive && !cameraData.isPreviewCamera)
            {
                DebugDisplaySettingsRendering renderingSettings = debugDisplaySettings.renderingSettings;
                int msaaSamples = cameraData.cameraTargetDescriptor.msaaSamples;

                if (!renderingSettings.enableMsaa)
                    msaaSamples = 1;

                if (!renderingSettings.enableHDR)
                    cameraData.isHdrEnabled = false;

                if (!debugDisplaySettings.IsPostProcessingAllowed)
                    cameraData.postProcessEnabled = false;

                cameraData.cameraTargetDescriptor.graphicsFormat = MakeRenderTextureGraphicsFormat(cameraData.isHdrEnabled, true);
                cameraData.cameraTargetDescriptor.msaaSamples = msaaSamples;
            }
        }

        /// <summary>
        /// Returns the best supported image upscaling filter based on the provided upscaling filter selection
        /// </summary>
        /// <param name="imageSize">Size of the final image</param>
        /// <param name="renderScale">Scale being applied to the final image size</param>
        /// <param name="selection">Upscaling filter selected by the user</param>
        /// <returns>Either the original filter provided, or the best replacement available</returns>
        static ImageUpscalingFilter ResolveUpscalingFilterSelection(Vector2 imageSize, float renderScale, UpscalingFilterSelection selection)
        {
            // By default we just use linear filtering since it's the most compatible choice
            ImageUpscalingFilter filter = ImageUpscalingFilter.Linear;

<<<<<<< HEAD
            // Fall back to the automatic filter if FSR was selected, but isn't supported on the current platform
            if ((selection == UpscalingFilterSelection.FSR) && !FSRUtils.IsSupported())
            {
                selection = UpscalingFilterSelection.Auto;
            }

=======
>>>>>>> b25c70a6
            switch (selection)
            {
                case UpscalingFilterSelection.Auto:
                {
                    // The user selected "auto" for their upscaling filter so we should attempt to choose the best filter
                    // for the current situation. When the current resolution and render scale are compatible with integer
                    // scaling we use the point sampling filter. Otherwise we just use the default filter (linear).
                    float pixelScale = (1.0f / renderScale);
<<<<<<< HEAD
                    bool isIntegerScale = Mathf.Approximately((pixelScale - Mathf.Floor(pixelScale)), 0.0f);
=======
                    bool isIntegerScale = ((pixelScale - Mathf.Floor(pixelScale)) == 0.0f);
>>>>>>> b25c70a6

                    if (isIntegerScale)
                    {
                        float widthScale = (imageSize.x / pixelScale);
                        float heightScale = (imageSize.y / pixelScale);

<<<<<<< HEAD
                        bool isImageCompatible = (Mathf.Approximately((widthScale - Mathf.Floor(widthScale)), 0.0f) &&
                                                  Mathf.Approximately((heightScale - Mathf.Floor(heightScale)), 0.0f));
=======
                        bool isImageCompatible = (((widthScale - Mathf.Floor(widthScale)) == 0.0f) &&
                                                  ((heightScale - Mathf.Floor(heightScale)) == 0.0f));
>>>>>>> b25c70a6

                        if (isImageCompatible)
                        {
                            filter = ImageUpscalingFilter.Point;
                        }
                    }

                    break;
                }

                case UpscalingFilterSelection.Linear:
                {
                    // Do nothing since linear is already the default

                    break;
                }

                case UpscalingFilterSelection.Point:
                {
                    filter = ImageUpscalingFilter.Point;

                    break;
                }
<<<<<<< HEAD

                case UpscalingFilterSelection.FSR:
                {
                    filter = ImageUpscalingFilter.FSR;

                    break;
                }
=======
>>>>>>> b25c70a6
            }

            return filter;
        }

#if ADAPTIVE_PERFORMANCE_2_0_0_OR_NEWER
        static void ApplyAdaptivePerformance(ref CameraData cameraData)
        {
            var noFrontToBackOpaqueFlags = SortingCriteria.SortingLayer | SortingCriteria.RenderQueue | SortingCriteria.OptimizeStateChanges | SortingCriteria.CanvasOrder;
            if (AdaptivePerformance.AdaptivePerformanceRenderSettings.SkipFrontToBackSorting)
                cameraData.defaultOpaqueSortFlags = noFrontToBackOpaqueFlags;

            var MaxShadowDistanceMultiplier = AdaptivePerformance.AdaptivePerformanceRenderSettings.MaxShadowDistanceMultiplier;
            cameraData.maxShadowDistance *= MaxShadowDistanceMultiplier;

            var RenderScaleMultiplier = AdaptivePerformance.AdaptivePerformanceRenderSettings.RenderScaleMultiplier;
            cameraData.renderScale *= RenderScaleMultiplier;

            // TODO
            if (!cameraData.xr.enabled)
            {
                cameraData.cameraTargetDescriptor.width = (int)(cameraData.camera.pixelWidth * cameraData.renderScale);
                cameraData.cameraTargetDescriptor.height = (int)(cameraData.camera.pixelHeight * cameraData.renderScale);
            }

            var antialiasingQualityIndex = (int)cameraData.antialiasingQuality - AdaptivePerformance.AdaptivePerformanceRenderSettings.AntiAliasingQualityBias;
            if (antialiasingQualityIndex < 0)
                cameraData.antialiasing = AntialiasingMode.None;
            cameraData.antialiasingQuality = (AntialiasingQuality)Mathf.Clamp(antialiasingQualityIndex, (int)AntialiasingQuality.Low, (int)AntialiasingQuality.High);
        }

        static void ApplyAdaptivePerformance(ref RenderingData renderingData)
        {
            if (AdaptivePerformance.AdaptivePerformanceRenderSettings.SkipDynamicBatching)
                renderingData.supportsDynamicBatching = false;

            var MainLightShadowmapResolutionMultiplier = AdaptivePerformance.AdaptivePerformanceRenderSettings.MainLightShadowmapResolutionMultiplier;
            renderingData.shadowData.mainLightShadowmapWidth = (int)(renderingData.shadowData.mainLightShadowmapWidth * MainLightShadowmapResolutionMultiplier);
            renderingData.shadowData.mainLightShadowmapHeight = (int)(renderingData.shadowData.mainLightShadowmapHeight * MainLightShadowmapResolutionMultiplier);

            var MainLightShadowCascadesCountBias = AdaptivePerformance.AdaptivePerformanceRenderSettings.MainLightShadowCascadesCountBias;
            renderingData.shadowData.mainLightShadowCascadesCount = Mathf.Clamp(renderingData.shadowData.mainLightShadowCascadesCount - MainLightShadowCascadesCountBias, 0, 4);

            var shadowQualityIndex = AdaptivePerformance.AdaptivePerformanceRenderSettings.ShadowQualityBias;
            for (int i = 0; i < shadowQualityIndex; i++)
            {
                if (renderingData.shadowData.supportsSoftShadows)
                {
                    renderingData.shadowData.supportsSoftShadows = false;
                    continue;
                }

                if (renderingData.shadowData.supportsAdditionalLightShadows)
                {
                    renderingData.shadowData.supportsAdditionalLightShadows = false;
                    continue;
                }

                if (renderingData.shadowData.supportsMainLightShadows)
                {
                    renderingData.shadowData.supportsMainLightShadows = false;
                    continue;
                }

                break;
            }

            if (AdaptivePerformance.AdaptivePerformanceRenderSettings.LutBias >= 1 && renderingData.postProcessingData.lutSize == 32)
                renderingData.postProcessingData.lutSize = 16;
        }

#endif
    }
}<|MERGE_RESOLUTION|>--- conflicted
+++ resolved
@@ -842,45 +842,27 @@
             const float kRenderScaleThreshold = 0.05f;
             cameraData.renderScale = (Mathf.Abs(1.0f - settings.renderScale) < kRenderScaleThreshold) ? 1.0f : settings.renderScale;
 
-<<<<<<< HEAD
             // Convert the upscaling filter selection from the pipeline asset into an image upscaling filter
             cameraData.upscalingFilter = ResolveUpscalingFilterSelection(new Vector2(cameraData.pixelWidth, cameraData.pixelHeight), cameraData.renderScale, settings.upscalingFilter);
 
             if (cameraData.renderScale > 1.0f)
             {
-                cameraData.imageScaling = ImageScaling.Downscaling;
+                cameraData.imageScalingMode = ImageScalingMode.Downscaling;
             }
             else if ((cameraData.renderScale < 1.0f) || (cameraData.upscalingFilter == ImageUpscalingFilter.FSR))
             {
                 // When FSR is enabled, we still consider 100% render scale an upscaling operation.
                 // This allows us to run the FSR shader passes all the time since they improve visual quality even at 100% scale.
 
-                cameraData.imageScaling = ImageScaling.Upscaling;
+                cameraData.imageScalingMode = ImageScalingMode.Upscaling;
             }
             else
             {
-                cameraData.imageScaling = ImageScaling.None;
+                cameraData.imageScalingMode = ImageScalingMode.None;
             }
 
             cameraData.fsrOverrideSharpness = settings.fsrOverrideSharpness;
             cameraData.fsrSharpness = settings.fsrSharpness;
-=======
-            if (cameraData.renderScale == 1.0f)
-            {
-                cameraData.imageScalingMode = ImageScalingMode.None;
-            }
-            else if (cameraData.renderScale < 1.0f)
-            {
-                cameraData.imageScalingMode = ImageScalingMode.Upscaling;
-            }
-            else if (cameraData.renderScale > 1.0f)
-            {
-                cameraData.imageScalingMode = ImageScalingMode.Downscaling;
-            }
-
-            // Convert the upscaling filter selection from the pipeline asset into an image upscaling filter
-            cameraData.upscalingFilter = ResolveUpscalingFilterSelection(new Vector2(cameraData.pixelWidth, cameraData.pixelHeight), cameraData.renderScale, settings.upscalingFilter);
->>>>>>> b25c70a6
 
 #if ENABLE_VR && ENABLE_XR_MODULE
             cameraData.xr = m_XRSystem.emptyPass;
@@ -1317,15 +1299,12 @@
             // By default we just use linear filtering since it's the most compatible choice
             ImageUpscalingFilter filter = ImageUpscalingFilter.Linear;
 
-<<<<<<< HEAD
             // Fall back to the automatic filter if FSR was selected, but isn't supported on the current platform
             if ((selection == UpscalingFilterSelection.FSR) && !FSRUtils.IsSupported())
             {
                 selection = UpscalingFilterSelection.Auto;
             }
 
-=======
->>>>>>> b25c70a6
             switch (selection)
             {
                 case UpscalingFilterSelection.Auto:
@@ -1334,24 +1313,15 @@
                     // for the current situation. When the current resolution and render scale are compatible with integer
                     // scaling we use the point sampling filter. Otherwise we just use the default filter (linear).
                     float pixelScale = (1.0f / renderScale);
-<<<<<<< HEAD
                     bool isIntegerScale = Mathf.Approximately((pixelScale - Mathf.Floor(pixelScale)), 0.0f);
-=======
-                    bool isIntegerScale = ((pixelScale - Mathf.Floor(pixelScale)) == 0.0f);
->>>>>>> b25c70a6
 
                     if (isIntegerScale)
                     {
                         float widthScale = (imageSize.x / pixelScale);
                         float heightScale = (imageSize.y / pixelScale);
 
-<<<<<<< HEAD
                         bool isImageCompatible = (Mathf.Approximately((widthScale - Mathf.Floor(widthScale)), 0.0f) &&
                                                   Mathf.Approximately((heightScale - Mathf.Floor(heightScale)), 0.0f));
-=======
-                        bool isImageCompatible = (((widthScale - Mathf.Floor(widthScale)) == 0.0f) &&
-                                                  ((heightScale - Mathf.Floor(heightScale)) == 0.0f));
->>>>>>> b25c70a6
 
                         if (isImageCompatible)
                         {
@@ -1375,7 +1345,6 @@
 
                     break;
                 }
-<<<<<<< HEAD
 
                 case UpscalingFilterSelection.FSR:
                 {
@@ -1383,8 +1352,6 @@
 
                     break;
                 }
-=======
->>>>>>> b25c70a6
             }
 
             return filter;
