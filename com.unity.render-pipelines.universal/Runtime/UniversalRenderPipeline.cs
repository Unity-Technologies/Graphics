using System;
using Unity.Collections;
using System.Collections.Generic;
#if UNITY_EDITOR
using UnityEditor;
using UnityEditor.Rendering.Universal;
#endif
using UnityEngine.Scripting.APIUpdating;
using Lightmapping = UnityEngine.Experimental.GlobalIllumination.Lightmapping;
using UnityEngine.Experimental.Rendering;

namespace UnityEngine.Rendering.LWRP
{
    [Obsolete("LWRP -> Universal (UnityUpgradable) -> UnityEngine.Rendering.Universal.UniversalRenderPipeline", true)]
    public class LightweightRenderPipeline
    {
        public LightweightRenderPipeline(LightweightRenderPipelineAsset asset)
        {
        }
    }
}

namespace UnityEngine.Rendering.Universal
{
    public sealed partial class UniversalRenderPipeline : RenderPipeline
    {
        public const string k_ShaderTagName = "UniversalPipeline";

        const string k_RenderCameraTag = "Render Camera";
        static ProfilingSampler _CameraProfilingSampler = new ProfilingSampler(k_RenderCameraTag);

#if ENABLE_VR && ENABLE_XR_MODULE
        internal static XRSystem m_XRSystem = new XRSystem();
#endif

        public static float maxShadowBias
        {
            get => 10.0f;
        }

        public static float minRenderScale
        {
            get => 0.1f;
        }

        public static float maxRenderScale
        {
            get => 2.0f;
        }

        // Amount of Lights that can be shaded per object (in the for loop in the shader)
        public static int maxPerObjectLights
        {
            // No support to bitfield mask and int[] in gles2. Can't index fast more than 4 lights.
            // Check Lighting.hlsl for more details.
            get => (SystemInfo.graphicsDeviceType == GraphicsDeviceType.OpenGLES2) ? 4 : 8;
        }

        // These limits have to match same limits in Input.hlsl
        const int k_MaxVisibleAdditionalLightsMobile    = 32;
        const int k_MaxVisibleAdditionalLightsNonMobile = 256;
        public static int maxVisibleAdditionalLights
        {
            get
            {
                // GLES can be selected as platform on Windows (not a mobile platform) but uniform buffer size so we must use a low light count.
                return (Application.isMobilePlatform || SystemInfo.graphicsDeviceType == GraphicsDeviceType.OpenGLCore || SystemInfo.graphicsDeviceType == GraphicsDeviceType.OpenGLES2 || SystemInfo.graphicsDeviceType == GraphicsDeviceType.OpenGLES3)
                        ? k_MaxVisibleAdditionalLightsMobile : k_MaxVisibleAdditionalLightsNonMobile;
            }
        }

        // Internal max count for how many ScriptableRendererData can be added to a single Universal RP asset
        internal static int maxScriptableRenderers
        {
            get => 8;
        }

        public UniversalRenderPipeline(UniversalRenderPipelineAsset asset)
        {
            SetSupportedRenderingFeatures();

            // Let engine know we have MSAA on for cases where we support MSAA backbuffer
            if (QualitySettings.antiAliasing != asset.msaaSampleCount)
            {
                QualitySettings.antiAliasing = asset.msaaSampleCount;
#if ENABLE_VR && ENABLE_XR_MODULE
                XRSystem.UpdateMSAALevel(asset.msaaSampleCount);
#endif
            }

#if ENABLE_VR && ENABLE_XR_MODULE
            XRSystem.UpdateRenderScale(asset.renderScale);
#endif
            // For compatibility reasons we also match old LightweightPipeline tag.
            Shader.globalRenderPipeline = "UniversalPipeline,LightweightPipeline";

            Lightmapping.SetDelegate(lightsDelegate);

            CameraCaptureBridge.enabled = true;

            RenderingUtils.ClearSystemInfoCache();
        }

        protected override void Dispose(bool disposing)
        {
            base.Dispose(disposing);

            Shader.globalRenderPipeline = "";
            SupportedRenderingFeatures.active = new SupportedRenderingFeatures();
            ShaderData.instance.Dispose();
            DeferredShaderData.instance.Dispose();

#if UNITY_EDITOR
            SceneViewDrawMode.ResetDrawMode();
#endif
            Lightmapping.ResetDelegate();
            CameraCaptureBridge.enabled = false;
        }

        protected override void Render(ScriptableRenderContext renderContext, Camera[] cameras)
        {
            BeginFrameRendering(renderContext, cameras);

            GraphicsSettings.lightsUseLinearIntensity = (QualitySettings.activeColorSpace == ColorSpace.Linear);
            GraphicsSettings.useScriptableRenderPipelineBatching = asset.useSRPBatcher;
            SetupPerFrameShaderConstants();

            SortCameras(cameras);
            for (int i = 0; i < cameras.Length; ++i)
            {
                var camera = cameras[i];
                if (IsGameCamera(camera))
                {
                    RenderCameraStack(renderContext, camera);
                }
                else
                {
                    BeginCameraRendering(renderContext, camera);
#if VISUAL_EFFECT_GRAPH_0_0_1_OR_NEWER
                    //It should be called before culling to prepare material. When there isn't any VisualEffect component, this method has no effect.
                    VFX.VFXManager.PrepareCamera(camera);
#endif
                    UpdateVolumeFramework(camera, null);

                    RenderSingleCamera(renderContext, camera);
                    EndCameraRendering(renderContext, camera);
                }
            }

            EndFrameRendering(renderContext, cameras);
        }

        /// <summary>
        /// Standalone camera rendering. Use this to render procedural cameras.
        /// This method doesn't call <c>BeginCameraRendering</c> and <c>EndCameraRendering</c> callbacks.
        /// </summary>
        /// <param name="context">Render context used to record commands during execution.</param>
        /// <param name="camera">Camera to render.</param>
        /// <seealso cref="ScriptableRenderContext"/>
        public static void RenderSingleCamera(ScriptableRenderContext context, Camera camera)
        {
            UniversalAdditionalCameraData additionalCameraData = null;
            if (IsGameCamera(camera))
                camera.gameObject.TryGetComponent(out additionalCameraData);

            if (additionalCameraData != null && additionalCameraData.renderType != CameraRenderType.Base)
            {
                Debug.LogWarning("Only Base cameras can be rendered with standalone RenderSingleCamera. Camera will be skipped.");
                return;
            }

            InitializeCameraData(camera, additionalCameraData, true, out var cameraData);
            RenderSingleCamera(context, cameraData, cameraData.postProcessEnabled);
        }

        static bool TryGetCullingParameters(CameraData cameraData, out ScriptableCullingParameters cullingParams)
        {
#if ENABLE_VR && ENABLE_XR_MODULE
            if (cameraData.xr.enabled)
            {
                cullingParams = cameraData.xr.cullingParams;
                return true;
            }
#endif

            return cameraData.camera.TryGetCullingParameters(false, out cullingParams);
        }

        /// <summary>
        /// Renders a single camera. This method will do culling, setup and execution of the renderer.
        /// </summary>
        /// <param name="context">Render context used to record commands during execution.</param>
        /// <param name="cameraData">Camera rendering data. This might contain data inherited from a base camera.</param>
        /// <param name="anyPostProcessingEnabled">True if at least one camera has post-processing enabled in the stack, false otherwise.</param>
        static void RenderSingleCamera(ScriptableRenderContext context, CameraData cameraData, bool anyPostProcessingEnabled)
        {
            Camera camera = cameraData.camera;
            var renderer = cameraData.renderer;
            if (renderer == null)
            {
                Debug.LogWarning(string.Format("Trying to render {0} with an invalid renderer. Camera rendering will be skipped.", camera.name));
                return;
            }

            if (!TryGetCullingParameters(cameraData, out var cullingParameters))
                return;

            ScriptableRenderer.current = renderer;
            bool isSceneViewCamera = cameraData.isSceneViewCamera;

            ProfilingSampler sampler = (asset.debugLevel >= PipelineDebugLevel.Profiling) ? new ProfilingSampler(camera.name) : _CameraProfilingSampler;
            CommandBuffer cmd = CommandBufferPool.Get(sampler.name);
            using (new ProfilingScope(cmd, sampler)) // Enqueues a "BeginSample" command into the CommandBuffer cmd
            {
                renderer.Clear(cameraData.renderType);
                renderer.SetupCullingParameters(ref cullingParameters, ref cameraData);

                context.ExecuteCommandBuffer(cmd); // Send all the commands enqueued so far in the CommandBuffer cmd, to the ScriptableRenderContext context
                cmd.Clear();

#if UNITY_EDITOR
                // Emit scene view UI
                if (isSceneViewCamera)
                {
                    ScriptableRenderContext.EmitWorldGeometryForSceneView(camera);
                }
#endif

                var cullResults = context.Cull(ref cullingParameters);
                InitializeRenderingData(asset, ref cameraData, ref cullResults, anyPostProcessingEnabled, out var renderingData);

                renderer.Setup(context, ref renderingData);
                renderer.Execute(context, ref renderingData);
            } // When ProfilingSample goes out of scope, an "EndSample" command is enqueued into CommandBuffer cmd

            cameraData.xr.EndCamera(cmd, camera);
            context.ExecuteCommandBuffer(cmd); // Sends to ScriptableRenderContext all the commands enqueued since cmd.Clear, i.e the "EndSample" command
            CommandBufferPool.Release(cmd);
            context.Submit(); // Actually execute the commands that we previously sent to the ScriptableRenderContext context

            ScriptableRenderer.current = null;
        }

        /// <summary>
        // Renders a camera stack. This method calls RenderSingleCamera for each valid camera in the stack.
        // The last camera resolves the final target to screen.
        /// </summary>
        /// <param name="context">Render context used to record commands during execution.</param>
        /// <param name="camera">Camera to render.</param>
        static void RenderCameraStack(ScriptableRenderContext context, Camera baseCamera)
        {
            baseCamera.TryGetComponent<UniversalAdditionalCameraData>(out var baseCameraAdditionalData);

            // Overlay cameras will be rendered stacked while rendering base cameras
            if (baseCameraAdditionalData != null && baseCameraAdditionalData.renderType == CameraRenderType.Overlay)
                return;

            // renderer contains a stack if it has additional data and the renderer supports stacking
            var renderer = baseCameraAdditionalData?.scriptableRenderer;
            bool supportsCameraStacking = renderer != null && renderer.supportedRenderingFeatures.cameraStacking;
            List<Camera> cameraStack = (supportsCameraStacking) ? baseCameraAdditionalData?.cameraStack : null;

            bool anyPostProcessingEnabled = baseCameraAdditionalData != null && baseCameraAdditionalData.renderPostProcessing;
            anyPostProcessingEnabled &= SystemInfo.graphicsDeviceType != GraphicsDeviceType.OpenGLES2;

            // We need to know the last active camera in the stack to be able to resolve
            // rendering to screen when rendering it. The last camera in the stack is not
            // necessarily the last active one as it users might disable it.
            int lastActiveOverlayCameraIndex = -1;
            if (cameraStack != null)
            {
                var baseCameraRendererType = baseCameraAdditionalData?.scriptableRenderer.GetType();

                for (int i = 0; i < cameraStack.Count; ++i)
                {
                    Camera currCamera = cameraStack[i];

                    if (currCamera != null && currCamera.isActiveAndEnabled)
                    {
                        currCamera.TryGetComponent<UniversalAdditionalCameraData>(out var data);

                        if (data == null || data.renderType != CameraRenderType.Overlay)
                        {
                            Debug.LogWarning(string.Format("Stack can only contain Overlay cameras. {0} will skip rendering.", currCamera.name));
                            continue;
                        }

                        var currCameraRendererType = data?.scriptableRenderer.GetType();
                        if (currCameraRendererType != baseCameraRendererType)
                        {
                            var renderer2DType = typeof(Experimental.Rendering.Universal.Renderer2D);
                            if (currCameraRendererType != renderer2DType && baseCameraRendererType != renderer2DType)
                            {
                                Debug.LogWarning(string.Format("Only cameras with compatible renderer types can be stacked. {0} will skip rendering", currCamera.name));
                                continue;
                            }
                        }

                        anyPostProcessingEnabled |= data.renderPostProcessing;
                        lastActiveOverlayCameraIndex = i;
                    }
                }
            }


            bool isStackedRendering = lastActiveOverlayCameraIndex != -1;

            InitializeCameraData(baseCamera, baseCameraAdditionalData, !isStackedRendering, out var baseCameraData);

#if ENABLE_VR && ENABLE_XR_MODULE
            var originalTargetDesc = baseCameraData.cameraTargetDescriptor;
            var xrActive = false;
            var xrPasses = m_XRSystem.SetupFrame(baseCameraData);
            foreach (XRPass xrPass in xrPasses)
            {
                baseCameraData.xr = xrPass;

                // XRTODO: remove isStereoEnabled in 2021.x
#pragma warning disable 0618
                baseCameraData.isStereoEnabled = xrPass.enabled;
#pragma warning restore 0618

                if (baseCameraData.xr.enabled)
                {
                    xrActive = true;
                    // XRTODO: Revisit URP cameraTargetDescriptor logic. The descriptor here is not for camera target, it is for intermediate render texture.
                    baseCameraData.cameraTargetDescriptor = baseCameraData.xr.renderTargetDesc;
                    if (baseCameraData.isHdrEnabled)
                    {
                        baseCameraData.cameraTargetDescriptor.graphicsFormat = originalTargetDesc.graphicsFormat;
                    }
                    baseCameraData.cameraTargetDescriptor.msaaSamples = originalTargetDesc.msaaSamples;
                }
#endif
                BeginCameraRendering(context, baseCamera);
#if VISUAL_EFFECT_GRAPH_0_0_1_OR_NEWER
                //It should be called before culling to prepare material. When there isn't any VisualEffect component, this method has no effect.
                VFX.VFXManager.PrepareCamera(baseCamera);
#endif
                UpdateVolumeFramework(baseCamera, baseCameraAdditionalData);

                RenderSingleCamera(context, baseCameraData, anyPostProcessingEnabled);
                EndCameraRendering(context, baseCamera);

                if (isStackedRendering)
                {
                    for (int i = 0; i < cameraStack.Count; ++i)
                    {
                        var currCamera = cameraStack[i];
                        if (!currCamera.isActiveAndEnabled)
                            continue;

                        currCamera.TryGetComponent<UniversalAdditionalCameraData>(out var currCameraData);
                        // Camera is overlay and enabled
                        if (currCameraData != null)
                        {
                            // Copy base settings from base camera data and initialize initialize remaining specific settings for this camera type.
                            CameraData overlayCameraData = baseCameraData;
                            bool lastCamera = i == lastActiveOverlayCameraIndex;
#if ENABLE_VR && ENABLE_XR_MODULE
                            if (baseCameraData.xr.enabled)
                                m_XRSystem.UpdateFromCamera(ref overlayCameraData.xr, currCamera);
#endif
                            BeginCameraRendering(context, currCamera);
#if VISUAL_EFFECT_GRAPH_0_0_1_OR_NEWER
                            //It should be called before culling to prepare material. When there isn't any VisualEffect component, this method has no effect.
                            VFX.VFXManager.PrepareCamera(currCamera);
#endif
                            UpdateVolumeFramework(currCamera, currCameraData);
                            InitializeAdditionalCameraData(currCamera, currCameraData, lastCamera, ref overlayCameraData);
                            RenderSingleCamera(context, overlayCameraData, anyPostProcessingEnabled);
                            EndCameraRendering(context, currCamera);
                        }
                    }
                }

#if ENABLE_VR && ENABLE_XR_MODULE
                if (baseCameraData.xr.enabled)
                    baseCameraData.cameraTargetDescriptor = originalTargetDesc;
            }

            if (xrActive)
            {
                CommandBuffer cmd = CommandBufferPool.Get("XR Mirror View");
                m_XRSystem.RenderMirrorView(cmd, baseCamera);
                context.ExecuteCommandBuffer(cmd);
                context.Submit();
                CommandBufferPool.Release(cmd);
            }

            m_XRSystem.ReleaseFrame();
#endif
        }

        static void UpdateVolumeFramework(Camera camera, UniversalAdditionalCameraData additionalCameraData)
        {
            // Default values when there's no additional camera data available
            LayerMask layerMask = 1; // "Default"
            Transform trigger = camera.transform;

            if (additionalCameraData != null)
            {
                layerMask = additionalCameraData.volumeLayerMask;
                trigger = additionalCameraData.volumeTrigger != null
                    ? additionalCameraData.volumeTrigger
                    : trigger;
            }
            else if (camera.cameraType == CameraType.SceneView)
            {
                // Try to mirror the MainCamera volume layer mask for the scene view - do not mirror the target
                var mainCamera = Camera.main;
                UniversalAdditionalCameraData mainAdditionalCameraData = null;

                if (mainCamera != null && mainCamera.TryGetComponent(out mainAdditionalCameraData))
                    layerMask = mainAdditionalCameraData.volumeLayerMask;

                trigger = mainAdditionalCameraData != null && mainAdditionalCameraData.volumeTrigger != null ? mainAdditionalCameraData.volumeTrigger : trigger;
            }

            VolumeManager.instance.Update(trigger, layerMask);
        }

        static bool CheckPostProcessForDepth(in CameraData cameraData)
        {
            if (!cameraData.postProcessEnabled)
                return false;

            if (cameraData.antialiasing == AntialiasingMode.SubpixelMorphologicalAntiAliasing)
                return true;

            var stack = VolumeManager.instance.stack;

            if (stack.GetComponent<DepthOfField>().IsActive())
                return true;

            if (stack.GetComponent<MotionBlur>().IsActive())
                return true;

            return false;
        }

        static void SetSupportedRenderingFeatures()
        {
#if UNITY_EDITOR
            SupportedRenderingFeatures.active = new SupportedRenderingFeatures()
            {
                reflectionProbeModes = SupportedRenderingFeatures.ReflectionProbeModes.None,
                defaultMixedLightingModes = SupportedRenderingFeatures.LightmapMixedBakeModes.Subtractive,
                mixedLightingModes = SupportedRenderingFeatures.LightmapMixedBakeModes.Subtractive | SupportedRenderingFeatures.LightmapMixedBakeModes.IndirectOnly,
                lightmapBakeTypes = LightmapBakeType.Baked | LightmapBakeType.Mixed,
                lightmapsModes = LightmapsMode.CombinedDirectional | LightmapsMode.NonDirectional,
                lightProbeProxyVolumes = false,
                motionVectors = false,
                receiveShadows = false,
                reflectionProbes = true,
                particleSystemInstancing = false
            };
            SceneViewDrawMode.SetupDrawMode();
#endif
        }

        static void InitializeCameraData(Camera camera, UniversalAdditionalCameraData additionalCameraData, bool resolveFinalTarget, out CameraData cameraData)
        {
            cameraData = new CameraData();
            InitializeStackedCameraData(camera, additionalCameraData, ref cameraData);
            InitializeAdditionalCameraData(camera, additionalCameraData, resolveFinalTarget, ref cameraData);
        }

        /// <summary>
        /// Initialize camera data settings common for all cameras in the stack. Overlay cameras will inherit
        /// settings from base camera.
        /// </summary>
        /// <param name="baseCamera">Base camera to inherit settings from.</param>
        /// <param name="baseAdditionalCameraData">Component that contains additional base camera data.</param>
        /// <param name="cameraData">Camera data to initialize setttings.</param>
        static void InitializeStackedCameraData(Camera baseCamera, UniversalAdditionalCameraData baseAdditionalCameraData, ref CameraData cameraData)
        {
            var settings = asset;
            cameraData.targetTexture = baseCamera.targetTexture;
            cameraData.cameraType = baseCamera.cameraType;
            bool isSceneViewCamera = cameraData.isSceneViewCamera;

            ///////////////////////////////////////////////////////////////////
            // Environment and Post-processing settings                       /
            ///////////////////////////////////////////////////////////////////
            if (isSceneViewCamera)
            {
                cameraData.volumeLayerMask = 1; // "Default"
                cameraData.volumeTrigger = null;
                cameraData.isStopNaNEnabled = false;
                cameraData.isDitheringEnabled = false;
                cameraData.antialiasing = AntialiasingMode.None;
                cameraData.antialiasingQuality = AntialiasingQuality.High;
            }
            else if (baseAdditionalCameraData != null)
            {
                cameraData.volumeLayerMask = baseAdditionalCameraData.volumeLayerMask;
                cameraData.volumeTrigger = baseAdditionalCameraData.volumeTrigger == null ? baseCamera.transform : baseAdditionalCameraData.volumeTrigger;
                cameraData.isStopNaNEnabled = baseAdditionalCameraData.stopNaN && SystemInfo.graphicsShaderLevel >= 35;
                cameraData.isDitheringEnabled = baseAdditionalCameraData.dithering;
                cameraData.antialiasing = baseAdditionalCameraData.antialiasing;
                cameraData.antialiasingQuality = baseAdditionalCameraData.antialiasingQuality;
            }
            else
            {
                cameraData.volumeLayerMask = 1; // "Default"
                cameraData.volumeTrigger = null;
                cameraData.isStopNaNEnabled = false;
                cameraData.isDitheringEnabled = false;
                cameraData.antialiasing = AntialiasingMode.None;
                cameraData.antialiasingQuality = AntialiasingQuality.High;
            }

            ///////////////////////////////////////////////////////////////////
            // Settings that control output of the camera                     /
            ///////////////////////////////////////////////////////////////////
            
            var renderer = baseAdditionalCameraData?.scriptableRenderer;
            bool rendererSupportsMSAA = renderer != null && renderer.supportedRenderingFeatures.msaa;

            int msaaSamples = 1;
            if (baseCamera.allowMSAA && settings.msaaSampleCount > 1 && rendererSupportsMSAA)
                msaaSamples = (baseCamera.targetTexture != null) ? baseCamera.targetTexture.antiAliasing : settings.msaaSampleCount;

            cameraData.isHdrEnabled = baseCamera.allowHDR && settings.supportsHDR;

            Rect cameraRect = baseCamera.rect;
            cameraData.pixelRect = baseCamera.pixelRect;
            cameraData.pixelWidth = baseCamera.pixelWidth;
            cameraData.pixelHeight = baseCamera.pixelHeight;
            cameraData.aspectRatio = (float)cameraData.pixelWidth / (float)cameraData.pixelHeight;
            cameraData.isDefaultViewport = (!(Math.Abs(cameraRect.x) > 0.0f || Math.Abs(cameraRect.y) > 0.0f ||
                Math.Abs(cameraRect.width) < 1.0f || Math.Abs(cameraRect.height) < 1.0f));

            // Discard variations lesser than kRenderScaleThreshold.
            // Scale is only enabled for gameview.
            const float kRenderScaleThreshold = 0.05f;
            cameraData.renderScale = (Mathf.Abs(1.0f - settings.renderScale) < kRenderScaleThreshold) ? 1.0f : settings.renderScale;

#if ENABLE_VR && ENABLE_XR_MODULE
            cameraData.xr = m_XRSystem.emptyPass;
            XRSystem.UpdateRenderScale(cameraData.renderScale);
#else
            cameraData.xr = XRPass.emptyPass;
#endif

            var commonOpaqueFlags = SortingCriteria.CommonOpaque;
            var noFrontToBackOpaqueFlags = SortingCriteria.SortingLayer | SortingCriteria.RenderQueue | SortingCriteria.OptimizeStateChanges | SortingCriteria.CanvasOrder;
            bool hasHSRGPU = SystemInfo.hasHiddenSurfaceRemovalOnGPU;
            bool canSkipFrontToBackSorting = (baseCamera.opaqueSortMode == OpaqueSortMode.Default && hasHSRGPU) || baseCamera.opaqueSortMode == OpaqueSortMode.NoDistanceSort;

            cameraData.defaultOpaqueSortFlags = canSkipFrontToBackSorting ? noFrontToBackOpaqueFlags : commonOpaqueFlags;
            cameraData.captureActions = CameraCaptureBridge.GetCaptureActions(baseCamera);

            bool needsAlphaChannel = Graphics.preserveFramebufferAlpha;
            cameraData.cameraTargetDescriptor = CreateRenderTextureDescriptor(baseCamera, cameraData.renderScale,
                cameraData.isHdrEnabled, msaaSamples, needsAlphaChannel);
        }

        /// <summary>
        /// Initialize settings that can be different for each camera in the stack.
        /// </summary>
        /// <param name="camera">Camera to initialize settings from.</param>
        /// <param name="additionalCameraData">Additional camera data component to initialize settings from.</param>
        /// <param name="resolveFinalTarget">True if this is the last camera in the stack and rendering should resolve to camera target.</param>
        /// <param name="cameraData">Settings to be initilized.</param>
        static void InitializeAdditionalCameraData(Camera camera, UniversalAdditionalCameraData additionalCameraData, bool resolveFinalTarget, ref CameraData cameraData)
        {
            var settings = asset;
            cameraData.camera = camera;

            bool anyShadowsEnabled = settings.supportsMainLightShadows || settings.supportsAdditionalLightShadows;
            cameraData.maxShadowDistance = Mathf.Min(settings.shadowDistance, camera.farClipPlane);
            cameraData.maxShadowDistance = (anyShadowsEnabled && cameraData.maxShadowDistance >= camera.nearClipPlane) ? cameraData.maxShadowDistance : 0.0f;

            bool isSceneViewCamera = cameraData.isSceneViewCamera;
            if (isSceneViewCamera)
            {
                cameraData.renderType = CameraRenderType.Base;
                cameraData.clearDepth = true;
                cameraData.postProcessEnabled = CoreUtils.ArePostProcessesEnabled(camera);
                cameraData.requiresDepthTexture = settings.supportsCameraDepthTexture;
                cameraData.requiresOpaqueTexture = settings.supportsCameraOpaqueTexture;
                cameraData.renderer = asset.scriptableRenderer;
            }
            else if (additionalCameraData != null)
            {
                cameraData.renderType = additionalCameraData.renderType;
                cameraData.clearDepth = (additionalCameraData.renderType != CameraRenderType.Base) ? additionalCameraData.clearDepth : true;
                cameraData.postProcessEnabled = additionalCameraData.renderPostProcessing;
                cameraData.maxShadowDistance = (additionalCameraData.renderShadows) ? cameraData.maxShadowDistance : 0.0f;
                cameraData.requiresDepthTexture = additionalCameraData.requiresDepthTexture;
                cameraData.requiresOpaqueTexture = additionalCameraData.requiresColorTexture;
                cameraData.renderer = additionalCameraData.scriptableRenderer;
            }
            else
            {
                cameraData.renderType = CameraRenderType.Base;
                cameraData.clearDepth = true;
                cameraData.postProcessEnabled = false;
                cameraData.requiresDepthTexture = settings.supportsCameraDepthTexture;
                cameraData.requiresOpaqueTexture = settings.supportsCameraOpaqueTexture;
                cameraData.renderer = asset.scriptableRenderer;
            }

            // Disable depth and color copy. We should add it in the renderer instead to avoid performance pitfalls
            // of camera stacking breaking render pass execution implicitly.
            bool isOverlayCamera = (cameraData.renderType == CameraRenderType.Overlay);
            if (isOverlayCamera)
            {
                cameraData.requiresDepthTexture = false;
                cameraData.requiresOpaqueTexture = false;
            }

            // Disables post if GLes2
            cameraData.postProcessEnabled &= SystemInfo.graphicsDeviceType != GraphicsDeviceType.OpenGLES2;

            cameraData.requiresDepthTexture |= isSceneViewCamera || CheckPostProcessForDepth(cameraData);
            cameraData.resolveFinalTarget = resolveFinalTarget;

            Matrix4x4 projectionMatrix = camera.projectionMatrix;

            // Overlay cameras inherit viewport from base.
            // If the viewport is different between them we might need to patch the projection to adjust aspect ratio
            // matrix to prevent squishing when rendering objects in overlay cameras.
            if (isOverlayCamera && !camera.orthographic && cameraData.pixelRect != camera.pixelRect)
            {
                // m00 = (cotangent / aspect), therefore m00 * aspect gives us cotangent.
                float cotangent = camera.projectionMatrix.m00 * camera.aspect;

                // Get new m00 by dividing by base camera aspectRatio.
                float newCotangent = cotangent / cameraData.aspectRatio;
                projectionMatrix.m00 = newCotangent;
            }

            cameraData.SetViewAndProjectionMatrix(camera.worldToCameraMatrix, projectionMatrix);
        }

        static void InitializeRenderingData(UniversalRenderPipelineAsset settings, ref CameraData cameraData, ref CullingResults cullResults,
            bool anyPostProcessingEnabled, out RenderingData renderingData)
        {
            var visibleLights = cullResults.visibleLights;

            int mainLightIndex = GetMainLightIndex(settings, visibleLights);
            bool mainLightCastShadows = false;
            bool additionalLightsCastShadows = false;

            if (cameraData.maxShadowDistance > 0.0f)
            {
                mainLightCastShadows = (mainLightIndex != -1 && visibleLights[mainLightIndex].light != null &&
                                        visibleLights[mainLightIndex].light.shadows != LightShadows.None);

                // If additional lights are shaded per-pixel they cannot cast shadows
                if (settings.additionalLightsRenderingMode == LightRenderingMode.PerPixel)
                {
                    for (int i = 0; i < visibleLights.Length; ++i)
                    {
                        if (i == mainLightIndex)
                            continue;

                        Light light = visibleLights[i].light;

                        // UniversalRP doesn't support additional directional lights or point light shadows yet
                        if (visibleLights[i].lightType == LightType.Spot && light != null && light.shadows != LightShadows.None)
                        {
                            additionalLightsCastShadows = true;
                            break;
                        }
                    }
                }
            }

            renderingData.cullResults = cullResults;
            renderingData.cameraData = cameraData;
            InitializeLightData(settings, visibleLights, mainLightIndex, out renderingData.lightData);
            InitializeShadowData(settings, visibleLights, mainLightCastShadows, additionalLightsCastShadows && !renderingData.lightData.shadeAdditionalLightsPerVertex, out renderingData.shadowData);
            InitializePostProcessingData(settings, out renderingData.postProcessingData);
            renderingData.supportsDynamicBatching = settings.supportsDynamicBatching;
            renderingData.perObjectData = GetPerObjectLightFlags(renderingData.lightData.additionalLightsCount);
<<<<<<< HEAD
            renderingData.shaderQuality = settings.shaderQuality;

            bool isOffscreenCamera = cameraData.targetTexture != null && !cameraData.isSceneViewCamera;
            renderingData.resolveFinalTarget = requiresBlitToBackbuffer;
=======
>>>>>>> acd55b03
            renderingData.postProcessingEnabled = anyPostProcessingEnabled;
        }

        static void InitializeShadowData(UniversalRenderPipelineAsset settings, NativeArray<VisibleLight> visibleLights, bool mainLightCastShadows, bool additionalLightsCastShadows, out ShadowData shadowData)
        {
            m_ShadowBiasData.Clear();

            for (int i = 0; i < visibleLights.Length; ++i)
            {
                Light light = visibleLights[i].light;
                UniversalAdditionalLightData data = null;
                if (light != null)
                {
                    light.gameObject.TryGetComponent(out data);
                }

                if (data && !data.usePipelineSettings)
                    m_ShadowBiasData.Add(new Vector4(light.shadowBias, light.shadowNormalBias, 0.0f, 0.0f));
                else
                    m_ShadowBiasData.Add(new Vector4(settings.shadowDepthBias, settings.shadowNormalBias, 0.0f, 0.0f));
            }

            shadowData.bias = m_ShadowBiasData;
            shadowData.supportsMainLightShadows = SystemInfo.supportsShadows && settings.supportsMainLightShadows && mainLightCastShadows;

            // We no longer use screen space shadows in URP.
            // This change allows us to have particles & transparent objects receive shadows.
            shadowData.requiresScreenSpaceShadowResolve = false;// shadowData.supportsMainLightShadows && supportsScreenSpaceShadows && settings.shadowCascadeOption != ShadowCascadesOption.NoCascades;

            int shadowCascadesCount;
            switch (settings.shadowCascadeOption)
            {
                case ShadowCascadesOption.FourCascades:
                    shadowCascadesCount = 4;
                    break;

                case ShadowCascadesOption.TwoCascades:
                    shadowCascadesCount = 2;
                    break;

                default:
                    shadowCascadesCount = 1;
                    break;
            }

            shadowData.mainLightShadowCascadesCount = shadowCascadesCount;//(shadowData.requiresScreenSpaceShadowResolve) ? shadowCascadesCount : 1;
            shadowData.mainLightShadowmapWidth = settings.mainLightShadowmapResolution;
            shadowData.mainLightShadowmapHeight = settings.mainLightShadowmapResolution;

            switch (shadowData.mainLightShadowCascadesCount)
            {
                case 1:
                    shadowData.mainLightShadowCascadesSplit = new Vector3(1.0f, 0.0f, 0.0f);
                    break;

                case 2:
                    shadowData.mainLightShadowCascadesSplit = new Vector3(settings.cascade2Split, 1.0f, 0.0f);
                    break;

                default:
                    shadowData.mainLightShadowCascadesSplit = settings.cascade4Split;
                    break;
            }

            shadowData.supportsAdditionalLightShadows = SystemInfo.supportsShadows && settings.supportsAdditionalLightShadows && additionalLightsCastShadows;
            shadowData.additionalLightsShadowmapWidth = shadowData.additionalLightsShadowmapHeight = settings.additionalLightsShadowmapResolution;
            shadowData.supportsSoftShadows = settings.supportsSoftShadows && (shadowData.supportsMainLightShadows || shadowData.supportsAdditionalLightShadows);
            shadowData.shadowmapDepthBufferBits = 16;
        }

        static void InitializePostProcessingData(UniversalRenderPipelineAsset settings, out PostProcessingData postProcessingData)
        {
            postProcessingData.gradingMode = settings.supportsHDR
                ? settings.colorGradingMode
                : ColorGradingMode.LowDynamicRange;

            postProcessingData.lutSize = settings.colorGradingLutSize;
        }

        static void InitializeLightData(UniversalRenderPipelineAsset settings, NativeArray<VisibleLight> visibleLights, int mainLightIndex, out LightData lightData)
        {
            int maxPerObjectAdditionalLights = UniversalRenderPipeline.maxPerObjectLights;
            int maxVisibleAdditionalLights = UniversalRenderPipeline.maxVisibleAdditionalLights;

            lightData.mainLightIndex = mainLightIndex;

            if (settings.additionalLightsRenderingMode != LightRenderingMode.Disabled)
            {
                lightData.additionalLightsCount =
                    Math.Min((mainLightIndex != -1) ? visibleLights.Length - 1 : visibleLights.Length,
                        maxVisibleAdditionalLights);
                lightData.maxPerObjectAdditionalLightsCount = Math.Min(settings.maxAdditionalLightsCount, maxPerObjectAdditionalLights);
            }
            else
            {
                lightData.additionalLightsCount = 0;
                lightData.maxPerObjectAdditionalLightsCount = 0;
            }

            lightData.shadeAdditionalLightsPerVertex = settings.additionalLightsRenderingMode == LightRenderingMode.PerVertex;
            lightData.visibleLights = visibleLights;
            lightData.supportsMixedLighting = settings.supportsMixedLighting;
        }

        static PerObjectData GetPerObjectLightFlags(int additionalLightsCount)
        {
            var configuration = PerObjectData.ReflectionProbes | PerObjectData.Lightmaps | PerObjectData.LightProbe | PerObjectData.LightData | PerObjectData.OcclusionProbe;

            if (additionalLightsCount > 0)
            {
                configuration |= PerObjectData.LightData;

                // In this case we also need per-object indices (unity_LightIndices)
                if (!RenderingUtils.useStructuredBuffer)
                    configuration |= PerObjectData.LightIndices;
            }

            return configuration;
        }

        // Main Light is always a directional light
        static int GetMainLightIndex(UniversalRenderPipelineAsset settings, NativeArray<VisibleLight> visibleLights)
        {
            int totalVisibleLights = visibleLights.Length;

            if (totalVisibleLights == 0 || settings.mainLightRenderingMode != LightRenderingMode.PerPixel)
                return -1;

            Light sunLight = RenderSettings.sun;
            int brightestDirectionalLightIndex = -1;
            float brightestLightIntensity = 0.0f;
            for (int i = 0; i < totalVisibleLights; ++i)
            {
                VisibleLight currVisibleLight = visibleLights[i];
                Light currLight = currVisibleLight.light;

                // Particle system lights have the light property as null. We sort lights so all particles lights
                // come last. Therefore, if first light is particle light then all lights are particle lights.
                // In this case we either have no main light or already found it.
                if (currLight == null)
                    break;

                if (currLight == sunLight)
                    return i;

                // In case no shadow light is present we will return the brightest directional light
                if (currVisibleLight.lightType == LightType.Directional && currLight.intensity > brightestLightIntensity)
                {
                    brightestLightIntensity = currLight.intensity;
                    brightestDirectionalLightIndex = i;
                }
            }

            return brightestDirectionalLightIndex;
        }

        static void SetupPerFrameShaderConstants()
        {
            // When glossy reflections are OFF in the shader we set a constant color to use as indirect specular
            SphericalHarmonicsL2 ambientSH = RenderSettings.ambientProbe;
            Color linearGlossyEnvColor = new Color(ambientSH[0, 0], ambientSH[1, 0], ambientSH[2, 0]) * RenderSettings.reflectionIntensity;
            Color glossyEnvColor = CoreUtils.ConvertLinearToActiveColorSpace(linearGlossyEnvColor);
            Shader.SetGlobalVector(ShaderPropertyId.glossyEnvironmentColor, glossyEnvColor);

            // Ambient
            Shader.SetGlobalVector(ShaderPropertyId.ambientSkyColor, CoreUtils.ConvertSRGBToActiveColorSpace(RenderSettings.ambientSkyColor));
            Shader.SetGlobalVector(ShaderPropertyId.ambientEquatorColor, CoreUtils.ConvertSRGBToActiveColorSpace(RenderSettings.ambientEquatorColor));
            Shader.SetGlobalVector(ShaderPropertyId.ambientGroundColor, CoreUtils.ConvertSRGBToActiveColorSpace(RenderSettings.ambientGroundColor));
            
            // Used when subtractive mode is selected
            Shader.SetGlobalVector(ShaderPropertyId.subtractiveShadowColor, CoreUtils.ConvertSRGBToActiveColorSpace(RenderSettings.subtractiveShadowColor));
        }
    }
}<|MERGE_RESOLUTION|>--- conflicted
+++ resolved
@@ -677,13 +677,7 @@
             InitializePostProcessingData(settings, out renderingData.postProcessingData);
             renderingData.supportsDynamicBatching = settings.supportsDynamicBatching;
             renderingData.perObjectData = GetPerObjectLightFlags(renderingData.lightData.additionalLightsCount);
-<<<<<<< HEAD
             renderingData.shaderQuality = settings.shaderQuality;
-
-            bool isOffscreenCamera = cameraData.targetTexture != null && !cameraData.isSceneViewCamera;
-            renderingData.resolveFinalTarget = requiresBlitToBackbuffer;
-=======
->>>>>>> acd55b03
             renderingData.postProcessingEnabled = anyPostProcessingEnabled;
         }
 
