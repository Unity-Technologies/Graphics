using System;
using Unity.Collections;
using System.Collections.Generic;
#if UNITY_EDITOR
using UnityEditor;
using UnityEditor.Rendering.Universal;
#endif
using UnityEngine.Scripting.APIUpdating;
using Lightmapping = UnityEngine.Experimental.GlobalIllumination.Lightmapping;
using UnityEngine.Experimental.Rendering;

namespace UnityEngine.Rendering.LWRP
{
    [Obsolete("LWRP -> Universal (UnityUpgradable) -> UnityEngine.Rendering.Universal.UniversalRenderPipeline", true)]
    public class LightweightRenderPipeline
    {
        public LightweightRenderPipeline(LightweightRenderPipelineAsset asset)
        {
        }
    }
}

namespace UnityEngine.Rendering.Universal
{
    public sealed partial class UniversalRenderPipeline : RenderPipeline
    {
        public const string k_ShaderTagName = "UniversalPipeline";

        const string k_RenderCameraTag = "Render Camera";
        static ProfilingSampler _CameraProfilingSampler = new ProfilingSampler(k_RenderCameraTag);
        private static readonly ProfilingSampler m_ProfilingXRMirrorView = new ProfilingSampler("XR Mirror View");

#if ENABLE_VR && ENABLE_XR_MODULE
        internal static XRSystem m_XRSystem = new XRSystem();
#endif

        public static float maxShadowBias
        {
            get => 10.0f;
        }

        public static float minRenderScale
        {
            get => 0.1f;
        }

        public static float maxRenderScale
        {
            get => 2.0f;
        }

        // Amount of Lights that can be shaded per object (in the for loop in the shader)
        public static int maxPerObjectLights
        {
            // No support to bitfield mask and int[] in gles2. Can't index fast more than 4 lights.
            // Check Lighting.hlsl for more details.
            get => (SystemInfo.graphicsDeviceType == GraphicsDeviceType.OpenGLES2) ? 4 : 8;
        }

        // These limits have to match same limits in Input.hlsl
        const int k_MaxVisibleAdditionalLightsMobileShaderLevelLessThan45 = 16;
        const int k_MaxVisibleAdditionalLightsMobile    = 32;
        const int k_MaxVisibleAdditionalLightsNonMobile = 256;
        public static int maxVisibleAdditionalLights
        {
            get
            {
                bool isMobile = Application.isMobilePlatform;
                if (isMobile && SystemInfo.graphicsShaderLevel < 45)
                    return k_MaxVisibleAdditionalLightsMobileShaderLevelLessThan45;

                // GLES can be selected as platform on Windows (not a mobile platform) but uniform buffer size so we must use a low light count.
                return (isMobile || SystemInfo.graphicsDeviceType == GraphicsDeviceType.OpenGLCore || SystemInfo.graphicsDeviceType == GraphicsDeviceType.OpenGLES2 || SystemInfo.graphicsDeviceType == GraphicsDeviceType.OpenGLES3)
                        ? k_MaxVisibleAdditionalLightsMobile : k_MaxVisibleAdditionalLightsNonMobile;
            }
        }

        public UniversalRenderPipeline(UniversalRenderPipelineAsset asset)
        {
            SetSupportedRenderingFeatures();

            // Let engine know we have MSAA on for cases where we support MSAA backbuffer
            if (QualitySettings.antiAliasing != asset.msaaSampleCount)
            {
                QualitySettings.antiAliasing = asset.msaaSampleCount;
#if ENABLE_VR && ENABLE_XR_MODULE
                XRSystem.UpdateMSAALevel(asset.msaaSampleCount);
#endif
            }

#if ENABLE_VR && ENABLE_XR_MODULE
            XRSystem.UpdateRenderScale(asset.renderScale);
#endif
            // For compatibility reasons we also match old LightweightPipeline tag.
            Shader.globalRenderPipeline = "UniversalPipeline,LightweightPipeline";

            Lightmapping.SetDelegate(lightsDelegate);

            CameraCaptureBridge.enabled = true;

            RenderingUtils.ClearSystemInfoCache();
        }

        protected override void Dispose(bool disposing)
        {
            base.Dispose(disposing);

            Shader.globalRenderPipeline = "";
            SupportedRenderingFeatures.active = new SupportedRenderingFeatures();
            ShaderData.instance.Dispose();
            DeferredShaderData.instance.Dispose();

#if UNITY_EDITOR
            SceneViewDrawMode.ResetDrawMode();
#endif
            Lightmapping.ResetDelegate();
            CameraCaptureBridge.enabled = false;
        }

        protected override void Render(ScriptableRenderContext renderContext, Camera[] cameras)
        {
<<<<<<< HEAD
            Render(renderContext, new List<Camera>(cameras));
        }

        protected override void Render(ScriptableRenderContext renderContext, List<Camera> cameras)
        {
            BeginContextRendering(renderContext, cameras);
=======
#if UNITY_2020_2_OR_NEWER
            // C#8 feature, only in >= 2020.2
            using var profScope = new ProfilingScope(null, ProfilingSampler.Get(URPProfileId.UniversalRenderTotal));
#endif

            BeginFrameRendering(renderContext, cameras);
>>>>>>> eb48d4ee

            GraphicsSettings.lightsUseLinearIntensity = (QualitySettings.activeColorSpace == ColorSpace.Linear);
            GraphicsSettings.useScriptableRenderPipelineBatching = asset.useSRPBatcher;
            SetupPerFrameShaderConstants();

            SortCameras(cameras);
            for (int i = 0; i < cameras.Count; ++i)
            {
                var camera = cameras[i];
                if (IsGameCamera(camera))
                {
                    RenderCameraStack(renderContext, camera);
                }
                else
                {
                    BeginCameraRendering(renderContext, camera);
#if VISUAL_EFFECT_GRAPH_0_0_1_OR_NEWER
                    //It should be called before culling to prepare material. When there isn't any VisualEffect component, this method has no effect.
                    VFX.VFXManager.PrepareCamera(camera);
#endif
                    UpdateVolumeFramework(camera, null);

                    RenderSingleCamera(renderContext, camera);
                    EndCameraRendering(renderContext, camera);
                }
            }

            EndContextRendering(renderContext, cameras);
        }

        /// <summary>
        /// Standalone camera rendering. Use this to render procedural cameras.
        /// This method doesn't call <c>BeginCameraRendering</c> and <c>EndCameraRendering</c> callbacks.
        /// </summary>
        /// <param name="context">Render context used to record commands during execution.</param>
        /// <param name="camera">Camera to render.</param>
        /// <seealso cref="ScriptableRenderContext"/>
        public static void RenderSingleCamera(ScriptableRenderContext context, Camera camera)
        {
            UniversalAdditionalCameraData additionalCameraData = null;
            if (IsGameCamera(camera))
                camera.gameObject.TryGetComponent(out additionalCameraData);

            if (additionalCameraData != null && additionalCameraData.renderType != CameraRenderType.Base)
            {
                Debug.LogWarning("Only Base cameras can be rendered with standalone RenderSingleCamera. Camera will be skipped.");
                return;
            }

            InitializeCameraData(camera, additionalCameraData, true, out var cameraData);
#if ADAPTIVE_PERFORMANCE_2_0_0_OR_NEWER
            if (asset.useAdaptivePerformance)
                ApplyAdaptivePerformance(ref cameraData);
#endif
            RenderSingleCamera(context, cameraData, cameraData.postProcessEnabled);
        }

        static bool TryGetCullingParameters(CameraData cameraData, out ScriptableCullingParameters cullingParams)
        {
#if ENABLE_VR && ENABLE_XR_MODULE
            if (cameraData.xr.enabled)
            {
                cullingParams = cameraData.xr.cullingParams;
                return true;
            }
#endif

            return cameraData.camera.TryGetCullingParameters(false, out cullingParams);
        }

        /// <summary>
        /// Renders a single camera. This method will do culling, setup and execution of the renderer.
        /// </summary>
        /// <param name="context">Render context used to record commands during execution.</param>
        /// <param name="cameraData">Camera rendering data. This might contain data inherited from a base camera.</param>
        /// <param name="anyPostProcessingEnabled">True if at least one camera has post-processing enabled in the stack, false otherwise.</param>
        static void RenderSingleCamera(ScriptableRenderContext context, CameraData cameraData, bool anyPostProcessingEnabled)
        {
            Camera camera = cameraData.camera;
            var renderer = cameraData.renderer;
            if (renderer == null)
            {
                Debug.LogWarning(string.Format("Trying to render {0} with an invalid renderer. Camera rendering will be skipped.", camera.name));
                return;
            }

            if (!TryGetCullingParameters(cameraData, out var cullingParameters))
                return;

            ScriptableRenderer.current = renderer;
            bool isSceneViewCamera = cameraData.isSceneViewCamera;

            // NOTE: Do NOT mix ProfilingScope with named CommandBuffers i.e. CommandBufferPool.Get("name").
            // Currently there's an issue which results in mismatched markers.
            // The named CommandBuffer will close its "profiling scope" on execution.
            // That will orphan ProfilingScope markers as the named CommandBuffer markers are their parents.
            // Resulting in following pattern:
            // exec(cmd.start, scope.start, cmd.end) and exec(cmd.start, scope.end, cmd.end)
            CommandBuffer cmd = CommandBufferPool.Get();
            ProfilingSampler sampler = (asset.debugLevel >= PipelineDebugLevel.Profiling) ? new ProfilingSampler(camera.name) : _CameraProfilingSampler;
            using (new ProfilingScope(cmd, sampler)) // Enqueues a "BeginSample" command into the CommandBuffer cmd
            {
                renderer.Clear(cameraData.renderType);
                renderer.SetupCullingParameters(ref cullingParameters, ref cameraData);

                context.ExecuteCommandBuffer(cmd); // Send all the commands enqueued so far in the CommandBuffer cmd, to the ScriptableRenderContext context
                cmd.Clear();

#if UNITY_EDITOR
                // Emit scene view UI
                if (isSceneViewCamera)
                {
                    ScriptableRenderContext.EmitWorldGeometryForSceneView(camera);
                }
#endif

                var cullResults = context.Cull(ref cullingParameters);
                InitializeRenderingData(asset, ref cameraData, ref cullResults, anyPostProcessingEnabled, out var renderingData);

#if ADAPTIVE_PERFORMANCE_2_0_0_OR_NEWER
                if (asset.useAdaptivePerformance)
                    ApplyAdaptivePerformance(ref renderingData);
#endif

                renderer.Setup(context, ref renderingData);
                renderer.Execute(context, ref renderingData);
            } // When ProfilingSample goes out of scope, an "EndSample" command is enqueued into CommandBuffer cmd

            cameraData.xr.EndCamera(cmd, cameraData);
            context.ExecuteCommandBuffer(cmd); // Sends to ScriptableRenderContext all the commands enqueued since cmd.Clear, i.e the "EndSample" command
            CommandBufferPool.Release(cmd);
            context.Submit(); // Actually execute the commands that we previously sent to the ScriptableRenderContext context

            ScriptableRenderer.current = null;
        }

        /// <summary>
        // Renders a camera stack. This method calls RenderSingleCamera for each valid camera in the stack.
        // The last camera resolves the final target to screen.
        /// </summary>
        /// <param name="context">Render context used to record commands during execution.</param>
        /// <param name="camera">Camera to render.</param>
        static void RenderCameraStack(ScriptableRenderContext context, Camera baseCamera)
        {
#if UNITY_2020_2_OR_NEWER
            using var profScope = new ProfilingScope(null, ProfilingSampler.Get(URPProfileId.RenderCameraStack));
#endif

            baseCamera.TryGetComponent<UniversalAdditionalCameraData>(out var baseCameraAdditionalData);

            // Overlay cameras will be rendered stacked while rendering base cameras
            if (baseCameraAdditionalData != null && baseCameraAdditionalData.renderType == CameraRenderType.Overlay)
                return;

            // renderer contains a stack if it has additional data and the renderer supports stacking
            var renderer = baseCameraAdditionalData?.scriptableRenderer;
            bool supportsCameraStacking = renderer != null && renderer.supportedRenderingFeatures.cameraStacking;
            List<Camera> cameraStack = (supportsCameraStacking) ? baseCameraAdditionalData?.cameraStack : null;

            bool anyPostProcessingEnabled = baseCameraAdditionalData != null && baseCameraAdditionalData.renderPostProcessing;

            // We need to know the last active camera in the stack to be able to resolve
            // rendering to screen when rendering it. The last camera in the stack is not
            // necessarily the last active one as it users might disable it.
            int lastActiveOverlayCameraIndex = -1;
            if (cameraStack != null)
            {
                var baseCameraRendererType = baseCameraAdditionalData?.scriptableRenderer.GetType();

                for (int i = 0; i < cameraStack.Count; ++i)
                {
                    Camera currCamera = cameraStack[i];

                    if (currCamera != null && currCamera.isActiveAndEnabled)
                    {
                        currCamera.TryGetComponent<UniversalAdditionalCameraData>(out var data);

                        if (data == null || data.renderType != CameraRenderType.Overlay)
                        {
                            Debug.LogWarning(string.Format("Stack can only contain Overlay cameras. {0} will skip rendering.", currCamera.name));
                            continue;
                        }

                        var currCameraRendererType = data?.scriptableRenderer.GetType();
                        if (currCameraRendererType != baseCameraRendererType)
                        {
                            var renderer2DType = typeof(Experimental.Rendering.Universal.Renderer2D);
                            if (currCameraRendererType != renderer2DType && baseCameraRendererType != renderer2DType)
                            {
                                Debug.LogWarning(string.Format("Only cameras with compatible renderer types can be stacked. {0} will skip rendering", currCamera.name));
                                continue;
                            }
                        }

                        anyPostProcessingEnabled |= data.renderPostProcessing;
                        lastActiveOverlayCameraIndex = i;
                    }
                }
            }

            // Post-processing not supported in GLES2.
            anyPostProcessingEnabled &= SystemInfo.graphicsDeviceType != GraphicsDeviceType.OpenGLES2;

            bool isStackedRendering = lastActiveOverlayCameraIndex != -1;

            InitializeCameraData(baseCamera, baseCameraAdditionalData, !isStackedRendering, out var baseCameraData);

#if ENABLE_VR && ENABLE_XR_MODULE
            var originalTargetDesc = baseCameraData.cameraTargetDescriptor;
            var xrActive = false;
            var xrPasses = m_XRSystem.SetupFrame(baseCameraData);
            foreach (XRPass xrPass in xrPasses)
            {
                baseCameraData.xr = xrPass;

                // XRTODO: remove isStereoEnabled in 2021.x
#pragma warning disable 0618
                baseCameraData.isStereoEnabled = xrPass.enabled;
#pragma warning restore 0618

                if (baseCameraData.xr.enabled)
                {
                    xrActive = true;
                    baseCameraData.cameraTargetDescriptor = baseCameraData.xr.renderTargetDesc;
                    if (baseCameraData.isHdrEnabled)
                    {
                        baseCameraData.cameraTargetDescriptor.graphicsFormat = originalTargetDesc.graphicsFormat;
                    }
                    baseCameraData.cameraTargetDescriptor.msaaSamples = originalTargetDesc.msaaSamples;
                    // Update cameraData for XR
                    Rect cameraRect = baseCamera.rect;
                    Rect xrViewport = baseCameraData.xr.GetViewport();
                    baseCameraData.pixelRect = new Rect(cameraRect.x * xrViewport.width + xrViewport.x,
                                                        cameraRect.y * xrViewport.height + xrViewport.y,
                                                        cameraRect.width * xrViewport.width,
                                                        cameraRect.height * xrViewport.height);
                    baseCameraData.pixelWidth  = (int)(cameraRect.width * xrViewport.width);
                    baseCameraData.pixelHeight = (int)(cameraRect.height * xrViewport.height);
                    baseCameraData.aspectRatio = (float)baseCameraData.pixelWidth / (float)baseCameraData.pixelHeight;
                }
#endif
            BeginCameraRendering(context, baseCamera);
#if VISUAL_EFFECT_GRAPH_0_0_1_OR_NEWER
                //It should be called before culling to prepare material. When there isn't any VisualEffect component, this method has no effect.
                VFX.VFXManager.PrepareCamera(baseCamera);
#endif
                UpdateVolumeFramework(baseCamera, baseCameraAdditionalData);
#if ADAPTIVE_PERFORMANCE_2_0_0_OR_NEWER
                if (asset.useAdaptivePerformance)
                    ApplyAdaptivePerformance(ref baseCameraData);
#endif
                RenderSingleCamera(context, baseCameraData, anyPostProcessingEnabled);
                EndCameraRendering(context, baseCamera);

                if (isStackedRendering)
                {
                    for (int i = 0; i < cameraStack.Count; ++i)
                    {
                        var currCamera = cameraStack[i];
                        if (!currCamera.isActiveAndEnabled)
                            continue;

                        currCamera.TryGetComponent<UniversalAdditionalCameraData>(out var currCameraData);
                        // Camera is overlay and enabled
                        if (currCameraData != null)
                        {
                            // Copy base settings from base camera data and initialize initialize remaining specific settings for this camera type.
                            CameraData overlayCameraData = baseCameraData;
                            bool lastCamera = i == lastActiveOverlayCameraIndex;
                            BeginCameraRendering(context, currCamera);
#if VISUAL_EFFECT_GRAPH_0_0_1_OR_NEWER
                            //It should be called before culling to prepare material. When there isn't any VisualEffect component, this method has no effect.
                            VFX.VFXManager.PrepareCamera(currCamera);
#endif
                            UpdateVolumeFramework(currCamera, currCameraData);
                            InitializeAdditionalCameraData(currCamera, currCameraData, lastCamera, ref overlayCameraData);
#if ENABLE_VR && ENABLE_XR_MODULE
                            if (baseCameraData.xr.enabled)
                                m_XRSystem.UpdateFromCamera(ref overlayCameraData.xr, overlayCameraData);
#endif
                            RenderSingleCamera(context, overlayCameraData, anyPostProcessingEnabled);
                            EndCameraRendering(context, currCamera);
                        }
                    }
                }

#if ENABLE_VR && ENABLE_XR_MODULE
                if (baseCameraData.xr.enabled)
                    baseCameraData.cameraTargetDescriptor = originalTargetDesc;
            }

            if (xrActive)
            {
                CommandBuffer cmd = CommandBufferPool.Get();
                using (new ProfilingScope(cmd, m_ProfilingXRMirrorView))
                {
                    m_XRSystem.RenderMirrorView(cmd, baseCamera);
                }

                context.ExecuteCommandBuffer(cmd);
                context.Submit();
                CommandBufferPool.Release(cmd);
            }

            m_XRSystem.ReleaseFrame();
#endif
        }

        static void UpdateVolumeFramework(Camera camera, UniversalAdditionalCameraData additionalCameraData)
        {
#if UNITY_2020_2_OR_NEWER
            using var profScope = new ProfilingScope(null, ProfilingSampler.Get(URPProfileId.UpdateVolumeFramework));
#endif

            // Default values when there's no additional camera data available
            LayerMask layerMask = 1; // "Default"
            Transform trigger = camera.transform;

            if (additionalCameraData != null)
            {
                layerMask = additionalCameraData.volumeLayerMask;
                trigger = additionalCameraData.volumeTrigger != null
                    ? additionalCameraData.volumeTrigger
                    : trigger;
            }
            else if (camera.cameraType == CameraType.SceneView)
            {
                // Try to mirror the MainCamera volume layer mask for the scene view - do not mirror the target
                var mainCamera = Camera.main;
                UniversalAdditionalCameraData mainAdditionalCameraData = null;

                if (mainCamera != null && mainCamera.TryGetComponent(out mainAdditionalCameraData))
                    layerMask = mainAdditionalCameraData.volumeLayerMask;

                trigger = mainAdditionalCameraData != null && mainAdditionalCameraData.volumeTrigger != null ? mainAdditionalCameraData.volumeTrigger : trigger;
            }

            VolumeManager.instance.Update(trigger, layerMask);
        }

        static bool CheckPostProcessForDepth(in CameraData cameraData)
        {
            if (!cameraData.postProcessEnabled)
                return false;

            if (cameraData.antialiasing == AntialiasingMode.SubpixelMorphologicalAntiAliasing)
                return true;

            var stack = VolumeManager.instance.stack;

            if (stack.GetComponent<DepthOfField>().IsActive())
                return true;

            if (stack.GetComponent<MotionBlur>().IsActive())
                return true;

            return false;
        }

        static void SetSupportedRenderingFeatures()
        {
#if UNITY_EDITOR
            SupportedRenderingFeatures.active = new SupportedRenderingFeatures()
            {
                reflectionProbeModes = SupportedRenderingFeatures.ReflectionProbeModes.None,
                defaultMixedLightingModes = SupportedRenderingFeatures.LightmapMixedBakeModes.Subtractive,
                mixedLightingModes = SupportedRenderingFeatures.LightmapMixedBakeModes.Subtractive | SupportedRenderingFeatures.LightmapMixedBakeModes.IndirectOnly,
                lightmapBakeTypes = LightmapBakeType.Baked | LightmapBakeType.Mixed,
                lightmapsModes = LightmapsMode.CombinedDirectional | LightmapsMode.NonDirectional,
                lightProbeProxyVolumes = false,
                motionVectors = false,
                receiveShadows = false,
                reflectionProbes = true,
                particleSystemInstancing = true
            };
            SceneViewDrawMode.SetupDrawMode();
#endif
        }

        static void InitializeCameraData(Camera camera, UniversalAdditionalCameraData additionalCameraData, bool resolveFinalTarget, out CameraData cameraData)
        {
            cameraData = new CameraData();
            InitializeStackedCameraData(camera, additionalCameraData, ref cameraData);
            InitializeAdditionalCameraData(camera, additionalCameraData, resolveFinalTarget, ref cameraData);
        }

        /// <summary>
        /// Initialize camera data settings common for all cameras in the stack. Overlay cameras will inherit
        /// settings from base camera.
        /// </summary>
        /// <param name="baseCamera">Base camera to inherit settings from.</param>
        /// <param name="baseAdditionalCameraData">Component that contains additional base camera data.</param>
        /// <param name="cameraData">Camera data to initialize setttings.</param>
        static void InitializeStackedCameraData(Camera baseCamera, UniversalAdditionalCameraData baseAdditionalCameraData, ref CameraData cameraData)
        {
            var settings = asset;
            cameraData.targetTexture = baseCamera.targetTexture;
            cameraData.cameraType = baseCamera.cameraType;
            bool isSceneViewCamera = cameraData.isSceneViewCamera;

            ///////////////////////////////////////////////////////////////////
            // Environment and Post-processing settings                       /
            ///////////////////////////////////////////////////////////////////
            if (isSceneViewCamera)
            {
                cameraData.volumeLayerMask = 1; // "Default"
                cameraData.volumeTrigger = null;
                cameraData.isStopNaNEnabled = false;
                cameraData.isDitheringEnabled = false;
                cameraData.antialiasing = AntialiasingMode.None;
                cameraData.antialiasingQuality = AntialiasingQuality.High;
            }
            else if (baseAdditionalCameraData != null)
            {
                cameraData.volumeLayerMask = baseAdditionalCameraData.volumeLayerMask;
                cameraData.volumeTrigger = baseAdditionalCameraData.volumeTrigger == null ? baseCamera.transform : baseAdditionalCameraData.volumeTrigger;
                cameraData.isStopNaNEnabled = baseAdditionalCameraData.stopNaN && SystemInfo.graphicsShaderLevel >= 35;
                cameraData.isDitheringEnabled = baseAdditionalCameraData.dithering;
                cameraData.antialiasing = baseAdditionalCameraData.antialiasing;
                cameraData.antialiasingQuality = baseAdditionalCameraData.antialiasingQuality;
            }
            else
            {
                cameraData.volumeLayerMask = 1; // "Default"
                cameraData.volumeTrigger = null;
                cameraData.isStopNaNEnabled = false;
                cameraData.isDitheringEnabled = false;
                cameraData.antialiasing = AntialiasingMode.None;
                cameraData.antialiasingQuality = AntialiasingQuality.High;
            }

            ///////////////////////////////////////////////////////////////////
            // Settings that control output of the camera                     /
            ///////////////////////////////////////////////////////////////////

            var renderer = baseAdditionalCameraData?.scriptableRenderer;
            bool rendererSupportsMSAA = renderer != null && renderer.supportedRenderingFeatures.msaa;

            int msaaSamples = 1;
            if (baseCamera.allowMSAA && settings.msaaSampleCount > 1 && rendererSupportsMSAA)
                msaaSamples = (baseCamera.targetTexture != null) ? baseCamera.targetTexture.antiAliasing : settings.msaaSampleCount;

            cameraData.isHdrEnabled = baseCamera.allowHDR && settings.supportsHDR;

            Rect cameraRect = baseCamera.rect;
            cameraData.pixelRect = baseCamera.pixelRect;
            cameraData.pixelWidth = baseCamera.pixelWidth;
            cameraData.pixelHeight = baseCamera.pixelHeight;
            cameraData.aspectRatio = (float)cameraData.pixelWidth / (float)cameraData.pixelHeight;
            cameraData.isDefaultViewport = (!(Math.Abs(cameraRect.x) > 0.0f || Math.Abs(cameraRect.y) > 0.0f ||
                Math.Abs(cameraRect.width) < 1.0f || Math.Abs(cameraRect.height) < 1.0f));

            // Discard variations lesser than kRenderScaleThreshold.
            // Scale is only enabled for gameview.
            const float kRenderScaleThreshold = 0.05f;
            cameraData.renderScale = (Mathf.Abs(1.0f - settings.renderScale) < kRenderScaleThreshold) ? 1.0f : settings.renderScale;

#if ENABLE_VR && ENABLE_XR_MODULE
            cameraData.xr = m_XRSystem.emptyPass;
            XRSystem.UpdateMSAALevel(msaaSamples);
            XRSystem.UpdateRenderScale(cameraData.renderScale);
#else
            cameraData.xr = XRPass.emptyPass;
#endif

            var commonOpaqueFlags = SortingCriteria.CommonOpaque;
            var noFrontToBackOpaqueFlags = SortingCriteria.SortingLayer | SortingCriteria.RenderQueue | SortingCriteria.OptimizeStateChanges | SortingCriteria.CanvasOrder;
            bool hasHSRGPU = SystemInfo.hasHiddenSurfaceRemovalOnGPU;
            bool canSkipFrontToBackSorting = (baseCamera.opaqueSortMode == OpaqueSortMode.Default && hasHSRGPU) || baseCamera.opaqueSortMode == OpaqueSortMode.NoDistanceSort;

            cameraData.defaultOpaqueSortFlags = canSkipFrontToBackSorting ? noFrontToBackOpaqueFlags : commonOpaqueFlags;
            cameraData.captureActions = CameraCaptureBridge.GetCaptureActions(baseCamera);

            bool needsAlphaChannel = Graphics.preserveFramebufferAlpha;
            cameraData.cameraTargetDescriptor = CreateRenderTextureDescriptor(baseCamera, cameraData.renderScale,
                cameraData.isHdrEnabled, msaaSamples, needsAlphaChannel);
        }

        /// <summary>
        /// Initialize settings that can be different for each camera in the stack.
        /// </summary>
        /// <param name="camera">Camera to initialize settings from.</param>
        /// <param name="additionalCameraData">Additional camera data component to initialize settings from.</param>
        /// <param name="resolveFinalTarget">True if this is the last camera in the stack and rendering should resolve to camera target.</param>
        /// <param name="cameraData">Settings to be initilized.</param>
        static void InitializeAdditionalCameraData(Camera camera, UniversalAdditionalCameraData additionalCameraData, bool resolveFinalTarget, ref CameraData cameraData)
        {
            var settings = asset;
            cameraData.camera = camera;

            bool anyShadowsEnabled = settings.supportsMainLightShadows || settings.supportsAdditionalLightShadows;
            cameraData.maxShadowDistance = Mathf.Min(settings.shadowDistance, camera.farClipPlane);
            cameraData.maxShadowDistance = (anyShadowsEnabled && cameraData.maxShadowDistance >= camera.nearClipPlane) ? cameraData.maxShadowDistance : 0.0f;

            bool isSceneViewCamera = cameraData.isSceneViewCamera;
            if (isSceneViewCamera)
            {
                cameraData.renderType = CameraRenderType.Base;
                cameraData.clearDepth = true;
                cameraData.postProcessEnabled = CoreUtils.ArePostProcessesEnabled(camera);
                cameraData.requiresDepthTexture = settings.supportsCameraDepthTexture;
                cameraData.requiresOpaqueTexture = settings.supportsCameraOpaqueTexture;
                cameraData.renderer = asset.scriptableRenderer;
#if ENABLE_VR && ENABLE_XR_MODULE
                cameraData.xrRendering = false;
#endif
            }
            else if (additionalCameraData != null)
            {
                cameraData.renderType = additionalCameraData.renderType;
                cameraData.clearDepth = (additionalCameraData.renderType != CameraRenderType.Base) ? additionalCameraData.clearDepth : true;
                cameraData.postProcessEnabled = additionalCameraData.renderPostProcessing;
                cameraData.maxShadowDistance = (additionalCameraData.renderShadows) ? cameraData.maxShadowDistance : 0.0f;
                cameraData.requiresDepthTexture = additionalCameraData.requiresDepthTexture;
                cameraData.requiresOpaqueTexture = additionalCameraData.requiresColorTexture;
                cameraData.renderer = additionalCameraData.scriptableRenderer;
#if ENABLE_VR && ENABLE_XR_MODULE
                cameraData.xrRendering = additionalCameraData.allowXRRendering;
#endif
            }
            else
            {
                cameraData.renderType = CameraRenderType.Base;
                cameraData.clearDepth = true;
                cameraData.postProcessEnabled = false;
                cameraData.requiresDepthTexture = settings.supportsCameraDepthTexture;
                cameraData.requiresOpaqueTexture = settings.supportsCameraOpaqueTexture;
                cameraData.renderer = asset.scriptableRenderer;
#if ENABLE_VR && ENABLE_XR_MODULE
                cameraData.xrRendering = true;
#endif
            }

            // Disable depth and color copy. We should add it in the renderer instead to avoid performance pitfalls
            // of camera stacking breaking render pass execution implicitly.
            bool isOverlayCamera = (cameraData.renderType == CameraRenderType.Overlay);
            if (isOverlayCamera)
            {
                cameraData.requiresDepthTexture = false;
                cameraData.requiresOpaqueTexture = false;
            }

            // Disables post if GLes2
            cameraData.postProcessEnabled &= SystemInfo.graphicsDeviceType != GraphicsDeviceType.OpenGLES2;

            cameraData.requiresDepthTexture |= isSceneViewCamera || CheckPostProcessForDepth(cameraData);
            cameraData.resolveFinalTarget = resolveFinalTarget;

            Matrix4x4 projectionMatrix = camera.projectionMatrix;

            // Overlay cameras inherit viewport from base.
            // If the viewport is different between them we might need to patch the projection to adjust aspect ratio
            // matrix to prevent squishing when rendering objects in overlay cameras.
            if (isOverlayCamera && !camera.orthographic && cameraData.pixelRect != camera.pixelRect)
            {
                // m00 = (cotangent / aspect), therefore m00 * aspect gives us cotangent.
                float cotangent = camera.projectionMatrix.m00 * camera.aspect;

                // Get new m00 by dividing by base camera aspectRatio.
                float newCotangent = cotangent / cameraData.aspectRatio;
                projectionMatrix.m00 = newCotangent;
            }

            cameraData.SetViewAndProjectionMatrix(camera.worldToCameraMatrix, projectionMatrix);
        }

        static void InitializeRenderingData(UniversalRenderPipelineAsset settings, ref CameraData cameraData, ref CullingResults cullResults,
            bool anyPostProcessingEnabled, out RenderingData renderingData)
        {
            var visibleLights = cullResults.visibleLights;

            int mainLightIndex = GetMainLightIndex(settings, visibleLights);
            bool mainLightCastShadows = false;
            bool additionalLightsCastShadows = false;

            if (cameraData.maxShadowDistance > 0.0f)
            {
                mainLightCastShadows = (mainLightIndex != -1 && visibleLights[mainLightIndex].light != null &&
                                        visibleLights[mainLightIndex].light.shadows != LightShadows.None);

                // If additional lights are shaded per-pixel they cannot cast shadows
                if (settings.additionalLightsRenderingMode == LightRenderingMode.PerPixel)
                {
                    for (int i = 0; i < visibleLights.Length; ++i)
                    {
                        if (i == mainLightIndex)
                            continue;

                        Light light = visibleLights[i].light;

                        // UniversalRP doesn't support additional directional lights or point light shadows yet
                        if (visibleLights[i].lightType == LightType.Spot && light != null && light.shadows != LightShadows.None)
                        {
                            additionalLightsCastShadows = true;
                            break;
                        }
                    }
                }
            }

            renderingData.cullResults = cullResults;
            renderingData.cameraData = cameraData;
            InitializeLightData(settings, visibleLights, mainLightIndex, out renderingData.lightData);
            InitializeShadowData(settings, visibleLights, mainLightCastShadows, additionalLightsCastShadows && !renderingData.lightData.shadeAdditionalLightsPerVertex, out renderingData.shadowData);
            InitializePostProcessingData(settings, out renderingData.postProcessingData);
            renderingData.supportsDynamicBatching = settings.supportsDynamicBatching;
            renderingData.perObjectData = GetPerObjectLightFlags(renderingData.lightData.additionalLightsCount);
            renderingData.postProcessingEnabled = anyPostProcessingEnabled;
        }

        static void InitializeShadowData(UniversalRenderPipelineAsset settings, NativeArray<VisibleLight> visibleLights, bool mainLightCastShadows, bool additionalLightsCastShadows, out ShadowData shadowData)
        {
            m_ShadowBiasData.Clear();

            for (int i = 0; i < visibleLights.Length; ++i)
            {
                Light light = visibleLights[i].light;
                UniversalAdditionalLightData data = null;
                if (light != null)
                {
                    light.gameObject.TryGetComponent(out data);
                }

                if (data && !data.usePipelineSettings)
                    m_ShadowBiasData.Add(new Vector4(light.shadowBias, light.shadowNormalBias, 0.0f, 0.0f));
                else
                    m_ShadowBiasData.Add(new Vector4(settings.shadowDepthBias, settings.shadowNormalBias, 0.0f, 0.0f));
            }

            shadowData.bias = m_ShadowBiasData;
            shadowData.supportsMainLightShadows = SystemInfo.supportsShadows && settings.supportsMainLightShadows && mainLightCastShadows;

            // We no longer use screen space shadows in URP.
            // This change allows us to have particles & transparent objects receive shadows.
            shadowData.requiresScreenSpaceShadowResolve = false;// shadowData.supportsMainLightShadows && supportsScreenSpaceShadows && settings.shadowCascadeOption != ShadowCascadesOption.NoCascades;

            int shadowCascadesCount;
            switch (settings.shadowCascadeOption)
            {
                case ShadowCascadesOption.FourCascades:
                    shadowCascadesCount = 4;
                    break;

                case ShadowCascadesOption.TwoCascades:
                    shadowCascadesCount = 2;
                    break;

                default:
                    shadowCascadesCount = 1;
                    break;
            }

            shadowData.mainLightShadowCascadesCount = shadowCascadesCount;//(shadowData.requiresScreenSpaceShadowResolve) ? shadowCascadesCount : 1;
            shadowData.mainLightShadowmapWidth = settings.mainLightShadowmapResolution;
            shadowData.mainLightShadowmapHeight = settings.mainLightShadowmapResolution;

            switch (shadowData.mainLightShadowCascadesCount)
            {
                case 1:
                    shadowData.mainLightShadowCascadesSplit = new Vector3(1.0f, 0.0f, 0.0f);
                    break;

                case 2:
                    shadowData.mainLightShadowCascadesSplit = new Vector3(settings.cascade2Split, 1.0f, 0.0f);
                    break;

                default:
                    shadowData.mainLightShadowCascadesSplit = settings.cascade4Split;
                    break;
            }

            shadowData.supportsAdditionalLightShadows = SystemInfo.supportsShadows && settings.supportsAdditionalLightShadows && additionalLightsCastShadows;
            shadowData.additionalLightsShadowmapWidth = shadowData.additionalLightsShadowmapHeight = settings.additionalLightsShadowmapResolution;
            shadowData.supportsSoftShadows = settings.supportsSoftShadows && (shadowData.supportsMainLightShadows || shadowData.supportsAdditionalLightShadows);
            shadowData.shadowmapDepthBufferBits = 16;
        }

        static void InitializePostProcessingData(UniversalRenderPipelineAsset settings, out PostProcessingData postProcessingData)
        {
            postProcessingData.gradingMode = settings.supportsHDR
                ? settings.colorGradingMode
                : ColorGradingMode.LowDynamicRange;

            postProcessingData.lutSize = settings.colorGradingLutSize;
        }

        static void InitializeLightData(UniversalRenderPipelineAsset settings, NativeArray<VisibleLight> visibleLights, int mainLightIndex, out LightData lightData)
        {
            int maxPerObjectAdditionalLights = UniversalRenderPipeline.maxPerObjectLights;
            int maxVisibleAdditionalLights = UniversalRenderPipeline.maxVisibleAdditionalLights;

            lightData.mainLightIndex = mainLightIndex;

            if (settings.additionalLightsRenderingMode != LightRenderingMode.Disabled)
            {
                lightData.additionalLightsCount =
                    Math.Min((mainLightIndex != -1) ? visibleLights.Length - 1 : visibleLights.Length,
                        maxVisibleAdditionalLights);
                lightData.maxPerObjectAdditionalLightsCount = Math.Min(settings.maxAdditionalLightsCount, maxPerObjectAdditionalLights);
            }
            else
            {
                lightData.additionalLightsCount = 0;
                lightData.maxPerObjectAdditionalLightsCount = 0;
            }

            lightData.shadeAdditionalLightsPerVertex = settings.additionalLightsRenderingMode == LightRenderingMode.PerVertex;
            lightData.visibleLights = visibleLights;
            lightData.supportsMixedLighting = settings.supportsMixedLighting;
        }

        static PerObjectData GetPerObjectLightFlags(int additionalLightsCount)
        {
            var configuration = PerObjectData.ReflectionProbes | PerObjectData.Lightmaps | PerObjectData.LightProbe | PerObjectData.LightData | PerObjectData.OcclusionProbe;

            if (additionalLightsCount > 0)
            {
                configuration |= PerObjectData.LightData;

                // In this case we also need per-object indices (unity_LightIndices)
                if (!RenderingUtils.useStructuredBuffer)
                    configuration |= PerObjectData.LightIndices;
            }

            return configuration;
        }

        // Main Light is always a directional light
        static int GetMainLightIndex(UniversalRenderPipelineAsset settings, NativeArray<VisibleLight> visibleLights)
        {
            int totalVisibleLights = visibleLights.Length;

            if (totalVisibleLights == 0 || settings.mainLightRenderingMode != LightRenderingMode.PerPixel)
                return -1;

            Light sunLight = RenderSettings.sun;
            int brightestDirectionalLightIndex = -1;
            float brightestLightIntensity = 0.0f;
            for (int i = 0; i < totalVisibleLights; ++i)
            {
                VisibleLight currVisibleLight = visibleLights[i];
                Light currLight = currVisibleLight.light;

                // Particle system lights have the light property as null. We sort lights so all particles lights
                // come last. Therefore, if first light is particle light then all lights are particle lights.
                // In this case we either have no main light or already found it.
                if (currLight == null)
                    break;

                if (currLight == sunLight)
                    return i;

                // In case no shadow light is present we will return the brightest directional light
                if (currVisibleLight.lightType == LightType.Directional && currLight.intensity > brightestLightIntensity)
                {
                    brightestLightIntensity = currLight.intensity;
                    brightestDirectionalLightIndex = i;
                }
            }

            return brightestDirectionalLightIndex;
        }

        static void SetupPerFrameShaderConstants()
        {
            // When glossy reflections are OFF in the shader we set a constant color to use as indirect specular
            SphericalHarmonicsL2 ambientSH = RenderSettings.ambientProbe;
            Color linearGlossyEnvColor = new Color(ambientSH[0, 0], ambientSH[1, 0], ambientSH[2, 0]) * RenderSettings.reflectionIntensity;
            Color glossyEnvColor = CoreUtils.ConvertLinearToActiveColorSpace(linearGlossyEnvColor);
            Shader.SetGlobalVector(ShaderPropertyId.glossyEnvironmentColor, glossyEnvColor);

            // Ambient
            Shader.SetGlobalVector(ShaderPropertyId.ambientSkyColor, CoreUtils.ConvertSRGBToActiveColorSpace(RenderSettings.ambientSkyColor));
            Shader.SetGlobalVector(ShaderPropertyId.ambientEquatorColor, CoreUtils.ConvertSRGBToActiveColorSpace(RenderSettings.ambientEquatorColor));
            Shader.SetGlobalVector(ShaderPropertyId.ambientGroundColor, CoreUtils.ConvertSRGBToActiveColorSpace(RenderSettings.ambientGroundColor));

            // Used when subtractive mode is selected
            Shader.SetGlobalVector(ShaderPropertyId.subtractiveShadowColor, CoreUtils.ConvertSRGBToActiveColorSpace(RenderSettings.subtractiveShadowColor));
        }

#if ADAPTIVE_PERFORMANCE_2_0_0_OR_NEWER
        static void ApplyAdaptivePerformance(ref CameraData cameraData)
        {
            var noFrontToBackOpaqueFlags = SortingCriteria.SortingLayer | SortingCriteria.RenderQueue | SortingCriteria.OptimizeStateChanges | SortingCriteria.CanvasOrder;
            if (AdaptivePerformance.AdaptivePerformanceRenderSettings.SkipFrontToBackSorting)
                cameraData.defaultOpaqueSortFlags = noFrontToBackOpaqueFlags;

            var MaxShadowDistanceMultiplier = AdaptivePerformance.AdaptivePerformanceRenderSettings.MaxShadowDistanceMultiplier;
            cameraData.maxShadowDistance *= MaxShadowDistanceMultiplier;

            var RenderScaleMultiplier = AdaptivePerformance.AdaptivePerformanceRenderSettings.RenderScaleMultiplier;
            cameraData.renderScale *= RenderScaleMultiplier;

            // TODO
            if (!cameraData.xr.enabled)
            {
                cameraData.cameraTargetDescriptor.width = (int)(cameraData.camera.pixelWidth * cameraData.renderScale);
                cameraData.cameraTargetDescriptor.height = (int)(cameraData.camera.pixelHeight * cameraData.renderScale);
            }

            var antialiasingQualityIndex = (int)cameraData.antialiasingQuality - AdaptivePerformance.AdaptivePerformanceRenderSettings.AntiAliasingQualityBias;
            if (antialiasingQualityIndex < 0)
                cameraData.antialiasing = AntialiasingMode.None;
            cameraData.antialiasingQuality = (AntialiasingQuality)Mathf.Clamp(antialiasingQualityIndex, (int)AntialiasingQuality.Low, (int)AntialiasingQuality.High);
        }
        static void ApplyAdaptivePerformance(ref RenderingData renderingData)
        {
            if (AdaptivePerformance.AdaptivePerformanceRenderSettings.SkipDynamicBatching)
                renderingData.supportsDynamicBatching = false;

            var MainLightShadowmapResolutionMultiplier = AdaptivePerformance.AdaptivePerformanceRenderSettings.MainLightShadowmapResolutionMultiplier;
            renderingData.shadowData.mainLightShadowmapWidth = (int)(renderingData.shadowData.mainLightShadowmapWidth * MainLightShadowmapResolutionMultiplier);
            renderingData.shadowData.mainLightShadowmapHeight = (int)(renderingData.shadowData.mainLightShadowmapHeight * MainLightShadowmapResolutionMultiplier);

            var MainLightShadowCascadesCountBias = AdaptivePerformance.AdaptivePerformanceRenderSettings.MainLightShadowCascadesCountBias;
            renderingData.shadowData.mainLightShadowCascadesCount = Mathf.Clamp(renderingData.shadowData.mainLightShadowCascadesCount - MainLightShadowCascadesCountBias, 0, 4);

            var shadowQualityIndex = AdaptivePerformance.AdaptivePerformanceRenderSettings.ShadowQualityBias;
            for (int i = 0; i < shadowQualityIndex; i++)
            {
                if (renderingData.shadowData.supportsSoftShadows)
                {
                    renderingData.shadowData.supportsSoftShadows = false;
                    continue;
                }

                if (renderingData.shadowData.supportsAdditionalLightShadows)
                {
                    renderingData.shadowData.supportsAdditionalLightShadows = false;
                    continue;
                }

                if (renderingData.shadowData.supportsMainLightShadows)
                {
                    renderingData.shadowData.supportsMainLightShadows = false;
                    continue;
                }

                break;
            }

            if (AdaptivePerformance.AdaptivePerformanceRenderSettings.LutBias >= 1 && renderingData.postProcessingData.lutSize == 32)
                renderingData.postProcessingData.lutSize = 16;
        }
#endif
    }
}<|MERGE_RESOLUTION|>--- conflicted
+++ resolved
@@ -117,23 +117,19 @@
             CameraCaptureBridge.enabled = false;
         }
 
-        protected override void Render(ScriptableRenderContext renderContext, Camera[] cameras)
-        {
-<<<<<<< HEAD
+        protected override void Render(ScriptableRenderContext context,  Camera[] cameras)
+        {
             Render(renderContext, new List<Camera>(cameras));
         }
 
         protected override void Render(ScriptableRenderContext renderContext, List<Camera> cameras)
         {
-            BeginContextRendering(renderContext, cameras);
-=======
 #if UNITY_2020_2_OR_NEWER
             // C#8 feature, only in >= 2020.2
             using var profScope = new ProfilingScope(null, ProfilingSampler.Get(URPProfileId.UniversalRenderTotal));
 #endif
 
-            BeginFrameRendering(renderContext, cameras);
->>>>>>> eb48d4ee
+            BeginContextRendering(renderContext, cameras);
 
             GraphicsSettings.lightsUseLinearIntensity = (QualitySettings.activeColorSpace == ColorSpace.Linear);
             GraphicsSettings.useScriptableRenderPipelineBatching = asset.useSRPBatcher;
