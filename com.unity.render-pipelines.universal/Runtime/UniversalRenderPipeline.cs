using System;
using Unity.Collections;
using System.Collections.Generic;
#if UNITY_EDITOR
using UnityEditor;
using UnityEditor.Rendering.Universal;
#endif
using UnityEngine.Scripting.APIUpdating;
using Lightmapping = UnityEngine.Experimental.GlobalIllumination.Lightmapping;
using UnityEngine.Experimental.Rendering;
using UnityEngine.Profiling;

namespace UnityEngine.Rendering.Universal
{
    public sealed partial class UniversalRenderPipeline : RenderPipeline
    {
        internal const string k_ShaderTagName = "UniversalPipeline";

        private static class Profiling
        {
            private static Dictionary<int, ProfilingSampler> s_HashSamplerCache = new Dictionary<int, ProfilingSampler>();
            public static readonly ProfilingSampler unknownSampler = new ProfilingSampler("Unknown");

            // Specialization for camera loop to avoid allocations.
            public static ProfilingSampler TryGetOrAddCameraSampler(Camera camera)
            {
#if UNIVERSAL_PROFILING_NO_ALLOC
                return unknownSampler;
#else
                ProfilingSampler ps = null;
                int cameraId = camera.GetHashCode();
                bool exists = s_HashSamplerCache.TryGetValue(cameraId, out ps);
                if (!exists)
                {
                    // NOTE: camera.name allocates!
                    ps = new ProfilingSampler($"{nameof(UniversalRenderPipeline)}.{nameof(RenderSingleCamera)}: {camera.name}");
                    s_HashSamplerCache.Add(cameraId, ps);
                }
                return ps;
#endif
            }

            public static class Pipeline
            {
                // TODO: Would be better to add Profiling name hooks into RenderPipeline.cs, requires changes outside of Universal.
#if UNITY_2021_1_OR_NEWER
                public static readonly ProfilingSampler beginContextRendering  = new ProfilingSampler($"{nameof(RenderPipeline)}.{nameof(BeginContextRendering)}");
                public static readonly ProfilingSampler endContextRendering    = new ProfilingSampler($"{nameof(RenderPipeline)}.{nameof(EndContextRendering)}");
#else
                public static readonly ProfilingSampler beginFrameRendering = new ProfilingSampler($"{nameof(RenderPipeline)}.{nameof(BeginFrameRendering)}");
                public static readonly ProfilingSampler endFrameRendering = new ProfilingSampler($"{nameof(RenderPipeline)}.{nameof(EndFrameRendering)}");
#endif
                public static readonly ProfilingSampler beginCameraRendering = new ProfilingSampler($"{nameof(RenderPipeline)}.{nameof(BeginCameraRendering)}");
                public static readonly ProfilingSampler endCameraRendering = new ProfilingSampler($"{nameof(RenderPipeline)}.{nameof(EndCameraRendering)}");

                const string k_Name = nameof(UniversalRenderPipeline);
                public static readonly ProfilingSampler initializeCameraData = new ProfilingSampler($"{k_Name}.{nameof(InitializeCameraData)}");
                public static readonly ProfilingSampler initializeStackedCameraData = new ProfilingSampler($"{k_Name}.{nameof(InitializeStackedCameraData)}");
                public static readonly ProfilingSampler initializeAdditionalCameraData = new ProfilingSampler($"{k_Name}.{nameof(InitializeAdditionalCameraData)}");
                public static readonly ProfilingSampler initializeRenderingData = new ProfilingSampler($"{k_Name}.{nameof(InitializeRenderingData)}");
                public static readonly ProfilingSampler initializeShadowData = new ProfilingSampler($"{k_Name}.{nameof(InitializeShadowData)}");
                public static readonly ProfilingSampler initializeLightData = new ProfilingSampler($"{k_Name}.{nameof(InitializeLightData)}");
                public static readonly ProfilingSampler getPerObjectLightFlags = new ProfilingSampler($"{k_Name}.{nameof(GetPerObjectLightFlags)}");
                public static readonly ProfilingSampler getMainLightIndex = new ProfilingSampler($"{k_Name}.{nameof(GetMainLightIndex)}");
                public static readonly ProfilingSampler setupPerFrameShaderConstants = new ProfilingSampler($"{k_Name}.{nameof(SetupPerFrameShaderConstants)}");

                public static class Renderer
                {
                    const string k_Name = nameof(ScriptableRenderer);
                    public static readonly ProfilingSampler setupCullingParameters = new ProfilingSampler($"{k_Name}.{nameof(ScriptableRenderer.SetupCullingParameters)}");
                    public static readonly ProfilingSampler setup = new ProfilingSampler($"{k_Name}.{nameof(ScriptableRenderer.Setup)}");
                };

                public static class Context
                {
                    const string k_Name = nameof(ScriptableRenderContext);
                    public static readonly ProfilingSampler submit = new ProfilingSampler($"{k_Name}.{nameof(ScriptableRenderContext.Submit)}");
                };

                public static class XR
                {
                    public static readonly ProfilingSampler mirrorView = new ProfilingSampler("XR Mirror View");
                };
            };
        }

#if ENABLE_VR && ENABLE_XR_MODULE
        internal static XRSystem m_XRSystem = new XRSystem();
#endif

        public static float maxShadowBias
        {
            get => 10.0f;
        }

        /// <summary>
        /// The minimum value allowed for render scale.
        /// </summary>
        public static float minRenderScale
        {
            get => 0.1f;
        }

        /// <summary>
        /// The maximum value allowed for render scale.
        /// </summary>
        public static float maxRenderScale
        {
            get => 2.0f;
        }

        /// <summary>
        /// The max number of iterations allowed calculating enclosing sphere.
        /// </summary>
        public static int maxNumIterationsEnclosingSphere
        {
            get => 1000;
        }

        /// <summary>
        /// The max number of lights that can be shaded per object (in the for loop in the shader).
        /// </summary>
        public static int maxPerObjectLights
        {
            // No support to bitfield mask and int[] in gles2. Can't index fast more than 4 lights.
            // Check Lighting.hlsl for more details.
            get => (SystemInfo.graphicsDeviceType == GraphicsDeviceType.OpenGLES2) ? 4 : 8;
        }

        // These limits have to match same limits in Input.hlsl
        internal const int k_MaxVisibleAdditionalLightsMobileShaderLevelLessThan45 = 16;
        internal const int k_MaxVisibleAdditionalLightsMobile = 32;
        internal const int k_MaxVisibleAdditionalLightsNonMobile = 256;

        /// <summary>
        /// The max number of additional lights that can can affect each GameObject.
        /// </summary>
        public static int maxVisibleAdditionalLights
        {
            get
            {
                bool isMobile = Application.isMobilePlatform;
                if (isMobile && (SystemInfo.graphicsDeviceType == GraphicsDeviceType.OpenGLES2 || (SystemInfo.graphicsDeviceType == GraphicsDeviceType.OpenGLES3 && Graphics.minOpenGLESVersion <= OpenGLESVersion.OpenGLES30)))
                    return k_MaxVisibleAdditionalLightsMobileShaderLevelLessThan45;

                // GLES can be selected as platform on Windows (not a mobile platform) but uniform buffer size so we must use a low light count.
                return (isMobile || SystemInfo.graphicsDeviceType == GraphicsDeviceType.OpenGLCore || SystemInfo.graphicsDeviceType == GraphicsDeviceType.OpenGLES2 || SystemInfo.graphicsDeviceType == GraphicsDeviceType.OpenGLES3)
                    ? k_MaxVisibleAdditionalLightsMobile : k_MaxVisibleAdditionalLightsNonMobile;
            }
        }

        // Match with values in Input.hlsl
        internal static int lightsPerTile => ((maxVisibleAdditionalLights + 31) / 32) * 32;
        internal static int maxZBins => 1024 * 4;
        internal static int maxTileVec4s => 4096;

        internal const int k_DefaultRenderingLayerMask = 0x00000001;
        private readonly DebugDisplaySettingsUI m_DebugDisplaySettingsUI = new DebugDisplaySettingsUI();

        private UniversalRenderPipelineGlobalSettings m_GlobalSettings;
        public override RenderPipelineGlobalSettings defaultSettings => m_GlobalSettings;

<<<<<<< HEAD
        /// <summary>
        /// Creates a new <c>UniversalRenderPipeline"</c> instance.
        /// </summary>
        /// <param name="asset">The <c>UniversalRenderPipelineAsset</c> asset to initialize the pipeline.</param>
        /// <seealso cref="RenderPassEvent"/>
=======
        // flag to keep track of depth buffer requirements by any of the cameras in the stack
        internal static bool cameraStackRequiresDepthForPostprocessing = false;

>>>>>>> bdddfec0
        public UniversalRenderPipeline(UniversalRenderPipelineAsset asset)
        {
#if UNITY_EDITOR
            m_GlobalSettings = UniversalRenderPipelineGlobalSettings.Ensure();
#else
            m_GlobalSettings = UniversalRenderPipelineGlobalSettings.instance;
#endif
            SetSupportedRenderingFeatures();

            // Initial state of the RTHandle system.
            // We initialize to screen width/height to avoid multiple realloc that can lead to inflated memory usage (as releasing of memory is delayed).
            RTHandles.Initialize(Screen.width, Screen.height);

            GraphicsSettings.useScriptableRenderPipelineBatching = asset.useSRPBatcher;

            // In QualitySettings.antiAliasing disabled state uses value 0, where in URP 1
            int qualitySettingsMsaaSampleCount = QualitySettings.antiAliasing > 0 ? QualitySettings.antiAliasing : 1;
            bool msaaSampleCountNeedsUpdate = qualitySettingsMsaaSampleCount != asset.msaaSampleCount;

            // Let engine know we have MSAA on for cases where we support MSAA backbuffer
            if (msaaSampleCountNeedsUpdate)
            {
                QualitySettings.antiAliasing = asset.msaaSampleCount;
#if ENABLE_VR && ENABLE_XR_MODULE
                XRSystem.UpdateMSAALevel(asset.msaaSampleCount);
#endif
            }

#if ENABLE_VR && ENABLE_XR_MODULE
            XRSystem.UpdateRenderScale(asset.renderScale);
#endif
            Shader.globalRenderPipeline = "UniversalPipeline";

            Lightmapping.SetDelegate(lightsDelegate);

            CameraCaptureBridge.enabled = true;

            RenderingUtils.ClearSystemInfoCache();

            DecalProjector.defaultMaterial = asset.decalMaterial;

            DebugManager.instance.RefreshEditor();
            m_DebugDisplaySettingsUI.RegisterDebug(UniversalRenderPipelineDebugDisplaySettings.Instance);
        }

        /// <inheritdoc/>
        protected override void Dispose(bool disposing)
        {
            m_DebugDisplaySettingsUI.UnregisterDebug();

            base.Dispose(disposing);

            Shader.globalRenderPipeline = "";
            SupportedRenderingFeatures.active = new SupportedRenderingFeatures();
            ShaderData.instance.Dispose();

#if ENABLE_VR && ENABLE_XR_MODULE
            m_XRSystem?.Dispose();
#endif

#if UNITY_EDITOR
            SceneViewDrawMode.ResetDrawMode();
#endif
            Lightmapping.ResetDelegate();
            CameraCaptureBridge.enabled = false;
        }

#if UNITY_2021_1_OR_NEWER
        /// <inheritdoc/>
        protected override void Render(ScriptableRenderContext renderContext, Camera[] cameras)
        {
            Render(renderContext, new List<Camera>(cameras));
        }

#endif

#if UNITY_2021_1_OR_NEWER
        /// <inheritdoc/>
        protected override void Render(ScriptableRenderContext renderContext, List<Camera> cameras)
#else
        /// <inheritdoc/>
        protected override void Render(ScriptableRenderContext renderContext, Camera[] cameras)
#endif
        {
            // TODO: Would be better to add Profiling name hooks into RenderPipelineManager.
            // C#8 feature, only in >= 2020.2
            using var profScope = new ProfilingScope(null, ProfilingSampler.Get(URPProfileId.UniversalRenderTotal));

#if UNITY_2021_1_OR_NEWER
            using (new ProfilingScope(null, Profiling.Pipeline.beginContextRendering))
            {
                BeginContextRendering(renderContext, cameras);
            }
#else
            using (new ProfilingScope(null, Profiling.Pipeline.beginFrameRendering))
            {
                BeginFrameRendering(renderContext, cameras);
            }
#endif

            GraphicsSettings.lightsUseLinearIntensity = (QualitySettings.activeColorSpace == ColorSpace.Linear);
            GraphicsSettings.lightsUseColorTemperature = true;
            GraphicsSettings.defaultRenderingLayerMask = k_DefaultRenderingLayerMask;
            SetupPerFrameShaderConstants();
#if ENABLE_VR && ENABLE_XR_MODULE
            // Update XR MSAA level per frame.
            XRSystem.UpdateMSAALevel(asset.msaaSampleCount);
#endif

#if UNITY_EDITOR
            // We do not want to start rendering if URP global settings are not ready (m_globalSettings is null)
            // or been deleted/moved (m_globalSettings is not necessarily null)
            if (m_GlobalSettings == null || UniversalRenderPipelineGlobalSettings.instance == null)
            {
                m_GlobalSettings = UniversalRenderPipelineGlobalSettings.Ensure();
                if(m_GlobalSettings == null) return;
            }
#endif

#if DEVELOPMENT_BUILD || UNITY_EDITOR
            if (DebugManager.instance.isAnyDebugUIActive)
                UniversalRenderPipelineDebugDisplaySettings.Instance.UpdateFrameTiming();
#endif

            SortCameras(cameras);
#if UNITY_2021_1_OR_NEWER
            for (int i = 0; i < cameras.Count; ++i)
#else
            for (int i = 0; i < cameras.Length; ++i)
#endif
            {
                var camera = cameras[i];
                if (IsGameCamera(camera))
                {
                    RenderCameraStack(renderContext, camera);
                }
                else
                {
                    using (new ProfilingScope(null, Profiling.Pipeline.beginCameraRendering))
                    {
                        BeginCameraRendering(renderContext, camera);
                    }
#if VISUAL_EFFECT_GRAPH_0_0_1_OR_NEWER
                    //It should be called before culling to prepare material. When there isn't any VisualEffect component, this method has no effect.
                    VFX.VFXManager.PrepareCamera(camera);
#endif
                    UpdateVolumeFramework(camera, null);

                    RenderSingleCamera(renderContext, camera);

                    using (new ProfilingScope(null, Profiling.Pipeline.endCameraRendering))
                    {
                        EndCameraRendering(renderContext, camera);
                    }
                }
            }
#if UNITY_2021_1_OR_NEWER
            using (new ProfilingScope(null, Profiling.Pipeline.endContextRendering))
            {
                EndContextRendering(renderContext, cameras);
            }
#else
            using (new ProfilingScope(null, Profiling.Pipeline.endFrameRendering))
            {
                EndFrameRendering(renderContext, cameras);
            }
#endif

#if ENABLE_SHADER_DEBUG_PRINT
            ShaderDebugPrintManager.instance.EndFrame();
#endif
        }

        /// <summary>
        /// Standalone camera rendering. Use this to render procedural cameras.
        /// This method doesn't call <c>BeginCameraRendering</c> and <c>EndCameraRendering</c> callbacks.
        /// </summary>
        /// <param name="context">Render context used to record commands during execution.</param>
        /// <param name="camera">Camera to render.</param>
        /// <seealso cref="ScriptableRenderContext"/>
        public static void RenderSingleCamera(ScriptableRenderContext context, Camera camera)
        {
            UniversalAdditionalCameraData additionalCameraData = null;
            if (IsGameCamera(camera))
                camera.gameObject.TryGetComponent(out additionalCameraData);

            if (additionalCameraData != null && additionalCameraData.renderType != CameraRenderType.Base)
            {
                Debug.LogWarning("Only Base cameras can be rendered with standalone RenderSingleCamera. Camera will be skipped.");
                return;
            }

            InitializeCameraData(camera, additionalCameraData, true, out var cameraData);
#if ADAPTIVE_PERFORMANCE_2_0_0_OR_NEWER
            if (asset.useAdaptivePerformance)
                ApplyAdaptivePerformance(ref cameraData);
#endif
            RenderSingleCamera(context, cameraData, cameraData.postProcessEnabled);
        }

        static bool TryGetCullingParameters(CameraData cameraData, out ScriptableCullingParameters cullingParams)
        {
#if ENABLE_VR && ENABLE_XR_MODULE
            if (cameraData.xr.enabled)
            {
                cullingParams = cameraData.xr.cullingParams;

                // Sync the FOV on the camera to match the projection from the XR device
                if (!cameraData.camera.usePhysicalProperties && !XRGraphicsAutomatedTests.enabled)
                    cameraData.camera.fieldOfView = Mathf.Rad2Deg * Mathf.Atan(1.0f / cullingParams.stereoProjectionMatrix.m11) * 2.0f;

                return true;
            }
#endif

            return cameraData.camera.TryGetCullingParameters(false, out cullingParams);
        }

        /// <summary>
        /// Renders a single camera. This method will do culling, setup and execution of the renderer.
        /// </summary>
        /// <param name="context">Render context used to record commands during execution.</param>
        /// <param name="cameraData">Camera rendering data. This might contain data inherited from a base camera.</param>
        /// <param name="anyPostProcessingEnabled">True if at least one camera has post-processing enabled in the stack, false otherwise.</param>
        static void RenderSingleCamera(ScriptableRenderContext context, CameraData cameraData, bool anyPostProcessingEnabled)
        {
            Camera camera = cameraData.camera;
            var renderer = cameraData.renderer;
            if (renderer == null)
            {
                Debug.LogWarning(string.Format("Trying to render {0} with an invalid renderer. Camera rendering will be skipped.", camera.name));
                return;
            }

            if (!TryGetCullingParameters(cameraData, out var cullingParameters))
                return;

            ScriptableRenderer.current = renderer;
            bool isSceneViewCamera = cameraData.isSceneViewCamera;

            // NOTE: Do NOT mix ProfilingScope with named CommandBuffers i.e. CommandBufferPool.Get("name").
            // Currently there's an issue which results in mismatched markers.
            // The named CommandBuffer will close its "profiling scope" on execution.
            // That will orphan ProfilingScope markers as the named CommandBuffer markers are their parents.
            // Resulting in following pattern:
            // exec(cmd.start, scope.start, cmd.end) and exec(cmd.start, scope.end, cmd.end)
            CommandBuffer cmd = CommandBufferPool.Get();

            // TODO: move skybox code from C++ to URP in order to remove the call to context.Submit() inside DrawSkyboxPass
            // Until then, we can't use nested profiling scopes with XR multipass
            CommandBuffer cmdScope = cameraData.xr.enabled ? null : cmd;

            ProfilingSampler sampler = Profiling.TryGetOrAddCameraSampler(camera);
            using (new ProfilingScope(cmdScope, sampler)) // Enqueues a "BeginSample" command into the CommandBuffer cmd
            {
                renderer.Clear(cameraData.renderType);

                using (new ProfilingScope(null, Profiling.Pipeline.Renderer.setupCullingParameters))
                {
                    renderer.OnPreCullRenderPasses(in cameraData);
                    renderer.SetupCullingParameters(ref cullingParameters, ref cameraData);
                }

                context.ExecuteCommandBuffer(cmd); // Send all the commands enqueued so far in the CommandBuffer cmd, to the ScriptableRenderContext context
                cmd.Clear();

#if UNITY_EDITOR
                // Emit scene view UI
                if (isSceneViewCamera)
                    ScriptableRenderContext.EmitWorldGeometryForSceneView(camera);
                else
#endif
                if (cameraData.camera.targetTexture != null && cameraData.cameraType != CameraType.Preview)
                    ScriptableRenderContext.EmitGeometryForCamera(camera);

                var cullResults = context.Cull(ref cullingParameters);
                InitializeRenderingData(asset, ref cameraData, ref cullResults, anyPostProcessingEnabled, out var renderingData);

#if ADAPTIVE_PERFORMANCE_2_0_0_OR_NEWER
                if (asset.useAdaptivePerformance)
                    ApplyAdaptivePerformance(ref renderingData);
#endif

                RTHandles.SetReferenceSize(cameraData.cameraTargetDescriptor.width, cameraData.cameraTargetDescriptor.height);

                renderer.AddRenderPasses(ref renderingData);

                using (new ProfilingScope(null, Profiling.Pipeline.Renderer.setup))
                    renderer.Setup(context, ref renderingData);

                // Timing scope inside
                renderer.Execute(context, ref renderingData);
                CleanupLightData(ref renderingData.lightData);
            } // When ProfilingSample goes out of scope, an "EndSample" command is enqueued into CommandBuffer cmd

            cameraData.xr.EndCamera(cmd, cameraData);
            context.ExecuteCommandBuffer(cmd); // Sends to ScriptableRenderContext all the commands enqueued since cmd.Clear, i.e the "EndSample" command
            CommandBufferPool.Release(cmd);

            using (new ProfilingScope(null, Profiling.Pipeline.Context.submit))
            {
                if (renderer.useRenderPassEnabled && !context.SubmitForRenderPassValidation())
                {
                    renderer.useRenderPassEnabled = false;
                    CoreUtils.SetKeyword(cmd, ShaderKeywordStrings.RenderPassEnabled, false);
                    Debug.LogWarning("Rendering command not supported inside a native RenderPass found. Falling back to non-RenderPass rendering path");
                }
                context.Submit(); // Actually execute the commands that we previously sent to the ScriptableRenderContext context
            }

            ScriptableRenderer.current = null;
        }

        /// <summary>
        // Renders a camera stack. This method calls RenderSingleCamera for each valid camera in the stack.
        // The last camera resolves the final target to screen.
        /// </summary>
        /// <param name="context">Render context used to record commands during execution.</param>
        /// <param name="camera">Camera to render.</param>
        static void RenderCameraStack(ScriptableRenderContext context, Camera baseCamera)
        {
            using var profScope = new ProfilingScope(null, ProfilingSampler.Get(URPProfileId.RenderCameraStack));

            baseCamera.TryGetComponent<UniversalAdditionalCameraData>(out var baseCameraAdditionalData);

            // Overlay cameras will be rendered stacked while rendering base cameras
            if (baseCameraAdditionalData != null && baseCameraAdditionalData.renderType == CameraRenderType.Overlay)
                return;

            // renderer contains a stack if it has additional data and the renderer supports stacking
            var renderer = baseCameraAdditionalData?.scriptableRenderer;
            bool supportsCameraStacking = renderer != null && renderer.supportedRenderingFeatures.cameraStacking;
            List<Camera> cameraStack = (supportsCameraStacking) ? baseCameraAdditionalData?.cameraStack : null;

            bool anyPostProcessingEnabled = baseCameraAdditionalData != null && baseCameraAdditionalData.renderPostProcessing;

            // We need to know the last active camera in the stack to be able to resolve
            // rendering to screen when rendering it. The last camera in the stack is not
            // necessarily the last active one as it users might disable it.
            int lastActiveOverlayCameraIndex = -1;
            if (cameraStack != null)
            {
                var baseCameraRendererType = baseCameraAdditionalData?.scriptableRenderer.GetType();
                bool shouldUpdateCameraStack = false;

                cameraStackRequiresDepthForPostprocessing = false;

                for (int i = 0; i < cameraStack.Count; ++i)
                {
                    Camera currCamera = cameraStack[i];
                    if (currCamera == null)
                    {
                        shouldUpdateCameraStack = true;
                        continue;
                    }

                    if (currCamera.isActiveAndEnabled)
                    {
                        currCamera.TryGetComponent<UniversalAdditionalCameraData>(out var data);

                        if (data == null || data.renderType != CameraRenderType.Overlay)
                        {
                            Debug.LogWarning(string.Format("Stack can only contain Overlay cameras. {0} will skip rendering.", currCamera.name));
                            continue;
                        }

                        cameraStackRequiresDepthForPostprocessing |= CheckPostProcessForDepth();

                        var currCameraRendererType = data?.scriptableRenderer.GetType();
                        if (currCameraRendererType != baseCameraRendererType)
                        {
                            var renderer2DType = typeof(Renderer2D);
                            if (currCameraRendererType != renderer2DType && baseCameraRendererType != renderer2DType)
                            {
                                Debug.LogWarning(string.Format("Only cameras with compatible renderer types can be stacked. {0} will skip rendering", currCamera.name));
                                continue;
                            }
                        }

                        anyPostProcessingEnabled |= data.renderPostProcessing;
                        lastActiveOverlayCameraIndex = i;
                    }
                }
                if (shouldUpdateCameraStack)
                {
                    baseCameraAdditionalData.UpdateCameraStack();
                }
            }

            // Post-processing not supported in GLES2.
            anyPostProcessingEnabled &= SystemInfo.graphicsDeviceType != GraphicsDeviceType.OpenGLES2;

            bool isStackedRendering = lastActiveOverlayCameraIndex != -1;

#if ENABLE_VR && ENABLE_XR_MODULE
            var xrActive = false;
            var xrRendering = true;
            if (baseCameraAdditionalData != null)
                xrRendering = baseCameraAdditionalData.allowXRRendering;
            var xrPasses = m_XRSystem.SetupFrame(baseCamera, xrRendering);
            foreach (XRPass xrPass in xrPasses)
            {
                if (xrPass.enabled)
                {
                    xrActive = true;
                    UpdateCameraStereoMatrices(baseCamera, xrPass);
                }
#endif

            using (new ProfilingScope(null, Profiling.Pipeline.beginCameraRendering))
            {
                BeginCameraRendering(context, baseCamera);
            }
            // Update volumeframework before initializing additional camera data
            UpdateVolumeFramework(baseCamera, baseCameraAdditionalData);
            InitializeCameraData(baseCamera, baseCameraAdditionalData, !isStackedRendering, out var baseCameraData);
            RenderTextureDescriptor originalTargetDesc = baseCameraData.cameraTargetDescriptor;

#if ENABLE_VR && ENABLE_XR_MODULE
            if (xrPass.enabled)
            {
                baseCameraData.xr = xrPass;
                // XRTODO: remove isStereoEnabled in 2021.x
#pragma warning disable 0618
                baseCameraData.isStereoEnabled = xrPass.enabled;
#pragma warning restore 0618

                // Helper function for updating cameraData with xrPass Data
                m_XRSystem.UpdateCameraData(ref baseCameraData, baseCameraData.xr);
                // Need to update XRSystem using baseCameraData to handle the case where camera position is modified in BeginCameraRendering
                m_XRSystem.UpdateFromCamera(ref baseCameraData.xr, baseCameraData);
                m_XRSystem.BeginLateLatching(baseCamera, xrPass);
            }
#endif

#if VISUAL_EFFECT_GRAPH_0_0_1_OR_NEWER
            //It should be called before culling to prepare material. When there isn't any VisualEffect component, this method has no effect.
            VFX.VFXManager.PrepareCamera(baseCamera);
#endif
#if ADAPTIVE_PERFORMANCE_2_0_0_OR_NEWER
            if (asset.useAdaptivePerformance)
                ApplyAdaptivePerformance(ref baseCameraData);
#endif
            // update the base camera flag so that the scene depth is stored if needed by overlay cameras later in the frame
            baseCameraData.postProcessingRequiresDepthTexture |= cameraStackRequiresDepthForPostprocessing;

            RenderSingleCamera(context, baseCameraData, anyPostProcessingEnabled);
            using (new ProfilingScope(null, Profiling.Pipeline.endCameraRendering))
            {
                EndCameraRendering(context, baseCamera);
            }

#if ENABLE_VR && ENABLE_XR_MODULE
            m_XRSystem.EndLateLatching(baseCamera, xrPass);
#endif

            if (isStackedRendering)
            {
                for (int i = 0; i < cameraStack.Count; ++i)
                {
                    var currCamera = cameraStack[i];
                    if (!currCamera.isActiveAndEnabled)
                        continue;

                    currCamera.TryGetComponent<UniversalAdditionalCameraData>(out var currCameraData);
                    // Camera is overlay and enabled
                    if (currCameraData != null)
                    {
                        // Copy base settings from base camera data and initialize initialize remaining specific settings for this camera type.
                        CameraData overlayCameraData = baseCameraData;
                        bool lastCamera = i == lastActiveOverlayCameraIndex;

#if ENABLE_VR && ENABLE_XR_MODULE
                        UpdateCameraStereoMatrices(currCameraData.camera, xrPass);
#endif

                        using (new ProfilingScope(null, Profiling.Pipeline.beginCameraRendering))
                        {
                            BeginCameraRendering(context, currCamera);
                        }
#if VISUAL_EFFECT_GRAPH_0_0_1_OR_NEWER
                        //It should be called before culling to prepare material. When there isn't any VisualEffect component, this method has no effect.
                        VFX.VFXManager.PrepareCamera(currCamera);
#endif
                        UpdateVolumeFramework(currCamera, currCameraData);
                        InitializeAdditionalCameraData(currCamera, currCameraData, lastCamera, ref overlayCameraData);
                        overlayCameraData.baseCamera = baseCamera;
#if ENABLE_VR && ENABLE_XR_MODULE
                        if (baseCameraData.xr.enabled)
                            m_XRSystem.UpdateFromCamera(ref overlayCameraData.xr, overlayCameraData);
#endif
                        RenderSingleCamera(context, overlayCameraData, anyPostProcessingEnabled);

                        using (new ProfilingScope(null, Profiling.Pipeline.endCameraRendering))
                        {
                            EndCameraRendering(context, currCamera);
                        }
                    }
                }
            }

#if ENABLE_VR && ENABLE_XR_MODULE
            if (baseCameraData.xr.enabled)
                baseCameraData.cameraTargetDescriptor = originalTargetDesc;
        }

        if (xrActive)
        {
            CommandBuffer cmd = CommandBufferPool.Get();
            using (new ProfilingScope(cmd, Profiling.Pipeline.XR.mirrorView))
            {
                m_XRSystem.RenderMirrorView(cmd, baseCamera);
            }

            context.ExecuteCommandBuffer(cmd);
            context.Submit();
            CommandBufferPool.Release(cmd);
        }

        m_XRSystem.ReleaseFrame();
#endif
        }

        static void UpdateVolumeFramework(Camera camera, UniversalAdditionalCameraData additionalCameraData)
        {
            using var profScope = new ProfilingScope(null, ProfilingSampler.Get(URPProfileId.UpdateVolumeFramework));

            // We update the volume framework for:
            // * All cameras in the editor when not in playmode
            // * scene cameras
            // * cameras with update mode set to EveryFrame
            // * cameras with update mode set to UsePipelineSettings and the URP Asset set to EveryFrame
            bool shouldUpdate = camera.cameraType == CameraType.SceneView;
            shouldUpdate |= additionalCameraData != null && additionalCameraData.requiresVolumeFrameworkUpdate;

#if UNITY_EDITOR
            shouldUpdate |= Application.isPlaying == false;
#endif

            // When we have volume updates per-frame disabled...
            if (!shouldUpdate && additionalCameraData)
            {
                // Create a local volume stack and cache the state if it's null
                if (additionalCameraData.volumeStack == null)
                {
                    camera.UpdateVolumeStack(additionalCameraData);
                }

                VolumeManager.instance.stack = additionalCameraData.volumeStack;
                return;
            }

            // When we want to update the volumes every frame...

            // We destroy the volumeStack in the additional camera data, if present, to make sure
            // it gets recreated and initialized if the update mode gets later changed to ViaScripting...
            if (additionalCameraData && additionalCameraData.volumeStack != null)
            {
                camera.DestroyVolumeStack(additionalCameraData);
            }

            // Get the mask + trigger and update the stack
            camera.GetVolumeLayerMaskAndTrigger(additionalCameraData, out LayerMask layerMask, out Transform trigger);
            VolumeManager.instance.ResetMainStack();
            VolumeManager.instance.Update(trigger, layerMask);
        }

        static bool CheckPostProcessForDepth(in CameraData cameraData)
        {
            if (!cameraData.postProcessEnabled)
                return false;

            if (cameraData.antialiasing == AntialiasingMode.SubpixelMorphologicalAntiAliasing && cameraData.renderType == CameraRenderType.Base)
                return true;

            return CheckPostProcessForDepth();
        }

        static bool CheckPostProcessForDepth()
        {
            var stack = VolumeManager.instance.stack;

            if (stack.GetComponent<DepthOfField>().IsActive())
                return true;

            if (stack.GetComponent<MotionBlur>().IsActive())
                return true;

            return false;
        }

        static void SetSupportedRenderingFeatures()
        {
#if UNITY_EDITOR
            SupportedRenderingFeatures.active = new SupportedRenderingFeatures()
            {
                reflectionProbeModes = SupportedRenderingFeatures.ReflectionProbeModes.None,
                defaultMixedLightingModes = SupportedRenderingFeatures.LightmapMixedBakeModes.Subtractive,
                mixedLightingModes = SupportedRenderingFeatures.LightmapMixedBakeModes.Subtractive | SupportedRenderingFeatures.LightmapMixedBakeModes.IndirectOnly | SupportedRenderingFeatures.LightmapMixedBakeModes.Shadowmask,
                lightmapBakeTypes = LightmapBakeType.Baked | LightmapBakeType.Mixed | LightmapBakeType.Realtime,
                lightmapsModes = LightmapsMode.CombinedDirectional | LightmapsMode.NonDirectional,
                lightProbeProxyVolumes = false,
                motionVectors = false,
                receiveShadows = false,
                reflectionProbes = false,
                reflectionProbesBlendDistance = true,
                particleSystemInstancing = true
            };
            SceneViewDrawMode.SetupDrawMode();
#endif
        }

        static void InitializeCameraData(Camera camera, UniversalAdditionalCameraData additionalCameraData, bool resolveFinalTarget, out CameraData cameraData)
        {
            using var profScope = new ProfilingScope(null, Profiling.Pipeline.initializeCameraData);

            cameraData = new CameraData();
            InitializeStackedCameraData(camera, additionalCameraData, ref cameraData);
            InitializeAdditionalCameraData(camera, additionalCameraData, resolveFinalTarget, ref cameraData);

            ///////////////////////////////////////////////////////////////////
            // Descriptor settings                                            /
            ///////////////////////////////////////////////////////////////////

            var renderer = additionalCameraData?.scriptableRenderer;
            bool rendererSupportsMSAA = renderer != null && renderer.supportedRenderingFeatures.msaa;

            int msaaSamples = 1;
            if (camera.allowMSAA && asset.msaaSampleCount > 1 && rendererSupportsMSAA)
                msaaSamples = (camera.targetTexture != null) ? camera.targetTexture.antiAliasing : asset.msaaSampleCount;
#if ENABLE_VR && ENABLE_XR_MODULE
            // Use XR's MSAA if camera is XR camera. XR MSAA needs special handle here because it is not per Camera.
            // Multiple cameras could render into the same XR display and they should share the same MSAA level.
            if (cameraData.xrRendering && rendererSupportsMSAA)
                msaaSamples = XRSystem.GetMSAALevel();
#endif

            bool needsAlphaChannel = Graphics.preserveFramebufferAlpha;

            // Render scale is not intended to affect the scene view so override the scale to 1.0 when it's rendered.
            bool isSceneViewCamera = (camera.cameraType == CameraType.SceneView);
            float renderScale = isSceneViewCamera ? 1.0f : cameraData.renderScale;

            cameraData.cameraTargetDescriptor = CreateRenderTextureDescriptor(camera, renderScale,
                cameraData.isHdrEnabled, msaaSamples, needsAlphaChannel, cameraData.requiresOpaqueTexture);
        }

        /// <summary>
        /// Initialize camera data settings common for all cameras in the stack. Overlay cameras will inherit
        /// settings from base camera.
        /// </summary>
        /// <param name="baseCamera">Base camera to inherit settings from.</param>
        /// <param name="baseAdditionalCameraData">Component that contains additional base camera data.</param>
        /// <param name="cameraData">Camera data to initialize setttings.</param>
        static void InitializeStackedCameraData(Camera baseCamera, UniversalAdditionalCameraData baseAdditionalCameraData, ref CameraData cameraData)
        {
            using var profScope = new ProfilingScope(null, Profiling.Pipeline.initializeStackedCameraData);

            var settings = asset;
            cameraData.targetTexture = baseCamera.targetTexture;
            cameraData.cameraType = baseCamera.cameraType;
            bool isSceneViewCamera = cameraData.isSceneViewCamera;

            ///////////////////////////////////////////////////////////////////
            // Environment and Post-processing settings                       /
            ///////////////////////////////////////////////////////////////////
            if (isSceneViewCamera)
            {
                cameraData.volumeLayerMask = 1; // "Default"
                cameraData.volumeTrigger = null;
                cameraData.isStopNaNEnabled = false;
                cameraData.isDitheringEnabled = false;
                cameraData.antialiasing = AntialiasingMode.None;
                cameraData.antialiasingQuality = AntialiasingQuality.High;
#if ENABLE_VR && ENABLE_XR_MODULE
                cameraData.xrRendering = false;
#endif
            }
            else if (baseAdditionalCameraData != null)
            {
                cameraData.volumeLayerMask = baseAdditionalCameraData.volumeLayerMask;
                cameraData.volumeTrigger = baseAdditionalCameraData.volumeTrigger == null ? baseCamera.transform : baseAdditionalCameraData.volumeTrigger;
                cameraData.isStopNaNEnabled = baseAdditionalCameraData.stopNaN && SystemInfo.graphicsShaderLevel >= 35;
                cameraData.isDitheringEnabled = baseAdditionalCameraData.dithering;
                cameraData.antialiasing = baseAdditionalCameraData.antialiasing;
                cameraData.antialiasingQuality = baseAdditionalCameraData.antialiasingQuality;
#if ENABLE_VR && ENABLE_XR_MODULE
                cameraData.xrRendering = baseAdditionalCameraData.allowXRRendering && m_XRSystem.RefreshXrSdk();
#endif
            }
            else
            {
                cameraData.volumeLayerMask = 1; // "Default"
                cameraData.volumeTrigger = null;
                cameraData.isStopNaNEnabled = false;
                cameraData.isDitheringEnabled = false;
                cameraData.antialiasing = AntialiasingMode.None;
                cameraData.antialiasingQuality = AntialiasingQuality.High;
#if ENABLE_VR && ENABLE_XR_MODULE
                cameraData.xrRendering = m_XRSystem.RefreshXrSdk();
#endif
            }

            ///////////////////////////////////////////////////////////////////
            // Settings that control output of the camera                     /
            ///////////////////////////////////////////////////////////////////

            cameraData.isHdrEnabled = baseCamera.allowHDR && settings.supportsHDR;

            Rect cameraRect = baseCamera.rect;
            cameraData.pixelRect = baseCamera.pixelRect;
            cameraData.pixelWidth = baseCamera.pixelWidth;
            cameraData.pixelHeight = baseCamera.pixelHeight;
            cameraData.aspectRatio = (float)cameraData.pixelWidth / (float)cameraData.pixelHeight;
            cameraData.isDefaultViewport = (!(Math.Abs(cameraRect.x) > 0.0f || Math.Abs(cameraRect.y) > 0.0f ||
                Math.Abs(cameraRect.width) < 1.0f || Math.Abs(cameraRect.height) < 1.0f));

            // Discard variations lesser than kRenderScaleThreshold.
            // Scale is only enabled for gameview.
            const float kRenderScaleThreshold = 0.05f;
            cameraData.renderScale = (Mathf.Abs(1.0f - settings.renderScale) < kRenderScaleThreshold) ? 1.0f : settings.renderScale;

            // Convert the upscaling filter selection from the pipeline asset into an image upscaling filter
            cameraData.upscalingFilter = ResolveUpscalingFilterSelection(new Vector2(cameraData.pixelWidth, cameraData.pixelHeight), cameraData.renderScale, settings.upscalingFilter);

            if (cameraData.renderScale > 1.0f)
            {
                cameraData.imageScalingMode = ImageScalingMode.Downscaling;
            }
            else if ((cameraData.renderScale < 1.0f) || (cameraData.upscalingFilter == ImageUpscalingFilter.FSR))
            {
                // When FSR is enabled, we still consider 100% render scale an upscaling operation.
                // This allows us to run the FSR shader passes all the time since they improve visual quality even at 100% scale.

                cameraData.imageScalingMode = ImageScalingMode.Upscaling;
            }
            else
            {
                cameraData.imageScalingMode = ImageScalingMode.None;
            }

            cameraData.fsrOverrideSharpness = settings.fsrOverrideSharpness;
            cameraData.fsrSharpness = settings.fsrSharpness;

#if ENABLE_VR && ENABLE_XR_MODULE
            cameraData.xr = m_XRSystem.emptyPass;
            XRSystem.UpdateRenderScale(cameraData.renderScale);
#else
            cameraData.xr = XRPass.emptyPass;
#endif

            var commonOpaqueFlags = SortingCriteria.CommonOpaque;
            var noFrontToBackOpaqueFlags = SortingCriteria.SortingLayer | SortingCriteria.RenderQueue | SortingCriteria.OptimizeStateChanges | SortingCriteria.CanvasOrder;
            bool hasHSRGPU = SystemInfo.hasHiddenSurfaceRemovalOnGPU;
            bool canSkipFrontToBackSorting = (baseCamera.opaqueSortMode == OpaqueSortMode.Default && hasHSRGPU) || baseCamera.opaqueSortMode == OpaqueSortMode.NoDistanceSort;

            cameraData.defaultOpaqueSortFlags = canSkipFrontToBackSorting ? noFrontToBackOpaqueFlags : commonOpaqueFlags;
            cameraData.captureActions = CameraCaptureBridge.GetCaptureActions(baseCamera);
        }

        /// <summary>
        /// Initialize settings that can be different for each camera in the stack.
        /// </summary>
        /// <param name="camera">Camera to initialize settings from.</param>
        /// <param name="additionalCameraData">Additional camera data component to initialize settings from.</param>
        /// <param name="resolveFinalTarget">True if this is the last camera in the stack and rendering should resolve to camera target.</param>
        /// <param name="cameraData">Settings to be initilized.</param>
        static void InitializeAdditionalCameraData(Camera camera, UniversalAdditionalCameraData additionalCameraData, bool resolveFinalTarget, ref CameraData cameraData)
        {
            using var profScope = new ProfilingScope(null, Profiling.Pipeline.initializeAdditionalCameraData);

            var settings = asset;
            cameraData.camera = camera;

            bool anyShadowsEnabled = settings.supportsMainLightShadows || settings.supportsAdditionalLightShadows;
            cameraData.maxShadowDistance = Mathf.Min(settings.shadowDistance, camera.farClipPlane);
            cameraData.maxShadowDistance = (anyShadowsEnabled && cameraData.maxShadowDistance >= camera.nearClipPlane) ? cameraData.maxShadowDistance : 0.0f;

            bool isSceneViewCamera = cameraData.isSceneViewCamera;
            if (isSceneViewCamera)
            {
                cameraData.renderType = CameraRenderType.Base;
                cameraData.clearDepth = true;
                cameraData.postProcessEnabled = CoreUtils.ArePostProcessesEnabled(camera);
                cameraData.requiresDepthTexture = settings.supportsCameraDepthTexture;
                cameraData.requiresOpaqueTexture = settings.supportsCameraOpaqueTexture;
                cameraData.renderer = asset.scriptableRenderer;
            }
            else if (additionalCameraData != null)
            {
                cameraData.renderType = additionalCameraData.renderType;
                cameraData.clearDepth = (additionalCameraData.renderType != CameraRenderType.Base) ? additionalCameraData.clearDepth : true;
                cameraData.postProcessEnabled = additionalCameraData.renderPostProcessing;
                cameraData.maxShadowDistance = (additionalCameraData.renderShadows) ? cameraData.maxShadowDistance : 0.0f;
                cameraData.requiresDepthTexture = additionalCameraData.requiresDepthTexture;
                cameraData.requiresOpaqueTexture = additionalCameraData.requiresColorTexture;
                cameraData.renderer = additionalCameraData.scriptableRenderer;
            }
            else
            {
                cameraData.renderType = CameraRenderType.Base;
                cameraData.clearDepth = true;
                cameraData.postProcessEnabled = false;
                cameraData.requiresDepthTexture = settings.supportsCameraDepthTexture;
                cameraData.requiresOpaqueTexture = settings.supportsCameraOpaqueTexture;
                cameraData.renderer = asset.scriptableRenderer;
            }

            // Disables post if GLes2
            cameraData.postProcessEnabled &= SystemInfo.graphicsDeviceType != GraphicsDeviceType.OpenGLES2;

            cameraData.requiresDepthTexture |= isSceneViewCamera;
            cameraData.postProcessingRequiresDepthTexture = CheckPostProcessForDepth(cameraData);
            cameraData.resolveFinalTarget = resolveFinalTarget;

            // Disable depth and color copy. We should add it in the renderer instead to avoid performance pitfalls
            // of camera stacking breaking render pass execution implicitly.
            bool isOverlayCamera = (cameraData.renderType == CameraRenderType.Overlay);
            if (isOverlayCamera)
            {
                cameraData.requiresOpaqueTexture = false;
            }

            Matrix4x4 projectionMatrix = camera.projectionMatrix;

            // Overlay cameras inherit viewport from base.
            // If the viewport is different between them we might need to patch the projection to adjust aspect ratio
            // matrix to prevent squishing when rendering objects in overlay cameras.
            if (isOverlayCamera && !camera.orthographic && cameraData.pixelRect != camera.pixelRect)
            {
                // m00 = (cotangent / aspect), therefore m00 * aspect gives us cotangent.
                float cotangent = camera.projectionMatrix.m00 * camera.aspect;

                // Get new m00 by dividing by base camera aspectRatio.
                float newCotangent = cotangent / cameraData.aspectRatio;
                projectionMatrix.m00 = newCotangent;
            }

            cameraData.SetViewAndProjectionMatrix(camera.worldToCameraMatrix, projectionMatrix);

            cameraData.worldSpaceCameraPos = camera.transform.position;

            var backgroundColorSRGB = camera.backgroundColor;
            // Get the background color from preferences if preview camera
#if UNITY_EDITOR
            if (camera.cameraType == CameraType.Preview && camera.clearFlags != CameraClearFlags.SolidColor)
            {
                backgroundColorSRGB = CoreRenderPipelinePreferences.previewBackgroundColor;
            }
#endif

            cameraData.backgroundColor = CoreUtils.ConvertSRGBToActiveColorSpace(backgroundColorSRGB);
        }

        static void InitializeRenderingData(UniversalRenderPipelineAsset settings, ref CameraData cameraData, ref CullingResults cullResults,
            bool anyPostProcessingEnabled, out RenderingData renderingData)
        {
            using var profScope = new ProfilingScope(null, Profiling.Pipeline.initializeRenderingData);

            var visibleLights = cullResults.visibleLights;

            int mainLightIndex = GetMainLightIndex(settings, visibleLights);
            bool mainLightCastShadows = false;
            bool additionalLightsCastShadows = false;

            if (cameraData.maxShadowDistance > 0.0f)
            {
                mainLightCastShadows = (mainLightIndex != -1 && visibleLights[mainLightIndex].light != null &&
                    visibleLights[mainLightIndex].light.shadows != LightShadows.None);

                // If additional lights are shaded per-vertex they cannot cast shadows
                if (settings.additionalLightsRenderingMode == LightRenderingMode.PerPixel)
                {
                    for (int i = 0; i < visibleLights.Length; ++i)
                    {
                        if (i == mainLightIndex)
                            continue;

                        Light light = visibleLights[i].light;

                        // UniversalRP doesn't support additional directional light shadows yet
                        if ((visibleLights[i].lightType == LightType.Spot || visibleLights[i].lightType == LightType.Point) && light != null && light.shadows != LightShadows.None)
                        {
                            additionalLightsCastShadows = true;
                            break;
                        }
                    }
                }
            }

            renderingData.cullResults = cullResults;
            renderingData.cameraData = cameraData;
            InitializeLightData(settings, visibleLights, mainLightIndex, out renderingData.lightData);
            InitializeShadowData(settings, visibleLights, mainLightCastShadows, additionalLightsCastShadows && !renderingData.lightData.shadeAdditionalLightsPerVertex, out renderingData.shadowData);
            InitializePostProcessingData(settings, out renderingData.postProcessingData);
            renderingData.supportsDynamicBatching = settings.supportsDynamicBatching;
            renderingData.perObjectData = GetPerObjectLightFlags(renderingData.lightData.additionalLightsCount);
            renderingData.postProcessingEnabled = anyPostProcessingEnabled;

            CheckAndApplyDebugSettings(ref renderingData);
        }

        static void InitializeShadowData(UniversalRenderPipelineAsset settings, NativeArray<VisibleLight> visibleLights, bool mainLightCastShadows, bool additionalLightsCastShadows, out ShadowData shadowData)
        {
            using var profScope = new ProfilingScope(null, Profiling.Pipeline.initializeShadowData);

            m_ShadowBiasData.Clear();
            m_ShadowResolutionData.Clear();

            for (int i = 0; i < visibleLights.Length; ++i)
            {
                Light light = visibleLights[i].light;
                UniversalAdditionalLightData data = null;
                if (light != null)
                {
                    light.gameObject.TryGetComponent(out data);
                }

                if (data && !data.usePipelineSettings)
                    m_ShadowBiasData.Add(new Vector4(light.shadowBias, light.shadowNormalBias, 0.0f, 0.0f));
                else
                    m_ShadowBiasData.Add(new Vector4(settings.shadowDepthBias, settings.shadowNormalBias, 0.0f, 0.0f));

                if (data && (data.additionalLightsShadowResolutionTier == UniversalAdditionalLightData.AdditionalLightsShadowResolutionTierCustom))
                {
                    m_ShadowResolutionData.Add((int)light.shadowResolution); // native code does not clamp light.shadowResolution between -1 and 3
                }
                else if (data && (data.additionalLightsShadowResolutionTier != UniversalAdditionalLightData.AdditionalLightsShadowResolutionTierCustom))
                {
                    int resolutionTier = Mathf.Clamp(data.additionalLightsShadowResolutionTier, UniversalAdditionalLightData.AdditionalLightsShadowResolutionTierLow, UniversalAdditionalLightData.AdditionalLightsShadowResolutionTierHigh);
                    m_ShadowResolutionData.Add(settings.GetAdditionalLightsShadowResolution(resolutionTier));
                }
                else
                {
                    m_ShadowResolutionData.Add(settings.GetAdditionalLightsShadowResolution(UniversalAdditionalLightData.AdditionalLightsShadowDefaultResolutionTier));
                }
            }

            shadowData.bias = m_ShadowBiasData;
            shadowData.resolution = m_ShadowResolutionData;
            shadowData.supportsMainLightShadows = SystemInfo.supportsShadows && settings.supportsMainLightShadows && mainLightCastShadows;

            // We no longer use screen space shadows in URP.
            // This change allows us to have particles & transparent objects receive shadows.
#pragma warning disable 0618
            shadowData.requiresScreenSpaceShadowResolve = false;
#pragma warning restore 0618

            shadowData.mainLightShadowCascadesCount = settings.shadowCascadeCount;
            shadowData.mainLightShadowmapWidth = settings.mainLightShadowmapResolution;
            shadowData.mainLightShadowmapHeight = settings.mainLightShadowmapResolution;

            switch (shadowData.mainLightShadowCascadesCount)
            {
                case 1:
                    shadowData.mainLightShadowCascadesSplit = new Vector3(1.0f, 0.0f, 0.0f);
                    break;

                case 2:
                    shadowData.mainLightShadowCascadesSplit = new Vector3(settings.cascade2Split, 1.0f, 0.0f);
                    break;

                case 3:
                    shadowData.mainLightShadowCascadesSplit = new Vector3(settings.cascade3Split.x, settings.cascade3Split.y, 0.0f);
                    break;

                default:
                    shadowData.mainLightShadowCascadesSplit = settings.cascade4Split;
                    break;
            }

            shadowData.mainLightShadowCascadeBorder = settings.cascadeBorder;

            shadowData.supportsAdditionalLightShadows = SystemInfo.supportsShadows && settings.supportsAdditionalLightShadows && additionalLightsCastShadows;
            shadowData.additionalLightsShadowmapWidth = shadowData.additionalLightsShadowmapHeight = settings.additionalLightsShadowmapResolution;
            shadowData.supportsSoftShadows = settings.supportsSoftShadows && (shadowData.supportsMainLightShadows || shadowData.supportsAdditionalLightShadows);
            shadowData.shadowmapDepthBufferBits = 16;

            // This will be setup in AdditionalLightsShadowCasterPass.
            shadowData.isKeywordAdditionalLightShadowsEnabled = false;
            shadowData.isKeywordSoftShadowsEnabled = false;
        }

        static void InitializePostProcessingData(UniversalRenderPipelineAsset settings, out PostProcessingData postProcessingData)
        {
            postProcessingData.gradingMode = settings.supportsHDR
                ? settings.colorGradingMode
                : ColorGradingMode.LowDynamicRange;

            postProcessingData.lutSize = settings.colorGradingLutSize;
            postProcessingData.useFastSRGBLinearConversion = settings.useFastSRGBLinearConversion;
        }

        static void InitializeLightData(UniversalRenderPipelineAsset settings, NativeArray<VisibleLight> visibleLights, int mainLightIndex, out LightData lightData)
        {
            using var profScope = new ProfilingScope(null, Profiling.Pipeline.initializeLightData);

            int maxPerObjectAdditionalLights = UniversalRenderPipeline.maxPerObjectLights;
            int maxVisibleAdditionalLights = UniversalRenderPipeline.maxVisibleAdditionalLights;

            lightData.mainLightIndex = mainLightIndex;

            if (settings.additionalLightsRenderingMode != LightRenderingMode.Disabled)
            {
                lightData.additionalLightsCount =
                    Math.Min((mainLightIndex != -1) ? visibleLights.Length - 1 : visibleLights.Length,
                        maxVisibleAdditionalLights);
                lightData.maxPerObjectAdditionalLightsCount = Math.Min(settings.maxAdditionalLightsCount, maxPerObjectAdditionalLights);
            }
            else
            {
                lightData.additionalLightsCount = 0;
                lightData.maxPerObjectAdditionalLightsCount = 0;
            }

            lightData.supportsAdditionalLights = settings.additionalLightsRenderingMode != LightRenderingMode.Disabled;
            lightData.shadeAdditionalLightsPerVertex = settings.additionalLightsRenderingMode == LightRenderingMode.PerVertex;
            lightData.visibleLights = visibleLights;
            lightData.supportsMixedLighting = settings.supportsMixedLighting;
            lightData.reflectionProbeBlending = settings.reflectionProbeBlending;
            lightData.reflectionProbeBoxProjection = settings.reflectionProbeBoxProjection;
            lightData.supportsLightLayers = RenderingUtils.SupportsLightLayers(SystemInfo.graphicsDeviceType) && settings.supportsLightLayers;
            lightData.originalIndices = new NativeArray<int>(visibleLights.Length, Allocator.Temp);
            for (var i = 0; i < lightData.originalIndices.Length; i++)
            {
                lightData.originalIndices[i] = i;
            }
        }

        static void CleanupLightData(ref LightData lightData)
        {
            lightData.originalIndices.Dispose();
        }

        static void UpdateCameraStereoMatrices(Camera camera, XRPass xr)
        {
#if ENABLE_VR && ENABLE_XR_MODULE
            if (xr.enabled)
            {
                if (xr.singlePassEnabled)
                {
                    for (int i = 0; i < Mathf.Min(2, xr.viewCount); i++)
                    {
                        camera.SetStereoProjectionMatrix((Camera.StereoscopicEye)i, xr.GetProjMatrix(i));
                        camera.SetStereoViewMatrix((Camera.StereoscopicEye)i, xr.GetViewMatrix(i));
                    }
                }
                else
                {
                    camera.SetStereoProjectionMatrix((Camera.StereoscopicEye)xr.multipassId, xr.GetProjMatrix(0));
                    camera.SetStereoViewMatrix((Camera.StereoscopicEye)xr.multipassId, xr.GetViewMatrix(0));
                }
            }
#endif
        }

        static PerObjectData GetPerObjectLightFlags(int additionalLightsCount)
        {
            using var profScope = new ProfilingScope(null, Profiling.Pipeline.getPerObjectLightFlags);

            var configuration = PerObjectData.ReflectionProbes | PerObjectData.Lightmaps | PerObjectData.LightProbe | PerObjectData.LightData | PerObjectData.OcclusionProbe | PerObjectData.ShadowMask;

            if (additionalLightsCount > 0)
            {
                configuration |= PerObjectData.LightData;

                // In this case we also need per-object indices (unity_LightIndices)
                if (!RenderingUtils.useStructuredBuffer)
                    configuration |= PerObjectData.LightIndices;
            }

            return configuration;
        }

        // Main Light is always a directional light
        static int GetMainLightIndex(UniversalRenderPipelineAsset settings, NativeArray<VisibleLight> visibleLights)
        {
            using var profScope = new ProfilingScope(null, Profiling.Pipeline.getMainLightIndex);

            int totalVisibleLights = visibleLights.Length;

            if (totalVisibleLights == 0 || settings.mainLightRenderingMode != LightRenderingMode.PerPixel)
                return -1;

            Light sunLight = RenderSettings.sun;
            int brightestDirectionalLightIndex = -1;
            float brightestLightIntensity = 0.0f;
            for (int i = 0; i < totalVisibleLights; ++i)
            {
                VisibleLight currVisibleLight = visibleLights[i];
                Light currLight = currVisibleLight.light;

                // Particle system lights have the light property as null. We sort lights so all particles lights
                // come last. Therefore, if first light is particle light then all lights are particle lights.
                // In this case we either have no main light or already found it.
                if (currLight == null)
                    break;

                if (currVisibleLight.lightType == LightType.Directional)
                {
                    // Sun source needs be a directional light
                    if (currLight == sunLight)
                        return i;

                    // In case no sun light is present we will return the brightest directional light
                    if (currLight.intensity > brightestLightIntensity)
                    {
                        brightestLightIntensity = currLight.intensity;
                        brightestDirectionalLightIndex = i;
                    }
                }
            }

            return brightestDirectionalLightIndex;
        }

        static void SetupPerFrameShaderConstants()
        {
            using var profScope = new ProfilingScope(null, Profiling.Pipeline.setupPerFrameShaderConstants);

            // When glossy reflections are OFF in the shader we set a constant color to use as indirect specular
            SphericalHarmonicsL2 ambientSH = RenderSettings.ambientProbe;
            Color linearGlossyEnvColor = new Color(ambientSH[0, 0], ambientSH[1, 0], ambientSH[2, 0]) * RenderSettings.reflectionIntensity;
            Color glossyEnvColor = CoreUtils.ConvertLinearToActiveColorSpace(linearGlossyEnvColor);
            Shader.SetGlobalVector(ShaderPropertyId.glossyEnvironmentColor, glossyEnvColor);

            // Used as fallback cubemap for reflections
            Shader.SetGlobalVector(ShaderPropertyId.glossyEnvironmentCubeMapHDR, ReflectionProbe.defaultTextureHDRDecodeValues);
            Shader.SetGlobalTexture(ShaderPropertyId.glossyEnvironmentCubeMap, ReflectionProbe.defaultTexture);

            // Ambient
            Shader.SetGlobalVector(ShaderPropertyId.ambientSkyColor, CoreUtils.ConvertSRGBToActiveColorSpace(RenderSettings.ambientSkyColor));
            Shader.SetGlobalVector(ShaderPropertyId.ambientEquatorColor, CoreUtils.ConvertSRGBToActiveColorSpace(RenderSettings.ambientEquatorColor));
            Shader.SetGlobalVector(ShaderPropertyId.ambientGroundColor, CoreUtils.ConvertSRGBToActiveColorSpace(RenderSettings.ambientGroundColor));

            // Used when subtractive mode is selected
            Shader.SetGlobalVector(ShaderPropertyId.subtractiveShadowColor, CoreUtils.ConvertSRGBToActiveColorSpace(RenderSettings.subtractiveShadowColor));

            // Required for 2D Unlit Shadergraph master node as it doesn't currently support hidden properties.
            Shader.SetGlobalColor(ShaderPropertyId.rendererColor, Color.white);
        }

        static void CheckAndApplyDebugSettings(ref RenderingData renderingData)
        {
            var debugDisplaySettings = UniversalRenderPipelineDebugDisplaySettings.Instance;
            ref CameraData cameraData = ref renderingData.cameraData;

            if (debugDisplaySettings.AreAnySettingsActive && !cameraData.isPreviewCamera)
            {
                DebugDisplaySettingsRendering renderingSettings = debugDisplaySettings.renderingSettings;
                int msaaSamples = cameraData.cameraTargetDescriptor.msaaSamples;

                if (!renderingSettings.enableMsaa)
                    msaaSamples = 1;

                if (!renderingSettings.enableHDR)
                    cameraData.isHdrEnabled = false;

                if (!debugDisplaySettings.IsPostProcessingAllowed)
                    cameraData.postProcessEnabled = false;

                cameraData.cameraTargetDescriptor.graphicsFormat = MakeRenderTextureGraphicsFormat(cameraData.isHdrEnabled, true);
                cameraData.cameraTargetDescriptor.msaaSamples = msaaSamples;
            }
        }

        /// <summary>
        /// Returns the best supported image upscaling filter based on the provided upscaling filter selection
        /// </summary>
        /// <param name="imageSize">Size of the final image</param>
        /// <param name="renderScale">Scale being applied to the final image size</param>
        /// <param name="selection">Upscaling filter selected by the user</param>
        /// <returns>Either the original filter provided, or the best replacement available</returns>
        static ImageUpscalingFilter ResolveUpscalingFilterSelection(Vector2 imageSize, float renderScale, UpscalingFilterSelection selection)
        {
            // By default we just use linear filtering since it's the most compatible choice
            ImageUpscalingFilter filter = ImageUpscalingFilter.Linear;

            // Fall back to the automatic filter if FSR was selected, but isn't supported on the current platform
            if ((selection == UpscalingFilterSelection.FSR) && !FSRUtils.IsSupported())
            {
                selection = UpscalingFilterSelection.Auto;
            }

            switch (selection)
            {
                case UpscalingFilterSelection.Auto:
                {
                    // The user selected "auto" for their upscaling filter so we should attempt to choose the best filter
                    // for the current situation. When the current resolution and render scale are compatible with integer
                    // scaling we use the point sampling filter. Otherwise we just use the default filter (linear).
                    float pixelScale = (1.0f / renderScale);
                    bool isIntegerScale = Mathf.Approximately((pixelScale - Mathf.Floor(pixelScale)), 0.0f);

                    if (isIntegerScale)
                    {
                        float widthScale = (imageSize.x / pixelScale);
                        float heightScale = (imageSize.y / pixelScale);

                        bool isImageCompatible = (Mathf.Approximately((widthScale - Mathf.Floor(widthScale)), 0.0f) &&
                                                  Mathf.Approximately((heightScale - Mathf.Floor(heightScale)), 0.0f));

                        if (isImageCompatible)
                        {
                            filter = ImageUpscalingFilter.Point;
                        }
                    }

                    break;
                }

                case UpscalingFilterSelection.Linear:
                {
                    // Do nothing since linear is already the default

                    break;
                }

                case UpscalingFilterSelection.Point:
                {
                    filter = ImageUpscalingFilter.Point;

                    break;
                }

                case UpscalingFilterSelection.FSR:
                {
                    filter = ImageUpscalingFilter.FSR;

                    break;
                }
            }

            return filter;
        }

#if ADAPTIVE_PERFORMANCE_2_0_0_OR_NEWER
        static void ApplyAdaptivePerformance(ref CameraData cameraData)
        {
            var noFrontToBackOpaqueFlags = SortingCriteria.SortingLayer | SortingCriteria.RenderQueue | SortingCriteria.OptimizeStateChanges | SortingCriteria.CanvasOrder;
            if (AdaptivePerformance.AdaptivePerformanceRenderSettings.SkipFrontToBackSorting)
                cameraData.defaultOpaqueSortFlags = noFrontToBackOpaqueFlags;

            var MaxShadowDistanceMultiplier = AdaptivePerformance.AdaptivePerformanceRenderSettings.MaxShadowDistanceMultiplier;
            cameraData.maxShadowDistance *= MaxShadowDistanceMultiplier;

            var RenderScaleMultiplier = AdaptivePerformance.AdaptivePerformanceRenderSettings.RenderScaleMultiplier;
            cameraData.renderScale *= RenderScaleMultiplier;

            // TODO
            if (!cameraData.xr.enabled)
            {
                cameraData.cameraTargetDescriptor.width = (int)(cameraData.camera.pixelWidth * cameraData.renderScale);
                cameraData.cameraTargetDescriptor.height = (int)(cameraData.camera.pixelHeight * cameraData.renderScale);
            }

            var antialiasingQualityIndex = (int)cameraData.antialiasingQuality - AdaptivePerformance.AdaptivePerformanceRenderSettings.AntiAliasingQualityBias;
            if (antialiasingQualityIndex < 0)
                cameraData.antialiasing = AntialiasingMode.None;
            cameraData.antialiasingQuality = (AntialiasingQuality)Mathf.Clamp(antialiasingQualityIndex, (int)AntialiasingQuality.Low, (int)AntialiasingQuality.High);
        }

        static void ApplyAdaptivePerformance(ref RenderingData renderingData)
        {
            if (AdaptivePerformance.AdaptivePerformanceRenderSettings.SkipDynamicBatching)
                renderingData.supportsDynamicBatching = false;

            var MainLightShadowmapResolutionMultiplier = AdaptivePerformance.AdaptivePerformanceRenderSettings.MainLightShadowmapResolutionMultiplier;
            renderingData.shadowData.mainLightShadowmapWidth = (int)(renderingData.shadowData.mainLightShadowmapWidth * MainLightShadowmapResolutionMultiplier);
            renderingData.shadowData.mainLightShadowmapHeight = (int)(renderingData.shadowData.mainLightShadowmapHeight * MainLightShadowmapResolutionMultiplier);

            var MainLightShadowCascadesCountBias = AdaptivePerformance.AdaptivePerformanceRenderSettings.MainLightShadowCascadesCountBias;
            renderingData.shadowData.mainLightShadowCascadesCount = Mathf.Clamp(renderingData.shadowData.mainLightShadowCascadesCount - MainLightShadowCascadesCountBias, 0, 4);

            var shadowQualityIndex = AdaptivePerformance.AdaptivePerformanceRenderSettings.ShadowQualityBias;
            for (int i = 0; i < shadowQualityIndex; i++)
            {
                if (renderingData.shadowData.supportsSoftShadows)
                {
                    renderingData.shadowData.supportsSoftShadows = false;
                    continue;
                }

                if (renderingData.shadowData.supportsAdditionalLightShadows)
                {
                    renderingData.shadowData.supportsAdditionalLightShadows = false;
                    continue;
                }

                if (renderingData.shadowData.supportsMainLightShadows)
                {
                    renderingData.shadowData.supportsMainLightShadows = false;
                    continue;
                }

                break;
            }

            if (AdaptivePerformance.AdaptivePerformanceRenderSettings.LutBias >= 1 && renderingData.postProcessingData.lutSize == 32)
                renderingData.postProcessingData.lutSize = 16;
        }

#endif
    }
}<|MERGE_RESOLUTION|>--- conflicted
+++ resolved
@@ -160,17 +160,14 @@
         private UniversalRenderPipelineGlobalSettings m_GlobalSettings;
         public override RenderPipelineGlobalSettings defaultSettings => m_GlobalSettings;
 
-<<<<<<< HEAD
+        // flag to keep track of depth buffer requirements by any of the cameras in the stack
+        internal static bool cameraStackRequiresDepthForPostprocessing = false;
+
         /// <summary>
         /// Creates a new <c>UniversalRenderPipeline"</c> instance.
         /// </summary>
         /// <param name="asset">The <c>UniversalRenderPipelineAsset</c> asset to initialize the pipeline.</param>
         /// <seealso cref="RenderPassEvent"/>
-=======
-        // flag to keep track of depth buffer requirements by any of the cameras in the stack
-        internal static bool cameraStackRequiresDepthForPostprocessing = false;
-
->>>>>>> bdddfec0
         public UniversalRenderPipeline(UniversalRenderPipelineAsset asset)
         {
 #if UNITY_EDITOR
