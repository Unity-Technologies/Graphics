--- conflicted
+++ resolved
@@ -158,15 +158,11 @@
 
             CameraCaptureBridge.enabled = true;
 
-            RenderingUtils.ClearSystemInfoCache();
-
-<<<<<<< HEAD
+            RenderingUtils.ClearSystemInfoCache();  + +            DecalProjector.defaultMaterial = asset.decalMaterial;
+
             DebugManager.instance.RefreshEditor();
-=======
-            DecalProjector.defaultMaterial = asset.decalMaterial;
-
-#if URP_ENABLE_DEBUG_DISPLAY
->>>>>>> 910f7d20
             m_DebugDisplaySettingsUI.RegisterDebug(DebugDisplaySettings.Instance);
         }
 
