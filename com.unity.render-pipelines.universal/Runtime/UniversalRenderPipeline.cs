using System;
using Unity.Collections;
using System.Collections.Generic;
#if UNITY_EDITOR
using UnityEditor;
using UnityEditor.Rendering.Universal;
#endif
using UnityEngine.Scripting.APIUpdating;
using Lightmapping = UnityEngine.Experimental.GlobalIllumination.Lightmapping;
using UnityEngine.Experimental.Rendering;
using UnityEngine.Profiling;

namespace UnityEngine.Rendering.LWRP
{
    [Obsolete("LWRP -> Universal (UnityUpgradable) -> UnityEngine.Rendering.Universal.UniversalRenderPipeline", true)]
    public class LightweightRenderPipeline
    {
        public LightweightRenderPipeline(LightweightRenderPipelineAsset asset)
        {
        }
    }
}

namespace UnityEngine.Rendering.Universal
{
    public sealed partial class UniversalRenderPipeline : RenderPipeline
    {
        public const string k_ShaderTagName = "UniversalPipeline";

        private static class Profiling
        {
            private static Dictionary<int, ProfilingSampler> s_HashSamplerCache = new Dictionary<int, ProfilingSampler>();
            public static readonly ProfilingSampler unknownSampler = new ProfilingSampler("Unknown");

            // Specialization for camera loop to avoid allocations.
            public static ProfilingSampler TryGetOrAddCameraSampler(Camera camera)
            {
                #if UNIVERSAL_PROFILING_NO_ALLOC
                return unknownSampler;
                #else
                ProfilingSampler ps = null;
                int cameraId = camera.GetHashCode();
                bool exists = s_HashSamplerCache.TryGetValue(cameraId, out ps);
                if (!exists)
                {
                    // NOTE: camera.name allocates!
                    ps = new ProfilingSampler($"{nameof(UniversalRenderPipeline)}.{nameof(RenderSingleCamera)}: {camera.name}");
                    s_HashSamplerCache.Add(cameraId, ps);
                }
                return ps;
                #endif
            }

            public static class Pipeline
            {
                // TODO: Would be better to add Profiling name hooks into RenderPipeline.cs, requires changes outside of Universal.
#if UNITY_2021_1_OR_NEWER
                public static readonly ProfilingSampler beginContextRendering  = new ProfilingSampler($"{nameof(RenderPipeline)}.{nameof(BeginContextRendering)}");
                public static readonly ProfilingSampler endContextRendering    = new ProfilingSampler($"{nameof(RenderPipeline)}.{nameof(EndContextRendering)}");
#else
                public static readonly ProfilingSampler beginFrameRendering  = new ProfilingSampler($"{nameof(RenderPipeline)}.{nameof(BeginFrameRendering)}");
                public static readonly ProfilingSampler endFrameRendering    = new ProfilingSampler($"{nameof(RenderPipeline)}.{nameof(EndFrameRendering)}");
#endif
                public static readonly ProfilingSampler beginCameraRendering = new ProfilingSampler($"{nameof(RenderPipeline)}.{nameof(BeginCameraRendering)}");
                public static readonly ProfilingSampler endCameraRendering   = new ProfilingSampler($"{nameof(RenderPipeline)}.{nameof(EndCameraRendering)}");

                const string k_Name = nameof(UniversalRenderPipeline);
                public static readonly ProfilingSampler initializeCameraData           = new ProfilingSampler($"{k_Name}.{nameof(InitializeCameraData)}");
                public static readonly ProfilingSampler initializeStackedCameraData    = new ProfilingSampler($"{k_Name}.{nameof(InitializeStackedCameraData)}");
                public static readonly ProfilingSampler initializeAdditionalCameraData = new ProfilingSampler($"{k_Name}.{nameof(InitializeAdditionalCameraData)}");
                public static readonly ProfilingSampler initializeRenderingData        = new ProfilingSampler($"{k_Name}.{nameof(InitializeRenderingData)}");
                public static readonly ProfilingSampler initializeShadowData           = new ProfilingSampler($"{k_Name}.{nameof(InitializeShadowData)}");
                public static readonly ProfilingSampler initializeLightData            = new ProfilingSampler($"{k_Name}.{nameof(InitializeLightData)}");
                public static readonly ProfilingSampler getPerObjectLightFlags         = new ProfilingSampler($"{k_Name}.{nameof(GetPerObjectLightFlags)}");
                public static readonly ProfilingSampler getMainLightIndex              = new ProfilingSampler($"{k_Name}.{nameof(GetMainLightIndex)}");
                public static readonly ProfilingSampler setupPerFrameShaderConstants   = new ProfilingSampler($"{k_Name}.{nameof(SetupPerFrameShaderConstants)}");

                public static class Renderer
                {
                    const string k_Name = nameof(ScriptableRenderer);
                    public static readonly ProfilingSampler setupCullingParameters = new ProfilingSampler($"{k_Name}.{nameof(ScriptableRenderer.SetupCullingParameters)}");
                    public static readonly ProfilingSampler setup                  = new ProfilingSampler($"{k_Name}.{nameof(ScriptableRenderer.Setup)}");
                };

                public static class Context
                {
                    const string k_Name = nameof(Context);
                    public static readonly ProfilingSampler submit = new ProfilingSampler($"{k_Name}.{nameof(ScriptableRenderContext.Submit)}");
                };

                public static class XR
                {
                    public static readonly ProfilingSampler mirrorView = new ProfilingSampler("XR Mirror View");
                };
            };
        }

#if ENABLE_VR && ENABLE_XR_MODULE
        internal static XRSystem m_XRSystem = new XRSystem();
#endif

        public static float maxShadowBias
        {
            get => 10.0f;
        }

        public static float minRenderScale
        {
            get => 0.1f;
        }

        public static float maxRenderScale
        {
            get => 2.0f;
        }

        // Amount of Lights that can be shaded per object (in the for loop in the shader)
        public static int maxPerObjectLights
        {
            // No support to bitfield mask and int[] in gles2. Can't index fast more than 4 lights.
            // Check Lighting.hlsl for more details.
            get => (SystemInfo.graphicsDeviceType == GraphicsDeviceType.OpenGLES2) ? 4 : 8;
        }

        // These limits have to match same limits in Input.hlsl
        internal const int k_MaxVisibleAdditionalLightsMobileShaderLevelLessThan45 = 16;
        internal const int k_MaxVisibleAdditionalLightsMobile    = 32;
        internal const int k_MaxVisibleAdditionalLightsNonMobile = 256;
        public static int maxVisibleAdditionalLights
        {
            get
            {
                bool isMobile = Application.isMobilePlatform;
                if (isMobile && (SystemInfo.graphicsDeviceType == GraphicsDeviceType.OpenGLES2 || (SystemInfo.graphicsDeviceType == GraphicsDeviceType.OpenGLES3 && Graphics.minOpenGLESVersion <= OpenGLESVersion.OpenGLES30)))
                    return k_MaxVisibleAdditionalLightsMobileShaderLevelLessThan45;

                // GLES can be selected as platform on Windows (not a mobile platform) but uniform buffer size so we must use a low light count.
                return (isMobile || SystemInfo.graphicsDeviceType == GraphicsDeviceType.OpenGLCore || SystemInfo.graphicsDeviceType == GraphicsDeviceType.OpenGLES2 || SystemInfo.graphicsDeviceType == GraphicsDeviceType.OpenGLES3)
                    ? k_MaxVisibleAdditionalLightsMobile : k_MaxVisibleAdditionalLightsNonMobile;
            }
        }

        public UniversalRenderPipeline(UniversalRenderPipelineAsset asset)
        {
            SetSupportedRenderingFeatures();

            // In QualitySettings.antiAliasing disabled state uses value 0, where in URP 1
            int qualitySettingsMsaaSampleCount = QualitySettings.antiAliasing > 0 ? QualitySettings.antiAliasing : 1;
            bool msaaSampleCountNeedsUpdate = qualitySettingsMsaaSampleCount != asset.msaaSampleCount;

            // Let engine know we have MSAA on for cases where we support MSAA backbuffer
            if (msaaSampleCountNeedsUpdate)
            {
                QualitySettings.antiAliasing = asset.msaaSampleCount;
#if ENABLE_VR && ENABLE_XR_MODULE
                XRSystem.UpdateMSAALevel(asset.msaaSampleCount);
#endif
            }

#if ENABLE_VR && ENABLE_XR_MODULE
            XRSystem.UpdateRenderScale(asset.renderScale);
#endif
            // For compatibility reasons we also match old LightweightPipeline tag.
            Shader.globalRenderPipeline = "UniversalPipeline,LightweightPipeline";

            Lightmapping.SetDelegate(lightsDelegate);

            CameraCaptureBridge.enabled = true;

            RenderingUtils.ClearSystemInfoCache();
        }

        protected override void Dispose(bool disposing)
        {
            base.Dispose(disposing);

            Shader.globalRenderPipeline = "";
            SupportedRenderingFeatures.active = new SupportedRenderingFeatures();
            ShaderData.instance.Dispose();
            DeferredShaderData.instance.Dispose();

#if ENABLE_VR && ENABLE_XR_MODULE
            m_XRSystem?.Dispose();
#endif

#if UNITY_EDITOR
            SceneViewDrawMode.ResetDrawMode();
#endif
            Lightmapping.ResetDelegate();
            CameraCaptureBridge.enabled = false;
        }

#if UNITY_2021_1_OR_NEWER
        protected override void Render(ScriptableRenderContext renderContext,  Camera[] cameras)
        {
            Render(renderContext, new List<Camera>(cameras));
        }

#endif

#if UNITY_2021_1_OR_NEWER
        protected override void Render(ScriptableRenderContext renderContext, List<Camera> cameras)
#else
        protected override void Render(ScriptableRenderContext renderContext, Camera[] cameras)
#endif
        {
            // TODO: Would be better to add Profiling name hooks into RenderPipelineManager.
            // C#8 feature, only in >= 2020.2
            using var profScope = new ProfilingScope(null, ProfilingSampler.Get(URPProfileId.UniversalRenderTotal));

#if UNITY_2021_1_OR_NEWER
            using (new ProfilingScope(null, Profiling.Pipeline.beginContextRendering))
            {
                BeginContextRendering(renderContext, cameras);
            }
#else
            using (new ProfilingScope(null, Profiling.Pipeline.beginFrameRendering))
            {
                BeginFrameRendering(renderContext, cameras);
            }
#endif

            GraphicsSettings.lightsUseLinearIntensity = (QualitySettings.activeColorSpace == ColorSpace.Linear);
            GraphicsSettings.useScriptableRenderPipelineBatching = asset.useSRPBatcher;
            SetupPerFrameShaderConstants();
#if ENABLE_VR && ENABLE_XR_MODULE
            // Update XR MSAA level per frame.
            XRSystem.UpdateMSAALevel(asset.msaaSampleCount);
#endif


            SortCameras(cameras);
#if UNITY_2021_1_OR_NEWER
            for (int i = 0; i < cameras.Count; ++i)
#else
            for (int i = 0; i < cameras.Length; ++i)
#endif
            {
                var camera = cameras[i];
                if (IsGameCamera(camera))
                {
                    RenderCameraStack(renderContext, camera);
                }
                else
                {
                    using (new ProfilingScope(null, Profiling.Pipeline.beginCameraRendering))
                    {
                        BeginCameraRendering(renderContext, camera);
                    }
#if VISUAL_EFFECT_GRAPH_0_0_1_OR_NEWER
                    //It should be called before culling to prepare material. When there isn't any VisualEffect component, this method has no effect.
                    VFX.VFXManager.PrepareCamera(camera);
#endif
                    UpdateVolumeFramework(camera, null);

                    RenderSingleCamera(renderContext, camera);

                    using (new ProfilingScope(null, Profiling.Pipeline.endCameraRendering))
                    {
                        EndCameraRendering(renderContext, camera);
                    }
                }
            }
#if UNITY_2021_1_OR_NEWER
            using (new ProfilingScope(null, Profiling.Pipeline.endContextRendering))
            {
                EndContextRendering(renderContext, cameras);
            }
#else
            using (new ProfilingScope(null, Profiling.Pipeline.endFrameRendering))
            {
                EndFrameRendering(renderContext, cameras);
            }
#endif
        }

        /// <summary>
        /// Standalone camera rendering. Use this to render procedural cameras.
        /// This method doesn't call <c>BeginCameraRendering</c> and <c>EndCameraRendering</c> callbacks.
        /// </summary>
        /// <param name="context">Render context used to record commands during execution.</param>
        /// <param name="camera">Camera to render.</param>
        /// <seealso cref="ScriptableRenderContext"/>
        public static void RenderSingleCamera(ScriptableRenderContext context, Camera camera)
        {
            UniversalAdditionalCameraData additionalCameraData = null;
            if (IsGameCamera(camera))
                camera.gameObject.TryGetComponent(out additionalCameraData);

            if (additionalCameraData != null && additionalCameraData.renderType != CameraRenderType.Base)
            {
                Debug.LogWarning("Only Base cameras can be rendered with standalone RenderSingleCamera. Camera will be skipped.");
                return;
            }

            InitializeCameraData(camera, additionalCameraData, true, out var cameraData);
#if ADAPTIVE_PERFORMANCE_2_0_0_OR_NEWER
            if (asset.useAdaptivePerformance)
                ApplyAdaptivePerformance(ref cameraData);
#endif
            RenderSingleCamera(context, cameraData, cameraData.postProcessEnabled);
        }

        static bool TryGetCullingParameters(CameraData cameraData, out ScriptableCullingParameters cullingParams)
        {
#if ENABLE_VR && ENABLE_XR_MODULE
            if (cameraData.xr.enabled)
            {
                cullingParams = cameraData.xr.cullingParams;

                // Sync the FOV on the camera to match the projection from the XR device
                if (!cameraData.camera.usePhysicalProperties)
                    cameraData.camera.fieldOfView = Mathf.Rad2Deg * Mathf.Atan(1.0f / cullingParams.stereoProjectionMatrix.m11) * 2.0f;

                return true;
            }
#endif

            return cameraData.camera.TryGetCullingParameters(false, out cullingParams);
        }

        /// <summary>
        /// Renders a single camera. This method will do culling, setup and execution of the renderer.
        /// </summary>
        /// <param name="context">Render context used to record commands during execution.</param>
        /// <param name="cameraData">Camera rendering data. This might contain data inherited from a base camera.</param>
        /// <param name="anyPostProcessingEnabled">True if at least one camera has post-processing enabled in the stack, false otherwise.</param>
        static void RenderSingleCamera(ScriptableRenderContext context, CameraData cameraData, bool anyPostProcessingEnabled)
        {
            Camera camera = cameraData.camera;
            var renderer = cameraData.renderer;
            if (renderer == null)
            {
                Debug.LogWarning(string.Format("Trying to render {0} with an invalid renderer. Camera rendering will be skipped.", camera.name));
                return;
            }

            if (!TryGetCullingParameters(cameraData, out var cullingParameters))
                return;

            ScriptableRenderer.current = renderer;
            bool isSceneViewCamera = cameraData.isSceneViewCamera;

            // NOTE: Do NOT mix ProfilingScope with named CommandBuffers i.e. CommandBufferPool.Get("name").
            // Currently there's an issue which results in mismatched markers.
            // The named CommandBuffer will close its "profiling scope" on execution.
            // That will orphan ProfilingScope markers as the named CommandBuffer markers are their parents.
            // Resulting in following pattern:
            // exec(cmd.start, scope.start, cmd.end) and exec(cmd.start, scope.end, cmd.end)
            CommandBuffer cmd = CommandBufferPool.Get();
            ProfilingSampler sampler = Profiling.TryGetOrAddCameraSampler(camera);
            using (new ProfilingScope(cmd, sampler)) // Enqueues a "BeginSample" command into the CommandBuffer cmd
            {
                renderer.Clear(cameraData.renderType);

                using (new ProfilingScope(cmd, Profiling.Pipeline.Renderer.setupCullingParameters))
                {
                    renderer.SetupCullingParameters(ref cullingParameters, ref cameraData);
                }

                context.ExecuteCommandBuffer(cmd); // Send all the commands enqueued so far in the CommandBuffer cmd, to the ScriptableRenderContext context
                cmd.Clear();

#if UNITY_EDITOR
                // Emit scene view UI
                if (isSceneViewCamera)
                {
                    ScriptableRenderContext.EmitWorldGeometryForSceneView(camera);
                }
#endif

                var cullResults = context.Cull(ref cullingParameters);
                InitializeRenderingData(asset, ref cameraData, ref cullResults, anyPostProcessingEnabled, out var renderingData);

#if ADAPTIVE_PERFORMANCE_2_0_0_OR_NEWER
                if (asset.useAdaptivePerformance)
                    ApplyAdaptivePerformance(ref renderingData);
#endif

                using (new ProfilingScope(cmd, Profiling.Pipeline.Renderer.setup))
                {
                    renderer.Setup(context, ref renderingData);
                }

                // Timing scope inside
                renderer.Execute(context, ref renderingData);
            } // When ProfilingSample goes out of scope, an "EndSample" command is enqueued into CommandBuffer cmd

            cameraData.xr.EndCamera(cmd, cameraData);
            context.ExecuteCommandBuffer(cmd); // Sends to ScriptableRenderContext all the commands enqueued since cmd.Clear, i.e the "EndSample" command
            CommandBufferPool.Release(cmd);

            using (new ProfilingScope(cmd, Profiling.Pipeline.Context.submit))
            {
                context.Submit(); // Actually execute the commands that we previously sent to the ScriptableRenderContext context
            }

            ScriptableRenderer.current = null;
        }

        /// <summary>
        // Renders a camera stack. This method calls RenderSingleCamera for each valid camera in the stack.
        // The last camera resolves the final target to screen.
        /// </summary>
        /// <param name="context">Render context used to record commands during execution.</param>
        /// <param name="camera">Camera to render.</param>
        static void RenderCameraStack(ScriptableRenderContext context, Camera baseCamera)
        {
            using var profScope = new ProfilingScope(null, ProfilingSampler.Get(URPProfileId.RenderCameraStack));

            baseCamera.TryGetComponent<UniversalAdditionalCameraData>(out var baseCameraAdditionalData);

            // Overlay cameras will be rendered stacked while rendering base cameras
            if (baseCameraAdditionalData != null && baseCameraAdditionalData.renderType == CameraRenderType.Overlay)
                return;

            // renderer contains a stack if it has additional data and the renderer supports stacking
            var renderer = baseCameraAdditionalData?.scriptableRenderer;
            bool supportsCameraStacking = renderer != null && renderer.supportedRenderingFeatures.cameraStacking;
            List<Camera> cameraStack = (supportsCameraStacking) ? baseCameraAdditionalData?.cameraStack : null;

            bool anyPostProcessingEnabled = baseCameraAdditionalData != null && baseCameraAdditionalData.renderPostProcessing;

            // We need to know the last active camera in the stack to be able to resolve
            // rendering to screen when rendering it. The last camera in the stack is not
            // necessarily the last active one as it users might disable it.
            int lastActiveOverlayCameraIndex = -1;
            if (cameraStack != null)
            {
                var baseCameraRendererType = baseCameraAdditionalData?.scriptableRenderer.GetType();
                bool shouldUpdateCameraStack = false;

                for (int i = 0; i < cameraStack.Count; ++i)
                {
                    Camera currCamera = cameraStack[i];
                    if (currCamera == null)
                    {
                        shouldUpdateCameraStack = true;
                        continue;
                    }

                    if (currCamera.isActiveAndEnabled)
                    {
                        currCamera.TryGetComponent<UniversalAdditionalCameraData>(out var data);

                        if (data == null || data.renderType != CameraRenderType.Overlay)
                        {
                            Debug.LogWarning(string.Format("Stack can only contain Overlay cameras. {0} will skip rendering.", currCamera.name));
                            continue;
                        }

                        var currCameraRendererType = data?.scriptableRenderer.GetType();
                        if (currCameraRendererType != baseCameraRendererType)
                        {
                            var renderer2DType = typeof(Experimental.Rendering.Universal.Renderer2D);
                            if (currCameraRendererType != renderer2DType && baseCameraRendererType != renderer2DType)
                            {
                                Debug.LogWarning(string.Format("Only cameras with compatible renderer types can be stacked. {0} will skip rendering", currCamera.name));
                                continue;
                            }
                        }

                        anyPostProcessingEnabled |= data.renderPostProcessing;
                        lastActiveOverlayCameraIndex = i;
                    }
                }
                if (shouldUpdateCameraStack)
                {
                    baseCameraAdditionalData.UpdateCameraStack();
                }
            }

            // Post-processing not supported in GLES2.
            anyPostProcessingEnabled &= SystemInfo.graphicsDeviceType != GraphicsDeviceType.OpenGLES2;

            bool isStackedRendering = lastActiveOverlayCameraIndex != -1;

            InitializeCameraData(baseCamera, baseCameraAdditionalData, !isStackedRendering, out var baseCameraData);

#if ENABLE_VR && ENABLE_XR_MODULE
            var originalTargetDesc = baseCameraData.cameraTargetDescriptor;
            var xrActive = false;
            var xrPasses = m_XRSystem.SetupFrame(baseCameraData);
            foreach (XRPass xrPass in xrPasses)
            {
                baseCameraData.xr = xrPass;

                // XRTODO: remove isStereoEnabled in 2021.x
#pragma warning disable 0618
                baseCameraData.isStereoEnabled = xrPass.enabled;
#pragma warning restore 0618

                if (baseCameraData.xr.enabled)
                {
                    xrActive = true;
                    // Helper function for updating cameraData with xrPass Data
                    m_XRSystem.UpdateCameraData(ref baseCameraData, baseCameraData.xr);
                }
#endif
            using (new ProfilingScope(null, Profiling.Pipeline.beginCameraRendering))
            {
                BeginCameraRendering(context, baseCamera);
            }
#if VISUAL_EFFECT_GRAPH_0_0_1_OR_NEWER
            //It should be called before culling to prepare material. When there isn't any VisualEffect component, this method has no effect.
            VFX.VFXManager.PrepareCamera(baseCamera);
#endif
            UpdateVolumeFramework(baseCamera, baseCameraAdditionalData);
#if ADAPTIVE_PERFORMANCE_2_0_0_OR_NEWER
            if (asset.useAdaptivePerformance)
                ApplyAdaptivePerformance(ref baseCameraData);
#endif
            RenderSingleCamera(context, baseCameraData, anyPostProcessingEnabled);
            using (new ProfilingScope(null, Profiling.Pipeline.endCameraRendering))
            {
                EndCameraRendering(context, baseCamera);
            }

            if (isStackedRendering)
            {
                for (int i = 0; i < cameraStack.Count; ++i)
                {
                    var currCamera = cameraStack[i];
                    if (!currCamera.isActiveAndEnabled)
                        continue;

                    currCamera.TryGetComponent<UniversalAdditionalCameraData>(out var currCameraData);
                    // Camera is overlay and enabled
                    if (currCameraData != null)
                    {
                        // Copy base settings from base camera data and initialize initialize remaining specific settings for this camera type.
                        CameraData overlayCameraData = baseCameraData;
                        bool lastCamera = i == lastActiveOverlayCameraIndex;

                        using (new ProfilingScope(null, Profiling.Pipeline.beginCameraRendering))
                        {
                            BeginCameraRendering(context, currCamera);
                        }
#if VISUAL_EFFECT_GRAPH_0_0_1_OR_NEWER
                        //It should be called before culling to prepare material. When there isn't any VisualEffect component, this method has no effect.
                        VFX.VFXManager.PrepareCamera(currCamera);
#endif
                        UpdateVolumeFramework(currCamera, currCameraData);
                        InitializeAdditionalCameraData(currCamera, currCameraData, lastCamera, ref overlayCameraData);
#if ENABLE_VR && ENABLE_XR_MODULE
                        if (baseCameraData.xr.enabled)
                            m_XRSystem.UpdateFromCamera(ref overlayCameraData.xr, overlayCameraData);
#endif
                        RenderSingleCamera(context, overlayCameraData, anyPostProcessingEnabled);

                        using (new ProfilingScope(null, Profiling.Pipeline.endCameraRendering))
                        {
                            EndCameraRendering(context, currCamera);
                        }
                    }
                }
            }

#if ENABLE_VR && ENABLE_XR_MODULE
            if (baseCameraData.xr.enabled)
                baseCameraData.cameraTargetDescriptor = originalTargetDesc;
        }

        if (xrActive)
        {
            CommandBuffer cmd = CommandBufferPool.Get();
            using (new ProfilingScope(cmd, Profiling.Pipeline.XR.mirrorView))
            {
                m_XRSystem.RenderMirrorView(cmd, baseCamera);
            }

            context.ExecuteCommandBuffer(cmd);
            context.Submit();
            CommandBufferPool.Release(cmd);
        }

        m_XRSystem.ReleaseFrame();
#endif
        }

        static void UpdateVolumeFramework(Camera camera, UniversalAdditionalCameraData additionalCameraData)
        {
            using var profScope = new ProfilingScope(null, ProfilingSampler.Get(URPProfileId.UpdateVolumeFramework));

            // Default values when there's no additional camera data available
            LayerMask layerMask = 1; // "Default"
            Transform trigger = camera.transform;

            if (additionalCameraData != null)
            {
                layerMask = additionalCameraData.volumeLayerMask;
                trigger = additionalCameraData.volumeTrigger != null
                    ? additionalCameraData.volumeTrigger
                    : trigger;
            }
            else if (camera.cameraType == CameraType.SceneView)
            {
                // Try to mirror the MainCamera volume layer mask for the scene view - do not mirror the target
                var mainCamera = Camera.main;
                UniversalAdditionalCameraData mainAdditionalCameraData = null;

                if (mainCamera != null && mainCamera.TryGetComponent(out mainAdditionalCameraData))
                    layerMask = mainAdditionalCameraData.volumeLayerMask;

                trigger = mainAdditionalCameraData != null && mainAdditionalCameraData.volumeTrigger != null ? mainAdditionalCameraData.volumeTrigger : trigger;
            }

            VolumeManager.instance.Update(trigger, layerMask);
        }

        static bool CheckPostProcessForDepth(in CameraData cameraData)
        {
            if (!cameraData.postProcessEnabled)
                return false;

            if (cameraData.antialiasing == AntialiasingMode.SubpixelMorphologicalAntiAliasing)
                return true;

            var stack = VolumeManager.instance.stack;

            if (stack.GetComponent<DepthOfField>().IsActive())
                return true;

            if (stack.GetComponent<MotionBlur>().IsActive())
                return true;

            return false;
        }

        static void SetSupportedRenderingFeatures()
        {
#if UNITY_EDITOR
            SupportedRenderingFeatures.active = new SupportedRenderingFeatures()
            {
                reflectionProbeModes = SupportedRenderingFeatures.ReflectionProbeModes.None,
                defaultMixedLightingModes = SupportedRenderingFeatures.LightmapMixedBakeModes.Subtractive,
                mixedLightingModes = SupportedRenderingFeatures.LightmapMixedBakeModes.Subtractive | SupportedRenderingFeatures.LightmapMixedBakeModes.IndirectOnly | SupportedRenderingFeatures.LightmapMixedBakeModes.Shadowmask,
                lightmapBakeTypes = LightmapBakeType.Baked | LightmapBakeType.Mixed,
                lightmapsModes = LightmapsMode.CombinedDirectional | LightmapsMode.NonDirectional,
                lightProbeProxyVolumes = false,
                motionVectors = false,
                receiveShadows = false,
                reflectionProbes = true,
                particleSystemInstancing = true
            };
            SceneViewDrawMode.SetupDrawMode();
#endif
        }

        static void InitializeCameraData(Camera camera, UniversalAdditionalCameraData additionalCameraData, bool resolveFinalTarget, out CameraData cameraData)
        {
            using var profScope = new ProfilingScope(null, Profiling.Pipeline.initializeCameraData);

            cameraData = new CameraData();
            InitializeStackedCameraData(camera, additionalCameraData, ref cameraData);
            InitializeAdditionalCameraData(camera, additionalCameraData, resolveFinalTarget, ref cameraData);

            ///////////////////////////////////////////////////////////////////
            // Descriptor settings                                            /
            ///////////////////////////////////////////////////////////////////

            var renderer = additionalCameraData?.scriptableRenderer;
            bool rendererSupportsMSAA = renderer != null && renderer.supportedRenderingFeatures.msaa;

            int msaaSamples = 1;
            if (camera.allowMSAA && asset.msaaSampleCount > 1 && rendererSupportsMSAA)
                msaaSamples = (camera.targetTexture != null) ? camera.targetTexture.antiAliasing : asset.msaaSampleCount;
#if ENABLE_VR && ENABLE_XR_MODULE
            // Use XR's MSAA if camera is XR camera. XR MSAA needs special handle here because it is not per Camera.
            // Multiple cameras could render into the same XR display and they should share the same MSAA level.
            if (cameraData.xrRendering && rendererSupportsMSAA)
                msaaSamples = XRSystem.GetMSAALevel();
#endif

            bool needsAlphaChannel = Graphics.preserveFramebufferAlpha;
            cameraData.cameraTargetDescriptor = CreateRenderTextureDescriptor(camera, cameraData.renderScale,
                cameraData.isHdrEnabled, msaaSamples, needsAlphaChannel, cameraData.requiresOpaqueTexture);
        }

        /// <summary>
        /// Initialize camera data settings common for all cameras in the stack. Overlay cameras will inherit
        /// settings from base camera.
        /// </summary>
        /// <param name="baseCamera">Base camera to inherit settings from.</param>
        /// <param name="baseAdditionalCameraData">Component that contains additional base camera data.</param>
        /// <param name="cameraData">Camera data to initialize setttings.</param>
        static void InitializeStackedCameraData(Camera baseCamera, UniversalAdditionalCameraData baseAdditionalCameraData, ref CameraData cameraData)
        {
            using var profScope = new ProfilingScope(null, Profiling.Pipeline.initializeStackedCameraData);

            var settings = asset;
            cameraData.targetTexture = baseCamera.targetTexture;
            cameraData.cameraType = baseCamera.cameraType;
            bool isSceneViewCamera = cameraData.isSceneViewCamera;

            ///////////////////////////////////////////////////////////////////
            // Environment and Post-processing settings                       /
            ///////////////////////////////////////////////////////////////////
            if (isSceneViewCamera)
            {
                cameraData.volumeLayerMask = 1; // "Default"
                cameraData.volumeTrigger = null;
                cameraData.isStopNaNEnabled = false;
                cameraData.isDitheringEnabled = false;
                cameraData.antialiasing = AntialiasingMode.None;
                cameraData.antialiasingQuality = AntialiasingQuality.High;
#if ENABLE_VR && ENABLE_XR_MODULE
                cameraData.xrRendering = false;
#endif
            }
            else if (baseAdditionalCameraData != null)
            {
                cameraData.volumeLayerMask = baseAdditionalCameraData.volumeLayerMask;
                cameraData.volumeTrigger = baseAdditionalCameraData.volumeTrigger == null ? baseCamera.transform : baseAdditionalCameraData.volumeTrigger;
                cameraData.isStopNaNEnabled = baseAdditionalCameraData.stopNaN && SystemInfo.graphicsShaderLevel >= 35;
                cameraData.isDitheringEnabled = baseAdditionalCameraData.dithering;
                cameraData.antialiasing = baseAdditionalCameraData.antialiasing;
                cameraData.antialiasingQuality = baseAdditionalCameraData.antialiasingQuality;
#if ENABLE_VR && ENABLE_XR_MODULE
                cameraData.xrRendering = baseAdditionalCameraData.allowXRRendering && m_XRSystem.RefreshXrSdk();
#endif
            }
            else
            {
                cameraData.volumeLayerMask = 1; // "Default"
                cameraData.volumeTrigger = null;
                cameraData.isStopNaNEnabled = false;
                cameraData.isDitheringEnabled = false;
                cameraData.antialiasing = AntialiasingMode.None;
                cameraData.antialiasingQuality = AntialiasingQuality.High;
#if ENABLE_VR && ENABLE_XR_MODULE
                cameraData.xrRendering = m_XRSystem.RefreshXrSdk();
#endif
            }

            ///////////////////////////////////////////////////////////////////
            // Settings that control output of the camera                     /
            ///////////////////////////////////////////////////////////////////

            cameraData.isHdrEnabled = baseCamera.allowHDR && settings.supportsHDR;

            Rect cameraRect = baseCamera.rect;
            cameraData.pixelRect = baseCamera.pixelRect;
            cameraData.pixelWidth = baseCamera.pixelWidth;
            cameraData.pixelHeight = baseCamera.pixelHeight;
            cameraData.aspectRatio = (float)cameraData.pixelWidth / (float)cameraData.pixelHeight;
            cameraData.isDefaultViewport = (!(Math.Abs(cameraRect.x) > 0.0f || Math.Abs(cameraRect.y) > 0.0f ||
                Math.Abs(cameraRect.width) < 1.0f || Math.Abs(cameraRect.height) < 1.0f));

            // Discard variations lesser than kRenderScaleThreshold.
            // Scale is only enabled for gameview.
            const float kRenderScaleThreshold = 0.05f;
            cameraData.renderScale = (Mathf.Abs(1.0f - settings.renderScale) < kRenderScaleThreshold) ? 1.0f : settings.renderScale;

#if ENABLE_VR && ENABLE_XR_MODULE
            cameraData.xr = m_XRSystem.emptyPass;
            XRSystem.UpdateRenderScale(cameraData.renderScale);
#else
            cameraData.xr = XRPass.emptyPass;
#endif

            var commonOpaqueFlags = SortingCriteria.CommonOpaque;
            var noFrontToBackOpaqueFlags = SortingCriteria.SortingLayer | SortingCriteria.RenderQueue | SortingCriteria.OptimizeStateChanges | SortingCriteria.CanvasOrder;
            bool hasHSRGPU = SystemInfo.hasHiddenSurfaceRemovalOnGPU;
            bool canSkipFrontToBackSorting = (baseCamera.opaqueSortMode == OpaqueSortMode.Default && hasHSRGPU) || baseCamera.opaqueSortMode == OpaqueSortMode.NoDistanceSort;

            cameraData.defaultOpaqueSortFlags = canSkipFrontToBackSorting ? noFrontToBackOpaqueFlags : commonOpaqueFlags;
            cameraData.captureActions = CameraCaptureBridge.GetCaptureActions(baseCamera);
        }

        /// <summary>
        /// Initialize settings that can be different for each camera in the stack.
        /// </summary>
        /// <param name="camera">Camera to initialize settings from.</param>
        /// <param name="additionalCameraData">Additional camera data component to initialize settings from.</param>
        /// <param name="resolveFinalTarget">True if this is the last camera in the stack and rendering should resolve to camera target.</param>
        /// <param name="cameraData">Settings to be initilized.</param>
        static void InitializeAdditionalCameraData(Camera camera, UniversalAdditionalCameraData additionalCameraData, bool resolveFinalTarget, ref CameraData cameraData)
        {
            using var profScope = new ProfilingScope(null, Profiling.Pipeline.initializeAdditionalCameraData);

            var settings = asset;
            cameraData.camera = camera;

            bool anyShadowsEnabled = settings.supportsMainLightShadows || settings.supportsAdditionalLightShadows;
            cameraData.maxShadowDistance = Mathf.Min(settings.shadowDistance, camera.farClipPlane);
            cameraData.maxShadowDistance = (anyShadowsEnabled && cameraData.maxShadowDistance >= camera.nearClipPlane) ? cameraData.maxShadowDistance : 0.0f;

            // Getting the background color from preferences to add to the preview camera
#if UNITY_EDITOR
            if (cameraData.camera.cameraType == CameraType.Preview)
            {
                camera.backgroundColor = CoreRenderPipelinePreferences.previewBackgroundColor;
            }
#endif

            bool isSceneViewCamera = cameraData.isSceneViewCamera;
            if (isSceneViewCamera)
            {
                cameraData.renderType = CameraRenderType.Base;
                cameraData.clearDepth = true;
                cameraData.postProcessEnabled = CoreUtils.ArePostProcessesEnabled(camera);
                cameraData.requiresDepthTexture = settings.supportsCameraDepthTexture;
                cameraData.requiresOpaqueTexture = settings.supportsCameraOpaqueTexture;
                cameraData.renderer = asset.scriptableRenderer;
            }
            else if (additionalCameraData != null)
            {
                cameraData.renderType = additionalCameraData.renderType;
                cameraData.clearDepth = (additionalCameraData.renderType != CameraRenderType.Base) ? additionalCameraData.clearDepth : true;
                cameraData.postProcessEnabled = additionalCameraData.renderPostProcessing;
                cameraData.maxShadowDistance = (additionalCameraData.renderShadows) ? cameraData.maxShadowDistance : 0.0f;
                cameraData.requiresDepthTexture = additionalCameraData.requiresDepthTexture;
                cameraData.requiresOpaqueTexture = additionalCameraData.requiresColorTexture;
                cameraData.renderer = additionalCameraData.scriptableRenderer;
            }
            else
            {
                cameraData.renderType = CameraRenderType.Base;
                cameraData.clearDepth = true;
                cameraData.postProcessEnabled = false;
                cameraData.requiresDepthTexture = settings.supportsCameraDepthTexture;
                cameraData.requiresOpaqueTexture = settings.supportsCameraOpaqueTexture;
                cameraData.renderer = asset.scriptableRenderer;
            }

            // Disables post if GLes2
            cameraData.postProcessEnabled &= SystemInfo.graphicsDeviceType != GraphicsDeviceType.OpenGLES2;

            cameraData.requiresDepthTexture |= isSceneViewCamera || CheckPostProcessForDepth(cameraData);
            cameraData.resolveFinalTarget = resolveFinalTarget;

            // Disable depth and color copy. We should add it in the renderer instead to avoid performance pitfalls
            // of camera stacking breaking render pass execution implicitly.
            bool isOverlayCamera = (cameraData.renderType == CameraRenderType.Overlay);
            if (isOverlayCamera)
            {
                cameraData.requiresDepthTexture = false;
                cameraData.requiresOpaqueTexture = false;
            }

            Matrix4x4 projectionMatrix = camera.projectionMatrix;

            // Overlay cameras inherit viewport from base.
            // If the viewport is different between them we might need to patch the projection to adjust aspect ratio
            // matrix to prevent squishing when rendering objects in overlay cameras.
            if (isOverlayCamera && !camera.orthographic && cameraData.pixelRect != camera.pixelRect)
            {
                // m00 = (cotangent / aspect), therefore m00 * aspect gives us cotangent.
                float cotangent = camera.projectionMatrix.m00 * camera.aspect;

                // Get new m00 by dividing by base camera aspectRatio.
                float newCotangent = cotangent / cameraData.aspectRatio;
                projectionMatrix.m00 = newCotangent;
            }

            cameraData.SetViewAndProjectionMatrix(camera.worldToCameraMatrix, projectionMatrix);
        }

        static void InitializeRenderingData(UniversalRenderPipelineAsset settings, ref CameraData cameraData, ref CullingResults cullResults,
            bool anyPostProcessingEnabled, out RenderingData renderingData)
        {
            using var profScope = new ProfilingScope(null, Profiling.Pipeline.initializeRenderingData);

            var visibleLights = cullResults.visibleLights;

            int mainLightIndex = GetMainLightIndex(settings, visibleLights);
            bool mainLightCastShadows = false;
            bool additionalLightsCastShadows = false;

            if (cameraData.maxShadowDistance > 0.0f)
            {
                mainLightCastShadows = (mainLightIndex != -1 && visibleLights[mainLightIndex].light != null &&
                    visibleLights[mainLightIndex].light.shadows != LightShadows.None);

                // If additional lights are shaded per-pixel they cannot cast shadows
                if (settings.additionalLightsRenderingMode == LightRenderingMode.PerPixel)
                {
                    for (int i = 0; i < visibleLights.Length; ++i)
                    {
                        if (i == mainLightIndex)
                            continue;

                        Light light = visibleLights[i].light;

                        // UniversalRP doesn't support additional directional light shadows yet
                        if ((visibleLights[i].lightType == LightType.Spot || visibleLights[i].lightType == LightType.Point) && light != null && light.shadows != LightShadows.None)
                        {
                            additionalLightsCastShadows = true;
                            break;
                        }
                    }
                }
            }

            renderingData.cullResults = cullResults;
            renderingData.cameraData = cameraData;
            InitializeLightData(settings, visibleLights, mainLightIndex, out renderingData.lightData);
            InitializeShadowData(settings, visibleLights, mainLightCastShadows, additionalLightsCastShadows && !renderingData.lightData.shadeAdditionalLightsPerVertex, out renderingData.shadowData);
            InitializePostProcessingData(settings, out renderingData.postProcessingData);
            renderingData.supportsDynamicBatching = settings.supportsDynamicBatching;
            renderingData.perObjectData = GetPerObjectLightFlags(renderingData.lightData.additionalLightsCount);
            renderingData.postProcessingEnabled = anyPostProcessingEnabled;
        }

        static void InitializeShadowData(UniversalRenderPipelineAsset settings, NativeArray<VisibleLight> visibleLights, bool mainLightCastShadows, bool additionalLightsCastShadows, out ShadowData shadowData)
        {
            using var profScope = new ProfilingScope(null, Profiling.Pipeline.initializeShadowData);

            m_ShadowBiasData.Clear();
            m_ShadowResolutionData.Clear();

            for (int i = 0; i < visibleLights.Length; ++i)
            {
                Light light = visibleLights[i].light;
                UniversalAdditionalLightData data = null;
                if (light != null)
                {
                    light.gameObject.TryGetComponent(out data);
                }

                if (data && !data.usePipelineSettings)
                    m_ShadowBiasData.Add(new Vector4(light.shadowBias, light.shadowNormalBias, 0.0f, 0.0f));
                else
                    m_ShadowBiasData.Add(new Vector4(settings.shadowDepthBias, settings.shadowNormalBias, 0.0f, 0.0f));

                if (data && (data.additionalLightsShadowResolutionTier == UniversalAdditionalLightData.AdditionalLightsShadowResolutionTierCustom))
                {
                    m_ShadowResolutionData.Add((int)light.shadowResolution); // native code does not clamp light.shadowResolution between -1 and 3
                }
                else if (data && (data.additionalLightsShadowResolutionTier != UniversalAdditionalLightData.AdditionalLightsShadowResolutionTierCustom))
                {
                    int resolutionTier = Mathf.Clamp(data.additionalLightsShadowResolutionTier, UniversalAdditionalLightData.AdditionalLightsShadowResolutionTierLow, UniversalAdditionalLightData.AdditionalLightsShadowResolutionTierHigh);
                    m_ShadowResolutionData.Add(settings.GetAdditionalLightsShadowResolution(resolutionTier));
                }
                else
                {
                    m_ShadowResolutionData.Add(settings.GetAdditionalLightsShadowResolution(UniversalAdditionalLightData.AdditionalLightsShadowDefaultResolutionTier));
                }
            }

            shadowData.bias = m_ShadowBiasData;
            shadowData.resolution = m_ShadowResolutionData;
            shadowData.supportsMainLightShadows = SystemInfo.supportsShadows && settings.supportsMainLightShadows && mainLightCastShadows;

            // We no longer use screen space shadows in URP.
            // This change allows us to have particles & transparent objects receive shadows.
#pragma warning disable 0618
            shadowData.requiresScreenSpaceShadowResolve = false;
#pragma warning restore 0618

            shadowData.mainLightShadowCascadesCount = settings.shadowCascadeCount;
            shadowData.mainLightShadowmapWidth = settings.mainLightShadowmapResolution;
            shadowData.mainLightShadowmapHeight = settings.mainLightShadowmapResolution;

            switch (shadowData.mainLightShadowCascadesCount)
            {
                case 1:
                    shadowData.mainLightShadowCascadesSplit = new Vector3(1.0f, 0.0f, 0.0f);
                    break;

                case 2:
                    shadowData.mainLightShadowCascadesSplit = new Vector3(settings.cascade2Split, 1.0f, 0.0f);
                    break;

                case 3:
                    shadowData.mainLightShadowCascadesSplit = new Vector3(settings.cascade3Split.x, settings.cascade3Split.y, 0.0f);
                    break;

                default:
                    shadowData.mainLightShadowCascadesSplit = settings.cascade4Split;
                    break;
            }

            shadowData.supportsAdditionalLightShadows = SystemInfo.supportsShadows && settings.supportsAdditionalLightShadows && additionalLightsCastShadows;
            shadowData.additionalLightsShadowmapWidth = shadowData.additionalLightsShadowmapHeight = settings.additionalLightsShadowmapResolution;
            shadowData.supportsSoftShadows = settings.supportsSoftShadows && (shadowData.supportsMainLightShadows || shadowData.supportsAdditionalLightShadows);
            shadowData.shadowmapDepthBufferBits = 16;
        }

        static void InitializePostProcessingData(UniversalRenderPipelineAsset settings, out PostProcessingData postProcessingData)
        {
            postProcessingData.gradingMode = settings.supportsHDR
                ? settings.colorGradingMode
                : ColorGradingMode.LowDynamicRange;

            postProcessingData.lutSize = settings.colorGradingLutSize;
<<<<<<< HEAD
            postProcessingData.useRenderScale = settings.postProcessingScale;
=======
            postProcessingData.useFastSRGBLinearConversion = settings.useFastSRGBLinearConversion;
>>>>>>> bd7420ec
        }

        static void InitializeLightData(UniversalRenderPipelineAsset settings, NativeArray<VisibleLight> visibleLights, int mainLightIndex, out LightData lightData)
        {
            using var profScope = new ProfilingScope(null, Profiling.Pipeline.initializeLightData);

            int maxPerObjectAdditionalLights = UniversalRenderPipeline.maxPerObjectLights;
            int maxVisibleAdditionalLights = UniversalRenderPipeline.maxVisibleAdditionalLights;

            lightData.mainLightIndex = mainLightIndex;

            if (settings.additionalLightsRenderingMode != LightRenderingMode.Disabled)
            {
                lightData.additionalLightsCount =
                    Math.Min((mainLightIndex != -1) ? visibleLights.Length - 1 : visibleLights.Length,
                        maxVisibleAdditionalLights);
                lightData.maxPerObjectAdditionalLightsCount = Math.Min(settings.maxAdditionalLightsCount, maxPerObjectAdditionalLights);
            }
            else
            {
                lightData.additionalLightsCount = 0;
                lightData.maxPerObjectAdditionalLightsCount = 0;
            }

            lightData.shadeAdditionalLightsPerVertex = settings.additionalLightsRenderingMode == LightRenderingMode.PerVertex;
            lightData.visibleLights = visibleLights;
            lightData.supportsMixedLighting = settings.supportsMixedLighting;
        }

        static PerObjectData GetPerObjectLightFlags(int additionalLightsCount)
        {
            using var profScope = new ProfilingScope(null, Profiling.Pipeline.getPerObjectLightFlags);

            var configuration = PerObjectData.ReflectionProbes | PerObjectData.Lightmaps | PerObjectData.LightProbe | PerObjectData.LightData | PerObjectData.OcclusionProbe | PerObjectData.ShadowMask;

            if (additionalLightsCount > 0)
            {
                configuration |= PerObjectData.LightData;

                // In this case we also need per-object indices (unity_LightIndices)
                if (!RenderingUtils.useStructuredBuffer)
                    configuration |= PerObjectData.LightIndices;
            }

            return configuration;
        }

        // Main Light is always a directional light
        static int GetMainLightIndex(UniversalRenderPipelineAsset settings, NativeArray<VisibleLight> visibleLights)
        {
            using var profScope = new ProfilingScope(null, Profiling.Pipeline.getMainLightIndex);

            int totalVisibleLights = visibleLights.Length;

            if (totalVisibleLights == 0 || settings.mainLightRenderingMode != LightRenderingMode.PerPixel)
                return -1;

            Light sunLight = RenderSettings.sun;
            int brightestDirectionalLightIndex = -1;
            float brightestLightIntensity = 0.0f;
            for (int i = 0; i < totalVisibleLights; ++i)
            {
                VisibleLight currVisibleLight = visibleLights[i];
                Light currLight = currVisibleLight.light;

                // Particle system lights have the light property as null. We sort lights so all particles lights
                // come last. Therefore, if first light is particle light then all lights are particle lights.
                // In this case we either have no main light or already found it.
                if (currLight == null)
                    break;

                if (currVisibleLight.lightType == LightType.Directional)
                {
                    // Sun source needs be a directional light
                    if (currLight == sunLight)
                        return i;

                    // In case no sun light is present we will return the brightest directional light
                    if (currLight.intensity > brightestLightIntensity)
                    {
                        brightestLightIntensity = currLight.intensity;
                        brightestDirectionalLightIndex = i;
                    }
                }
            }

            return brightestDirectionalLightIndex;
        }

        static void SetupPerFrameShaderConstants()
        {
            using var profScope = new ProfilingScope(null, Profiling.Pipeline.setupPerFrameShaderConstants);

            // When glossy reflections are OFF in the shader we set a constant color to use as indirect specular
            SphericalHarmonicsL2 ambientSH = RenderSettings.ambientProbe;
            Color linearGlossyEnvColor = new Color(ambientSH[0, 0], ambientSH[1, 0], ambientSH[2, 0]) * RenderSettings.reflectionIntensity;
            Color glossyEnvColor = CoreUtils.ConvertLinearToActiveColorSpace(linearGlossyEnvColor);
            Shader.SetGlobalVector(ShaderPropertyId.glossyEnvironmentColor, glossyEnvColor);

            // Ambient
            Shader.SetGlobalVector(ShaderPropertyId.ambientSkyColor, CoreUtils.ConvertSRGBToActiveColorSpace(RenderSettings.ambientSkyColor));
            Shader.SetGlobalVector(ShaderPropertyId.ambientEquatorColor, CoreUtils.ConvertSRGBToActiveColorSpace(RenderSettings.ambientEquatorColor));
            Shader.SetGlobalVector(ShaderPropertyId.ambientGroundColor, CoreUtils.ConvertSRGBToActiveColorSpace(RenderSettings.ambientGroundColor));

            // Used when subtractive mode is selected
            Shader.SetGlobalVector(ShaderPropertyId.subtractiveShadowColor, CoreUtils.ConvertSRGBToActiveColorSpace(RenderSettings.subtractiveShadowColor));

            // Required for 2D Unlit Shadergraph master node as it doesn't currently support hidden properties.
            Shader.SetGlobalColor(ShaderPropertyId.rendererColor, Color.white);
        }

#if ADAPTIVE_PERFORMANCE_2_0_0_OR_NEWER
        static void ApplyAdaptivePerformance(ref CameraData cameraData)
        {
            var noFrontToBackOpaqueFlags = SortingCriteria.SortingLayer | SortingCriteria.RenderQueue | SortingCriteria.OptimizeStateChanges | SortingCriteria.CanvasOrder;
            if (AdaptivePerformance.AdaptivePerformanceRenderSettings.SkipFrontToBackSorting)
                cameraData.defaultOpaqueSortFlags = noFrontToBackOpaqueFlags;

            var MaxShadowDistanceMultiplier = AdaptivePerformance.AdaptivePerformanceRenderSettings.MaxShadowDistanceMultiplier;
            cameraData.maxShadowDistance *= MaxShadowDistanceMultiplier;

            var RenderScaleMultiplier = AdaptivePerformance.AdaptivePerformanceRenderSettings.RenderScaleMultiplier;
            cameraData.renderScale *= RenderScaleMultiplier;

            // TODO
            if (!cameraData.xr.enabled)
            {
                cameraData.cameraTargetDescriptor.width = (int)(cameraData.camera.pixelWidth * cameraData.renderScale);
                cameraData.cameraTargetDescriptor.height = (int)(cameraData.camera.pixelHeight * cameraData.renderScale);
            }

            var antialiasingQualityIndex = (int)cameraData.antialiasingQuality - AdaptivePerformance.AdaptivePerformanceRenderSettings.AntiAliasingQualityBias;
            if (antialiasingQualityIndex < 0)
                cameraData.antialiasing = AntialiasingMode.None;
            cameraData.antialiasingQuality = (AntialiasingQuality)Mathf.Clamp(antialiasingQualityIndex, (int)AntialiasingQuality.Low, (int)AntialiasingQuality.High);
        }

        static void ApplyAdaptivePerformance(ref RenderingData renderingData)
        {
            if (AdaptivePerformance.AdaptivePerformanceRenderSettings.SkipDynamicBatching)
                renderingData.supportsDynamicBatching = false;

            var MainLightShadowmapResolutionMultiplier = AdaptivePerformance.AdaptivePerformanceRenderSettings.MainLightShadowmapResolutionMultiplier;
            renderingData.shadowData.mainLightShadowmapWidth = (int)(renderingData.shadowData.mainLightShadowmapWidth * MainLightShadowmapResolutionMultiplier);
            renderingData.shadowData.mainLightShadowmapHeight = (int)(renderingData.shadowData.mainLightShadowmapHeight * MainLightShadowmapResolutionMultiplier);

            var MainLightShadowCascadesCountBias = AdaptivePerformance.AdaptivePerformanceRenderSettings.MainLightShadowCascadesCountBias;
            renderingData.shadowData.mainLightShadowCascadesCount = Mathf.Clamp(renderingData.shadowData.mainLightShadowCascadesCount - MainLightShadowCascadesCountBias, 0, 4);

            var shadowQualityIndex = AdaptivePerformance.AdaptivePerformanceRenderSettings.ShadowQualityBias;
            for (int i = 0; i < shadowQualityIndex; i++)
            {
                if (renderingData.shadowData.supportsSoftShadows)
                {
                    renderingData.shadowData.supportsSoftShadows = false;
                    continue;
                }

                if (renderingData.shadowData.supportsAdditionalLightShadows)
                {
                    renderingData.shadowData.supportsAdditionalLightShadows = false;
                    continue;
                }

                if (renderingData.shadowData.supportsMainLightShadows)
                {
                    renderingData.shadowData.supportsMainLightShadows = false;
                    continue;
                }

                break;
            }

            if (AdaptivePerformance.AdaptivePerformanceRenderSettings.LutBias >= 1 && renderingData.postProcessingData.lutSize == 32)
                renderingData.postProcessingData.lutSize = 16;
        }

#endif
    }
}<|MERGE_RESOLUTION|>--- conflicted
+++ resolved
@@ -985,11 +985,8 @@
                 : ColorGradingMode.LowDynamicRange;
 
             postProcessingData.lutSize = settings.colorGradingLutSize;
-<<<<<<< HEAD
+            postProcessingData.useFastSRGBLinearConversion = settings.useFastSRGBLinearConversion;
             postProcessingData.useRenderScale = settings.postProcessingScale;
-=======
-            postProcessingData.useFastSRGBLinearConversion = settings.useFastSRGBLinearConversion;
->>>>>>> bd7420ec
         }
 
         static void InitializeLightData(UniversalRenderPipelineAsset settings, NativeArray<VisibleLight> visibleLights, int mainLightIndex, out LightData lightData)
