--- conflicted
+++ resolved
@@ -253,19 +253,10 @@
                 renderer.Execute(context, ref renderingData);
             } // When ProfilingSample goes out of scope, an "EndSample" command is enqueued into CommandBuffer cmd
 
-<<<<<<< HEAD
             cameraData.xr.EndCamera(cmd, camera);
-
-            context.ExecuteCommandBuffer(cmd);
-            // context submit is required here. Shadow pass is executed out of order
-            // and we need to ensure we submit the shadow pass work before starting the next shadow pass.
-            context.Submit();
-            CommandBufferPool.Release(cmd);
-=======
             context.ExecuteCommandBuffer(cmd); // Sends to ScriptableRenderContext all the commands enqueued since cmd.Clear, i.e the "EndSample" command
             CommandBufferPool.Release(cmd);
             context.Submit(); // Actually execute the commands that we previously sent to the ScriptableRenderContext context
->>>>>>> 6de5959b
 
             ScriptableRenderer.current = null;
         }
