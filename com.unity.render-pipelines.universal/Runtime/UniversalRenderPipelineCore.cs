using System;
using System.Collections.Generic;
using Unity.Collections;

using UnityEngine.Experimental.GlobalIllumination;
using UnityEngine.Experimental.Rendering;
using Lightmapping = UnityEngine.Experimental.GlobalIllumination.Lightmapping;

namespace UnityEngine.Rendering.Universal
{
    public enum MixedLightingSetup
    {
        None,
        ShadowMask,
        Subtractive,
    };

    /// <summary>
    /// Enumeration that indicates what kind of image scaling is occurring if any
    /// </summary>
    internal enum ImageScalingMode
    {
        /// No scaling
        None,

        /// Upscaling to a larger image
        Upscaling,

        /// Downscaling to a smaller image
        Downscaling
    }

    /// <summary>
    /// Enumeration that indicates what kind of upscaling filter is being used
    /// </summary>
    internal enum ImageUpscalingFilter
    {
        /// Bilinear filtering
        Linear,

        /// Nearest-Neighbor filtering
        Point,

        /// FidelityFX Super Resolution
        FSR
    }

    public struct RenderingData
    {
        public CullingResults cullResults;
        public CameraData cameraData;
        public LightData lightData;
        public ShadowData shadowData;
        public PostProcessingData postProcessingData;
        public bool supportsDynamicBatching;
        public PerObjectData perObjectData;

        /// <summary>
        /// True if post-processing effect is enabled while rendering the camera stack.
        /// </summary>
        public bool postProcessingEnabled;
    }

    public struct LightData
    {
        public int mainLightIndex;
        public int additionalLightsCount;
        public int maxPerObjectAdditionalLightsCount;
        public NativeArray<VisibleLight> visibleLights;
        internal NativeArray<int> originalIndices;
        public bool shadeAdditionalLightsPerVertex;
        public bool supportsMixedLighting;
        public bool reflectionProbeBoxProjection;
        public bool reflectionProbeBlending;
        public bool supportsLightLayers;

        /// <summary>
        /// True if additional lights enabled.
        /// </summary>
        public bool supportsAdditionalLights;
    }

    public struct CameraData
    {
        // Internal camera data as we are not yet sure how to expose View in stereo context.
        // We might change this API soon.
        Matrix4x4 m_ViewMatrix;
        Matrix4x4 m_ProjectionMatrix;

        internal void SetViewAndProjectionMatrix(Matrix4x4 viewMatrix, Matrix4x4 projectionMatrix)
        {
            m_ViewMatrix = viewMatrix;
            m_ProjectionMatrix = projectionMatrix;
        }

        /// <summary>
        /// Returns the camera view matrix.
        /// </summary>
        /// <returns></returns>
        public Matrix4x4 GetViewMatrix(int viewIndex = 0)
        {
#if ENABLE_VR && ENABLE_XR_MODULE
            if (xr.enabled)
                return xr.GetViewMatrix(viewIndex);
#endif
            return m_ViewMatrix;
        }

        /// <summary>
        /// Returns the camera projection matrix.
        /// </summary>
        /// <returns></returns>
        public Matrix4x4 GetProjectionMatrix(int viewIndex = 0)
        {
#if ENABLE_VR && ENABLE_XR_MODULE
            if (xr.enabled)
                return xr.GetProjMatrix(viewIndex);
#endif
            return m_ProjectionMatrix;
        }

        /// <summary>
        /// Returns the camera GPU projection matrix. This contains platform specific changes to handle y-flip and reverse z.
        /// Similar to <c>GL.GetGPUProjectionMatrix</c> but queries URP internal state to know if the pipeline is rendering to render texture.
        /// For more info on platform differences regarding camera projection check: https://docs.unity3d.com/Manual/SL-PlatformDifferences.html
        /// </summary>
        /// <seealso cref="GL.GetGPUProjectionMatrix(Matrix4x4, bool)"/>
        /// <returns></returns>
        public Matrix4x4 GetGPUProjectionMatrix(int viewIndex = 0)
        {
            return GL.GetGPUProjectionMatrix(GetProjectionMatrix(viewIndex), IsCameraProjectionMatrixFlipped());
        }

        public Camera camera;
        public CameraRenderType renderType;
        public RenderTexture targetTexture;
        public RenderTextureDescriptor cameraTargetDescriptor;
        internal Rect pixelRect;
        internal int pixelWidth;
        internal int pixelHeight;
        internal float aspectRatio;
        public float renderScale;
        internal ImageScalingMode imageScalingMode;
        internal ImageUpscalingFilter upscalingFilter;
<<<<<<< HEAD
        internal HDRColorBufferPrecision hdrColorBufferPrecision;
=======
        internal bool fsrOverrideSharpness;
        internal float fsrSharpness;
        public bool clearDepth;
>>>>>>> c910104b
        public CameraType cameraType;
        public bool clearDepth;
        public bool isDefaultViewport;
        public bool isHdrEnabled;
        public bool requiresDepthTexture;
        public bool requiresOpaqueTexture;

        /// <summary>
        /// Returns true if post processing passes require depth texture.
        /// </summary>
        public bool postProcessingRequiresDepthTexture;

        public bool xrRendering;
        internal bool requireSrgbConversion
        {
            get
            {
#if ENABLE_VR && ENABLE_XR_MODULE
                if (xr.enabled)
                    return !xr.renderTargetDesc.sRGB && (QualitySettings.activeColorSpace == ColorSpace.Linear);
#endif

                return targetTexture == null && Display.main.requiresSrgbBlitToBackbuffer;
            }
        }

        /// <summary>
        /// True if the camera rendering is for the scene window in the editor
        /// </summary>
        public bool isSceneViewCamera => cameraType == CameraType.SceneView;

        /// <summary>
        /// True if the camera rendering is for the preview window in the editor
        /// </summary>
        public bool isPreviewCamera => cameraType == CameraType.Preview;

        internal bool isRenderPassSupportedCamera => (cameraType == CameraType.Game || cameraType == CameraType.Reflection);

        /// <summary>
        /// True if the camera device projection matrix is flipped. This happens when the pipeline is rendering
        /// to a render texture in non OpenGL platforms. If you are doing a custom Blit pass to copy camera textures
        /// (_CameraColorTexture, _CameraDepthAttachment) you need to check this flag to know if you should flip the
        /// matrix when rendering with for cmd.Draw* and reading from camera textures.
        /// </summary>
        public bool IsCameraProjectionMatrixFlipped()
        {
            // Users only have access to CameraData on URP rendering scope. The current renderer should never be null.
            var renderer = ScriptableRenderer.current;
            Debug.Assert(renderer != null, "IsCameraProjectionMatrixFlipped is being called outside camera rendering scope.");

            if (renderer != null)
            {
#pragma warning disable 0618 // Obsolete usage: Backwards compatibility for custom pipelines that aren't using RTHandles
                var targetId = renderer.cameraColorTargetHandle?.nameID ?? renderer.cameraDepthTarget;
#pragma warning restore 0618
                bool renderingToBackBufferTarget = targetId == BuiltinRenderTextureType.CameraTarget;
#if ENABLE_VR && ENABLE_XR_MODULE
                if (xr.enabled)
                    renderingToBackBufferTarget |= targetId == xr.renderTarget;
#endif
                bool renderingToTexture = !renderingToBackBufferTarget || targetTexture != null;
                return SystemInfo.graphicsUVStartsAtTop && renderingToTexture;
            }

            return true;
        }

        public SortingCriteria defaultOpaqueSortFlags;

        internal XRPass xr;
        internal XRPassUniversal xrUniversal => xr as XRPassUniversal;

        public float maxShadowDistance;
        public bool postProcessEnabled;

        public IEnumerator<Action<RenderTargetIdentifier, CommandBuffer>> captureActions;

        public LayerMask volumeLayerMask;
        public Transform volumeTrigger;

        public bool isStopNaNEnabled;
        public bool isDitheringEnabled;
        public AntialiasingMode antialiasing;
        public AntialiasingQuality antialiasingQuality;

        /// <summary>
        /// Returns the current renderer used by this camera.
        /// <see cref="ScriptableRenderer"/>
        /// </summary>
        public ScriptableRenderer renderer;

        /// <summary>
        /// True if this camera is resolving rendering to the final camera render target.
        /// When rendering a stack of cameras only the last camera in the stack will resolve to camera target.
        /// </summary>
        public bool resolveFinalTarget;

        /// <summary>
        /// Camera position in world space.
        /// </summary>
        public Vector3 worldSpaceCameraPos;

        /// <summary>
        /// Final background color in the active color space.
        /// </summary>
        public Color backgroundColor;

        /// Camera at the top of the overlay camera stack
        /// </summary>
        public Camera baseCamera;
    }

    public struct ShadowData
    {
        public bool supportsMainLightShadows;
        [Obsolete("Obsolete, this feature was replaced by new 'ScreenSpaceShadows' renderer feature")]
        public bool requiresScreenSpaceShadowResolve;
        public int mainLightShadowmapWidth;
        public int mainLightShadowmapHeight;
        public int mainLightShadowCascadesCount;
        public Vector3 mainLightShadowCascadesSplit;
        /// <summary>
        /// Main light last cascade shadow fade border.
        /// Value represents the width of shadow fade that ranges from 0 to 1.
        /// Where value 0 is used for no shadow fade.
        /// </summary>
        public float mainLightShadowCascadeBorder;
        public bool supportsAdditionalLightShadows;
        public int additionalLightsShadowmapWidth;
        public int additionalLightsShadowmapHeight;
        public bool supportsSoftShadows;
        public int shadowmapDepthBufferBits;
        public List<Vector4> bias;
        public List<int> resolution;

        internal bool isKeywordAdditionalLightShadowsEnabled;
        internal bool isKeywordSoftShadowsEnabled;
    }

    // Precomputed tile data.
    public struct PreTile
    {
        // Tile left, right, bottom and top plane equations in view space.
        // Normals are pointing out.
        public Unity.Mathematics.float4 planeLeft;
        public Unity.Mathematics.float4 planeRight;
        public Unity.Mathematics.float4 planeBottom;
        public Unity.Mathematics.float4 planeTop;
    }

    // Actual tile data passed to the deferred shaders.
    public struct TileData
    {
        public uint tileID;         // 2x 16 bits
        public uint listBitMask;    // 32 bits
        public uint relLightOffset; // 16 bits is enough
        public uint unused;
    }

    // Actual point/spot light data passed to the deferred shaders.
    public struct PunctualLightData
    {
        public Vector3 wsPos;
        public float radius; // TODO remove? included in attenuation
        public Vector4 color;
        public Vector4 attenuation; // .xy are used by DistanceAttenuation - .zw are used by AngleAttenuation (for SpotLights)
        public Vector3 spotDirection;   // for spotLights
        public int flags;
        public Vector4 occlusionProbeInfo;
        public uint layerMask;
    }

    internal static class ShaderPropertyId
    {
        public static readonly int glossyEnvironmentColor = Shader.PropertyToID("_GlossyEnvironmentColor");
        public static readonly int subtractiveShadowColor = Shader.PropertyToID("_SubtractiveShadowColor");

        public static readonly int glossyEnvironmentCubeMap = Shader.PropertyToID("_GlossyEnvironmentCubeMap");
        public static readonly int glossyEnvironmentCubeMapHDR = Shader.PropertyToID("_GlossyEnvironmentCubeMap_HDR");

        public static readonly int ambientSkyColor = Shader.PropertyToID("unity_AmbientSky");
        public static readonly int ambientEquatorColor = Shader.PropertyToID("unity_AmbientEquator");
        public static readonly int ambientGroundColor = Shader.PropertyToID("unity_AmbientGround");

        public static readonly int time = Shader.PropertyToID("_Time");
        public static readonly int sinTime = Shader.PropertyToID("_SinTime");
        public static readonly int cosTime = Shader.PropertyToID("_CosTime");
        public static readonly int deltaTime = Shader.PropertyToID("unity_DeltaTime");
        public static readonly int timeParameters = Shader.PropertyToID("_TimeParameters");

        public static readonly int scaledScreenParams = Shader.PropertyToID("_ScaledScreenParams");
        public static readonly int worldSpaceCameraPos = Shader.PropertyToID("_WorldSpaceCameraPos");
        public static readonly int screenParams = Shader.PropertyToID("_ScreenParams");
        public static readonly int projectionParams = Shader.PropertyToID("_ProjectionParams");
        public static readonly int zBufferParams = Shader.PropertyToID("_ZBufferParams");
        public static readonly int orthoParams = Shader.PropertyToID("unity_OrthoParams");
        public static readonly int globalMipBias = Shader.PropertyToID("_GlobalMipBias");

        public static readonly int screenSize = Shader.PropertyToID("_ScreenSize");

        public static readonly int viewMatrix = Shader.PropertyToID("unity_MatrixV");
        public static readonly int projectionMatrix = Shader.PropertyToID("glstate_matrix_projection");
        public static readonly int viewAndProjectionMatrix = Shader.PropertyToID("unity_MatrixVP");

        public static readonly int inverseViewMatrix = Shader.PropertyToID("unity_MatrixInvV");
        public static readonly int inverseProjectionMatrix = Shader.PropertyToID("unity_MatrixInvP");
        public static readonly int inverseViewAndProjectionMatrix = Shader.PropertyToID("unity_MatrixInvVP");

        public static readonly int cameraProjectionMatrix = Shader.PropertyToID("unity_CameraProjection");
        public static readonly int inverseCameraProjectionMatrix = Shader.PropertyToID("unity_CameraInvProjection");
        public static readonly int worldToCameraMatrix = Shader.PropertyToID("unity_WorldToCamera");
        public static readonly int cameraToWorldMatrix = Shader.PropertyToID("unity_CameraToWorld");

        public static readonly int cameraWorldClipPlanes = Shader.PropertyToID("unity_CameraWorldClipPlanes");

        public static readonly int billboardNormal = Shader.PropertyToID("unity_BillboardNormal");
        public static readonly int billboardTangent = Shader.PropertyToID("unity_BillboardTangent");
        public static readonly int billboardCameraParams = Shader.PropertyToID("unity_BillboardCameraParams");

        public static readonly int sourceTex = Shader.PropertyToID("_SourceTex");
        public static readonly int scaleBias = Shader.PropertyToID("_ScaleBias");
        public static readonly int scaleBiasRt = Shader.PropertyToID("_ScaleBiasRt");

        // Required for 2D Unlit Shadergraph master node as it doesn't currently support hidden properties.
        public static readonly int rendererColor = Shader.PropertyToID("_RendererColor");
    }

    /// <summary>
    /// Settings used for Post Processing.
    /// </summary>
    public struct PostProcessingData
    {
        /// <summary>
        /// The <c>ColorGradingMode</c> to use.
        /// </summary>
        /// <seealso cref="ColorGradingMode"/>
        public ColorGradingMode gradingMode;

        /// <summary>
        /// The size of the Look Up Table (LUT)
        /// </summary>
        public int lutSize;

        /// <summary>
        /// True if fast approximation functions are used when converting between the sRGB and Linear color spaces, false otherwise.
        /// </summary>
        public bool useFastSRGBLinearConversion;
    }

    public static class ShaderKeywordStrings
    {
        public static readonly string MainLightShadows = "_MAIN_LIGHT_SHADOWS";
        public static readonly string MainLightShadowCascades = "_MAIN_LIGHT_SHADOWS_CASCADE";
        public static readonly string MainLightShadowScreen = "_MAIN_LIGHT_SHADOWS_SCREEN";
        public static readonly string CastingPunctualLightShadow = "_CASTING_PUNCTUAL_LIGHT_SHADOW"; // This is used during shadow map generation to differentiate between directional and punctual light shadows, as they use different formulas to apply Normal Bias
        public static readonly string AdditionalLightsVertex = "_ADDITIONAL_LIGHTS_VERTEX";
        public static readonly string AdditionalLightsPixel = "_ADDITIONAL_LIGHTS";
        internal static readonly string ClusteredRendering = "_CLUSTERED_RENDERING";
        public static readonly string AdditionalLightShadows = "_ADDITIONAL_LIGHT_SHADOWS";
        public static readonly string ReflectionProbeBoxProjection = "_REFLECTION_PROBE_BOX_PROJECTION";
        public static readonly string ReflectionProbeBlending = "_REFLECTION_PROBE_BLENDING";
        public static readonly string SoftShadows = "_SHADOWS_SOFT";
        public static readonly string MixedLightingSubtractive = "_MIXED_LIGHTING_SUBTRACTIVE"; // Backward compatibility
        public static readonly string LightmapShadowMixing = "LIGHTMAP_SHADOW_MIXING";
        public static readonly string ShadowsShadowMask = "SHADOWS_SHADOWMASK";
        public static readonly string LightLayers = "_LIGHT_LAYERS";
        public static readonly string RenderPassEnabled = "_RENDER_PASS_ENABLED";
        public static readonly string BillboardFaceCameraPos = "BILLBOARD_FACE_CAMERA_POS";
        public static readonly string LightCookies = "_LIGHT_COOKIES";

        public static readonly string DepthNoMsaa = "_DEPTH_NO_MSAA";
        public static readonly string DepthMsaa2 = "_DEPTH_MSAA_2";
        public static readonly string DepthMsaa4 = "_DEPTH_MSAA_4";
        public static readonly string DepthMsaa8 = "_DEPTH_MSAA_8";

        public static readonly string LinearToSRGBConversion = "_LINEAR_TO_SRGB_CONVERSION";
        internal static readonly string UseFastSRGBLinearConversion = "_USE_FAST_SRGB_LINEAR_CONVERSION";

        public static readonly string DBufferMRT1 = "_DBUFFER_MRT1";
        public static readonly string DBufferMRT2 = "_DBUFFER_MRT2";
        public static readonly string DBufferMRT3 = "_DBUFFER_MRT3";
        public static readonly string DecalNormalBlendLow = "_DECAL_NORMAL_BLEND_LOW";
        public static readonly string DecalNormalBlendMedium = "_DECAL_NORMAL_BLEND_MEDIUM";
        public static readonly string DecalNormalBlendHigh = "_DECAL_NORMAL_BLEND_HIGH";

        public static readonly string SmaaLow = "_SMAA_PRESET_LOW";
        public static readonly string SmaaMedium = "_SMAA_PRESET_MEDIUM";
        public static readonly string SmaaHigh = "_SMAA_PRESET_HIGH";
        public static readonly string PaniniGeneric = "_GENERIC";
        public static readonly string PaniniUnitDistance = "_UNIT_DISTANCE";
        public static readonly string BloomLQ = "_BLOOM_LQ";
        public static readonly string BloomHQ = "_BLOOM_HQ";
        public static readonly string BloomLQDirt = "_BLOOM_LQ_DIRT";
        public static readonly string BloomHQDirt = "_BLOOM_HQ_DIRT";
        public static readonly string UseRGBM = "_USE_RGBM";
        public static readonly string Distortion = "_DISTORTION";
        public static readonly string ChromaticAberration = "_CHROMATIC_ABERRATION";
        public static readonly string HDRGrading = "_HDR_GRADING";
        public static readonly string TonemapACES = "_TONEMAP_ACES";
        public static readonly string TonemapNeutral = "_TONEMAP_NEUTRAL";
        public static readonly string FilmGrain = "_FILM_GRAIN";
        public static readonly string Fxaa = "_FXAA";
        public static readonly string Dithering = "_DITHERING";
        public static readonly string ScreenSpaceOcclusion = "_SCREEN_SPACE_OCCLUSION";
        public static readonly string PointSampling = "_POINT_SAMPLING";
        public static readonly string Rcas = "_RCAS";
        public static readonly string Gamma20 = "_GAMMA_20";

        public static readonly string HighQualitySampling = "_HIGH_QUALITY_SAMPLING";

        public static readonly string DOWNSAMPLING_SIZE_2 = "DOWNSAMPLING_SIZE_2";
        public static readonly string DOWNSAMPLING_SIZE_4 = "DOWNSAMPLING_SIZE_4";
        public static readonly string DOWNSAMPLING_SIZE_8 = "DOWNSAMPLING_SIZE_8";
        public static readonly string DOWNSAMPLING_SIZE_16 = "DOWNSAMPLING_SIZE_16";
        public static readonly string _SPOT = "_SPOT";
        public static readonly string _DIRECTIONAL = "_DIRECTIONAL";
        public static readonly string _POINT = "_POINT";
        public static readonly string _DEFERRED_STENCIL = "_DEFERRED_STENCIL";
        public static readonly string _DEFERRED_FIRST_LIGHT = "_DEFERRED_FIRST_LIGHT";
        public static readonly string _DEFERRED_MAIN_LIGHT = "_DEFERRED_MAIN_LIGHT";
        public static readonly string _GBUFFER_NORMALS_OCT = "_GBUFFER_NORMALS_OCT";
        public static readonly string _DEFERRED_MIXED_LIGHTING = "_DEFERRED_MIXED_LIGHTING";
        public static readonly string LIGHTMAP_ON = "LIGHTMAP_ON";
        public static readonly string DYNAMICLIGHTMAP_ON = "DYNAMICLIGHTMAP_ON";
        public static readonly string _ALPHATEST_ON = "_ALPHATEST_ON";
        public static readonly string DIRLIGHTMAP_COMBINED = "DIRLIGHTMAP_COMBINED";
        public static readonly string _DETAIL_MULX2 = "_DETAIL_MULX2";
        public static readonly string _DETAIL_SCALED = "_DETAIL_SCALED";
        public static readonly string _CLEARCOAT = "_CLEARCOAT";
        public static readonly string _CLEARCOATMAP = "_CLEARCOATMAP";
        public static readonly string DEBUG_DISPLAY = "DEBUG_DISPLAY";

        public static readonly string _EMISSION = "_EMISSION";
        public static readonly string _RECEIVE_SHADOWS_OFF = "_RECEIVE_SHADOWS_OFF";
        public static readonly string _SURFACE_TYPE_TRANSPARENT = "_SURFACE_TYPE_TRANSPARENT";
        public static readonly string _ALPHAPREMULTIPLY_ON = "_ALPHAPREMULTIPLY_ON";
        public static readonly string _ALPHAMODULATE_ON = "_ALPHAMODULATE_ON";
        public static readonly string _NORMALMAP = "_NORMALMAP";

        public static readonly string EDITOR_VISUALIZATION = "EDITOR_VISUALIZATION";

        // XR
        public static readonly string UseDrawProcedural = "_USE_DRAW_PROCEDURAL";
    }

    public sealed partial class UniversalRenderPipeline
    {
        // Holds light direction for directional lights or position for punctual lights.
        // When w is set to 1.0, it means it's a punctual light.
        static Vector4 k_DefaultLightPosition = new Vector4(0.0f, 0.0f, 1.0f, 0.0f);
        static Vector4 k_DefaultLightColor = Color.black;

        // Default light attenuation is setup in a particular way that it causes
        // directional lights to return 1.0 for both distance and angle attenuation
        static Vector4 k_DefaultLightAttenuation = new Vector4(0.0f, 1.0f, 0.0f, 1.0f);
        static Vector4 k_DefaultLightSpotDirection = new Vector4(0.0f, 0.0f, 1.0f, 0.0f);
        static Vector4 k_DefaultLightsProbeChannel = new Vector4(0.0f, 0.0f, 0.0f, 0.0f);

        static List<Vector4> m_ShadowBiasData = new List<Vector4>();
        static List<int> m_ShadowResolutionData = new List<int>();

        /// <summary>
        /// Checks if a camera is a game camera.
        /// </summary>
        /// <param name="camera">Camera to check state from.</param>
        /// <returns>true if given camera is a game camera, false otherwise.</returns>
        public static bool IsGameCamera(Camera camera)
        {
            if (camera == null)
                throw new ArgumentNullException("camera");

            return camera.cameraType == CameraType.Game || camera.cameraType == CameraType.VR;
        }

        /// <summary>
        /// Returns the current render pipeline asset for the current quality setting.
        /// If no render pipeline asset is assigned in QualitySettings, then returns the one assigned in GraphicsSettings.
        /// </summary>
        public static UniversalRenderPipelineAsset asset
        {
            get => GraphicsSettings.currentRenderPipeline as UniversalRenderPipelineAsset;
        }

        Comparison<Camera> cameraComparison = (camera1, camera2) => { return (int)camera1.depth - (int)camera2.depth; };
#if UNITY_2021_1_OR_NEWER
        void SortCameras(List<Camera> cameras)
        {
            if (cameras.Count > 1)
                cameras.Sort(cameraComparison);
        }

#else
        void SortCameras(Camera[] cameras)
        {
            if (cameras.Length > 1)
                Array.Sort(cameras, cameraComparison);
        }

#endif

        internal static GraphicsFormat MakeRenderTextureGraphicsFormat(bool isHdrEnabled, HDRColorBufferPrecision requestHDRColorBufferPrecision, bool needsAlpha)
        {
            if (isHdrEnabled)
            {
                // TODO: we need a proper format scoring system. Score formats, sort, pick first or pick first supported (if not in score).
                if (!needsAlpha && requestHDRColorBufferPrecision != HDRColorBufferPrecision._64Bits && RenderingUtils.SupportsGraphicsFormat(GraphicsFormat.B10G11R11_UFloatPack32, FormatUsage.Linear | FormatUsage.Render))
                    return GraphicsFormat.B10G11R11_UFloatPack32;
                if (RenderingUtils.SupportsGraphicsFormat(GraphicsFormat.R16G16B16A16_SFloat, FormatUsage.Linear | FormatUsage.Render))
                    return GraphicsFormat.R16G16B16A16_SFloat;
                return SystemInfo.GetGraphicsFormat(DefaultFormat.HDR); // This might actually be a LDR format on old devices.
            }

            return SystemInfo.GetGraphicsFormat(DefaultFormat.LDR);
        }

        static RenderTextureDescriptor CreateRenderTextureDescriptor(Camera camera, float renderScale,
            bool isHdrEnabled, HDRColorBufferPrecision requestHDRColorBufferPrecision, int msaaSamples, bool needsAlpha, bool requiresOpaqueTexture)
        {
            int scaledWidth = (int)((float)camera.pixelWidth * renderScale);
            int scaledHeight = (int)((float)camera.pixelHeight * renderScale);

            RenderTextureDescriptor desc;

            if (camera.targetTexture == null)
            {
                desc = new RenderTextureDescriptor(camera.pixelWidth, camera.pixelHeight);
                desc.width = scaledWidth;
                desc.height = scaledHeight;
                desc.graphicsFormat = MakeRenderTextureGraphicsFormat(isHdrEnabled, requestHDRColorBufferPrecision, needsAlpha);
                desc.depthBufferBits = 32;
                desc.msaaSamples = msaaSamples;
                desc.sRGB = (QualitySettings.activeColorSpace == ColorSpace.Linear);
            }
            else
            {
                desc = camera.targetTexture.descriptor;
                desc.width = scaledWidth;
                desc.height = scaledHeight;

                if (camera.cameraType == CameraType.SceneView && !isHdrEnabled)
                {
                    desc.graphicsFormat = SystemInfo.GetGraphicsFormat(DefaultFormat.LDR);
                }
                // SystemInfo.SupportsRenderTextureFormat(camera.targetTexture.descriptor.colorFormat)
                // will assert on R8_SINT since it isn't a valid value of RenderTextureFormat.
                // If this is fixed then we can implement debug statement to the user explaining why some
                // RenderTextureFormats available resolves in a black render texture when no warning or error
                // is given.
            }

            // Make sure dimension is non zero
            desc.width = Mathf.Max(1, desc.width);
            desc.height = Mathf.Max(1, desc.height);

            desc.enableRandomWrite = false;
            desc.bindMS = false;
            desc.useDynamicScale = camera.allowDynamicResolution;

            // The way RenderTextures handle MSAA fallback when an unsupported sample count of 2 is requested (falling back to numSamples = 1), differs fom the way
            // the fallback is handled when setting up the Vulkan swapchain (rounding up numSamples to 4, if supported). This caused an issue on Mali GPUs which don't support
            // 2x MSAA.
            // The following code makes sure that on Vulkan the MSAA unsupported fallback behaviour is consistent between RenderTextures and Swapchain.
            // TODO: we should review how all backends handle MSAA fallbacks and move these implementation details in engine code.
            if (SystemInfo.graphicsDeviceType == GraphicsDeviceType.Vulkan)
            {
                // if the requested number of samples is 2, and the supported value is 1x, it means that 2x is unsupported on this GPU.
                // Then we bump up the requested value to 4.
                if (desc.msaaSamples == 2 && SystemInfo.GetRenderTextureSupportedMSAASampleCount(desc) == 1)
                    desc.msaaSamples = 4;
            }

            // check that the requested MSAA samples count is supported by the current platform. If it's not supported,
            // replace the requested desc.msaaSamples value with the actual value the engine falls back to
            desc.msaaSamples = SystemInfo.GetRenderTextureSupportedMSAASampleCount(desc);

            // if the target platform doesn't support storing multisampled RTs and we are doing a separate opaque pass, using a Load load action on the subsequent passes
            // will result in loading Resolved data, which on some platforms is discarded, resulting in losing the results of the previous passes.
            // As a workaround we disable MSAA to make sure that the results of previous passes are stored. (fix for Case 1247423).
            if (!SystemInfo.supportsStoreAndResolveAction && requiresOpaqueTexture)
                desc.msaaSamples = 1;

            return desc;
        }

        private static Lightmapping.RequestLightsDelegate lightsDelegate = (Light[] requests, NativeArray<LightDataGI> lightsOutput) =>
        {
            LightDataGI lightData = new LightDataGI();
#if UNITY_EDITOR
            // Always extract lights in the Editor.
            for (int i = 0; i < requests.Length; i++)
            {
                Light light = requests[i];
                var additionalLightData = light.GetUniversalAdditionalLightData();

                LightmapperUtils.Extract(light, out Cookie cookie);

                switch (light.type)
                {
                    case LightType.Directional:
                        DirectionalLight directionalLight = new DirectionalLight();
                        LightmapperUtils.Extract(light, ref directionalLight);

                        if (light.cookie != null)
                        {
                            // Size == 1 / Scale
                            cookie.sizes = additionalLightData.lightCookieSize;
                            // Offset, Map cookie UV offset to light position on along local axes.
                            if (additionalLightData.lightCookieOffset != Vector2.zero)
                            {
                                var r = light.transform.right * additionalLightData.lightCookieOffset.x;
                                var u = light.transform.up * additionalLightData.lightCookieOffset.y;
                                var offset = r + u;

                                directionalLight.position += offset;
                            }
                        }

                        lightData.Init(ref directionalLight, ref cookie);
                        break;
                    case LightType.Point:
                        PointLight pointLight = new PointLight();
                        LightmapperUtils.Extract(light, ref pointLight);
                        lightData.Init(ref pointLight, ref cookie);
                        break;
                    case LightType.Spot:
                        SpotLight spotLight = new SpotLight();
                        LightmapperUtils.Extract(light, ref spotLight);
                        spotLight.innerConeAngle = light.innerSpotAngle * Mathf.Deg2Rad;
                        spotLight.angularFalloff = AngularFalloffType.AnalyticAndInnerAngle;
                        lightData.Init(ref spotLight, ref cookie);
                        break;
                    case LightType.Area:
                        RectangleLight rectangleLight = new RectangleLight();
                        LightmapperUtils.Extract(light, ref rectangleLight);
                        rectangleLight.mode = LightMode.Baked;
                        lightData.Init(ref rectangleLight);
                        break;
                    case LightType.Disc:
                        DiscLight discLight = new DiscLight();
                        LightmapperUtils.Extract(light, ref discLight);
                        discLight.mode = LightMode.Baked;
                        lightData.Init(ref discLight);
                        break;
                    default:
                        lightData.InitNoBake(light.GetInstanceID());
                        break;
                }

                lightData.falloff = FalloffType.InverseSquared;
                lightsOutput[i] = lightData;
            }
#else
            // If Enlighten realtime GI isn't active, we don't extract lights.
            if (SupportedRenderingFeatures.active.enlighten == false || ((int)SupportedRenderingFeatures.active.lightmapBakeTypes | (int)LightmapBakeType.Realtime) == 0)
            {
                for (int i = 0; i < requests.Length; i++)
                {
                    Light light = requests[i];
                    lightData.InitNoBake(light.GetInstanceID());
                    lightsOutput[i] = lightData;
                }
            }
            else
            {
                for (int i = 0; i < requests.Length; i++)
                {
                    Light light = requests[i];
                    switch (light.type)
                    {
                        case LightType.Directional:
                            DirectionalLight directionalLight = new DirectionalLight();
                            LightmapperUtils.Extract(light, ref directionalLight);
                            lightData.Init(ref directionalLight);
                            break;
                        case LightType.Point:
                            PointLight pointLight = new PointLight();
                            LightmapperUtils.Extract(light, ref pointLight);
                            lightData.Init(ref pointLight);
                            break;
                        case LightType.Spot:
                            SpotLight spotLight = new SpotLight();
                            LightmapperUtils.Extract(light, ref spotLight);
                            spotLight.innerConeAngle = light.innerSpotAngle * Mathf.Deg2Rad;
                            spotLight.angularFalloff = AngularFalloffType.AnalyticAndInnerAngle;
                            lightData.Init(ref spotLight);
                            break;
                        case LightType.Area:
                            // Rect area light is baked only in URP.
                            lightData.InitNoBake(light.GetInstanceID());
                            break;
                        case LightType.Disc:
                            // Disc light is baked only.
                            lightData.InitNoBake(light.GetInstanceID());
                            break;
                        default:
                            lightData.InitNoBake(light.GetInstanceID());
                            break;
                    }
                    lightData.falloff = FalloffType.InverseSquared;
                    lightsOutput[i] = lightData;
                }
            }
#endif
        };

        // called from DeferredLights.cs too
        public static void GetLightAttenuationAndSpotDirection(
            LightType lightType, float lightRange, Matrix4x4 lightLocalToWorldMatrix,
            float spotAngle, float? innerSpotAngle,
            out Vector4 lightAttenuation, out Vector4 lightSpotDir)
        {
            lightAttenuation = k_DefaultLightAttenuation;
            lightSpotDir = k_DefaultLightSpotDirection;

            // Directional Light attenuation is initialize so distance attenuation always be 1.0
            if (lightType != LightType.Directional)
            {
                // Light attenuation in universal matches the unity vanilla one.
                // attenuation = 1.0 / distanceToLightSqr
                // We offer two different smoothing factors.
                // The smoothing factors make sure that the light intensity is zero at the light range limit.
                // The first smoothing factor is a linear fade starting at 80 % of the light range.
                // smoothFactor = (lightRangeSqr - distanceToLightSqr) / (lightRangeSqr - fadeStartDistanceSqr)
                // We rewrite smoothFactor to be able to pre compute the constant terms below and apply the smooth factor
                // with one MAD instruction
                // smoothFactor =  distanceSqr * (1.0 / (fadeDistanceSqr - lightRangeSqr)) + (-lightRangeSqr / (fadeDistanceSqr - lightRangeSqr)
                //                 distanceSqr *           oneOverFadeRangeSqr             +              lightRangeSqrOverFadeRangeSqr

                // The other smoothing factor matches the one used in the Unity lightmapper but is slower than the linear one.
                // smoothFactor = (1.0 - saturate((distanceSqr * 1.0 / lightrangeSqr)^2))^2
                float lightRangeSqr = lightRange * lightRange;
                float fadeStartDistanceSqr = 0.8f * 0.8f * lightRangeSqr;
                float fadeRangeSqr = (fadeStartDistanceSqr - lightRangeSqr);
                float oneOverFadeRangeSqr = 1.0f / fadeRangeSqr;
                float lightRangeSqrOverFadeRangeSqr = -lightRangeSqr / fadeRangeSqr;
                float oneOverLightRangeSqr = 1.0f / Mathf.Max(0.0001f, lightRange * lightRange);

                // On untethered devices: Use the faster linear smoothing factor (SHADER_HINT_NICE_QUALITY).
                // On other devices: Use the smoothing factor that matches the GI.
                lightAttenuation.x = Application.isMobilePlatform || SystemInfo.graphicsDeviceType == GraphicsDeviceType.Switch ? oneOverFadeRangeSqr : oneOverLightRangeSqr;
                lightAttenuation.y = lightRangeSqrOverFadeRangeSqr;
            }

            if (lightType == LightType.Spot)
            {
                Vector4 dir = lightLocalToWorldMatrix.GetColumn(2);
                lightSpotDir = new Vector4(-dir.x, -dir.y, -dir.z, 0.0f);

                // Spot Attenuation with a linear falloff can be defined as
                // (SdotL - cosOuterAngle) / (cosInnerAngle - cosOuterAngle)
                // This can be rewritten as
                // invAngleRange = 1.0 / (cosInnerAngle - cosOuterAngle)
                // SdotL * invAngleRange + (-cosOuterAngle * invAngleRange)
                // If we precompute the terms in a MAD instruction
                float cosOuterAngle = Mathf.Cos(Mathf.Deg2Rad * spotAngle * 0.5f);
                // We neeed to do a null check for particle lights
                // This should be changed in the future
                // Particle lights will use an inline function
                float cosInnerAngle;
                if (innerSpotAngle.HasValue)
                    cosInnerAngle = Mathf.Cos(innerSpotAngle.Value * Mathf.Deg2Rad * 0.5f);
                else
                    cosInnerAngle = Mathf.Cos((2.0f * Mathf.Atan(Mathf.Tan(spotAngle * 0.5f * Mathf.Deg2Rad) * (64.0f - 18.0f) / 64.0f)) * 0.5f);
                float smoothAngleRange = Mathf.Max(0.001f, cosInnerAngle - cosOuterAngle);
                float invAngleRange = 1.0f / smoothAngleRange;
                float add = -cosOuterAngle * invAngleRange;
                lightAttenuation.z = invAngleRange;
                lightAttenuation.w = add;
            }
        }

        public static void InitializeLightConstants_Common(NativeArray<VisibleLight> lights, int lightIndex, out Vector4 lightPos, out Vector4 lightColor, out Vector4 lightAttenuation, out Vector4 lightSpotDir, out Vector4 lightOcclusionProbeChannel)
        {
            lightPos = k_DefaultLightPosition;
            lightColor = k_DefaultLightColor;
            lightOcclusionProbeChannel = k_DefaultLightsProbeChannel;
            lightAttenuation = k_DefaultLightAttenuation;
            lightSpotDir = k_DefaultLightSpotDirection;

            // When no lights are visible, main light will be set to -1.
            // In this case we initialize it to default values and return
            if (lightIndex < 0)
                return;

            VisibleLight lightData = lights[lightIndex];
            if (lightData.lightType == LightType.Directional)
            {
                Vector4 dir = -lightData.localToWorldMatrix.GetColumn(2);
                lightPos = new Vector4(dir.x, dir.y, dir.z, 0.0f);
            }
            else
            {
                Vector4 pos = lightData.localToWorldMatrix.GetColumn(3);
                lightPos = new Vector4(pos.x, pos.y, pos.z, 1.0f);
            }

            // VisibleLight.finalColor already returns color in active color space
            lightColor = lightData.finalColor;

            GetLightAttenuationAndSpotDirection(
                lightData.lightType, lightData.range, lightData.localToWorldMatrix,
                lightData.spotAngle, lightData.light?.innerSpotAngle,
                out lightAttenuation, out lightSpotDir);

            Light light = lightData.light;

            if (light != null && light.bakingOutput.lightmapBakeType == LightmapBakeType.Mixed &&
                0 <= light.bakingOutput.occlusionMaskChannel &&
                light.bakingOutput.occlusionMaskChannel < 4)
            {
                lightOcclusionProbeChannel[light.bakingOutput.occlusionMaskChannel] = 1.0f;
            }
        }
    }

    internal enum URPProfileId
    {
        // CPU
        UniversalRenderTotal,
        UpdateVolumeFramework,
        RenderCameraStack,

        // GPU
        AdditionalLightsShadow,
        ColorGradingLUT,
        CopyColor,
        CopyDepth,
        DepthNormalPrepass,
        DepthPrepass,

        // DrawObjectsPass
        DrawOpaqueObjects,
        DrawTransparentObjects,

        // RenderObjectsPass
        //RenderObjects,

        LightCookies,

        MainLightShadow,
        ResolveShadows,
        SSAO,

        // PostProcessPass
        StopNaNs,
        SMAA,
        GaussianDepthOfField,
        BokehDepthOfField,
        MotionBlur,
        PaniniProjection,
        UberPostProcess,
        Bloom,
        LensFlareDataDriven,
        MotionVectors,

        FinalBlit
    }
}<|MERGE_RESOLUTION|>--- conflicted
+++ resolved
@@ -142,13 +142,9 @@
         public float renderScale;
         internal ImageScalingMode imageScalingMode;
         internal ImageUpscalingFilter upscalingFilter;
-<<<<<<< HEAD
-        internal HDRColorBufferPrecision hdrColorBufferPrecision;
-=======
         internal bool fsrOverrideSharpness;
         internal float fsrSharpness;
-        public bool clearDepth;
->>>>>>> c910104b
+        internal HDRColorBufferPrecision hdrColorBufferPrecision;
         public CameraType cameraType;
         public bool clearDepth;
         public bool isDefaultViewport;
