using System;
using System.Collections.Generic;
using Unity.Collections;
using UnityEngine.Scripting.APIUpdating;

using UnityEngine.Experimental.GlobalIllumination;
using UnityEngine.Experimental.Rendering;
using Lightmapping = UnityEngine.Experimental.GlobalIllumination.Lightmapping;

namespace UnityEngine.Rendering.Universal
{
    [MovedFrom("UnityEngine.Rendering.LWRP")] public enum MixedLightingSetup
    {
        None,
        ShadowMask,
        Subtractive,
    };

    [MovedFrom("UnityEngine.Rendering.LWRP")] public struct RenderingData
    {
        public CullingResults cullResults;
        public CameraData cameraData;
        public LightData lightData;
        public ShadowData shadowData;
        public PostProcessingData postProcessingData;
        public bool supportsDynamicBatching;
        public PerObjectData perObjectData;

        /// <summary>
        /// True if post-processing effect is enabled while rendering the camera stack.
        /// </summary>
        public bool postProcessingEnabled;
    }

    [MovedFrom("UnityEngine.Rendering.LWRP")] public struct LightData
    {
        public int mainLightIndex;
        public int additionalLightsCount;
        public int maxPerObjectAdditionalLightsCount;
        public NativeArray<VisibleLight> visibleLights;
        public bool shadeAdditionalLightsPerVertex;
        public bool supportsMixedLighting;
    }

    [MovedFrom("UnityEngine.Rendering.LWRP")] public struct CameraData
    {
        // Internal camera data as we are not yet sure how to expose View in stereo context.
        // We might change this API soon.
        Matrix4x4 m_ViewMatrix;
        Matrix4x4 m_ProjectionMatrix;

        internal void SetViewAndProjectionMatrix(Matrix4x4 viewMatrix, Matrix4x4 projectionMatrix)
        {
            m_ViewMatrix = viewMatrix;
            m_ProjectionMatrix = projectionMatrix;
        }

        /// <summary>
        /// Returns the camera view matrix.
        /// </summary>
        /// <returns></returns>
        public Matrix4x4 GetViewMatrix(int viewIndex = 0)
        {
#if ENABLE_VR && ENABLE_XR_MODULE
            if (xr.enabled)
                return xr.GetViewMatrix(viewIndex);
#endif
            return m_ViewMatrix;
        }

        /// <summary>
        /// Returns the camera projection matrix.
        /// </summary>
        /// <returns></returns>
        public Matrix4x4 GetProjectionMatrix(int viewIndex = 0)
        {
#if ENABLE_VR && ENABLE_XR_MODULE
            if (xr.enabled)
                return xr.GetProjMatrix(viewIndex);
#endif      
            return m_ProjectionMatrix;
        }

        /// <summary>
        /// Returns the camera GPU projection matrix. This contains platform specific changes to handle y-flip and reverse z.
        /// Similar to <c>GL.GetGPUProjectionMatrix</c> but queries URP internal state to know if the pipeline is rendering to render texture.
        /// For more info on platform differences regarding camera projection check: https://docs.unity3d.com/Manual/SL-PlatformDifferences.html
        /// </summary>
        /// <seealso cref="GL.GetGPUProjectionMatrix(Matrix4x4, bool)"/>
        /// <returns></returns>
        public Matrix4x4 GetGPUProjectionMatrix(int viewIndex = 0)
        {
            return GL.GetGPUProjectionMatrix(GetProjectionMatrix(viewIndex), IsCameraProjectionMatrixFlipped());
        }

        public Camera camera;
        public CameraRenderType renderType;
        public RenderTexture targetTexture;
        public RenderTextureDescriptor cameraTargetDescriptor;
        internal Rect pixelRect;
        internal int pixelWidth;
        internal int pixelHeight;
        internal float aspectRatio;
        public float renderScale;
        public bool clearDepth;
        public CameraType cameraType;
        public bool isDefaultViewport;
        public bool isHdrEnabled;
        public bool requiresDepthTexture;
        public bool requiresOpaqueTexture;

        internal bool requireSrgbConversion
        {
            get
            {
#if ENABLE_VR && ENABLE_XR_MODULE
                if (xr.enabled)
                    return !xr.renderTargetDesc.sRGB && (QualitySettings.activeColorSpace == ColorSpace.Linear);
#endif

                return Display.main.requiresSrgbBlitToBackbuffer;
            }
        }

        /// <summary>
        /// True if the camera rendering is for the scene window in the editor
        /// </summary>
        public bool isSceneViewCamera => cameraType == CameraType.SceneView;

        /// <summary>
        /// True if the camera rendering is for the preview window in the editor
        /// </summary>
        public bool isPreviewCamera => cameraType == CameraType.Preview;

        /// <summary>
        /// True if the camera device projection matrix is flipped. This happens when the pipeline is rendering
        /// to a render texture in non OpenGL platforms. If you are doing a custom Blit pass to copy camera textures
        /// (_CameraColorTexture, _CameraDepthAttachment) you need to check this flag to know if you should flip the
        /// matrix when rendering with for cmd.Draw* and reading from camera textures.
        /// </summary>
        public bool IsCameraProjectionMatrixFlipped()
        {
            // Users only have access to CameraData on URP rendering scope. The current renderer should never be null.
            var renderer = ScriptableRenderer.current;
            Debug.Assert(renderer != null, "IsCameraProjectionMatrixFlipped is being called outside camera rendering scope.");

            if (renderer != null)
            {
                bool renderingToTexture = renderer.cameraColorTarget != BuiltinRenderTextureType.CameraTarget || targetTexture != null;
                return SystemInfo.graphicsUVStartsAtTop && renderingToTexture;
            }

            return true;
        }

        public SortingCriteria defaultOpaqueSortFlags;

        internal XRPass xr;

        [Obsolete("Please use xr.enabled instead.")]
        public bool isStereoEnabled;

        public float maxShadowDistance;
        public bool postProcessEnabled;

        public IEnumerator<Action<RenderTargetIdentifier, CommandBuffer>> captureActions;

        public LayerMask volumeLayerMask;
        public Transform volumeTrigger;

        public bool isStopNaNEnabled;
        public bool isDitheringEnabled;
        public AntialiasingMode antialiasing;
        public AntialiasingQuality antialiasingQuality;
        internal ScriptableRenderer renderer;

        /// <summary>
        /// True if this camera is resolving rendering to the final camera render target.
        /// When rendering a stack of cameras only the last camera in the stack will resolve to camera target.
        /// </summary>
        public bool resolveFinalTarget;
    }

    [MovedFrom("UnityEngine.Rendering.LWRP")] public struct ShadowData
    {
        public bool supportsMainLightShadows;
        public bool requiresScreenSpaceShadowResolve;
        public int mainLightShadowmapWidth;
        public int mainLightShadowmapHeight;
        public int mainLightShadowCascadesCount;
        public Vector3 mainLightShadowCascadesSplit;
        public bool supportsAdditionalLightShadows;
        public int additionalLightsShadowmapWidth;
        public int additionalLightsShadowmapHeight;
        public bool supportsSoftShadows;
        public int shadowmapDepthBufferBits;
        public List<Vector4> bias;
    }

    // Precomputed tile data.
    public struct PreTile
    {
        // Tile left, right, bottom and top plane equations in view space.
        // Normals are pointing out.
        public Unity.Mathematics.float4 planeLeft;
        public Unity.Mathematics.float4 planeRight;
        public Unity.Mathematics.float4 planeBottom;
        public Unity.Mathematics.float4 planeTop;
    }

    // Actual tile data passed to the deferred shaders.
    public struct TileData
    {
        public uint tileID;         // 2x 16 bits
        public uint listBitMask;    // 32 bits
        public uint relLightOffset; // 16 bits is enough
        public uint unused;
    }

    // Actual point/spot light data passed to the deferred shaders.
    public struct PunctualLightData
    {
        public Vector3 wsPos;
        public float radius; // TODO remove? included in attenuation
        public Vector4 color;
        public Vector4 attenuation; // .xy are used by DistanceAttenuation - .zw are used by AngleAttenuation (for SpotLights)
        public Vector3 spotDirection;   // for spotLights
        public int lightIndex;
    }    

    internal static class ShaderPropertyId
    {
        public static readonly int glossyEnvironmentColor = Shader.PropertyToID("_GlossyEnvironmentColor");
        public static readonly int subtractiveShadowColor = Shader.PropertyToID("_SubtractiveShadowColor");
        
        public static readonly int ambientSkyColor = Shader.PropertyToID("unity_AmbientSky");
        public static readonly int ambientEquatorColor = Shader.PropertyToID("unity_AmbientEquator");
        public static readonly int ambientGroundColor = Shader.PropertyToID("unity_AmbientGround");

        public static readonly int time = Shader.PropertyToID("_Time");
        public static readonly int sinTime = Shader.PropertyToID("_SinTime");
        public static readonly int cosTime = Shader.PropertyToID("_CosTime");
        public static readonly int deltaTime = Shader.PropertyToID("unity_DeltaTime");
        public static readonly int timeParameters = Shader.PropertyToID("_TimeParameters");
        
        public static readonly int scaledScreenParams = Shader.PropertyToID("_ScaledScreenParams");
        public static readonly int worldSpaceCameraPos = Shader.PropertyToID("_WorldSpaceCameraPos");
        public static readonly int screenParams = Shader.PropertyToID("_ScreenParams");
        public static readonly int projectionParams = Shader.PropertyToID("_ProjectionParams");
        public static readonly int zBufferParams = Shader.PropertyToID("_ZBufferParams");
        public static readonly int orthoParams = Shader.PropertyToID("unity_OrthoParams");

        public static readonly int viewMatrix = Shader.PropertyToID("unity_MatrixV");
        public static readonly int projectionMatrix = Shader.PropertyToID("glstate_matrix_projection");
        public static readonly int viewAndProjectionMatrix = Shader.PropertyToID("unity_MatrixVP");

        public static readonly int inverseViewMatrix = Shader.PropertyToID("unity_MatrixInvV");
        // Undefined:
        // public static readonly int inverseProjectionMatrix = Shader.PropertyToID("unity_MatrixInvP");
        public static readonly int inverseViewAndProjectionMatrix = Shader.PropertyToID("unity_MatrixInvVP");

        public static readonly int cameraProjectionMatrix = Shader.PropertyToID("unity_CameraProjection");
        public static readonly int inverseCameraProjectionMatrix = Shader.PropertyToID("unity_CameraInvProjection");
        public static readonly int worldToCameraMatrix = Shader.PropertyToID("unity_WorldToCamera");
        public static readonly int cameraToWorldMatrix = Shader.PropertyToID("unity_CameraToWorld");

        public static readonly int sourceTex = Shader.PropertyToID("_SourceTex");
        public static readonly int scaleBias = Shader.PropertyToID("_ScaleBias");
        public static readonly int scaleBiasRt = Shader.PropertyToID("_ScaleBiasRt");
    }

    public struct PostProcessingData
    {
        public ColorGradingMode gradingMode;
        public int lutSize;
    }

    public static class ShaderKeywordStrings
    {
        public static readonly string MainLightShadows = "_MAIN_LIGHT_SHADOWS";
        public static readonly string MainLightShadowCascades = "_MAIN_LIGHT_SHADOWS_CASCADE";
        public static readonly string AdditionalLightsVertex = "_ADDITIONAL_LIGHTS_VERTEX";
        public static readonly string AdditionalLightsPixel = "_ADDITIONAL_LIGHTS";
        public static readonly string AdditionalLightShadows = "_ADDITIONAL_LIGHT_SHADOWS";
        public static readonly string SoftShadows = "_SHADOWS_SOFT";
        public static readonly string MixedLightingSubtractive = "_MIXED_LIGHTING_SUBTRACTIVE";

        public static readonly string DepthNoMsaa = "_DEPTH_NO_MSAA";
        public static readonly string DepthMsaa2 = "_DEPTH_MSAA_2";
        public static readonly string DepthMsaa4 = "_DEPTH_MSAA_4";
        public static readonly string DepthMsaa8 = "_DEPTH_MSAA_8";

        public static readonly string LinearToSRGBConversion = "_LINEAR_TO_SRGB_CONVERSION";

        public static readonly string SmaaLow = "_SMAA_PRESET_LOW";
        public static readonly string SmaaMedium = "_SMAA_PRESET_MEDIUM";
        public static readonly string SmaaHigh = "_SMAA_PRESET_HIGH";
        public static readonly string PaniniGeneric = "_GENERIC";
        public static readonly string PaniniUnitDistance = "_UNIT_DISTANCE";
        public static readonly string BloomLQ = "_BLOOM_LQ";
        public static readonly string BloomHQ = "_BLOOM_HQ";
        public static readonly string BloomLQDirt = "_BLOOM_LQ_DIRT";
        public static readonly string BloomHQDirt = "_BLOOM_HQ_DIRT";
        public static readonly string UseRGBM = "_USE_RGBM";
        public static readonly string Distortion = "_DISTORTION";
        public static readonly string ChromaticAberration = "_CHROMATIC_ABERRATION";
        public static readonly string HDRGrading = "_HDR_GRADING";
        public static readonly string TonemapACES = "_TONEMAP_ACES";
        public static readonly string TonemapNeutral = "_TONEMAP_NEUTRAL";
        public static readonly string FilmGrain = "_FILM_GRAIN";
        public static readonly string Fxaa = "_FXAA";
        public static readonly string Dithering = "_DITHERING";

        public static readonly string HighQualitySampling = "_HIGH_QUALITY_SAMPLING";

        public static readonly string DOWNSAMPLING_SIZE_2 = "DOWNSAMPLING_SIZE_2";
        public static readonly string DOWNSAMPLING_SIZE_4 = "DOWNSAMPLING_SIZE_4";
        public static readonly string DOWNSAMPLING_SIZE_8 = "DOWNSAMPLING_SIZE_8";
        public static readonly string DOWNSAMPLING_SIZE_16 = "DOWNSAMPLING_SIZE_16";
        public static readonly string _SPOT = "_SPOT";
        public static readonly string _DIRECTIONAL = "_DIRECTIONAL";
        public static readonly string _POINT = "_POINT";
        public static readonly string _DEFERRED_ADDITIONAL_LIGHT_SHADOWS = "_DEFERRED_ADDITIONAL_LIGHT_SHADOWS";
        public static readonly string _GBUFFER_NORMALS_OCT = "_GBUFFER_NORMALS_OCT";
<<<<<<< HEAD
    }
=======

        // XR
        public static readonly string UseDrawProcedural = "_USE_DRAW_PROCEDURAL";    }
>>>>>>> ff311341

    public sealed partial class UniversalRenderPipeline
    {
        // Holds light direction for directional lights or position for punctual lights.
        // When w is set to 1.0, it means it's a punctual light.
        static Vector4 k_DefaultLightPosition = new Vector4(0.0f, 0.0f, 1.0f, 0.0f);
        static Vector4 k_DefaultLightColor = Color.black;

        // Default light attenuation is setup in a particular way that it causes
        // directional lights to return 1.0 for both distance and angle attenuation
        static Vector4 k_DefaultLightAttenuation = new Vector4(0.0f, 1.0f, 0.0f, 1.0f);
        static Vector4 k_DefaultLightSpotDirection = new Vector4(0.0f, 0.0f, 1.0f, 0.0f);
        static Vector4 k_DefaultLightsProbeChannel = new Vector4(-1.0f, 1.0f, -1.0f, -1.0f);

        static List<Vector4> m_ShadowBiasData = new List<Vector4>();

        /// <summary>
        /// Checks if a camera is a game camera.
        /// </summary>
        /// <param name="camera">Camera to check state from.</param>
        /// <returns>true if given camera is a game camera, false otherwise.</returns>
        public static bool IsGameCamera(Camera camera)
        {
            if (camera == null)
                throw new ArgumentNullException("camera");

            return camera.cameraType == CameraType.Game || camera.cameraType == CameraType.VR;
        }

        /// <summary>
        /// Checks if a camera is rendering in stereo mode.
        /// </summary>
        /// <param name="camera">Camera to check state from.</param>
        /// <returns>Returns true if the given camera is rendering in stereo mode, false otherwise.</returns>
        [Obsolete("Please use CameraData.xr.enabled instead.")]
        public static bool IsStereoEnabled(Camera camera)
        {
            if (camera == null)
                throw new ArgumentNullException("camera");

            return IsGameCamera(camera) && (camera.stereoTargetEye == StereoTargetEyeMask.Both);
        }

        /// <summary>
        /// Returns the current render pipeline asset for the current quality setting.
        /// If no render pipeline asset is assigned in QualitySettings, then returns the one assigned in GraphicsSettings.
        /// </summary>
        public static UniversalRenderPipelineAsset asset
        {
            get => GraphicsSettings.currentRenderPipeline as UniversalRenderPipelineAsset;
        }

        /// <summary>
        /// Checks if a camera is rendering in MultiPass stereo mode.
        /// </summary>
        /// <param name="camera">Camera to check state from.</param>
        /// <returns>Returns true if the given camera is rendering in multi pass stereo mode, false otherwise.</returns>
        [Obsolete("Please use CameraData.xr.singlePassEnabled instead.")]
        static bool IsMultiPassStereoEnabled(Camera camera)
        {
            if (camera == null)
                throw new ArgumentNullException("camera");

            return false;
        }

        Comparison<Camera> cameraComparison = (camera1, camera2) => { return (int) camera1.depth - (int) camera2.depth; };
        void SortCameras(Camera[] cameras)
        {
            if (cameras.Length > 1)
                Array.Sort(cameras, cameraComparison);
        }

        static RenderTextureDescriptor CreateRenderTextureDescriptor(Camera camera, float renderScale,
            bool isHdrEnabled, int msaaSamples, bool needsAlpha)
        {
            RenderTextureDescriptor desc;
            GraphicsFormat renderTextureFormatDefault = SystemInfo.GetGraphicsFormat(DefaultFormat.LDR);

            if (camera.targetTexture == null)
            {
                desc = new RenderTextureDescriptor(camera.pixelWidth, camera.pixelHeight);
                desc.width = (int)((float)desc.width * renderScale);
                desc.height = (int)((float)desc.height * renderScale);
            }
            else
            {
                desc = camera.targetTexture.descriptor;
            }

            if (camera.targetTexture != null)
            {
                desc.colorFormat = camera.targetTexture.descriptor.colorFormat;
                desc.depthBufferBits = camera.targetTexture.descriptor.depthBufferBits;
                desc.msaaSamples = camera.targetTexture.descriptor.msaaSamples;
                desc.sRGB = camera.targetTexture.descriptor.sRGB;
            }
            else
            {
                GraphicsFormat hdrFormat;
                if (!needsAlpha && RenderingUtils.SupportsGraphicsFormat(GraphicsFormat.B10G11R11_UFloatPack32, FormatUsage.Linear | FormatUsage.Render))
                    hdrFormat = GraphicsFormat.B10G11R11_UFloatPack32;
                else if (RenderingUtils.SupportsGraphicsFormat(GraphicsFormat.R16G16B16A16_SFloat, FormatUsage.Linear | FormatUsage.Render))
                    hdrFormat = GraphicsFormat.R16G16B16A16_SFloat;
                else
                    hdrFormat = SystemInfo.GetGraphicsFormat(DefaultFormat.HDR); // This might actually be a LDR format on old devices.

                desc.graphicsFormat = isHdrEnabled ? hdrFormat : renderTextureFormatDefault;
                desc.depthBufferBits = 32;
                desc.msaaSamples = msaaSamples;
                desc.sRGB = (QualitySettings.activeColorSpace == ColorSpace.Linear);
            }

            desc.enableRandomWrite = false;
            desc.bindMS = false;
            desc.useDynamicScale = camera.allowDynamicResolution;
            return desc;
        }

        static Lightmapping.RequestLightsDelegate lightsDelegate = (Light[] requests, NativeArray<LightDataGI> lightsOutput) =>
        {
            // Editor only.
#if UNITY_EDITOR
            LightDataGI lightData = new LightDataGI();

            for (int i = 0; i < requests.Length; i++)
            {
                Light light = requests[i];
                switch (light.type)
                {
                    case LightType.Directional:
                        DirectionalLight directionalLight = new DirectionalLight();
                        LightmapperUtils.Extract(light, ref directionalLight);
                        lightData.Init(ref directionalLight);
                        break;
                    case LightType.Point:
                        PointLight pointLight = new PointLight();
                        LightmapperUtils.Extract(light, ref pointLight);
                        lightData.Init(ref pointLight);
                        break;
                    case LightType.Spot:
                        SpotLight spotLight = new SpotLight();
                        LightmapperUtils.Extract(light, ref spotLight);
                        spotLight.innerConeAngle = light.innerSpotAngle * Mathf.Deg2Rad;
                        spotLight.angularFalloff = AngularFalloffType.AnalyticAndInnerAngle;
                        lightData.Init(ref spotLight);
                        break;
                    case LightType.Area:
                        RectangleLight rectangleLight = new RectangleLight();
                        LightmapperUtils.Extract(light, ref rectangleLight);
                        rectangleLight.mode = LightMode.Baked;
                        lightData.Init(ref rectangleLight);
                        break;
                    case LightType.Disc:
                        DiscLight discLight = new DiscLight();
                        LightmapperUtils.Extract(light, ref discLight);
                        discLight.mode = LightMode.Baked;
                        lightData.Init(ref discLight);
                        break;
                    default:
                        lightData.InitNoBake(light.GetInstanceID());
                        break;
                }

                lightData.falloff = FalloffType.InverseSquared;
                lightsOutput[i] = lightData;
            }
#else
            LightDataGI lightData = new LightDataGI();

            for (int i = 0; i < requests.Length; i++)
            {
                Light light = requests[i];
                lightData.InitNoBake(light.GetInstanceID());
                lightsOutput[i] = lightData;
            }
#endif
        };

        // called from DeferredLights.cs too
        public static void GetLightAttenuationAndSpotDirection(
            LightType lightType, float lightRange, Matrix4x4 lightLocalToWorldMatrix,
            float spotAngle, float? innerSpotAngle,
            out Vector4 lightAttenuation, out Vector4 lightSpotDir)
        {
            lightAttenuation = k_DefaultLightAttenuation;
            lightSpotDir = k_DefaultLightSpotDirection;

            // Directional Light attenuation is initialize so distance attenuation always be 1.0
            if (lightType != LightType.Directional)
            {
                // Light attenuation in universal matches the unity vanilla one.
                // attenuation = 1.0 / distanceToLightSqr
                // We offer two different smoothing factors.
                // The smoothing factors make sure that the light intensity is zero at the light range limit.
                // The first smoothing factor is a linear fade starting at 80 % of the light range.
                // smoothFactor = (lightRangeSqr - distanceToLightSqr) / (lightRangeSqr - fadeStartDistanceSqr)
                // We rewrite smoothFactor to be able to pre compute the constant terms below and apply the smooth factor
                // with one MAD instruction
                // smoothFactor =  distanceSqr * (1.0 / (fadeDistanceSqr - lightRangeSqr)) + (-lightRangeSqr / (fadeDistanceSqr - lightRangeSqr)
                //                 distanceSqr *           oneOverFadeRangeSqr             +              lightRangeSqrOverFadeRangeSqr

                // The other smoothing factor matches the one used in the Unity lightmapper but is slower than the linear one.
                // smoothFactor = (1.0 - saturate((distanceSqr * 1.0 / lightrangeSqr)^2))^2
                float lightRangeSqr = lightRange * lightRange;
                float fadeStartDistanceSqr = 0.8f * 0.8f * lightRangeSqr;
                float fadeRangeSqr = (fadeStartDistanceSqr - lightRangeSqr);
                float oneOverFadeRangeSqr = 1.0f / fadeRangeSqr;
                float lightRangeSqrOverFadeRangeSqr = -lightRangeSqr / fadeRangeSqr;
                float oneOverLightRangeSqr = 1.0f / Mathf.Max(0.0001f, lightRange * lightRange);

                // On mobile and Nintendo Switch: Use the faster linear smoothing factor (SHADER_HINT_NICE_QUALITY).
                // On other devices: Use the smoothing factor that matches the GI.
                lightAttenuation.x = Application.isMobilePlatform || SystemInfo.graphicsDeviceType == GraphicsDeviceType.Switch ? oneOverFadeRangeSqr : oneOverLightRangeSqr;
                lightAttenuation.y = lightRangeSqrOverFadeRangeSqr;
            }

            if (lightType == LightType.Spot)
            {
                Vector4 dir = lightLocalToWorldMatrix.GetColumn(2);
                lightSpotDir = new Vector4(-dir.x, -dir.y, -dir.z, 0.0f);

                // Spot Attenuation with a linear falloff can be defined as
                // (SdotL - cosOuterAngle) / (cosInnerAngle - cosOuterAngle)
                // This can be rewritten as
                // invAngleRange = 1.0 / (cosInnerAngle - cosOuterAngle)
                // SdotL * invAngleRange + (-cosOuterAngle * invAngleRange)
                // If we precompute the terms in a MAD instruction
                float cosOuterAngle = Mathf.Cos(Mathf.Deg2Rad * spotAngle * 0.5f);
                // We neeed to do a null check for particle lights
                // This should be changed in the future
                // Particle lights will use an inline function
                float cosInnerAngle;
                if (innerSpotAngle.HasValue)
                    cosInnerAngle = Mathf.Cos(innerSpotAngle.Value * Mathf.Deg2Rad * 0.5f);
                else
                    cosInnerAngle = Mathf.Cos((2.0f * Mathf.Atan(Mathf.Tan(spotAngle * 0.5f * Mathf.Deg2Rad) * (64.0f - 18.0f) / 64.0f)) * 0.5f);
                float smoothAngleRange = Mathf.Max(0.001f, cosInnerAngle - cosOuterAngle);
                float invAngleRange = 1.0f / smoothAngleRange;
                float add = -cosOuterAngle * invAngleRange;
                lightAttenuation.z = invAngleRange;
                lightAttenuation.w = add;
            }
        }

        public static void InitializeLightConstants_Common(NativeArray<VisibleLight> lights, int lightIndex, out Vector4 lightPos, out Vector4 lightColor, out Vector4 lightAttenuation, out Vector4 lightSpotDir, out Vector4 lightOcclusionProbeChannel)
        {
            lightPos = k_DefaultLightPosition;
            lightColor = k_DefaultLightColor;
            lightOcclusionProbeChannel = k_DefaultLightsProbeChannel;
            lightAttenuation = k_DefaultLightAttenuation;
            lightSpotDir = k_DefaultLightSpotDirection;

            // When no lights are visible, main light will be set to -1.
            // In this case we initialize it to default values and return
            if (lightIndex < 0)
                return;

            VisibleLight lightData = lights[lightIndex];
            if (lightData.lightType == LightType.Directional)
            {
                Vector4 dir = -lightData.localToWorldMatrix.GetColumn(2);
                lightPos = new Vector4(dir.x, dir.y, dir.z, 0.0f);
            }
            else
            {
                Vector4 pos = lightData.localToWorldMatrix.GetColumn(3);
                lightPos = new Vector4(pos.x, pos.y, pos.z, 1.0f);
            }

            // VisibleLight.finalColor already returns color in active color space
            lightColor = lightData.finalColor;

            GetLightAttenuationAndSpotDirection(
                lightData.lightType, lightData.range, lightData.localToWorldMatrix,
                lightData.spotAngle, lightData.light?.innerSpotAngle,
                out lightAttenuation, out lightSpotDir);

            Light light = lightData.light;

            // Set the occlusion probe channel.
            int occlusionProbeChannel = light != null ? light.bakingOutput.occlusionMaskChannel : -1;

            // If we have baked the light, the occlusion channel is the index we need to sample in 'unity_ProbesOcclusion'
            // If we have not baked the light, the occlusion channel is -1.
            // In case there is no occlusion channel is -1, we set it to zero, and then set the second value in the
            // input to one. We then, in the shader max with the second value for non-occluded lights.
            lightOcclusionProbeChannel.x = occlusionProbeChannel == -1 ? 0f : occlusionProbeChannel;
            lightOcclusionProbeChannel.y = occlusionProbeChannel == -1 ? 1f : 0f;
        }
    }

    internal enum URPProfileId
    {
        StopNaNs,
        SMAA,
        GaussianDepthOfField,
        BokehDepthOfField,
        MotionBlur,
        PaniniProjection,
        UberPostProcess,
        Bloom,
    }
}<|MERGE_RESOLUTION|>--- conflicted
+++ resolved
@@ -322,13 +322,9 @@
         public static readonly string _POINT = "_POINT";
         public static readonly string _DEFERRED_ADDITIONAL_LIGHT_SHADOWS = "_DEFERRED_ADDITIONAL_LIGHT_SHADOWS";
         public static readonly string _GBUFFER_NORMALS_OCT = "_GBUFFER_NORMALS_OCT";
-<<<<<<< HEAD
-    }
-=======
 
         // XR
         public static readonly string UseDrawProcedural = "_USE_DRAW_PROCEDURAL";    }
->>>>>>> ff311341
 
     public sealed partial class UniversalRenderPipeline
     {
