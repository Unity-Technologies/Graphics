using System;
using System.Collections.Generic;
using Unity.Collections;
using UnityEngine.Scripting.APIUpdating;

using UnityEngine.Experimental.GlobalIllumination;
using UnityEngine.Experimental.Rendering;
using Lightmapping = UnityEngine.Experimental.GlobalIllumination.Lightmapping;

namespace UnityEngine.Rendering.Universal
{
    [MovedFrom("UnityEngine.Rendering.LWRP")] public enum MixedLightingSetup
    {
        None,
        ShadowMask,
        Subtractive,
    };

    [MovedFrom("UnityEngine.Rendering.LWRP")] public struct RenderingData
    {
        public CullingResults cullResults;
        public CameraData cameraData;
        public LightData lightData;
        public ShadowData shadowData;
        public PostProcessingData postProcessingData;
        public bool supportsDynamicBatching;
        public PerObjectData perObjectData;

        /// <summary>
        /// True if post-processing effect is enabled while rendering the camera stack.
        /// </summary>
        public bool postProcessingEnabled;
    }

    [MovedFrom("UnityEngine.Rendering.LWRP")] public struct LightData
    {
        public int mainLightIndex;
        public int additionalLightsCount;
        public int maxPerObjectAdditionalLightsCount;
        public NativeArray<VisibleLight> visibleLights;
        public bool shadeAdditionalLightsPerVertex;
        public bool supportsMixedLighting;
    }

    [MovedFrom("UnityEngine.Rendering.LWRP")] public struct CameraData
    {
        // Internal camera data as we are not yet sure how to expose View in stereo context.
        // We might change this API soon.
        Matrix4x4 m_ViewMatrix;
        Matrix4x4 m_ProjectionMatrix;

        internal void SetViewAndProjectionMatrix(Matrix4x4 viewMatrix, Matrix4x4 projectionMatrix)
        {
            m_ViewMatrix = viewMatrix;
            m_ProjectionMatrix = projectionMatrix;
        }

        /// <summary>
        /// Returns the camera view matrix.
        /// </summary>
        /// <returns></returns>
        public Matrix4x4 GetViewMatrix(int viewIndex = 0)
        {
#if ENABLE_VR && ENABLE_XR_MODULE
            if (xr.enabled)
                return xr.GetViewMatrix(viewIndex);
#endif
            return m_ViewMatrix;
        }

        /// <summary>
        /// Returns the camera projection matrix.
        /// </summary>
        /// <returns></returns>
        public Matrix4x4 GetProjectionMatrix(int viewIndex = 0)
        {
#if ENABLE_VR && ENABLE_XR_MODULE
            if (xr.enabled)
                return xr.GetProjMatrix(viewIndex);
#endif
            return m_ProjectionMatrix;
        }

        /// <summary>
        /// Returns the camera GPU projection matrix. This contains platform specific changes to handle y-flip and reverse z.
        /// Similar to <c>GL.GetGPUProjectionMatrix</c> but queries URP internal state to know if the pipeline is rendering to render texture.
        /// For more info on platform differences regarding camera projection check: https://docs.unity3d.com/Manual/SL-PlatformDifferences.html
        /// </summary>
        /// <seealso cref="GL.GetGPUProjectionMatrix(Matrix4x4, bool)"/>
        /// <returns></returns>
        public Matrix4x4 GetGPUProjectionMatrix(int viewIndex = 0)
        {
            return GL.GetGPUProjectionMatrix(GetProjectionMatrix(viewIndex), IsCameraProjectionMatrixFlipped());
        }

        public Camera camera;
        public CameraRenderType renderType;
        public RenderTexture targetTexture;
        public RenderTextureDescriptor cameraTargetDescriptor;
        internal Rect pixelRect;
        internal int pixelWidth;
        internal int pixelHeight;
        internal float aspectRatio;
        public float renderScale;
        public bool clearDepth;
        public CameraType cameraType;
        public bool isDefaultViewport;
        public bool isHdrEnabled;
        public bool requiresDepthTexture;
        public bool requiresOpaqueTexture;
#if ENABLE_VR && ENABLE_XR_MODULE
        public bool xrRendering;
#endif
        internal bool requireSrgbConversion
        {
            get
            {
#if ENABLE_VR && ENABLE_XR_MODULE
                if (xr.enabled)
                    return !xr.renderTargetDesc.sRGB && (QualitySettings.activeColorSpace == ColorSpace.Linear);
#endif

                return Display.main.requiresSrgbBlitToBackbuffer;
            }
        }

        /// <summary>
        /// True if the camera rendering is for the scene window in the editor
        /// </summary>
        public bool isSceneViewCamera => cameraType == CameraType.SceneView;

        /// <summary>
        /// True if the camera rendering is for the preview window in the editor
        /// </summary>
        public bool isPreviewCamera => cameraType == CameraType.Preview;

        /// <summary>
        /// True if the camera device projection matrix is flipped. This happens when the pipeline is rendering
        /// to a render texture in non OpenGL platforms. If you are doing a custom Blit pass to copy camera textures
        /// (_CameraColorTexture, _CameraDepthAttachment) you need to check this flag to know if you should flip the
        /// matrix when rendering with for cmd.Draw* and reading from camera textures.
        /// </summary>
        public bool IsCameraProjectionMatrixFlipped()
        {
            // Users only have access to CameraData on URP rendering scope. The current renderer should never be null.
            var renderer = ScriptableRenderer.current;
            Debug.Assert(renderer != null, "IsCameraProjectionMatrixFlipped is being called outside camera rendering scope.");

            if (renderer != null)
            {
                bool renderingToBackBufferTarget = renderer.cameraColorTarget == BuiltinRenderTextureType.CameraTarget;
#if ENABLE_VR && ENABLE_XR_MODULE
                if (xr.enabled)
                    renderingToBackBufferTarget |= renderer.cameraColorTarget == xr.renderTarget && !xr.renderTargetIsRenderTexture;
#endif
                bool renderingToTexture = !renderingToBackBufferTarget || targetTexture != null;
                return SystemInfo.graphicsUVStartsAtTop && renderingToTexture;
            }

            return true;
        }

        public SortingCriteria defaultOpaqueSortFlags;

        internal XRPass xr;

        [Obsolete("Please use xr.enabled instead.")]
        public bool isStereoEnabled;

        public float maxShadowDistance;
        public bool postProcessEnabled;

        public IEnumerator<Action<RenderTargetIdentifier, CommandBuffer>> captureActions;

        public LayerMask volumeLayerMask;
        public Transform volumeTrigger;

        public bool isStopNaNEnabled;
        public bool isDitheringEnabled;
        public AntialiasingMode antialiasing;
        public AntialiasingQuality antialiasingQuality;
        internal ScriptableRenderer renderer;

        /// <summary>
        /// True if this camera is resolving rendering to the final camera render target.
        /// When rendering a stack of cameras only the last camera in the stack will resolve to camera target.
        /// </summary>
        public bool resolveFinalTarget;
    }

    [MovedFrom("UnityEngine.Rendering.LWRP")] public struct ShadowData
    {
        public bool supportsMainLightShadows;
        public bool requiresScreenSpaceShadowResolve;
        public int mainLightShadowmapWidth;
        public int mainLightShadowmapHeight;
        public int mainLightShadowCascadesCount;
        public Vector3 mainLightShadowCascadesSplit;
        public bool supportsAdditionalLightShadows;
        public int additionalLightsShadowmapWidth;
        public int additionalLightsShadowmapHeight;
        public bool supportsSoftShadows;
        public int shadowmapDepthBufferBits;
        public List<Vector4> bias;
    }

    // Precomputed tile data.
    public struct PreTile
    {
        // Tile left, right, bottom and top plane equations in view space.
        // Normals are pointing out.
        public Unity.Mathematics.float4 planeLeft;
        public Unity.Mathematics.float4 planeRight;
        public Unity.Mathematics.float4 planeBottom;
        public Unity.Mathematics.float4 planeTop;
    }

    // Actual tile data passed to the deferred shaders.
    public struct TileData
    {
        public uint tileID;         // 2x 16 bits
        public uint listBitMask;    // 32 bits
        public uint relLightOffset; // 16 bits is enough
        public uint unused;
    }

    // Actual point/spot light data passed to the deferred shaders.
    public struct PunctualLightData
    {
        public Vector3 wsPos;
        public float radius; // TODO remove? included in attenuation
        public Vector4 color;
        public Vector4 attenuation; // .xy are used by DistanceAttenuation - .zw are used by AngleAttenuation (for SpotLights)
        public Vector3 spotDirection;   // for spotLights
        public int lightIndex;
    }

    internal static class ShaderPropertyId
    {
        public static readonly int glossyEnvironmentColor = Shader.PropertyToID("_GlossyEnvironmentColor");
        public static readonly int subtractiveShadowColor = Shader.PropertyToID("_SubtractiveShadowColor");

        public static readonly int ambientSkyColor = Shader.PropertyToID("unity_AmbientSky");
        public static readonly int ambientEquatorColor = Shader.PropertyToID("unity_AmbientEquator");
        public static readonly int ambientGroundColor = Shader.PropertyToID("unity_AmbientGround");

        public static readonly int time = Shader.PropertyToID("_Time");
        public static readonly int sinTime = Shader.PropertyToID("_SinTime");
        public static readonly int cosTime = Shader.PropertyToID("_CosTime");
        public static readonly int deltaTime = Shader.PropertyToID("unity_DeltaTime");
        public static readonly int timeParameters = Shader.PropertyToID("_TimeParameters");

        public static readonly int scaledScreenParams = Shader.PropertyToID("_ScaledScreenParams");
        public static readonly int worldSpaceCameraPos = Shader.PropertyToID("_WorldSpaceCameraPos");
        public static readonly int screenParams = Shader.PropertyToID("_ScreenParams");
        public static readonly int projectionParams = Shader.PropertyToID("_ProjectionParams");
        public static readonly int zBufferParams = Shader.PropertyToID("_ZBufferParams");
        public static readonly int orthoParams = Shader.PropertyToID("unity_OrthoParams");

        public static readonly int viewMatrix = Shader.PropertyToID("unity_MatrixV");
        public static readonly int projectionMatrix = Shader.PropertyToID("glstate_matrix_projection");
        public static readonly int viewAndProjectionMatrix = Shader.PropertyToID("unity_MatrixVP");

        public static readonly int inverseViewMatrix = Shader.PropertyToID("unity_MatrixInvV");
        public static readonly int inverseProjectionMatrix = Shader.PropertyToID("unity_MatrixInvP");
        public static readonly int inverseViewAndProjectionMatrix = Shader.PropertyToID("unity_MatrixInvVP");

        public static readonly int cameraProjectionMatrix = Shader.PropertyToID("unity_CameraProjection");
        public static readonly int inverseCameraProjectionMatrix = Shader.PropertyToID("unity_CameraInvProjection");
        public static readonly int worldToCameraMatrix = Shader.PropertyToID("unity_WorldToCamera");
        public static readonly int cameraToWorldMatrix = Shader.PropertyToID("unity_CameraToWorld");

        public static readonly int sourceTex = Shader.PropertyToID("_SourceTex");
        public static readonly int scaleBias = Shader.PropertyToID("_ScaleBias");
        public static readonly int scaleBiasRt = Shader.PropertyToID("_ScaleBiasRt");
    }

    public struct PostProcessingData
    {
        public ColorGradingMode gradingMode;
        public int lutSize;
    }

    public static class ShaderKeywordStrings
    {
        public static readonly string MainLightShadows = "_MAIN_LIGHT_SHADOWS";
        public static readonly string MainLightShadowCascades = "_MAIN_LIGHT_SHADOWS_CASCADE";
        public static readonly string AdditionalLightsVertex = "_ADDITIONAL_LIGHTS_VERTEX";
        public static readonly string AdditionalLightsPixel = "_ADDITIONAL_LIGHTS";
        public static readonly string AdditionalLightShadows = "_ADDITIONAL_LIGHT_SHADOWS";
        public static readonly string SoftShadows = "_SHADOWS_SOFT";
        public static readonly string MixedLightingSubtractive = "_MIXED_LIGHTING_SUBTRACTIVE";

        public static readonly string DepthNoMsaa = "_DEPTH_NO_MSAA";
        public static readonly string DepthMsaa2 = "_DEPTH_MSAA_2";
        public static readonly string DepthMsaa4 = "_DEPTH_MSAA_4";
        public static readonly string DepthMsaa8 = "_DEPTH_MSAA_8";

        public static readonly string LinearToSRGBConversion = "_LINEAR_TO_SRGB_CONVERSION";

        public static readonly string SmaaLow = "_SMAA_PRESET_LOW";
        public static readonly string SmaaMedium = "_SMAA_PRESET_MEDIUM";
        public static readonly string SmaaHigh = "_SMAA_PRESET_HIGH";
        public static readonly string PaniniGeneric = "_GENERIC";
        public static readonly string PaniniUnitDistance = "_UNIT_DISTANCE";
        public static readonly string BloomLQ = "_BLOOM_LQ";
        public static readonly string BloomHQ = "_BLOOM_HQ";
        public static readonly string BloomLQDirt = "_BLOOM_LQ_DIRT";
        public static readonly string BloomHQDirt = "_BLOOM_HQ_DIRT";
        public static readonly string UseRGBM = "_USE_RGBM";
        public static readonly string Distortion = "_DISTORTION";
        public static readonly string ChromaticAberration = "_CHROMATIC_ABERRATION";
        public static readonly string HDRGrading = "_HDR_GRADING";
        public static readonly string TonemapACES = "_TONEMAP_ACES";
        public static readonly string TonemapNeutral = "_TONEMAP_NEUTRAL";
        public static readonly string FilmGrain = "_FILM_GRAIN";
        public static readonly string Fxaa = "_FXAA";
        public static readonly string Dithering = "_DITHERING";
        public static readonly string ScreenSpaceOcclusion = "_SCREEN_SPACE_OCCLUSION";

        public static readonly string HighQualitySampling = "_HIGH_QUALITY_SAMPLING";

        public static readonly string DOWNSAMPLING_SIZE_2 = "DOWNSAMPLING_SIZE_2";
        public static readonly string DOWNSAMPLING_SIZE_4 = "DOWNSAMPLING_SIZE_4";
        public static readonly string DOWNSAMPLING_SIZE_8 = "DOWNSAMPLING_SIZE_8";
        public static readonly string DOWNSAMPLING_SIZE_16 = "DOWNSAMPLING_SIZE_16";
        public static readonly string _SPOT = "_SPOT";
        public static readonly string _DIRECTIONAL = "_DIRECTIONAL";
        public static readonly string _POINT = "_POINT";
        public static readonly string _DEFERRED_ADDITIONAL_LIGHT_SHADOWS = "_DEFERRED_ADDITIONAL_LIGHT_SHADOWS";
        public static readonly string _GBUFFER_NORMALS_OCT = "_GBUFFER_NORMALS_OCT";
        public static readonly string LIGHTMAP_ON = "LIGHTMAP_ON";
        public static readonly string _ALPHATEST_ON = "_ALPHATEST_ON";
        public static readonly string DIRLIGHTMAP_COMBINED = "DIRLIGHTMAP_COMBINED";
        public static readonly string _DETAIL_MULX2 = "_DETAIL_MULX2";
        public static readonly string _DETAIL_SCALED = "_DETAIL_SCALED";
        public static readonly string _CLEARCOAT = "_CLEARCOAT";
        public static readonly string _CLEARCOATMAP = "_CLEARCOATMAP";

        // XR
        public static readonly string UseDrawProcedural = "_USE_DRAW_PROCEDURAL";
    }

    public sealed partial class UniversalRenderPipeline
    {
        // Holds light direction for directional lights or position for punctual lights.
        // When w is set to 1.0, it means it's a punctual light.
        static Vector4 k_DefaultLightPosition = new Vector4(0.0f, 0.0f, 1.0f, 0.0f);
        static Vector4 k_DefaultLightColor = Color.black;

        // Default light attenuation is setup in a particular way that it causes
        // directional lights to return 1.0 for both distance and angle attenuation
        static Vector4 k_DefaultLightAttenuation = new Vector4(0.0f, 1.0f, 0.0f, 1.0f);
        static Vector4 k_DefaultLightSpotDirection = new Vector4(0.0f, 0.0f, 1.0f, 0.0f);
        static Vector4 k_DefaultLightsProbeChannel = new Vector4(-1.0f, 1.0f, -1.0f, -1.0f);

        static List<Vector4> m_ShadowBiasData = new List<Vector4>();

        /// <summary>
        /// Checks if a camera is a game camera.
        /// </summary>
        /// <param name="camera">Camera to check state from.</param>
        /// <returns>true if given camera is a game camera, false otherwise.</returns>
        public static bool IsGameCamera(Camera camera)
        {
            if (camera == null)
                throw new ArgumentNullException("camera");

            return camera.cameraType == CameraType.Game || camera.cameraType == CameraType.VR;
        }

        /// <summary>
        /// Checks if a camera is rendering in stereo mode.
        /// </summary>
        /// <param name="camera">Camera to check state from.</param>
        /// <returns>Returns true if the given camera is rendering in stereo mode, false otherwise.</returns>
        [Obsolete("Please use CameraData.xr.enabled instead.")]
        public static bool IsStereoEnabled(Camera camera)
        {
            if (camera == null)
                throw new ArgumentNullException("camera");

            return IsGameCamera(camera) && (camera.stereoTargetEye == StereoTargetEyeMask.Both);
        }

        /// <summary>
        /// Returns the current render pipeline asset for the current quality setting.
        /// If no render pipeline asset is assigned in QualitySettings, then returns the one assigned in GraphicsSettings.
        /// </summary>
        public static UniversalRenderPipelineAsset asset
        {
            get => GraphicsSettings.currentRenderPipeline as UniversalRenderPipelineAsset;
        }

        /// <summary>
        /// Checks if a camera is rendering in MultiPass stereo mode.
        /// </summary>
        /// <param name="camera">Camera to check state from.</param>
        /// <returns>Returns true if the given camera is rendering in multi pass stereo mode, false otherwise.</returns>
        [Obsolete("Please use CameraData.xr.singlePassEnabled instead.")]
        static bool IsMultiPassStereoEnabled(Camera camera)
        {
            if (camera == null)
                throw new ArgumentNullException("camera");

            return false;
        }

        Comparison<Camera> cameraComparison = (camera1, camera2) => { return (int) camera1.depth - (int) camera2.depth; };
        void SortCameras(Camera[] cameras)
        {
            if (cameras.Length > 1)
                Array.Sort(cameras, cameraComparison);
        }

        static RenderTextureDescriptor CreateRenderTextureDescriptor(Camera camera, float renderScale,
            bool isHdrEnabled, int msaaSamples, bool needsAlpha)
        {
            RenderTextureDescriptor desc;
            GraphicsFormat renderTextureFormatDefault = SystemInfo.GetGraphicsFormat(DefaultFormat.LDR);

            if (camera.targetTexture == null)
            {
                desc = new RenderTextureDescriptor(camera.pixelWidth, camera.pixelHeight);
                desc.width = (int)((float)desc.width * renderScale);
                desc.height = (int)((float)desc.height * renderScale);
<<<<<<< HEAD
            }
            else
            {
                desc = camera.targetTexture.descriptor;
                desc.width = camera.pixelWidth;
                desc.height = camera.pixelHeight;
            }
=======
>>>>>>> e41d8958


                GraphicsFormat hdrFormat;
                if (!needsAlpha && RenderingUtils.SupportsGraphicsFormat(GraphicsFormat.B10G11R11_UFloatPack32, FormatUsage.Linear | FormatUsage.Render))
                    hdrFormat = GraphicsFormat.B10G11R11_UFloatPack32;
                else if (RenderingUtils.SupportsGraphicsFormat(GraphicsFormat.R16G16B16A16_SFloat, FormatUsage.Linear | FormatUsage.Render))
                    hdrFormat = GraphicsFormat.R16G16B16A16_SFloat;
                else
                    hdrFormat = SystemInfo.GetGraphicsFormat(DefaultFormat.HDR); // This might actually be a LDR format on old devices.

                desc.graphicsFormat = isHdrEnabled ? hdrFormat : renderTextureFormatDefault;
                desc.depthBufferBits = 32;
                desc.msaaSamples = msaaSamples;
                desc.sRGB = (QualitySettings.activeColorSpace == ColorSpace.Linear);
            }
            else
            {
                desc = camera.targetTexture.descriptor;
                // SystemInfo.SupportsRenderTextureFormat(camera.targetTexture.descriptor.colorFormat)
                // will assert on R8_SINT since it isn't a valid value of RenderTextureFormat.
                // If this is fixed then we can implement debug statement to the user explaining why some
                // RenderTextureFormats available resolves in a black render texture when no warning or error
                // is given.
            }

            desc.enableRandomWrite = false;
            desc.bindMS = false;
            desc.useDynamicScale = camera.allowDynamicResolution;
            return desc;
        }

        static Lightmapping.RequestLightsDelegate lightsDelegate = (Light[] requests, NativeArray<LightDataGI> lightsOutput) =>
        {
            // Editor only.
#if UNITY_EDITOR
            LightDataGI lightData = new LightDataGI();

            for (int i = 0; i < requests.Length; i++)
            {
                Light light = requests[i];
                switch (light.type)
                {
                    case LightType.Directional:
                        DirectionalLight directionalLight = new DirectionalLight();
                        LightmapperUtils.Extract(light, ref directionalLight);
                        lightData.Init(ref directionalLight);
                        break;
                    case LightType.Point:
                        PointLight pointLight = new PointLight();
                        LightmapperUtils.Extract(light, ref pointLight);
                        lightData.Init(ref pointLight);
                        break;
                    case LightType.Spot:
                        SpotLight spotLight = new SpotLight();
                        LightmapperUtils.Extract(light, ref spotLight);
                        spotLight.innerConeAngle = light.innerSpotAngle * Mathf.Deg2Rad;
                        spotLight.angularFalloff = AngularFalloffType.AnalyticAndInnerAngle;
                        lightData.Init(ref spotLight);
                        break;
                    case LightType.Area:
                        RectangleLight rectangleLight = new RectangleLight();
                        LightmapperUtils.Extract(light, ref rectangleLight);
                        rectangleLight.mode = LightMode.Baked;
                        lightData.Init(ref rectangleLight);
                        break;
                    case LightType.Disc:
                        DiscLight discLight = new DiscLight();
                        LightmapperUtils.Extract(light, ref discLight);
                        discLight.mode = LightMode.Baked;
                        lightData.Init(ref discLight);
                        break;
                    default:
                        lightData.InitNoBake(light.GetInstanceID());
                        break;
                }

                lightData.falloff = FalloffType.InverseSquared;
                lightsOutput[i] = lightData;
            }
#else
            LightDataGI lightData = new LightDataGI();

            for (int i = 0; i < requests.Length; i++)
            {
                Light light = requests[i];
                lightData.InitNoBake(light.GetInstanceID());
                lightsOutput[i] = lightData;
            }
#endif
        };

        // called from DeferredLights.cs too
        public static void GetLightAttenuationAndSpotDirection(
            LightType lightType, float lightRange, Matrix4x4 lightLocalToWorldMatrix,
            float spotAngle, float? innerSpotAngle,
            out Vector4 lightAttenuation, out Vector4 lightSpotDir)
        {
            lightAttenuation = k_DefaultLightAttenuation;
            lightSpotDir = k_DefaultLightSpotDirection;

            // Directional Light attenuation is initialize so distance attenuation always be 1.0
            if (lightType != LightType.Directional)
            {
                // Light attenuation in universal matches the unity vanilla one.
                // attenuation = 1.0 / distanceToLightSqr
                // We offer two different smoothing factors.
                // The smoothing factors make sure that the light intensity is zero at the light range limit.
                // The first smoothing factor is a linear fade starting at 80 % of the light range.
                // smoothFactor = (lightRangeSqr - distanceToLightSqr) / (lightRangeSqr - fadeStartDistanceSqr)
                // We rewrite smoothFactor to be able to pre compute the constant terms below and apply the smooth factor
                // with one MAD instruction
                // smoothFactor =  distanceSqr * (1.0 / (fadeDistanceSqr - lightRangeSqr)) + (-lightRangeSqr / (fadeDistanceSqr - lightRangeSqr)
                //                 distanceSqr *           oneOverFadeRangeSqr             +              lightRangeSqrOverFadeRangeSqr

                // The other smoothing factor matches the one used in the Unity lightmapper but is slower than the linear one.
                // smoothFactor = (1.0 - saturate((distanceSqr * 1.0 / lightrangeSqr)^2))^2
                float lightRangeSqr = lightRange * lightRange;
                float fadeStartDistanceSqr = 0.8f * 0.8f * lightRangeSqr;
                float fadeRangeSqr = (fadeStartDistanceSqr - lightRangeSqr);
                float oneOverFadeRangeSqr = 1.0f / fadeRangeSqr;
                float lightRangeSqrOverFadeRangeSqr = -lightRangeSqr / fadeRangeSqr;
                float oneOverLightRangeSqr = 1.0f / Mathf.Max(0.0001f, lightRange * lightRange);

                // On mobile and Nintendo Switch: Use the faster linear smoothing factor (SHADER_HINT_NICE_QUALITY).
                // On other devices: Use the smoothing factor that matches the GI.
                lightAttenuation.x = Application.isMobilePlatform || SystemInfo.graphicsDeviceType == GraphicsDeviceType.Switch ? oneOverFadeRangeSqr : oneOverLightRangeSqr;
                lightAttenuation.y = lightRangeSqrOverFadeRangeSqr;
            }

            if (lightType == LightType.Spot)
            {
                Vector4 dir = lightLocalToWorldMatrix.GetColumn(2);
                lightSpotDir = new Vector4(-dir.x, -dir.y, -dir.z, 0.0f);

                // Spot Attenuation with a linear falloff can be defined as
                // (SdotL - cosOuterAngle) / (cosInnerAngle - cosOuterAngle)
                // This can be rewritten as
                // invAngleRange = 1.0 / (cosInnerAngle - cosOuterAngle)
                // SdotL * invAngleRange + (-cosOuterAngle * invAngleRange)
                // If we precompute the terms in a MAD instruction
                float cosOuterAngle = Mathf.Cos(Mathf.Deg2Rad * spotAngle * 0.5f);
                // We neeed to do a null check for particle lights
                // This should be changed in the future
                // Particle lights will use an inline function
                float cosInnerAngle;
                if (innerSpotAngle.HasValue)
                    cosInnerAngle = Mathf.Cos(innerSpotAngle.Value * Mathf.Deg2Rad * 0.5f);
                else
                    cosInnerAngle = Mathf.Cos((2.0f * Mathf.Atan(Mathf.Tan(spotAngle * 0.5f * Mathf.Deg2Rad) * (64.0f - 18.0f) / 64.0f)) * 0.5f);
                float smoothAngleRange = Mathf.Max(0.001f, cosInnerAngle - cosOuterAngle);
                float invAngleRange = 1.0f / smoothAngleRange;
                float add = -cosOuterAngle * invAngleRange;
                lightAttenuation.z = invAngleRange;
                lightAttenuation.w = add;
            }
        }

        public static void InitializeLightConstants_Common(NativeArray<VisibleLight> lights, int lightIndex, out Vector4 lightPos, out Vector4 lightColor, out Vector4 lightAttenuation, out Vector4 lightSpotDir, out Vector4 lightOcclusionProbeChannel)
        {
            lightPos = k_DefaultLightPosition;
            lightColor = k_DefaultLightColor;
            lightOcclusionProbeChannel = k_DefaultLightsProbeChannel;
            lightAttenuation = k_DefaultLightAttenuation;
            lightSpotDir = k_DefaultLightSpotDirection;

            // When no lights are visible, main light will be set to -1.
            // In this case we initialize it to default values and return
            if (lightIndex < 0)
                return;

            VisibleLight lightData = lights[lightIndex];
            if (lightData.lightType == LightType.Directional)
            {
                Vector4 dir = -lightData.localToWorldMatrix.GetColumn(2);
                lightPos = new Vector4(dir.x, dir.y, dir.z, 0.0f);
            }
            else
            {
                Vector4 pos = lightData.localToWorldMatrix.GetColumn(3);
                lightPos = new Vector4(pos.x, pos.y, pos.z, 1.0f);
            }

            // VisibleLight.finalColor already returns color in active color space
            lightColor = lightData.finalColor;

            GetLightAttenuationAndSpotDirection(
                lightData.lightType, lightData.range, lightData.localToWorldMatrix,
                lightData.spotAngle, lightData.light?.innerSpotAngle,
                out lightAttenuation, out lightSpotDir);

            Light light = lightData.light;

            // Set the occlusion probe channel.
            int occlusionProbeChannel = light != null ? light.bakingOutput.occlusionMaskChannel : -1;

            // If we have baked the light, the occlusion channel is the index we need to sample in 'unity_ProbesOcclusion'
            // If we have not baked the light, the occlusion channel is -1.
            // In case there is no occlusion channel is -1, we set it to zero, and then set the second value in the
            // input to one. We then, in the shader max with the second value for non-occluded lights.
            lightOcclusionProbeChannel.x = occlusionProbeChannel == -1 ? 0f : occlusionProbeChannel;
            lightOcclusionProbeChannel.y = occlusionProbeChannel == -1 ? 1f : 0f;
        }
    }

    internal enum URPProfileId
    {
        // CPU
        UniversalRenderTotal,
        UpdateVolumeFramework,
        RenderCameraStack,

        // GPU
        AdditionalLightsShadow,
        ColorGradingLUT,
        CopyColor,
        CopyDepth,
        DepthNormalPrepass,
        DepthPrepass,

        // DrawObjectsPass
        DrawOpaqueObjects,
        DrawTransparentObjects,

        // RenderObjectsPass
        //RenderObjects,

        MainLightShadow,
        ResolveShadows,
        SSAO,

        // PostProcessPass
        StopNaNs,
        SMAA,
        GaussianDepthOfField,
        BokehDepthOfField,
        MotionBlur,
        PaniniProjection,
        UberPostProcess,
        Bloom,

        FinalBlit
    }
}<|MERGE_RESOLUTION|>--- conflicted
+++ resolved
@@ -424,16 +424,6 @@
                 desc = new RenderTextureDescriptor(camera.pixelWidth, camera.pixelHeight);
                 desc.width = (int)((float)desc.width * renderScale);
                 desc.height = (int)((float)desc.height * renderScale);
-<<<<<<< HEAD
-            }
-            else
-            {
-                desc = camera.targetTexture.descriptor;
-                desc.width = camera.pixelWidth;
-                desc.height = camera.pixelHeight;
-            }
-=======
->>>>>>> e41d8958
 
 
                 GraphicsFormat hdrFormat;
@@ -452,6 +442,8 @@
             else
             {
                 desc = camera.targetTexture.descriptor;
+                desc.width = camera.pixelWidth;
+                desc.height = camera.pixelHeight;
                 // SystemInfo.SupportsRenderTextureFormat(camera.targetTexture.descriptor.colorFormat)
                 // will assert on R8_SINT since it isn't a valid value of RenderTextureFormat.
                 // If this is fixed then we can implement debug statement to the user explaining why some
