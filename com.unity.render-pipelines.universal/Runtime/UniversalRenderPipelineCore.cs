--- conflicted
+++ resolved
@@ -317,12 +317,10 @@
 
         public static readonly string HighQualitySampling = "_HIGH_QUALITY_SAMPLING";
 
-<<<<<<< HEAD
         public static readonly string ShaderQualityLow = "_SHADER_QUALITY_LOW";
         public static readonly string ShaderQualityMedium = "_SHADER_QUALITY_MEDIUM";
         public static readonly string ShaderQualityHigh = "_SHADER_QUALITY_HIGH";
-    }
-=======
+
         public static readonly string DOWNSAMPLING_SIZE_2 = "DOWNSAMPLING_SIZE_2";
         public static readonly string DOWNSAMPLING_SIZE_4 = "DOWNSAMPLING_SIZE_4";
         public static readonly string DOWNSAMPLING_SIZE_8 = "DOWNSAMPLING_SIZE_8";
@@ -334,8 +332,8 @@
         public static readonly string _GBUFFER_NORMALS_OCT = "_GBUFFER_NORMALS_OCT";
 
         // XR
-        public static readonly string UseDrawProcedural = "_USE_DRAW_PROCEDURAL";    }
->>>>>>> acd55b03
+        public static readonly string UseDrawProcedural = "_USE_DRAW_PROCEDURAL";
+    }
 
     public sealed partial class UniversalRenderPipeline
     {
