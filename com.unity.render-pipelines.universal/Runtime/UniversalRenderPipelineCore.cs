--- conflicted
+++ resolved
@@ -168,11 +168,7 @@
                 bool renderingToBackBufferTarget = targetId == BuiltinRenderTextureType.CameraTarget;
 #if ENABLE_VR && ENABLE_XR_MODULE
                 if (xr.enabled)
-<<<<<<< HEAD
-                    renderingToBackBufferTarget |= renderer.cameraColorTarget == xr.renderTarget;
-=======
-                    renderingToBackBufferTarget |= targetId == xr.renderTarget && !xr.renderTargetIsRenderTexture;
->>>>>>> 4b5b17c6
+                    renderingToBackBufferTarget |= targetId == xr.renderTarget;
 #endif
                 bool renderingToTexture = !renderingToBackBufferTarget || targetTexture != null;
                 return SystemInfo.graphicsUVStartsAtTop && renderingToTexture;
