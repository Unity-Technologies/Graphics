using System;
using System.Collections.Generic;
using Unity.Collections;
using UnityEngine.Scripting.APIUpdating;

using UnityEngine.Experimental.GlobalIllumination;
using UnityEngine.Experimental.Rendering;
using Lightmapping = UnityEngine.Experimental.GlobalIllumination.Lightmapping;

namespace UnityEngine.Rendering.Universal
{
    [MovedFrom("UnityEngine.Rendering.LWRP")] public enum MixedLightingSetup
    {
        None,
        ShadowMask,
        Subtractive,
    };

    [MovedFrom("UnityEngine.Rendering.LWRP")] public struct RenderingData
    {
        public CullingResults cullResults;
        public CameraData cameraData;
        public LightData lightData;
        public ShadowData shadowData;
        public PostProcessingData postProcessingData;
        public bool supportsDynamicBatching;
        public PerObjectData perObjectData;

        /// <summary>
        /// True if post-processing effect is enabled while rendering the camera stack.
        /// </summary>
        public bool postProcessingEnabled;
    }

    [MovedFrom("UnityEngine.Rendering.LWRP")] public struct LightData
    {
        public int mainLightIndex;
        public int additionalLightsCount;
        public int maxPerObjectAdditionalLightsCount;
        public NativeArray<VisibleLight> visibleLights;
        public bool shadeAdditionalLightsPerVertex;
        public bool supportsMixedLighting;
    }

    [MovedFrom("UnityEngine.Rendering.LWRP")] public struct CameraData
    {
        // Internal camera data as we are not yet sure how to expose View in stereo context.
        // We might change this API soon.
        Matrix4x4 m_ViewMatrix;
        Matrix4x4 m_ProjectionMatrix;

        internal void SetViewAndProjectionMatrix(Matrix4x4 viewMatrix, Matrix4x4 projectionMatrix)
        {
            m_ViewMatrix = viewMatrix;
            m_ProjectionMatrix = projectionMatrix;
        }

        /// <summary>
        /// Returns the camera view matrix.
        /// </summary>
        /// <returns></returns>
        public Matrix4x4 GetViewMatrix(int viewIndex = 0)
        {
#if ENABLE_VR && ENABLE_XR_MODULE
            if (xr.enabled)
                return xr.GetViewMatrix(viewIndex);
#endif
            return m_ViewMatrix;
        }

        /// <summary>
        /// Returns the camera projection matrix.
        /// </summary>
        /// <returns></returns>
        public Matrix4x4 GetProjectionMatrix(int viewIndex = 0)
        {
#if ENABLE_VR && ENABLE_XR_MODULE
            if (xr.enabled)
                return xr.GetProjMatrix(viewIndex);
#endif
            return m_ProjectionMatrix;
        }

        /// <summary>
        /// Returns the camera GPU projection matrix. This contains platform specific changes to handle y-flip and reverse z.
        /// Similar to <c>GL.GetGPUProjectionMatrix</c> but queries URP internal state to know if the pipeline is rendering to render texture.
        /// For more info on platform differences regarding camera projection check: https://docs.unity3d.com/Manual/SL-PlatformDifferences.html
        /// </summary>
        /// <seealso cref="GL.GetGPUProjectionMatrix(Matrix4x4, bool)"/>
        /// <returns></returns>
        public Matrix4x4 GetGPUProjectionMatrix(int viewIndex = 0)
        {
            return GL.GetGPUProjectionMatrix(GetProjectionMatrix(viewIndex), IsCameraProjectionMatrixFlipped());
        }

        public Camera camera;
        public CameraRenderType renderType;
        public RenderTexture targetTexture;
        public RenderTextureDescriptor cameraTargetDescriptor;
        internal Rect pixelRect;
        internal int pixelWidth;
        internal int pixelHeight;
        internal float aspectRatio;
        public float renderScale;
        public bool clearDepth;
        public CameraType cameraType;
        public bool isDefaultViewport;
        public bool isHdrEnabled;
        public bool requiresDepthTexture;
        public bool requiresOpaqueTexture;
#if ENABLE_VR && ENABLE_XR_MODULE
        public bool xrRendering;
#endif
        internal bool requireSrgbConversion
        {
            get
            {
#if ENABLE_VR && ENABLE_XR_MODULE
                if (xr.enabled)
                    return !xr.renderTargetDesc.sRGB && (QualitySettings.activeColorSpace == ColorSpace.Linear);
#endif

                return Display.main.requiresSrgbBlitToBackbuffer;
            }
        }

        /// <summary>
        /// True if the camera rendering is for the scene window in the editor
        /// </summary>
        public bool isSceneViewCamera => cameraType == CameraType.SceneView;

        /// <summary>
        /// True if the camera rendering is for the preview window in the editor
        /// </summary>
        public bool isPreviewCamera => cameraType == CameraType.Preview;

        /// <summary>
        /// True if the camera device projection matrix is flipped. This happens when the pipeline is rendering
        /// to a render texture in non OpenGL platforms. If you are doing a custom Blit pass to copy camera textures
        /// (_CameraColorTexture, _CameraDepthAttachment) you need to check this flag to know if you should flip the
        /// matrix when rendering with for cmd.Draw* and reading from camera textures.
        /// </summary>
        public bool IsCameraProjectionMatrixFlipped()
        {
            // Users only have access to CameraData on URP rendering scope. The current renderer should never be null.
            var renderer = ScriptableRenderer.current;
            Debug.Assert(renderer != null, "IsCameraProjectionMatrixFlipped is being called outside camera rendering scope.");

            if (renderer != null)
            {
                bool renderingToBackBufferTarget = renderer.cameraColorTarget == BuiltinRenderTextureType.CameraTarget;
#if ENABLE_VR && ENABLE_XR_MODULE
                if (xr.enabled)
                    renderingToBackBufferTarget |= renderer.cameraColorTarget == xr.renderTarget && !xr.renderTargetIsRenderTexture;
#endif
                bool renderingToTexture = !renderingToBackBufferTarget || targetTexture != null;
                return SystemInfo.graphicsUVStartsAtTop && renderingToTexture;
            }

            return true;
        }

        public SortingCriteria defaultOpaqueSortFlags;

        internal XRPass xr;

        [Obsolete("Please use xr.enabled instead.")]
        public bool isStereoEnabled;

        public float maxShadowDistance;
        public bool postProcessEnabled;

        public IEnumerator<Action<RenderTargetIdentifier, CommandBuffer>> captureActions;

        public LayerMask volumeLayerMask;
        public Transform volumeTrigger;

        public bool isStopNaNEnabled;
        public bool isDitheringEnabled;
        public AntialiasingMode antialiasing;
        public AntialiasingQuality antialiasingQuality;
        internal ScriptableRenderer renderer;

        /// <summary>
        /// True if this camera is resolving rendering to the final camera render target.
        /// When rendering a stack of cameras only the last camera in the stack will resolve to camera target.
        /// </summary>
        public bool resolveFinalTarget;
    }

    [MovedFrom("UnityEngine.Rendering.LWRP")] public struct ShadowData
    {
        public bool supportsMainLightShadows;
        public bool requiresScreenSpaceShadowResolve;
        public int mainLightShadowmapWidth;
        public int mainLightShadowmapHeight;
        public int mainLightShadowCascadesCount;
        public Vector3 mainLightShadowCascadesSplit;
        public bool supportsAdditionalLightShadows;
        public int additionalLightsShadowmapWidth;
        public int additionalLightsShadowmapHeight;
        public bool supportsSoftShadows;
        public int shadowmapDepthBufferBits;
        public List<Vector4> bias;
    }

    // Precomputed tile data.
    public struct PreTile
    {
        // Tile left, right, bottom and top plane equations in view space.
        // Normals are pointing out.
        public Unity.Mathematics.float4 planeLeft;
        public Unity.Mathematics.float4 planeRight;
        public Unity.Mathematics.float4 planeBottom;
        public Unity.Mathematics.float4 planeTop;
    }

    // Actual tile data passed to the deferred shaders.
    public struct TileData
    {
        public uint tileID;         // 2x 16 bits
        public uint listBitMask;    // 32 bits
        public uint relLightOffset; // 16 bits is enough
        public uint unused;
    }

    // Actual point/spot light data passed to the deferred shaders.
    public struct PunctualLightData
    {
        public Vector3 wsPos;
        public float radius; // TODO remove? included in attenuation
        public Vector4 color;
        public Vector4 attenuation; // .xy are used by DistanceAttenuation - .zw are used by AngleAttenuation (for SpotLights)
        public Vector3 spotDirection;   // for spotLights
        public int lightIndex;
<<<<<<< HEAD
        public Vector4 occlusionProbeInfo;
    }    
=======
    }
>>>>>>> cdc3faa0

    internal static class ShaderPropertyId
    {
        public static readonly int glossyEnvironmentColor = Shader.PropertyToID("_GlossyEnvironmentColor");
        public static readonly int subtractiveShadowColor = Shader.PropertyToID("_SubtractiveShadowColor");

        public static readonly int ambientSkyColor = Shader.PropertyToID("unity_AmbientSky");
        public static readonly int ambientEquatorColor = Shader.PropertyToID("unity_AmbientEquator");
        public static readonly int ambientGroundColor = Shader.PropertyToID("unity_AmbientGround");

        public static readonly int time = Shader.PropertyToID("_Time");
        public static readonly int sinTime = Shader.PropertyToID("_SinTime");
        public static readonly int cosTime = Shader.PropertyToID("_CosTime");
        public static readonly int deltaTime = Shader.PropertyToID("unity_DeltaTime");
        public static readonly int timeParameters = Shader.PropertyToID("_TimeParameters");

        public static readonly int scaledScreenParams = Shader.PropertyToID("_ScaledScreenParams");
        public static readonly int worldSpaceCameraPos = Shader.PropertyToID("_WorldSpaceCameraPos");
        public static readonly int screenParams = Shader.PropertyToID("_ScreenParams");
        public static readonly int projectionParams = Shader.PropertyToID("_ProjectionParams");
        public static readonly int zBufferParams = Shader.PropertyToID("_ZBufferParams");
        public static readonly int orthoParams = Shader.PropertyToID("unity_OrthoParams");

        public static readonly int viewMatrix = Shader.PropertyToID("unity_MatrixV");
        public static readonly int projectionMatrix = Shader.PropertyToID("glstate_matrix_projection");
        public static readonly int viewAndProjectionMatrix = Shader.PropertyToID("unity_MatrixVP");

        public static readonly int inverseViewMatrix = Shader.PropertyToID("unity_MatrixInvV");
        public static readonly int inverseProjectionMatrix = Shader.PropertyToID("unity_MatrixInvP");
        public static readonly int inverseViewAndProjectionMatrix = Shader.PropertyToID("unity_MatrixInvVP");

        public static readonly int cameraProjectionMatrix = Shader.PropertyToID("unity_CameraProjection");
        public static readonly int inverseCameraProjectionMatrix = Shader.PropertyToID("unity_CameraInvProjection");
        public static readonly int worldToCameraMatrix = Shader.PropertyToID("unity_WorldToCamera");
        public static readonly int cameraToWorldMatrix = Shader.PropertyToID("unity_CameraToWorld");

        public static readonly int sourceTex = Shader.PropertyToID("_SourceTex");
        public static readonly int scaleBias = Shader.PropertyToID("_ScaleBias");
        public static readonly int scaleBiasRt = Shader.PropertyToID("_ScaleBiasRt");
    }

    public struct PostProcessingData
    {
        public ColorGradingMode gradingMode;
        public int lutSize;
    }

    public static class ShaderKeywordStrings
    {
        public static readonly string MainLightShadows = "_MAIN_LIGHT_SHADOWS";
        public static readonly string MainLightShadowCascades = "_MAIN_LIGHT_SHADOWS_CASCADE";
        public static readonly string AdditionalLightsVertex = "_ADDITIONAL_LIGHTS_VERTEX";
        public static readonly string AdditionalLightsPixel = "_ADDITIONAL_LIGHTS";
        public static readonly string AdditionalLightShadows = "_ADDITIONAL_LIGHT_SHADOWS";
        public static readonly string SoftShadows = "_SHADOWS_SOFT";
        public static readonly string MixedLightingSubtractive = "_MIXED_LIGHTING_SUBTRACTIVE";

        public static readonly string DepthNoMsaa = "_DEPTH_NO_MSAA";
        public static readonly string DepthMsaa2 = "_DEPTH_MSAA_2";
        public static readonly string DepthMsaa4 = "_DEPTH_MSAA_4";
        public static readonly string DepthMsaa8 = "_DEPTH_MSAA_8";

        public static readonly string LinearToSRGBConversion = "_LINEAR_TO_SRGB_CONVERSION";

        public static readonly string SmaaLow = "_SMAA_PRESET_LOW";
        public static readonly string SmaaMedium = "_SMAA_PRESET_MEDIUM";
        public static readonly string SmaaHigh = "_SMAA_PRESET_HIGH";
        public static readonly string PaniniGeneric = "_GENERIC";
        public static readonly string PaniniUnitDistance = "_UNIT_DISTANCE";
        public static readonly string BloomLQ = "_BLOOM_LQ";
        public static readonly string BloomHQ = "_BLOOM_HQ";
        public static readonly string BloomLQDirt = "_BLOOM_LQ_DIRT";
        public static readonly string BloomHQDirt = "_BLOOM_HQ_DIRT";
        public static readonly string UseRGBM = "_USE_RGBM";
        public static readonly string Distortion = "_DISTORTION";
        public static readonly string ChromaticAberration = "_CHROMATIC_ABERRATION";
        public static readonly string HDRGrading = "_HDR_GRADING";
        public static readonly string TonemapACES = "_TONEMAP_ACES";
        public static readonly string TonemapNeutral = "_TONEMAP_NEUTRAL";
        public static readonly string FilmGrain = "_FILM_GRAIN";
        public static readonly string Fxaa = "_FXAA";
        public static readonly string Dithering = "_DITHERING";
        public static readonly string ScreenSpaceOcclusion = "_SCREEN_SPACE_OCCLUSION";

        public static readonly string HighQualitySampling = "_HIGH_QUALITY_SAMPLING";

        public static readonly string DOWNSAMPLING_SIZE_2 = "DOWNSAMPLING_SIZE_2";
        public static readonly string DOWNSAMPLING_SIZE_4 = "DOWNSAMPLING_SIZE_4";
        public static readonly string DOWNSAMPLING_SIZE_8 = "DOWNSAMPLING_SIZE_8";
        public static readonly string DOWNSAMPLING_SIZE_16 = "DOWNSAMPLING_SIZE_16";
        public static readonly string _SPOT = "_SPOT";
        public static readonly string _DIRECTIONAL = "_DIRECTIONAL";
        public static readonly string _POINT = "_POINT";
        public static readonly string _DEFERRED_ADDITIONAL_LIGHT_SHADOWS = "_DEFERRED_ADDITIONAL_LIGHT_SHADOWS";
        public static readonly string _GBUFFER_NORMALS_OCT = "_GBUFFER_NORMALS_OCT";
        public static readonly string _DEFERRED_SUBTRACTIVE_LIGHTING = "_DEFERRED_SUBTRACTIVE_LIGHTING";

        // XR
        public static readonly string UseDrawProcedural = "_USE_DRAW_PROCEDURAL";
    }

    public sealed partial class UniversalRenderPipeline
    {
        // Holds light direction for directional lights or position for punctual lights.
        // When w is set to 1.0, it means it's a punctual light.
        static Vector4 k_DefaultLightPosition = new Vector4(0.0f, 0.0f, 1.0f, 0.0f);
        static Vector4 k_DefaultLightColor = Color.black;

        // Default light attenuation is setup in a particular way that it causes
        // directional lights to return 1.0 for both distance and angle attenuation
        static Vector4 k_DefaultLightAttenuation = new Vector4(0.0f, 1.0f, 0.0f, 1.0f);
        static Vector4 k_DefaultLightSpotDirection = new Vector4(0.0f, 0.0f, 1.0f, 0.0f);
        static Vector4 k_DefaultLightsProbeChannel = new Vector4(-1.0f, 1.0f, -1.0f, -1.0f);

        static List<Vector4> m_ShadowBiasData = new List<Vector4>();

        /// <summary>
        /// Checks if a camera is a game camera.
        /// </summary>
        /// <param name="camera">Camera to check state from.</param>
        /// <returns>true if given camera is a game camera, false otherwise.</returns>
        public static bool IsGameCamera(Camera camera)
        {
            if (camera == null)
                throw new ArgumentNullException("camera");

            return camera.cameraType == CameraType.Game || camera.cameraType == CameraType.VR;
        }

        /// <summary>
        /// Checks if a camera is rendering in stereo mode.
        /// </summary>
        /// <param name="camera">Camera to check state from.</param>
        /// <returns>Returns true if the given camera is rendering in stereo mode, false otherwise.</returns>
        [Obsolete("Please use CameraData.xr.enabled instead.")]
        public static bool IsStereoEnabled(Camera camera)
        {
            if (camera == null)
                throw new ArgumentNullException("camera");

            return IsGameCamera(camera) && (camera.stereoTargetEye == StereoTargetEyeMask.Both);
        }

        /// <summary>
        /// Returns the current render pipeline asset for the current quality setting.
        /// If no render pipeline asset is assigned in QualitySettings, then returns the one assigned in GraphicsSettings.
        /// </summary>
        public static UniversalRenderPipelineAsset asset
        {
            get => GraphicsSettings.currentRenderPipeline as UniversalRenderPipelineAsset;
        }

        /// <summary>
        /// Checks if a camera is rendering in MultiPass stereo mode.
        /// </summary>
        /// <param name="camera">Camera to check state from.</param>
        /// <returns>Returns true if the given camera is rendering in multi pass stereo mode, false otherwise.</returns>
        [Obsolete("Please use CameraData.xr.singlePassEnabled instead.")]
        static bool IsMultiPassStereoEnabled(Camera camera)
        {
            if (camera == null)
                throw new ArgumentNullException("camera");

            return false;
        }

        Comparison<Camera> cameraComparison = (camera1, camera2) => { return (int) camera1.depth - (int) camera2.depth; };
        void SortCameras(Camera[] cameras)
        {
            if (cameras.Length > 1)
                Array.Sort(cameras, cameraComparison);
        }

        static RenderTextureDescriptor CreateRenderTextureDescriptor(Camera camera, float renderScale,
            bool isHdrEnabled, int msaaSamples, bool needsAlpha)
        {
            RenderTextureDescriptor desc;
            GraphicsFormat renderTextureFormatDefault = SystemInfo.GetGraphicsFormat(DefaultFormat.LDR);

            if (camera.targetTexture == null)
            {
                desc = new RenderTextureDescriptor(camera.pixelWidth, camera.pixelHeight);
                desc.width = (int)((float)desc.width * renderScale);
                desc.height = (int)((float)desc.height * renderScale);
            }
            else
            {
                desc = camera.targetTexture.descriptor;
            }

            if (camera.targetTexture != null)
            {
                desc.colorFormat = camera.targetTexture.descriptor.colorFormat;
                desc.depthBufferBits = camera.targetTexture.descriptor.depthBufferBits;
                desc.msaaSamples = camera.targetTexture.descriptor.msaaSamples;
                desc.sRGB = camera.targetTexture.descriptor.sRGB;
            }
            else
            {
                GraphicsFormat hdrFormat;
                if (!needsAlpha && RenderingUtils.SupportsGraphicsFormat(GraphicsFormat.B10G11R11_UFloatPack32, FormatUsage.Linear | FormatUsage.Render))
                    hdrFormat = GraphicsFormat.B10G11R11_UFloatPack32;
                else if (RenderingUtils.SupportsGraphicsFormat(GraphicsFormat.R16G16B16A16_SFloat, FormatUsage.Linear | FormatUsage.Render))
                    hdrFormat = GraphicsFormat.R16G16B16A16_SFloat;
                else
                    hdrFormat = SystemInfo.GetGraphicsFormat(DefaultFormat.HDR); // This might actually be a LDR format on old devices.

                desc.graphicsFormat = isHdrEnabled ? hdrFormat : renderTextureFormatDefault;
                desc.depthBufferBits = 32;
                desc.msaaSamples = msaaSamples;
                desc.sRGB = (QualitySettings.activeColorSpace == ColorSpace.Linear);
            }

            desc.enableRandomWrite = false;
            desc.bindMS = false;
            desc.useDynamicScale = camera.allowDynamicResolution;
            return desc;
        }

        static Lightmapping.RequestLightsDelegate lightsDelegate = (Light[] requests, NativeArray<LightDataGI> lightsOutput) =>
        {
            // Editor only.
#if UNITY_EDITOR
            LightDataGI lightData = new LightDataGI();

            for (int i = 0; i < requests.Length; i++)
            {
                Light light = requests[i];
                switch (light.type)
                {
                    case LightType.Directional:
                        DirectionalLight directionalLight = new DirectionalLight();
                        LightmapperUtils.Extract(light, ref directionalLight);
                        lightData.Init(ref directionalLight);
                        break;
                    case LightType.Point:
                        PointLight pointLight = new PointLight();
                        LightmapperUtils.Extract(light, ref pointLight);
                        lightData.Init(ref pointLight);
                        break;
                    case LightType.Spot:
                        SpotLight spotLight = new SpotLight();
                        LightmapperUtils.Extract(light, ref spotLight);
                        spotLight.innerConeAngle = light.innerSpotAngle * Mathf.Deg2Rad;
                        spotLight.angularFalloff = AngularFalloffType.AnalyticAndInnerAngle;
                        lightData.Init(ref spotLight);
                        break;
                    case LightType.Area:
                        RectangleLight rectangleLight = new RectangleLight();
                        LightmapperUtils.Extract(light, ref rectangleLight);
                        rectangleLight.mode = LightMode.Baked;
                        lightData.Init(ref rectangleLight);
                        break;
                    case LightType.Disc:
                        DiscLight discLight = new DiscLight();
                        LightmapperUtils.Extract(light, ref discLight);
                        discLight.mode = LightMode.Baked;
                        lightData.Init(ref discLight);
                        break;
                    default:
                        lightData.InitNoBake(light.GetInstanceID());
                        break;
                }

                lightData.falloff = FalloffType.InverseSquared;
                lightsOutput[i] = lightData;
            }
#else
            LightDataGI lightData = new LightDataGI();

            for (int i = 0; i < requests.Length; i++)
            {
                Light light = requests[i];
                lightData.InitNoBake(light.GetInstanceID());
                lightsOutput[i] = lightData;
            }
#endif
        };

        // called from DeferredLights.cs too
        public static void GetLightAttenuationAndSpotDirection(
            LightType lightType, float lightRange, Matrix4x4 lightLocalToWorldMatrix,
            float spotAngle, float? innerSpotAngle,
            out Vector4 lightAttenuation, out Vector4 lightSpotDir)
        {
            lightAttenuation = k_DefaultLightAttenuation;
            lightSpotDir = k_DefaultLightSpotDirection;

            // Directional Light attenuation is initialize so distance attenuation always be 1.0
            if (lightType != LightType.Directional)
            {
                // Light attenuation in universal matches the unity vanilla one.
                // attenuation = 1.0 / distanceToLightSqr
                // We offer two different smoothing factors.
                // The smoothing factors make sure that the light intensity is zero at the light range limit.
                // The first smoothing factor is a linear fade starting at 80 % of the light range.
                // smoothFactor = (lightRangeSqr - distanceToLightSqr) / (lightRangeSqr - fadeStartDistanceSqr)
                // We rewrite smoothFactor to be able to pre compute the constant terms below and apply the smooth factor
                // with one MAD instruction
                // smoothFactor =  distanceSqr * (1.0 / (fadeDistanceSqr - lightRangeSqr)) + (-lightRangeSqr / (fadeDistanceSqr - lightRangeSqr)
                //                 distanceSqr *           oneOverFadeRangeSqr             +              lightRangeSqrOverFadeRangeSqr

                // The other smoothing factor matches the one used in the Unity lightmapper but is slower than the linear one.
                // smoothFactor = (1.0 - saturate((distanceSqr * 1.0 / lightrangeSqr)^2))^2
                float lightRangeSqr = lightRange * lightRange;
                float fadeStartDistanceSqr = 0.8f * 0.8f * lightRangeSqr;
                float fadeRangeSqr = (fadeStartDistanceSqr - lightRangeSqr);
                float oneOverFadeRangeSqr = 1.0f / fadeRangeSqr;
                float lightRangeSqrOverFadeRangeSqr = -lightRangeSqr / fadeRangeSqr;
                float oneOverLightRangeSqr = 1.0f / Mathf.Max(0.0001f, lightRange * lightRange);

                // On mobile and Nintendo Switch: Use the faster linear smoothing factor (SHADER_HINT_NICE_QUALITY).
                // On other devices: Use the smoothing factor that matches the GI.
                lightAttenuation.x = Application.isMobilePlatform || SystemInfo.graphicsDeviceType == GraphicsDeviceType.Switch ? oneOverFadeRangeSqr : oneOverLightRangeSqr;
                lightAttenuation.y = lightRangeSqrOverFadeRangeSqr;
            }

            if (lightType == LightType.Spot)
            {
                Vector4 dir = lightLocalToWorldMatrix.GetColumn(2);
                lightSpotDir = new Vector4(-dir.x, -dir.y, -dir.z, 0.0f);

                // Spot Attenuation with a linear falloff can be defined as
                // (SdotL - cosOuterAngle) / (cosInnerAngle - cosOuterAngle)
                // This can be rewritten as
                // invAngleRange = 1.0 / (cosInnerAngle - cosOuterAngle)
                // SdotL * invAngleRange + (-cosOuterAngle * invAngleRange)
                // If we precompute the terms in a MAD instruction
                float cosOuterAngle = Mathf.Cos(Mathf.Deg2Rad * spotAngle * 0.5f);
                // We neeed to do a null check for particle lights
                // This should be changed in the future
                // Particle lights will use an inline function
                float cosInnerAngle;
                if (innerSpotAngle.HasValue)
                    cosInnerAngle = Mathf.Cos(innerSpotAngle.Value * Mathf.Deg2Rad * 0.5f);
                else
                    cosInnerAngle = Mathf.Cos((2.0f * Mathf.Atan(Mathf.Tan(spotAngle * 0.5f * Mathf.Deg2Rad) * (64.0f - 18.0f) / 64.0f)) * 0.5f);
                float smoothAngleRange = Mathf.Max(0.001f, cosInnerAngle - cosOuterAngle);
                float invAngleRange = 1.0f / smoothAngleRange;
                float add = -cosOuterAngle * invAngleRange;
                lightAttenuation.z = invAngleRange;
                lightAttenuation.w = add;
            }
        }

        public static void InitializeLightConstants_Common(NativeArray<VisibleLight> lights, int lightIndex, out Vector4 lightPos, out Vector4 lightColor, out Vector4 lightAttenuation, out Vector4 lightSpotDir, out Vector4 lightOcclusionProbeChannel)
        {
            lightPos = k_DefaultLightPosition;
            lightColor = k_DefaultLightColor;
            lightOcclusionProbeChannel = k_DefaultLightsProbeChannel;
            lightAttenuation = k_DefaultLightAttenuation;
            lightSpotDir = k_DefaultLightSpotDirection;

            // When no lights are visible, main light will be set to -1.
            // In this case we initialize it to default values and return
            if (lightIndex < 0)
                return;

            VisibleLight lightData = lights[lightIndex];
            if (lightData.lightType == LightType.Directional)
            {
                Vector4 dir = -lightData.localToWorldMatrix.GetColumn(2);
                lightPos = new Vector4(dir.x, dir.y, dir.z, 0.0f);
            }
            else
            {
                Vector4 pos = lightData.localToWorldMatrix.GetColumn(3);
                lightPos = new Vector4(pos.x, pos.y, pos.z, 1.0f);
            }

            // VisibleLight.finalColor already returns color in active color space
            lightColor = lightData.finalColor;

            GetLightAttenuationAndSpotDirection(
                lightData.lightType, lightData.range, lightData.localToWorldMatrix,
                lightData.spotAngle, lightData.light?.innerSpotAngle,
                out lightAttenuation, out lightSpotDir);

            Light light = lightData.light;

            // Set the occlusion probe channel.
            int occlusionProbeChannel = light != null ? light.bakingOutput.occlusionMaskChannel : -1;

            // If we have baked the light, the occlusion channel is the index we need to sample in 'unity_ProbesOcclusion'
            // If we have not baked the light, the occlusion channel is -1.
            // In case there is no occlusion channel is -1, we set it to zero, and then set the second value in the
            // input to one. We then, in the shader max with the second value for non-occluded lights.
            lightOcclusionProbeChannel.x = occlusionProbeChannel == -1 ? 0f : occlusionProbeChannel;
            lightOcclusionProbeChannel.y = occlusionProbeChannel == -1 ? 1f : 0f;
        }
    }

    internal enum URPProfileId
    {
        // CPU
        UniversalRenderTotal,
        UpdateVolumeFramework,
        RenderCameraStack,

        // GPU
        AdditionalLightsShadow,
        ColorGradingLUT,
        CopyColor,
        CopyDepth,
        DepthNormalPrepass,
        DepthPrepass,

        // DrawObjectsPass
        DrawOpaqueObjects,
        DrawTransparentObjects,

        // RenderObjectsPass
        //RenderObjects,

        MainLightShadow,
        ResolveShadows,
        SSAO,

        // PostProcessPass
        StopNaNs,
        SMAA,
        GaussianDepthOfField,
        BokehDepthOfField,
        MotionBlur,
        PaniniProjection,
        UberPostProcess,
        Bloom,

        FinalBlit
    }
}<|MERGE_RESOLUTION|>--- conflicted
+++ resolved
@@ -233,12 +233,8 @@
         public Vector4 attenuation; // .xy are used by DistanceAttenuation - .zw are used by AngleAttenuation (for SpotLights)
         public Vector3 spotDirection;   // for spotLights
         public int lightIndex;
-<<<<<<< HEAD
         public Vector4 occlusionProbeInfo;
-    }    
-=======
-    }
->>>>>>> cdc3faa0
+    }
 
     internal static class ShaderPropertyId
     {
