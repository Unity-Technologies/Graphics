using System;
using System.Collections.Generic;
using Unity.Collections;
using UnityEngine.Scripting.APIUpdating;

using UnityEngine.Experimental.GlobalIllumination;
using UnityEngine.Experimental.Rendering;
using Lightmapping = UnityEngine.Experimental.GlobalIllumination.Lightmapping;

namespace UnityEngine.Rendering.Universal
{
    [MovedFrom("UnityEngine.Rendering.LWRP")] public enum MixedLightingSetup
    {
        None,
        ShadowMask,
        Subtractive,
    };

    [MovedFrom("UnityEngine.Rendering.LWRP")] public struct RenderingData
    {
        public CullingResults cullResults;
        public CameraData cameraData;
        public LightData lightData;
        public ShadowData shadowData;
        public PostProcessingData postProcessingData;
        public bool supportsDynamicBatching;
        public PerObjectData perObjectData;
        [Obsolete("killAlphaInFinalBlit is deprecated in the Universal Render Pipeline since it is no longer needed on any supported platform.")]
        public bool killAlphaInFinalBlit;

        /// <summary>
        /// True if post-processing effect is enabled while rendering the camera stack.
        /// </summary>
        public bool postProcessingEnabled;
    }

    [MovedFrom("UnityEngine.Rendering.LWRP")] public struct LightData
    {
        public int mainLightIndex;
        public int additionalLightsCount;
        public int maxPerObjectAdditionalLightsCount;
        public NativeArray<VisibleLight> visibleLights;
        public bool shadeAdditionalLightsPerVertex;
        public bool supportsMixedLighting;
    }

    [MovedFrom("UnityEngine.Rendering.LWRP")] public struct CameraData
    {
        // Internal camera data as we are not yet sure how to expose View in stereo context.
        // We might change this API soon.
        Matrix4x4 m_ViewMatrix;
        Matrix4x4 m_ProjectionMatrix;

        internal void SetViewAndProjectionMatrix(Matrix4x4 viewMatrix, Matrix4x4 projectionMatrix)
        {
            m_ViewMatrix = viewMatrix;
            m_ProjectionMatrix = projectionMatrix;
        }

        /// <summary>
        /// Returns the camera view matrix.
        /// </summary>
        /// <returns></returns>
        public Matrix4x4 GetViewMatrix()
        {
            return m_ViewMatrix;
        }

        /// <summary>
        /// Returns the camera projection matrix.
        /// </summary>
        /// <returns></returns>
        public Matrix4x4 GetProjectionMatrix()
        {
            return m_ProjectionMatrix;
        }

        /// <summary>
        /// Returns the camera GPU projection matrix. This contains platform specific changes to handle y-flip and reverse z.
        /// Similar to <c>GL.GetGPUProjectionMatrix</c> but queries URP internal state to know if the pipeline is rendering to render texture. 
        /// For more info on platform differences regarding camera projection check: https://docs.unity3d.com/Manual/SL-PlatformDifferences.html
        /// </summary>
        /// <seealso cref="GL.GetGPUProjectionMatrix(Matrix4x4, bool)"/>
        /// <returns></returns>
        public Matrix4x4 GetGPUProjectionMatrix()
        {
            return GL.GetGPUProjectionMatrix(m_ProjectionMatrix, IsCameraProjectionMatrixFlipped());
        }

        public Camera camera;
        public CameraRenderType renderType;
        public RenderTexture targetTexture;
        public RenderTextureDescriptor cameraTargetDescriptor;
        internal Rect pixelRect;
        internal int pixelWidth;
        internal int pixelHeight;
        internal float aspectRatio;
        public float renderScale;
        public bool clearDepth;
        public bool isSceneViewCamera;
        public bool isDefaultViewport;
        public bool isHdrEnabled;
        public bool requiresDepthTexture;
        public bool requiresOpaqueTexture;

        /// <summary>
        /// True if the camera device projection matrix is flipped. This happens when the pipeline is rendering
        /// to a render texture in non OpenGL platforms. If you are doing a custom Blit pass to copy camera textures
        /// (_CameraColorTexture, _CameraDepthAttachment) you need to check this flag to know if you should flip the
        /// matrix when rendering with for cmd.Draw* and reading from camera textures.
        /// </summary>
        public bool IsCameraProjectionMatrixFlipped()
        {
            // Users only have access to CameraData on URP rendering scope. The current renderer should never be null.
            var renderer = ScriptableRenderer.current;
            Debug.Assert(renderer != null, "IsCameraProjectionMatrixFlipped is being called outside camera rendering scope.");

            if (renderer != null)
            {
                bool renderingToTexture = renderer.cameraColorTarget != BuiltinRenderTextureType.CameraTarget || targetTexture != null;
                return SystemInfo.graphicsUVStartsAtTop && renderingToTexture;
            }

            return true;
        }

        public SortingCriteria defaultOpaqueSortFlags;

        public bool isStereoEnabled;
        internal int numberOfXRPasses;
        internal bool isXRMultipass;

        public float maxShadowDistance;
        public bool postProcessEnabled;

#if POST_PROCESSING_STACK_2_0_0_OR_NEWER
        [Obsolete("The use of the Post-processing Stack V2 is deprecated in the Universal Render Pipeline. Use the builtin post-processing effects instead.")]
        public UnityEngine.Rendering.PostProcessing.PostProcessLayer postProcessLayer;
#endif

        public IEnumerator<Action<RenderTargetIdentifier, CommandBuffer>> captureActions;

        public LayerMask volumeLayerMask;
        public Transform volumeTrigger;

        public bool isStopNaNEnabled;
        public bool isDitheringEnabled;
        public AntialiasingMode antialiasing;
        public AntialiasingQuality antialiasingQuality;
        internal ScriptableRenderer renderer;

        /// <summary>
        /// True if this camera is resolving rendering to the final camera render target.
        /// When rendering a stack of cameras only the last camera in the stack will resolve to camera target.
        /// </summary>
        public bool resolveFinalTarget;
    }

    [MovedFrom("UnityEngine.Rendering.LWRP")] public struct ShadowData
    {
        public bool supportsMainLightShadows;
        public bool requiresScreenSpaceShadowResolve;
        public int mainLightShadowmapWidth;
        public int mainLightShadowmapHeight;
        public int mainLightShadowCascadesCount;
        public Vector3 mainLightShadowCascadesSplit;
        public bool supportsAdditionalLightShadows;
        public int additionalLightsShadowmapWidth;
        public int additionalLightsShadowmapHeight;
        public bool supportsSoftShadows;
        public int shadowmapDepthBufferBits;
        public List<Vector4> bias;
    }

<<<<<<< HEAD
    internal static class ShaderPropertyId
=======
    public static class ShaderPropertyId
>>>>>>> 2a28c5ad
    {
        public static readonly int scaledScreenParams = Shader.PropertyToID("_ScaledScreenParams");
        public static readonly int worldSpaceCameraPos = Shader.PropertyToID("_WorldSpaceCameraPos");
        public static readonly int screenParams = Shader.PropertyToID("_ScreenParams");
        public static readonly int projectionParams = Shader.PropertyToID("_ProjectionParams");
        public static readonly int zBufferParams = Shader.PropertyToID("_ZBufferParams");
        public static readonly int orthoParams = Shader.PropertyToID("unity_OrthoParams");

        public static readonly int viewMatrix = Shader.PropertyToID("unity_MatrixV");
        public static readonly int projectionMatrix = Shader.PropertyToID("glstate_matrix_projection");
        public static readonly int viewAndProjectionMatrix = Shader.PropertyToID("unity_MatrixVP");

        public static readonly int inverseViewMatrix = Shader.PropertyToID("unity_MatrixInvV");
        // Undefined: 
        // public static readonly int inverseProjectionMatrix = Shader.PropertyToID("unity_MatrixInvP");
        public static readonly int inverseViewAndProjectionMatrix = Shader.PropertyToID("unity_MatrixInvVP");

        public static readonly int cameraProjectionMatrix = Shader.PropertyToID("unity_CameraProjection");
        public static readonly int inverseCameraProjectionMatrix = Shader.PropertyToID("unity_CameraInvProjection");
        public static readonly int worldToCameraMatrix = Shader.PropertyToID("unity_WorldToCamera");
        public static readonly int cameraToWorldMatrix = Shader.PropertyToID("unity_CameraToWorld");
    }

    public struct PostProcessingData
    {
        public ColorGradingMode gradingMode;
        public int lutSize;
    }

    class CameraDataComparer : IComparer<Camera>
    {
        public int Compare(Camera lhs, Camera rhs)
        {
            return (int)lhs.depth - (int)rhs.depth;
        }
    }

    public static class ShaderKeywordStrings
    {
        public static readonly string MainLightShadows = "_MAIN_LIGHT_SHADOWS";
        public static readonly string MainLightShadowCascades = "_MAIN_LIGHT_SHADOWS_CASCADE";
        public static readonly string AdditionalLightsVertex = "_ADDITIONAL_LIGHTS_VERTEX";
        public static readonly string AdditionalLightsPixel = "_ADDITIONAL_LIGHTS";
        public static readonly string AdditionalLightShadows = "_ADDITIONAL_LIGHT_SHADOWS";
        public static readonly string SoftShadows = "_SHADOWS_SOFT";
        public static readonly string MixedLightingSubtractive = "_MIXED_LIGHTING_SUBTRACTIVE";

        public static readonly string DepthNoMsaa = "_DEPTH_NO_MSAA";
        public static readonly string DepthMsaa2 = "_DEPTH_MSAA_2";
        public static readonly string DepthMsaa4 = "_DEPTH_MSAA_4";
        public static readonly string DepthMsaa8 = "_DEPTH_MSAA_8";

        public static readonly string LinearToSRGBConversion = "_LINEAR_TO_SRGB_CONVERSION";
        [Obsolete("The _KILL_ALPHA shader keyword is deprecated in the Universal Render Pipeline.")]
        public static readonly string KillAlpha = "_KILL_ALPHA";

        public static readonly string SmaaLow = "_SMAA_PRESET_LOW";
        public static readonly string SmaaMedium = "_SMAA_PRESET_MEDIUM";
        public static readonly string SmaaHigh = "_SMAA_PRESET_HIGH";
        public static readonly string PaniniGeneric = "_GENERIC";
        public static readonly string PaniniUnitDistance = "_UNIT_DISTANCE";
        public static readonly string BloomLQ = "_BLOOM_LQ";
        public static readonly string BloomHQ = "_BLOOM_HQ";
        public static readonly string BloomLQDirt = "_BLOOM_LQ_DIRT";
        public static readonly string BloomHQDirt = "_BLOOM_HQ_DIRT";
        public static readonly string UseRGBM = "_USE_RGBM";
        public static readonly string Distortion = "_DISTORTION";
        public static readonly string ChromaticAberration = "_CHROMATIC_ABERRATION";
        public static readonly string HDRGrading = "_HDR_GRADING";
        public static readonly string TonemapACES = "_TONEMAP_ACES";
        public static readonly string TonemapNeutral = "_TONEMAP_NEUTRAL";
        public static readonly string FilmGrain = "_FILM_GRAIN";
        public static readonly string Fxaa = "_FXAA";
        public static readonly string Dithering = "_DITHERING";

        public static readonly string HighQualitySampling = "_HIGH_QUALITY_SAMPLING";
    }

    public sealed partial class UniversalRenderPipeline
    {
        static List<Vector4> m_ShadowBiasData = new List<Vector4>();

        /// <summary>
        /// Checks if a camera is a game camera.
        /// </summary>
        /// <param name="camera">Camera to check state from.</param>
        /// <returns>true if given camera is a game camera, false otherwise.</returns>
        public static bool IsGameCamera(Camera camera)
        {
            if (camera == null)
                throw new ArgumentNullException("camera");

            return camera.cameraType == CameraType.Game || camera.cameraType == CameraType.VR;
        }

        /// <summary>
        /// Checks if a camera is rendering in stereo mode.
        /// </summary>
        /// <param name="camera">Camera to check state from.</param>
        /// <returns>Returns true if the given camera is rendering in stereo mode, false otherwise.</returns>
        public static bool IsStereoEnabled(Camera camera)
        {
            if (camera == null)
                throw new ArgumentNullException("camera");

            bool isGameCamera = IsGameCamera(camera);
            bool isCompatWithXRDimension = true;
#if ENABLE_VR && ENABLE_VR_MODULE
            isCompatWithXRDimension &= (camera.targetTexture ? camera.targetTexture.dimension == UnityEngine.XR.XRSettings.deviceEyeTextureDimension : true);
#endif
            return XRGraphics.enabled && isGameCamera && (camera.stereoTargetEye == StereoTargetEyeMask.Both) && isCompatWithXRDimension;
        }

        /// <summary>
        /// Returns the current render pipeline asset for the current quality setting.
        /// If no render pipeline asset is assigned in QualitySettings, then returns the one assigned in GraphicsSettings.
        /// </summary>
        public static UniversalRenderPipelineAsset asset
        {
            get => GraphicsSettings.currentRenderPipeline as UniversalRenderPipelineAsset;
        }

        /// <summary>
        /// Checks if a camera is rendering in MultiPass stereo mode.
        /// </summary>
        /// <param name="camera">Camera to check state from.</param>
        /// <returns>Returns true if the given camera is rendering in multi pass stereo mode, false otherwise.</returns>
        static bool IsMultiPassStereoEnabled(Camera camera)
        {
            if (camera == null)
                throw new ArgumentNullException("camera");

#if ENABLE_VR && ENABLE_VR_MODULE
            return IsStereoEnabled(camera) && !CanXRSDKUseSinglePass(camera) && XR.XRSettings.stereoRenderingMode == XR.XRSettings.StereoRenderingMode.MultiPass;
#else
            return false;
#endif
        }

#if ENABLE_VR && ENABLE_VR_MODULE
        static XR.XRDisplaySubsystem GetXRDisplaySubsystem()
        {
            XR.XRDisplaySubsystem display = null;
            SubsystemManager.GetInstances(displaySubsystemList);

            if (displaySubsystemList.Count > 0)
                display = displaySubsystemList[0];

            return display;
        }

        // NB: This method is required for a hotfix in Hololens to prevent creating a render texture when using a renderer
        // with custom render pass.
        // TODO: Remove this method and usages when we have proper dependency tracking in the pipeline to know
        // when a render pass requires camera color as input.
        internal static bool IsRunningHololens(Camera camera)
        {
#if PLATFORM_WINRT
            if (IsStereoEnabled(camera))
            {
                var platform = Application.platform;
                if (platform == RuntimePlatform.WSAPlayerX86 || platform == RuntimePlatform.WSAPlayerARM)
                {
                    var displaySubsystem = GetXRDisplaySubsystem();
                    var subsystemDescriptor = displaySubsystem?.SubsystemDescriptor ?? null;
                    string id = subsystemDescriptor?.id ?? "";

                    if (id.Contains("Windows Mixed Reality Display"))
                        return true;

                    if (!XR.WSA.HolographicSettings.IsDisplayOpaque)
                        return true;
                }
            }
#endif
            return false;
        }
#endif

        void SortCameras(Camera[] cameras)
        {
            if (cameras.Length <= 1)
                return;
            Array.Sort(cameras, new CameraDataComparer());
        }

        static RenderTextureDescriptor CreateRenderTextureDescriptor(Camera camera, float renderScale,
            bool isStereoEnabled, bool isHdrEnabled, int msaaSamples, bool needsAlpha)
        {
            RenderTextureDescriptor desc;
            GraphicsFormat renderTextureFormatDefault = SystemInfo.GetGraphicsFormat(DefaultFormat.LDR);

            // NB: There's a weird case about XR and render texture
            // In test framework currently we render stereo tests to target texture
            // The descriptor in that case needs to be initialized from XR eyeTexture not render texture
            // Otherwise current tests will fail. Check: Do we need to update the test images instead?
            if (isStereoEnabled)
            {
                desc = XRGraphics.eyeTextureDesc;
                renderTextureFormatDefault = desc.graphicsFormat;
            }
            else if (camera.targetTexture == null)
            {
                desc = new RenderTextureDescriptor(camera.pixelWidth, camera.pixelHeight);
                desc.width = (int)((float)desc.width * renderScale);
                desc.height = (int)((float)desc.height * renderScale);
            }
            else
            {
                desc = camera.targetTexture.descriptor;
            }

            if (camera.targetTexture != null)
            {
                desc.colorFormat = camera.targetTexture.descriptor.colorFormat;
                desc.depthBufferBits = camera.targetTexture.descriptor.depthBufferBits;
                desc.msaaSamples = camera.targetTexture.descriptor.msaaSamples;
                desc.sRGB = camera.targetTexture.descriptor.sRGB;
            }
            else
            {
                GraphicsFormat hdrFormat;
                if (!needsAlpha && RenderingUtils.SupportsGraphicsFormat(GraphicsFormat.B10G11R11_UFloatPack32, FormatUsage.Linear | FormatUsage.Render))
                    hdrFormat = GraphicsFormat.B10G11R11_UFloatPack32;
                else if (RenderingUtils.SupportsGraphicsFormat(GraphicsFormat.R16G16B16A16_SFloat, FormatUsage.Linear | FormatUsage.Render))
                    hdrFormat = GraphicsFormat.R16G16B16A16_SFloat;
                else
                    hdrFormat = SystemInfo.GetGraphicsFormat(DefaultFormat.HDR); // This might actually be a LDR format on old devices.

                desc.graphicsFormat = isHdrEnabled ? hdrFormat : renderTextureFormatDefault;
                desc.depthBufferBits = 32;
                desc.msaaSamples = msaaSamples;
                desc.sRGB = (QualitySettings.activeColorSpace == ColorSpace.Linear);
            }

            desc.enableRandomWrite = false;
            desc.bindMS = false;
            desc.useDynamicScale = camera.allowDynamicResolution;
            return desc;
        }

        static Lightmapping.RequestLightsDelegate lightsDelegate = (Light[] requests, NativeArray<LightDataGI> lightsOutput) =>
        {
            // Editor only.
#if UNITY_EDITOR
            LightDataGI lightData = new LightDataGI();

            for (int i = 0; i < requests.Length; i++)
            {
                Light light = requests[i];
                switch (light.type)
                {
                    case LightType.Directional:
                        DirectionalLight directionalLight = new DirectionalLight();
                        LightmapperUtils.Extract(light, ref directionalLight);
                        lightData.Init(ref directionalLight);
                        break;
                    case LightType.Point:
                        PointLight pointLight = new PointLight();
                        LightmapperUtils.Extract(light, ref pointLight);
                        lightData.Init(ref pointLight);
                        break;
                    case LightType.Spot:
                        SpotLight spotLight = new SpotLight();
                        LightmapperUtils.Extract(light, ref spotLight);
                        spotLight.innerConeAngle = light.innerSpotAngle * Mathf.Deg2Rad;
                        spotLight.angularFalloff = AngularFalloffType.AnalyticAndInnerAngle;
                        lightData.Init(ref spotLight);
                        break;
                    case LightType.Area:
                        RectangleLight rectangleLight = new RectangleLight();
                        LightmapperUtils.Extract(light, ref rectangleLight);
                        rectangleLight.mode = LightMode.Baked;
                        lightData.Init(ref rectangleLight);
                        break;
                    case LightType.Disc:
                        DiscLight discLight = new DiscLight();
                        LightmapperUtils.Extract(light, ref discLight);
                        discLight.mode = LightMode.Baked;
                        lightData.Init(ref discLight);
                        break;
                    default:
                        lightData.InitNoBake(light.GetInstanceID());
                        break;
                }

                lightData.falloff = FalloffType.InverseSquared;
                lightsOutput[i] = lightData;
            }
#else
            LightDataGI lightData = new LightDataGI();

            for (int i = 0; i < requests.Length; i++)
            {
                Light light = requests[i];
                lightData.InitNoBake(light.GetInstanceID());
                lightsOutput[i] = lightData;
            }
            Debug.LogWarning("Realtime GI is not supported in Universal Pipeline.");
#endif
        };
    }

    internal enum URPProfileId
    {
        StopNaNs,
        SMAA,
        GaussianDepthOfField,
        BokehDepthOfField,
        MotionBlur,
        PaniniProjection,
        UberPostProcess,
        Bloom,
    }
}<|MERGE_RESOLUTION|>--- conflicted
+++ resolved
@@ -172,11 +172,7 @@
         public List<Vector4> bias;
     }
 
-<<<<<<< HEAD
     internal static class ShaderPropertyId
-=======
-    public static class ShaderPropertyId
->>>>>>> 2a28c5ad
     {
         public static readonly int scaledScreenParams = Shader.PropertyToID("_ScaledScreenParams");
         public static readonly int worldSpaceCameraPos = Shader.PropertyToID("_WorldSpaceCameraPos");
