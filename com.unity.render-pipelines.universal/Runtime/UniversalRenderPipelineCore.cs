--- conflicted
+++ resolved
@@ -300,10 +300,6 @@
 
         public static readonly string HighQualitySampling = "_HIGH_QUALITY_SAMPLING";
 
-<<<<<<< HEAD
-        // XR
-        public static readonly string UseDrawProcedural = "_USE_DRAW_PROCEDURAL";
-=======
         public static readonly string DOWNSAMPLING_SIZE_2 = "DOWNSAMPLING_SIZE_2";
         public static readonly string DOWNSAMPLING_SIZE_4 = "DOWNSAMPLING_SIZE_4";
         public static readonly string DOWNSAMPLING_SIZE_8 = "DOWNSAMPLING_SIZE_8";
@@ -313,8 +309,9 @@
         public static readonly string _POINT = "_POINT";
         public static readonly string _DEFERRED_ADDITIONAL_LIGHT_SHADOWS = "_DEFERRED_ADDITIONAL_LIGHT_SHADOWS";
         public static readonly string _GBUFFER_NORMALS_OCT = "_GBUFFER_NORMALS_OCT";
->>>>>>> 6de5959b
-    }
+
+        // XR
+        public static readonly string UseDrawProcedural = "_USE_DRAW_PROCEDURAL";    }
 
     public sealed partial class UniversalRenderPipeline
     {
