--- conflicted
+++ resolved
@@ -39,14 +39,10 @@
         Linear,
 
         /// Nearest-Neighbor filtering
-<<<<<<< HEAD
         Point,
 
         /// FidelityFX Super Resolution
         FSR
-=======
-        Point
->>>>>>> 9cba4595
     }
 
     public struct RenderingData
@@ -146,11 +142,8 @@
         public float renderScale;
         internal ImageScalingMode imageScalingMode;
         internal ImageUpscalingFilter upscalingFilter;
-<<<<<<< HEAD
         internal bool fsrOverrideSharpness;
         internal float fsrSharpness;
-=======
->>>>>>> 9cba4595
         public bool clearDepth;
         public CameraType cameraType;
         public bool isDefaultViewport;
@@ -352,10 +345,6 @@
         public static readonly int zBufferParams = Shader.PropertyToID("_ZBufferParams");
         public static readonly int orthoParams = Shader.PropertyToID("unity_OrthoParams");
         public static readonly int globalMipBias = Shader.PropertyToID("_GlobalMipBias");
-<<<<<<< HEAD
-        public static readonly int globalMipBiasPow2 = Shader.PropertyToID("_GlobalMipBiasPow2");
-=======
->>>>>>> 9cba4595
 
         public static readonly int screenSize = Shader.PropertyToID("_ScreenSize");
 
@@ -452,11 +441,8 @@
         public static readonly string Dithering = "_DITHERING";
         public static readonly string ScreenSpaceOcclusion = "_SCREEN_SPACE_OCCLUSION";
         public static readonly string PointSampling = "_POINT_SAMPLING";
-<<<<<<< HEAD
         public static readonly string Rcas = "_RCAS";
         public static readonly string Gamma20 = "_GAMMA_20";
-=======
->>>>>>> 9cba4595
 
         public static readonly string HighQualitySampling = "_HIGH_QUALITY_SAMPLING";
 
