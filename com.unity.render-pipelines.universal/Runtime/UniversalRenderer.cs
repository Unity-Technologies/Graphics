--- conflicted
+++ resolved
@@ -33,9 +33,10 @@
         internal RenderingMode renderingMode => m_RenderingMode;
 
         // Actual rendering mode, which may be different (ex: wireframe rendering, harware not capable of deferred rendering).
-        internal RenderingMode actualRenderingMode => (GL.wireframe || DebugHandler.IsActiveModeUnsupportedForDeferred || m_DeferredLights == null || !m_DeferredLights.IsRuntimeSupportedThisFrame() || m_DeferredLights.IsOverlay)
+        internal RenderingMode actualRenderingMode => (GL.wireframe || (DebugHandler != null && DebugHandler.IsActiveModeUnsupportedForDeferred) || m_DeferredLights == null || !m_DeferredLights.IsRuntimeSupportedThisFrame() || m_DeferredLights.IsOverlay)
         ? RenderingMode.Forward
         : this.renderingMode;
+
         internal bool accurateGbufferNormals => m_DeferredLights != null ? m_DeferredLights.AccurateGbufferNormals : false;
         internal bool usesRenderPass;
         DepthOnlyPass m_DepthPrepass;
@@ -208,13 +209,10 @@
                 {
                     m_DrawSkyboxPass.DebugHandler = DebugHandler;
                 }
-<<<<<<< HEAD
                 if (m_GBufferPass != null)
                 {
                     m_GBufferPass.DebugHandler = DebugHandler;
                 }
-=======
->>>>>>> f5c63ed9
                 if (m_PostProcessPasses.postProcessPass != null)
                 {
                     m_PostProcessPasses.postProcessPass.DebugHandler = DebugHandler;
@@ -286,11 +284,7 @@
         {
             if ((DebugHandler != null) && DebugHandler.IsActiveForCamera(ref cameraData))
             {
-<<<<<<< HEAD
                 if (DebugHandler.TryGetFullscreenDebugMode(out DebugFullScreenMode fullScreenDebugMode, out int outputHeight))
-=======
-                if (DebugHandler.TryGetFullscreenDebugMode(out DebugFullScreenMode fullScreenDebugMode))
->>>>>>> f5c63ed9
                 {
                     Camera camera = cameraData.camera;
                     float screenWidth = camera.pixelWidth;
