--- conflicted
+++ resolved
@@ -464,11 +464,7 @@
                         // to get them before the SSAO pass.
 
                         int gbufferNormalIndex = m_DeferredLights.GBufferNormalSmoothnessIndex;
-<<<<<<< HEAD
-                        m_DepthNormalPrepass.Setup(cameraTargetDescriptor, m_ActiveCameraDepthAttachment, m_GBufferHandles[(int)DeferredLights.GBufferHandles.NormalSmoothness], false);
-=======
-                        m_DepthNormalPrepass.Setup(cameraTargetDescriptor, m_ActiveCameraDepthAttachment, m_DeferredLights.GbufferAttachments[gbufferNormalIndex]);
->>>>>>> 2514376b
+                        m_DepthNormalPrepass.Setup(cameraTargetDescriptor, m_ActiveCameraDepthAttachment, m_DeferredLights.GbufferAttachments[gbufferNormalIndex], false);
 
                         // Change the normal format to the one used by the gbuffer.
                         RenderTextureDescriptor normalDescriptor = m_DepthNormalPrepass.normalDescriptor;
