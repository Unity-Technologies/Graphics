--- conflicted
+++ resolved
@@ -515,11 +515,7 @@
             // Configure all settings require to start a new camera stack (base camera only)
             if (cameraData.renderType == CameraRenderType.Base)
             {
-<<<<<<< HEAD
-                RenderTargetHandle cameraTargetHandle = RenderTargetHandle.GetCameraTarget(cameraData);
-=======
                 //Scene filtering redraws the objects on top of the resulting frame. It has to draw directly to the sceneview buffer.
->>>>>>> 4b5b17c6
                 bool sceneViewFilterEnabled = camera.sceneViewFilterMode == Camera.SceneViewFilterMode.ShowFiltered;
                 bool intermediateRenderTexture = (createColorTexture || createDepthTexture) && !sceneViewFilterEnabled;
 
@@ -902,11 +898,7 @@
                     // no final PP but we have PP stack. In that case it blit unless there are render pass after PP
                     (applyPostProcessing && !hasPassesAfterPostProcessing && !hasCaptureActions) ||
                     // offscreen camera rendering to a texture, we don't need a blit pass to resolve to screen
-<<<<<<< HEAD
-                    m_ActiveCameraColorAttachment == RenderTargetHandle.GetCameraTarget(cameraData);
-=======
                     m_ActiveCameraColorAttachment.nameID == m_XRTargetHandleAlias.nameID;
->>>>>>> 4b5b17c6
 
                 // We need final blit to resolve to screen
                 if (!cameraTargetResolved)
@@ -918,22 +910,12 @@
 #if ENABLE_VR && ENABLE_XR_MODULE
                 if (cameraData.xr.enabled)
                 {
-<<<<<<< HEAD
-                    bool depthTargetResolved =
-                        // active depth is depth target, we don't need a blit pass to resolve
-                        m_ActiveCameraDepthAttachment == RenderTargetHandle.GetCameraTarget(cameraData);
-
-                    if (!depthTargetResolved && cameraData.xr.copyDepth)
-                    {
-                        m_XRCopyDepthPass.Setup(m_ActiveCameraDepthAttachment, RenderTargetHandle.GetCameraTarget(cameraData));
-=======
                     // active depth is depth target, we don't need a blit pass to resolve
                     bool depthTargetResolved = m_ActiveCameraDepthAttachment.nameID == cameraData.xr.renderTarget;
 
                     if (!depthTargetResolved && cameraData.xr.copyDepth)
                     {
                         m_XRCopyDepthPass.Setup(m_ActiveCameraDepthAttachment, m_XRTargetHandleAlias);
->>>>>>> 4b5b17c6
                         m_XRCopyDepthPass.CopyToDepth = true;
                         EnqueuePass(m_XRCopyDepthPass);
                     }
