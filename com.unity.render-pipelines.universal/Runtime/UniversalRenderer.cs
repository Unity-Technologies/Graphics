using UnityEngine.Rendering.Universal.Internal;

namespace UnityEngine.Rendering.Universal
{
    /// <summary>
    /// Rendering modes for Universal renderer.
    /// </summary>
    public enum RenderingMode
    {
        /// <summary>Render all objects and lighting in one pass, with a hard limit on the number of lights that can be applied on an object.</summary>
        Forward,
        /// <summary>Render all objects first in a g-buffer pass, then apply all lighting in a separate pass using deferred shading.</summary>
        Deferred
    };

    /// <summary>
    /// When the Universal Renderer should use Depth Priming in Forward mode.
    /// </summary>
    public enum DepthPrimingMode
    {
        /// <summary>Depth Priming will never be used.</summary>
        Disabled,
        /// <summary>Depth Priming will only be used if there is a depth prepass needed by any of the render passes.</summary>
        Auto,
        /// <summary>A depth prepass will be explicitly requested so Depth Priming can be used.</summary>
        Forced,
    }

    /// <summary>
    /// Default renderer for Universal RP.
    /// This renderer is supported on all Universal RP supported platforms.
    /// It uses a classic forward rendering strategy with per-object light culling.
    /// </summary>
    public sealed class UniversalRenderer : ScriptableRenderer
    {
        const int k_DepthStencilBufferBits = 32;
        static readonly string k_DepthNormalsOnly = "DepthNormalsOnly";

        private static class Profiling
        {
            private const string k_Name = nameof(UniversalRenderer);
            public static readonly ProfilingSampler createCameraRenderTarget = new ProfilingSampler($"{k_Name}.{nameof(CreateCameraRenderTarget)}");
        }

        // Rendering mode setup from UI.
        internal RenderingMode renderingMode => m_RenderingMode;

        // Actual rendering mode, which may be different (ex: wireframe rendering, harware not capable of deferred rendering).
<<<<<<< HEAD
        internal RenderingMode actualRenderingMode { get { return GL.wireframe || m_DeferredLights == null || !m_DeferredLights.IsRuntimeSupportedThisFrame() || m_DeferredLights.IsOverlay ? RenderingMode.Forward : this.renderingMode; } }
        internal bool accurateGbufferNormals { get { return m_DeferredLights != null ? m_DeferredLights.AccurateGbufferNormals : false; } }
=======
        internal RenderingMode actualRenderingMode => (GL.wireframe || (DebugHandler != null && DebugHandler.IsActiveModeUnsupportedForDeferred) || m_DeferredLights == null || !m_DeferredLights.IsRuntimeSupportedThisFrame() || m_DeferredLights.IsOverlay)
        ? RenderingMode.Forward
        : this.renderingMode;

        internal bool accurateGbufferNormals => m_DeferredLights != null ? m_DeferredLights.AccurateGbufferNormals : false;
        internal bool usesRenderPass;

        /// <summary>Property to control the depth priming behavior of the forward rendering path.</summary>
        public DepthPrimingMode depthPrimingMode { get { return m_DepthPrimingMode; } set { m_DepthPrimingMode = value; } }
>>>>>>> 1e6706cf
        DepthOnlyPass m_DepthPrepass;
        DepthNormalOnlyPass m_DepthNormalPrepass;
        CopyDepthPass m_PrimedDepthCopyPass;
        MainLightShadowCasterPass m_MainLightShadowCasterPass;
        AdditionalLightsShadowCasterPass m_AdditionalLightsShadowCasterPass;
        GBufferPass m_GBufferPass;
        CopyDepthPass m_GBufferCopyDepthPass;
        TileDepthRangePass m_TileDepthRangePass;
        TileDepthRangePass m_TileDepthRangeExtraPass; // TODO use subpass API to hide this pass
        DeferredPass m_DeferredPass;
        DrawObjectsPass m_RenderOpaqueForwardOnlyPass;
        DrawObjectsPass m_RenderOpaqueForwardPass;
        DrawSkyboxPass m_DrawSkyboxPass;
        CopyDepthPass m_CopyDepthPass;
        CopyColorPass m_CopyColorPass;
        TransparentSettingsPass m_TransparentSettingsPass;
        DrawObjectsPass m_RenderTransparentForwardPass;
        InvokeOnRenderObjectCallbackPass m_OnRenderObjectCallbackPass;
        FinalBlitPass m_FinalBlitPass;
        CapturePass m_CapturePass;
#if ENABLE_VR && ENABLE_XR_MODULE
        XROcclusionMeshPass m_XROcclusionMeshPass;
        CopyDepthPass m_XRCopyDepthPass;
#endif
#if UNITY_EDITOR
        CopyDepthPass m_FinalDepthCopyPass;
#endif

        RenderTargetHandle m_ActiveCameraColorAttachment;
        RenderTargetHandle m_ActiveCameraDepthAttachment;
        RenderTargetHandle m_CameraColorAttachment;
        RenderTargetHandle m_CameraDepthAttachment;
        RenderTargetHandle m_DepthTexture;
        RenderTargetHandle m_NormalsTexture;
        RenderTargetHandle m_OpaqueColor;
        // For tiled-deferred shading.
        RenderTargetHandle m_DepthInfoTexture;
        RenderTargetHandle m_TileDepthInfoTexture;

        ForwardLights m_ForwardLights;
        DeferredLights m_DeferredLights;
        RenderingMode m_RenderingMode;
        DepthPrimingMode m_DepthPrimingMode;
        bool m_DepthPrimingRecommended;
        StencilState m_DefaultStencilState;

        // Materials used in URP Scriptable Render Passes
        Material m_BlitMaterial = null;
        Material m_CopyDepthMaterial = null;
        Material m_SamplingMaterial = null;
        Material m_TileDepthInfoMaterial = null;
        Material m_TileDeferredMaterial = null;
        Material m_StencilDeferredMaterial = null;

        PostProcessPasses m_PostProcessPasses;
        internal ColorGradingLutPass colorGradingLutPass { get => m_PostProcessPasses.colorGradingLutPass; }
        internal PostProcessPass postProcessPass { get => m_PostProcessPasses.postProcessPass; }
        internal PostProcessPass finalPostProcessPass { get => m_PostProcessPasses.finalPostProcessPass; }
        internal RenderTargetHandle afterPostProcessColor { get => m_PostProcessPasses.afterPostProcessColor; }
        internal RenderTargetHandle colorGradingLut { get => m_PostProcessPasses.colorGradingLut; }
        internal DeferredLights deferredLights { get => m_DeferredLights; }

        public UniversalRenderer(UniversalRendererData data) : base(data)
        {
#if ENABLE_VR && ENABLE_XR_MODULE
            UniversalRenderPipeline.m_XRSystem.InitializeXRSystemData(data.xrSystemData);
#endif
            // TODO: should merge shaders with HDRP into core, XR dependency for now.
            // TODO: replace/merge URP blit into core blitter.
            Blitter.Initialize(data.shaders.coreBlitPS, data.shaders.coreBlitColorAndDepthPS);

            m_BlitMaterial = CoreUtils.CreateEngineMaterial(data.shaders.blitPS);
            m_CopyDepthMaterial = CoreUtils.CreateEngineMaterial(data.shaders.copyDepthPS);
            m_SamplingMaterial = CoreUtils.CreateEngineMaterial(data.shaders.samplingPS);
            //m_TileDepthInfoMaterial = CoreUtils.CreateEngineMaterial(data.shaders.tileDepthInfoPS);
            //m_TileDeferredMaterial = CoreUtils.CreateEngineMaterial(data.shaders.tileDeferredPS);
            m_StencilDeferredMaterial = CoreUtils.CreateEngineMaterial(data.shaders.stencilDeferredPS);

            StencilStateData stencilData = data.defaultStencilState;
            m_DefaultStencilState = StencilState.defaultValue;
            m_DefaultStencilState.enabled = stencilData.overrideStencilState;
            m_DefaultStencilState.SetCompareFunction(stencilData.stencilCompareFunction);
            m_DefaultStencilState.SetPassOperation(stencilData.passOperation);
            m_DefaultStencilState.SetFailOperation(stencilData.failOperation);
            m_DefaultStencilState.SetZFailOperation(stencilData.zFailOperation);

            m_ForwardLights = new ForwardLights();
            //m_DeferredLights.LightCulling = data.lightCulling;
            this.m_RenderingMode = data.renderingMode;
<<<<<<< HEAD
            useRenderPassEnabled = data.useNativeRenderPass;
=======
            this.m_DepthPrimingMode = data.depthPrimingMode;
            this.usesRenderPass = data.useNativeRenderPass;
>>>>>>> 1e6706cf

#if UNITY_ANDROID || UNITY_IOS || UNITY_TVOS
            this.m_DepthPrimingRecommended = false;
#else
            this.m_DepthPrimingRecommended = true;
#endif

            // Note: Since all custom render passes inject first and we have stable sort,
            // we inject the builtin passes in the before events.
            m_MainLightShadowCasterPass = new MainLightShadowCasterPass(RenderPassEvent.BeforeRenderingShadows);
            m_AdditionalLightsShadowCasterPass = new AdditionalLightsShadowCasterPass(RenderPassEvent.BeforeRenderingShadows);
#if ENABLE_VR && ENABLE_XR_MODULE
            m_XROcclusionMeshPass = new XROcclusionMeshPass(RenderPassEvent.BeforeRenderingOpaques);
            // Schedule XR copydepth right after m_FinalBlitPass(AfterRendering + 1)
            m_XRCopyDepthPass = new CopyDepthPass(RenderPassEvent.AfterRendering + 2, m_CopyDepthMaterial);
#endif
            m_DepthPrepass = new DepthOnlyPass(RenderPassEvent.BeforeRenderingPrePasses, RenderQueueRange.opaque, data.opaqueLayerMask);
            m_DepthNormalPrepass = new DepthNormalOnlyPass(RenderPassEvent.BeforeRenderingPrePasses, RenderQueueRange.opaque, data.opaqueLayerMask);

            if (this.renderingMode == RenderingMode.Forward)
            {
                m_PrimedDepthCopyPass = new CopyDepthPass(RenderPassEvent.AfterRenderingPrePasses, m_CopyDepthMaterial);
            }

            if (this.renderingMode == RenderingMode.Deferred)
            {
                m_DeferredLights = new DeferredLights(m_TileDepthInfoMaterial, m_TileDeferredMaterial, m_StencilDeferredMaterial, useRenderPassEnabled);
                m_DeferredLights.AccurateGbufferNormals = data.accurateGbufferNormals;
                //m_DeferredLights.TiledDeferredShading = data.tiledDeferredShading;
                m_DeferredLights.TiledDeferredShading = false;

                m_GBufferPass = new GBufferPass(RenderPassEvent.BeforeRenderingGbuffer, RenderQueueRange.opaque, data.opaqueLayerMask, m_DefaultStencilState, stencilData.stencilReference, m_DeferredLights);
                // Forward-only pass only runs if deferred renderer is enabled.
                // It allows specific materials to be rendered in a forward-like pass.
                // We render both gbuffer pass and forward-only pass before the deferred lighting pass so we can minimize copies of depth buffer and
                // benefits from some depth rejection.
                // - If a material can be rendered either forward or deferred, then it should declare a UniversalForward and a UniversalGBuffer pass.
                // - If a material cannot be lit in deferred (unlit, bakedLit, special material such as hair, skin shader), then it should declare UniversalForwardOnly pass
                // - Legacy materials have unamed pass, which is implicitely renamed as SRPDefaultUnlit. In that case, they are considered forward-only too.
                // TO declare a material with unnamed pass and UniversalForward/UniversalForwardOnly pass is an ERROR, as the material will be rendered twice.
                StencilState forwardOnlyStencilState = DeferredLights.OverwriteStencil(m_DefaultStencilState, (int)StencilUsage.MaterialMask);
                ShaderTagId[] forwardOnlyShaderTagIds = new ShaderTagId[]
                {
                    new ShaderTagId("UniversalForwardOnly"),
                    new ShaderTagId("SRPDefaultUnlit"), // Legacy shaders (do not have a gbuffer pass) are considered forward-only for backward compatibility
                    new ShaderTagId("LightweightForward") // Legacy shaders (do not have a gbuffer pass) are considered forward-only for backward compatibility
                };
                int forwardOnlyStencilRef = stencilData.stencilReference | (int)StencilUsage.MaterialUnlit;
                m_GBufferCopyDepthPass = new CopyDepthPass(RenderPassEvent.BeforeRenderingGbuffer + 1, m_CopyDepthMaterial);
                m_TileDepthRangePass = new TileDepthRangePass(RenderPassEvent.BeforeRenderingGbuffer + 2, m_DeferredLights, 0);
                m_TileDepthRangeExtraPass = new TileDepthRangePass(RenderPassEvent.BeforeRenderingGbuffer + 3, m_DeferredLights, 1);
                m_DeferredPass = new DeferredPass(RenderPassEvent.BeforeRenderingDeferredLights, m_DeferredLights);
                m_RenderOpaqueForwardOnlyPass = new DrawObjectsPass("Render Opaques Forward Only", forwardOnlyShaderTagIds, true, RenderPassEvent.BeforeRenderingOpaques, RenderQueueRange.opaque, data.opaqueLayerMask, forwardOnlyStencilState, forwardOnlyStencilRef);
            }

            // Always create this pass even in deferred because we use it for wireframe rendering in the Editor or offscreen depth texture rendering.
            m_RenderOpaqueForwardPass = new DrawObjectsPass(URPProfileId.DrawOpaqueObjects, true, RenderPassEvent.BeforeRenderingOpaques, RenderQueueRange.opaque, data.opaqueLayerMask, m_DefaultStencilState, stencilData.stencilReference);

            m_CopyDepthPass = new CopyDepthPass(RenderPassEvent.AfterRenderingSkybox, m_CopyDepthMaterial);
            m_DrawSkyboxPass = new DrawSkyboxPass(RenderPassEvent.BeforeRenderingSkybox);
            m_CopyColorPass = new CopyColorPass(RenderPassEvent.AfterRenderingSkybox, m_SamplingMaterial, m_BlitMaterial);
#if ADAPTIVE_PERFORMANCE_2_1_0_OR_NEWER
            if (!UniversalRenderPipeline.asset.useAdaptivePerformance || AdaptivePerformance.AdaptivePerformanceRenderSettings.SkipTransparentObjects == false)
#endif
            {
                m_TransparentSettingsPass = new TransparentSettingsPass(RenderPassEvent.BeforeRenderingTransparents, data.shadowTransparentReceive);
                m_RenderTransparentForwardPass = new DrawObjectsPass(URPProfileId.DrawTransparentObjects, false, RenderPassEvent.BeforeRenderingTransparents, RenderQueueRange.transparent, data.transparentLayerMask, m_DefaultStencilState, stencilData.stencilReference);
            }
            m_OnRenderObjectCallbackPass = new InvokeOnRenderObjectCallbackPass(RenderPassEvent.BeforeRenderingPostProcessing);

            m_PostProcessPasses = new PostProcessPasses(data.postProcessData, m_BlitMaterial);

            m_CapturePass = new CapturePass(RenderPassEvent.AfterRendering);
            m_FinalBlitPass = new FinalBlitPass(RenderPassEvent.AfterRendering + 1, m_BlitMaterial);

#if UNITY_EDITOR
            m_FinalDepthCopyPass = new CopyDepthPass(RenderPassEvent.AfterRendering + 9, m_CopyDepthMaterial);
#endif

            // RenderTexture format depends on camera and pipeline (HDR, non HDR, etc)
            // Samples (MSAA) depend on camera and pipeline
            m_CameraColorAttachment.Init("_CameraColorTexture");
            m_CameraDepthAttachment.Init("_CameraDepthAttachment");
            m_DepthTexture.Init("_CameraDepthTexture");
            m_NormalsTexture.Init("_CameraNormalsTexture");
            m_OpaqueColor.Init("_CameraOpaqueTexture");
            m_DepthInfoTexture.Init("_DepthInfoTexture");
            m_TileDepthInfoTexture.Init("_TileDepthInfoTexture");

            supportedRenderingFeatures = new RenderingFeatures()
            {
                cameraStacking = true,
            };

            if (this.renderingMode == RenderingMode.Deferred)
            {
                // Deferred rendering does not support MSAA.
                this.supportedRenderingFeatures.msaa = false;

                // Avoid legacy platforms: use vulkan instead.
                unsupportedGraphicsDeviceTypes = new GraphicsDeviceType[]
                {
                    GraphicsDeviceType.OpenGLCore,
                    GraphicsDeviceType.OpenGLES2,
                    GraphicsDeviceType.OpenGLES3
                };
            }
        }

        /// <inheritdoc />
        protected override void Dispose(bool disposing)
        {
            m_PostProcessPasses.Dispose();

            CoreUtils.Destroy(m_BlitMaterial);
            CoreUtils.Destroy(m_CopyDepthMaterial);
            CoreUtils.Destroy(m_SamplingMaterial);
            CoreUtils.Destroy(m_TileDepthInfoMaterial);
            CoreUtils.Destroy(m_TileDeferredMaterial);
            CoreUtils.Destroy(m_StencilDeferredMaterial);

            Blitter.Cleanup();
        }

        private void SetupFinalPassDebug(ref CameraData cameraData)
        {
            if ((DebugHandler != null) && DebugHandler.IsActiveForCamera(ref cameraData))
            {
                if (DebugHandler.TryGetFullscreenDebugMode(out DebugFullScreenMode fullScreenDebugMode, out int outputHeight))
                {
                    Camera camera = cameraData.camera;
                    float screenWidth = camera.pixelWidth;
                    float screenHeight = camera.pixelHeight;
                    float height = Mathf.Min(outputHeight, screenHeight);
                    float width = height * (screenWidth / screenHeight);
                    float normalizedSizeX = width / screenWidth;
                    float normalizedSizeY = height / screenHeight;
                    Rect normalizedRect = new Rect(1 - normalizedSizeX, 1 - normalizedSizeY, normalizedSizeX, normalizedSizeY);

                    switch (fullScreenDebugMode)
                    {
                        case DebugFullScreenMode.Depth:
                        {
                            DebugHandler.SetDebugRenderTarget(m_DepthTexture.Identifier(), normalizedRect, true);
                            break;
                        }
                        case DebugFullScreenMode.AdditionalLightsShadowMap:
                        {
                            DebugHandler.SetDebugRenderTarget(m_AdditionalLightsShadowCasterPass.m_AdditionalLightsShadowmapTexture, normalizedRect, false);
                            break;
                        }
                        case DebugFullScreenMode.MainLightShadowMap:
                        {
                            DebugHandler.SetDebugRenderTarget(m_MainLightShadowCasterPass.m_MainLightShadowmapTexture, normalizedRect, false);
                            break;
                        }
                        default:
                        {
                            break;
                        }
                    }
                }
                else
                {
                    DebugHandler.ResetDebugRenderTarget();
                }
            }
        }

        /// <inheritdoc />
        public override void Setup(ScriptableRenderContext context, ref RenderingData renderingData)
        {
            ref CameraData cameraData = ref renderingData.cameraData;
            Camera camera = cameraData.camera;
            RenderTextureDescriptor cameraTargetDescriptor = cameraData.cameraTargetDescriptor;

            DebugHandler?.Setup(context, ref cameraData);

#if ADAPTIVE_PERFORMANCE_2_1_0_OR_NEWER
            bool needTransparencyPass = !UniversalRenderPipeline.asset.useAdaptivePerformance || !AdaptivePerformance.AdaptivePerformanceRenderSettings.SkipTransparentObjects;
#endif
            if (cameraData.cameraType != CameraType.Game)
                useRenderPassEnabled = false;

            // Special path for depth only offscreen cameras. Only write opaques + transparents.
            bool isOffscreenDepthTexture = cameraData.targetTexture != null && cameraData.targetTexture.format == RenderTextureFormat.Depth;
            if (isOffscreenDepthTexture)
            {
                ConfigureCameraTarget(BuiltinRenderTextureType.CameraTarget, BuiltinRenderTextureType.CameraTarget);
                AddRenderPasses(ref renderingData);
                EnqueuePass(m_RenderOpaqueForwardPass);

                // TODO: Do we need to inject transparents and skybox when rendering depth only camera? They don't write to depth.
                EnqueuePass(m_DrawSkyboxPass);
#if ADAPTIVE_PERFORMANCE_2_1_0_OR_NEWER
                if (!needTransparencyPass)
                    return;
#endif
                EnqueuePass(m_RenderTransparentForwardPass);
                return;
            }

            if (m_DeferredLights != null)
            {
                m_DeferredLights.ResolveMixedLightingMode(ref renderingData);
                m_DeferredLights.IsOverlay = cameraData.renderType == CameraRenderType.Overlay;
            }

            // Assign the camera color target early in case it is needed during AddRenderPasses.
            bool isPreviewCamera = cameraData.isPreviewCamera;
            var createColorTexture = rendererFeatures.Count != 0 && !isPreviewCamera;
            if (createColorTexture)
            {
                m_ActiveCameraColorAttachment = m_CameraColorAttachment;
                var activeColorRenderTargetId = m_ActiveCameraColorAttachment.Identifier();
#if ENABLE_VR && ENABLE_XR_MODULE
                if (cameraData.xr.enabled) activeColorRenderTargetId = new RenderTargetIdentifier(activeColorRenderTargetId, 0, CubemapFace.Unknown, -1);
#endif
                ConfigureCameraColorTarget(activeColorRenderTargetId);
            }

            // Add render passes and gather the input requirements
            isCameraColorTargetValid = true;
            AddRenderPasses(ref renderingData);
            isCameraColorTargetValid = false;
            RenderPassInputSummary renderPassInputs = GetRenderPassInputs(ref renderingData);

            // Should apply post-processing after rendering this camera?
            bool applyPostProcessing = cameraData.postProcessEnabled && m_PostProcessPasses.isCreated;

            // There's at least a camera in the camera stack that applies post-processing
            bool anyPostProcessing = renderingData.postProcessingEnabled && m_PostProcessPasses.isCreated;

            // TODO: We could cache and generate the LUT before rendering the stack
            bool generateColorGradingLUT = cameraData.postProcessEnabled && m_PostProcessPasses.isCreated;
            bool isSceneViewCamera = cameraData.isSceneViewCamera;
<<<<<<< HEAD
            bool requiresDepthTexture = cameraData.requiresDepthTexture || renderPassInputs.requiresDepthTexture || (this.actualRenderingMode == RenderingMode.Deferred && !useRenderPassEnabled);
=======
            bool requiresDepthTexture = cameraData.requiresDepthTexture || renderPassInputs.requiresDepthTexture || this.actualRenderingMode == RenderingMode.Deferred || m_DepthPrimingMode == DepthPrimingMode.Forced;

>>>>>>> 1e6706cf
#if UNITY_EDITOR
            bool isGizmosEnabled = UnityEditor.Handles.ShouldRenderGizmos();
#else
            bool isGizmosEnabled = false;
#endif

            bool mainLightShadows = m_MainLightShadowCasterPass.Setup(ref renderingData);
            bool additionalLightShadows = m_AdditionalLightsShadowCasterPass.Setup(ref renderingData);
            bool transparentsNeedSettingsPass = m_TransparentSettingsPass.Setup(ref renderingData);

            // Depth prepass is generated in the following cases:
            // - If game or offscreen camera requires it we check if we can copy the depth from the rendering opaques pass and use that instead.
            // - Scene or preview cameras always require a depth texture. We do a depth pre-pass to simplify it and it shouldn't matter much for editor.
            // - Render passes require it
            bool requiresDepthPrepass = requiresDepthTexture && !CanCopyDepth(ref renderingData.cameraData);
            requiresDepthPrepass |= isSceneViewCamera;
            requiresDepthPrepass |= isGizmosEnabled;
            requiresDepthPrepass |= isPreviewCamera;
            requiresDepthPrepass |= renderPassInputs.requiresDepthPrepass;
            requiresDepthPrepass |= renderPassInputs.requiresNormalsTexture;

            // Current aim of depth prepass is to generate a copy of depth buffer, it is NOT to prime depth buffer and reduce overdraw on non-mobile platforms.
            // When deferred renderer is enabled, depth buffer is already accessible so depth prepass is not needed.
            // The only exception is for generating depth-normal textures: SSAO pass needs it and it must run before forward-only geometry.
            // DepthNormal prepass will render:
            // - forward-only geometry when deferred renderer is enabled
            // - all geometry when forward renderer is enabled
            if (requiresDepthPrepass && this.actualRenderingMode == RenderingMode.Deferred && !renderPassInputs.requiresNormalsTexture)
                requiresDepthPrepass = false;

            requiresDepthPrepass |= m_DepthPrimingMode == DepthPrimingMode.Forced;

            // The copying of depth should normally happen after rendering opaques.
            // But if we only require it for post processing or the scene camera then we do it after rendering transparent objects
            m_CopyDepthPass.renderPassEvent = (!requiresDepthTexture && (applyPostProcessing || isSceneViewCamera || isGizmosEnabled)) ? RenderPassEvent.AfterRenderingTransparents : RenderPassEvent.AfterRenderingOpaques;
            createColorTexture |= RequiresIntermediateColorTexture(ref cameraData);
            createColorTexture |= renderPassInputs.requiresColorTexture;
            createColorTexture &= !isPreviewCamera;

            // If camera requires depth and there's no depth pre-pass we create a depth texture that can be read later by effect requiring it.
            // When deferred renderer is enabled, we must always create a depth texture and CANNOT use BuiltinRenderTextureType.CameraTarget. This is to get
            // around a bug where during gbuffer pass (MRT pass), the camera depth attachment is correctly bound, but during
            // deferred pass ("camera color" + "camera depth"), the implicit depth surface of "camera color" is used instead of "camera depth",
            // because BuiltinRenderTextureType.CameraTarget for depth means there is no explicit depth attachment...
            bool createDepthTexture = requiresDepthTexture && !requiresDepthPrepass;
            createDepthTexture |= (cameraData.renderType == CameraRenderType.Base && !cameraData.resolveFinalTarget);
            // Deferred renderer always need to access depth buffer.
<<<<<<< HEAD
            createDepthTexture |= (this.actualRenderingMode == RenderingMode.Deferred && !useRenderPassEnabled);
=======
            createDepthTexture |= this.actualRenderingMode == RenderingMode.Deferred;
            // Some render cases (e.g. Material previews) have shown we need to create a depth texture when we're forcing a prepass.
            createDepthTexture |= m_DepthPrimingMode == DepthPrimingMode.Forced;

>>>>>>> 1e6706cf
#if ENABLE_VR && ENABLE_XR_MODULE
            if (cameraData.xr.enabled)
            {
                // URP can't handle msaa/size mismatch between depth RT and color RT(for now we create intermediate textures to ensure they match)
                createDepthTexture |= createColorTexture;
                createColorTexture = createDepthTexture;
            }
#endif

#if UNITY_ANDROID || UNITY_WEBGL
            if (SystemInfo.graphicsDeviceType != GraphicsDeviceType.Vulkan)
            {
                // GLES can not use render texture's depth buffer with the color buffer of the backbuffer
                // in such case we create a color texture for it too.
                createColorTexture |= createDepthTexture;
            }
#endif

<<<<<<< HEAD
            if (useRenderPassEnabled)
=======
            bool useDepthPriming = (m_DepthPrimingRecommended && m_DepthPrimingMode == DepthPrimingMode.Auto) || (m_DepthPrimingMode == DepthPrimingMode.Forced);
            useDepthPriming &= requiresDepthPrepass && (createDepthTexture || createColorTexture) && m_RenderingMode == RenderingMode.Forward && (cameraData.renderType == CameraRenderType.Base || cameraData.clearDepth);

            // Temporarily disable depth priming on certain platforms such as Vulkan because we lack proper depth resolve support.
            useDepthPriming &= SystemInfo.graphicsDeviceType != GraphicsDeviceType.Vulkan || cameraTargetDescriptor.msaaSamples == 1;

            if (usesRenderPass || useDepthPriming)
>>>>>>> 1e6706cf
            {
                createDepthTexture |= createColorTexture;
                createColorTexture = createDepthTexture;
            }

            // Configure all settings require to start a new camera stack (base camera only)
            if (cameraData.renderType == CameraRenderType.Base)
            {
                RenderTargetHandle cameraTargetHandle = RenderTargetHandle.GetCameraTarget(cameraData.xr);

                m_ActiveCameraColorAttachment = (createColorTexture) ? m_CameraColorAttachment : cameraTargetHandle;
                m_ActiveCameraDepthAttachment = (createDepthTexture) ? m_CameraDepthAttachment : cameraTargetHandle;

                bool intermediateRenderTexture = createColorTexture || createDepthTexture;

                // Doesn't create texture for Overlay cameras as they are already overlaying on top of created textures.
                if (intermediateRenderTexture)
                    CreateCameraRenderTarget(context, ref cameraTargetDescriptor, useDepthPriming);
            }
            else
            {
                m_ActiveCameraColorAttachment = m_CameraColorAttachment;
                m_ActiveCameraDepthAttachment = m_CameraDepthAttachment;
            }

            cameraData.renderer.useDepthPriming = useDepthPriming;

            bool requiresDepthCopyPass = !requiresDepthPrepass
                && requiresDepthTexture
                && createDepthTexture;
            bool copyColorPass = renderingData.cameraData.requiresOpaqueTexture || renderPassInputs.requiresColorTexture;

            if ((DebugHandler != null) && DebugHandler.IsActiveForCamera(ref cameraData))
            {
                DebugHandler.TryGetFullscreenDebugMode(out var fullScreenMode, out int outputHeight);
                if (fullScreenMode == DebugFullScreenMode.Depth)
                {
                    requiresDepthPrepass = true;
                }

                if (!DebugHandler.IsLightingActive)
                {
                    mainLightShadows = false;
                    additionalLightShadows = false;

                    if (!isSceneViewCamera)
                    {
                        requiresDepthPrepass = false;
                        generateColorGradingLUT = false;
                        copyColorPass = false;
                        requiresDepthCopyPass = false;
                    }
                }
            }

            // Assign camera targets (color and depth)
            {
                var activeColorRenderTargetId = m_ActiveCameraColorAttachment.Identifier();
                var activeDepthRenderTargetId = m_ActiveCameraDepthAttachment.Identifier();

#if ENABLE_VR && ENABLE_XR_MODULE
                if (cameraData.xr.enabled)
                {
                    activeColorRenderTargetId = new RenderTargetIdentifier(activeColorRenderTargetId, 0, CubemapFace.Unknown, -1);
                    activeDepthRenderTargetId = new RenderTargetIdentifier(activeDepthRenderTargetId, 0, CubemapFace.Unknown, -1);
                }
#endif

                ConfigureCameraTarget(activeColorRenderTargetId, activeDepthRenderTargetId);
            }

            bool hasPassesAfterPostProcessing = activeRenderPassQueue.Find(x => x.renderPassEvent == RenderPassEvent.AfterRendering) != null;

            if (mainLightShadows)
                EnqueuePass(m_MainLightShadowCasterPass);

            if (additionalLightShadows)
                EnqueuePass(m_AdditionalLightsShadowCasterPass);

            if (requiresDepthPrepass)
            {
                if (renderPassInputs.requiresNormalsTexture)
                {
                    if (this.actualRenderingMode == RenderingMode.Deferred)
                    {
                        // In deferred mode, depth-normal prepass does really primes the depth and normal buffers, instead of creating a copy.
                        // It is necessary because we need to render depth&normal for forward-only geometry and it is the only way
                        // to get them before the SSAO pass.

                        int gbufferNormalIndex = m_DeferredLights.GBufferNormalSmoothnessIndex;
                        m_DepthNormalPrepass.Setup(cameraTargetDescriptor, m_ActiveCameraDepthAttachment, m_DeferredLights.GbufferAttachments[gbufferNormalIndex]);

                        // Change the normal format to the one used by the gbuffer.
                        RenderTextureDescriptor normalDescriptor = m_DepthNormalPrepass.normalDescriptor;
                        normalDescriptor.graphicsFormat = m_DeferredLights.GetGBufferFormat(gbufferNormalIndex);
                        m_DepthNormalPrepass.normalDescriptor = normalDescriptor;
                        // Depth is allocated by this renderer.
                        m_DepthNormalPrepass.allocateDepth = false;
                        // Only render forward-only geometry, as standard geometry will be rendered as normal into the gbuffer.
                        if (RenderPassEvent.AfterRenderingGbuffer <= renderPassInputs.requiresDepthNormalAtEvent &&
                            renderPassInputs.requiresDepthNormalAtEvent <= RenderPassEvent.BeforeRenderingOpaques)
                            m_DepthNormalPrepass.shaderTagId = new ShaderTagId(k_DepthNormalsOnly);
                    }
                    else
                    {
                        m_DepthNormalPrepass.Setup(cameraTargetDescriptor, m_DepthTexture, m_NormalsTexture);
                    }

                    EnqueuePass(m_DepthNormalPrepass);
                }
                else
                {
                    // Deferred renderer does not require a depth-prepass to generate samplable depth texture.
                    if (this.actualRenderingMode != RenderingMode.Deferred)
                    {
                        m_DepthPrepass.Setup(cameraTargetDescriptor, m_DepthTexture);
                        EnqueuePass(m_DepthPrepass);
                    }
                }
            }

            // Depth priming requires a manual resolve of MSAA depth right after the depth prepass. If autoresolve is supported but MSAA is 1x then a copy is still required.
            if (useDepthPriming && (SystemInfo.graphicsDeviceType != GraphicsDeviceType.Vulkan || cameraTargetDescriptor.msaaSamples == 1))
            {
                m_PrimedDepthCopyPass.Setup(m_ActiveCameraDepthAttachment, m_DepthTexture);
                m_PrimedDepthCopyPass.AllocateRT = false;

                EnqueuePass(m_PrimedDepthCopyPass);
            }

            if (generateColorGradingLUT)
            {
                colorGradingLutPass.Setup(colorGradingLut);
                EnqueuePass(colorGradingLutPass);
            }

#if ENABLE_VR && ENABLE_XR_MODULE
            if (cameraData.xr.hasValidOcclusionMesh)
                EnqueuePass(m_XROcclusionMeshPass);
#endif

            if (this.actualRenderingMode == RenderingMode.Deferred)
            {
                if (m_DeferredLights.UseRenderPass && (RenderPassEvent.AfterRenderingGbuffer == renderPassInputs.requiresDepthNormalAtEvent || !useRenderPassEnabled))
                    m_DeferredLights.DisableFramebufferFetchInput();

                EnqueueDeferred(ref renderingData, requiresDepthPrepass, renderPassInputs.requiresNormalsTexture, mainLightShadows, additionalLightShadows);
            }
            else
            {
                // Optimized store actions are very important on tile based GPUs and have a great impact on performance.
                // if MSAA is enabled and any of the following passes need a copy of the color or depth target, make sure the MSAA'd surface is stored
                // if following passes won't use it then just resolve (the Resolve action will still store the resolved surface, but discard the MSAA'd surface, which is very expensive to store).
                RenderBufferStoreAction opaquePassColorStoreAction = RenderBufferStoreAction.Store;
                if (cameraTargetDescriptor.msaaSamples > 1)
                    opaquePassColorStoreAction = copyColorPass ? RenderBufferStoreAction.StoreAndResolve : RenderBufferStoreAction.Store;

                // make sure we store the depth only if following passes need it.
                RenderBufferStoreAction opaquePassDepthStoreAction = (copyColorPass || requiresDepthCopyPass) ? RenderBufferStoreAction.Store : RenderBufferStoreAction.DontCare;

                m_RenderOpaqueForwardPass.ConfigureColorStoreAction(opaquePassColorStoreAction);
                m_RenderOpaqueForwardPass.ConfigureDepthStoreAction(opaquePassDepthStoreAction);

                EnqueuePass(m_RenderOpaqueForwardPass);
            }

            if (camera.clearFlags == CameraClearFlags.Skybox && cameraData.renderType != CameraRenderType.Overlay)
            {
                if (RenderSettings.skybox != null || (camera.TryGetComponent(out Skybox cameraSkybox) && cameraSkybox.material != null))
                    EnqueuePass(m_DrawSkyboxPass);
            }

            // If a depth texture was created we necessarily need to copy it, otherwise we could have render it to a renderbuffer.
            if (requiresDepthCopyPass)
            {
                m_CopyDepthPass.Setup(m_ActiveCameraDepthAttachment, m_DepthTexture);

                if (this.actualRenderingMode == RenderingMode.Deferred && !useRenderPassEnabled)
                    m_CopyDepthPass.AllocateRT = false; // m_DepthTexture is already allocated by m_GBufferCopyDepthPass but it's not called when using RenderPass API.

                EnqueuePass(m_CopyDepthPass);
            }

            // For Base Cameras: Set the depth texture to the far Z if we do not have a depth prepass or copy depth
            if (cameraData.renderType == CameraRenderType.Base && !requiresDepthPrepass && !requiresDepthCopyPass)
            {
                Shader.SetGlobalTexture(m_DepthTexture.id, SystemInfo.usesReversedZBuffer ? Texture2D.blackTexture : Texture2D.whiteTexture);
            }

            if (copyColorPass)
            {
                // TODO: Downsampling method should be store in the renderer instead of in the asset.
                // We need to migrate this data to renderer. For now, we query the method in the active asset.
                Downsampling downsamplingMethod = UniversalRenderPipeline.asset.opaqueDownsampling;
                m_CopyColorPass.Setup(m_ActiveCameraColorAttachment.Identifier(), m_OpaqueColor, downsamplingMethod);
                EnqueuePass(m_CopyColorPass);
            }
#if ADAPTIVE_PERFORMANCE_2_1_0_OR_NEWER
            if (needTransparencyPass)
#endif
            {
                if (transparentsNeedSettingsPass)
                {
                    EnqueuePass(m_TransparentSettingsPass);
                }

                RenderBufferStoreAction transparentPassColorStoreAction = cameraTargetDescriptor.msaaSamples > 1 ? RenderBufferStoreAction.Resolve : RenderBufferStoreAction.Store;
                RenderBufferStoreAction transparentPassDepthStoreAction = RenderBufferStoreAction.DontCare;
                m_RenderTransparentForwardPass.ConfigureColorStoreAction(transparentPassColorStoreAction);
                m_RenderTransparentForwardPass.ConfigureDepthStoreAction(transparentPassDepthStoreAction);
                EnqueuePass(m_RenderTransparentForwardPass);
            }
            EnqueuePass(m_OnRenderObjectCallbackPass);

            bool lastCameraInTheStack = cameraData.resolveFinalTarget;
            bool hasCaptureActions = renderingData.cameraData.captureActions != null && lastCameraInTheStack;
            bool applyFinalPostProcessing = anyPostProcessing && lastCameraInTheStack &&
                renderingData.cameraData.antialiasing == AntialiasingMode.FastApproximateAntialiasing;

            // When post-processing is enabled we can use the stack to resolve rendering to camera target (screen or RT).
            // However when there are render passes executing after post we avoid resolving to screen so rendering continues (before sRGBConvertion etc)
            bool resolvePostProcessingToCameraTarget = !hasCaptureActions && !hasPassesAfterPostProcessing && !applyFinalPostProcessing;

            if (lastCameraInTheStack)
            {
                SetupFinalPassDebug(ref cameraData);

                // Post-processing will resolve to final target. No need for final blit pass.
                if (applyPostProcessing)
                {
                    var destination = resolvePostProcessingToCameraTarget ? RenderTargetHandle.CameraTarget : afterPostProcessColor;

                    // if resolving to screen we need to be able to perform sRGBConvertion in post-processing if necessary
                    bool doSRGBConvertion = resolvePostProcessingToCameraTarget;
                    postProcessPass.Setup(cameraTargetDescriptor, m_ActiveCameraColorAttachment, destination, m_ActiveCameraDepthAttachment, colorGradingLut, applyFinalPostProcessing, doSRGBConvertion);

                    EnqueuePass(postProcessPass);
                }

                // if we applied post-processing for this camera it means current active texture is m_AfterPostProcessColor
                var sourceForFinalPass = (applyPostProcessing) ? afterPostProcessColor : m_ActiveCameraColorAttachment;

                // Do FXAA or any other final post-processing effect that might need to run after AA.
                if (applyFinalPostProcessing)
                {
                    finalPostProcessPass.SetupFinalPass(sourceForFinalPass);
                    EnqueuePass(finalPostProcessPass);
                }

                if (renderingData.cameraData.captureActions != null)
                {
                    m_CapturePass.Setup(sourceForFinalPass);
                    EnqueuePass(m_CapturePass);
                }

                // if post-processing then we already resolved to camera target while doing post.
                // Also only do final blit if camera is not rendering to RT.
                bool cameraTargetResolved =
                    // final PP always blit to camera target
                    applyFinalPostProcessing ||
                    // no final PP but we have PP stack. In that case it blit unless there are render pass after PP
                    (applyPostProcessing && !hasPassesAfterPostProcessing) ||
                    // offscreen camera rendering to a texture, we don't need a blit pass to resolve to screen
                    m_ActiveCameraColorAttachment == RenderTargetHandle.GetCameraTarget(cameraData.xr);

                // We need final blit to resolve to screen
                if (!cameraTargetResolved)
                {
                    m_FinalBlitPass.Setup(cameraTargetDescriptor, sourceForFinalPass);
                    EnqueuePass(m_FinalBlitPass);
                }

#if ENABLE_VR && ENABLE_XR_MODULE
                bool depthTargetResolved =
                    // active depth is depth target, we don't need a blit pass to resolve
                    m_ActiveCameraDepthAttachment == RenderTargetHandle.GetCameraTarget(cameraData.xr);

                if (!depthTargetResolved && cameraData.xr.copyDepth)
                {
                    m_XRCopyDepthPass.Setup(m_ActiveCameraDepthAttachment, RenderTargetHandle.GetCameraTarget(cameraData.xr));
                    EnqueuePass(m_XRCopyDepthPass);
                }
#endif
            }
            // stay in RT so we resume rendering on stack after post-processing
            else if (applyPostProcessing)
            {
                postProcessPass.Setup(cameraTargetDescriptor, m_ActiveCameraColorAttachment, afterPostProcessColor, m_ActiveCameraDepthAttachment, colorGradingLut, false, false);
                EnqueuePass(postProcessPass);
            }

#if UNITY_EDITOR
            if (isSceneViewCamera || isGizmosEnabled)
            {
                // Scene view camera should always resolve target (not stacked)
                Assertions.Assert.IsTrue(lastCameraInTheStack, "Editor camera must resolve target upon finish rendering.");
                m_FinalDepthCopyPass.Setup(m_DepthTexture, RenderTargetHandle.CameraTarget);
                m_FinalDepthCopyPass.MssaSamples = 0;
                EnqueuePass(m_FinalDepthCopyPass);
            }
#endif
        }

        /// <inheritdoc />
        public override void SetupLights(ScriptableRenderContext context, ref RenderingData renderingData)
        {
            m_ForwardLights.Setup(context, ref renderingData);

            // Perform per-tile light culling on CPU
            if (this.actualRenderingMode == RenderingMode.Deferred)
                m_DeferredLights.SetupLights(context, ref renderingData);
        }

        /// <inheritdoc />
        public override void SetupCullingParameters(ref ScriptableCullingParameters cullingParameters,
            ref CameraData cameraData)
        {
            // TODO: PerObjectCulling also affect reflection probes. Enabling it for now.
            // if (asset.additionalLightsRenderingMode == LightRenderingMode.Disabled ||
            //     asset.maxAdditionalLightsCount == 0)
            // {
            //     cullingParameters.cullingOptions |= CullingOptions.DisablePerObjectCulling;
            // }

            // We disable shadow casters if both shadow casting modes are turned off
            // or the shadow distance has been turned down to zero
            bool isShadowCastingDisabled = !UniversalRenderPipeline.asset.supportsMainLightShadows && !UniversalRenderPipeline.asset.supportsAdditionalLightShadows;
            bool isShadowDistanceZero = Mathf.Approximately(cameraData.maxShadowDistance, 0.0f);
            if (isShadowCastingDisabled || isShadowDistanceZero)
            {
                cullingParameters.cullingOptions &= ~CullingOptions.ShadowCasters;
            }

            if (this.actualRenderingMode == RenderingMode.Deferred)
                cullingParameters.maximumVisibleLights = 0xFFFF;
            else
            {
                // We set the number of maximum visible lights allowed and we add one for the mainlight...
                //
                // Note: However ScriptableRenderContext.Cull() does not differentiate between light types.
                //       If there is no active main light in the scene, ScriptableRenderContext.Cull() might return  ( cullingParameters.maximumVisibleLights )  visible additional lights.
                //       i.e ScriptableRenderContext.Cull() might return  ( UniversalRenderPipeline.maxVisibleAdditionalLights + 1 )  visible additional lights !
                cullingParameters.maximumVisibleLights = UniversalRenderPipeline.maxVisibleAdditionalLights + 1;
            }
            cullingParameters.shadowDistance = cameraData.maxShadowDistance;
        }

        /// <inheritdoc />
        public override void FinishRendering(CommandBuffer cmd)
        {
            if (m_ActiveCameraColorAttachment != RenderTargetHandle.CameraTarget)
            {
                cmd.ReleaseTemporaryRT(m_ActiveCameraColorAttachment.id);
                m_ActiveCameraColorAttachment = RenderTargetHandle.CameraTarget;
            }

            if (m_ActiveCameraDepthAttachment != RenderTargetHandle.CameraTarget)
            {
                cmd.ReleaseTemporaryRT(m_ActiveCameraDepthAttachment.id);
                m_ActiveCameraDepthAttachment = RenderTargetHandle.CameraTarget;
            }
        }

        void EnqueueDeferred(ref RenderingData renderingData, bool hasDepthPrepass, bool hasNormalPrepass, bool applyMainShadow, bool applyAdditionalShadow)
        {
            m_DeferredLights.Setup(
                ref renderingData,
                applyAdditionalShadow ? m_AdditionalLightsShadowCasterPass : null,
                hasDepthPrepass,
                hasNormalPrepass,
                m_DepthTexture,
                m_DepthInfoTexture,
                m_TileDepthInfoTexture,
                m_ActiveCameraDepthAttachment,
                m_ActiveCameraColorAttachment
            );
            // Need to call Configure for both of these passes to setup input attachments as first frame otherwise will raise errors
            if (useRenderPassEnabled && m_DeferredLights.UseRenderPass)
            {
                m_GBufferPass.Configure(null, renderingData.cameraData.cameraTargetDescriptor);
                m_DeferredPass.Configure(null, renderingData.cameraData.cameraTargetDescriptor);
            }

            EnqueuePass(m_GBufferPass);

            //Must copy depth for deferred shading: TODO wait for API fix to bind depth texture as read-only resource.
            if (!useRenderPassEnabled || !m_DeferredLights.UseRenderPass)
            {
                m_GBufferCopyDepthPass.Setup(m_CameraDepthAttachment, m_DepthTexture);
                EnqueuePass(m_GBufferCopyDepthPass);
            }

            // Note: DeferredRender.Setup is called by UniversalRenderPipeline.RenderSingleCamera (overrides ScriptableRenderer.Setup).
            // At this point, we do not know if m_DeferredLights.m_Tilers[x].m_Tiles actually contain any indices of lights intersecting tiles (If there are no lights intersecting tiles, we could skip several following passes) : this information is computed in DeferredRender.SetupLights, which is called later by UniversalRenderPipeline.RenderSingleCamera (via ScriptableRenderer.Execute).
            // However HasTileLights uses m_HasTileVisLights which is calculated by CheckHasTileLights from all visibleLights. visibleLights is the list of lights that have passed camera culling, so we know they are in front of the camera. So we can assume m_DeferredLights.m_Tilers[x].m_Tiles will not be empty in that case.
            // m_DeferredLights.m_Tilers[x].m_Tiles could be empty if we implemented an algorithm accessing scene depth information on the CPU side, but this (access depth from CPU) will probably not happen.
            if (m_DeferredLights.HasTileLights())
            {
                // Compute for each tile a 32bits bitmask in which a raised bit means "this 1/32th depth slice contains geometry that could intersect with lights".
                // Per-tile bitmasks are obtained by merging together the per-pixel bitmasks computed for each individual pixel of the tile.
                EnqueuePass(m_TileDepthRangePass);

                // On some platform, splitting the bitmasks computation into two passes:
                //   1/ Compute bitmasks for individual or small blocks of pixels
                //   2/ merge those individual bitmasks into per-tile bitmasks
                // provides better performance that doing it in a single above pass.
                if (m_DeferredLights.HasTileDepthRangeExtraPass())
                    EnqueuePass(m_TileDepthRangeExtraPass);
            }

            EnqueuePass(m_DeferredPass);

            EnqueuePass(m_RenderOpaqueForwardOnlyPass);
        }

        private struct RenderPassInputSummary
        {
            internal bool requiresDepthTexture;
            internal bool requiresDepthPrepass;
            internal bool requiresNormalsTexture;
            internal bool requiresColorTexture;
            internal RenderPassEvent requiresDepthNormalAtEvent;
        }

        private RenderPassInputSummary GetRenderPassInputs(ref RenderingData renderingData)
        {
            RenderPassEvent beforeMainRenderingEvent = m_RenderingMode == RenderingMode.Deferred ? RenderPassEvent.BeforeRenderingGbuffer : RenderPassEvent.BeforeRenderingOpaques;

            RenderPassInputSummary inputSummary = new RenderPassInputSummary();
            inputSummary.requiresDepthNormalAtEvent = RenderPassEvent.BeforeRenderingOpaques;
            for (int i = 0; i < activeRenderPassQueue.Count; ++i)
            {
                ScriptableRenderPass pass = activeRenderPassQueue[i];
                bool needsDepth   = (pass.input & ScriptableRenderPassInput.Depth) != ScriptableRenderPassInput.None;
                bool needsNormals = (pass.input & ScriptableRenderPassInput.Normal) != ScriptableRenderPassInput.None;
                bool needsColor   = (pass.input & ScriptableRenderPassInput.Color) != ScriptableRenderPassInput.None;
                bool eventBeforeMainRendering = pass.renderPassEvent <= beforeMainRenderingEvent;

                inputSummary.requiresDepthTexture   |= needsDepth;
                inputSummary.requiresDepthPrepass   |= needsNormals || needsDepth && eventBeforeMainRendering;
                inputSummary.requiresNormalsTexture |= needsNormals;
                inputSummary.requiresColorTexture   |= needsColor;
                if (needsNormals || needsDepth)
                    inputSummary.requiresDepthNormalAtEvent = (RenderPassEvent)Mathf.Min((int)pass.renderPassEvent, (int)inputSummary.requiresDepthNormalAtEvent);
            }

            return inputSummary;
        }

        void CreateCameraRenderTarget(ScriptableRenderContext context, ref RenderTextureDescriptor descriptor, bool primedDepth)
        {
            CommandBuffer cmd = CommandBufferPool.Get();
            using (new ProfilingScope(null, Profiling.createCameraRenderTarget))
            {
                if (m_ActiveCameraColorAttachment != RenderTargetHandle.CameraTarget)
                {
                    bool useDepthRenderBuffer = m_ActiveCameraDepthAttachment == RenderTargetHandle.CameraTarget;
                    var colorDescriptor = descriptor;
                    colorDescriptor.useMipMap = false;
                    colorDescriptor.autoGenerateMips = false;
                    colorDescriptor.depthBufferBits = (useDepthRenderBuffer) ? k_DepthStencilBufferBits : 0;
                    cmd.GetTemporaryRT(m_ActiveCameraColorAttachment.id, colorDescriptor, FilterMode.Bilinear);
                }

                if (m_ActiveCameraDepthAttachment != RenderTargetHandle.CameraTarget)
                {
                    var depthDescriptor = descriptor;
                    depthDescriptor.useMipMap = false;
                    depthDescriptor.autoGenerateMips = false;
#if ENABLE_VR && ENABLE_XR_MODULE
                    // XRTODO: Enabled this line for non-XR pass? URP copy depth pass is already capable of handling MSAA.
                    depthDescriptor.bindMS = depthDescriptor.msaaSamples > 1 && !SystemInfo.supportsMultisampleAutoResolve && (SystemInfo.supportsMultisampledTextures != 0);
#endif

                    depthDescriptor.bindMS |= depthDescriptor.msaaSamples > 1 && primedDepth && !SystemInfo.supportsMultisampleAutoResolve && (SystemInfo.supportsMultisampledTextures != 0);

                    depthDescriptor.colorFormat = RenderTextureFormat.Depth;
                    depthDescriptor.depthBufferBits = k_DepthStencilBufferBits;
                    cmd.GetTemporaryRT(m_ActiveCameraDepthAttachment.id, depthDescriptor, FilterMode.Point);
                }
            }

            context.ExecuteCommandBuffer(cmd);
            CommandBufferPool.Release(cmd);
        }

        bool PlatformRequiresExplicitMsaaResolve()
        {
            #if UNITY_EDITOR
            // In the editor play-mode we use a Game View Render Texture, with
            // samples count forced to 1 so we always need to do an explicit MSAA resolve.
            return true;
            #else
            // On Metal/iOS the MSAA resolve is done implicitly as part of the renderpass, so we do not need an extra intermediate pass for the explicit autoresolve.
            // Note: On Vulkan Standalone, despite SystemInfo.supportsMultisampleAutoResolve being true, the backbuffer has only 1 sample, so we still require
            // the explicit resolve on non-mobile platforms with supportsMultisampleAutoResolve.
            return !(SystemInfo.supportsMultisampleAutoResolve && Application.isMobilePlatform)
                && SystemInfo.graphicsDeviceType != GraphicsDeviceType.Metal;
            #endif
        }

        /// <summary>
        /// Checks if the pipeline needs to create a intermediate render texture.
        /// </summary>
        /// <param name="cameraData">CameraData contains all relevant render target information for the camera.</param>
        /// <seealso cref="CameraData"/>
        /// <returns>Return true if pipeline needs to render to a intermediate render texture.</returns>
        bool RequiresIntermediateColorTexture(ref CameraData cameraData)
        {
            // When rendering a camera stack we always create an intermediate render texture to composite camera results.
            // We create it upon rendering the Base camera.
            if (cameraData.renderType == CameraRenderType.Base && !cameraData.resolveFinalTarget)
                return true;

            // Always force rendering into intermediate color texture if deferred rendering mode is selected.
            // Reason: without intermediate color texture, the target camera texture is y-flipped.
            // However, the target camera texture is bound during gbuffer pass and deferred pass.
            // Gbuffer pass will not be y-flipped because it is MRT (see ScriptableRenderContext implementation),
            // while deferred pass will be y-flipped, which breaks rendering.
            // This incurs an extra blit into at the end of rendering.
            if (this.actualRenderingMode == RenderingMode.Deferred)
                return true;

            bool isSceneViewCamera = cameraData.isSceneViewCamera;
            var cameraTargetDescriptor = cameraData.cameraTargetDescriptor;
            int msaaSamples = cameraTargetDescriptor.msaaSamples;
            bool isScaledRender = !Mathf.Approximately(cameraData.renderScale, 1.0f);
            bool isCompatibleBackbufferTextureDimension = cameraTargetDescriptor.dimension == TextureDimension.Tex2D;
            bool requiresExplicitMsaaResolve = msaaSamples > 1 && PlatformRequiresExplicitMsaaResolve();
            bool isOffscreenRender = cameraData.targetTexture != null && !isSceneViewCamera;
            bool isCapturing = cameraData.captureActions != null;

#if ENABLE_VR && ENABLE_XR_MODULE
            if (cameraData.xr.enabled)
                isCompatibleBackbufferTextureDimension = cameraData.xr.renderTargetDesc.dimension == cameraTargetDescriptor.dimension;
#endif

            bool requiresBlitForOffscreenCamera = cameraData.postProcessEnabled || cameraData.requiresOpaqueTexture || requiresExplicitMsaaResolve || !cameraData.isDefaultViewport;
            if (isOffscreenRender)
                return requiresBlitForOffscreenCamera;

            return requiresBlitForOffscreenCamera || isSceneViewCamera || isScaledRender || cameraData.isHdrEnabled ||
                !isCompatibleBackbufferTextureDimension || isCapturing || cameraData.requireSrgbConversion;
        }

        bool CanCopyDepth(ref CameraData cameraData)
        {
            bool msaaEnabledForCamera = cameraData.cameraTargetDescriptor.msaaSamples > 1;
            bool supportsTextureCopy = SystemInfo.copyTextureSupport != CopyTextureSupport.None;
            bool supportsDepthTarget = RenderingUtils.SupportsRenderTextureFormat(RenderTextureFormat.Depth);
            bool supportsDepthCopy = !msaaEnabledForCamera && (supportsDepthTarget || supportsTextureCopy);

            // TODO: replace hasHiddenSurfaceRemovalOnGPU to hasTiledGPU if it ever gets exposed. Then we can uncomment this and guarantee there's no regression on tiled GPUs.
            //bool msaaDepthResolve = msaaEnabledForCamera && SystemInfo.supportsMultisampledTextures != 0 && !SystemInfo.hasHiddenSurfaceRemovalOnGPU;
            bool msaaDepthResolve = false;

            return supportsDepthCopy || msaaDepthResolve;
        }
    }
}<|MERGE_RESOLUTION|>--- conflicted
+++ resolved
@@ -46,20 +46,14 @@
         internal RenderingMode renderingMode => m_RenderingMode;
 
         // Actual rendering mode, which may be different (ex: wireframe rendering, harware not capable of deferred rendering).
-<<<<<<< HEAD
-        internal RenderingMode actualRenderingMode { get { return GL.wireframe || m_DeferredLights == null || !m_DeferredLights.IsRuntimeSupportedThisFrame() || m_DeferredLights.IsOverlay ? RenderingMode.Forward : this.renderingMode; } }
-        internal bool accurateGbufferNormals { get { return m_DeferredLights != null ? m_DeferredLights.AccurateGbufferNormals : false; } }
-=======
         internal RenderingMode actualRenderingMode => (GL.wireframe || (DebugHandler != null && DebugHandler.IsActiveModeUnsupportedForDeferred) || m_DeferredLights == null || !m_DeferredLights.IsRuntimeSupportedThisFrame() || m_DeferredLights.IsOverlay)
         ? RenderingMode.Forward
         : this.renderingMode;
 
         internal bool accurateGbufferNormals => m_DeferredLights != null ? m_DeferredLights.AccurateGbufferNormals : false;
-        internal bool usesRenderPass;
 
         /// <summary>Property to control the depth priming behavior of the forward rendering path.</summary>
         public DepthPrimingMode depthPrimingMode { get { return m_DepthPrimingMode; } set { m_DepthPrimingMode = value; } }
->>>>>>> 1e6706cf
         DepthOnlyPass m_DepthPrepass;
         DepthNormalOnlyPass m_DepthNormalPrepass;
         CopyDepthPass m_PrimedDepthCopyPass;
@@ -149,12 +143,8 @@
             m_ForwardLights = new ForwardLights();
             //m_DeferredLights.LightCulling = data.lightCulling;
             this.m_RenderingMode = data.renderingMode;
-<<<<<<< HEAD
+            this.m_DepthPrimingMode = data.depthPrimingMode;
             useRenderPassEnabled = data.useNativeRenderPass;
-=======
-            this.m_DepthPrimingMode = data.depthPrimingMode;
-            this.usesRenderPass = data.useNativeRenderPass;
->>>>>>> 1e6706cf
 
 #if UNITY_ANDROID || UNITY_IOS || UNITY_TVOS
             this.m_DepthPrimingRecommended = false;
@@ -391,12 +381,8 @@
             // TODO: We could cache and generate the LUT before rendering the stack
             bool generateColorGradingLUT = cameraData.postProcessEnabled && m_PostProcessPasses.isCreated;
             bool isSceneViewCamera = cameraData.isSceneViewCamera;
-<<<<<<< HEAD
-            bool requiresDepthTexture = cameraData.requiresDepthTexture || renderPassInputs.requiresDepthTexture || (this.actualRenderingMode == RenderingMode.Deferred && !useRenderPassEnabled);
-=======
-            bool requiresDepthTexture = cameraData.requiresDepthTexture || renderPassInputs.requiresDepthTexture || this.actualRenderingMode == RenderingMode.Deferred || m_DepthPrimingMode == DepthPrimingMode.Forced;
-
->>>>>>> 1e6706cf
+            bool requiresDepthTexture = cameraData.requiresDepthTexture || renderPassInputs.requiresDepthTexture || (this.actualRenderingMode == RenderingMode.Deferred && !useRenderPassEnabled) || m_DepthPrimingMode == DepthPrimingMode.Forced;
+
 #if UNITY_EDITOR
             bool isGizmosEnabled = UnityEditor.Handles.ShouldRenderGizmos();
 #else
@@ -444,14 +430,10 @@
             bool createDepthTexture = requiresDepthTexture && !requiresDepthPrepass;
             createDepthTexture |= (cameraData.renderType == CameraRenderType.Base && !cameraData.resolveFinalTarget);
             // Deferred renderer always need to access depth buffer.
-<<<<<<< HEAD
             createDepthTexture |= (this.actualRenderingMode == RenderingMode.Deferred && !useRenderPassEnabled);
-=======
-            createDepthTexture |= this.actualRenderingMode == RenderingMode.Deferred;
             // Some render cases (e.g. Material previews) have shown we need to create a depth texture when we're forcing a prepass.
             createDepthTexture |= m_DepthPrimingMode == DepthPrimingMode.Forced;
 
->>>>>>> 1e6706cf
 #if ENABLE_VR && ENABLE_XR_MODULE
             if (cameraData.xr.enabled)
             {
@@ -469,18 +451,13 @@
                 createColorTexture |= createDepthTexture;
             }
 #endif
-
-<<<<<<< HEAD
-            if (useRenderPassEnabled)
-=======
             bool useDepthPriming = (m_DepthPrimingRecommended && m_DepthPrimingMode == DepthPrimingMode.Auto) || (m_DepthPrimingMode == DepthPrimingMode.Forced);
             useDepthPriming &= requiresDepthPrepass && (createDepthTexture || createColorTexture) && m_RenderingMode == RenderingMode.Forward && (cameraData.renderType == CameraRenderType.Base || cameraData.clearDepth);
 
             // Temporarily disable depth priming on certain platforms such as Vulkan because we lack proper depth resolve support.
             useDepthPriming &= SystemInfo.graphicsDeviceType != GraphicsDeviceType.Vulkan || cameraTargetDescriptor.msaaSamples == 1;
 
-            if (usesRenderPass || useDepthPriming)
->>>>>>> 1e6706cf
+            if (useRenderPassEnabled || useDepthPriming)
             {
                 createDepthTexture |= createColorTexture;
                 createColorTexture = createDepthTexture;
