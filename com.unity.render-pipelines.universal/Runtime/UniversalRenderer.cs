using UnityEngine.Rendering.Universal.Internal;

namespace UnityEngine.Rendering.Universal
{
    /// <summary>
    /// Rendering modes for Universal renderer.
    /// </summary>
    public enum RenderingMode
    {
        /// <summary>Render all objects and lighting in one pass, with a hard limit on the number of lights that can be applied on an object.</summary>
        Forward,
        /// <summary>Render all objects first in a g-buffer pass, then apply all lighting in a separate pass using deferred shading.</summary>
        Deferred
    };

    /// <summary>
    /// When the Universal Renderer should use Depth Priming in Forward mode.
    /// </summary>
    public enum DepthPrimingMode
    {
        /// <summary>Depth Priming will never be used.</summary>
        Disabled,
        /// <summary>Depth Priming will only be used if there is a depth prepass needed by any of the render passes.</summary>
        Auto,
        /// <summary>A depth prepass will be explicitly requested so Depth Priming can be used.</summary>
        Forced,
    }

    /// <summary>
    /// Default renderer for Universal RP.
    /// This renderer is supported on all Universal RP supported platforms.
    /// It uses a classic forward rendering strategy with per-object light culling.
    /// </summary>
    public sealed class UniversalRenderer : ScriptableRenderer
    {
        const int k_DepthStencilBufferBits = 32;
        static readonly string k_DepthNormalsOnly = "DepthNormalsOnly";

        private static class Profiling
        {
            private const string k_Name = nameof(UniversalRenderer);
            public static readonly ProfilingSampler createCameraRenderTarget = new ProfilingSampler($"{k_Name}.{nameof(CreateCameraRenderTarget)}");
        }

        // Rendering mode setup from UI.
        internal RenderingMode renderingMode => m_RenderingMode;

        // Actual rendering mode, which may be different (ex: wireframe rendering, harware not capable of deferred rendering).
        internal RenderingMode actualRenderingMode => (GL.wireframe || (DebugHandler != null && DebugHandler.IsActiveModeUnsupportedForDeferred) || m_DeferredLights == null || !m_DeferredLights.IsRuntimeSupportedThisFrame() || m_DeferredLights.IsOverlay)
        ? RenderingMode.Forward
        : this.renderingMode;

        internal bool accurateGbufferNormals => m_DeferredLights != null ? m_DeferredLights.AccurateGbufferNormals : false;

        /// <summary>Property to control the depth priming behavior of the forward rendering path.</summary>
        public DepthPrimingMode depthPrimingMode { get { return m_DepthPrimingMode; } set { m_DepthPrimingMode = value; } }
        DepthOnlyPass m_DepthPrepass;
        DepthNormalOnlyPass m_DepthNormalPrepass;
        CopyDepthPass m_PrimedDepthCopyPass;
        MainLightShadowCasterPass m_MainLightShadowCasterPass;
        AdditionalLightsShadowCasterPass m_AdditionalLightsShadowCasterPass;
        GBufferPass m_GBufferPass;
        CopyDepthPass m_GBufferCopyDepthPass;
        TileDepthRangePass m_TileDepthRangePass;
        TileDepthRangePass m_TileDepthRangeExtraPass; // TODO use subpass API to hide this pass
        DeferredPass m_DeferredPass;
        DrawObjectsPass m_RenderOpaqueForwardOnlyPass;
        DrawObjectsPass m_RenderOpaqueForwardPass;
        DrawSkyboxPass m_DrawSkyboxPass;
        CopyDepthPass m_CopyDepthPass;
        CopyColorPass m_CopyColorPass;
        TransparentSettingsPass m_TransparentSettingsPass;
        DrawObjectsPass m_RenderTransparentForwardPass;
        InvokeOnRenderObjectCallbackPass m_OnRenderObjectCallbackPass;
        FinalBlitPass m_FinalBlitPass;
        CapturePass m_CapturePass;
#if ENABLE_VR && ENABLE_XR_MODULE
        XROcclusionMeshPass m_XROcclusionMeshPass;
        CopyDepthPass m_XRCopyDepthPass;
#endif
#if UNITY_EDITOR
        CopyDepthPass m_FinalDepthCopyPass;
#endif

        RenderTargetHandle m_ActiveCameraColorAttachment;
        RenderTargetHandle m_ActiveCameraDepthAttachment;
        RenderTargetHandle m_CameraColorAttachment;
        RenderTargetHandle m_CameraDepthAttachment;
        RenderTargetHandle m_DepthTexture;
        RenderTargetHandle m_NormalsTexture;
        RenderTargetHandle m_OpaqueColor;
        // For tiled-deferred shading.
        RenderTargetHandle m_DepthInfoTexture;
        RenderTargetHandle m_TileDepthInfoTexture;

        ForwardLights m_ForwardLights;
        DeferredLights m_DeferredLights;
        RenderingMode m_RenderingMode;
        DepthPrimingMode m_DepthPrimingMode;
        bool m_DepthPrimingRecommended;
        StencilState m_DefaultStencilState;
        LightCookieManager m_LightCookieManager;

        // Materials used in URP Scriptable Render Passes
        Material m_BlitMaterial = null;
        Material m_CopyDepthMaterial = null;
        Material m_SamplingMaterial = null;
        Material m_TileDepthInfoMaterial = null;
        Material m_TileDeferredMaterial = null;
        Material m_StencilDeferredMaterial = null;

        PostProcessPasses m_PostProcessPasses;
        internal ColorGradingLutPass colorGradingLutPass { get => m_PostProcessPasses.colorGradingLutPass; }
        internal PostProcessPass postProcessPass { get => m_PostProcessPasses.postProcessPass; }
        internal PostProcessPass finalPostProcessPass { get => m_PostProcessPasses.finalPostProcessPass; }
        internal RenderTargetHandle afterPostProcessColor { get => m_PostProcessPasses.afterPostProcessColor; }
        internal RenderTargetHandle colorGradingLut { get => m_PostProcessPasses.colorGradingLut; }
        internal DeferredLights deferredLights { get => m_DeferredLights; }

        public UniversalRenderer(UniversalRendererData data) : base(data)
        {
#if ENABLE_VR && ENABLE_XR_MODULE
            UniversalRenderPipeline.m_XRSystem.InitializeXRSystemData(data.xrSystemData);
#endif
            // TODO: should merge shaders with HDRP into core, XR dependency for now.
            // TODO: replace/merge URP blit into core blitter.
            Blitter.Initialize(data.shaders.coreBlitPS, data.shaders.coreBlitColorAndDepthPS);

            m_BlitMaterial = CoreUtils.CreateEngineMaterial(data.shaders.blitPS);
            m_CopyDepthMaterial = CoreUtils.CreateEngineMaterial(data.shaders.copyDepthPS);
            m_SamplingMaterial = CoreUtils.CreateEngineMaterial(data.shaders.samplingPS);
            //m_TileDepthInfoMaterial = CoreUtils.CreateEngineMaterial(data.shaders.tileDepthInfoPS);
            //m_TileDeferredMaterial = CoreUtils.CreateEngineMaterial(data.shaders.tileDeferredPS);
            m_StencilDeferredMaterial = CoreUtils.CreateEngineMaterial(data.shaders.stencilDeferredPS);

            StencilStateData stencilData = data.defaultStencilState;
            m_DefaultStencilState = StencilState.defaultValue;
            m_DefaultStencilState.enabled = stencilData.overrideStencilState;
            m_DefaultStencilState.SetCompareFunction(stencilData.stencilCompareFunction);
            m_DefaultStencilState.SetPassOperation(stencilData.passOperation);
            m_DefaultStencilState.SetFailOperation(stencilData.failOperation);
            m_DefaultStencilState.SetZFailOperation(stencilData.zFailOperation);

            {
                var settings = LightCookieManager.Settings.GetDefault();
                var asset = UniversalRenderPipeline.asset;
                if (asset)
                {
                    settings.atlas.format = asset.additionalLightsCookieFormat;
                    settings.atlas.resolution = asset.additionalLightsCookieResolution;
                }

                m_LightCookieManager = new LightCookieManager(ref settings);
            }

            ForwardLights.InitParams forwardInitParams;
            forwardInitParams.lightCookieManager = m_LightCookieManager;
            m_ForwardLights = new ForwardLights(forwardInitParams);
            //m_DeferredLights.LightCulling = data.lightCulling;
            this.m_RenderingMode = data.renderingMode;
            this.m_DepthPrimingMode = data.depthPrimingMode;
            useRenderPassEnabled = data.useNativeRenderPass;

#if UNITY_ANDROID || UNITY_IOS || UNITY_TVOS
            this.m_DepthPrimingRecommended = false;
#else
            this.m_DepthPrimingRecommended = true;
#endif

            // Note: Since all custom render passes inject first and we have stable sort,
            // we inject the builtin passes in the before events.
            m_MainLightShadowCasterPass = new MainLightShadowCasterPass(RenderPassEvent.BeforeRenderingShadows);
            m_AdditionalLightsShadowCasterPass = new AdditionalLightsShadowCasterPass(RenderPassEvent.BeforeRenderingShadows);
#if ENABLE_VR && ENABLE_XR_MODULE
            m_XROcclusionMeshPass = new XROcclusionMeshPass(RenderPassEvent.BeforeRenderingOpaques);
            // Schedule XR copydepth right after m_FinalBlitPass(AfterRendering + 1)
            m_XRCopyDepthPass = new CopyDepthPass(RenderPassEvent.AfterRendering + 2, m_CopyDepthMaterial);
#endif
            m_DepthPrepass = new DepthOnlyPass(RenderPassEvent.BeforeRenderingPrePasses, RenderQueueRange.opaque, data.opaqueLayerMask);
            m_DepthNormalPrepass = new DepthNormalOnlyPass(RenderPassEvent.BeforeRenderingPrePasses, RenderQueueRange.opaque, data.opaqueLayerMask);

            if (this.renderingMode == RenderingMode.Forward)
            {
                m_PrimedDepthCopyPass = new CopyDepthPass(RenderPassEvent.AfterRenderingPrePasses, m_CopyDepthMaterial);
            }

            if (this.renderingMode == RenderingMode.Deferred)
            {
<<<<<<< HEAD
                m_DeferredLights = new DeferredLights(m_TileDepthInfoMaterial, m_TileDeferredMaterial, m_StencilDeferredMaterial, useRenderPassEnabled);
=======
                var deferredInitParams = new DeferredLights.InitParams();
                deferredInitParams.tileDepthInfoMaterial = m_TileDepthInfoMaterial;
                deferredInitParams.tileDeferredMaterial = m_TileDeferredMaterial;
                deferredInitParams.stencilDeferredMaterial = m_StencilDeferredMaterial;
                deferredInitParams.lightCookieManager = m_LightCookieManager;
                m_DeferredLights = new DeferredLights(deferredInitParams);
>>>>>>> 0de4625e
                m_DeferredLights.AccurateGbufferNormals = data.accurateGbufferNormals;
                //m_DeferredLights.TiledDeferredShading = data.tiledDeferredShading;
                m_DeferredLights.TiledDeferredShading = false;

                m_GBufferPass = new GBufferPass(RenderPassEvent.BeforeRenderingGbuffer, RenderQueueRange.opaque, data.opaqueLayerMask, m_DefaultStencilState, stencilData.stencilReference, m_DeferredLights);
                // Forward-only pass only runs if deferred renderer is enabled.
                // It allows specific materials to be rendered in a forward-like pass.
                // We render both gbuffer pass and forward-only pass before the deferred lighting pass so we can minimize copies of depth buffer and
                // benefits from some depth rejection.
                // - If a material can be rendered either forward or deferred, then it should declare a UniversalForward and a UniversalGBuffer pass.
                // - If a material cannot be lit in deferred (unlit, bakedLit, special material such as hair, skin shader), then it should declare UniversalForwardOnly pass
                // - Legacy materials have unamed pass, which is implicitely renamed as SRPDefaultUnlit. In that case, they are considered forward-only too.
                // TO declare a material with unnamed pass and UniversalForward/UniversalForwardOnly pass is an ERROR, as the material will be rendered twice.
                StencilState forwardOnlyStencilState = DeferredLights.OverwriteStencil(m_DefaultStencilState, (int)StencilUsage.MaterialMask);
                ShaderTagId[] forwardOnlyShaderTagIds = new ShaderTagId[]
                {
                    new ShaderTagId("UniversalForwardOnly"),
                    new ShaderTagId("SRPDefaultUnlit"), // Legacy shaders (do not have a gbuffer pass) are considered forward-only for backward compatibility
                    new ShaderTagId("LightweightForward") // Legacy shaders (do not have a gbuffer pass) are considered forward-only for backward compatibility
                };
                int forwardOnlyStencilRef = stencilData.stencilReference | (int)StencilUsage.MaterialUnlit;
                m_GBufferCopyDepthPass = new CopyDepthPass(RenderPassEvent.BeforeRenderingGbuffer + 1, m_CopyDepthMaterial);
                m_TileDepthRangePass = new TileDepthRangePass(RenderPassEvent.BeforeRenderingGbuffer + 2, m_DeferredLights, 0);
                m_TileDepthRangeExtraPass = new TileDepthRangePass(RenderPassEvent.BeforeRenderingGbuffer + 3, m_DeferredLights, 1);
                m_DeferredPass = new DeferredPass(RenderPassEvent.BeforeRenderingDeferredLights, m_DeferredLights);
                m_RenderOpaqueForwardOnlyPass = new DrawObjectsPass("Render Opaques Forward Only", forwardOnlyShaderTagIds, true, RenderPassEvent.BeforeRenderingOpaques, RenderQueueRange.opaque, data.opaqueLayerMask, forwardOnlyStencilState, forwardOnlyStencilRef);
            }

            // Always create this pass even in deferred because we use it for wireframe rendering in the Editor or offscreen depth texture rendering.
            m_RenderOpaqueForwardPass = new DrawObjectsPass(URPProfileId.DrawOpaqueObjects, true, RenderPassEvent.BeforeRenderingOpaques, RenderQueueRange.opaque, data.opaqueLayerMask, m_DefaultStencilState, stencilData.stencilReference);

            m_CopyDepthPass = new CopyDepthPass(RenderPassEvent.AfterRenderingSkybox, m_CopyDepthMaterial);
            m_DrawSkyboxPass = new DrawSkyboxPass(RenderPassEvent.BeforeRenderingSkybox);
            m_CopyColorPass = new CopyColorPass(RenderPassEvent.AfterRenderingSkybox, m_SamplingMaterial, m_BlitMaterial);
#if ADAPTIVE_PERFORMANCE_2_1_0_OR_NEWER
            if (!UniversalRenderPipeline.asset.useAdaptivePerformance || AdaptivePerformance.AdaptivePerformanceRenderSettings.SkipTransparentObjects == false)
#endif
            {
                m_TransparentSettingsPass = new TransparentSettingsPass(RenderPassEvent.BeforeRenderingTransparents, data.shadowTransparentReceive);
                m_RenderTransparentForwardPass = new DrawObjectsPass(URPProfileId.DrawTransparentObjects, false, RenderPassEvent.BeforeRenderingTransparents, RenderQueueRange.transparent, data.transparentLayerMask, m_DefaultStencilState, stencilData.stencilReference);
            }
            m_OnRenderObjectCallbackPass = new InvokeOnRenderObjectCallbackPass(RenderPassEvent.BeforeRenderingPostProcessing);

            m_PostProcessPasses = new PostProcessPasses(data.postProcessData, m_BlitMaterial);

            m_CapturePass = new CapturePass(RenderPassEvent.AfterRendering);
            m_FinalBlitPass = new FinalBlitPass(RenderPassEvent.AfterRendering + 1, m_BlitMaterial);

#if UNITY_EDITOR
            m_FinalDepthCopyPass = new CopyDepthPass(RenderPassEvent.AfterRendering + 9, m_CopyDepthMaterial);
#endif

            // RenderTexture format depends on camera and pipeline (HDR, non HDR, etc)
            // Samples (MSAA) depend on camera and pipeline
            m_CameraColorAttachment.Init("_CameraColorTexture");
            m_CameraDepthAttachment.Init("_CameraDepthAttachment");
            m_DepthTexture.Init("_CameraDepthTexture");
            m_NormalsTexture.Init("_CameraNormalsTexture");
            m_OpaqueColor.Init("_CameraOpaqueTexture");
            m_DepthInfoTexture.Init("_DepthInfoTexture");
            m_TileDepthInfoTexture.Init("_TileDepthInfoTexture");

            supportedRenderingFeatures = new RenderingFeatures()
            {
                cameraStacking = true,
            };

            if (this.renderingMode == RenderingMode.Deferred)
            {
                // Deferred rendering does not support MSAA.
                this.supportedRenderingFeatures.msaa = false;

                // Avoid legacy platforms: use vulkan instead.
                unsupportedGraphicsDeviceTypes = new GraphicsDeviceType[]
                {
                    GraphicsDeviceType.OpenGLCore,
                    GraphicsDeviceType.OpenGLES2,
                    GraphicsDeviceType.OpenGLES3
                };
            }
        }

        /// <inheritdoc />
        protected override void Dispose(bool disposing)
        {
            m_PostProcessPasses.Dispose();

            CoreUtils.Destroy(m_BlitMaterial);
            CoreUtils.Destroy(m_CopyDepthMaterial);
            CoreUtils.Destroy(m_SamplingMaterial);
            CoreUtils.Destroy(m_TileDepthInfoMaterial);
            CoreUtils.Destroy(m_TileDeferredMaterial);
            CoreUtils.Destroy(m_StencilDeferredMaterial);

            Blitter.Cleanup();
        }

        private void SetupFinalPassDebug(ref CameraData cameraData)
        {
            if ((DebugHandler != null) && DebugHandler.IsActiveForCamera(ref cameraData))
            {
                if (DebugHandler.TryGetFullscreenDebugMode(out DebugFullScreenMode fullScreenDebugMode, out int outputHeight))
                {
                    Camera camera = cameraData.camera;
                    float screenWidth = camera.pixelWidth;
                    float screenHeight = camera.pixelHeight;
                    float height = Mathf.Min(outputHeight, screenHeight);
                    float width = height * (screenWidth / screenHeight);
                    float normalizedSizeX = width / screenWidth;
                    float normalizedSizeY = height / screenHeight;
                    Rect normalizedRect = new Rect(1 - normalizedSizeX, 1 - normalizedSizeY, normalizedSizeX, normalizedSizeY);

                    switch (fullScreenDebugMode)
                    {
                        case DebugFullScreenMode.Depth:
                        {
                            DebugHandler.SetDebugRenderTarget(m_DepthTexture.Identifier(), normalizedRect, true);
                            break;
                        }
                        case DebugFullScreenMode.AdditionalLightsShadowMap:
                        {
                            DebugHandler.SetDebugRenderTarget(m_AdditionalLightsShadowCasterPass.m_AdditionalLightsShadowmapTexture, normalizedRect, false);
                            break;
                        }
                        case DebugFullScreenMode.MainLightShadowMap:
                        {
                            DebugHandler.SetDebugRenderTarget(m_MainLightShadowCasterPass.m_MainLightShadowmapTexture, normalizedRect, false);
                            break;
                        }
                        default:
                        {
                            break;
                        }
                    }
                }
                else
                {
                    DebugHandler.ResetDebugRenderTarget();
                }
            }
        }

        /// <inheritdoc />
        public override void Setup(ScriptableRenderContext context, ref RenderingData renderingData)
        {
            ref CameraData cameraData = ref renderingData.cameraData;
            Camera camera = cameraData.camera;
            RenderTextureDescriptor cameraTargetDescriptor = cameraData.cameraTargetDescriptor;

            DebugHandler?.Setup(context, ref cameraData);

#if ADAPTIVE_PERFORMANCE_2_1_0_OR_NEWER
            bool needTransparencyPass = !UniversalRenderPipeline.asset.useAdaptivePerformance || !AdaptivePerformance.AdaptivePerformanceRenderSettings.SkipTransparentObjects;
#endif
            if (cameraData.cameraType != CameraType.Game)
                useRenderPassEnabled = false;

            // Special path for depth only offscreen cameras. Only write opaques + transparents.
            bool isOffscreenDepthTexture = cameraData.targetTexture != null && cameraData.targetTexture.format == RenderTextureFormat.Depth;
            if (isOffscreenDepthTexture)
            {
                ConfigureCameraTarget(BuiltinRenderTextureType.CameraTarget, BuiltinRenderTextureType.CameraTarget);
                AddRenderPasses(ref renderingData);
                EnqueuePass(m_RenderOpaqueForwardPass);

                // TODO: Do we need to inject transparents and skybox when rendering depth only camera? They don't write to depth.
                EnqueuePass(m_DrawSkyboxPass);
#if ADAPTIVE_PERFORMANCE_2_1_0_OR_NEWER
                if (!needTransparencyPass)
                    return;
#endif
                EnqueuePass(m_RenderTransparentForwardPass);
                return;
            }

            if (m_DeferredLights != null)
            {
                m_DeferredLights.ResolveMixedLightingMode(ref renderingData);
                m_DeferredLights.IsOverlay = cameraData.renderType == CameraRenderType.Overlay;
            }

            // Assign the camera color target early in case it is needed during AddRenderPasses.
            bool isPreviewCamera = cameraData.isPreviewCamera;
            var createColorTexture = rendererFeatures.Count != 0 && !isPreviewCamera;
            if (createColorTexture)
            {
                m_ActiveCameraColorAttachment = m_CameraColorAttachment;
                var activeColorRenderTargetId = m_ActiveCameraColorAttachment.Identifier();
#if ENABLE_VR && ENABLE_XR_MODULE
                if (cameraData.xr.enabled) activeColorRenderTargetId = new RenderTargetIdentifier(activeColorRenderTargetId, 0, CubemapFace.Unknown, -1);
#endif
                ConfigureCameraColorTarget(activeColorRenderTargetId);
            }

            // Add render passes and gather the input requirements
            isCameraColorTargetValid = true;
            AddRenderPasses(ref renderingData);
            isCameraColorTargetValid = false;
            RenderPassInputSummary renderPassInputs = GetRenderPassInputs(ref renderingData);

            // Should apply post-processing after rendering this camera?
            bool applyPostProcessing = cameraData.postProcessEnabled && m_PostProcessPasses.isCreated;

            // There's at least a camera in the camera stack that applies post-processing
            bool anyPostProcessing = renderingData.postProcessingEnabled && m_PostProcessPasses.isCreated;

            // TODO: We could cache and generate the LUT before rendering the stack
            bool generateColorGradingLUT = cameraData.postProcessEnabled && m_PostProcessPasses.isCreated;
            bool isSceneViewCamera = cameraData.isSceneViewCamera;
            bool requiresDepthTexture = cameraData.requiresDepthTexture || renderPassInputs.requiresDepthTexture || (this.actualRenderingMode == RenderingMode.Deferred && !useRenderPassEnabled) || m_DepthPrimingMode == DepthPrimingMode.Forced;

#if UNITY_EDITOR
            bool isGizmosEnabled = UnityEditor.Handles.ShouldRenderGizmos();
#else
            bool isGizmosEnabled = false;
#endif

            bool mainLightShadows = m_MainLightShadowCasterPass.Setup(ref renderingData);
            bool additionalLightShadows = m_AdditionalLightsShadowCasterPass.Setup(ref renderingData);
            bool transparentsNeedSettingsPass = m_TransparentSettingsPass.Setup(ref renderingData);

            // Depth prepass is generated in the following cases:
            // - If game or offscreen camera requires it we check if we can copy the depth from the rendering opaques pass and use that instead.
            // - Scene or preview cameras always require a depth texture. We do a depth pre-pass to simplify it and it shouldn't matter much for editor.
            // - Render passes require it
            bool requiresDepthPrepass = requiresDepthTexture && !CanCopyDepth(ref renderingData.cameraData);
            requiresDepthPrepass |= isSceneViewCamera;
            requiresDepthPrepass |= isGizmosEnabled;
            requiresDepthPrepass |= isPreviewCamera;
            requiresDepthPrepass |= renderPassInputs.requiresDepthPrepass;
            requiresDepthPrepass |= renderPassInputs.requiresNormalsTexture;

            // Current aim of depth prepass is to generate a copy of depth buffer, it is NOT to prime depth buffer and reduce overdraw on non-mobile platforms.
            // When deferred renderer is enabled, depth buffer is already accessible so depth prepass is not needed.
            // The only exception is for generating depth-normal textures: SSAO pass needs it and it must run before forward-only geometry.
            // DepthNormal prepass will render:
            // - forward-only geometry when deferred renderer is enabled
            // - all geometry when forward renderer is enabled
            if (requiresDepthPrepass && this.actualRenderingMode == RenderingMode.Deferred && !renderPassInputs.requiresNormalsTexture)
                requiresDepthPrepass = false;

            requiresDepthPrepass |= m_DepthPrimingMode == DepthPrimingMode.Forced;

            // The copying of depth should normally happen after rendering opaques.
            // But if we only require it for post processing or the scene camera then we do it after rendering transparent objects
            m_CopyDepthPass.renderPassEvent = (!requiresDepthTexture && (applyPostProcessing || isSceneViewCamera || isGizmosEnabled)) ? RenderPassEvent.AfterRenderingTransparents : RenderPassEvent.AfterRenderingOpaques;
            createColorTexture |= RequiresIntermediateColorTexture(ref cameraData);
            createColorTexture |= renderPassInputs.requiresColorTexture;
            createColorTexture &= !isPreviewCamera;

            // If camera requires depth and there's no depth pre-pass we create a depth texture that can be read later by effect requiring it.
            // When deferred renderer is enabled, we must always create a depth texture and CANNOT use BuiltinRenderTextureType.CameraTarget. This is to get
            // around a bug where during gbuffer pass (MRT pass), the camera depth attachment is correctly bound, but during
            // deferred pass ("camera color" + "camera depth"), the implicit depth surface of "camera color" is used instead of "camera depth",
            // because BuiltinRenderTextureType.CameraTarget for depth means there is no explicit depth attachment...
            bool createDepthTexture = requiresDepthTexture && !requiresDepthPrepass;
            createDepthTexture |= (cameraData.renderType == CameraRenderType.Base && !cameraData.resolveFinalTarget);
            // Deferred renderer always need to access depth buffer.
            createDepthTexture |= (this.actualRenderingMode == RenderingMode.Deferred && !useRenderPassEnabled);
            // Some render cases (e.g. Material previews) have shown we need to create a depth texture when we're forcing a prepass.
            createDepthTexture |= m_DepthPrimingMode == DepthPrimingMode.Forced;

#if ENABLE_VR && ENABLE_XR_MODULE
            if (cameraData.xr.enabled)
            {
                // URP can't handle msaa/size mismatch between depth RT and color RT(for now we create intermediate textures to ensure they match)
                createDepthTexture |= createColorTexture;
                createColorTexture = createDepthTexture;
            }
#endif

#if UNITY_ANDROID || UNITY_WEBGL
            if (SystemInfo.graphicsDeviceType != GraphicsDeviceType.Vulkan)
            {
                // GLES can not use render texture's depth buffer with the color buffer of the backbuffer
                // in such case we create a color texture for it too.
                createColorTexture |= createDepthTexture;
            }
#endif
            bool useDepthPriming = (m_DepthPrimingRecommended && m_DepthPrimingMode == DepthPrimingMode.Auto) || (m_DepthPrimingMode == DepthPrimingMode.Forced);
            useDepthPriming &= requiresDepthPrepass && (createDepthTexture || createColorTexture) && m_RenderingMode == RenderingMode.Forward && (cameraData.renderType == CameraRenderType.Base || cameraData.clearDepth);

            // Temporarily disable depth priming on certain platforms such as Vulkan because we lack proper depth resolve support.
            useDepthPriming &= SystemInfo.graphicsDeviceType != GraphicsDeviceType.Vulkan || cameraTargetDescriptor.msaaSamples == 1;

            if (useRenderPassEnabled || useDepthPriming)
            {
                createDepthTexture |= createColorTexture;
                createColorTexture = createDepthTexture;
            }

            // Configure all settings require to start a new camera stack (base camera only)
            if (cameraData.renderType == CameraRenderType.Base)
            {
                RenderTargetHandle cameraTargetHandle = RenderTargetHandle.GetCameraTarget(cameraData.xr);

                m_ActiveCameraColorAttachment = (createColorTexture) ? m_CameraColorAttachment : cameraTargetHandle;
                m_ActiveCameraDepthAttachment = (createDepthTexture) ? m_CameraDepthAttachment : cameraTargetHandle;

                bool intermediateRenderTexture = createColorTexture || createDepthTexture;

                // Doesn't create texture for Overlay cameras as they are already overlaying on top of created textures.
                if (intermediateRenderTexture)
                    CreateCameraRenderTarget(context, ref cameraTargetDescriptor, useDepthPriming);
            }
            else
            {
                m_ActiveCameraColorAttachment = m_CameraColorAttachment;
                m_ActiveCameraDepthAttachment = m_CameraDepthAttachment;
            }

            cameraData.renderer.useDepthPriming = useDepthPriming;

            bool requiresDepthCopyPass = !requiresDepthPrepass
                && requiresDepthTexture
                && createDepthTexture;
            bool copyColorPass = renderingData.cameraData.requiresOpaqueTexture || renderPassInputs.requiresColorTexture;

            if ((DebugHandler != null) && DebugHandler.IsActiveForCamera(ref cameraData))
            {
                DebugHandler.TryGetFullscreenDebugMode(out var fullScreenMode, out int outputHeight);
                if (fullScreenMode == DebugFullScreenMode.Depth)
                {
                    requiresDepthPrepass = true;
                }

                if (!DebugHandler.IsLightingActive)
                {
                    mainLightShadows = false;
                    additionalLightShadows = false;

                    if (!isSceneViewCamera)
                    {
                        requiresDepthPrepass = false;
                        generateColorGradingLUT = false;
                        copyColorPass = false;
                        requiresDepthCopyPass = false;
                    }
                }
            }

            // Assign camera targets (color and depth)
            {
                var activeColorRenderTargetId = m_ActiveCameraColorAttachment.Identifier();
                var activeDepthRenderTargetId = m_ActiveCameraDepthAttachment.Identifier();

#if ENABLE_VR && ENABLE_XR_MODULE
                if (cameraData.xr.enabled)
                {
                    activeColorRenderTargetId = new RenderTargetIdentifier(activeColorRenderTargetId, 0, CubemapFace.Unknown, -1);
                    activeDepthRenderTargetId = new RenderTargetIdentifier(activeDepthRenderTargetId, 0, CubemapFace.Unknown, -1);
                }
#endif

                ConfigureCameraTarget(activeColorRenderTargetId, activeDepthRenderTargetId);
            }

            bool hasPassesAfterPostProcessing = activeRenderPassQueue.Find(x => x.renderPassEvent == RenderPassEvent.AfterRendering) != null;

            if (mainLightShadows)
                EnqueuePass(m_MainLightShadowCasterPass);

            if (additionalLightShadows)
                EnqueuePass(m_AdditionalLightsShadowCasterPass);

            if (requiresDepthPrepass)
            {
                if (renderPassInputs.requiresNormalsTexture)
                {
                    if (this.actualRenderingMode == RenderingMode.Deferred)
                    {
                        // In deferred mode, depth-normal prepass does really primes the depth and normal buffers, instead of creating a copy.
                        // It is necessary because we need to render depth&normal for forward-only geometry and it is the only way
                        // to get them before the SSAO pass.

                        int gbufferNormalIndex = m_DeferredLights.GBufferNormalSmoothnessIndex;
                        m_DepthNormalPrepass.Setup(cameraTargetDescriptor, m_ActiveCameraDepthAttachment, m_DeferredLights.GbufferAttachments[gbufferNormalIndex]);

                        // Change the normal format to the one used by the gbuffer.
                        RenderTextureDescriptor normalDescriptor = m_DepthNormalPrepass.normalDescriptor;
                        normalDescriptor.graphicsFormat = m_DeferredLights.GetGBufferFormat(gbufferNormalIndex);
                        m_DepthNormalPrepass.normalDescriptor = normalDescriptor;
                        // Depth is allocated by this renderer.
                        m_DepthNormalPrepass.allocateDepth = false;
                        // Only render forward-only geometry, as standard geometry will be rendered as normal into the gbuffer.
                        if (RenderPassEvent.AfterRenderingGbuffer <= renderPassInputs.requiresDepthNormalAtEvent &&
                            renderPassInputs.requiresDepthNormalAtEvent <= RenderPassEvent.BeforeRenderingOpaques)
                            m_DepthNormalPrepass.shaderTagId = new ShaderTagId(k_DepthNormalsOnly);
                    }
                    else
                    {
                        m_DepthNormalPrepass.Setup(cameraTargetDescriptor, m_DepthTexture, m_NormalsTexture);
                    }

                    EnqueuePass(m_DepthNormalPrepass);
                }
                else
                {
                    // Deferred renderer does not require a depth-prepass to generate samplable depth texture.
                    if (this.actualRenderingMode != RenderingMode.Deferred)
                    {
                        m_DepthPrepass.Setup(cameraTargetDescriptor, m_DepthTexture);
                        EnqueuePass(m_DepthPrepass);
                    }
                }
            }

            // Depth priming requires a manual resolve of MSAA depth right after the depth prepass. If autoresolve is supported but MSAA is 1x then a copy is still required.
            if (useDepthPriming && (SystemInfo.graphicsDeviceType != GraphicsDeviceType.Vulkan || cameraTargetDescriptor.msaaSamples == 1))
            {
                m_PrimedDepthCopyPass.Setup(m_ActiveCameraDepthAttachment, m_DepthTexture);
                m_PrimedDepthCopyPass.AllocateRT = false;

                EnqueuePass(m_PrimedDepthCopyPass);
            }

            if (generateColorGradingLUT)
            {
                colorGradingLutPass.Setup(colorGradingLut);
                EnqueuePass(colorGradingLutPass);
            }

#if ENABLE_VR && ENABLE_XR_MODULE
            if (cameraData.xr.hasValidOcclusionMesh)
                EnqueuePass(m_XROcclusionMeshPass);
#endif

            if (this.actualRenderingMode == RenderingMode.Deferred)
            {
                if (m_DeferredLights.UseRenderPass && (RenderPassEvent.AfterRenderingGbuffer == renderPassInputs.requiresDepthNormalAtEvent || !useRenderPassEnabled))
                    m_DeferredLights.DisableFramebufferFetchInput();

                EnqueueDeferred(ref renderingData, requiresDepthPrepass, renderPassInputs.requiresNormalsTexture, mainLightShadows, additionalLightShadows);
            }
            else
            {
                // Optimized store actions are very important on tile based GPUs and have a great impact on performance.
                // if MSAA is enabled and any of the following passes need a copy of the color or depth target, make sure the MSAA'd surface is stored
                // if following passes won't use it then just resolve (the Resolve action will still store the resolved surface, but discard the MSAA'd surface, which is very expensive to store).
                RenderBufferStoreAction opaquePassColorStoreAction = RenderBufferStoreAction.Store;
                if (cameraTargetDescriptor.msaaSamples > 1)
                    opaquePassColorStoreAction = copyColorPass ? RenderBufferStoreAction.StoreAndResolve : RenderBufferStoreAction.Store;

                // make sure we store the depth only if following passes need it.
                RenderBufferStoreAction opaquePassDepthStoreAction = (copyColorPass || requiresDepthCopyPass) ? RenderBufferStoreAction.Store : RenderBufferStoreAction.DontCare;

                m_RenderOpaqueForwardPass.ConfigureColorStoreAction(opaquePassColorStoreAction);
                m_RenderOpaqueForwardPass.ConfigureDepthStoreAction(opaquePassDepthStoreAction);

                EnqueuePass(m_RenderOpaqueForwardPass);
            }

            if (camera.clearFlags == CameraClearFlags.Skybox && cameraData.renderType != CameraRenderType.Overlay)
            {
                if (RenderSettings.skybox != null || (camera.TryGetComponent(out Skybox cameraSkybox) && cameraSkybox.material != null))
                    EnqueuePass(m_DrawSkyboxPass);
            }

            // If a depth texture was created we necessarily need to copy it, otherwise we could have render it to a renderbuffer.
            if (requiresDepthCopyPass)
            {
                m_CopyDepthPass.Setup(m_ActiveCameraDepthAttachment, m_DepthTexture);

                if (this.actualRenderingMode == RenderingMode.Deferred && !useRenderPassEnabled)
                    m_CopyDepthPass.AllocateRT = false; // m_DepthTexture is already allocated by m_GBufferCopyDepthPass but it's not called when using RenderPass API.

                EnqueuePass(m_CopyDepthPass);
            }

            // For Base Cameras: Set the depth texture to the far Z if we do not have a depth prepass or copy depth
            if (cameraData.renderType == CameraRenderType.Base && !requiresDepthPrepass && !requiresDepthCopyPass)
            {
                Shader.SetGlobalTexture(m_DepthTexture.id, SystemInfo.usesReversedZBuffer ? Texture2D.blackTexture : Texture2D.whiteTexture);
            }

            if (copyColorPass)
            {
                // TODO: Downsampling method should be store in the renderer instead of in the asset.
                // We need to migrate this data to renderer. For now, we query the method in the active asset.
                Downsampling downsamplingMethod = UniversalRenderPipeline.asset.opaqueDownsampling;
                m_CopyColorPass.Setup(m_ActiveCameraColorAttachment.Identifier(), m_OpaqueColor, downsamplingMethod);
                EnqueuePass(m_CopyColorPass);
            }
#if ADAPTIVE_PERFORMANCE_2_1_0_OR_NEWER
            if (needTransparencyPass)
#endif
            {
                if (transparentsNeedSettingsPass)
                {
                    EnqueuePass(m_TransparentSettingsPass);
                }

                RenderBufferStoreAction transparentPassColorStoreAction = cameraTargetDescriptor.msaaSamples > 1 ? RenderBufferStoreAction.Resolve : RenderBufferStoreAction.Store;
                RenderBufferStoreAction transparentPassDepthStoreAction = RenderBufferStoreAction.DontCare;
                m_RenderTransparentForwardPass.ConfigureColorStoreAction(transparentPassColorStoreAction);
                m_RenderTransparentForwardPass.ConfigureDepthStoreAction(transparentPassDepthStoreAction);
                EnqueuePass(m_RenderTransparentForwardPass);
            }
            EnqueuePass(m_OnRenderObjectCallbackPass);

            bool lastCameraInTheStack = cameraData.resolveFinalTarget;
            bool hasCaptureActions = renderingData.cameraData.captureActions != null && lastCameraInTheStack;
            bool applyFinalPostProcessing = anyPostProcessing && lastCameraInTheStack &&
                renderingData.cameraData.antialiasing == AntialiasingMode.FastApproximateAntialiasing;

            // When post-processing is enabled we can use the stack to resolve rendering to camera target (screen or RT).
            // However when there are render passes executing after post we avoid resolving to screen so rendering continues (before sRGBConvertion etc)
            bool resolvePostProcessingToCameraTarget = !hasCaptureActions && !hasPassesAfterPostProcessing && !applyFinalPostProcessing;

            if (lastCameraInTheStack)
            {
                SetupFinalPassDebug(ref cameraData);

                // Post-processing will resolve to final target. No need for final blit pass.
                if (applyPostProcessing)
                {
                    var destination = resolvePostProcessingToCameraTarget ? RenderTargetHandle.CameraTarget : afterPostProcessColor;

                    // if resolving to screen we need to be able to perform sRGBConvertion in post-processing if necessary
                    bool doSRGBConvertion = resolvePostProcessingToCameraTarget;
                    postProcessPass.Setup(cameraTargetDescriptor, m_ActiveCameraColorAttachment, destination, m_ActiveCameraDepthAttachment, colorGradingLut, applyFinalPostProcessing, doSRGBConvertion);

                    EnqueuePass(postProcessPass);
                }

                // if we applied post-processing for this camera it means current active texture is m_AfterPostProcessColor
                var sourceForFinalPass = (applyPostProcessing) ? afterPostProcessColor : m_ActiveCameraColorAttachment;

                // Do FXAA or any other final post-processing effect that might need to run after AA.
                if (applyFinalPostProcessing)
                {
                    finalPostProcessPass.SetupFinalPass(sourceForFinalPass);
                    EnqueuePass(finalPostProcessPass);
                }

                if (renderingData.cameraData.captureActions != null)
                {
                    m_CapturePass.Setup(sourceForFinalPass);
                    EnqueuePass(m_CapturePass);
                }

                // if post-processing then we already resolved to camera target while doing post.
                // Also only do final blit if camera is not rendering to RT.
                bool cameraTargetResolved =
                    // final PP always blit to camera target
                    applyFinalPostProcessing ||
                    // no final PP but we have PP stack. In that case it blit unless there are render pass after PP
                    (applyPostProcessing && !hasPassesAfterPostProcessing) ||
                    // offscreen camera rendering to a texture, we don't need a blit pass to resolve to screen
                    m_ActiveCameraColorAttachment == RenderTargetHandle.GetCameraTarget(cameraData.xr);

                // We need final blit to resolve to screen
                if (!cameraTargetResolved)
                {
                    m_FinalBlitPass.Setup(cameraTargetDescriptor, sourceForFinalPass);
                    EnqueuePass(m_FinalBlitPass);
                }

#if ENABLE_VR && ENABLE_XR_MODULE
                bool depthTargetResolved =
                    // active depth is depth target, we don't need a blit pass to resolve
                    m_ActiveCameraDepthAttachment == RenderTargetHandle.GetCameraTarget(cameraData.xr);

                if (!depthTargetResolved && cameraData.xr.copyDepth)
                {
                    m_XRCopyDepthPass.Setup(m_ActiveCameraDepthAttachment, RenderTargetHandle.GetCameraTarget(cameraData.xr));
                    EnqueuePass(m_XRCopyDepthPass);
                }
#endif
            }
            // stay in RT so we resume rendering on stack after post-processing
            else if (applyPostProcessing)
            {
                postProcessPass.Setup(cameraTargetDescriptor, m_ActiveCameraColorAttachment, afterPostProcessColor, m_ActiveCameraDepthAttachment, colorGradingLut, false, false);
                EnqueuePass(postProcessPass);
            }

#if UNITY_EDITOR
            if (isSceneViewCamera || isGizmosEnabled)
            {
                // Scene view camera should always resolve target (not stacked)
                Assertions.Assert.IsTrue(lastCameraInTheStack, "Editor camera must resolve target upon finish rendering.");
                m_FinalDepthCopyPass.Setup(m_DepthTexture, RenderTargetHandle.CameraTarget);
                m_FinalDepthCopyPass.MssaSamples = 0;
                EnqueuePass(m_FinalDepthCopyPass);
            }
#endif
        }

        /// <inheritdoc />
        public override void SetupLights(ScriptableRenderContext context, ref RenderingData renderingData)
        {
            m_ForwardLights.Setup(context, ref renderingData);

            // Perform per-tile light culling on CPU
            if (this.actualRenderingMode == RenderingMode.Deferred)
                m_DeferredLights.SetupLights(context, ref renderingData);
        }

        /// <inheritdoc />
        public override void SetupCullingParameters(ref ScriptableCullingParameters cullingParameters,
            ref CameraData cameraData)
        {
            // TODO: PerObjectCulling also affect reflection probes. Enabling it for now.
            // if (asset.additionalLightsRenderingMode == LightRenderingMode.Disabled ||
            //     asset.maxAdditionalLightsCount == 0)
            // {
            //     cullingParameters.cullingOptions |= CullingOptions.DisablePerObjectCulling;
            // }

            // We disable shadow casters if both shadow casting modes are turned off
            // or the shadow distance has been turned down to zero
            bool isShadowCastingDisabled = !UniversalRenderPipeline.asset.supportsMainLightShadows && !UniversalRenderPipeline.asset.supportsAdditionalLightShadows;
            bool isShadowDistanceZero = Mathf.Approximately(cameraData.maxShadowDistance, 0.0f);
            if (isShadowCastingDisabled || isShadowDistanceZero)
            {
                cullingParameters.cullingOptions &= ~CullingOptions.ShadowCasters;
            }

            if (this.actualRenderingMode == RenderingMode.Deferred)
                cullingParameters.maximumVisibleLights = 0xFFFF;
            else
            {
                // We set the number of maximum visible lights allowed and we add one for the mainlight...
                //
                // Note: However ScriptableRenderContext.Cull() does not differentiate between light types.
                //       If there is no active main light in the scene, ScriptableRenderContext.Cull() might return  ( cullingParameters.maximumVisibleLights )  visible additional lights.
                //       i.e ScriptableRenderContext.Cull() might return  ( UniversalRenderPipeline.maxVisibleAdditionalLights + 1 )  visible additional lights !
                cullingParameters.maximumVisibleLights = UniversalRenderPipeline.maxVisibleAdditionalLights + 1;
            }
            cullingParameters.shadowDistance = cameraData.maxShadowDistance;
        }

        /// <inheritdoc />
        public override void FinishRendering(CommandBuffer cmd)
        {
            if (m_ActiveCameraColorAttachment != RenderTargetHandle.CameraTarget)
            {
                cmd.ReleaseTemporaryRT(m_ActiveCameraColorAttachment.id);
                m_ActiveCameraColorAttachment = RenderTargetHandle.CameraTarget;
            }

            if (m_ActiveCameraDepthAttachment != RenderTargetHandle.CameraTarget)
            {
                cmd.ReleaseTemporaryRT(m_ActiveCameraDepthAttachment.id);
                m_ActiveCameraDepthAttachment = RenderTargetHandle.CameraTarget;
            }
        }

        void EnqueueDeferred(ref RenderingData renderingData, bool hasDepthPrepass, bool hasNormalPrepass, bool applyMainShadow, bool applyAdditionalShadow)
        {
            m_DeferredLights.Setup(
                ref renderingData,
                applyAdditionalShadow ? m_AdditionalLightsShadowCasterPass : null,
                hasDepthPrepass,
                hasNormalPrepass,
                m_DepthTexture,
                m_DepthInfoTexture,
                m_TileDepthInfoTexture,
                m_ActiveCameraDepthAttachment,
                m_ActiveCameraColorAttachment
            );
            // Need to call Configure for both of these passes to setup input attachments as first frame otherwise will raise errors
            if (useRenderPassEnabled && m_DeferredLights.UseRenderPass)
            {
                m_GBufferPass.Configure(null, renderingData.cameraData.cameraTargetDescriptor);
                m_DeferredPass.Configure(null, renderingData.cameraData.cameraTargetDescriptor);
            }

            EnqueuePass(m_GBufferPass);

            //Must copy depth for deferred shading: TODO wait for API fix to bind depth texture as read-only resource.
            if (!useRenderPassEnabled || !m_DeferredLights.UseRenderPass)
            {
                m_GBufferCopyDepthPass.Setup(m_CameraDepthAttachment, m_DepthTexture);
                EnqueuePass(m_GBufferCopyDepthPass);
            }

            // Note: DeferredRender.Setup is called by UniversalRenderPipeline.RenderSingleCamera (overrides ScriptableRenderer.Setup).
            // At this point, we do not know if m_DeferredLights.m_Tilers[x].m_Tiles actually contain any indices of lights intersecting tiles (If there are no lights intersecting tiles, we could skip several following passes) : this information is computed in DeferredRender.SetupLights, which is called later by UniversalRenderPipeline.RenderSingleCamera (via ScriptableRenderer.Execute).
            // However HasTileLights uses m_HasTileVisLights which is calculated by CheckHasTileLights from all visibleLights. visibleLights is the list of lights that have passed camera culling, so we know they are in front of the camera. So we can assume m_DeferredLights.m_Tilers[x].m_Tiles will not be empty in that case.
            // m_DeferredLights.m_Tilers[x].m_Tiles could be empty if we implemented an algorithm accessing scene depth information on the CPU side, but this (access depth from CPU) will probably not happen.
            if (m_DeferredLights.HasTileLights())
            {
                // Compute for each tile a 32bits bitmask in which a raised bit means "this 1/32th depth slice contains geometry that could intersect with lights".
                // Per-tile bitmasks are obtained by merging together the per-pixel bitmasks computed for each individual pixel of the tile.
                EnqueuePass(m_TileDepthRangePass);

                // On some platform, splitting the bitmasks computation into two passes:
                //   1/ Compute bitmasks for individual or small blocks of pixels
                //   2/ merge those individual bitmasks into per-tile bitmasks
                // provides better performance that doing it in a single above pass.
                if (m_DeferredLights.HasTileDepthRangeExtraPass())
                    EnqueuePass(m_TileDepthRangeExtraPass);
            }

            EnqueuePass(m_DeferredPass);

            EnqueuePass(m_RenderOpaqueForwardOnlyPass);
        }

        private struct RenderPassInputSummary
        {
            internal bool requiresDepthTexture;
            internal bool requiresDepthPrepass;
            internal bool requiresNormalsTexture;
            internal bool requiresColorTexture;
            internal RenderPassEvent requiresDepthNormalAtEvent;
        }

        private RenderPassInputSummary GetRenderPassInputs(ref RenderingData renderingData)
        {
            RenderPassEvent beforeMainRenderingEvent = m_RenderingMode == RenderingMode.Deferred ? RenderPassEvent.BeforeRenderingGbuffer : RenderPassEvent.BeforeRenderingOpaques;

            RenderPassInputSummary inputSummary = new RenderPassInputSummary();
            inputSummary.requiresDepthNormalAtEvent = RenderPassEvent.BeforeRenderingOpaques;
            for (int i = 0; i < activeRenderPassQueue.Count; ++i)
            {
                ScriptableRenderPass pass = activeRenderPassQueue[i];
                bool needsDepth   = (pass.input & ScriptableRenderPassInput.Depth) != ScriptableRenderPassInput.None;
                bool needsNormals = (pass.input & ScriptableRenderPassInput.Normal) != ScriptableRenderPassInput.None;
                bool needsColor   = (pass.input & ScriptableRenderPassInput.Color) != ScriptableRenderPassInput.None;
                bool eventBeforeMainRendering = pass.renderPassEvent <= beforeMainRenderingEvent;

                inputSummary.requiresDepthTexture   |= needsDepth;
                inputSummary.requiresDepthPrepass   |= needsNormals || needsDepth && eventBeforeMainRendering;
                inputSummary.requiresNormalsTexture |= needsNormals;
                inputSummary.requiresColorTexture   |= needsColor;
                if (needsNormals || needsDepth)
                    inputSummary.requiresDepthNormalAtEvent = (RenderPassEvent)Mathf.Min((int)pass.renderPassEvent, (int)inputSummary.requiresDepthNormalAtEvent);
            }

            return inputSummary;
        }

        void CreateCameraRenderTarget(ScriptableRenderContext context, ref RenderTextureDescriptor descriptor, bool primedDepth)
        {
            CommandBuffer cmd = CommandBufferPool.Get();
            using (new ProfilingScope(null, Profiling.createCameraRenderTarget))
            {
                if (m_ActiveCameraColorAttachment != RenderTargetHandle.CameraTarget)
                {
                    bool useDepthRenderBuffer = m_ActiveCameraDepthAttachment == RenderTargetHandle.CameraTarget;
                    var colorDescriptor = descriptor;
                    colorDescriptor.useMipMap = false;
                    colorDescriptor.autoGenerateMips = false;
                    colorDescriptor.depthBufferBits = (useDepthRenderBuffer) ? k_DepthStencilBufferBits : 0;
                    cmd.GetTemporaryRT(m_ActiveCameraColorAttachment.id, colorDescriptor, FilterMode.Bilinear);
                }

                if (m_ActiveCameraDepthAttachment != RenderTargetHandle.CameraTarget)
                {
                    var depthDescriptor = descriptor;
                    depthDescriptor.useMipMap = false;
                    depthDescriptor.autoGenerateMips = false;
#if ENABLE_VR && ENABLE_XR_MODULE
                    // XRTODO: Enabled this line for non-XR pass? URP copy depth pass is already capable of handling MSAA.
                    depthDescriptor.bindMS = depthDescriptor.msaaSamples > 1 && !SystemInfo.supportsMultisampleAutoResolve && (SystemInfo.supportsMultisampledTextures != 0);
#endif

                    depthDescriptor.bindMS |= depthDescriptor.msaaSamples > 1 && primedDepth && !SystemInfo.supportsMultisampleAutoResolve && (SystemInfo.supportsMultisampledTextures != 0);

                    depthDescriptor.colorFormat = RenderTextureFormat.Depth;
                    depthDescriptor.depthBufferBits = k_DepthStencilBufferBits;
                    cmd.GetTemporaryRT(m_ActiveCameraDepthAttachment.id, depthDescriptor, FilterMode.Point);
                }
            }

            context.ExecuteCommandBuffer(cmd);
            CommandBufferPool.Release(cmd);
        }

        bool PlatformRequiresExplicitMsaaResolve()
        {
            #if UNITY_EDITOR
            // In the editor play-mode we use a Game View Render Texture, with
            // samples count forced to 1 so we always need to do an explicit MSAA resolve.
            return true;
            #else
            // On Metal/iOS the MSAA resolve is done implicitly as part of the renderpass, so we do not need an extra intermediate pass for the explicit autoresolve.
            // Note: On Vulkan Standalone, despite SystemInfo.supportsMultisampleAutoResolve being true, the backbuffer has only 1 sample, so we still require
            // the explicit resolve on non-mobile platforms with supportsMultisampleAutoResolve.
            return !(SystemInfo.supportsMultisampleAutoResolve && Application.isMobilePlatform)
                && SystemInfo.graphicsDeviceType != GraphicsDeviceType.Metal;
            #endif
        }

        /// <summary>
        /// Checks if the pipeline needs to create a intermediate render texture.
        /// </summary>
        /// <param name="cameraData">CameraData contains all relevant render target information for the camera.</param>
        /// <seealso cref="CameraData"/>
        /// <returns>Return true if pipeline needs to render to a intermediate render texture.</returns>
        bool RequiresIntermediateColorTexture(ref CameraData cameraData)
        {
            // When rendering a camera stack we always create an intermediate render texture to composite camera results.
            // We create it upon rendering the Base camera.
            if (cameraData.renderType == CameraRenderType.Base && !cameraData.resolveFinalTarget)
                return true;

            // Always force rendering into intermediate color texture if deferred rendering mode is selected.
            // Reason: without intermediate color texture, the target camera texture is y-flipped.
            // However, the target camera texture is bound during gbuffer pass and deferred pass.
            // Gbuffer pass will not be y-flipped because it is MRT (see ScriptableRenderContext implementation),
            // while deferred pass will be y-flipped, which breaks rendering.
            // This incurs an extra blit into at the end of rendering.
            if (this.actualRenderingMode == RenderingMode.Deferred)
                return true;

            bool isSceneViewCamera = cameraData.isSceneViewCamera;
            var cameraTargetDescriptor = cameraData.cameraTargetDescriptor;
            int msaaSamples = cameraTargetDescriptor.msaaSamples;
            bool isScaledRender = !Mathf.Approximately(cameraData.renderScale, 1.0f);
            bool isCompatibleBackbufferTextureDimension = cameraTargetDescriptor.dimension == TextureDimension.Tex2D;
            bool requiresExplicitMsaaResolve = msaaSamples > 1 && PlatformRequiresExplicitMsaaResolve();
            bool isOffscreenRender = cameraData.targetTexture != null && !isSceneViewCamera;
            bool isCapturing = cameraData.captureActions != null;

#if ENABLE_VR && ENABLE_XR_MODULE
            if (cameraData.xr.enabled)
                isCompatibleBackbufferTextureDimension = cameraData.xr.renderTargetDesc.dimension == cameraTargetDescriptor.dimension;
#endif

            bool requiresBlitForOffscreenCamera = cameraData.postProcessEnabled || cameraData.requiresOpaqueTexture || requiresExplicitMsaaResolve || !cameraData.isDefaultViewport;
            if (isOffscreenRender)
                return requiresBlitForOffscreenCamera;

            return requiresBlitForOffscreenCamera || isSceneViewCamera || isScaledRender || cameraData.isHdrEnabled ||
                !isCompatibleBackbufferTextureDimension || isCapturing || cameraData.requireSrgbConversion;
        }

        bool CanCopyDepth(ref CameraData cameraData)
        {
            bool msaaEnabledForCamera = cameraData.cameraTargetDescriptor.msaaSamples > 1;
            bool supportsTextureCopy = SystemInfo.copyTextureSupport != CopyTextureSupport.None;
            bool supportsDepthTarget = RenderingUtils.SupportsRenderTextureFormat(RenderTextureFormat.Depth);
            bool supportsDepthCopy = !msaaEnabledForCamera && (supportsDepthTarget || supportsTextureCopy);

            // TODO: replace hasHiddenSurfaceRemovalOnGPU to hasTiledGPU if it ever gets exposed. Then we can uncomment this and guarantee there's no regression on tiled GPUs.
            //bool msaaDepthResolve = msaaEnabledForCamera && SystemInfo.supportsMultisampledTextures != 0 && !SystemInfo.hasHiddenSurfaceRemovalOnGPU;
            bool msaaDepthResolve = false;

            return supportsDepthCopy || msaaDepthResolve;
        }
    }
}<|MERGE_RESOLUTION|>--- conflicted
+++ resolved
@@ -186,16 +186,12 @@
 
             if (this.renderingMode == RenderingMode.Deferred)
             {
-<<<<<<< HEAD
-                m_DeferredLights = new DeferredLights(m_TileDepthInfoMaterial, m_TileDeferredMaterial, m_StencilDeferredMaterial, useRenderPassEnabled);
-=======
                 var deferredInitParams = new DeferredLights.InitParams();
                 deferredInitParams.tileDepthInfoMaterial = m_TileDepthInfoMaterial;
                 deferredInitParams.tileDeferredMaterial = m_TileDeferredMaterial;
                 deferredInitParams.stencilDeferredMaterial = m_StencilDeferredMaterial;
                 deferredInitParams.lightCookieManager = m_LightCookieManager;
-                m_DeferredLights = new DeferredLights(deferredInitParams);
->>>>>>> 0de4625e
+                m_DeferredLights = new DeferredLights(deferredInitParams, useRenderPassEnabled);
                 m_DeferredLights.AccurateGbufferNormals = data.accurateGbufferNormals;
                 //m_DeferredLights.TiledDeferredShading = data.tiledDeferredShading;
                 m_DeferredLights.TiledDeferredShading = false;
