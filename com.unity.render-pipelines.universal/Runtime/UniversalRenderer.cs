using System.Collections.Generic;
using UnityEngine.Experimental.Rendering;
using UnityEngine.Rendering.Universal.Internal;

namespace UnityEngine.Rendering.Universal
{
    /// <summary>
    /// Rendering modes for Universal renderer.
    /// </summary>
    public enum RenderingMode
    {
        /// <summary>Render all objects and lighting in one pass, with a hard limit on the number of lights that can be applied on an object.</summary>
        Forward,
        /// <summary>Render all objects first in a g-buffer pass, then apply all lighting in a separate pass using deferred shading.</summary>
        Deferred
    };

    /// <summary>
    /// When the Universal Renderer should use Depth Priming in Forward mode.
    /// </summary>
    public enum DepthPrimingMode
    {
        /// <summary>Depth Priming will never be used.</summary>
        Disabled,
        /// <summary>Depth Priming will only be used if there is a depth prepass needed by any of the render passes.</summary>
        Auto,
        /// <summary>A depth prepass will be explicitly requested so Depth Priming can be used.</summary>
        Forced,
    }

    /// <summary>
    /// Default renderer for Universal RP.
    /// This renderer is supported on all Universal RP supported platforms.
    /// It uses a classic forward rendering strategy with per-object light culling.
    /// </summary>
    public sealed class UniversalRenderer : ScriptableRenderer
    {
        const DepthBits k_DepthStencilBufferBits = DepthBits.Depth32;
        static readonly List<ShaderTagId> k_DepthNormalsOnly = new List<ShaderTagId> { new ShaderTagId("DepthNormalsOnly") };

        private static class Profiling
        {
            private const string k_Name = nameof(UniversalRenderer);
            public static readonly ProfilingSampler createCameraRenderTarget = new ProfilingSampler($"{k_Name}.{nameof(CreateCameraRenderTarget)}");
        }

        // Rendering mode setup from UI.
        internal RenderingMode renderingMode => m_RenderingMode;

        // Actual rendering mode, which may be different (ex: wireframe rendering, harware not capable of deferred rendering).
        internal RenderingMode actualRenderingMode => (GL.wireframe || (DebugHandler != null && DebugHandler.IsActiveModeUnsupportedForDeferred) || m_DeferredLights == null || !m_DeferredLights.IsRuntimeSupportedThisFrame() || m_DeferredLights.IsOverlay)
        ? RenderingMode.Forward
        : this.renderingMode;

        internal bool accurateGbufferNormals => m_DeferredLights != null ? m_DeferredLights.AccurateGbufferNormals : false;

#if ADAPTIVE_PERFORMANCE_2_1_0_OR_NEWER
        internal bool needTransparencyPass { get { return !UniversalRenderPipeline.asset.useAdaptivePerformance || !AdaptivePerformance.AdaptivePerformanceRenderSettings.SkipTransparentObjects;; } }
#endif
        /// <summary>Property to control the depth priming behavior of the forward rendering path.</summary>
        public DepthPrimingMode depthPrimingMode { get { return m_DepthPrimingMode; } set { m_DepthPrimingMode = value; } }
        DepthOnlyPass m_DepthPrepass;
        DepthNormalOnlyPass m_DepthNormalPrepass;
        CopyDepthPass m_PrimedDepthCopyPass;
        MotionVectorRenderPass m_MotionVectorPass;
        MainLightShadowCasterPass m_MainLightShadowCasterPass;
        AdditionalLightsShadowCasterPass m_AdditionalLightsShadowCasterPass;
        GBufferPass m_GBufferPass;
        CopyDepthPass m_GBufferCopyDepthPass;
        DeferredPass m_DeferredPass;
        DrawObjectsPass m_RenderOpaqueForwardOnlyPass;
        DrawObjectsPass m_RenderOpaqueForwardPass;
        DrawSkyboxPass m_DrawSkyboxPass;
        CopyDepthPass m_CopyDepthPass;
        CopyColorPass m_CopyColorPass;
        TransparentSettingsPass m_TransparentSettingsPass;
        DrawObjectsPass m_RenderTransparentForwardPass;
        InvokeOnRenderObjectCallbackPass m_OnRenderObjectCallbackPass;
        FinalBlitPass m_FinalBlitPass;
        CapturePass m_CapturePass;
#if ENABLE_VR && ENABLE_XR_MODULE
        XROcclusionMeshPass m_XROcclusionMeshPass;
        CopyDepthPass m_XRCopyDepthPass;
#endif
#if UNITY_EDITOR
        CopyDepthPass m_FinalDepthCopyPass;
#endif

        internal RenderTargetBufferSystem m_ColorBufferSystem;

        internal RTHandle m_ActiveCameraColorAttachment;
        RTHandle m_ColorFrontBuffer;
        internal RTHandle m_ActiveCameraDepthAttachment;
        internal RTHandle m_CameraDepthAttachment;
        RTHandle m_XRTargetHandleAlias;
        internal RTHandle m_DepthTexture;
        RTHandle m_NormalsTexture;
        RTHandle m_OpaqueColor;
        RTHandle m_MotionVectorColor;
        RTHandle m_MotionVectorDepth;

        ForwardLights m_ForwardLights;
        DeferredLights m_DeferredLights;
        RenderingMode m_RenderingMode;
        DepthPrimingMode m_DepthPrimingMode;
        CopyDepthMode m_CopyDepthMode;
        bool m_DepthPrimingRecommended;
        StencilState m_DefaultStencilState;
        LightCookieManager m_LightCookieManager;
        IntermediateTextureMode m_IntermediateTextureMode;

        // Materials used in URP Scriptable Render Passes
        Material m_BlitMaterial = null;
        Material m_CopyDepthMaterial = null;
        Material m_SamplingMaterial = null;
        Material m_StencilDeferredMaterial = null;
        Material m_CameraMotionVecMaterial = null;
        Material m_ObjectMotionVecMaterial = null;

        PostProcessPasses m_PostProcessPasses;
        internal ColorGradingLutPass colorGradingLutPass { get => m_PostProcessPasses.colorGradingLutPass; }
        internal PostProcessPass postProcessPass { get => m_PostProcessPasses.postProcessPass; }
        internal PostProcessPass finalPostProcessPass { get => m_PostProcessPasses.finalPostProcessPass; }
        internal RTHandle colorGradingLut { get => m_PostProcessPasses.colorGradingLut; }
        internal DeferredLights deferredLights { get => m_DeferredLights; }

        public UniversalRenderer(UniversalRendererData data) : base(data)
        {
#if ENABLE_VR && ENABLE_XR_MODULE
            UniversalRenderPipeline.m_XRSystem.InitializeXRSystemData(data.xrSystemData);
#endif
            // TODO: should merge shaders with HDRP into core, XR dependency for now.
            // TODO: replace/merge URP blit into core blitter.
            Blitter.Initialize(data.shaders.coreBlitPS, data.shaders.coreBlitColorAndDepthPS);

            m_BlitMaterial = CoreUtils.CreateEngineMaterial(data.shaders.blitPS);
            m_CopyDepthMaterial = CoreUtils.CreateEngineMaterial(data.shaders.copyDepthPS);
            m_SamplingMaterial = CoreUtils.CreateEngineMaterial(data.shaders.samplingPS);
            m_StencilDeferredMaterial = CoreUtils.CreateEngineMaterial(data.shaders.stencilDeferredPS);
            m_CameraMotionVecMaterial = CoreUtils.CreateEngineMaterial(data.shaders.cameraMotionVector);
            m_ObjectMotionVecMaterial = CoreUtils.CreateEngineMaterial(data.shaders.objectMotionVector);

            StencilStateData stencilData = data.defaultStencilState;
            m_DefaultStencilState = StencilState.defaultValue;
            m_DefaultStencilState.enabled = stencilData.overrideStencilState;
            m_DefaultStencilState.SetCompareFunction(stencilData.stencilCompareFunction);
            m_DefaultStencilState.SetPassOperation(stencilData.passOperation);
            m_DefaultStencilState.SetFailOperation(stencilData.failOperation);
            m_DefaultStencilState.SetZFailOperation(stencilData.zFailOperation);

            m_IntermediateTextureMode = data.intermediateTextureMode;

            {
                var settings = LightCookieManager.Settings.GetDefault();
                var asset = UniversalRenderPipeline.asset;
                if (asset)
                {
                    settings.atlas.format = asset.additionalLightsCookieFormat;
                    settings.atlas.resolution = asset.additionalLightsCookieResolution;
                }

                m_LightCookieManager = new LightCookieManager(ref settings);
            }

            this.stripShadowsOffVariants = true;
            this.stripAdditionalLightOffVariants = true;

            ForwardLights.InitParams forwardInitParams;
            forwardInitParams.lightCookieManager = m_LightCookieManager;
            forwardInitParams.clusteredRendering = data.clusteredRendering;
            forwardInitParams.tileSize = (int)data.tileSize;
            m_ForwardLights = new ForwardLights(forwardInitParams);
            //m_DeferredLights.LightCulling = data.lightCulling;
            this.m_RenderingMode = data.renderingMode;
            this.m_DepthPrimingMode = data.depthPrimingMode;
            this.m_CopyDepthMode = data.copyDepthMode;
            useRenderPassEnabled = data.useNativeRenderPass && SystemInfo.graphicsDeviceType != GraphicsDeviceType.OpenGLES2;

#if UNITY_ANDROID || UNITY_IOS || UNITY_TVOS
            this.m_DepthPrimingRecommended = false;
#else
            this.m_DepthPrimingRecommended = true;
#endif

            // Note: Since all custom render passes inject first and we have stable sort,
            // we inject the builtin passes in the before events.
            m_MainLightShadowCasterPass = new MainLightShadowCasterPass(RenderPassEvent.BeforeRenderingShadows);
            m_AdditionalLightsShadowCasterPass = new AdditionalLightsShadowCasterPass(RenderPassEvent.BeforeRenderingShadows);

#if ENABLE_VR && ENABLE_XR_MODULE
            m_XROcclusionMeshPass = new XROcclusionMeshPass(RenderPassEvent.BeforeRenderingOpaques);
            // Schedule XR copydepth right after m_FinalBlitPass(AfterRendering + 1)
            m_XRCopyDepthPass = new CopyDepthPass(RenderPassEvent.AfterRendering + 2, m_CopyDepthMaterial);
#endif
            m_DepthPrepass = new DepthOnlyPass(RenderPassEvent.BeforeRenderingPrePasses, RenderQueueRange.opaque, data.opaqueLayerMask);
            m_DepthNormalPrepass = new DepthNormalOnlyPass(RenderPassEvent.BeforeRenderingPrePasses, RenderQueueRange.opaque, data.opaqueLayerMask);
            m_MotionVectorPass = new MotionVectorRenderPass(m_CameraMotionVecMaterial, m_ObjectMotionVecMaterial);

            if (this.renderingMode == RenderingMode.Forward)
            {
                m_PrimedDepthCopyPass = new CopyDepthPass(RenderPassEvent.AfterRenderingPrePasses, m_CopyDepthMaterial);
            }

            if (this.renderingMode == RenderingMode.Deferred)
            {
                var deferredInitParams = new DeferredLights.InitParams();
                deferredInitParams.stencilDeferredMaterial = m_StencilDeferredMaterial;
                deferredInitParams.lightCookieManager = m_LightCookieManager;
                m_DeferredLights = new DeferredLights(deferredInitParams, useRenderPassEnabled);
                m_DeferredLights.AccurateGbufferNormals = data.accurateGbufferNormals;

                m_GBufferPass = new GBufferPass(RenderPassEvent.BeforeRenderingGbuffer, RenderQueueRange.opaque, data.opaqueLayerMask, m_DefaultStencilState, stencilData.stencilReference, m_DeferredLights);
                // Forward-only pass only runs if deferred renderer is enabled.
                // It allows specific materials to be rendered in a forward-like pass.
                // We render both gbuffer pass and forward-only pass before the deferred lighting pass so we can minimize copies of depth buffer and
                // benefits from some depth rejection.
                // - If a material can be rendered either forward or deferred, then it should declare a UniversalForward and a UniversalGBuffer pass.
                // - If a material cannot be lit in deferred (unlit, bakedLit, special material such as hair, skin shader), then it should declare UniversalForwardOnly pass
                // - Legacy materials have unamed pass, which is implicitely renamed as SRPDefaultUnlit. In that case, they are considered forward-only too.
                // TO declare a material with unnamed pass and UniversalForward/UniversalForwardOnly pass is an ERROR, as the material will be rendered twice.
                StencilState forwardOnlyStencilState = DeferredLights.OverwriteStencil(m_DefaultStencilState, (int)StencilUsage.MaterialMask);
                ShaderTagId[] forwardOnlyShaderTagIds = new ShaderTagId[]
                {
                    new ShaderTagId("UniversalForwardOnly"),
                    new ShaderTagId("SRPDefaultUnlit"), // Legacy shaders (do not have a gbuffer pass) are considered forward-only for backward compatibility
                    new ShaderTagId("LightweightForward") // Legacy shaders (do not have a gbuffer pass) are considered forward-only for backward compatibility
                };
                int forwardOnlyStencilRef = stencilData.stencilReference | (int)StencilUsage.MaterialUnlit;
                m_GBufferCopyDepthPass = new CopyDepthPass(RenderPassEvent.BeforeRenderingGbuffer + 1, m_CopyDepthMaterial);
                m_DeferredPass = new DeferredPass(RenderPassEvent.BeforeRenderingDeferredLights, m_DeferredLights);
                m_RenderOpaqueForwardOnlyPass = new DrawObjectsPass("Render Opaques Forward Only", forwardOnlyShaderTagIds, true, RenderPassEvent.BeforeRenderingOpaques, RenderQueueRange.opaque, data.opaqueLayerMask, forwardOnlyStencilState, forwardOnlyStencilRef);
            }

            // Always create this pass even in deferred because we use it for wireframe rendering in the Editor or offscreen depth texture rendering.
            m_RenderOpaqueForwardPass = new DrawObjectsPass(URPProfileId.DrawOpaqueObjects, true, RenderPassEvent.BeforeRenderingOpaques, RenderQueueRange.opaque, data.opaqueLayerMask, m_DefaultStencilState, stencilData.stencilReference);

            bool copyDepthAfterTransparents = m_CopyDepthMode == CopyDepthMode.AfterTransparents;

            m_CopyDepthPass = new CopyDepthPass(copyDepthAfterTransparents ? RenderPassEvent.AfterRenderingTransparents : RenderPassEvent.AfterRenderingSkybox, m_CopyDepthMaterial);
            m_CopyDepthPass.m_CopyResolvedDepth = RenderingUtils.MultisampleDepthResolveSupported(useRenderPassEnabled) && copyDepthAfterTransparents;
            m_DrawSkyboxPass = new DrawSkyboxPass(RenderPassEvent.BeforeRenderingSkybox);
            m_CopyColorPass = new CopyColorPass(RenderPassEvent.AfterRenderingSkybox, m_SamplingMaterial, m_BlitMaterial);
#if ADAPTIVE_PERFORMANCE_2_1_0_OR_NEWER
            if (needTransparencyPass)
#endif
            {
                m_TransparentSettingsPass = new TransparentSettingsPass(RenderPassEvent.BeforeRenderingTransparents, data.shadowTransparentReceive);
                m_RenderTransparentForwardPass = new DrawObjectsPass(URPProfileId.DrawTransparentObjects, false, RenderPassEvent.BeforeRenderingTransparents, RenderQueueRange.transparent, data.transparentLayerMask, m_DefaultStencilState, stencilData.stencilReference);
            }
            m_OnRenderObjectCallbackPass = new InvokeOnRenderObjectCallbackPass(RenderPassEvent.BeforeRenderingPostProcessing);

            m_PostProcessPasses = new PostProcessPasses(data.postProcessData, m_BlitMaterial);

            m_CapturePass = new CapturePass(RenderPassEvent.AfterRendering);
            m_FinalBlitPass = new FinalBlitPass(RenderPassEvent.AfterRendering + 1, m_BlitMaterial);

#if UNITY_EDITOR
            m_FinalDepthCopyPass = new CopyDepthPass(RenderPassEvent.AfterRendering + 9, m_CopyDepthMaterial);
#endif

            // RenderTexture format depends on camera and pipeline (HDR, non HDR, etc)
            // Samples (MSAA) depend on camera and pipeline
            m_ColorBufferSystem = new RenderTargetBufferSystem("_CameraColorAttachment");

            supportedRenderingFeatures = new RenderingFeatures()
            {
                cameraStacking = true,
            };

            if (this.renderingMode == RenderingMode.Deferred)
            {
                // Deferred rendering does not support MSAA.
                this.supportedRenderingFeatures.msaa = false;

                // Avoid legacy platforms: use vulkan instead.
                unsupportedGraphicsDeviceTypes = new GraphicsDeviceType[]
                {
                    GraphicsDeviceType.OpenGLCore,
                    GraphicsDeviceType.OpenGLES2,
                    GraphicsDeviceType.OpenGLES3
                };
            }

            LensFlareCommonSRP.mergeNeeded = 0;
            LensFlareCommonSRP.maxLensFlareWithOcclusionTemporalSample = 1;
            LensFlareCommonSRP.Initialize();
        }

        /// <inheritdoc />
        protected override void Dispose(bool disposing)
        {
            m_ForwardLights.Cleanup();
            m_GBufferPass?.Dispose();
            m_PostProcessPasses.Dispose();
            m_ColorBufferSystem.Dispose();
            m_MainLightShadowCasterPass?.Dispose();
            m_AdditionalLightsShadowCasterPass?.Dispose();

            m_CameraDepthAttachment?.Release();
            m_XRTargetHandleAlias?.Release();
            m_DepthTexture?.Release();
            m_NormalsTexture?.Release();
            m_OpaqueColor?.Release();
            m_MotionVectorColor?.Release();
            m_MotionVectorDepth?.Release();

            CoreUtils.Destroy(m_BlitMaterial);
            CoreUtils.Destroy(m_CopyDepthMaterial);
            CoreUtils.Destroy(m_SamplingMaterial);
            CoreUtils.Destroy(m_StencilDeferredMaterial);
            CoreUtils.Destroy(m_CameraMotionVecMaterial);
            CoreUtils.Destroy(m_ObjectMotionVecMaterial);

            Blitter.Cleanup();

            LensFlareCommonSRP.Dispose();
        }

        private void SetupFinalPassDebug(ref CameraData cameraData)
        {
            if ((DebugHandler != null) && DebugHandler.IsActiveForCamera(ref cameraData))
            {
                if (DebugHandler.TryGetFullscreenDebugMode(out DebugFullScreenMode fullScreenDebugMode, out int textureHeightPercent))
                {
                    Camera camera = cameraData.camera;
                    float screenWidth = camera.pixelWidth;
                    float screenHeight = camera.pixelHeight;
                    float height = Mathf.Clamp01(textureHeightPercent / 100f) * screenHeight;
                    float width = height * (screenWidth / screenHeight);
                    float normalizedSizeX = width / screenWidth;
                    float normalizedSizeY = height / screenHeight;
                    Rect normalizedRect = new Rect(1 - normalizedSizeX, 1 - normalizedSizeY, normalizedSizeX, normalizedSizeY);

                    switch (fullScreenDebugMode)
                    {
                        case DebugFullScreenMode.Depth:
                        {
                            DebugHandler.SetDebugRenderTarget(m_DepthTexture.nameID, normalizedRect, true);
                            break;
                        }
                        case DebugFullScreenMode.AdditionalLightsShadowMap:
                        {
                            DebugHandler.SetDebugRenderTarget(m_AdditionalLightsShadowCasterPass.m_AdditionalLightsShadowmapHandle, normalizedRect, false);
                            break;
                        }
                        case DebugFullScreenMode.MainLightShadowMap:
                        {
                            DebugHandler.SetDebugRenderTarget(m_MainLightShadowCasterPass.m_MainLightShadowmapTexture, normalizedRect, false);
                            break;
                        }
                        default:
                        {
                            break;
                        }
                    }
                }
                else
                {
                    DebugHandler.ResetDebugRenderTarget();
                }
            }
        }

        /// <inheritdoc />
        public override void Setup(ScriptableRenderContext context, ref RenderingData renderingData)
        {
            m_ForwardLights.ProcessLights(ref renderingData);

            ref CameraData cameraData = ref renderingData.cameraData;
            Camera camera = cameraData.camera;
            RenderTextureDescriptor cameraTargetDescriptor = cameraData.cameraTargetDescriptor;

            DebugHandler?.Setup(context, ref cameraData);

            if (cameraData.cameraType != CameraType.Game)
                useRenderPassEnabled = false;

            // Special path for depth only offscreen cameras. Only write opaques + transparents.
            bool isOffscreenDepthTexture = cameraData.targetTexture != null && cameraData.targetTexture.format == RenderTextureFormat.Depth;
            if (isOffscreenDepthTexture)
            {
                ConfigureCameraTarget(k_CameraTarget, k_CameraTarget);
                SetupRenderPasses(in renderingData);
                EnqueuePass(m_RenderOpaqueForwardPass);

                // TODO: Do we need to inject transparents and skybox when rendering depth only camera? They don't write to depth.
                EnqueuePass(m_DrawSkyboxPass);
#if ADAPTIVE_PERFORMANCE_2_1_0_OR_NEWER
                if (!needTransparencyPass)
                    return;
#endif
                EnqueuePass(m_RenderTransparentForwardPass);
                return;
            }

            if (m_DeferredLights != null)
            {
                m_DeferredLights.ResolveMixedLightingMode(ref renderingData);
                m_DeferredLights.IsOverlay = cameraData.renderType == CameraRenderType.Overlay;
            }

            // Assign the camera color target early in case it is needed during AddRenderPasses.
            bool isPreviewCamera = cameraData.isPreviewCamera;
            var createColorTexture = m_IntermediateTextureMode == IntermediateTextureMode.Always && !isPreviewCamera;

            // Gather render passe input requirements
            RenderPassInputSummary renderPassInputs = GetRenderPassInputs(ref renderingData);

            // Should apply post-processing after rendering this camera?
            bool applyPostProcessing = cameraData.postProcessEnabled && m_PostProcessPasses.isCreated;

            // There's at least a camera in the camera stack that applies post-processing
            bool anyPostProcessing = renderingData.postProcessingEnabled && m_PostProcessPasses.isCreated;

            // If Camera's PostProcessing is enabled and if there any enabled PostProcessing requires depth texture as shader read resource (Motion Blur/DoF)
            bool cameraHasPostProcessingWithDepth = applyPostProcessing && cameraData.postProcessingRequiresDepthTexture;

            // TODO: We could cache and generate the LUT before rendering the stack
            bool generateColorGradingLUT = cameraData.postProcessEnabled && m_PostProcessPasses.isCreated;
            bool isSceneViewCamera = cameraData.isSceneViewCamera;
            // This indicates whether the renderer will output a depth texture.
            bool requiresDepthTexture = cameraData.requiresDepthTexture || renderPassInputs.requiresDepthTexture || m_DepthPrimingMode == DepthPrimingMode.Forced;

#if UNITY_EDITOR
            bool isGizmosEnabled = UnityEditor.Handles.ShouldRenderGizmos();
#else
            bool isGizmosEnabled = false;
#endif

            bool mainLightShadows = m_MainLightShadowCasterPass.Setup(ref renderingData);
            bool additionalLightShadows = m_AdditionalLightsShadowCasterPass.Setup(ref renderingData);
            bool transparentsNeedSettingsPass = m_TransparentSettingsPass.Setup(ref renderingData);

            // Depth prepass is generated in the following cases:
            // - If game or offscreen camera requires it we check if we can copy the depth from the rendering opaques pass and use that instead.
            // - Scene or preview cameras always require a depth texture. We do a depth pre-pass to simplify it and it shouldn't matter much for editor.
            // - Render passes require it
            bool requiresDepthPrepass = (requiresDepthTexture || cameraHasPostProcessingWithDepth) && !CanCopyDepth(ref renderingData.cameraData);
            requiresDepthPrepass |= isSceneViewCamera;
            requiresDepthPrepass |= isGizmosEnabled;
            requiresDepthPrepass |= isPreviewCamera;
            requiresDepthPrepass |= renderPassInputs.requiresDepthPrepass;
            requiresDepthPrepass |= renderPassInputs.requiresNormalsTexture;

            // Current aim of depth prepass is to generate a copy of depth buffer, it is NOT to prime depth buffer and reduce overdraw on non-mobile platforms.
            // When deferred renderer is enabled, depth buffer is already accessible so depth prepass is not needed.
            // The only exception is for generating depth-normal textures: SSAO pass needs it and it must run before forward-only geometry.
            // DepthNormal prepass will render:
            // - forward-only geometry when deferred renderer is enabled
            // - all geometry when forward renderer is enabled
            if (requiresDepthPrepass && this.actualRenderingMode == RenderingMode.Deferred && !renderPassInputs.requiresNormalsTexture)
                requiresDepthPrepass = false;

            requiresDepthPrepass |= m_DepthPrimingMode == DepthPrimingMode.Forced;

            // If possible try to merge the opaque and skybox passes instead of splitting them when "Depth Texture" is required.
            // The copying of depth should normally happen after rendering opaques.
            // But if we only require it for post processing or the scene camera then we do it after rendering transparent objects
            // Aim to have the most optimized render pass event for Depth Copy (The aim is to minimize the number of render passes)
            if (requiresDepthTexture)
            {
                bool copyDepthAfterTransparents = m_CopyDepthMode == CopyDepthMode.AfterTransparents;

                RenderPassEvent copyDepthPassEvent = copyDepthAfterTransparents ? RenderPassEvent.AfterRenderingTransparents : RenderPassEvent.AfterRenderingOpaques;
                // RenderPassInputs's requiresDepthTexture is configured through ScriptableRenderPass's ConfigureInput function
                if (renderPassInputs.requiresDepthTexture)
                {
                    // Do depth copy before the render pass that requires depth texture as shader read resource
                    copyDepthPassEvent = (RenderPassEvent)Mathf.Min((int)RenderPassEvent.AfterRenderingTransparents, ((int)renderPassInputs.requiresDepthTextureEarliestEvent) - 1);
                }
                m_CopyDepthPass.renderPassEvent = copyDepthPassEvent;
            }
            else if (cameraHasPostProcessingWithDepth || isSceneViewCamera || isGizmosEnabled)
            {
                // If only post process requires depth texture, we can re-use depth buffer from main geometry pass instead of enqueuing a depth copy pass, but no proper API to do that for now, so resort to depth copy pass for now
                m_CopyDepthPass.renderPassEvent = RenderPassEvent.AfterRenderingTransparents;
            }


            createColorTexture |= RequiresIntermediateColorTexture(ref cameraData);
            createColorTexture |= renderPassInputs.requiresColorTexture;
            createColorTexture &= !isPreviewCamera;

            // If camera requires depth and there's no depth pre-pass we create a depth texture that can be read later by effect requiring it.
            // When deferred renderer is enabled, we must always create a depth texture and CANNOT use BuiltinRenderTextureType.CameraTarget. This is to get
            // around a bug where during gbuffer pass (MRT pass), the camera depth attachment is correctly bound, but during
            // deferred pass ("camera color" + "camera depth"), the implicit depth surface of "camera color" is used instead of "camera depth",
            // because BuiltinRenderTextureType.CameraTarget for depth means there is no explicit depth attachment...
            bool createDepthTexture = (requiresDepthTexture || cameraHasPostProcessingWithDepth) && !requiresDepthPrepass;
            createDepthTexture |= !cameraData.resolveFinalTarget;
            // Deferred renderer always need to access depth buffer.
            createDepthTexture |= (this.actualRenderingMode == RenderingMode.Deferred && !useRenderPassEnabled);
            // Some render cases (e.g. Material previews) have shown we need to create a depth texture when we're forcing a prepass.
            createDepthTexture |= m_DepthPrimingMode == DepthPrimingMode.Forced;

#if ENABLE_VR && ENABLE_XR_MODULE
            // URP can't handle msaa/size mismatch between depth RT and color RT(for now we create intermediate textures to ensure they match)
            if (cameraData.xr.enabled)
                createColorTexture |= createDepthTexture;
#endif
#if UNITY_ANDROID || UNITY_WEBGL
            // GLES can not use render texture's depth buffer with the color buffer of the backbuffer
            // in such case we create a color texture for it too.
            if (SystemInfo.graphicsDeviceType != GraphicsDeviceType.Vulkan)
                createColorTexture |= createDepthTexture;
#endif
            bool useDepthPriming = (m_DepthPrimingRecommended && m_DepthPrimingMode == DepthPrimingMode.Auto) || (m_DepthPrimingMode == DepthPrimingMode.Forced);
            useDepthPriming &= requiresDepthPrepass && (createDepthTexture || createColorTexture) && m_RenderingMode == RenderingMode.Forward && (cameraData.renderType == CameraRenderType.Base || cameraData.clearDepth);

            if (useRenderPassEnabled || useDepthPriming)
                createColorTexture |= createDepthTexture;

            // Configure all settings require to start a new camera stack (base camera only)
            if (cameraData.renderType == CameraRenderType.Base)
            {
                bool intermediateRenderTexture = createColorTexture || createDepthTexture;

                // RTHandles do not support combining color and depth in the same texture so we create them separately
                createDepthTexture = intermediateRenderTexture;

                RenderTargetIdentifier targetId = BuiltinRenderTextureType.CameraTarget;
#if ENABLE_VR && ENABLE_XR_MODULE
                if (cameraData.xr.enabled)
                    targetId = cameraData.xr.renderTarget;
#endif

                if (m_XRTargetHandleAlias == null || m_XRTargetHandleAlias.nameID != targetId)
                {
                    m_XRTargetHandleAlias?.Release();
                    m_XRTargetHandleAlias = RTHandles.Alloc(targetId);
                }

                // Doesn't create texture for Overlay cameras as they are already overlaying on top of created textures.
                if (intermediateRenderTexture)
                    CreateCameraRenderTarget(context, ref cameraTargetDescriptor, useDepthPriming);

                m_ActiveCameraColorAttachment = createColorTexture ? m_ColorBufferSystem.PeekBackBuffer() : m_XRTargetHandleAlias;
                m_ActiveCameraDepthAttachment = createDepthTexture ? m_CameraDepthAttachment : m_XRTargetHandleAlias;
            }
            else
            {
                cameraData.baseCamera.TryGetComponent<UniversalAdditionalCameraData>(out var baseCameraData);
                var baseRenderer = (UniversalRenderer)baseCameraData.scriptableRenderer;
                m_ColorBufferSystem = baseRenderer.m_ColorBufferSystem;
                m_ActiveCameraColorAttachment = m_ColorBufferSystem.PeekBackBuffer();
                m_ActiveCameraDepthAttachment = baseRenderer.m_ActiveCameraDepthAttachment;
                m_XRTargetHandleAlias = baseRenderer.m_XRTargetHandleAlias;
            }

            if (rendererFeatures.Count != 0 && !isPreviewCamera)
                ConfigureCameraColorTarget(m_ColorBufferSystem.PeekBackBuffer());

            cameraData.renderer.useDepthPriming = useDepthPriming;

            bool copyColorPass = renderingData.cameraData.requiresOpaqueTexture || renderPassInputs.requiresColorTexture;

            // Assign camera targets (color and depth)
            ConfigureCameraTarget(m_ActiveCameraColorAttachment, m_ActiveCameraDepthAttachment);

            bool hasPassesAfterPostProcessing = activeRenderPassQueue.Find(x => x.renderPassEvent == RenderPassEvent.AfterRenderingPostProcessing) != null;

            if (mainLightShadows)
                EnqueuePass(m_MainLightShadowCasterPass);

            if (additionalLightShadows)
                EnqueuePass(m_AdditionalLightsShadowCasterPass);

            bool requiresDepthCopyPass = !requiresDepthPrepass
                && (renderingData.cameraData.requiresDepthTexture || cameraHasPostProcessingWithDepth)
                && createDepthTexture;

            if ((DebugHandler != null) && DebugHandler.IsActiveForCamera(ref cameraData))
            {
                DebugHandler.TryGetFullscreenDebugMode(out var fullScreenMode);
                if (fullScreenMode == DebugFullScreenMode.Depth)
                {
                    requiresDepthPrepass = true;
                }

                if (!DebugHandler.IsLightingActive)
                {
                    mainLightShadows = false;
                    additionalLightShadows = false;

                    if (!isSceneViewCamera)
                    {
                        requiresDepthPrepass = false;
                        generateColorGradingLUT = false;
                        copyColorPass = false;
                        requiresDepthCopyPass = false;
                    }
                }

                if (useRenderPassEnabled)
                    useRenderPassEnabled = DebugHandler.IsRenderPassSupported;
            }
            if (this.actualRenderingMode == RenderingMode.Deferred)
            {
                if (m_DeferredLights.UseRenderPass && (RenderPassEvent.AfterRenderingGbuffer == renderPassInputs.requiresDepthNormalAtEvent || !useRenderPassEnabled))
                    m_DeferredLights.DisableFramebufferFetchInput();
            }

            // Allocate m_DepthTexture if used
            if (this.actualRenderingMode == RenderingMode.Deferred || requiresDepthPrepass || requiresDepthCopyPass)
            {
                var depthDescriptor = cameraTargetDescriptor;
                depthDescriptor.colorFormat = RenderTextureFormat.Depth;
                depthDescriptor.depthBufferBits = (int)k_DepthStencilBufferBits;
                depthDescriptor.msaaSamples = 1;// Depth-Only pass don't use MSAA
                RenderingUtils.ReAllocateIfNeeded(ref m_DepthTexture, depthDescriptor, FilterMode.Point, wrapMode: TextureWrapMode.Clamp, name: "_CameraDepthTexture");

                CommandBuffer cmd = CommandBufferPool.Get();
                cmd.SetGlobalTexture(m_DepthTexture.name, m_DepthTexture.nameID);
                context.ExecuteCommandBuffer(cmd);
                CommandBufferPool.Release(cmd);
            }

            // Allocate normal texture if used
            if (requiresDepthPrepass && renderPassInputs.requiresNormalsTexture)
            {
                ref var normalsTexture = ref m_NormalsTexture;
                string normalsTextureName = "_CameraNormalsTexture";

                if (this.actualRenderingMode == RenderingMode.Deferred)
                {
                    normalsTexture = ref m_DeferredLights.GbufferAttachments[(int)m_DeferredLights.GBufferNormalSmoothnessIndex];
                    normalsTextureName = normalsTexture.name;
                }

                var normalDescriptor = cameraTargetDescriptor;
                normalDescriptor.depthBufferBits = 0;
                // Never have MSAA on this depth texture. When doing MSAA depth priming this is the texture that is resolved to and used for post-processing.
                normalDescriptor.msaaSamples = 1;// Depth-Only pass don't use MSAA
                // Find compatible render-target format for storing normals.
                // Shader code outputs normals in signed format to be compatible with deferred gbuffer layout.
                // Deferred gbuffer format is signed so that normals can be blended for terrain geometry.
                if (this.actualRenderingMode == RenderingMode.Deferred)
                    normalDescriptor.graphicsFormat = m_DeferredLights.GetGBufferFormat(m_DeferredLights.GBufferNormalSmoothnessIndex); // the one used by the gbuffer.
                else
                    normalDescriptor.graphicsFormat = DepthNormalOnlyPass.GetGraphicsFormat();

                RenderingUtils.ReAllocateIfNeeded(ref normalsTexture, normalDescriptor, FilterMode.Point, TextureWrapMode.Clamp, name: normalsTextureName);

                CommandBuffer cmd = CommandBufferPool.Get();
                cmd.SetGlobalTexture(normalsTexture.name, normalsTexture.nameID);
                context.ExecuteCommandBuffer(cmd);
                CommandBufferPool.Release(cmd);
            }

            if (requiresDepthPrepass)
            {
                if (renderPassInputs.requiresNormalsTexture)
                {
                    if (this.actualRenderingMode == RenderingMode.Deferred)
                    {
                        // In deferred mode, depth-normal prepass does really primes the depth and normal buffers, instead of creating a copy.
                        // It is necessary because we need to render depth&normal for forward-only geometry and it is the only way
                        // to get them before the SSAO pass.

                        int gbufferNormalIndex = m_DeferredLights.GBufferNormalSmoothnessIndex;
                        m_DepthNormalPrepass.Setup(m_ActiveCameraDepthAttachment, m_DeferredLights.GbufferAttachments[gbufferNormalIndex]);

                        // Only render forward-only geometry, as standard geometry will be rendered as normal into the gbuffer.
                        if (RenderPassEvent.AfterRenderingGbuffer <= renderPassInputs.requiresDepthNormalAtEvent &&
                            renderPassInputs.requiresDepthNormalAtEvent <= RenderPassEvent.BeforeRenderingOpaques)
                            m_DepthNormalPrepass.shaderTagIds = k_DepthNormalsOnly;
                    }
                    else
                    {
                        m_DepthNormalPrepass.Setup(m_DepthTexture, m_NormalsTexture);
                    }

                    EnqueuePass(m_DepthNormalPrepass);
                }
                else
                {
                    // Deferred renderer does not require a depth-prepass to generate samplable depth texture.
                    if (this.actualRenderingMode != RenderingMode.Deferred)
                    {
                        m_DepthPrepass.Setup(cameraTargetDescriptor, m_DepthTexture);
                        EnqueuePass(m_DepthPrepass);
                    }
                }
            }

            // Depth priming requires a manual resolve of MSAA depth right after the depth prepass. If autoresolve is supported but MSAA is 1x then a copy is still required.
            if (useDepthPriming && (SystemInfo.graphicsDeviceType != GraphicsDeviceType.Vulkan || cameraTargetDescriptor.msaaSamples == 1))
            {
                m_PrimedDepthCopyPass.Setup(m_ActiveCameraDepthAttachment, m_DepthTexture);
                EnqueuePass(m_PrimedDepthCopyPass);
            }

            if (generateColorGradingLUT)
            {
                colorGradingLutPass.ConfigureDescriptor(in renderingData.postProcessingData, out var desc, out var filterMode);
                RenderingUtils.ReAllocateIfNeeded(ref m_PostProcessPasses.m_ColorGradingLut, desc, filterMode, TextureWrapMode.Clamp, name: "_InternalGradingLut");
                colorGradingLutPass.Setup(colorGradingLut);
                EnqueuePass(colorGradingLutPass);
            }

#if ENABLE_VR && ENABLE_XR_MODULE
            if (cameraData.xr.hasValidOcclusionMesh)
                EnqueuePass(m_XROcclusionMeshPass);
#endif

            if (this.actualRenderingMode == RenderingMode.Deferred)
            {
                if (m_DeferredLights.UseRenderPass && (RenderPassEvent.AfterRenderingGbuffer == renderPassInputs.requiresDepthNormalAtEvent || !useRenderPassEnabled))
                    m_DeferredLights.DisableFramebufferFetchInput();

                EnqueueDeferred(ref renderingData, requiresDepthPrepass, renderPassInputs.requiresNormalsTexture, mainLightShadows, additionalLightShadows);
            }
            else
            {
                // Optimized store actions are very important on tile based GPUs and have a great impact on performance.
                // if MSAA is enabled and any of the following passes need a copy of the color or depth target, make sure the MSAA'd surface is stored
                // if following passes won't use it then just resolve (the Resolve action will still store the resolved surface, but discard the MSAA'd surface, which is very expensive to store).
                RenderBufferStoreAction opaquePassColorStoreAction = RenderBufferStoreAction.Store;
                if (cameraTargetDescriptor.msaaSamples > 1)
                    opaquePassColorStoreAction = copyColorPass ? RenderBufferStoreAction.StoreAndResolve : RenderBufferStoreAction.Store;

                // make sure we store the depth only if following passes need it.
                RenderBufferStoreAction opaquePassDepthStoreAction = (copyColorPass || requiresDepthCopyPass) ? RenderBufferStoreAction.Store : RenderBufferStoreAction.DontCare;
#if ENABLE_VR && ENABLE_XR_MODULE
                if (cameraData.xr.enabled && cameraData.xr.copyDepth)
                {
                    opaquePassDepthStoreAction = RenderBufferStoreAction.Store;
                }
#endif

                // handle multisample depth resolve by setting the appropriate store actions if supported
                if (requiresDepthCopyPass && cameraTargetDescriptor.msaaSamples > 1 && RenderingUtils.MultisampleDepthResolveSupported(useRenderPassEnabled))
                {
                    bool isCopyDepthAfterTransparent = m_CopyDepthPass.renderPassEvent == RenderPassEvent.AfterRenderingTransparents;

                    // we could StoreAndResolve when the depth copy is after opaque, but performance wise doing StoreAndResolve of depth targets is more expensive than a simple Store + following depth copy pass on Apple GPUs,
                    // because of the extra resolve step. So, unless we are copying the depth after the transparent pass, just Store the depth target.
                    if (isCopyDepthAfterTransparent && !copyColorPass)
                    {
                        if (opaquePassDepthStoreAction == RenderBufferStoreAction.Store)
                            opaquePassDepthStoreAction = RenderBufferStoreAction.StoreAndResolve;
                        else if (opaquePassDepthStoreAction == RenderBufferStoreAction.DontCare)
                            opaquePassDepthStoreAction = RenderBufferStoreAction.Resolve;
                    }
                }

                m_RenderOpaqueForwardPass.ConfigureColorStoreAction(opaquePassColorStoreAction);
                m_RenderOpaqueForwardPass.ConfigureDepthStoreAction(opaquePassDepthStoreAction);

                EnqueuePass(m_RenderOpaqueForwardPass);
            }

            if (camera.clearFlags == CameraClearFlags.Skybox && cameraData.renderType != CameraRenderType.Overlay)
            {
                if (RenderSettings.skybox != null || (camera.TryGetComponent(out Skybox cameraSkybox) && cameraSkybox.material != null))
                    EnqueuePass(m_DrawSkyboxPass);
            }

            // If a depth texture was created we necessarily need to copy it, otherwise we could have render it to a renderbuffer.
            if (requiresDepthCopyPass)
            {
                m_CopyDepthPass.Setup(m_ActiveCameraDepthAttachment, m_DepthTexture);
                EnqueuePass(m_CopyDepthPass);
            }

            // Set the depth texture to the far Z if we do not have a depth prepass or copy depth
            // Don't do this for Overlay cameras to not lose depth data in between cameras (as Base is guaranteed to be first)
            if (cameraData.renderType == CameraRenderType.Base && !requiresDepthPrepass && !requiresDepthCopyPass)
                Shader.SetGlobalTexture("_CameraDepthTexture", SystemInfo.usesReversedZBuffer ? Texture2D.blackTexture : Texture2D.whiteTexture);

            if (copyColorPass)
            {
                // TODO: Downsampling method should be stored in the renderer instead of in the asset.
                // We need to migrate this data to renderer. For now, we query the method in the active asset.
                Downsampling downsamplingMethod = UniversalRenderPipeline.asset.opaqueDownsampling;
                var descriptor = cameraTargetDescriptor;
                CopyColorPass.ConfigureDescriptor(downsamplingMethod, ref descriptor, out var filterMode);

                RenderingUtils.ReAllocateIfNeeded(ref m_OpaqueColor, descriptor, filterMode, TextureWrapMode.Clamp, name: "_CameraOpaqueTexture");
                m_CopyColorPass.Setup(m_ActiveCameraColorAttachment, m_OpaqueColor, downsamplingMethod);
                EnqueuePass(m_CopyColorPass);
            }

            if (renderPassInputs.requiresMotionVectors && !cameraData.xr.enabled)
            {
                SupportedRenderingFeatures.active.motionVectors = true; // hack for enabling UI

                var colorDescriptor = cameraTargetDescriptor;
                colorDescriptor.graphicsFormat = MotionVectorRenderPass.m_TargetFormat;
                colorDescriptor.depthBufferBits = (int)DepthBits.None;
                RenderingUtils.ReAllocateIfNeeded(ref m_MotionVectorColor, colorDescriptor, FilterMode.Point, TextureWrapMode.Clamp, name: "_MotionVectorTexture");

                var depthDescriptor = cameraTargetDescriptor;
                depthDescriptor.graphicsFormat = GraphicsFormat.None;
                RenderingUtils.ReAllocateIfNeeded(ref m_MotionVectorDepth, depthDescriptor, FilterMode.Point, TextureWrapMode.Clamp, name: "_MotionVectorDepthTexture");

                var data = MotionVectorRendering.instance.GetMotionDataForCamera(camera, cameraData);
                m_MotionVectorPass.Setup(m_MotionVectorColor, m_MotionVectorDepth, data);
                EnqueuePass(m_MotionVectorPass);
            }

            bool lastCameraInTheStack = cameraData.resolveFinalTarget;

#if ADAPTIVE_PERFORMANCE_2_1_0_OR_NEWER
            if (needTransparencyPass)
#endif
            {
                if (transparentsNeedSettingsPass)
                {
                    EnqueuePass(m_TransparentSettingsPass);
                }

                // if this is not lastCameraInTheStack we still need to Store, since the MSAA buffer might be needed by the Overlay cameras
                RenderBufferStoreAction transparentPassColorStoreAction = cameraTargetDescriptor.msaaSamples > 1 && lastCameraInTheStack ? RenderBufferStoreAction.Resolve : RenderBufferStoreAction.Store;
                RenderBufferStoreAction transparentPassDepthStoreAction = RenderBufferStoreAction.DontCare;

                // If CopyDepthPass pass event is scheduled on or after AfterRenderingTransparent, we will need to store the depth buffer or resolve (store for now until latest trunk has depth resolve support) it for MSAA case
                if (requiresDepthCopyPass && m_CopyDepthPass.renderPassEvent >= RenderPassEvent.AfterRenderingTransparents)
                {
                    transparentPassDepthStoreAction = RenderBufferStoreAction.Store;

                    // handle depth resolve on platforms supporting it
                    if (cameraTargetDescriptor.msaaSamples > 1 && RenderingUtils.MultisampleDepthResolveSupported(useRenderPassEnabled))
                        transparentPassDepthStoreAction = RenderBufferStoreAction.Resolve;
                }

                m_RenderTransparentForwardPass.ConfigureColorStoreAction(transparentPassColorStoreAction);
                m_RenderTransparentForwardPass.ConfigureDepthStoreAction(transparentPassDepthStoreAction);
                EnqueuePass(m_RenderTransparentForwardPass);
            }
            EnqueuePass(m_OnRenderObjectCallbackPass);


            bool hasCaptureActions = renderingData.cameraData.captureActions != null && lastCameraInTheStack;
            bool applyFinalPostProcessing = anyPostProcessing && lastCameraInTheStack &&
                renderingData.cameraData.antialiasing == AntialiasingMode.FastApproximateAntialiasing;

            // When post-processing is enabled we can use the stack to resolve rendering to camera target (screen or RT).
            // However when there are render passes executing after post we avoid resolving to screen so rendering continues (before sRGBConversion etc)
            bool resolvePostProcessingToCameraTarget = !hasCaptureActions && !hasPassesAfterPostProcessing && !applyFinalPostProcessing;

            if (applyPostProcessing)
            {
                var desc = PostProcessPass.GetCompatibleDescriptor(cameraTargetDescriptor, cameraTargetDescriptor.width, cameraTargetDescriptor.height, cameraTargetDescriptor.graphicsFormat, DepthBits.None);
                RenderingUtils.ReAllocateIfNeeded(ref m_PostProcessPasses.m_AfterPostProcessColor, desc, FilterMode.Point, TextureWrapMode.Clamp, name: "_AfterPostProcessTexture");
            }

            if (lastCameraInTheStack)
            {
                SetupFinalPassDebug(ref cameraData);

                // Post-processing will resolve to final target. No need for final blit pass.
                if (applyPostProcessing)
                {
                    // if resolving to screen we need to be able to perform sRGBConversion in post-processing if necessary
                    bool doSRGBConversion = resolvePostProcessingToCameraTarget;
                    postProcessPass.Setup(cameraTargetDescriptor, m_ActiveCameraColorAttachment, resolvePostProcessingToCameraTarget, m_ActiveCameraDepthAttachment, colorGradingLut, applyFinalPostProcessing, doSRGBConversion);
                    EnqueuePass(postProcessPass);
                }

                var sourceForFinalPass = m_ActiveCameraColorAttachment;

                // Do FXAA or any other final post-processing effect that might need to run after AA.
                if (applyFinalPostProcessing)
                {
                    finalPostProcessPass.SetupFinalPass(sourceForFinalPass, true);
                    EnqueuePass(finalPostProcessPass);
                }

                if (renderingData.cameraData.captureActions != null)
                {
                    m_CapturePass.Setup(sourceForFinalPass);
                    EnqueuePass(m_CapturePass);
                }

                // if post-processing then we already resolved to camera target while doing post.
                // Also only do final blit if camera is not rendering to RT.
                bool cameraTargetResolved =
                    // final PP always blit to camera target
                    applyFinalPostProcessing ||
                    // no final PP but we have PP stack. In that case it blit unless there are render pass after PP
                    (applyPostProcessing && !hasPassesAfterPostProcessing && !hasCaptureActions) ||
                    // offscreen camera rendering to a texture, we don't need a blit pass to resolve to screen
                    m_ActiveCameraColorAttachment.nameID == m_XRTargetHandleAlias.nameID;

                // We need final blit to resolve to screen
                if (!cameraTargetResolved)
                {
                    m_FinalBlitPass.Setup(cameraTargetDescriptor, sourceForFinalPass);
                    EnqueuePass(m_FinalBlitPass);
                }

#if ENABLE_VR && ENABLE_XR_MODULE
                if (cameraData.xr.enabled)
                {
                    // active depth is depth target, we don't need a blit pass to resolve
                    bool depthTargetResolved = m_ActiveCameraDepthAttachment.nameID == cameraData.xr.renderTarget;

                    if (!depthTargetResolved && cameraData.xr.copyDepth)
                    {
                        m_XRCopyDepthPass.Setup(m_ActiveCameraDepthAttachment, m_XRTargetHandleAlias);
                        EnqueuePass(m_XRCopyDepthPass);
                    }
                }
#endif
            }
            // stay in RT so we resume rendering on stack after post-processing
            else if (applyPostProcessing)
            {
                postProcessPass.Setup(cameraTargetDescriptor, m_ActiveCameraColorAttachment, false, m_ActiveCameraDepthAttachment, colorGradingLut, false, false);
                EnqueuePass(postProcessPass);
            }

#if UNITY_EDITOR
            if (isSceneViewCamera || (isGizmosEnabled && lastCameraInTheStack))
            {
                // Scene view camera should always resolve target (not stacked)
<<<<<<< HEAD
                Assertions.Assert.IsTrue(lastCameraInTheStack, "Editor camera must resolve target upon finish rendering.");
                m_FinalDepthCopyPass.Setup(m_DepthTexture, k_CameraTarget);
=======
                m_FinalDepthCopyPass.Setup(m_DepthTexture, RenderTargetHandle.CameraTarget);
>>>>>>> c6c96d6b
                m_FinalDepthCopyPass.MssaSamples = 0;
                EnqueuePass(m_FinalDepthCopyPass);
            }
#endif
        }

        /// <inheritdoc />
        public override void SetupLights(ScriptableRenderContext context, ref RenderingData renderingData)
        {
            m_ForwardLights.Setup(context, ref renderingData);

            if (this.actualRenderingMode == RenderingMode.Deferred)
                m_DeferredLights.SetupLights(context, ref renderingData);
        }

        /// <inheritdoc />
        public override void SetupCullingParameters(ref ScriptableCullingParameters cullingParameters,
            ref CameraData cameraData)
        {
            // TODO: PerObjectCulling also affect reflection probes. Enabling it for now.
            // if (asset.additionalLightsRenderingMode == LightRenderingMode.Disabled ||
            //     asset.maxAdditionalLightsCount == 0)
            // {
            //     cullingParameters.cullingOptions |= CullingOptions.DisablePerObjectCulling;
            // }

            // We disable shadow casters if both shadow casting modes are turned off
            // or the shadow distance has been turned down to zero
            bool isShadowCastingDisabled = !UniversalRenderPipeline.asset.supportsMainLightShadows && !UniversalRenderPipeline.asset.supportsAdditionalLightShadows;
            bool isShadowDistanceZero = Mathf.Approximately(cameraData.maxShadowDistance, 0.0f);
            if (isShadowCastingDisabled || isShadowDistanceZero)
            {
                cullingParameters.cullingOptions &= ~CullingOptions.ShadowCasters;
            }

            if (this.actualRenderingMode == RenderingMode.Deferred)
                cullingParameters.maximumVisibleLights = 0xFFFF;
            else
            {
                // We set the number of maximum visible lights allowed and we add one for the mainlight...
                //
                // Note: However ScriptableRenderContext.Cull() does not differentiate between light types.
                //       If there is no active main light in the scene, ScriptableRenderContext.Cull() might return  ( cullingParameters.maximumVisibleLights )  visible additional lights.
                //       i.e ScriptableRenderContext.Cull() might return  ( UniversalRenderPipeline.maxVisibleAdditionalLights + 1 )  visible additional lights !
                cullingParameters.maximumVisibleLights = UniversalRenderPipeline.maxVisibleAdditionalLights + 1;
            }
            cullingParameters.shadowDistance = cameraData.maxShadowDistance;

            cullingParameters.conservativeEnclosingSphere = UniversalRenderPipeline.asset.conservativeEnclosingSphere;

            cullingParameters.numIterationsEnclosingSphere = UniversalRenderPipeline.asset.numIterationsEnclosingSphere;
        }

        /// <inheritdoc />
        public override void FinishRendering(CommandBuffer cmd)
        {
            m_ColorBufferSystem.Clear(cmd);
            m_ActiveCameraColorAttachment = null;
            m_ActiveCameraDepthAttachment = null;
        }

        void EnqueueDeferred(ref RenderingData renderingData, bool hasDepthPrepass, bool hasNormalPrepass, bool applyMainShadow, bool applyAdditionalShadow)
        {
            m_DeferredLights.Setup(
                ref renderingData,
                applyAdditionalShadow ? m_AdditionalLightsShadowCasterPass : null,
                hasDepthPrepass,
                hasNormalPrepass,
                m_DepthTexture,
                m_ActiveCameraDepthAttachment,
                m_ActiveCameraColorAttachment
            );
            // Need to call Configure for both of these passes to setup input attachments as first frame otherwise will raise errors
            if (useRenderPassEnabled && m_DeferredLights.UseRenderPass)
            {
                m_GBufferPass.Configure(null, renderingData.cameraData.cameraTargetDescriptor);
                m_DeferredPass.Configure(null, renderingData.cameraData.cameraTargetDescriptor);
            }

            EnqueuePass(m_GBufferPass);

            //Must copy depth for deferred shading: TODO wait for API fix to bind depth texture as read-only resource.
            if (!useRenderPassEnabled || !m_DeferredLights.UseRenderPass)
            {
                m_GBufferCopyDepthPass.Setup(m_CameraDepthAttachment, m_DepthTexture);
                EnqueuePass(m_GBufferCopyDepthPass);
            }

            EnqueuePass(m_DeferredPass);

            EnqueuePass(m_RenderOpaqueForwardOnlyPass);
        }

        private struct RenderPassInputSummary
        {
            internal bool requiresDepthTexture;
            internal bool requiresDepthPrepass;
            internal bool requiresNormalsTexture;
            internal bool requiresColorTexture;
            internal bool requiresMotionVectors;
            internal RenderPassEvent requiresDepthNormalAtEvent;
            internal RenderPassEvent requiresDepthTextureEarliestEvent;
        }

        private RenderPassInputSummary GetRenderPassInputs(ref RenderingData renderingData)
        {
            RenderPassEvent beforeMainRenderingEvent = m_RenderingMode == RenderingMode.Deferred ? RenderPassEvent.BeforeRenderingGbuffer : RenderPassEvent.BeforeRenderingOpaques;

            RenderPassInputSummary inputSummary = new RenderPassInputSummary();
            inputSummary.requiresDepthNormalAtEvent = RenderPassEvent.BeforeRenderingOpaques;
            inputSummary.requiresDepthTextureEarliestEvent = RenderPassEvent.BeforeRenderingPostProcessing;
            for (int i = 0; i < activeRenderPassQueue.Count; ++i)
            {
                ScriptableRenderPass pass = activeRenderPassQueue[i];
                bool needsDepth = (pass.input & ScriptableRenderPassInput.Depth) != ScriptableRenderPassInput.None;
                bool needsNormals = (pass.input & ScriptableRenderPassInput.Normal) != ScriptableRenderPassInput.None;
                bool needsColor = (pass.input & ScriptableRenderPassInput.Color) != ScriptableRenderPassInput.None;
                bool needsMotion = (pass.input & ScriptableRenderPassInput.Motion) != ScriptableRenderPassInput.None;
                bool eventBeforeMainRendering = pass.renderPassEvent <= beforeMainRenderingEvent;

                inputSummary.requiresDepthTexture |= needsDepth;
                inputSummary.requiresDepthPrepass |= needsNormals || needsDepth && eventBeforeMainRendering;
                inputSummary.requiresNormalsTexture |= needsNormals;
                inputSummary.requiresColorTexture |= needsColor;
                inputSummary.requiresMotionVectors |= needsMotion;
                if (needsDepth)
                    inputSummary.requiresDepthTextureEarliestEvent = (RenderPassEvent)Mathf.Min((int)pass.renderPassEvent, (int)inputSummary.requiresDepthTextureEarliestEvent);
                if (needsNormals || needsDepth)
                    inputSummary.requiresDepthNormalAtEvent = (RenderPassEvent)Mathf.Min((int)pass.renderPassEvent, (int)inputSummary.requiresDepthNormalAtEvent);
            }

            return inputSummary;
        }

        void CreateCameraRenderTarget(ScriptableRenderContext context, ref RenderTextureDescriptor descriptor, bool primedDepth)
        {
            CommandBuffer cmd = CommandBufferPool.Get();
            using (new ProfilingScope(null, Profiling.createCameraRenderTarget))
            {
                if (m_ColorBufferSystem.PeekBackBuffer() == null || m_ColorBufferSystem.PeekBackBuffer().nameID != BuiltinRenderTextureType.CameraTarget)
                {
                    var colorDescriptor = descriptor;
                    colorDescriptor.useMipMap = false;
                    colorDescriptor.autoGenerateMips = false;
                    colorDescriptor.depthBufferBits = (int)DepthBits.None;
                    m_ColorBufferSystem.SetCameraSettings(cmd, colorDescriptor, FilterMode.Bilinear);
                    m_ActiveCameraColorAttachment = m_ColorBufferSystem.GetBackBuffer(cmd);
                    ConfigureCameraColorTarget(m_ActiveCameraColorAttachment);
                    cmd.SetGlobalTexture("_CameraColorTexture", m_ActiveCameraColorAttachment.nameID);
                    //Set _AfterPostProcessTexture, users might still rely on this although it is now always the cameratarget due to swapbuffer
                    cmd.SetGlobalTexture("_AfterPostProcessTexture", m_ActiveCameraColorAttachment.nameID);
                }

                if (m_CameraDepthAttachment == null || m_CameraDepthAttachment.nameID != BuiltinRenderTextureType.CameraTarget)
                {
                    var depthDescriptor = descriptor;
                    depthDescriptor.useMipMap = false;
                    depthDescriptor.autoGenerateMips = false;
                    depthDescriptor.bindMS = depthDescriptor.msaaSamples > 1 && !SystemInfo.supportsMultisampleAutoResolve && (SystemInfo.supportsMultisampledTextures != 0);

                    if (depthDescriptor.msaaSamples > 1 && RenderingUtils.MultisampleDepthResolveSupported(useRenderPassEnabled) && m_CopyDepthMode == CopyDepthMode.AfterTransparents)
                        depthDescriptor.bindMS = false;

                    depthDescriptor.colorFormat = RenderTextureFormat.Depth;
                    depthDescriptor.depthBufferBits = (int)k_DepthStencilBufferBits;
                    RenderingUtils.ReAllocateIfNeeded(ref m_CameraDepthAttachment, depthDescriptor, FilterMode.Point, TextureWrapMode.Clamp, name: "_CameraDepthAttachment");
                    cmd.SetGlobalTexture(m_CameraDepthAttachment.name, m_CameraDepthAttachment.nameID);
                }
            }

            context.ExecuteCommandBuffer(cmd);
            CommandBufferPool.Release(cmd);
        }

        bool PlatformRequiresExplicitMsaaResolve()
        {
#if UNITY_EDITOR
            // In the editor play-mode we use a Game View Render Texture, with
            // samples count forced to 1 so we always need to do an explicit MSAA resolve.
            return true;
#else
            // On Metal/iOS the MSAA resolve is done implicitly as part of the renderpass, so we do not need an extra intermediate pass for the explicit autoresolve.
            // Note: On Vulkan Standalone, despite SystemInfo.supportsMultisampleAutoResolve being true, the backbuffer has only 1 sample, so we still require
            // the explicit resolve on non-mobile platforms with supportsMultisampleAutoResolve.
            return !(SystemInfo.supportsMultisampleAutoResolve && Application.isMobilePlatform)
                && SystemInfo.graphicsDeviceType != GraphicsDeviceType.Metal;
#endif
        }

        /// <summary>
        /// Checks if the pipeline needs to create a intermediate render texture.
        /// </summary>
        /// <param name="cameraData">CameraData contains all relevant render target information for the camera.</param>
        /// <seealso cref="CameraData"/>
        /// <returns>Return true if pipeline needs to render to a intermediate render texture.</returns>
        bool RequiresIntermediateColorTexture(ref CameraData cameraData)
        {
            // When rendering a camera stack we always create an intermediate render texture to composite camera results.
            // We create it upon rendering the Base camera.
            if (cameraData.renderType == CameraRenderType.Base && !cameraData.resolveFinalTarget)
                return true;

            // Always force rendering into intermediate color texture if deferred rendering mode is selected.
            // Reason: without intermediate color texture, the target camera texture is y-flipped.
            // However, the target camera texture is bound during gbuffer pass and deferred pass.
            // Gbuffer pass will not be y-flipped because it is MRT (see ScriptableRenderContext implementation),
            // while deferred pass will be y-flipped, which breaks rendering.
            // This incurs an extra blit into at the end of rendering.
            if (this.actualRenderingMode == RenderingMode.Deferred)
                return true;

            bool isSceneViewCamera = cameraData.isSceneViewCamera;
            var cameraTargetDescriptor = cameraData.cameraTargetDescriptor;
            int msaaSamples = cameraTargetDescriptor.msaaSamples;
            bool isScaledRender = !Mathf.Approximately(cameraData.renderScale, 1.0f);
            bool isCompatibleBackbufferTextureDimension = cameraTargetDescriptor.dimension == TextureDimension.Tex2D;
            bool requiresExplicitMsaaResolve = msaaSamples > 1 && PlatformRequiresExplicitMsaaResolve();
            bool isOffscreenRender = cameraData.targetTexture != null && !isSceneViewCamera;
            bool isCapturing = cameraData.captureActions != null;

#if ENABLE_VR && ENABLE_XR_MODULE
            if (cameraData.xr.enabled)
            {
                isScaledRender = false;
                isCompatibleBackbufferTextureDimension = cameraData.xr.renderTargetDesc.dimension == cameraTargetDescriptor.dimension;
            }
#endif

            bool requiresBlitForOffscreenCamera = cameraData.postProcessEnabled || cameraData.requiresOpaqueTexture || requiresExplicitMsaaResolve || !cameraData.isDefaultViewport;
            if (isOffscreenRender)
                return requiresBlitForOffscreenCamera;

            return requiresBlitForOffscreenCamera || isSceneViewCamera || isScaledRender || cameraData.isHdrEnabled ||
                !isCompatibleBackbufferTextureDimension || isCapturing || cameraData.requireSrgbConversion;
        }

        bool CanCopyDepth(ref CameraData cameraData)
        {
            bool msaaEnabledForCamera = cameraData.cameraTargetDescriptor.msaaSamples > 1;
            bool supportsTextureCopy = SystemInfo.copyTextureSupport != CopyTextureSupport.None;
            bool supportsDepthTarget = RenderingUtils.SupportsRenderTextureFormat(RenderTextureFormat.Depth);
            bool supportsDepthCopy = !msaaEnabledForCamera && (supportsDepthTarget || supportsTextureCopy);

            bool msaaDepthResolve = msaaEnabledForCamera && SystemInfo.supportsMultisampledTextures != 0;

            // copying depth on GLES3 is giving invalid results. Needs investigation (Fogbugz issue 1339401)
            if (SystemInfo.graphicsDeviceType == GraphicsDeviceType.OpenGLES3)
                msaaDepthResolve = false;

            return supportsDepthCopy || msaaDepthResolve;
        }

        internal override void SwapColorBuffer(CommandBuffer cmd)
        {
            m_ColorBufferSystem.Swap();

            //Check if we are using the depth that is attached to color buffer
            if (m_ActiveCameraDepthAttachment.nameID != BuiltinRenderTextureType.CameraTarget)
                ConfigureCameraTarget(m_ColorBufferSystem.GetBackBuffer(cmd), m_ColorBufferSystem.GetBufferA());
            else
                ConfigureCameraColorTarget(m_ColorBufferSystem.GetBackBuffer(cmd));

            m_ActiveCameraColorAttachment = m_ColorBufferSystem.PeekBackBuffer();
            cmd.SetGlobalTexture("_CameraColorTexture", m_ActiveCameraColorAttachment.nameID);
            //Set _AfterPostProcessTexture, users might still rely on this although it is now always the cameratarget due to swapbuffer
            cmd.SetGlobalTexture("_AfterPostProcessTexture", m_ActiveCameraColorAttachment.nameID);
        }

        internal override RTHandle GetCameraColorFrontBuffer(CommandBuffer cmd)
        {
            return m_ColorBufferSystem.GetFrontBuffer(cmd);
        }

        internal override RTHandle GetCameraColorBackBuffer(CommandBuffer cmd)
        {
            return m_ColorBufferSystem.GetBackBuffer(cmd);
        }

        internal override void EnableSwapBufferMSAA(bool enable)
        {
            m_ColorBufferSystem.EnableMSAA(enable);
        }
    }
}<|MERGE_RESOLUTION|>--- conflicted
+++ resolved
@@ -915,12 +915,7 @@
             if (isSceneViewCamera || (isGizmosEnabled && lastCameraInTheStack))
             {
                 // Scene view camera should always resolve target (not stacked)
-<<<<<<< HEAD
-                Assertions.Assert.IsTrue(lastCameraInTheStack, "Editor camera must resolve target upon finish rendering.");
                 m_FinalDepthCopyPass.Setup(m_DepthTexture, k_CameraTarget);
-=======
-                m_FinalDepthCopyPass.Setup(m_DepthTexture, RenderTargetHandle.CameraTarget);
->>>>>>> c6c96d6b
                 m_FinalDepthCopyPass.MssaSamples = 0;
                 EnqueuePass(m_FinalDepthCopyPass);
             }
