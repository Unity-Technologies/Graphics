using UnityEngine.Rendering.Universal.Internal;

namespace UnityEngine.Rendering.Universal
{
    /// <summary>
    /// Rendering modes for Universal renderer.
    /// </summary>
    public enum RenderingMode
    {
        /// <summary>Render all objects and lighting in one pass, with a hard limit on the number of lights that can be applied on an object.</summary>
        Forward,
        /// <summary>Render all objects first in a g-buffer pass, then apply all lighting in a separate pass using deferred shading.</summary>
        Deferred
    };

    /// <summary>
    /// When the Universal Renderer should use Depth Priming in Forward mode.
    /// </summary>
    public enum DepthPrimingMode
    {
        /// <summary>Depth Priming will never be used.</summary>
        Disabled,
        /// <summary>Depth Priming will only be used if there is a depth prepass needed by any of the render passes.</summary>
        Auto,
        /// <summary>A depth prepass will be explicitly requested so Depth Priming can be used.</summary>
        Forced,
    }

    /// <summary>
    /// Default renderer for Universal RP.
    /// This renderer is supported on all Universal RP supported platforms.
    /// It uses a classic forward rendering strategy with per-object light culling.
    /// </summary>
    public sealed class UniversalRenderer : ScriptableRenderer
    {
        const int k_DepthStencilBufferBits = 32;
        static readonly string k_DepthNormalsOnly = "DepthNormalsOnly";

        private static class Profiling
        {
            private const string k_Name = nameof(UniversalRenderer);
            public static readonly ProfilingSampler createCameraRenderTarget = new ProfilingSampler($"{k_Name}.{nameof(CreateCameraRenderTarget)}");
        }

        // Rendering mode setup from UI.
        internal RenderingMode renderingMode => m_RenderingMode;

        // Actual rendering mode, which may be different (ex: wireframe rendering, harware not capable of deferred rendering).
        internal RenderingMode actualRenderingMode => (GL.wireframe || (DebugHandler != null && DebugHandler.IsActiveModeUnsupportedForDeferred) || m_DeferredLights == null || !m_DeferredLights.IsRuntimeSupportedThisFrame() || m_DeferredLights.IsOverlay)
        ? RenderingMode.Forward
        : this.renderingMode;

        internal bool accurateGbufferNormals => m_DeferredLights != null ? m_DeferredLights.AccurateGbufferNormals : false;
        internal bool usesRenderPass;

        /// <summary>Property to control the depth priming behavior of the forward rendering path.</summary>
        public DepthPrimingMode depthPrimingMode { get { return m_DepthPrimingMode; } set { m_DepthPrimingMode = value; } }
        DepthOnlyPass m_DepthPrepass;
        DepthNormalOnlyPass m_DepthNormalPrepass;
        CopyDepthPass m_PrimedDepthCopyPass;
        MainLightShadowCasterPass m_MainLightShadowCasterPass;
        AdditionalLightsShadowCasterPass m_AdditionalLightsShadowCasterPass;
        GBufferPass m_GBufferPass;
        CopyDepthPass m_GBufferCopyDepthPass;
        TileDepthRangePass m_TileDepthRangePass;
        TileDepthRangePass m_TileDepthRangeExtraPass; // TODO use subpass API to hide this pass
        DeferredPass m_DeferredPass;
        DrawObjectsPass m_RenderOpaqueForwardOnlyPass;
        DrawObjectsPass m_RenderOpaqueForwardPass;
        DrawSkyboxPass m_DrawSkyboxPass;
        CopyDepthPass m_CopyDepthPass;
        CopyColorPass m_CopyColorPass;
        TransparentSettingsPass m_TransparentSettingsPass;
        DrawObjectsPass m_RenderTransparentForwardPass;
        InvokeOnRenderObjectCallbackPass m_OnRenderObjectCallbackPass;
        FinalBlitPass m_FinalBlitPass;
        CapturePass m_CapturePass;
#if ENABLE_VR && ENABLE_XR_MODULE
        XROcclusionMeshPass m_XROcclusionMeshPass;
        CopyDepthPass m_XRCopyDepthPass;
#endif
#if UNITY_EDITOR
        CopyDepthPass m_FinalDepthCopyPass;
#endif

        RenderTargetHandle m_ActiveCameraColorAttachment;
        RenderTargetHandle m_ActiveCameraDepthAttachment;
        RenderTargetHandle m_CameraColorAttachment;
        RenderTargetHandle m_CameraDepthAttachment;
        RenderTargetHandle m_DepthTexture;
        RenderTargetHandle m_NormalsTexture;
        RenderTargetHandle m_OpaqueColor;
        // For tiled-deferred shading.
        RenderTargetHandle m_DepthInfoTexture;
        RenderTargetHandle m_TileDepthInfoTexture;

        ForwardLights m_ForwardLights;
        DeferredLights m_DeferredLights;
        RenderingMode m_RenderingMode;
        DepthPrimingMode m_DepthPrimingMode;
        bool m_DepthPrimingRecommended;
        StencilState m_DefaultStencilState;

        // Materials used in URP Scriptable Render Passes
        Material m_BlitMaterial = null;
        Material m_CopyDepthMaterial = null;
        Material m_SamplingMaterial = null;
        Material m_TileDepthInfoMaterial = null;
        Material m_TileDeferredMaterial = null;
        Material m_StencilDeferredMaterial = null;

        PostProcessPasses m_PostProcessPasses;
        internal ColorGradingLutPass colorGradingLutPass { get => m_PostProcessPasses.colorGradingLutPass; }
        internal PostProcessPass postProcessPass { get => m_PostProcessPasses.postProcessPass; }
        internal PostProcessPass finalPostProcessPass { get => m_PostProcessPasses.finalPostProcessPass; }
        internal RenderTargetHandle afterPostProcessColor { get => m_PostProcessPasses.afterPostProcessColor; }
        internal RenderTargetHandle colorGradingLut { get => m_PostProcessPasses.colorGradingLut; }
        internal DeferredLights deferredLights { get => m_DeferredLights; }

        public UniversalRenderer(UniversalRendererData data) : base(data)
        {
#if ENABLE_VR && ENABLE_XR_MODULE
            UniversalRenderPipeline.m_XRSystem.InitializeXRSystemData(data.xrSystemData);
#endif
            // TODO: should merge shaders with HDRP into core, XR dependency for now.
            // TODO: replace/merge URP blit into core blitter.
            Blitter.Initialize(data.shaders.coreBlitPS, data.shaders.coreBlitColorAndDepthPS);

            m_BlitMaterial = CoreUtils.CreateEngineMaterial(data.shaders.blitPS);
            m_CopyDepthMaterial = CoreUtils.CreateEngineMaterial(data.shaders.copyDepthPS);
            m_SamplingMaterial = CoreUtils.CreateEngineMaterial(data.shaders.samplingPS);
            //m_TileDepthInfoMaterial = CoreUtils.CreateEngineMaterial(data.shaders.tileDepthInfoPS);
            //m_TileDeferredMaterial = CoreUtils.CreateEngineMaterial(data.shaders.tileDeferredPS);
            m_StencilDeferredMaterial = CoreUtils.CreateEngineMaterial(data.shaders.stencilDeferredPS);

            StencilStateData stencilData = data.defaultStencilState;
            m_DefaultStencilState = StencilState.defaultValue;
            m_DefaultStencilState.enabled = stencilData.overrideStencilState;
            m_DefaultStencilState.SetCompareFunction(stencilData.stencilCompareFunction);
            m_DefaultStencilState.SetPassOperation(stencilData.passOperation);
            m_DefaultStencilState.SetFailOperation(stencilData.failOperation);
            m_DefaultStencilState.SetZFailOperation(stencilData.zFailOperation);

            m_ForwardLights = new ForwardLights();
            //m_DeferredLights.LightCulling = data.lightCulling;
            this.m_RenderingMode = data.renderingMode;
            this.m_DepthPrimingMode = data.depthPrimingMode;
            this.usesRenderPass = data.useNativeRenderPass;

#if UNITY_ANDROID || UNITY_IOS || UNITY_TVOS
            this.m_DepthPrimingRecommended = false;
#else
            this.m_DepthPrimingRecommended = true;
#endif

            // Note: Since all custom render passes inject first and we have stable sort,
            // we inject the builtin passes in the before events.
            m_MainLightShadowCasterPass = new MainLightShadowCasterPass(RenderPassEvent.BeforeRenderingShadows);
            m_AdditionalLightsShadowCasterPass = new AdditionalLightsShadowCasterPass(RenderPassEvent.BeforeRenderingShadows);
#if ENABLE_VR && ENABLE_XR_MODULE
            m_XROcclusionMeshPass = new XROcclusionMeshPass(RenderPassEvent.BeforeRenderingOpaques);
            // Schedule XR copydepth right after m_FinalBlitPass(AfterRendering + 1)
            m_XRCopyDepthPass = new CopyDepthPass(RenderPassEvent.AfterRendering + 2, m_CopyDepthMaterial);
#endif
            m_DepthPrepass = new DepthOnlyPass(RenderPassEvent.BeforeRenderingPrePasses, RenderQueueRange.opaque, data.opaqueLayerMask);
            m_DepthNormalPrepass = new DepthNormalOnlyPass(RenderPassEvent.BeforeRenderingPrePasses, RenderQueueRange.opaque, data.opaqueLayerMask);

            if (this.renderingMode == RenderingMode.Forward)
            {
                m_PrimedDepthCopyPass = new CopyDepthPass(RenderPassEvent.AfterRenderingPrePasses, m_CopyDepthMaterial);
            }

            if (this.renderingMode == RenderingMode.Deferred)
            {
                m_DeferredLights = new DeferredLights(m_TileDepthInfoMaterial, m_TileDeferredMaterial, m_StencilDeferredMaterial);
                m_DeferredLights.AccurateGbufferNormals = data.accurateGbufferNormals;
                //m_DeferredLights.TiledDeferredShading = data.tiledDeferredShading;
                m_DeferredLights.TiledDeferredShading = false;

                m_GBufferPass = new GBufferPass(RenderPassEvent.BeforeRenderingGbuffer, RenderQueueRange.opaque, data.opaqueLayerMask, m_DefaultStencilState, stencilData.stencilReference, m_DeferredLights);
                // Forward-only pass only runs if deferred renderer is enabled.
                // It allows specific materials to be rendered in a forward-like pass.
                // We render both gbuffer pass and forward-only pass before the deferred lighting pass so we can minimize copies of depth buffer and
                // benefits from some depth rejection.
                // - If a material can be rendered either forward or deferred, then it should declare a UniversalForward and a UniversalGBuffer pass.
                // - If a material cannot be lit in deferred (unlit, bakedLit, special material such as hair, skin shader), then it should declare UniversalForwardOnly pass
                // - Legacy materials have unamed pass, which is implicitely renamed as SRPDefaultUnlit. In that case, they are considered forward-only too.
                // TO declare a material with unnamed pass and UniversalForward/UniversalForwardOnly pass is an ERROR, as the material will be rendered twice.
                StencilState forwardOnlyStencilState = DeferredLights.OverwriteStencil(m_DefaultStencilState, (int)StencilUsage.MaterialMask);
                ShaderTagId[] forwardOnlyShaderTagIds = new ShaderTagId[]
                {
                    new ShaderTagId("UniversalForwardOnly"),
                    new ShaderTagId("SRPDefaultUnlit"), // Legacy shaders (do not have a gbuffer pass) are considered forward-only for backward compatibility
                    new ShaderTagId("LightweightForward") // Legacy shaders (do not have a gbuffer pass) are considered forward-only for backward compatibility
                };
                int forwardOnlyStencilRef = stencilData.stencilReference | (int)StencilUsage.MaterialUnlit;
                m_GBufferCopyDepthPass = new CopyDepthPass(RenderPassEvent.BeforeRenderingGbuffer + 1, m_CopyDepthMaterial);
                m_TileDepthRangePass = new TileDepthRangePass(RenderPassEvent.BeforeRenderingGbuffer + 2, m_DeferredLights, 0);
                m_TileDepthRangeExtraPass = new TileDepthRangePass(RenderPassEvent.BeforeRenderingGbuffer + 3, m_DeferredLights, 1);
                m_DeferredPass = new DeferredPass(RenderPassEvent.BeforeRenderingDeferredLights, m_DeferredLights);
                m_RenderOpaqueForwardOnlyPass = new DrawObjectsPass("Render Opaques Forward Only", forwardOnlyShaderTagIds, true, RenderPassEvent.BeforeRenderingOpaques, RenderQueueRange.opaque, data.opaqueLayerMask, forwardOnlyStencilState, forwardOnlyStencilRef);
            }

            // Always create this pass even in deferred because we use it for wireframe rendering in the Editor or offscreen depth texture rendering.
            m_RenderOpaqueForwardPass = new DrawObjectsPass(URPProfileId.DrawOpaqueObjects, true, RenderPassEvent.BeforeRenderingOpaques, RenderQueueRange.opaque, data.opaqueLayerMask, m_DefaultStencilState, stencilData.stencilReference);

            m_CopyDepthPass = new CopyDepthPass(RenderPassEvent.AfterRenderingSkybox, m_CopyDepthMaterial);
            m_DrawSkyboxPass = new DrawSkyboxPass(RenderPassEvent.BeforeRenderingSkybox);
            m_CopyColorPass = new CopyColorPass(RenderPassEvent.AfterRenderingSkybox, m_SamplingMaterial, m_BlitMaterial);
#if ADAPTIVE_PERFORMANCE_2_1_0_OR_NEWER
            if (!UniversalRenderPipeline.asset.useAdaptivePerformance || AdaptivePerformance.AdaptivePerformanceRenderSettings.SkipTransparentObjects == false)
#endif
            {
                m_TransparentSettingsPass = new TransparentSettingsPass(RenderPassEvent.BeforeRenderingTransparents, data.shadowTransparentReceive);
                m_RenderTransparentForwardPass = new DrawObjectsPass(URPProfileId.DrawTransparentObjects, false, RenderPassEvent.BeforeRenderingTransparents, RenderQueueRange.transparent, data.transparentLayerMask, m_DefaultStencilState, stencilData.stencilReference);
            }
            m_OnRenderObjectCallbackPass = new InvokeOnRenderObjectCallbackPass(RenderPassEvent.BeforeRenderingPostProcessing);

            m_PostProcessPasses = new PostProcessPasses(data.postProcessData, m_BlitMaterial);

            m_CapturePass = new CapturePass(RenderPassEvent.AfterRendering);
            m_FinalBlitPass = new FinalBlitPass(RenderPassEvent.AfterRendering + 1, m_BlitMaterial);

#if UNITY_EDITOR
            m_FinalDepthCopyPass = new CopyDepthPass(RenderPassEvent.AfterRendering + 9, m_CopyDepthMaterial);
#endif

            // RenderTexture format depends on camera and pipeline (HDR, non HDR, etc)
            // Samples (MSAA) depend on camera and pipeline
            m_CameraColorAttachment.Init("_CameraColorTexture");
            m_CameraDepthAttachment.Init("_CameraDepthAttachment");
            m_DepthTexture.Init("_CameraDepthTexture");
            m_NormalsTexture.Init("_CameraNormalsTexture");
            m_OpaqueColor.Init("_CameraOpaqueTexture");
            m_DepthInfoTexture.Init("_DepthInfoTexture");
            m_TileDepthInfoTexture.Init("_TileDepthInfoTexture");

            supportedRenderingFeatures = new RenderingFeatures()
            {
                cameraStacking = true,
            };

            if (this.renderingMode == RenderingMode.Deferred)
            {
                // Deferred rendering does not support MSAA.
                this.supportedRenderingFeatures.msaa = false;

                // Avoid legacy platforms: use vulkan instead.
                unsupportedGraphicsDeviceTypes = new GraphicsDeviceType[]
                {
                    GraphicsDeviceType.OpenGLCore,
                    GraphicsDeviceType.OpenGLES2,
                    GraphicsDeviceType.OpenGLES3
                };
            }
        }

        /// <inheritdoc />
        protected override void Dispose(bool disposing)
        {
            m_PostProcessPasses.Dispose();

            CoreUtils.Destroy(m_BlitMaterial);
            CoreUtils.Destroy(m_CopyDepthMaterial);
            CoreUtils.Destroy(m_SamplingMaterial);
            CoreUtils.Destroy(m_TileDepthInfoMaterial);
            CoreUtils.Destroy(m_TileDeferredMaterial);
            CoreUtils.Destroy(m_StencilDeferredMaterial);

            Blitter.Cleanup();
        }

        private void SetupFinalPassDebug(ref CameraData cameraData)
        {
            if ((DebugHandler != null) && DebugHandler.IsActiveForCamera(ref cameraData))
            {
                if (DebugHandler.TryGetFullscreenDebugMode(out DebugFullScreenMode fullScreenDebugMode, out int outputHeight))
                {
                    Camera camera = cameraData.camera;
                    float screenWidth = camera.pixelWidth;
                    float screenHeight = camera.pixelHeight;
                    float height = Mathf.Min(outputHeight, screenHeight);
                    float width = height * (screenWidth / screenHeight);
                    float normalizedSizeX = width / screenWidth;
                    float normalizedSizeY = height / screenHeight;
                    Rect normalizedRect = new Rect(1 - normalizedSizeX, 1 - normalizedSizeY, normalizedSizeX, normalizedSizeY);

                    switch (fullScreenDebugMode)
                    {
                        case DebugFullScreenMode.Depth:
                        {
                            DebugHandler.SetDebugRenderTarget(m_DepthTexture.Identifier(), normalizedRect, true);
                            break;
                        }
                        case DebugFullScreenMode.AdditionalLightsShadowMap:
                        {
                            DebugHandler.SetDebugRenderTarget(m_AdditionalLightsShadowCasterPass.m_AdditionalLightsShadowmapTexture, normalizedRect, false);
                            break;
                        }
                        case DebugFullScreenMode.MainLightShadowMap:
                        {
                            DebugHandler.SetDebugRenderTarget(m_MainLightShadowCasterPass.m_MainLightShadowmapTexture, normalizedRect, false);
                            break;
                        }
                        default:
                        {
                            break;
                        }
                    }
                }
                else
                {
                    DebugHandler.ResetDebugRenderTarget();
                }
            }
        }

        /// <inheritdoc />
        public override void Setup(ScriptableRenderContext context, ref RenderingData renderingData)
        {
            ref CameraData cameraData = ref renderingData.cameraData;
            Camera camera = cameraData.camera;
            RenderTextureDescriptor cameraTargetDescriptor = cameraData.cameraTargetDescriptor;

            DebugHandler?.Setup(context, ref cameraData);

#if ADAPTIVE_PERFORMANCE_2_1_0_OR_NEWER
            bool needTransparencyPass = !UniversalRenderPipeline.asset.useAdaptivePerformance || !AdaptivePerformance.AdaptivePerformanceRenderSettings.SkipTransparentObjects;
#endif
            // Special path for depth only offscreen cameras. Only write opaques + transparents.
            bool isOffscreenDepthTexture = cameraData.targetTexture != null && cameraData.targetTexture.format == RenderTextureFormat.Depth;
            if (isOffscreenDepthTexture)
            {
                ConfigureCameraTarget(BuiltinRenderTextureType.CameraTarget, BuiltinRenderTextureType.CameraTarget);
                AddRenderPasses(ref renderingData);
                EnqueuePass(m_RenderOpaqueForwardPass);

                // TODO: Do we need to inject transparents and skybox when rendering depth only camera? They don't write to depth.
                EnqueuePass(m_DrawSkyboxPass);
#if ADAPTIVE_PERFORMANCE_2_1_0_OR_NEWER
                if (!needTransparencyPass)
                    return;
#endif
                EnqueuePass(m_RenderTransparentForwardPass);
                return;
            }

            if (m_DeferredLights != null)
            {
                m_DeferredLights.ResolveMixedLightingMode(ref renderingData);
                m_DeferredLights.IsOverlay = cameraData.renderType == CameraRenderType.Overlay;
            }

            // Assign the camera color target early in case it is needed during AddRenderPasses.
            bool isPreviewCamera = cameraData.isPreviewCamera;
            var createColorTexture = rendererFeatures.Count != 0 && !isPreviewCamera;
            if (createColorTexture)
            {
                m_ActiveCameraColorAttachment = m_CameraColorAttachment;
                var activeColorRenderTargetId = m_ActiveCameraColorAttachment.Identifier();
#if ENABLE_VR && ENABLE_XR_MODULE
                if (cameraData.xr.enabled) activeColorRenderTargetId = new RenderTargetIdentifier(activeColorRenderTargetId, 0, CubemapFace.Unknown, -1);
#endif
                ConfigureCameraColorTarget(activeColorRenderTargetId);
            }

            // Add render passes and gather the input requirements
            isCameraColorTargetValid = true;
            AddRenderPasses(ref renderingData);
            isCameraColorTargetValid = false;
            RenderPassInputSummary renderPassInputs = GetRenderPassInputs(ref renderingData);

            // Should apply post-processing after rendering this camera?
            bool applyPostProcessing = cameraData.postProcessEnabled && m_PostProcessPasses.isCreated;

            // There's at least a camera in the camera stack that applies post-processing
            bool anyPostProcessing = renderingData.postProcessingEnabled && m_PostProcessPasses.isCreated;

            // TODO: We could cache and generate the LUT before rendering the stack
            bool generateColorGradingLUT = cameraData.postProcessEnabled && m_PostProcessPasses.isCreated;
            bool isSceneViewCamera = cameraData.isSceneViewCamera;
            bool requiresDepthTexture = cameraData.requiresDepthTexture || renderPassInputs.requiresDepthTexture || this.actualRenderingMode == RenderingMode.Deferred || m_DepthPrimingMode == DepthPrimingMode.Forced;

#if UNITY_EDITOR
            bool isGizmosEnabled = UnityEditor.Handles.ShouldRenderGizmos();
#else
            bool isGizmosEnabled = false;
#endif

            bool mainLightShadows = m_MainLightShadowCasterPass.Setup(ref renderingData);
            bool additionalLightShadows = m_AdditionalLightsShadowCasterPass.Setup(ref renderingData);
            bool transparentsNeedSettingsPass = m_TransparentSettingsPass.Setup(ref renderingData);

            // Depth prepass is generated in the following cases:
            // - If game or offscreen camera requires it we check if we can copy the depth from the rendering opaques pass and use that instead.
            // - Scene or preview cameras always require a depth texture. We do a depth pre-pass to simplify it and it shouldn't matter much for editor.
            // - Render passes require it
            bool requiresDepthPrepass = requiresDepthTexture && !CanCopyDepth(ref renderingData.cameraData);
            requiresDepthPrepass |= isSceneViewCamera;
            requiresDepthPrepass |= isGizmosEnabled;
            requiresDepthPrepass |= isPreviewCamera;
            requiresDepthPrepass |= renderPassInputs.requiresDepthPrepass;
            requiresDepthPrepass |= renderPassInputs.requiresNormalsTexture;

            // Current aim of depth prepass is to generate a copy of depth buffer, it is NOT to prime depth buffer and reduce overdraw on non-mobile platforms.
            // When deferred renderer is enabled, depth buffer is already accessible so depth prepass is not needed.
            // The only exception is for generating depth-normal textures: SSAO pass needs it and it must run before forward-only geometry.
            // DepthNormal prepass will render:
            // - forward-only geometry when deferred renderer is enabled
            // - all geometry when forward renderer is enabled
            if (requiresDepthPrepass && this.actualRenderingMode == RenderingMode.Deferred && !renderPassInputs.requiresNormalsTexture)
                requiresDepthPrepass = false;

            requiresDepthPrepass |= m_DepthPrimingMode == DepthPrimingMode.Forced;

            // The copying of depth should normally happen after rendering opaques.
            // But if we only require it for post processing or the scene camera then we do it after rendering transparent objects
            m_CopyDepthPass.renderPassEvent = (!requiresDepthTexture && (applyPostProcessing || isSceneViewCamera || isGizmosEnabled)) ? RenderPassEvent.AfterRenderingTransparents : RenderPassEvent.AfterRenderingOpaques;
            createColorTexture |= RequiresIntermediateColorTexture(ref cameraData);
            createColorTexture |= renderPassInputs.requiresColorTexture;
            createColorTexture &= !isPreviewCamera;

            // If camera requires depth and there's no depth pre-pass we create a depth texture that can be read later by effect requiring it.
            // When deferred renderer is enabled, we must always create a depth texture and CANNOT use BuiltinRenderTextureType.CameraTarget. This is to get
            // around a bug where during gbuffer pass (MRT pass), the camera depth attachment is correctly bound, but during
            // deferred pass ("camera color" + "camera depth"), the implicit depth surface of "camera color" is used instead of "camera depth",
            // because BuiltinRenderTextureType.CameraTarget for depth means there is no explicit depth attachment...
            bool createDepthTexture = requiresDepthTexture && !requiresDepthPrepass;
            createDepthTexture |= (cameraData.renderType == CameraRenderType.Base && !cameraData.resolveFinalTarget);
            // Deferred renderer always need to access depth buffer.
            createDepthTexture |= this.actualRenderingMode == RenderingMode.Deferred;
            // Some render cases (e.g. Material previews) have shown we need to create a depth texture when we're forcing a prepass.
            createDepthTexture |= m_DepthPrimingMode == DepthPrimingMode.Forced;

#if ENABLE_VR && ENABLE_XR_MODULE
            if (cameraData.xr.enabled)
            {
                // URP can't handle msaa/size mismatch between depth RT and color RT(for now we create intermediate textures to ensure they match)
                createDepthTexture |= createColorTexture;
                createColorTexture = createDepthTexture;
            }
#endif

#if UNITY_ANDROID || UNITY_WEBGL
            if (SystemInfo.graphicsDeviceType != GraphicsDeviceType.Vulkan)
            {
                // GLES can not use render texture's depth buffer with the color buffer of the backbuffer
                // in such case we create a color texture for it too.
                createColorTexture |= createDepthTexture;
            }
#endif

            bool useDepthPriming = (m_DepthPrimingRecommended && m_DepthPrimingMode == DepthPrimingMode.Auto) || (m_DepthPrimingMode == DepthPrimingMode.Forced);
            useDepthPriming &= requiresDepthPrepass && (createDepthTexture || createColorTexture) && m_RenderingMode == RenderingMode.Forward && (cameraData.renderType == CameraRenderType.Base || cameraData.clearDepth);

            // Temporarily disable depth priming on certain platforms such as Vulkan because we lack proper depth resolve support.
            useDepthPriming &= SystemInfo.graphicsDeviceType != GraphicsDeviceType.Vulkan || cameraTargetDescriptor.msaaSamples == 1;

            if (usesRenderPass || useDepthPriming)
            {
                createDepthTexture |= createColorTexture;
                createColorTexture = createDepthTexture;
            }

            // Configure all settings require to start a new camera stack (base camera only)
            if (cameraData.renderType == CameraRenderType.Base)
            {
                RenderTargetHandle cameraTargetHandle = RenderTargetHandle.GetCameraTarget(cameraData.xr);

                m_ActiveCameraColorAttachment = (createColorTexture) ? m_CameraColorAttachment : cameraTargetHandle;
                m_ActiveCameraDepthAttachment = (createDepthTexture) ? m_CameraDepthAttachment : cameraTargetHandle;

                bool intermediateRenderTexture = createColorTexture || createDepthTexture;

                // Doesn't create texture for Overlay cameras as they are already overlaying on top of created textures.
                if (intermediateRenderTexture)
                    CreateCameraRenderTarget(context, ref cameraTargetDescriptor, useDepthPriming);
            }
            else
            {
                m_ActiveCameraColorAttachment = m_CameraColorAttachment;
                m_ActiveCameraDepthAttachment = m_CameraDepthAttachment;
            }

            cameraData.renderer.useDepthPriming = useDepthPriming;

            bool requiresDepthCopyPass = !requiresDepthPrepass
                && requiresDepthTexture
                && createDepthTexture;
            bool copyColorPass = renderingData.cameraData.requiresOpaqueTexture || renderPassInputs.requiresColorTexture;

            if ((DebugHandler != null) && DebugHandler.IsActiveForCamera(ref cameraData))
            {
                DebugHandler.TryGetFullscreenDebugMode(out var fullScreenMode, out int outputHeight);
                if (fullScreenMode == DebugFullScreenMode.Depth)
                {
                    requiresDepthPrepass = true;
                }

                if (!DebugHandler.IsLightingActive)
                {
                    mainLightShadows = false;
                    additionalLightShadows = false;

                    if (!isSceneViewCamera)
                    {
                        requiresDepthPrepass = false;
                        generateColorGradingLUT = false;
                        copyColorPass = false;
                        requiresDepthCopyPass = false;
                    }
                }
            }

            // Assign camera targets (color and depth)
            {
                var activeColorRenderTargetId = m_ActiveCameraColorAttachment.Identifier();
                var activeDepthRenderTargetId = m_ActiveCameraDepthAttachment.Identifier();

#if ENABLE_VR && ENABLE_XR_MODULE
                if (cameraData.xr.enabled)
                {
                    activeColorRenderTargetId = new RenderTargetIdentifier(activeColorRenderTargetId, 0, CubemapFace.Unknown, -1);
                    activeDepthRenderTargetId = new RenderTargetIdentifier(activeDepthRenderTargetId, 0, CubemapFace.Unknown, -1);
                }
#endif

                ConfigureCameraTarget(activeColorRenderTargetId, activeDepthRenderTargetId);
            }

            bool hasPassesAfterPostProcessing = activeRenderPassQueue.Find(x => x.renderPassEvent == RenderPassEvent.AfterRendering) != null;

            if (mainLightShadows)
                EnqueuePass(m_MainLightShadowCasterPass);

            if (additionalLightShadows)
                EnqueuePass(m_AdditionalLightsShadowCasterPass);

            if (requiresDepthPrepass)
            {
                if (renderPassInputs.requiresNormalsTexture)
                {
                    if (this.actualRenderingMode == RenderingMode.Deferred)
                    {
                        // In deferred mode, depth-normal prepass does really primes the depth and normal buffers, instead of creating a copy.
                        // It is necessary because we need to render depth&normal for forward-only geometry and it is the only way
                        // to get them before the SSAO pass.

                        int gbufferNormalIndex = m_DeferredLights.GBufferNormalSmoothnessIndex;
                        m_DepthNormalPrepass.Setup(cameraTargetDescriptor, m_ActiveCameraDepthAttachment, m_DeferredLights.GbufferAttachments[gbufferNormalIndex]);

                        // Change the normal format to the one used by the gbuffer.
                        RenderTextureDescriptor normalDescriptor = m_DepthNormalPrepass.normalDescriptor;
                        normalDescriptor.graphicsFormat = m_DeferredLights.GetGBufferFormat(gbufferNormalIndex);
                        m_DepthNormalPrepass.normalDescriptor = normalDescriptor;
                        // Depth is allocated by this renderer.
                        m_DepthNormalPrepass.allocateDepth = false;
                        // Only render forward-only geometry, as standard geometry will be rendered as normal into the gbuffer.
                        if (RenderPassEvent.AfterRenderingGbuffer <= renderPassInputs.requiresDepthNormalAtEvent &&
                            renderPassInputs.requiresDepthNormalAtEvent <= RenderPassEvent.BeforeRenderingOpaques)
                            m_DepthNormalPrepass.shaderTagId = new ShaderTagId(k_DepthNormalsOnly);
                    }
                    else
                    {
                        m_DepthNormalPrepass.Setup(cameraTargetDescriptor, m_DepthTexture, m_NormalsTexture);
                    }

                    EnqueuePass(m_DepthNormalPrepass);
                }
                else
                {
                    // Deferred renderer does not require a depth-prepass to generate samplable depth texture.
                    if (this.actualRenderingMode != RenderingMode.Deferred)
                    {
                        m_DepthPrepass.Setup(cameraTargetDescriptor, m_DepthTexture);
                        EnqueuePass(m_DepthPrepass);
                    }
                }
            }

            // Depth priming requires a manual resolve of MSAA depth right after the depth prepass. If autoresolve is supported but MSAA is 1x then a copy is still required.
            if (useDepthPriming && (SystemInfo.graphicsDeviceType != GraphicsDeviceType.Vulkan || cameraTargetDescriptor.msaaSamples == 1))
            {
                m_PrimedDepthCopyPass.Setup(m_ActiveCameraDepthAttachment, m_DepthTexture);
                m_PrimedDepthCopyPass.AllocateRT = false;

                EnqueuePass(m_PrimedDepthCopyPass);
            }

            if (generateColorGradingLUT)
            {
                colorGradingLutPass.Setup(colorGradingLut);
                EnqueuePass(colorGradingLutPass);
            }

#if ENABLE_VR && ENABLE_XR_MODULE
            if (cameraData.xr.hasValidOcclusionMesh)
                EnqueuePass(m_XROcclusionMeshPass);
#endif

            if (this.actualRenderingMode == RenderingMode.Deferred)
                EnqueueDeferred(ref renderingData, requiresDepthPrepass, renderPassInputs.requiresNormalsTexture, mainLightShadows, additionalLightShadows);
            else
            {
                // Optimized store actions are very important on tile based GPUs and have a great impact on performance.
                // if MSAA is enabled and any of the following passes need a copy of the color or depth target, make sure the MSAA'd surface is stored
                // if following passes won't use it then just resolve (the Resolve action will still store the resolved surface, but discard the MSAA'd surface, which is very expensive to store).
                RenderBufferStoreAction opaquePassColorStoreAction = RenderBufferStoreAction.Store;
                if (cameraTargetDescriptor.msaaSamples > 1)
                    opaquePassColorStoreAction = copyColorPass ? RenderBufferStoreAction.StoreAndResolve : RenderBufferStoreAction.Store;

                // make sure we store the depth only if following passes need it.
                RenderBufferStoreAction opaquePassDepthStoreAction = (copyColorPass || requiresDepthCopyPass) ? RenderBufferStoreAction.Store : RenderBufferStoreAction.DontCare;

                m_RenderOpaqueForwardPass.ConfigureColorStoreAction(opaquePassColorStoreAction);
                m_RenderOpaqueForwardPass.ConfigureDepthStoreAction(opaquePassDepthStoreAction);

                EnqueuePass(m_RenderOpaqueForwardPass);
            }

            if (camera.clearFlags == CameraClearFlags.Skybox && cameraData.renderType != CameraRenderType.Overlay)
            {
                if (RenderSettings.skybox != null || (camera.TryGetComponent(out Skybox cameraSkybox) && cameraSkybox.material != null))
                    EnqueuePass(m_DrawSkyboxPass);
            }

            // If a depth texture was created we necessarily need to copy it, otherwise we could have render it to a renderbuffer.
            if (requiresDepthCopyPass)
            {
                m_CopyDepthPass.Setup(m_ActiveCameraDepthAttachment, m_DepthTexture);

                if (this.actualRenderingMode == RenderingMode.Deferred)
                    m_CopyDepthPass.AllocateRT = false; // m_DepthTexture is already allocated by m_GBufferCopyDepthPass.

                EnqueuePass(m_CopyDepthPass);
            }

            // For Base Cameras: Set the depth texture to the far Z if we do not have a depth prepass or copy depth
            if (cameraData.renderType == CameraRenderType.Base && !requiresDepthPrepass && !requiresDepthCopyPass)
            {
                Shader.SetGlobalTexture(m_DepthTexture.id, SystemInfo.usesReversedZBuffer ? Texture2D.blackTexture : Texture2D.whiteTexture);
            }

            if (copyColorPass)
            {
                // TODO: Downsampling method should be store in the renderer instead of in the asset.
                // We need to migrate this data to renderer. For now, we query the method in the active asset.
                Downsampling downsamplingMethod = UniversalRenderPipeline.asset.opaqueDownsampling;
                m_CopyColorPass.Setup(m_ActiveCameraColorAttachment.Identifier(), m_OpaqueColor, downsamplingMethod);
                EnqueuePass(m_CopyColorPass);
            }
#if ADAPTIVE_PERFORMANCE_2_1_0_OR_NEWER
            if (needTransparencyPass)
#endif
            {
                if (transparentsNeedSettingsPass)
                {
                    EnqueuePass(m_TransparentSettingsPass);
                }

                RenderBufferStoreAction transparentPassColorStoreAction = cameraTargetDescriptor.msaaSamples > 1 ? RenderBufferStoreAction.Resolve : RenderBufferStoreAction.Store;
                RenderBufferStoreAction transparentPassDepthStoreAction = RenderBufferStoreAction.DontCare;
                m_RenderTransparentForwardPass.ConfigureColorStoreAction(transparentPassColorStoreAction);
                m_RenderTransparentForwardPass.ConfigureDepthStoreAction(transparentPassDepthStoreAction);
                EnqueuePass(m_RenderTransparentForwardPass);
            }
            EnqueuePass(m_OnRenderObjectCallbackPass);

            bool lastCameraInTheStack = cameraData.resolveFinalTarget;
            bool hasCaptureActions = renderingData.cameraData.captureActions != null && lastCameraInTheStack;
            bool applyFinalPostProcessing = anyPostProcessing && lastCameraInTheStack &&
                renderingData.cameraData.antialiasing == AntialiasingMode.FastApproximateAntialiasing;

            // When post-processing is enabled we can use the stack to resolve rendering to camera target (screen or RT).
            // However when there are render passes executing after post we avoid resolving to screen so rendering continues (before sRGBConvertion etc)
            bool resolvePostProcessingToCameraTarget = !hasCaptureActions && !hasPassesAfterPostProcessing && !applyFinalPostProcessing;

            if (lastCameraInTheStack)
            {
                SetupFinalPassDebug(ref cameraData);

                // Post-processing will resolve to final target. No need for final blit pass.
                if (applyPostProcessing)
                {
                    var destination = resolvePostProcessingToCameraTarget ? RenderTargetHandle.CameraTarget : afterPostProcessColor;

                    // if resolving to screen we need to be able to perform sRGBConvertion in post-processing if necessary
                    bool doSRGBConvertion = resolvePostProcessingToCameraTarget;
                    postProcessPass.Setup(cameraTargetDescriptor, m_ActiveCameraColorAttachment, destination, m_ActiveCameraDepthAttachment, colorGradingLut, applyFinalPostProcessing, doSRGBConvertion);

                    EnqueuePass(postProcessPass);
                }

                // if we applied post-processing for this camera it means current active texture is m_AfterPostProcessColor
                var sourceForFinalPass = (applyPostProcessing) ? afterPostProcessColor : m_ActiveCameraColorAttachment;

                // Do FXAA or any other final post-processing effect that might need to run after AA.
                if (applyFinalPostProcessing)
                {
                    finalPostProcessPass.SetupFinalPass(sourceForFinalPass);
                    EnqueuePass(finalPostProcessPass);
                }

                if (renderingData.cameraData.captureActions != null)
                {
                    m_CapturePass.Setup(sourceForFinalPass);
                    EnqueuePass(m_CapturePass);
                }

                // if post-processing then we already resolved to camera target while doing post.
                // Also only do final blit if camera is not rendering to RT.
                bool cameraTargetResolved =
                    // final PP always blit to camera target
                    applyFinalPostProcessing ||
                    // no final PP but we have PP stack. In that case it blit unless there are render pass after PP
                    (applyPostProcessing && !hasPassesAfterPostProcessing) ||
                    // offscreen camera rendering to a texture, we don't need a blit pass to resolve to screen
                    m_ActiveCameraColorAttachment == RenderTargetHandle.GetCameraTarget(cameraData.xr);

                // We need final blit to resolve to screen
                if (!cameraTargetResolved)
                {
                    m_FinalBlitPass.Setup(cameraTargetDescriptor, sourceForFinalPass);
                    EnqueuePass(m_FinalBlitPass);
                }

#if ENABLE_VR && ENABLE_XR_MODULE
                bool depthTargetResolved =
                    // active depth is depth target, we don't need a blit pass to resolve
                    m_ActiveCameraDepthAttachment == RenderTargetHandle.GetCameraTarget(cameraData.xr);

                if (!depthTargetResolved && cameraData.xr.copyDepth)
                {
                    m_XRCopyDepthPass.Setup(m_ActiveCameraDepthAttachment, RenderTargetHandle.GetCameraTarget(cameraData.xr));
                    EnqueuePass(m_XRCopyDepthPass);
                }
#endif
            }
            // stay in RT so we resume rendering on stack after post-processing
            else if (applyPostProcessing)
            {
                postProcessPass.Setup(cameraTargetDescriptor, m_ActiveCameraColorAttachment, afterPostProcessColor, m_ActiveCameraDepthAttachment, colorGradingLut, false, false);
                EnqueuePass(postProcessPass);
            }

#if UNITY_EDITOR
            if (isSceneViewCamera || isGizmosEnabled)
            {
                // Scene view camera should always resolve target (not stacked)
                Assertions.Assert.IsTrue(lastCameraInTheStack, "Editor camera must resolve target upon finish rendering.");
                m_FinalDepthCopyPass.Setup(m_DepthTexture, RenderTargetHandle.CameraTarget);
                m_FinalDepthCopyPass.MssaSamples = 0;
                EnqueuePass(m_FinalDepthCopyPass);
            }
#endif
        }

        /// <inheritdoc />
        public override void SetupLights(ScriptableRenderContext context, ref RenderingData renderingData)
        {
            m_ForwardLights.Setup(context, ref renderingData);

            // Perform per-tile light culling on CPU
            if (this.actualRenderingMode == RenderingMode.Deferred)
                m_DeferredLights.SetupLights(context, ref renderingData);
        }

        /// <inheritdoc />
        public override void SetupCullingParameters(ref ScriptableCullingParameters cullingParameters,
            ref CameraData cameraData)
        {
            // TODO: PerObjectCulling also affect reflection probes. Enabling it for now.
            // if (asset.additionalLightsRenderingMode == LightRenderingMode.Disabled ||
            //     asset.maxAdditionalLightsCount == 0)
            // {
            //     cullingParameters.cullingOptions |= CullingOptions.DisablePerObjectCulling;
            // }

            // We disable shadow casters if both shadow casting modes are turned off
            // or the shadow distance has been turned down to zero
            bool isShadowCastingDisabled = !UniversalRenderPipeline.asset.supportsMainLightShadows && !UniversalRenderPipeline.asset.supportsAdditionalLightShadows;
            bool isShadowDistanceZero = Mathf.Approximately(cameraData.maxShadowDistance, 0.0f);
            if (isShadowCastingDisabled || isShadowDistanceZero)
            {
                cullingParameters.cullingOptions &= ~CullingOptions.ShadowCasters;
            }

            if (this.actualRenderingMode == RenderingMode.Deferred)
                cullingParameters.maximumVisibleLights = 0xFFFF;
            else
            {
                // We set the number of maximum visible lights allowed and we add one for the mainlight...
                //
                // Note: However ScriptableRenderContext.Cull() does not differentiate between light types.
                //       If there is no active main light in the scene, ScriptableRenderContext.Cull() might return  ( cullingParameters.maximumVisibleLights )  visible additional lights.
                //       i.e ScriptableRenderContext.Cull() might return  ( UniversalRenderPipeline.maxVisibleAdditionalLights + 1 )  visible additional lights !
                cullingParameters.maximumVisibleLights = UniversalRenderPipeline.maxVisibleAdditionalLights + 1;
            }
            cullingParameters.shadowDistance = cameraData.maxShadowDistance;
        }

        /// <inheritdoc />
        public override void FinishRendering(CommandBuffer cmd)
        {
            if (m_ActiveCameraColorAttachment != RenderTargetHandle.CameraTarget)
            {
                cmd.ReleaseTemporaryRT(m_ActiveCameraColorAttachment.id);
                m_ActiveCameraColorAttachment = RenderTargetHandle.CameraTarget;
            }

            if (m_ActiveCameraDepthAttachment != RenderTargetHandle.CameraTarget)
            {
                cmd.ReleaseTemporaryRT(m_ActiveCameraDepthAttachment.id);
                m_ActiveCameraDepthAttachment = RenderTargetHandle.CameraTarget;
            }
        }

        void EnqueueDeferred(ref RenderingData renderingData, bool hasDepthPrepass, bool hasNormalPrepass, bool applyMainShadow, bool applyAdditionalShadow)
        {
            m_DeferredLights.Setup(
                ref renderingData,
                applyAdditionalShadow ? m_AdditionalLightsShadowCasterPass : null,
                hasDepthPrepass,
                hasNormalPrepass,
                m_DepthTexture,
                m_DepthInfoTexture,
                m_TileDepthInfoTexture,
                m_ActiveCameraDepthAttachment,
                m_ActiveCameraColorAttachment
            );

            EnqueuePass(m_GBufferPass);

            //Must copy depth for deferred shading: TODO wait for API fix to bind depth texture as read-only resource.
            m_GBufferCopyDepthPass.Setup(m_CameraDepthAttachment, m_DepthTexture);
            EnqueuePass(m_GBufferCopyDepthPass);

            // Note: DeferredRender.Setup is called by UniversalRenderPipeline.RenderSingleCamera (overrides ScriptableRenderer.Setup).
            // At this point, we do not know if m_DeferredLights.m_Tilers[x].m_Tiles actually contain any indices of lights intersecting tiles (If there are no lights intersecting tiles, we could skip several following passes) : this information is computed in DeferredRender.SetupLights, which is called later by UniversalRenderPipeline.RenderSingleCamera (via ScriptableRenderer.Execute).
            // However HasTileLights uses m_HasTileVisLights which is calculated by CheckHasTileLights from all visibleLights. visibleLights is the list of lights that have passed camera culling, so we know they are in front of the camera. So we can assume m_DeferredLights.m_Tilers[x].m_Tiles will not be empty in that case.
            // m_DeferredLights.m_Tilers[x].m_Tiles could be empty if we implemented an algorithm accessing scene depth information on the CPU side, but this (access depth from CPU) will probably not happen.
            if (m_DeferredLights.HasTileLights())
            {
                // Compute for each tile a 32bits bitmask in which a raised bit means "this 1/32th depth slice contains geometry that could intersect with lights".
                // Per-tile bitmasks are obtained by merging together the per-pixel bitmasks computed for each individual pixel of the tile.
                EnqueuePass(m_TileDepthRangePass);

                // On some platform, splitting the bitmasks computation into two passes:
                //   1/ Compute bitmasks for individual or small blocks of pixels
                //   2/ merge those individual bitmasks into per-tile bitmasks
                // provides better performance that doing it in a single above pass.
                if (m_DeferredLights.HasTileDepthRangeExtraPass())
                    EnqueuePass(m_TileDepthRangeExtraPass);
            }

            EnqueuePass(m_DeferredPass);

            EnqueuePass(m_RenderOpaqueForwardOnlyPass);
        }

        private struct RenderPassInputSummary
        {
            internal bool requiresDepthTexture;
            internal bool requiresDepthPrepass;
            internal bool requiresNormalsTexture;
            internal bool requiresColorTexture;
            internal RenderPassEvent requiresDepthNormalAtEvent;
        }

        private RenderPassInputSummary GetRenderPassInputs(ref RenderingData renderingData)
        {
            RenderPassEvent beforeMainRenderingEvent = m_RenderingMode == RenderingMode.Deferred ? RenderPassEvent.BeforeRenderingGbuffer : RenderPassEvent.BeforeRenderingOpaques;

            RenderPassInputSummary inputSummary = new RenderPassInputSummary();
            inputSummary.requiresDepthNormalAtEvent = RenderPassEvent.BeforeRenderingOpaques;
            for (int i = 0; i < activeRenderPassQueue.Count; ++i)
            {
                ScriptableRenderPass pass = activeRenderPassQueue[i];
                bool needsDepth   = (pass.input & ScriptableRenderPassInput.Depth) != ScriptableRenderPassInput.None;
                bool needsNormals = (pass.input & ScriptableRenderPassInput.Normal) != ScriptableRenderPassInput.None;
                bool needsColor   = (pass.input & ScriptableRenderPassInput.Color) != ScriptableRenderPassInput.None;
                bool eventBeforeMainRendering = pass.renderPassEvent <= beforeMainRenderingEvent;

                inputSummary.requiresDepthTexture   |= needsDepth;
                inputSummary.requiresDepthPrepass   |= needsNormals || needsDepth && eventBeforeMainRendering;
                inputSummary.requiresNormalsTexture |= needsNormals;
                inputSummary.requiresColorTexture   |= needsColor;
                if (needsNormals || needsDepth)
                    inputSummary.requiresDepthNormalAtEvent = (RenderPassEvent)Mathf.Min((int)pass.renderPassEvent, (int)inputSummary.requiresDepthNormalAtEvent);
            }

            return inputSummary;
        }

        void CreateCameraRenderTarget(ScriptableRenderContext context, ref RenderTextureDescriptor descriptor, bool primedDepth)
        {
            CommandBuffer cmd = CommandBufferPool.Get();
            using (new ProfilingScope(null, Profiling.createCameraRenderTarget))
            {
                if (m_ActiveCameraColorAttachment != RenderTargetHandle.CameraTarget)
                {
                    bool useDepthRenderBuffer = m_ActiveCameraDepthAttachment == RenderTargetHandle.CameraTarget;
                    var colorDescriptor = descriptor;
                    colorDescriptor.useMipMap = false;
                    colorDescriptor.autoGenerateMips = false;
                    colorDescriptor.depthBufferBits = (useDepthRenderBuffer) ? k_DepthStencilBufferBits : 0;
                    cmd.GetTemporaryRT(m_ActiveCameraColorAttachment.id, colorDescriptor, FilterMode.Bilinear);
                }

                if (m_ActiveCameraDepthAttachment != RenderTargetHandle.CameraTarget)
                {
                    var depthDescriptor = descriptor;
                    depthDescriptor.useMipMap = false;
                    depthDescriptor.autoGenerateMips = false;
#if ENABLE_VR && ENABLE_XR_MODULE
                    // XRTODO: Enabled this line for non-XR pass? URP copy depth pass is already capable of handling MSAA.
                    depthDescriptor.bindMS = depthDescriptor.msaaSamples > 1 && !SystemInfo.supportsMultisampleAutoResolve && (SystemInfo.supportsMultisampledTextures != 0);
#endif

                    depthDescriptor.bindMS |= depthDescriptor.msaaSamples > 1 && primedDepth && !SystemInfo.supportsMultisampleAutoResolve && (SystemInfo.supportsMultisampledTextures != 0);

                    depthDescriptor.colorFormat = RenderTextureFormat.Depth;
                    depthDescriptor.depthBufferBits = k_DepthStencilBufferBits;
                    cmd.GetTemporaryRT(m_ActiveCameraDepthAttachment.id, depthDescriptor, FilterMode.Point);
                }
            }

            context.ExecuteCommandBuffer(cmd);
            CommandBufferPool.Release(cmd);
        }

        bool PlatformRequiresExplicitMsaaResolve()
        {
            #if UNITY_EDITOR
            // In the editor play-mode we use a Game View Render Texture, with
            // samples count forced to 1 so we always need to do an explicit MSAA resolve.
            return true;
            #else
            // On Metal/iOS the MSAA resolve is done implicitly as part of the renderpass, so we do not need an extra intermediate pass for the explicit autoresolve.
            // Note: On Vulkan Standalone, despite SystemInfo.supportsMultisampleAutoResolve being true, the backbuffer has only 1 sample, so we still require
            // the explicit resolve on non-mobile platforms with supportsMultisampleAutoResolve.
            return !(SystemInfo.supportsMultisampleAutoResolve && Application.isMobilePlatform)
                && SystemInfo.graphicsDeviceType != GraphicsDeviceType.Metal;
            #endif
        }

        /// <summary>
        /// Checks if the pipeline needs to create a intermediate render texture.
        /// </summary>
        /// <param name="cameraData">CameraData contains all relevant render target information for the camera.</param>
        /// <seealso cref="CameraData"/>
        /// <returns>Return true if pipeline needs to render to a intermediate render texture.</returns>
        bool RequiresIntermediateColorTexture(ref CameraData cameraData)
        {
            // When rendering a camera stack we always create an intermediate render texture to composite camera results.
            // We create it upon rendering the Base camera.
            if (cameraData.renderType == CameraRenderType.Base && !cameraData.resolveFinalTarget)
                return true;

            // Always force rendering into intermediate color texture if deferred rendering mode is selected.
            // Reason: without intermediate color texture, the target camera texture is y-flipped.
            // However, the target camera texture is bound during gbuffer pass and deferred pass.
            // Gbuffer pass will not be y-flipped because it is MRT (see ScriptableRenderContext implementation),
            // while deferred pass will be y-flipped, which breaks rendering.
            // This incurs an extra blit into at the end of rendering.
            if (this.actualRenderingMode == RenderingMode.Deferred)
                return true;

            bool isSceneViewCamera = cameraData.isSceneViewCamera;
            var cameraTargetDescriptor = cameraData.cameraTargetDescriptor;
            int msaaSamples = cameraTargetDescriptor.msaaSamples;
            bool isScaledRender = !Mathf.Approximately(cameraData.renderScale, 1.0f);
            bool isCompatibleBackbufferTextureDimension = cameraTargetDescriptor.dimension == TextureDimension.Tex2D;
            bool requiresExplicitMsaaResolve = msaaSamples > 1 && PlatformRequiresExplicitMsaaResolve();
            bool isOffscreenRender = cameraData.targetTexture != null && !isSceneViewCamera;
            bool isCapturing = cameraData.captureActions != null;

#if ENABLE_VR && ENABLE_XR_MODULE
            if (cameraData.xr.enabled)
                isCompatibleBackbufferTextureDimension = cameraData.xr.renderTargetDesc.dimension == cameraTargetDescriptor.dimension;
#endif

            bool requiresBlitForOffscreenCamera = cameraData.postProcessEnabled || cameraData.requiresOpaqueTexture || requiresExplicitMsaaResolve || !cameraData.isDefaultViewport;
            if (isOffscreenRender)
                return requiresBlitForOffscreenCamera;

            return requiresBlitForOffscreenCamera || isSceneViewCamera || isScaledRender || cameraData.isHdrEnabled ||
                !isCompatibleBackbufferTextureDimension || isCapturing || cameraData.requireSrgbConversion;
        }

        bool CanCopyDepth(ref CameraData cameraData)
        {
            bool msaaEnabledForCamera = cameraData.cameraTargetDescriptor.msaaSamples > 1;
            bool supportsTextureCopy = SystemInfo.copyTextureSupport != CopyTextureSupport.None;
            bool supportsDepthTarget = RenderingUtils.SupportsRenderTextureFormat(RenderTextureFormat.Depth);
            bool supportsDepthCopy = !msaaEnabledForCamera && (supportsDepthTarget || supportsTextureCopy);

<<<<<<< HEAD
            bool msaaDepthResolve = msaaEnabledForCamera && SystemInfo.supportsMultisampledTextures != 0;
=======
            // TODO: replace hasHiddenSurfaceRemovalOnGPU to hasTiledGPU if it ever gets exposed. Then we can uncomment this and guarantee there's no regression on tiled GPUs.
            //bool msaaDepthResolve = msaaEnabledForCamera && SystemInfo.supportsMultisampledTextures != 0 && !SystemInfo.hasHiddenSurfaceRemovalOnGPU;
            bool msaaDepthResolve = false;

>>>>>>> c50ac703
            return supportsDepthCopy || msaaDepthResolve;
        }
    }
}<|MERGE_RESOLUTION|>--- conflicted
+++ resolved
@@ -995,14 +995,8 @@
             bool supportsDepthTarget = RenderingUtils.SupportsRenderTextureFormat(RenderTextureFormat.Depth);
             bool supportsDepthCopy = !msaaEnabledForCamera && (supportsDepthTarget || supportsTextureCopy);
 
-<<<<<<< HEAD
             bool msaaDepthResolve = msaaEnabledForCamera && SystemInfo.supportsMultisampledTextures != 0;
-=======
-            // TODO: replace hasHiddenSurfaceRemovalOnGPU to hasTiledGPU if it ever gets exposed. Then we can uncomment this and guarantee there's no regression on tiled GPUs.
-            //bool msaaDepthResolve = msaaEnabledForCamera && SystemInfo.supportsMultisampledTextures != 0 && !SystemInfo.hasHiddenSurfaceRemovalOnGPU;
-            bool msaaDepthResolve = false;
-
->>>>>>> c50ac703
+
             return supportsDepthCopy || msaaDepthResolve;
         }
     }
