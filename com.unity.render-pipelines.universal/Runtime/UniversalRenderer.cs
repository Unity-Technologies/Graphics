--- conflicted
+++ resolved
@@ -161,11 +161,7 @@
             //m_DeferredLights.LightCulling = data.lightCulling;
             this.m_RenderingMode = data.renderingMode;
             this.m_DepthPrimingMode = data.depthPrimingMode;
-<<<<<<< HEAD
-            useRenderPassEnabled = data.useNativeRenderPass;
-=======
             useRenderPassEnabled = data.useNativeRenderPass && SystemInfo.graphicsDeviceType != GraphicsDeviceType.OpenGLES2;
->>>>>>> c4292461
 
 #if UNITY_ANDROID || UNITY_IOS || UNITY_TVOS
             this.m_DepthPrimingRecommended = false;
@@ -192,16 +188,12 @@
 
             if (this.renderingMode == RenderingMode.Deferred)
             {
-<<<<<<< HEAD
-                m_DeferredLights = new DeferredLights(m_TileDepthInfoMaterial, m_TileDeferredMaterial, m_StencilDeferredMaterial, useRenderPassEnabled);
-=======
                 var deferredInitParams = new DeferredLights.InitParams();
                 deferredInitParams.tileDepthInfoMaterial = m_TileDepthInfoMaterial;
                 deferredInitParams.tileDeferredMaterial = m_TileDeferredMaterial;
                 deferredInitParams.stencilDeferredMaterial = m_StencilDeferredMaterial;
                 deferredInitParams.lightCookieManager = m_LightCookieManager;
                 m_DeferredLights = new DeferredLights(deferredInitParams, useRenderPassEnabled);
->>>>>>> c4292461
                 m_DeferredLights.AccurateGbufferNormals = data.accurateGbufferNormals;
                 //m_DeferredLights.TiledDeferredShading = data.tiledDeferredShading;
                 m_DeferredLights.TiledDeferredShading = false;
