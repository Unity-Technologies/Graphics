--- conflicted
+++ resolved
@@ -515,19 +515,12 @@
             // Configure all settings require to start a new camera stack (base camera only)
             if (cameraData.renderType == CameraRenderType.Base)
             {
-<<<<<<< HEAD
-                bool intermediateRenderTexture = createColorTexture || createDepthTexture;
+                //Scene filtering redraws the objects on top of the resulting frame. It has to draw directly to the sceneview buffer.
+                bool sceneViewFilterEnabled = camera.sceneViewFilterMode == Camera.SceneViewFilterMode.ShowFiltered;
+                bool intermediateRenderTexture = (createColorTexture || createDepthTexture) && !sceneViewFilterEnabled;
 
                 // RTHandles do not support combining color and depth in the same texture so we create them separately
                 createDepthTexture = intermediateRenderTexture;
-=======
-                RenderTargetHandle cameraTargetHandle = RenderTargetHandle.GetCameraTarget(cameraData.xr);
-                bool sceneViewFilterEnabled = camera.sceneViewFilterMode == Camera.SceneViewFilterMode.ShowFiltered;
-
-                //Scene filtering redraws the objects on top of the resulting frame. It has to draw directly to the sceneview buffer.
-                m_ActiveCameraColorAttachment = (createColorTexture && !sceneViewFilterEnabled) ? m_ColorBufferSystem.GetBackBuffer() : cameraTargetHandle;
-                m_ActiveCameraDepthAttachment = (createDepthTexture && !sceneViewFilterEnabled) ? m_CameraDepthAttachment : cameraTargetHandle;
->>>>>>> 2a0164ea
 
                 RenderTargetIdentifier targetId = BuiltinRenderTextureType.CameraTarget;
 #if ENABLE_VR && ENABLE_XR_MODULE
@@ -1204,13 +1197,8 @@
             else
                 ConfigureCameraColorTarget(m_ColorBufferSystem.GetBackBuffer(cmd));
 
-<<<<<<< HEAD
-            m_ActiveCameraColorAttachment = m_ColorBufferSystem.PeekBackBuffer();
+            m_ActiveCameraColorAttachment = m_ColorBufferSystem.GetBackBuffer(cmd);
             cmd.SetGlobalTexture("_CameraColorTexture", m_ActiveCameraColorAttachment.nameID);
-=======
-            m_ActiveCameraColorAttachment = m_ColorBufferSystem.GetBackBuffer(cmd);
-            cmd.SetGlobalTexture("_CameraColorTexture", m_ActiveCameraColorAttachment.id);
->>>>>>> 2a0164ea
             //Set _AfterPostProcessTexture, users might still rely on this although it is now always the cameratarget due to swapbuffer
             cmd.SetGlobalTexture("_AfterPostProcessTexture", m_ActiveCameraColorAttachment.nameID);
         }
