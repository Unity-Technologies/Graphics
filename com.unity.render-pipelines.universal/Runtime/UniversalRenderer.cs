using System.Collections.Generic;
using UnityEngine.Experimental.Rendering;
using UnityEngine.Rendering.Universal.Internal;

namespace UnityEngine.Rendering.Universal
{
    /// <summary>
    /// Rendering modes for Universal renderer.
    /// </summary>
    public enum RenderingMode
    {
        /// <summary>Render all objects and lighting in one pass, with a hard limit on the number of lights that can be applied on an object.</summary>
        Forward,
        /// <summary>Render all objects first in a g-buffer pass, then apply all lighting in a separate pass using deferred shading.</summary>
        Deferred
    };

    /// <summary>
    /// When the Universal Renderer should use Depth Priming in Forward mode.
    /// </summary>
    public enum DepthPrimingMode
    {
        /// <summary>Depth Priming will never be used.</summary>
        Disabled,
        /// <summary>Depth Priming will only be used if there is a depth prepass needed by any of the render passes.</summary>
        Auto,
        /// <summary>A depth prepass will be explicitly requested so Depth Priming can be used.</summary>
        Forced,
    }

    /// <summary>
    /// Default renderer for Universal RP.
    /// This renderer is supported on all Universal RP supported platforms.
    /// It uses a classic forward rendering strategy with per-object light culling.
    /// </summary>
    public sealed class UniversalRenderer : ScriptableRenderer
    {
        const GraphicsFormat k_DepthStencilFormat = GraphicsFormat.D32_SFloat_S8_UInt;
        const int k_DepthBufferBits = 32;

        static readonly List<ShaderTagId> k_DepthNormalsOnly = new List<ShaderTagId> { new ShaderTagId("DepthNormalsOnly") };

        private static class Profiling
        {
            private const string k_Name = nameof(UniversalRenderer);
            public static readonly ProfilingSampler createCameraRenderTarget = new ProfilingSampler($"{k_Name}.{nameof(CreateCameraRenderTarget)}");
        }

        // Rendering mode setup from UI.
        internal RenderingMode renderingMode => m_RenderingMode;

        // Actual rendering mode, which may be different (ex: wireframe rendering, harware not capable of deferred rendering).
        internal RenderingMode actualRenderingMode => (GL.wireframe || (DebugHandler != null && DebugHandler.IsActiveModeUnsupportedForDeferred) || m_DeferredLights == null || !m_DeferredLights.IsRuntimeSupportedThisFrame() || m_DeferredLights.IsOverlay)
        ? RenderingMode.Forward
        : this.renderingMode;

        internal bool accurateGbufferNormals => m_DeferredLights != null ? m_DeferredLights.AccurateGbufferNormals : false;

#if ADAPTIVE_PERFORMANCE_2_1_0_OR_NEWER
        internal bool needTransparencyPass { get { return !UniversalRenderPipeline.asset.useAdaptivePerformance || !AdaptivePerformance.AdaptivePerformanceRenderSettings.SkipTransparentObjects;; } }
#endif
        /// <summary>Property to control the depth priming behavior of the forward rendering path.</summary>
        public DepthPrimingMode depthPrimingMode { get { return m_DepthPrimingMode; } set { m_DepthPrimingMode = value; } }
        DepthOnlyPass m_DepthPrepass;
        DepthNormalOnlyPass m_DepthNormalPrepass;
        CopyDepthPass m_PrimedDepthCopyPass;
        MotionVectorRenderPass m_MotionVectorPass;
        MainLightShadowCasterPass m_MainLightShadowCasterPass;
        AdditionalLightsShadowCasterPass m_AdditionalLightsShadowCasterPass;
        GBufferPass m_GBufferPass;
        CopyDepthPass m_GBufferCopyDepthPass;
        DeferredPass m_DeferredPass;
        DrawObjectsPass m_RenderOpaqueForwardOnlyPass;
        DrawObjectsPass m_RenderOpaqueForwardPass;
        DrawSkyboxPass m_DrawSkyboxPass;
        CopyDepthPass m_CopyDepthPass;
        CopyColorPass m_CopyColorPass;
        TransparentSettingsPass m_TransparentSettingsPass;
        DrawObjectsPass m_RenderTransparentForwardPass;
        InvokeOnRenderObjectCallbackPass m_OnRenderObjectCallbackPass;
        FinalBlitPass m_FinalBlitPass;
        CapturePass m_CapturePass;
#if ENABLE_VR && ENABLE_XR_MODULE
        XROcclusionMeshPass m_XROcclusionMeshPass;
        CopyDepthPass m_XRCopyDepthPass;
#endif
#if UNITY_EDITOR
        CopyDepthPass m_FinalDepthCopyPass;
#endif

        internal RenderTargetBufferSystem m_ColorBufferSystem;

        internal RTHandle m_ActiveCameraColorAttachment;
        RTHandle m_ColorFrontBuffer;
        internal RTHandle m_ActiveCameraDepthAttachment;
        internal RTHandle m_CameraDepthAttachment;
        RTHandle m_XRTargetHandleAlias;
        internal RTHandle m_DepthTexture;
        RTHandle m_NormalsTexture;
        RTHandle m_OpaqueColor;
        RTHandle m_MotionVectorColor;
        RTHandle m_MotionVectorDepth;

        ForwardLights m_ForwardLights;
        DeferredLights m_DeferredLights;
        RenderingMode m_RenderingMode;
        DepthPrimingMode m_DepthPrimingMode;
        CopyDepthMode m_CopyDepthMode;
        bool m_DepthPrimingRecommended;
        StencilState m_DefaultStencilState;
        LightCookieManager m_LightCookieManager;
        IntermediateTextureMode m_IntermediateTextureMode;

        // Materials used in URP Scriptable Render Passes
        Material m_BlitMaterial = null;
        Material m_CopyDepthMaterial = null;
        Material m_SamplingMaterial = null;
        Material m_StencilDeferredMaterial = null;
        Material m_CameraMotionVecMaterial = null;
        Material m_ObjectMotionVecMaterial = null;

        PostProcessPasses m_PostProcessPasses;
        internal ColorGradingLutPass colorGradingLutPass { get => m_PostProcessPasses.colorGradingLutPass; }
        internal PostProcessPass postProcessPass { get => m_PostProcessPasses.postProcessPass; }
        internal PostProcessPass finalPostProcessPass { get => m_PostProcessPasses.finalPostProcessPass; }
        internal RTHandle colorGradingLut { get => m_PostProcessPasses.colorGradingLut; }
        internal DeferredLights deferredLights { get => m_DeferredLights; }

        public UniversalRenderer(UniversalRendererData data) : base(data)
        {
#if ENABLE_VR && ENABLE_XR_MODULE
            UniversalRenderPipeline.m_XRSystem.InitializeXRSystemData(data.xrSystemData);
#endif
            // TODO: should merge shaders with HDRP into core, XR dependency for now.
            // TODO: replace/merge URP blit into core blitter.
            Blitter.Initialize(data.shaders.coreBlitPS, data.shaders.coreBlitColorAndDepthPS);

            m_BlitMaterial = CoreUtils.CreateEngineMaterial(data.shaders.blitPS);
            m_CopyDepthMaterial = CoreUtils.CreateEngineMaterial(data.shaders.copyDepthPS);
            m_SamplingMaterial = CoreUtils.CreateEngineMaterial(data.shaders.samplingPS);
            m_StencilDeferredMaterial = CoreUtils.CreateEngineMaterial(data.shaders.stencilDeferredPS);
            m_CameraMotionVecMaterial = CoreUtils.CreateEngineMaterial(data.shaders.cameraMotionVector);
            m_ObjectMotionVecMaterial = CoreUtils.CreateEngineMaterial(data.shaders.objectMotionVector);

            StencilStateData stencilData = data.defaultStencilState;
            m_DefaultStencilState = StencilState.defaultValue;
            m_DefaultStencilState.enabled = stencilData.overrideStencilState;
            m_DefaultStencilState.SetCompareFunction(stencilData.stencilCompareFunction);
            m_DefaultStencilState.SetPassOperation(stencilData.passOperation);
            m_DefaultStencilState.SetFailOperation(stencilData.failOperation);
            m_DefaultStencilState.SetZFailOperation(stencilData.zFailOperation);

            m_IntermediateTextureMode = data.intermediateTextureMode;

            {
                var settings = LightCookieManager.Settings.GetDefault();
                var asset = UniversalRenderPipeline.asset;
                if (asset)
                {
                    settings.atlas.format = asset.additionalLightsCookieFormat;
                    settings.atlas.resolution = asset.additionalLightsCookieResolution;
                }

                m_LightCookieManager = new LightCookieManager(ref settings);
            }

            this.stripShadowsOffVariants = true;
            this.stripAdditionalLightOffVariants = true;

            ForwardLights.InitParams forwardInitParams;
            forwardInitParams.lightCookieManager = m_LightCookieManager;
            forwardInitParams.clusteredRendering = data.clusteredRendering;
            forwardInitParams.tileSize = (int)data.tileSize;
            m_ForwardLights = new ForwardLights(forwardInitParams);
            //m_DeferredLights.LightCulling = data.lightCulling;
            this.m_RenderingMode = data.renderingMode;
            this.m_DepthPrimingMode = data.depthPrimingMode;
            this.m_CopyDepthMode = data.copyDepthMode;
            useRenderPassEnabled = data.useNativeRenderPass && SystemInfo.graphicsDeviceType != GraphicsDeviceType.OpenGLES2;

#if UNITY_ANDROID || UNITY_IOS || UNITY_TVOS
            this.m_DepthPrimingRecommended = false;
#else
            this.m_DepthPrimingRecommended = true;
#endif

            // Note: Since all custom render passes inject first and we have stable sort,
            // we inject the builtin passes in the before events.
            m_MainLightShadowCasterPass = new MainLightShadowCasterPass(RenderPassEvent.BeforeRenderingShadows);
            m_AdditionalLightsShadowCasterPass = new AdditionalLightsShadowCasterPass(RenderPassEvent.BeforeRenderingShadows);

#if ENABLE_VR && ENABLE_XR_MODULE
            m_XROcclusionMeshPass = new XROcclusionMeshPass(RenderPassEvent.BeforeRenderingOpaques);
            // Schedule XR copydepth right after m_FinalBlitPass(AfterRendering + 1)
            m_XRCopyDepthPass = new CopyDepthPass(RenderPassEvent.AfterRendering + 2, m_CopyDepthMaterial);
#endif
            m_DepthPrepass = new DepthOnlyPass(RenderPassEvent.BeforeRenderingPrePasses, RenderQueueRange.opaque, data.opaqueLayerMask);
            m_DepthNormalPrepass = new DepthNormalOnlyPass(RenderPassEvent.BeforeRenderingPrePasses, RenderQueueRange.opaque, data.opaqueLayerMask);
            m_MotionVectorPass = new MotionVectorRenderPass(m_CameraMotionVecMaterial, m_ObjectMotionVecMaterial);

            if (this.renderingMode == RenderingMode.Forward)
            {
                m_PrimedDepthCopyPass = new CopyDepthPass(RenderPassEvent.AfterRenderingPrePasses, m_CopyDepthMaterial, true);
            }

            if (this.renderingMode == RenderingMode.Deferred)
            {
                var deferredInitParams = new DeferredLights.InitParams();
                deferredInitParams.stencilDeferredMaterial = m_StencilDeferredMaterial;
                deferredInitParams.lightCookieManager = m_LightCookieManager;
                m_DeferredLights = new DeferredLights(deferredInitParams, useRenderPassEnabled);
                m_DeferredLights.AccurateGbufferNormals = data.accurateGbufferNormals;

                m_GBufferPass = new GBufferPass(RenderPassEvent.BeforeRenderingGbuffer, RenderQueueRange.opaque, data.opaqueLayerMask, m_DefaultStencilState, stencilData.stencilReference, m_DeferredLights);
                // Forward-only pass only runs if deferred renderer is enabled.
                // It allows specific materials to be rendered in a forward-like pass.
                // We render both gbuffer pass and forward-only pass before the deferred lighting pass so we can minimize copies of depth buffer and
                // benefits from some depth rejection.
                // - If a material can be rendered either forward or deferred, then it should declare a UniversalForward and a UniversalGBuffer pass.
                // - If a material cannot be lit in deferred (unlit, bakedLit, special material such as hair, skin shader), then it should declare UniversalForwardOnly pass
                // - Legacy materials have unamed pass, which is implicitely renamed as SRPDefaultUnlit. In that case, they are considered forward-only too.
                // TO declare a material with unnamed pass and UniversalForward/UniversalForwardOnly pass is an ERROR, as the material will be rendered twice.
                StencilState forwardOnlyStencilState = DeferredLights.OverwriteStencil(m_DefaultStencilState, (int)StencilUsage.MaterialMask);
                ShaderTagId[] forwardOnlyShaderTagIds = new ShaderTagId[]
                {
                    new ShaderTagId("UniversalForwardOnly"),
                    new ShaderTagId("SRPDefaultUnlit"), // Legacy shaders (do not have a gbuffer pass) are considered forward-only for backward compatibility
                    new ShaderTagId("LightweightForward") // Legacy shaders (do not have a gbuffer pass) are considered forward-only for backward compatibility
                };
                int forwardOnlyStencilRef = stencilData.stencilReference | (int)StencilUsage.MaterialUnlit;
                m_GBufferCopyDepthPass = new CopyDepthPass(RenderPassEvent.BeforeRenderingGbuffer + 1, m_CopyDepthMaterial, true);
                m_DeferredPass = new DeferredPass(RenderPassEvent.BeforeRenderingDeferredLights, m_DeferredLights);
                m_RenderOpaqueForwardOnlyPass = new DrawObjectsPass("Render Opaques Forward Only", forwardOnlyShaderTagIds, true, RenderPassEvent.BeforeRenderingOpaques, RenderQueueRange.opaque, data.opaqueLayerMask, forwardOnlyStencilState, forwardOnlyStencilRef);
            }

            // Always create this pass even in deferred because we use it for wireframe rendering in the Editor or offscreen depth texture rendering.
            m_RenderOpaqueForwardPass = new DrawObjectsPass(URPProfileId.DrawOpaqueObjects, true, RenderPassEvent.BeforeRenderingOpaques, RenderQueueRange.opaque, data.opaqueLayerMask, m_DefaultStencilState, stencilData.stencilReference);

            bool copyDepthAfterTransparents = m_CopyDepthMode == CopyDepthMode.AfterTransparents;

<<<<<<< HEAD
            m_CopyDepthPass = new CopyDepthPass(copyDepthAfterTransparents ? RenderPassEvent.AfterRenderingTransparents : RenderPassEvent.AfterRenderingSkybox, m_CopyDepthMaterial, true);
            m_CopyDepthPass.m_CopyResolvedDepth = RenderingUtils.MultisampleDepthResolveSupported(useRenderPassEnabled) && copyDepthAfterTransparents;
=======
            m_CopyDepthPass = new CopyDepthPass(copyDepthAfterTransparents ? RenderPassEvent.AfterRenderingTransparents : RenderPassEvent.AfterRenderingSkybox, m_CopyDepthMaterial);
            m_CopyDepthPass.m_CopyResolvedDepth = RenderingUtils.MultisampleDepthResolveSupported() && copyDepthAfterTransparents;
>>>>>>> 940ad3df
            m_DrawSkyboxPass = new DrawSkyboxPass(RenderPassEvent.BeforeRenderingSkybox);
            m_CopyColorPass = new CopyColorPass(RenderPassEvent.AfterRenderingSkybox, m_SamplingMaterial, m_BlitMaterial);
#if ADAPTIVE_PERFORMANCE_2_1_0_OR_NEWER
            if (needTransparencyPass)
#endif
            {
                m_TransparentSettingsPass = new TransparentSettingsPass(RenderPassEvent.BeforeRenderingTransparents, data.shadowTransparentReceive);
                m_RenderTransparentForwardPass = new DrawObjectsPass(URPProfileId.DrawTransparentObjects, false, RenderPassEvent.BeforeRenderingTransparents, RenderQueueRange.transparent, data.transparentLayerMask, m_DefaultStencilState, stencilData.stencilReference);
            }
            m_OnRenderObjectCallbackPass = new InvokeOnRenderObjectCallbackPass(RenderPassEvent.BeforeRenderingPostProcessing);

            m_PostProcessPasses = new PostProcessPasses(data.postProcessData, m_BlitMaterial);

            m_CapturePass = new CapturePass(RenderPassEvent.AfterRendering);
            m_FinalBlitPass = new FinalBlitPass(RenderPassEvent.AfterRendering + 1, m_BlitMaterial);

#if UNITY_EDITOR
            m_FinalDepthCopyPass = new CopyDepthPass(RenderPassEvent.AfterRendering + 9, m_CopyDepthMaterial);
#endif

            // RenderTexture format depends on camera and pipeline (HDR, non HDR, etc)
            // Samples (MSAA) depend on camera and pipeline
            m_ColorBufferSystem = new RenderTargetBufferSystem("_CameraColorAttachment");

            supportedRenderingFeatures = new RenderingFeatures()
            {
                cameraStacking = true,
            };

            if (this.renderingMode == RenderingMode.Deferred)
            {
                // Deferred rendering does not support MSAA.
                this.supportedRenderingFeatures.msaa = false;

                // Avoid legacy platforms: use vulkan instead.
                unsupportedGraphicsDeviceTypes = new GraphicsDeviceType[]
                {
                    GraphicsDeviceType.OpenGLCore,
                    GraphicsDeviceType.OpenGLES2,
                    GraphicsDeviceType.OpenGLES3
                };
            }

            LensFlareCommonSRP.mergeNeeded = 0;
            LensFlareCommonSRP.maxLensFlareWithOcclusionTemporalSample = 1;
            LensFlareCommonSRP.Initialize();
        }

        /// <inheritdoc />
        protected override void Dispose(bool disposing)
        {
            m_ForwardLights.Cleanup();
            m_GBufferPass?.Dispose();
            m_PostProcessPasses.Dispose();
            m_ColorBufferSystem.Dispose();
            m_MainLightShadowCasterPass?.Dispose();
            m_AdditionalLightsShadowCasterPass?.Dispose();

            m_CameraDepthAttachment?.Release();
            m_XRTargetHandleAlias?.Release();
            m_DepthTexture?.Release();
            m_NormalsTexture?.Release();
            m_OpaqueColor?.Release();
            m_MotionVectorColor?.Release();
            m_MotionVectorDepth?.Release();

            CoreUtils.Destroy(m_BlitMaterial);
            CoreUtils.Destroy(m_CopyDepthMaterial);
            CoreUtils.Destroy(m_SamplingMaterial);
            CoreUtils.Destroy(m_StencilDeferredMaterial);
            CoreUtils.Destroy(m_CameraMotionVecMaterial);
            CoreUtils.Destroy(m_ObjectMotionVecMaterial);

            Blitter.Cleanup();

            LensFlareCommonSRP.Dispose();
        }

        private void SetupFinalPassDebug(ref CameraData cameraData)
        {
            if ((DebugHandler != null) && DebugHandler.IsActiveForCamera(ref cameraData))
            {
                if (DebugHandler.TryGetFullscreenDebugMode(out DebugFullScreenMode fullScreenDebugMode, out int textureHeightPercent))
                {
                    Camera camera = cameraData.camera;
                    float screenWidth = camera.pixelWidth;
                    float screenHeight = camera.pixelHeight;
                    float height = Mathf.Clamp01(textureHeightPercent / 100f) * screenHeight;
                    float width = height * (screenWidth / screenHeight);
                    float normalizedSizeX = width / screenWidth;
                    float normalizedSizeY = height / screenHeight;
                    Rect normalizedRect = new Rect(1 - normalizedSizeX, 1 - normalizedSizeY, normalizedSizeX, normalizedSizeY);

                    switch (fullScreenDebugMode)
                    {
                        case DebugFullScreenMode.Depth:
                        {
                            DebugHandler.SetDebugRenderTarget(m_DepthTexture.nameID, normalizedRect, true);
                            break;
                        }
                        case DebugFullScreenMode.AdditionalLightsShadowMap:
                        {
                            DebugHandler.SetDebugRenderTarget(m_AdditionalLightsShadowCasterPass.m_AdditionalLightsShadowmapHandle, normalizedRect, false);
                            break;
                        }
                        case DebugFullScreenMode.MainLightShadowMap:
                        {
                            DebugHandler.SetDebugRenderTarget(m_MainLightShadowCasterPass.m_MainLightShadowmapTexture, normalizedRect, false);
                            break;
                        }
                        default:
                        {
                            break;
                        }
                    }
                }
                else
                {
                    DebugHandler.ResetDebugRenderTarget();
                }
            }
        }

        bool IsDepthPrimingEnabled()
        {
            return (m_DepthPrimingRecommended && m_DepthPrimingMode == DepthPrimingMode.Auto) || (m_DepthPrimingMode == DepthPrimingMode.Forced);
        }

        bool IsGLESDevice()
        {
            return SystemInfo.graphicsDeviceType == GraphicsDeviceType.OpenGLES2 || SystemInfo.graphicsDeviceType == GraphicsDeviceType.OpenGLES3;
        }

        /// <inheritdoc />
        public override void Setup(ScriptableRenderContext context, ref RenderingData renderingData)
        {
            m_ForwardLights.ProcessLights(ref renderingData);

            ref CameraData cameraData = ref renderingData.cameraData;
            Camera camera = cameraData.camera;
            RenderTextureDescriptor cameraTargetDescriptor = cameraData.cameraTargetDescriptor;

            DebugHandler?.Setup(context, ref cameraData);

            if (cameraData.cameraType != CameraType.Game)
                useRenderPassEnabled = false;

            // Special path for depth only offscreen cameras. Only write opaques + transparents.
            bool isOffscreenDepthTexture = cameraData.targetTexture != null && cameraData.targetTexture.format == RenderTextureFormat.Depth;
            if (isOffscreenDepthTexture)
            {
                ConfigureCameraTarget(k_CameraTarget, k_CameraTarget);
                SetupRenderPasses(in renderingData);
                EnqueuePass(m_RenderOpaqueForwardPass);

                // TODO: Do we need to inject transparents and skybox when rendering depth only camera? They don't write to depth.
                EnqueuePass(m_DrawSkyboxPass);
#if ADAPTIVE_PERFORMANCE_2_1_0_OR_NEWER
                if (!needTransparencyPass)
                    return;
#endif
                EnqueuePass(m_RenderTransparentForwardPass);
                return;
            }

            if (m_DeferredLights != null)
            {
                m_DeferredLights.ResolveMixedLightingMode(ref renderingData);
                m_DeferredLights.IsOverlay = cameraData.renderType == CameraRenderType.Overlay;
            }

            // Assign the camera color target early in case it is needed during AddRenderPasses.
            bool isPreviewCamera = cameraData.isPreviewCamera;
            var createColorTexture = m_IntermediateTextureMode == IntermediateTextureMode.Always && !isPreviewCamera;

            // Gather render passe input requirements
            RenderPassInputSummary renderPassInputs = GetRenderPassInputs(ref renderingData);

            // Should apply post-processing after rendering this camera?
            bool applyPostProcessing = cameraData.postProcessEnabled && m_PostProcessPasses.isCreated;

            // There's at least a camera in the camera stack that applies post-processing
            bool anyPostProcessing = renderingData.postProcessingEnabled && m_PostProcessPasses.isCreated;

            // If Camera's PostProcessing is enabled and if there any enabled PostProcessing requires depth texture as shader read resource (Motion Blur/DoF)
            bool cameraHasPostProcessingWithDepth = applyPostProcessing && cameraData.postProcessingRequiresDepthTexture;

            // TODO: We could cache and generate the LUT before rendering the stack
            bool generateColorGradingLUT = cameraData.postProcessEnabled && m_PostProcessPasses.isCreated;
            bool isSceneViewCamera = cameraData.isSceneViewCamera;
            // This indicates whether the renderer will output a depth texture.
            bool requiresDepthTexture = cameraData.requiresDepthTexture || renderPassInputs.requiresDepthTexture || m_DepthPrimingMode == DepthPrimingMode.Forced;

#if UNITY_EDITOR
            bool isGizmosEnabled = UnityEditor.Handles.ShouldRenderGizmos();
#else
            bool isGizmosEnabled = false;
#endif

            bool mainLightShadows = m_MainLightShadowCasterPass.Setup(ref renderingData);
            bool additionalLightShadows = m_AdditionalLightsShadowCasterPass.Setup(ref renderingData);
            bool transparentsNeedSettingsPass = m_TransparentSettingsPass.Setup(ref renderingData);

            // Depth prepass is generated in the following cases:
            // - If game or offscreen camera requires it we check if we can copy the depth from the rendering opaques pass and use that instead.
            // - Scene or preview cameras always require a depth texture. We do a depth pre-pass to simplify it and it shouldn't matter much for editor.
            // - Render passes require it
            bool requiresDepthPrepass = (requiresDepthTexture || cameraHasPostProcessingWithDepth) && !CanCopyDepth(ref renderingData.cameraData);
            requiresDepthPrepass |= isSceneViewCamera;
            requiresDepthPrepass |= isGizmosEnabled;
            requiresDepthPrepass |= isPreviewCamera;
            requiresDepthPrepass |= renderPassInputs.requiresDepthPrepass;
            requiresDepthPrepass |= renderPassInputs.requiresNormalsTexture;

            // Current aim of depth prepass is to generate a copy of depth buffer, it is NOT to prime depth buffer and reduce overdraw on non-mobile platforms.
            // When deferred renderer is enabled, depth buffer is already accessible so depth prepass is not needed.
            // The only exception is for generating depth-normal textures: SSAO pass needs it and it must run before forward-only geometry.
            // DepthNormal prepass will render:
            // - forward-only geometry when deferred renderer is enabled
            // - all geometry when forward renderer is enabled
            if (requiresDepthPrepass && this.actualRenderingMode == RenderingMode.Deferred && !renderPassInputs.requiresNormalsTexture)
                requiresDepthPrepass = false;

            requiresDepthPrepass |= m_DepthPrimingMode == DepthPrimingMode.Forced;

            // If possible try to merge the opaque and skybox passes instead of splitting them when "Depth Texture" is required.
            // The copying of depth should normally happen after rendering opaques.
            // But if we only require it for post processing or the scene camera then we do it after rendering transparent objects
            // Aim to have the most optimized render pass event for Depth Copy (The aim is to minimize the number of render passes)
            if (requiresDepthTexture)
            {
                bool copyDepthAfterTransparents = m_CopyDepthMode == CopyDepthMode.AfterTransparents;

                RenderPassEvent copyDepthPassEvent = copyDepthAfterTransparents ? RenderPassEvent.AfterRenderingTransparents : RenderPassEvent.AfterRenderingOpaques;
                // RenderPassInputs's requiresDepthTexture is configured through ScriptableRenderPass's ConfigureInput function
                if (renderPassInputs.requiresDepthTexture)
                {
                    // Do depth copy before the render pass that requires depth texture as shader read resource
                    copyDepthPassEvent = (RenderPassEvent)Mathf.Min((int)RenderPassEvent.AfterRenderingTransparents, ((int)renderPassInputs.requiresDepthTextureEarliestEvent) - 1);
                }
                m_CopyDepthPass.renderPassEvent = copyDepthPassEvent;
            }
            else if (cameraHasPostProcessingWithDepth || isSceneViewCamera || isGizmosEnabled)
            {
                // If only post process requires depth texture, we can re-use depth buffer from main geometry pass instead of enqueuing a depth copy pass, but no proper API to do that for now, so resort to depth copy pass for now
                m_CopyDepthPass.renderPassEvent = RenderPassEvent.AfterRenderingTransparents;
            }


            createColorTexture |= RequiresIntermediateColorTexture(ref cameraData);
            createColorTexture |= renderPassInputs.requiresColorTexture;
            createColorTexture &= !isPreviewCamera;

            // If camera requires depth and there's no depth pre-pass we create a depth texture that can be read later by effect requiring it.
            // When deferred renderer is enabled, we must always create a depth texture and CANNOT use BuiltinRenderTextureType.CameraTarget. This is to get
            // around a bug where during gbuffer pass (MRT pass), the camera depth attachment is correctly bound, but during
            // deferred pass ("camera color" + "camera depth"), the implicit depth surface of "camera color" is used instead of "camera depth",
            // because BuiltinRenderTextureType.CameraTarget for depth means there is no explicit depth attachment...
            bool createDepthTexture = (requiresDepthTexture || cameraHasPostProcessingWithDepth) && !requiresDepthPrepass;
            createDepthTexture |= !cameraData.resolveFinalTarget;
            // Deferred renderer always need to access depth buffer.
            createDepthTexture |= (this.actualRenderingMode == RenderingMode.Deferred && !useRenderPassEnabled);
            // Some render cases (e.g. Material previews) have shown we need to create a depth texture when we're forcing a prepass.
            createDepthTexture |= m_DepthPrimingMode == DepthPrimingMode.Forced;

#if ENABLE_VR && ENABLE_XR_MODULE
            // URP can't handle msaa/size mismatch between depth RT and color RT(for now we create intermediate textures to ensure they match)
            if (cameraData.xr.enabled)
                createColorTexture |= createDepthTexture;
#endif
#if UNITY_ANDROID || UNITY_WEBGL
            // GLES can not use render texture's depth buffer with the color buffer of the backbuffer
            // in such case we create a color texture for it too.
            if (SystemInfo.graphicsDeviceType != GraphicsDeviceType.Vulkan)
                createColorTexture |= createDepthTexture;
#endif
            bool useDepthPriming = IsDepthPrimingEnabled();
            useDepthPriming &= requiresDepthPrepass && (createDepthTexture || createColorTexture) && m_RenderingMode == RenderingMode.Forward && (cameraData.renderType == CameraRenderType.Base || cameraData.clearDepth);

            if (useRenderPassEnabled || useDepthPriming)
                createColorTexture |= createDepthTexture;

            // Configure all settings require to start a new camera stack (base camera only)
            if (cameraData.renderType == CameraRenderType.Base)
            {
                //Scene filtering redraws the objects on top of the resulting frame. It has to draw directly to the sceneview buffer.
                bool sceneViewFilterEnabled = camera.sceneViewFilterMode == Camera.SceneViewFilterMode.ShowFiltered;
                bool intermediateRenderTexture = (createColorTexture || createDepthTexture) && !sceneViewFilterEnabled;

                // RTHandles do not support combining color and depth in the same texture so we create them separately
                createDepthTexture = intermediateRenderTexture;

                RenderTargetIdentifier targetId = BuiltinRenderTextureType.CameraTarget;
#if ENABLE_VR && ENABLE_XR_MODULE
                if (cameraData.xr.enabled)
                    targetId = cameraData.xr.renderTarget;
#endif

                if (m_XRTargetHandleAlias == null || m_XRTargetHandleAlias.nameID != targetId)
                {
                    m_XRTargetHandleAlias?.Release();
                    m_XRTargetHandleAlias = RTHandles.Alloc(targetId);
                }

                // Doesn't create texture for Overlay cameras as they are already overlaying on top of created textures.
                if (intermediateRenderTexture)
                    CreateCameraRenderTarget(context, ref cameraTargetDescriptor, useDepthPriming);

                m_ActiveCameraColorAttachment = createColorTexture ? m_ColorBufferSystem.PeekBackBuffer() : m_XRTargetHandleAlias;
                m_ActiveCameraDepthAttachment = createDepthTexture ? m_CameraDepthAttachment : m_XRTargetHandleAlias;
            }
            else
            {
                cameraData.baseCamera.TryGetComponent<UniversalAdditionalCameraData>(out var baseCameraData);
                var baseRenderer = (UniversalRenderer)baseCameraData.scriptableRenderer;
                m_ColorBufferSystem = baseRenderer.m_ColorBufferSystem;
                m_ActiveCameraColorAttachment = m_ColorBufferSystem.PeekBackBuffer();
                m_ActiveCameraDepthAttachment = baseRenderer.m_ActiveCameraDepthAttachment;
                m_XRTargetHandleAlias = baseRenderer.m_XRTargetHandleAlias;
            }

            if (rendererFeatures.Count != 0 && !isPreviewCamera)
                ConfigureCameraColorTarget(m_ColorBufferSystem.PeekBackBuffer());

            cameraData.renderer.useDepthPriming = useDepthPriming;

            bool copyColorPass = renderingData.cameraData.requiresOpaqueTexture || renderPassInputs.requiresColorTexture;

            // Assign camera targets (color and depth)
            ConfigureCameraTarget(m_ActiveCameraColorAttachment, m_ActiveCameraDepthAttachment);

            bool hasPassesAfterPostProcessing = activeRenderPassQueue.Find(x => x.renderPassEvent == RenderPassEvent.AfterRenderingPostProcessing) != null;

            if (mainLightShadows)
                EnqueuePass(m_MainLightShadowCasterPass);

            if (additionalLightShadows)
                EnqueuePass(m_AdditionalLightsShadowCasterPass);

            bool requiresDepthCopyPass = !requiresDepthPrepass
                && (renderingData.cameraData.requiresDepthTexture || cameraHasPostProcessingWithDepth)
                && createDepthTexture;

            if ((DebugHandler != null) && DebugHandler.IsActiveForCamera(ref cameraData))
            {
                DebugHandler.TryGetFullscreenDebugMode(out var fullScreenMode);
                if (fullScreenMode == DebugFullScreenMode.Depth)
                {
                    requiresDepthPrepass = true;
                }

                if (!DebugHandler.IsLightingActive)
                {
                    mainLightShadows = false;
                    additionalLightShadows = false;

                    if (!isSceneViewCamera)
                    {
                        requiresDepthPrepass = false;
                        generateColorGradingLUT = false;
                        copyColorPass = false;
                        requiresDepthCopyPass = false;
                    }
                }

                if (useRenderPassEnabled)
                    useRenderPassEnabled = DebugHandler.IsRenderPassSupported;
            }
            if (this.actualRenderingMode == RenderingMode.Deferred)
            {
                if (m_DeferredLights.UseRenderPass && (RenderPassEvent.AfterRenderingGbuffer == renderPassInputs.requiresDepthNormalAtEvent || !useRenderPassEnabled))
                    m_DeferredLights.DisableFramebufferFetchInput();
            }

            // Allocate m_DepthTexture if used
            if ((this.actualRenderingMode == RenderingMode.Deferred && !this.useRenderPassEnabled) || requiresDepthPrepass || requiresDepthCopyPass)
            {
                var depthDescriptor = cameraTargetDescriptor;
                if (requiresDepthPrepass)
                {
                    depthDescriptor.graphicsFormat = GraphicsFormat.None;
                    depthDescriptor.depthStencilFormat = k_DepthStencilFormat;
                    depthDescriptor.depthBufferBits = k_DepthBufferBits;
                }
                else
                {
                    depthDescriptor.graphicsFormat = GraphicsFormat.R32_SFloat;
                    depthDescriptor.depthStencilFormat = GraphicsFormat.None;
                    depthDescriptor.depthBufferBits = 0;
                }

                depthDescriptor.msaaSamples = 1;// Depth-Only pass don't use MSAA
                RenderingUtils.ReAllocateIfNeeded(ref m_DepthTexture, depthDescriptor, FilterMode.Point, wrapMode: TextureWrapMode.Clamp, name: "_CameraDepthTexture");

                CommandBuffer cmd = CommandBufferPool.Get();
                cmd.SetGlobalTexture(m_DepthTexture.name, m_DepthTexture.nameID);
                context.ExecuteCommandBuffer(cmd);
                CommandBufferPool.Release(cmd);
            }

            // Allocate normal texture if used
            if (requiresDepthPrepass && renderPassInputs.requiresNormalsTexture)
            {
                ref var normalsTexture = ref m_NormalsTexture;
                string normalsTextureName = "_CameraNormalsTexture";

                if (this.actualRenderingMode == RenderingMode.Deferred)
                {
                    normalsTexture = ref m_DeferredLights.GbufferAttachments[(int)m_DeferredLights.GBufferNormalSmoothnessIndex];
                    normalsTextureName = normalsTexture.name;
                }

                var normalDescriptor = cameraTargetDescriptor;
                normalDescriptor.depthBufferBits = 0;
                // Never have MSAA on this depth texture. When doing MSAA depth priming this is the texture that is resolved to and used for post-processing.
                normalDescriptor.msaaSamples = 1;// Depth-Only pass don't use MSAA
                // Find compatible render-target format for storing normals.
                // Shader code outputs normals in signed format to be compatible with deferred gbuffer layout.
                // Deferred gbuffer format is signed so that normals can be blended for terrain geometry.
                if (this.actualRenderingMode == RenderingMode.Deferred)
                    normalDescriptor.graphicsFormat = m_DeferredLights.GetGBufferFormat(m_DeferredLights.GBufferNormalSmoothnessIndex); // the one used by the gbuffer.
                else
                    normalDescriptor.graphicsFormat = DepthNormalOnlyPass.GetGraphicsFormat();

                RenderingUtils.ReAllocateIfNeeded(ref normalsTexture, normalDescriptor, FilterMode.Point, TextureWrapMode.Clamp, name: normalsTextureName);

                CommandBuffer cmd = CommandBufferPool.Get();
                cmd.SetGlobalTexture(normalsTexture.name, normalsTexture.nameID);
                context.ExecuteCommandBuffer(cmd);
                CommandBufferPool.Release(cmd);
            }

            if (requiresDepthPrepass)
            {
                if (renderPassInputs.requiresNormalsTexture)
                {
                    if (this.actualRenderingMode == RenderingMode.Deferred)
                    {
                        // In deferred mode, depth-normal prepass does really primes the depth and normal buffers, instead of creating a copy.
                        // It is necessary because we need to render depth&normal for forward-only geometry and it is the only way
                        // to get them before the SSAO pass.

                        int gbufferNormalIndex = m_DeferredLights.GBufferNormalSmoothnessIndex;
                        m_DepthNormalPrepass.Setup(m_ActiveCameraDepthAttachment, m_DeferredLights.GbufferAttachments[gbufferNormalIndex]);

                        // Only render forward-only geometry, as standard geometry will be rendered as normal into the gbuffer.
                        if (RenderPassEvent.AfterRenderingGbuffer <= renderPassInputs.requiresDepthNormalAtEvent &&
                            renderPassInputs.requiresDepthNormalAtEvent <= RenderPassEvent.BeforeRenderingOpaques)
                            m_DepthNormalPrepass.shaderTagIds = k_DepthNormalsOnly;
                    }
                    else
                    {
                        m_DepthNormalPrepass.Setup(m_DepthTexture, m_NormalsTexture);
                    }

                    EnqueuePass(m_DepthNormalPrepass);
                }
                else
                {
                    // Deferred renderer does not require a depth-prepass to generate samplable depth texture.
                    if (this.actualRenderingMode != RenderingMode.Deferred)
                    {
                        m_DepthPrepass.Setup(cameraTargetDescriptor, m_DepthTexture);
                        EnqueuePass(m_DepthPrepass);
                    }
                }
            }

            // Depth priming requires a manual resolve of MSAA depth right after the depth prepass. If autoresolve is supported but MSAA is 1x then a copy is still required.
            if (useDepthPriming && (SystemInfo.graphicsDeviceType != GraphicsDeviceType.Vulkan || cameraTargetDescriptor.msaaSamples == 1))
            {
                m_PrimedDepthCopyPass.Setup(m_ActiveCameraDepthAttachment, m_DepthTexture);
                EnqueuePass(m_PrimedDepthCopyPass);
            }

            if (generateColorGradingLUT)
            {
                colorGradingLutPass.ConfigureDescriptor(in renderingData.postProcessingData, out var desc, out var filterMode);
                RenderingUtils.ReAllocateIfNeeded(ref m_PostProcessPasses.m_ColorGradingLut, desc, filterMode, TextureWrapMode.Clamp, name: "_InternalGradingLut");
                colorGradingLutPass.Setup(colorGradingLut);
                EnqueuePass(colorGradingLutPass);
            }

#if ENABLE_VR && ENABLE_XR_MODULE
            if (cameraData.xr.hasValidOcclusionMesh)
                EnqueuePass(m_XROcclusionMeshPass);
#endif

            if (this.actualRenderingMode == RenderingMode.Deferred)
            {
                if (m_DeferredLights.UseRenderPass && (RenderPassEvent.AfterRenderingGbuffer == renderPassInputs.requiresDepthNormalAtEvent || !useRenderPassEnabled))
                    m_DeferredLights.DisableFramebufferFetchInput();

                EnqueueDeferred(ref renderingData, requiresDepthPrepass, renderPassInputs.requiresNormalsTexture, mainLightShadows, additionalLightShadows);
            }
            else
            {
                // Optimized store actions are very important on tile based GPUs and have a great impact on performance.
                // if MSAA is enabled and any of the following passes need a copy of the color or depth target, make sure the MSAA'd surface is stored
                // if following passes won't use it then just resolve (the Resolve action will still store the resolved surface, but discard the MSAA'd surface, which is very expensive to store).
                RenderBufferStoreAction opaquePassColorStoreAction = RenderBufferStoreAction.Store;
                if (cameraTargetDescriptor.msaaSamples > 1)
                    opaquePassColorStoreAction = copyColorPass ? RenderBufferStoreAction.StoreAndResolve : RenderBufferStoreAction.Store;

                // make sure we store the depth only if following passes need it.
                RenderBufferStoreAction opaquePassDepthStoreAction = (copyColorPass || requiresDepthCopyPass) ? RenderBufferStoreAction.Store : RenderBufferStoreAction.DontCare;
#if ENABLE_VR && ENABLE_XR_MODULE
                if (cameraData.xr.enabled && cameraData.xr.copyDepth)
                {
                    opaquePassDepthStoreAction = RenderBufferStoreAction.Store;
                }
#endif

                // handle multisample depth resolve by setting the appropriate store actions if supported
                if (requiresDepthCopyPass && cameraTargetDescriptor.msaaSamples > 1 && RenderingUtils.MultisampleDepthResolveSupported())
                {
                    bool isCopyDepthAfterTransparent = m_CopyDepthPass.renderPassEvent == RenderPassEvent.AfterRenderingTransparents;

                    // we could StoreAndResolve when the depth copy is after opaque, but performance wise doing StoreAndResolve of depth targets is more expensive than a simple Store + following depth copy pass on Apple GPUs,
                    // because of the extra resolve step. So, unless we are copying the depth after the transparent pass, just Store the depth target.
                    if (isCopyDepthAfterTransparent && !copyColorPass)
                    {
                        if (opaquePassDepthStoreAction == RenderBufferStoreAction.Store)
                            opaquePassDepthStoreAction = RenderBufferStoreAction.StoreAndResolve;
                        else if (opaquePassDepthStoreAction == RenderBufferStoreAction.DontCare)
                            opaquePassDepthStoreAction = RenderBufferStoreAction.Resolve;
                    }
                }

                m_RenderOpaqueForwardPass.ConfigureColorStoreAction(opaquePassColorStoreAction);
                m_RenderOpaqueForwardPass.ConfigureDepthStoreAction(opaquePassDepthStoreAction);

                m_RenderOpaqueForwardPass.ConfigureClear(ClearFlag.All, Color.black);

                EnqueuePass(m_RenderOpaqueForwardPass);
            }

            if (camera.clearFlags == CameraClearFlags.Skybox && cameraData.renderType != CameraRenderType.Overlay)
            {
                if (RenderSettings.skybox != null || (camera.TryGetComponent(out Skybox cameraSkybox) && cameraSkybox.material != null))
                    EnqueuePass(m_DrawSkyboxPass);
            }

            // If a depth texture was created we necessarily need to copy it, otherwise we could have render it to a renderbuffer.
            // Also skip if Deferred+RenderPass as CameraDepthTexture is used and filled by the GBufferPass
            // however we might need the depth texture with Forward-only pass rendered to it, so enable the copy depth in that case
            if (requiresDepthCopyPass && !(this.actualRenderingMode == RenderingMode.Deferred && useRenderPassEnabled && !renderPassInputs.requiresDepthTexture))
            {
                m_CopyDepthPass.Setup(m_ActiveCameraDepthAttachment, m_DepthTexture);
                EnqueuePass(m_CopyDepthPass);
            }

            // Set the depth texture to the far Z if we do not have a depth prepass or copy depth
            // Don't do this for Overlay cameras to not lose depth data in between cameras (as Base is guaranteed to be first)
            if (cameraData.renderType == CameraRenderType.Base && !requiresDepthPrepass && !requiresDepthCopyPass)
                Shader.SetGlobalTexture("_CameraDepthTexture", SystemInfo.usesReversedZBuffer ? Texture2D.blackTexture : Texture2D.whiteTexture);

            if (copyColorPass)
            {
                // TODO: Downsampling method should be stored in the renderer instead of in the asset.
                // We need to migrate this data to renderer. For now, we query the method in the active asset.
                Downsampling downsamplingMethod = UniversalRenderPipeline.asset.opaqueDownsampling;
                var descriptor = cameraTargetDescriptor;
                CopyColorPass.ConfigureDescriptor(downsamplingMethod, ref descriptor, out var filterMode);

                RenderingUtils.ReAllocateIfNeeded(ref m_OpaqueColor, descriptor, filterMode, TextureWrapMode.Clamp, name: "_CameraOpaqueTexture");
                m_CopyColorPass.Setup(m_ActiveCameraColorAttachment, m_OpaqueColor, downsamplingMethod);
                EnqueuePass(m_CopyColorPass);
            }

            if (renderPassInputs.requiresMotionVectors && !cameraData.xr.enabled)
            {
                SupportedRenderingFeatures.active.motionVectors = true; // hack for enabling UI

                var colorDescriptor = cameraTargetDescriptor;
                colorDescriptor.graphicsFormat = MotionVectorRenderPass.m_TargetFormat;
                colorDescriptor.depthBufferBits = (int)DepthBits.None;
                RenderingUtils.ReAllocateIfNeeded(ref m_MotionVectorColor, colorDescriptor, FilterMode.Point, TextureWrapMode.Clamp, name: "_MotionVectorTexture");

                var depthDescriptor = cameraTargetDescriptor;
                depthDescriptor.graphicsFormat = GraphicsFormat.None;
                RenderingUtils.ReAllocateIfNeeded(ref m_MotionVectorDepth, depthDescriptor, FilterMode.Point, TextureWrapMode.Clamp, name: "_MotionVectorDepthTexture");

                var data = MotionVectorRendering.instance.GetMotionDataForCamera(camera, cameraData);
                m_MotionVectorPass.Setup(m_MotionVectorColor, m_MotionVectorDepth, data);
                EnqueuePass(m_MotionVectorPass);
            }

            bool lastCameraInTheStack = cameraData.resolveFinalTarget;

#if ADAPTIVE_PERFORMANCE_2_1_0_OR_NEWER
            if (needTransparencyPass)
#endif
            {
                if (transparentsNeedSettingsPass)
                {
                    EnqueuePass(m_TransparentSettingsPass);
                }

                // if this is not lastCameraInTheStack we still need to Store, since the MSAA buffer might be needed by the Overlay cameras
                RenderBufferStoreAction transparentPassColorStoreAction = cameraTargetDescriptor.msaaSamples > 1 && lastCameraInTheStack ? RenderBufferStoreAction.Resolve : RenderBufferStoreAction.Store;
                RenderBufferStoreAction transparentPassDepthStoreAction = RenderBufferStoreAction.DontCare;

                // If CopyDepthPass pass event is scheduled on or after AfterRenderingTransparent, we will need to store the depth buffer or resolve (store for now until latest trunk has depth resolve support) it for MSAA case
                if (requiresDepthCopyPass && m_CopyDepthPass.renderPassEvent >= RenderPassEvent.AfterRenderingTransparents)
                {
                    transparentPassDepthStoreAction = RenderBufferStoreAction.Store;

                    // handle depth resolve on platforms supporting it
                    if (cameraTargetDescriptor.msaaSamples > 1 && RenderingUtils.MultisampleDepthResolveSupported())
                        transparentPassDepthStoreAction = RenderBufferStoreAction.Resolve;
                }

                m_RenderTransparentForwardPass.ConfigureColorStoreAction(transparentPassColorStoreAction);
                m_RenderTransparentForwardPass.ConfigureDepthStoreAction(transparentPassDepthStoreAction);
                EnqueuePass(m_RenderTransparentForwardPass);
            }
            EnqueuePass(m_OnRenderObjectCallbackPass);


            bool hasCaptureActions = renderingData.cameraData.captureActions != null && lastCameraInTheStack;
            bool applyFinalPostProcessing = anyPostProcessing && lastCameraInTheStack &&
                renderingData.cameraData.antialiasing == AntialiasingMode.FastApproximateAntialiasing;

            // When post-processing is enabled we can use the stack to resolve rendering to camera target (screen or RT).
            // However when there are render passes executing after post we avoid resolving to screen so rendering continues (before sRGBConversion etc)
            bool resolvePostProcessingToCameraTarget = !hasCaptureActions && !hasPassesAfterPostProcessing && !applyFinalPostProcessing;

            if (applyPostProcessing)
            {
                var desc = PostProcessPass.GetCompatibleDescriptor(cameraTargetDescriptor, cameraTargetDescriptor.width, cameraTargetDescriptor.height, cameraTargetDescriptor.graphicsFormat, DepthBits.None);
                RenderingUtils.ReAllocateIfNeeded(ref m_PostProcessPasses.m_AfterPostProcessColor, desc, FilterMode.Point, TextureWrapMode.Clamp, name: "_AfterPostProcessTexture");
            }

            if (lastCameraInTheStack)
            {
                SetupFinalPassDebug(ref cameraData);

                // Post-processing will resolve to final target. No need for final blit pass.
                if (applyPostProcessing)
                {
                    // if resolving to screen we need to be able to perform sRGBConversion in post-processing if necessary
                    bool doSRGBConversion = resolvePostProcessingToCameraTarget;
                    postProcessPass.Setup(cameraTargetDescriptor, m_ActiveCameraColorAttachment, resolvePostProcessingToCameraTarget, m_ActiveCameraDepthAttachment, colorGradingLut, applyFinalPostProcessing, doSRGBConversion);
                    EnqueuePass(postProcessPass);
                }

                var sourceForFinalPass = m_ActiveCameraColorAttachment;

                // Do FXAA or any other final post-processing effect that might need to run after AA.
                if (applyFinalPostProcessing)
                {
                    finalPostProcessPass.SetupFinalPass(sourceForFinalPass, true);
                    EnqueuePass(finalPostProcessPass);
                }

                if (renderingData.cameraData.captureActions != null)
                {
                    m_CapturePass.Setup(sourceForFinalPass);
                    EnqueuePass(m_CapturePass);
                }

                // if post-processing then we already resolved to camera target while doing post.
                // Also only do final blit if camera is not rendering to RT.
                bool cameraTargetResolved =
                    // final PP always blit to camera target
                    applyFinalPostProcessing ||
                    // no final PP but we have PP stack. In that case it blit unless there are render pass after PP
                    (applyPostProcessing && !hasPassesAfterPostProcessing && !hasCaptureActions) ||
                    // offscreen camera rendering to a texture, we don't need a blit pass to resolve to screen
                    m_ActiveCameraColorAttachment.nameID == m_XRTargetHandleAlias.nameID;

                // We need final blit to resolve to screen
                if (!cameraTargetResolved)
                {
                    m_FinalBlitPass.Setup(cameraTargetDescriptor, sourceForFinalPass);
                    EnqueuePass(m_FinalBlitPass);
                }

#if ENABLE_VR && ENABLE_XR_MODULE
                if (cameraData.xr.enabled)
                {
                    // active depth is depth target, we don't need a blit pass to resolve
                    bool depthTargetResolved = m_ActiveCameraDepthAttachment.nameID == cameraData.xr.renderTarget;

                    if (!depthTargetResolved && cameraData.xr.copyDepth)
                    {
                        m_XRCopyDepthPass.Setup(m_ActiveCameraDepthAttachment, m_XRTargetHandleAlias);
                        m_XRCopyDepthPass.CopyToDepth = true;
                        EnqueuePass(m_XRCopyDepthPass);
                    }
                }
#endif
            }
            // stay in RT so we resume rendering on stack after post-processing
            else if (applyPostProcessing)
            {
                postProcessPass.Setup(cameraTargetDescriptor, m_ActiveCameraColorAttachment, false, m_ActiveCameraDepthAttachment, colorGradingLut, false, false);
                EnqueuePass(postProcessPass);
            }

#if UNITY_EDITOR
            if (isSceneViewCamera || (isGizmosEnabled && lastCameraInTheStack))
            {
                // Scene view camera should always resolve target (not stacked)
                m_FinalDepthCopyPass.Setup(m_DepthTexture, k_CameraTarget);
                m_FinalDepthCopyPass.CopyToDepth = true;
                m_FinalDepthCopyPass.MssaSamples = 0;
                EnqueuePass(m_FinalDepthCopyPass);
            }
#endif
        }

        /// <inheritdoc />
        public override void SetupLights(ScriptableRenderContext context, ref RenderingData renderingData)
        {
            m_ForwardLights.Setup(context, ref renderingData);

            if (this.actualRenderingMode == RenderingMode.Deferred)
                m_DeferredLights.SetupLights(context, ref renderingData);
        }

        /// <inheritdoc />
        public override void SetupCullingParameters(ref ScriptableCullingParameters cullingParameters,
            ref CameraData cameraData)
        {
            // TODO: PerObjectCulling also affect reflection probes. Enabling it for now.
            // if (asset.additionalLightsRenderingMode == LightRenderingMode.Disabled ||
            //     asset.maxAdditionalLightsCount == 0)
            // {
            //     cullingParameters.cullingOptions |= CullingOptions.DisablePerObjectCulling;
            // }

            // We disable shadow casters if both shadow casting modes are turned off
            // or the shadow distance has been turned down to zero
            bool isShadowCastingDisabled = !UniversalRenderPipeline.asset.supportsMainLightShadows && !UniversalRenderPipeline.asset.supportsAdditionalLightShadows;
            bool isShadowDistanceZero = Mathf.Approximately(cameraData.maxShadowDistance, 0.0f);
            if (isShadowCastingDisabled || isShadowDistanceZero)
            {
                cullingParameters.cullingOptions &= ~CullingOptions.ShadowCasters;
            }

            if (this.actualRenderingMode == RenderingMode.Deferred)
                cullingParameters.maximumVisibleLights = 0xFFFF;
            else
            {
                // We set the number of maximum visible lights allowed and we add one for the mainlight...
                //
                // Note: However ScriptableRenderContext.Cull() does not differentiate between light types.
                //       If there is no active main light in the scene, ScriptableRenderContext.Cull() might return  ( cullingParameters.maximumVisibleLights )  visible additional lights.
                //       i.e ScriptableRenderContext.Cull() might return  ( UniversalRenderPipeline.maxVisibleAdditionalLights + 1 )  visible additional lights !
                cullingParameters.maximumVisibleLights = UniversalRenderPipeline.maxVisibleAdditionalLights + 1;
            }
            cullingParameters.shadowDistance = cameraData.maxShadowDistance;

            cullingParameters.conservativeEnclosingSphere = UniversalRenderPipeline.asset.conservativeEnclosingSphere;

            cullingParameters.numIterationsEnclosingSphere = UniversalRenderPipeline.asset.numIterationsEnclosingSphere;
        }

        /// <inheritdoc />
        public override void FinishRendering(CommandBuffer cmd)
        {
            m_ColorBufferSystem.Clear(cmd);
            m_ActiveCameraColorAttachment = null;
            m_ActiveCameraDepthAttachment = null;
        }

        void EnqueueDeferred(ref RenderingData renderingData, bool hasDepthPrepass, bool hasNormalPrepass, bool applyMainShadow, bool applyAdditionalShadow)
        {
            m_DeferredLights.Setup(
                ref renderingData,
                applyAdditionalShadow ? m_AdditionalLightsShadowCasterPass : null,
                hasDepthPrepass,
                hasNormalPrepass,
                m_DepthTexture,
                m_ActiveCameraDepthAttachment,
                m_ActiveCameraColorAttachment
            );
            // Need to call Configure for both of these passes to setup input attachments as first frame otherwise will raise errors
            if (useRenderPassEnabled && m_DeferredLights.UseRenderPass)
            {
                m_GBufferPass.Configure(null, renderingData.cameraData.cameraTargetDescriptor);
                m_DeferredPass.Configure(null, renderingData.cameraData.cameraTargetDescriptor);
            }

            EnqueuePass(m_GBufferPass);

            //Must copy depth for deferred shading: TODO wait for API fix to bind depth texture as read-only resource.
            if (!useRenderPassEnabled || !m_DeferredLights.UseRenderPass)
            {
                m_GBufferCopyDepthPass.Setup(m_CameraDepthAttachment, m_DepthTexture);
                EnqueuePass(m_GBufferCopyDepthPass);
            }

            EnqueuePass(m_DeferredPass);

            EnqueuePass(m_RenderOpaqueForwardOnlyPass);
        }

        private struct RenderPassInputSummary
        {
            internal bool requiresDepthTexture;
            internal bool requiresDepthPrepass;
            internal bool requiresNormalsTexture;
            internal bool requiresColorTexture;
            internal bool requiresMotionVectors;
            internal RenderPassEvent requiresDepthNormalAtEvent;
            internal RenderPassEvent requiresDepthTextureEarliestEvent;
        }

        private RenderPassInputSummary GetRenderPassInputs(ref RenderingData renderingData)
        {
            RenderPassEvent beforeMainRenderingEvent = m_RenderingMode == RenderingMode.Deferred ? RenderPassEvent.BeforeRenderingGbuffer : RenderPassEvent.BeforeRenderingOpaques;

            RenderPassInputSummary inputSummary = new RenderPassInputSummary();
            inputSummary.requiresDepthNormalAtEvent = RenderPassEvent.BeforeRenderingOpaques;
            inputSummary.requiresDepthTextureEarliestEvent = RenderPassEvent.BeforeRenderingPostProcessing;
            for (int i = 0; i < activeRenderPassQueue.Count; ++i)
            {
                ScriptableRenderPass pass = activeRenderPassQueue[i];
                bool needsDepth = (pass.input & ScriptableRenderPassInput.Depth) != ScriptableRenderPassInput.None;
                bool needsNormals = (pass.input & ScriptableRenderPassInput.Normal) != ScriptableRenderPassInput.None;
                bool needsColor = (pass.input & ScriptableRenderPassInput.Color) != ScriptableRenderPassInput.None;
                bool needsMotion = (pass.input & ScriptableRenderPassInput.Motion) != ScriptableRenderPassInput.None;
                bool eventBeforeMainRendering = pass.renderPassEvent <= beforeMainRenderingEvent;

                inputSummary.requiresDepthTexture |= needsDepth;
                inputSummary.requiresDepthPrepass |= needsNormals || needsDepth && eventBeforeMainRendering;
                inputSummary.requiresNormalsTexture |= needsNormals;
                inputSummary.requiresColorTexture |= needsColor;
                inputSummary.requiresMotionVectors |= needsMotion;
                if (needsDepth)
                    inputSummary.requiresDepthTextureEarliestEvent = (RenderPassEvent)Mathf.Min((int)pass.renderPassEvent, (int)inputSummary.requiresDepthTextureEarliestEvent);
                if (needsNormals || needsDepth)
                    inputSummary.requiresDepthNormalAtEvent = (RenderPassEvent)Mathf.Min((int)pass.renderPassEvent, (int)inputSummary.requiresDepthNormalAtEvent);
            }

            return inputSummary;
        }

        void CreateCameraRenderTarget(ScriptableRenderContext context, ref RenderTextureDescriptor descriptor, bool primedDepth)
        {
            CommandBuffer cmd = CommandBufferPool.Get();
            using (new ProfilingScope(null, Profiling.createCameraRenderTarget))
            {
                if (m_ColorBufferSystem.PeekBackBuffer() == null || m_ColorBufferSystem.PeekBackBuffer().nameID != BuiltinRenderTextureType.CameraTarget)
                {
                    var colorDescriptor = descriptor;
                    colorDescriptor.useMipMap = false;
                    colorDescriptor.autoGenerateMips = false;
                    colorDescriptor.depthBufferBits = (int)DepthBits.None;
                    m_ColorBufferSystem.SetCameraSettings(cmd, colorDescriptor, FilterMode.Bilinear);
                    m_ActiveCameraColorAttachment = m_ColorBufferSystem.GetBackBuffer(cmd);
                    ConfigureCameraColorTarget(m_ActiveCameraColorAttachment);
                    cmd.SetGlobalTexture("_CameraColorTexture", m_ActiveCameraColorAttachment.nameID);
                    //Set _AfterPostProcessTexture, users might still rely on this although it is now always the cameratarget due to swapbuffer
                    cmd.SetGlobalTexture("_AfterPostProcessTexture", m_ActiveCameraColorAttachment.nameID);
                }

                if (m_CameraDepthAttachment == null || m_CameraDepthAttachment.nameID != BuiltinRenderTextureType.CameraTarget)
                {
                    var depthDescriptor = descriptor;
                    depthDescriptor.useMipMap = false;
                    depthDescriptor.autoGenerateMips = false;
                    depthDescriptor.bindMS = false;

                    bool hasMSAA = depthDescriptor.msaaSamples > 1 && (SystemInfo.supportsMultisampledTextures != 0);

                    // if MSAA is enabled and we are not resolving depth, which we only do if the CopyDepthPass is AfterTransparents,
                    // then we want to bind the multisampled surface.
                    if (hasMSAA)
                    {
                        // if depth priming is enabled the copy depth primed pass is meant to do the MSAA resolve, so we want to bind the MS surface
                        if (IsDepthPrimingEnabled())
                            depthDescriptor.bindMS = true;
                        else
                            depthDescriptor.bindMS = !(RenderingUtils.MultisampleDepthResolveSupported() && m_CopyDepthMode == CopyDepthMode.AfterTransparents);
                    }

                    // binding MS surfaces is not supported by the GLES backend, and it won't be fixed after investigating
                    // the high performance impact of potential fixes, which would make it more expensive than depth prepass (fogbugz 1339401 for more info)
                    if (IsGLESDevice())
                        depthDescriptor.bindMS = false;

                    depthDescriptor.graphicsFormat = GraphicsFormat.None;
                    depthDescriptor.depthStencilFormat = k_DepthStencilFormat;
                    RenderingUtils.ReAllocateIfNeeded(ref m_CameraDepthAttachment, depthDescriptor, FilterMode.Point, TextureWrapMode.Clamp, name: "_CameraDepthAttachment");
                    cmd.SetGlobalTexture(m_CameraDepthAttachment.name, m_CameraDepthAttachment.nameID);
                }
            }

            context.ExecuteCommandBuffer(cmd);
            CommandBufferPool.Release(cmd);
        }

        bool PlatformRequiresExplicitMsaaResolve()
        {
#if UNITY_EDITOR
            // In the editor play-mode we use a Game View Render Texture, with
            // samples count forced to 1 so we always need to do an explicit MSAA resolve.
            return true;
#else
            // On Metal/iOS the MSAA resolve is done implicitly as part of the renderpass, so we do not need an extra intermediate pass for the explicit autoresolve.
            // Note: On Vulkan Standalone, despite SystemInfo.supportsMultisampleAutoResolve being true, the backbuffer has only 1 sample, so we still require
            // the explicit resolve on non-mobile platforms with supportsMultisampleAutoResolve.
            return !(SystemInfo.supportsMultisampleAutoResolve && Application.isMobilePlatform)
                && SystemInfo.graphicsDeviceType != GraphicsDeviceType.Metal;
#endif
        }

        /// <summary>
        /// Checks if the pipeline needs to create a intermediate render texture.
        /// </summary>
        /// <param name="cameraData">CameraData contains all relevant render target information for the camera.</param>
        /// <seealso cref="CameraData"/>
        /// <returns>Return true if pipeline needs to render to a intermediate render texture.</returns>
        bool RequiresIntermediateColorTexture(ref CameraData cameraData)
        {
            // When rendering a camera stack we always create an intermediate render texture to composite camera results.
            // We create it upon rendering the Base camera.
            if (cameraData.renderType == CameraRenderType.Base && !cameraData.resolveFinalTarget)
                return true;

            // Always force rendering into intermediate color texture if deferred rendering mode is selected.
            // Reason: without intermediate color texture, the target camera texture is y-flipped.
            // However, the target camera texture is bound during gbuffer pass and deferred pass.
            // Gbuffer pass will not be y-flipped because it is MRT (see ScriptableRenderContext implementation),
            // while deferred pass will be y-flipped, which breaks rendering.
            // This incurs an extra blit into at the end of rendering.
            if (this.actualRenderingMode == RenderingMode.Deferred)
                return true;

            bool isSceneViewCamera = cameraData.isSceneViewCamera;
            var cameraTargetDescriptor = cameraData.cameraTargetDescriptor;
            int msaaSamples = cameraTargetDescriptor.msaaSamples;
            bool isScaledRender = !Mathf.Approximately(cameraData.renderScale, 1.0f);
            bool isCompatibleBackbufferTextureDimension = cameraTargetDescriptor.dimension == TextureDimension.Tex2D;
            bool requiresExplicitMsaaResolve = msaaSamples > 1 && PlatformRequiresExplicitMsaaResolve();
            bool isOffscreenRender = cameraData.targetTexture != null && !isSceneViewCamera;
            bool isCapturing = cameraData.captureActions != null;

#if ENABLE_VR && ENABLE_XR_MODULE
            if (cameraData.xr.enabled)
            {
                isScaledRender = false;
                isCompatibleBackbufferTextureDimension = cameraData.xr.renderTargetDesc.dimension == cameraTargetDescriptor.dimension;
            }
#endif

            bool requiresBlitForOffscreenCamera = cameraData.postProcessEnabled || cameraData.requiresOpaqueTexture || requiresExplicitMsaaResolve || !cameraData.isDefaultViewport;
            if (isOffscreenRender)
                return requiresBlitForOffscreenCamera;

            return requiresBlitForOffscreenCamera || isSceneViewCamera || isScaledRender || cameraData.isHdrEnabled ||
                !isCompatibleBackbufferTextureDimension || isCapturing || cameraData.requireSrgbConversion;
        }

        bool CanCopyDepth(ref CameraData cameraData)
        {
            bool msaaEnabledForCamera = cameraData.cameraTargetDescriptor.msaaSamples > 1;
            bool supportsTextureCopy = SystemInfo.copyTextureSupport != CopyTextureSupport.None;
            bool supportsDepthTarget = RenderingUtils.SupportsRenderTextureFormat(RenderTextureFormat.Depth);
            bool supportsDepthCopy = !msaaEnabledForCamera && (supportsDepthTarget || supportsTextureCopy);

            bool msaaDepthResolve = msaaEnabledForCamera && SystemInfo.supportsMultisampledTextures != 0;

            // copying depth on GLES3 is giving invalid results. This won't be fixed by the driver team because it would introduce performance issues (more info in the Fogbugz issue 1339401 comments)
            if (IsGLESDevice())
                return false;

            return supportsDepthCopy || msaaDepthResolve;
        }

        internal override void SwapColorBuffer(CommandBuffer cmd)
        {
            m_ColorBufferSystem.Swap();

            //Check if we are using the depth that is attached to color buffer
            if (m_ActiveCameraDepthAttachment.nameID != BuiltinRenderTextureType.CameraTarget)
                ConfigureCameraTarget(m_ColorBufferSystem.GetBackBuffer(cmd), m_ColorBufferSystem.GetBufferA());
            else
                ConfigureCameraColorTarget(m_ColorBufferSystem.GetBackBuffer(cmd));

            m_ActiveCameraColorAttachment = m_ColorBufferSystem.GetBackBuffer(cmd);
            cmd.SetGlobalTexture("_CameraColorTexture", m_ActiveCameraColorAttachment.nameID);
            //Set _AfterPostProcessTexture, users might still rely on this although it is now always the cameratarget due to swapbuffer
            cmd.SetGlobalTexture("_AfterPostProcessTexture", m_ActiveCameraColorAttachment.nameID);
        }

        internal override RTHandle GetCameraColorFrontBuffer(CommandBuffer cmd)
        {
            return m_ColorBufferSystem.GetFrontBuffer(cmd);
        }

        internal override RTHandle GetCameraColorBackBuffer(CommandBuffer cmd)
        {
            return m_ColorBufferSystem.GetBackBuffer(cmd);
        }

        internal override void EnableSwapBufferMSAA(bool enable)
        {
            m_ColorBufferSystem.EnableMSAA(enable);
        }
    }
}<|MERGE_RESOLUTION|>--- conflicted
+++ resolved
@@ -238,13 +238,8 @@
 
             bool copyDepthAfterTransparents = m_CopyDepthMode == CopyDepthMode.AfterTransparents;
 
-<<<<<<< HEAD
             m_CopyDepthPass = new CopyDepthPass(copyDepthAfterTransparents ? RenderPassEvent.AfterRenderingTransparents : RenderPassEvent.AfterRenderingSkybox, m_CopyDepthMaterial, true);
-            m_CopyDepthPass.m_CopyResolvedDepth = RenderingUtils.MultisampleDepthResolveSupported(useRenderPassEnabled) && copyDepthAfterTransparents;
-=======
-            m_CopyDepthPass = new CopyDepthPass(copyDepthAfterTransparents ? RenderPassEvent.AfterRenderingTransparents : RenderPassEvent.AfterRenderingSkybox, m_CopyDepthMaterial);
             m_CopyDepthPass.m_CopyResolvedDepth = RenderingUtils.MultisampleDepthResolveSupported() && copyDepthAfterTransparents;
->>>>>>> 940ad3df
             m_DrawSkyboxPass = new DrawSkyboxPass(RenderPassEvent.BeforeRenderingSkybox);
             m_CopyColorPass = new CopyColorPass(RenderPassEvent.AfterRenderingSkybox, m_SamplingMaterial, m_BlitMaterial);
 #if ADAPTIVE_PERFORMANCE_2_1_0_OR_NEWER
