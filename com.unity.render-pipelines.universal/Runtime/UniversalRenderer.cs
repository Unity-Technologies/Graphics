--- conflicted
+++ resolved
@@ -205,15 +205,11 @@
                 {
                     m_DrawSkyboxPass.DebugHandler = DebugHandler;
                 }
-<<<<<<< HEAD
+                if (m_PostProcessPasses.postProcessPass != null)
+                {
+                    m_PostProcessPasses.postProcessPass.DebugHandler = DebugHandler;
+                }
                 if (m_PostProcessPasses.finalPostProcessPass != null)
-=======
-                if(m_PostProcessPasses.postProcessPass != null)
-                {
-                    m_PostProcessPasses.postProcessPass.DebugHandler = DebugHandler;
-                }
-                if(m_PostProcessPasses.finalPostProcessPass != null)
->>>>>>> 2841d06e
                 {
                     m_PostProcessPasses.finalPostProcessPass.DebugHandler = DebugHandler;
                 }
@@ -278,23 +274,24 @@
 
         private void SetupFinalPassDebug(ref CameraData cameraData)
         {
-            if((DebugHandler != null) && DebugHandler.IsActiveForCamera(ref cameraData))
-            {
-                if(DebugHandler.TryGetFullscreenDebugMode(out DebugFullScreenMode fullScreenDebugMode))
+            if ((DebugHandler != null) && DebugHandler.IsActiveForCamera(ref cameraData))
+            {
+                if (DebugHandler.TryGetFullscreenDebugMode(out DebugFullScreenMode fullScreenDebugMode, out int outputHeight))
                 {
                     Camera camera = cameraData.camera;
                     float screenWidth = camera.pixelWidth;
                     float screenHeight = camera.pixelHeight;
-                    float size = Mathf.Min(screenWidth, screenHeight);
-                    float normalizedSizeX = size / screenWidth;
-                    float normalizedSizeY = size / screenHeight;
+                    float height = Mathf.Min(outputHeight, screenHeight);
+                    float width = height * (screenWidth / screenHeight);
+                    float normalizedSizeX = width / screenWidth;
+                    float normalizedSizeY = height / screenHeight;
                     Rect normalizedRect = new Rect(1 - normalizedSizeX, 1 - normalizedSizeY, normalizedSizeX, normalizedSizeY);
 
-                    switch(fullScreenDebugMode)
+                    switch (fullScreenDebugMode)
                     {
                         case DebugFullScreenMode.Depth:
                         {
-                            DebugHandler.SetDebugRenderTarget(m_DepthTexture.Identifier(), new Rect(0, 0, 1, 1));
+                            DebugHandler.SetDebugRenderTarget(m_DepthTexture.Identifier(), normalizedRect);
                             break;
                         }
                         // TODO: Restore this once we have access to the screen-space shadow texture...
@@ -702,47 +699,6 @@
                 EnqueuePass(postProcessPass);
             }
 
-<<<<<<< HEAD
-            if ((DebugHandler != null) &&
-                DebugHandler.IsActiveForCamera(ref cameraData) &&
-                DebugHandler.TryGetFullscreenDebugMode(out DebugFullScreenMode fullScreenDebugMode, out int outputHeight))
-            {
-                RenderTargetIdentifier debugBuffer;
-                float screenWidth = camera.pixelWidth;
-                float screenHeight = camera.pixelHeight;
-                float height = Mathf.Min(outputHeight, screenHeight);
-                float width = height * (screenWidth / screenHeight);
-                Rect pixelRect = new Rect();
-
-                switch (fullScreenDebugMode)
-                {
-                    case DebugFullScreenMode.Depth:
-                        debugBuffer = m_DepthTexture.Identifier();
-                        pixelRect = new Rect(screenWidth - width, screenHeight - height, width, height);
-                        break;
-                    // TODO: Restore this once we have access to the screen-space shadow texture...
-                    // case DebugFullScreenMode.MainLightShadowsOnly:
-                    //     debugBuffer = new RenderTargetIdentifier("_ScreenSpaceShadowmapTexture");
-                    //     break;
-                    case DebugFullScreenMode.AdditionalLightsShadowMap:
-                        debugBuffer = m_AdditionalLightsShadowCasterPass.m_AdditionalLightsShadowmapTexture;
-                        pixelRect = new Rect(screenWidth - width, screenHeight - height, width, height);
-                        break;
-                    case DebugFullScreenMode.MainLightShadowMap:
-                        debugBuffer = m_MainLightShadowCasterPass.m_MainLightShadowmapTexture;
-                        pixelRect = new Rect(screenWidth - width, screenHeight - height, width, height);
-                        break;
-                    default:
-                        debugBuffer = m_OpaqueColor.Identifier();
-                        break;
-                }
-
-                m_DebugPass.Setup(cameraTargetDescriptor, debugBuffer, fullScreenDebugMode, false, pixelRect);
-                EnqueuePass(m_DebugPass);
-            }
-
-=======
->>>>>>> 2841d06e
 #if UNITY_EDITOR
             if (isSceneViewCamera && isGizmosEnabled)
             {
