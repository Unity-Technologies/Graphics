using System.Collections.Generic;
using UnityEngine.Rendering.Universal.Internal;

namespace UnityEngine.Rendering.Universal
{
    /// <summary>
    /// Rendering modes for Universal renderer.
    /// </summary>
    public enum RenderingMode
    {
        /// <summary>Render all objects and lighting in one pass, with a hard limit on the number of lights that can be applied on an object.</summary>
        Forward,
        /// <summary>Render all objects first in a g-buffer pass, then apply all lighting in a separate pass using deferred shading.</summary>
        Deferred
    };

    /// <summary>
    /// When the Universal Renderer should use Depth Priming in Forward mode.
    /// </summary>
    public enum DepthPrimingMode
    {
        /// <summary>Depth Priming will never be used.</summary>
        Disabled,
        /// <summary>Depth Priming will only be used if there is a depth prepass needed by any of the render passes.</summary>
        Auto,
        /// <summary>A depth prepass will be explicitly requested so Depth Priming can be used.</summary>
        Forced,
    }

    /// <summary>
    /// Default renderer for Universal RP.
    /// This renderer is supported on all Universal RP supported platforms.
    /// It uses a classic forward rendering strategy with per-object light culling.
    /// </summary>
    public sealed class UniversalRenderer : ScriptableRenderer
    {
        const int k_DepthStencilBufferBits = 32;
        static readonly List<ShaderTagId> k_DepthNormalsOnly = new List<ShaderTagId> { new ShaderTagId("DepthNormalsOnly") };

        private static class Profiling
        {
            private const string k_Name = nameof(UniversalRenderer);
            public static readonly ProfilingSampler createCameraRenderTarget = new ProfilingSampler($"{k_Name}.{nameof(CreateCameraRenderTarget)}");
        }

        // Rendering mode setup from UI.
        internal RenderingMode renderingMode => m_RenderingMode;

        // Actual rendering mode, which may be different (ex: wireframe rendering, harware not capable of deferred rendering).
        internal RenderingMode actualRenderingMode => (GL.wireframe || (DebugHandler != null && DebugHandler.IsActiveModeUnsupportedForDeferred) || m_DeferredLights == null || !m_DeferredLights.IsRuntimeSupportedThisFrame() || m_DeferredLights.IsOverlay)
        ? RenderingMode.Forward
        : this.renderingMode;

        internal bool accurateGbufferNormals => m_DeferredLights != null ? m_DeferredLights.AccurateGbufferNormals : false;

#if ADAPTIVE_PERFORMANCE_2_1_0_OR_NEWER
        internal bool needTransparencyPass { get { return !UniversalRenderPipeline.asset.useAdaptivePerformance || !AdaptivePerformance.AdaptivePerformanceRenderSettings.SkipTransparentObjects;; } }
#endif
        /// <summary>Property to control the depth priming behavior of the forward rendering path.</summary>
        public DepthPrimingMode depthPrimingMode { get { return m_DepthPrimingMode; } set { m_DepthPrimingMode = value; } }
        DepthOnlyPass m_DepthPrepass;
        DepthNormalOnlyPass m_DepthNormalPrepass;
        CopyDepthPass m_PrimedDepthCopyPass;
        MotionVectorRenderPass m_MotionVectorPass;
        MainLightShadowCasterPass m_MainLightShadowCasterPass;
        AdditionalLightsShadowCasterPass m_AdditionalLightsShadowCasterPass;
        GBufferPass m_GBufferPass;
        CopyDepthPass m_GBufferCopyDepthPass;
        DeferredPass m_DeferredPass;
        DrawObjectsPass m_RenderOpaqueForwardOnlyPass;
        DrawObjectsPass m_RenderOpaqueForwardPass;
        DrawSkyboxPass m_DrawSkyboxPass;
        CopyDepthPass m_CopyDepthPass;
        CopyColorPass m_CopyColorPass;
        TransparentSettingsPass m_TransparentSettingsPass;
        DrawObjectsPass m_RenderTransparentForwardPass;
        InvokeOnRenderObjectCallbackPass m_OnRenderObjectCallbackPass;
        FinalBlitPass m_FinalBlitPass;
        CapturePass m_CapturePass;
#if ENABLE_VR && ENABLE_XR_MODULE
        XROcclusionMeshPass m_XROcclusionMeshPass;
        CopyDepthPass m_XRCopyDepthPass;
#endif
#if UNITY_EDITOR
        CopyDepthPass m_FinalDepthCopyPass;
#endif

        internal RenderTargetBufferSystem m_ColorBufferSystem;

        RenderTargetHandle m_ActiveCameraColorAttachment;
        RenderTargetHandle m_ColorFrontBuffer;
        RenderTargetHandle m_ActiveCameraDepthAttachment;
        RenderTargetHandle m_CameraDepthAttachment;
        RenderTargetHandle m_DepthTexture;
        RenderTargetHandle m_NormalsTexture;
        RenderTargetHandle m_OpaqueColor;

        ForwardLights m_ForwardLights;
        DeferredLights m_DeferredLights;
        RenderingMode m_RenderingMode;
        DepthPrimingMode m_DepthPrimingMode;
        CopyDepthMode m_CopyDepthMode;
        bool m_DepthPrimingRecommended;
        StencilState m_DefaultStencilState;
        LightCookieManager m_LightCookieManager;
        IntermediateTextureMode m_IntermediateTextureMode;

        // Materials used in URP Scriptable Render Passes
        Material m_BlitMaterial = null;
        Material m_CopyDepthMaterial = null;
        Material m_SamplingMaterial = null;
        Material m_StencilDeferredMaterial = null;
        Material m_CameraMotionVecMaterial = null;
        Material m_ObjectMotionVecMaterial = null;

        PostProcessPasses m_PostProcessPasses;
        internal ColorGradingLutPass colorGradingLutPass { get => m_PostProcessPasses.colorGradingLutPass; }
        internal PostProcessPass postProcessPass { get => m_PostProcessPasses.postProcessPass; }
        internal PostProcessPass finalPostProcessPass { get => m_PostProcessPasses.finalPostProcessPass; }
        internal RenderTargetHandle colorGradingLut { get => m_PostProcessPasses.colorGradingLut; }
        internal DeferredLights deferredLights { get => m_DeferredLights; }

        public UniversalRenderer(UniversalRendererData data) : base(data)
        {
#if ENABLE_VR && ENABLE_XR_MODULE
            Experimental.Rendering.XRSystem.Initialize(XRPassUniversal.Create, data.xrSystemData.shaders.xrOcclusionMeshPS, data.xrSystemData.shaders.xrMirrorViewPS);
#endif
            // TODO: should merge shaders with HDRP into core, XR dependency for now.
            // TODO: replace/merge URP blit into core blitter.
            Blitter.Initialize(data.shaders.coreBlitPS, data.shaders.coreBlitColorAndDepthPS);

            m_BlitMaterial = CoreUtils.CreateEngineMaterial(data.shaders.blitPS);
            m_CopyDepthMaterial = CoreUtils.CreateEngineMaterial(data.shaders.copyDepthPS);
            m_SamplingMaterial = CoreUtils.CreateEngineMaterial(data.shaders.samplingPS);
            m_StencilDeferredMaterial = CoreUtils.CreateEngineMaterial(data.shaders.stencilDeferredPS);
            m_CameraMotionVecMaterial = CoreUtils.CreateEngineMaterial(data.shaders.cameraMotionVector);
            m_ObjectMotionVecMaterial = CoreUtils.CreateEngineMaterial(data.shaders.objectMotionVector);

            StencilStateData stencilData = data.defaultStencilState;
            m_DefaultStencilState = StencilState.defaultValue;
            m_DefaultStencilState.enabled = stencilData.overrideStencilState;
            m_DefaultStencilState.SetCompareFunction(stencilData.stencilCompareFunction);
            m_DefaultStencilState.SetPassOperation(stencilData.passOperation);
            m_DefaultStencilState.SetFailOperation(stencilData.failOperation);
            m_DefaultStencilState.SetZFailOperation(stencilData.zFailOperation);

            m_IntermediateTextureMode = data.intermediateTextureMode;

            {
                var settings = LightCookieManager.Settings.GetDefault();
                var asset = UniversalRenderPipeline.asset;
                if (asset)
                {
                    settings.atlas.format = asset.additionalLightsCookieFormat;
                    settings.atlas.resolution = asset.additionalLightsCookieResolution;
                }

                m_LightCookieManager = new LightCookieManager(ref settings);
            }

            this.stripShadowsOffVariants = true;
            this.stripAdditionalLightOffVariants = true;

            ForwardLights.InitParams forwardInitParams;
            forwardInitParams.lightCookieManager = m_LightCookieManager;
            forwardInitParams.clusteredRendering = data.clusteredRendering;
            forwardInitParams.tileSize = (int)data.tileSize;
            m_ForwardLights = new ForwardLights(forwardInitParams);
            //m_DeferredLights.LightCulling = data.lightCulling;
            this.m_RenderingMode = data.renderingMode;
            this.m_DepthPrimingMode = data.depthPrimingMode;
            this.m_CopyDepthMode = data.copyDepthMode;
            useRenderPassEnabled = data.useNativeRenderPass && SystemInfo.graphicsDeviceType != GraphicsDeviceType.OpenGLES2;

#if UNITY_ANDROID || UNITY_IOS || UNITY_TVOS
            this.m_DepthPrimingRecommended = false;
#else
            this.m_DepthPrimingRecommended = true;
#endif

            // Note: Since all custom render passes inject first and we have stable sort,
            // we inject the builtin passes in the before events.
            m_MainLightShadowCasterPass = new MainLightShadowCasterPass(RenderPassEvent.BeforeRenderingShadows);
            m_AdditionalLightsShadowCasterPass = new AdditionalLightsShadowCasterPass(RenderPassEvent.BeforeRenderingShadows);

#if ENABLE_VR && ENABLE_XR_MODULE
            m_XROcclusionMeshPass = new XROcclusionMeshPass(RenderPassEvent.BeforeRenderingOpaques);
            // Schedule XR copydepth right after m_FinalBlitPass(AfterRendering + 1)
            m_XRCopyDepthPass = new CopyDepthPass(RenderPassEvent.AfterRendering + 2, m_CopyDepthMaterial);
#endif
            m_DepthPrepass = new DepthOnlyPass(RenderPassEvent.BeforeRenderingPrePasses, RenderQueueRange.opaque, data.opaqueLayerMask);
            m_DepthNormalPrepass = new DepthNormalOnlyPass(RenderPassEvent.BeforeRenderingPrePasses, RenderQueueRange.opaque, data.opaqueLayerMask);
            m_MotionVectorPass = new MotionVectorRenderPass(m_CameraMotionVecMaterial, m_ObjectMotionVecMaterial);

            if (this.renderingMode == RenderingMode.Forward)
            {
                m_PrimedDepthCopyPass = new CopyDepthPass(RenderPassEvent.AfterRenderingPrePasses, m_CopyDepthMaterial);
            }

            if (this.renderingMode == RenderingMode.Deferred)
            {
                var deferredInitParams = new DeferredLights.InitParams();
                deferredInitParams.stencilDeferredMaterial = m_StencilDeferredMaterial;
                deferredInitParams.lightCookieManager = m_LightCookieManager;
                m_DeferredLights = new DeferredLights(deferredInitParams, useRenderPassEnabled);
                m_DeferredLights.AccurateGbufferNormals = data.accurateGbufferNormals;

                m_GBufferPass = new GBufferPass(RenderPassEvent.BeforeRenderingGbuffer, RenderQueueRange.opaque, data.opaqueLayerMask, m_DefaultStencilState, stencilData.stencilReference, m_DeferredLights);
                // Forward-only pass only runs if deferred renderer is enabled.
                // It allows specific materials to be rendered in a forward-like pass.
                // We render both gbuffer pass and forward-only pass before the deferred lighting pass so we can minimize copies of depth buffer and
                // benefits from some depth rejection.
                // - If a material can be rendered either forward or deferred, then it should declare a UniversalForward and a UniversalGBuffer pass.
                // - If a material cannot be lit in deferred (unlit, bakedLit, special material such as hair, skin shader), then it should declare UniversalForwardOnly pass
                // - Legacy materials have unamed pass, which is implicitely renamed as SRPDefaultUnlit. In that case, they are considered forward-only too.
                // TO declare a material with unnamed pass and UniversalForward/UniversalForwardOnly pass is an ERROR, as the material will be rendered twice.
                StencilState forwardOnlyStencilState = DeferredLights.OverwriteStencil(m_DefaultStencilState, (int)StencilUsage.MaterialMask);
                ShaderTagId[] forwardOnlyShaderTagIds = new ShaderTagId[]
                {
                    new ShaderTagId("UniversalForwardOnly"),
                    new ShaderTagId("SRPDefaultUnlit"), // Legacy shaders (do not have a gbuffer pass) are considered forward-only for backward compatibility
                    new ShaderTagId("LightweightForward") // Legacy shaders (do not have a gbuffer pass) are considered forward-only for backward compatibility
                };
                int forwardOnlyStencilRef = stencilData.stencilReference | (int)StencilUsage.MaterialUnlit;
                m_GBufferCopyDepthPass = new CopyDepthPass(RenderPassEvent.BeforeRenderingGbuffer + 1, m_CopyDepthMaterial);
                m_DeferredPass = new DeferredPass(RenderPassEvent.BeforeRenderingDeferredLights, m_DeferredLights);
                m_RenderOpaqueForwardOnlyPass = new DrawObjectsPass("Render Opaques Forward Only", forwardOnlyShaderTagIds, true, RenderPassEvent.BeforeRenderingOpaques, RenderQueueRange.opaque, data.opaqueLayerMask, forwardOnlyStencilState, forwardOnlyStencilRef);
            }

            // Always create this pass even in deferred because we use it for wireframe rendering in the Editor or offscreen depth texture rendering.
            m_RenderOpaqueForwardPass = new DrawObjectsPass(URPProfileId.DrawOpaqueObjects, true, RenderPassEvent.BeforeRenderingOpaques, RenderQueueRange.opaque, data.opaqueLayerMask, m_DefaultStencilState, stencilData.stencilReference);

            bool copyDepthAfterTransparents = m_CopyDepthMode == CopyDepthMode.AfterTransparents;

            m_CopyDepthPass = new CopyDepthPass(copyDepthAfterTransparents ? RenderPassEvent.AfterRenderingTransparents : RenderPassEvent.AfterRenderingSkybox, m_CopyDepthMaterial);
            m_CopyDepthPass.m_CopyResolvedDepth = RenderingUtils.MultisampleDepthResolveSupported(useRenderPassEnabled) && copyDepthAfterTransparents;
            m_DrawSkyboxPass = new DrawSkyboxPass(RenderPassEvent.BeforeRenderingSkybox);
            m_CopyColorPass = new CopyColorPass(RenderPassEvent.AfterRenderingSkybox, m_SamplingMaterial, m_BlitMaterial);
#if ADAPTIVE_PERFORMANCE_2_1_0_OR_NEWER
            if (needTransparencyPass)
#endif
            {
                m_TransparentSettingsPass = new TransparentSettingsPass(RenderPassEvent.BeforeRenderingTransparents, data.shadowTransparentReceive);
                m_RenderTransparentForwardPass = new DrawObjectsPass(URPProfileId.DrawTransparentObjects, false, RenderPassEvent.BeforeRenderingTransparents, RenderQueueRange.transparent, data.transparentLayerMask, m_DefaultStencilState, stencilData.stencilReference);
            }
            m_OnRenderObjectCallbackPass = new InvokeOnRenderObjectCallbackPass(RenderPassEvent.BeforeRenderingPostProcessing);

            m_PostProcessPasses = new PostProcessPasses(data.postProcessData, m_BlitMaterial);

            m_CapturePass = new CapturePass(RenderPassEvent.AfterRendering);
            m_FinalBlitPass = new FinalBlitPass(RenderPassEvent.AfterRendering + 1, m_BlitMaterial);

#if UNITY_EDITOR
            m_FinalDepthCopyPass = new CopyDepthPass(RenderPassEvent.AfterRendering + 9, m_CopyDepthMaterial);
#endif

            // RenderTexture format depends on camera and pipeline (HDR, non HDR, etc)
            // Samples (MSAA) depend on camera and pipeline
            m_ColorBufferSystem = new RenderTargetBufferSystem("_CameraColorAttachment");
            m_CameraDepthAttachment.Init("_CameraDepthAttachment");
            m_DepthTexture.Init("_CameraDepthTexture");
            m_NormalsTexture.Init("_CameraNormalsTexture");
            m_OpaqueColor.Init("_CameraOpaqueTexture");

            supportedRenderingFeatures = new RenderingFeatures()
            {
                cameraStacking = true,
            };

            if (this.renderingMode == RenderingMode.Deferred)
            {
                // Deferred rendering does not support MSAA.
                this.supportedRenderingFeatures.msaa = false;

                // Avoid legacy platforms: use vulkan instead.
                unsupportedGraphicsDeviceTypes = new GraphicsDeviceType[]
                {
                    GraphicsDeviceType.OpenGLCore,
                    GraphicsDeviceType.OpenGLES2,
                    GraphicsDeviceType.OpenGLES3
                };
            }

            LensFlareCommonSRP.mergeNeeded = 0;
            LensFlareCommonSRP.maxLensFlareWithOcclusionTemporalSample = 1;
            LensFlareCommonSRP.Initialize();
        }

        /// <inheritdoc />
        protected override void Dispose(bool disposing)
        {
            m_ForwardLights.Cleanup();
            m_PostProcessPasses.Dispose();

            CoreUtils.Destroy(m_BlitMaterial);
            CoreUtils.Destroy(m_CopyDepthMaterial);
            CoreUtils.Destroy(m_SamplingMaterial);
            CoreUtils.Destroy(m_StencilDeferredMaterial);
            CoreUtils.Destroy(m_CameraMotionVecMaterial);
            CoreUtils.Destroy(m_ObjectMotionVecMaterial);

            Blitter.Cleanup();

            LensFlareCommonSRP.Dispose();
        }

        private void SetupFinalPassDebug(ref CameraData cameraData)
        {
            if ((DebugHandler != null) && DebugHandler.IsActiveForCamera(ref cameraData))
            {
                if (DebugHandler.TryGetFullscreenDebugMode(out DebugFullScreenMode fullScreenDebugMode, out int textureHeightPercent))
                {
                    Camera camera = cameraData.camera;
                    float screenWidth = camera.pixelWidth;
                    float screenHeight = camera.pixelHeight;
                    float height = Mathf.Clamp01(textureHeightPercent / 100f) * screenHeight;
                    float width = height * (screenWidth / screenHeight);
                    float normalizedSizeX = width / screenWidth;
                    float normalizedSizeY = height / screenHeight;
                    Rect normalizedRect = new Rect(1 - normalizedSizeX, 1 - normalizedSizeY, normalizedSizeX, normalizedSizeY);

                    switch (fullScreenDebugMode)
                    {
                        case DebugFullScreenMode.Depth:
                        {
                            DebugHandler.SetDebugRenderTarget(m_DepthTexture.Identifier(), normalizedRect, true);
                            break;
                        }
                        case DebugFullScreenMode.AdditionalLightsShadowMap:
                        {
                            DebugHandler.SetDebugRenderTarget(m_AdditionalLightsShadowCasterPass.m_AdditionalLightsShadowmapTexture, normalizedRect, false);
                            break;
                        }
                        case DebugFullScreenMode.MainLightShadowMap:
                        {
                            DebugHandler.SetDebugRenderTarget(m_MainLightShadowCasterPass.m_MainLightShadowmapTexture, normalizedRect, false);
                            break;
                        }
                        default:
                        {
                            break;
                        }
                    }
                }
                else
                {
                    DebugHandler.ResetDebugRenderTarget();
                }
            }
        }

        /// <inheritdoc />
        public override void Setup(ScriptableRenderContext context, ref RenderingData renderingData)
        {
            m_ForwardLights.ProcessLights(ref renderingData);

            ref CameraData cameraData = ref renderingData.cameraData;
            Camera camera = cameraData.camera;
            RenderTextureDescriptor cameraTargetDescriptor = cameraData.cameraTargetDescriptor;

            DebugHandler?.Setup(context, ref cameraData);

            if (cameraData.cameraType != CameraType.Game)
                useRenderPassEnabled = false;

            // Special path for depth only offscreen cameras. Only write opaques + transparents.
            bool isOffscreenDepthTexture = cameraData.targetTexture != null && cameraData.targetTexture.format == RenderTextureFormat.Depth;
            if (isOffscreenDepthTexture)
            {
                ConfigureCameraTarget(BuiltinRenderTextureType.CameraTarget, BuiltinRenderTextureType.CameraTarget);
                AddRenderPasses(ref renderingData);
                EnqueuePass(m_RenderOpaqueForwardPass);

                // TODO: Do we need to inject transparents and skybox when rendering depth only camera? They don't write to depth.
                EnqueuePass(m_DrawSkyboxPass);
#if ADAPTIVE_PERFORMANCE_2_1_0_OR_NEWER
                if (!needTransparencyPass)
                    return;
#endif
                EnqueuePass(m_RenderTransparentForwardPass);
                return;
            }

            if (m_DeferredLights != null)
            {
                m_DeferredLights.ResolveMixedLightingMode(ref renderingData);
                m_DeferredLights.IsOverlay = cameraData.renderType == CameraRenderType.Overlay;
            }

            // Assign the camera color target early in case it is needed during AddRenderPasses.
            bool isPreviewCamera = cameraData.isPreviewCamera;
            var createColorTexture = m_IntermediateTextureMode == IntermediateTextureMode.Always && !isPreviewCamera;
            if (createColorTexture)
            {
                m_ActiveCameraColorAttachment = m_ColorBufferSystem.GetBackBuffer();
                var activeColorRenderTargetId = m_ActiveCameraColorAttachment.Identifier();
#if ENABLE_VR && ENABLE_XR_MODULE
                if (cameraData.xr.enabled) activeColorRenderTargetId = new RenderTargetIdentifier(activeColorRenderTargetId, 0, CubemapFace.Unknown, -1);
#endif
                ConfigureCameraColorTarget(activeColorRenderTargetId);
            }

            // Add render passes and gather the input requirements
            isCameraColorTargetValid = true;
            AddRenderPasses(ref renderingData);
            isCameraColorTargetValid = false;
            RenderPassInputSummary renderPassInputs = GetRenderPassInputs(ref renderingData);

            // Should apply post-processing after rendering this camera?
            bool applyPostProcessing = cameraData.postProcessEnabled && m_PostProcessPasses.isCreated;

            // There's at least a camera in the camera stack that applies post-processing
            bool anyPostProcessing = renderingData.postProcessingEnabled && m_PostProcessPasses.isCreated;

            // If Camera's PostProcessing is enabled and if there any enabled PostProcessing requires depth texture as shader read resource (Motion Blur/DoF)
            bool cameraHasPostProcessingWithDepth = applyPostProcessing && cameraData.postProcessingRequiresDepthTexture;

            // TODO: We could cache and generate the LUT before rendering the stack
            bool generateColorGradingLUT = cameraData.postProcessEnabled && m_PostProcessPasses.isCreated;
            bool isSceneViewCamera = cameraData.isSceneViewCamera;
            // This indicates whether the renderer will output a depth texture.
            bool requiresDepthTexture = cameraData.requiresDepthTexture || renderPassInputs.requiresDepthTexture || m_DepthPrimingMode == DepthPrimingMode.Forced;

#if UNITY_EDITOR
            bool isGizmosEnabled = UnityEditor.Handles.ShouldRenderGizmos();
#else
            bool isGizmosEnabled = false;
#endif

            bool mainLightShadows = m_MainLightShadowCasterPass.Setup(ref renderingData);
            bool additionalLightShadows = m_AdditionalLightsShadowCasterPass.Setup(ref renderingData);
            bool transparentsNeedSettingsPass = m_TransparentSettingsPass.Setup(ref renderingData);

            // Depth prepass is generated in the following cases:
            // - If game or offscreen camera requires it we check if we can copy the depth from the rendering opaques pass and use that instead.
            // - Scene or preview cameras always require a depth texture. We do a depth pre-pass to simplify it and it shouldn't matter much for editor.
            // - Render passes require it
            bool requiresDepthPrepass = (requiresDepthTexture || cameraHasPostProcessingWithDepth) && !CanCopyDepth(ref renderingData.cameraData);
            requiresDepthPrepass |= isSceneViewCamera;
            requiresDepthPrepass |= isGizmosEnabled;
            requiresDepthPrepass |= isPreviewCamera;
            requiresDepthPrepass |= renderPassInputs.requiresDepthPrepass;
            requiresDepthPrepass |= renderPassInputs.requiresNormalsTexture;

            // Current aim of depth prepass is to generate a copy of depth buffer, it is NOT to prime depth buffer and reduce overdraw on non-mobile platforms.
            // When deferred renderer is enabled, depth buffer is already accessible so depth prepass is not needed.
            // The only exception is for generating depth-normal textures: SSAO pass needs it and it must run before forward-only geometry.
            // DepthNormal prepass will render:
            // - forward-only geometry when deferred renderer is enabled
            // - all geometry when forward renderer is enabled
            if (requiresDepthPrepass && this.actualRenderingMode == RenderingMode.Deferred && !renderPassInputs.requiresNormalsTexture)
                requiresDepthPrepass = false;

            requiresDepthPrepass |= m_DepthPrimingMode == DepthPrimingMode.Forced;

            // If possible try to merge the opaque and skybox passes instead of splitting them when "Depth Texture" is required.
            // The copying of depth should normally happen after rendering opaques.
            // But if we only require it for post processing or the scene camera then we do it after rendering transparent objects
            // Aim to have the most optimized render pass event for Depth Copy (The aim is to minimize the number of render passes)
            if (requiresDepthTexture)
            {
                bool copyDepthAfterTransparents = m_CopyDepthMode == CopyDepthMode.AfterTransparents;

                RenderPassEvent copyDepthPassEvent = copyDepthAfterTransparents ? RenderPassEvent.AfterRenderingTransparents : RenderPassEvent.AfterRenderingOpaques;
                // RenderPassInputs's requiresDepthTexture is configured through ScriptableRenderPass's ConfigureInput function
                if (renderPassInputs.requiresDepthTexture)
                {
                    // Do depth copy before the render pass that requires depth texture as shader read resource
                    copyDepthPassEvent = (RenderPassEvent)Mathf.Min((int)RenderPassEvent.AfterRenderingTransparents, ((int)renderPassInputs.requiresDepthTextureEarliestEvent) - 1);
                }
                m_CopyDepthPass.renderPassEvent = copyDepthPassEvent;
            }
            else if (cameraHasPostProcessingWithDepth || isSceneViewCamera || isGizmosEnabled)
            {
                // If only post process requires depth texture, we can re-use depth buffer from main geometry pass instead of enqueuing a depth copy pass, but no proper API to do that for now, so resort to depth copy pass for now
                m_CopyDepthPass.renderPassEvent = RenderPassEvent.AfterRenderingTransparents;
            }


            createColorTexture |= RequiresIntermediateColorTexture(ref cameraData);
            createColorTexture |= renderPassInputs.requiresColorTexture;
            createColorTexture &= !isPreviewCamera;

            // If camera requires depth and there's no depth pre-pass we create a depth texture that can be read later by effect requiring it.
            // When deferred renderer is enabled, we must always create a depth texture and CANNOT use BuiltinRenderTextureType.CameraTarget. This is to get
            // around a bug where during gbuffer pass (MRT pass), the camera depth attachment is correctly bound, but during
            // deferred pass ("camera color" + "camera depth"), the implicit depth surface of "camera color" is used instead of "camera depth",
            // because BuiltinRenderTextureType.CameraTarget for depth means there is no explicit depth attachment...
            bool createDepthTexture = (requiresDepthTexture || cameraHasPostProcessingWithDepth) && !requiresDepthPrepass;
            createDepthTexture |= !cameraData.resolveFinalTarget;
            // Deferred renderer always need to access depth buffer.
            createDepthTexture |= (this.actualRenderingMode == RenderingMode.Deferred && !useRenderPassEnabled);
            // Some render cases (e.g. Material previews) have shown we need to create a depth texture when we're forcing a prepass.
            createDepthTexture |= m_DepthPrimingMode == DepthPrimingMode.Forced;

#if ENABLE_VR && ENABLE_XR_MODULE
            if (cameraData.xr.enabled)
            {
                // URP can't handle msaa/size mismatch between depth RT and color RT(for now we create intermediate textures to ensure they match)
                createDepthTexture |= createColorTexture;
                createColorTexture = createDepthTexture;
            }
#endif

#if UNITY_ANDROID || UNITY_WEBGL
            if (SystemInfo.graphicsDeviceType != GraphicsDeviceType.Vulkan)
            {
                // GLES can not use render texture's depth buffer with the color buffer of the backbuffer
                // in such case we create a color texture for it too.
                createColorTexture |= createDepthTexture;
            }
#endif
            bool useDepthPriming = (m_DepthPrimingRecommended && m_DepthPrimingMode == DepthPrimingMode.Auto) || (m_DepthPrimingMode == DepthPrimingMode.Forced);
            useDepthPriming &= requiresDepthPrepass && (createDepthTexture || createColorTexture) && m_RenderingMode == RenderingMode.Forward && (cameraData.renderType == CameraRenderType.Base || cameraData.clearDepth);

            if (useRenderPassEnabled || useDepthPriming)
            {
                createDepthTexture |= createColorTexture;
                createColorTexture = createDepthTexture;
            }

            // Configure all settings require to start a new camera stack (base camera only)
            if (cameraData.renderType == CameraRenderType.Base)
            {
<<<<<<< HEAD
                RenderTargetHandle cameraTargetHandle = RenderTargetHandle.GetCameraTarget(cameraData);
=======
                RenderTargetHandle cameraTargetHandle = RenderTargetHandle.GetCameraTarget(cameraData.xr);
                bool sceneViewFilterEnabled = camera.sceneViewFilterMode == Camera.SceneViewFilterMode.ShowFiltered;
>>>>>>> 5fe8393e

                //Scene filtering redraws the objects on top of the resulting frame. It has to draw directly to the sceneview buffer.
                m_ActiveCameraColorAttachment = (createColorTexture && !sceneViewFilterEnabled) ? m_ColorBufferSystem.GetBackBuffer() : cameraTargetHandle;
                m_ActiveCameraDepthAttachment = (createDepthTexture && !sceneViewFilterEnabled) ? m_CameraDepthAttachment : cameraTargetHandle;

                bool intermediateRenderTexture = createColorTexture || createDepthTexture;

                // Doesn't create texture for Overlay cameras as they are already overlaying on top of created textures.
                if (intermediateRenderTexture)
                    CreateCameraRenderTarget(context, ref cameraTargetDescriptor, useDepthPriming);
            }
            else
            {
                m_ActiveCameraColorAttachment = m_ColorBufferSystem.GetBackBuffer();
                m_ActiveCameraDepthAttachment = m_CameraDepthAttachment;
            }

            cameraData.renderer.useDepthPriming = useDepthPriming;

            bool requiresDepthCopyPass = !requiresDepthPrepass
                && (requiresDepthTexture || cameraHasPostProcessingWithDepth)
                && createDepthTexture;
            bool copyColorPass = renderingData.cameraData.requiresOpaqueTexture || renderPassInputs.requiresColorTexture;

            if ((DebugHandler != null) && DebugHandler.IsActiveForCamera(ref cameraData))
            {
                DebugHandler.TryGetFullscreenDebugMode(out var fullScreenMode);
                if (fullScreenMode == DebugFullScreenMode.Depth)
                {
                    requiresDepthPrepass = true;
                }

                if (!DebugHandler.IsLightingActive)
                {
                    mainLightShadows = false;
                    additionalLightShadows = false;

                    if (!isSceneViewCamera)
                    {
                        requiresDepthPrepass = false;
                        generateColorGradingLUT = false;
                        copyColorPass = false;
                        requiresDepthCopyPass = false;
                    }
                }

                if (useRenderPassEnabled)
                    useRenderPassEnabled = DebugHandler.IsRenderPassSupported;
            }

            // Assign camera targets (color and depth)
            {
                var activeColorRenderTargetId = m_ActiveCameraColorAttachment.Identifier();
                var activeDepthRenderTargetId = m_ActiveCameraDepthAttachment.Identifier();

#if ENABLE_VR && ENABLE_XR_MODULE
                if (cameraData.xr.enabled)
                {
                    activeColorRenderTargetId = new RenderTargetIdentifier(activeColorRenderTargetId, 0, CubemapFace.Unknown, -1);
                    activeDepthRenderTargetId = new RenderTargetIdentifier(activeDepthRenderTargetId, 0, CubemapFace.Unknown, -1);
                }
#endif

                ConfigureCameraTarget(activeColorRenderTargetId, activeDepthRenderTargetId);
            }

            bool hasPassesAfterPostProcessing = activeRenderPassQueue.Find(x => x.renderPassEvent == RenderPassEvent.AfterRenderingPostProcessing) != null;

            if (mainLightShadows)
                EnqueuePass(m_MainLightShadowCasterPass);

            if (additionalLightShadows)
                EnqueuePass(m_AdditionalLightsShadowCasterPass);

            if (requiresDepthPrepass)
            {
                if (renderPassInputs.requiresNormalsTexture)
                {
                    if (this.actualRenderingMode == RenderingMode.Deferred)
                    {
                        // In deferred mode, depth-normal prepass does really primes the depth and normal buffers, instead of creating a copy.
                        // It is necessary because we need to render depth&normal for forward-only geometry and it is the only way
                        // to get them before the SSAO pass.

                        int gbufferNormalIndex = m_DeferredLights.GBufferNormalSmoothnessIndex;
                        m_DepthNormalPrepass.Setup(cameraTargetDescriptor, m_ActiveCameraDepthAttachment, m_DeferredLights.GbufferAttachments[gbufferNormalIndex]);

                        // Change the normal format to the one used by the gbuffer.
                        RenderTextureDescriptor normalDescriptor = m_DepthNormalPrepass.normalDescriptor;
                        normalDescriptor.graphicsFormat = m_DeferredLights.GetGBufferFormat(gbufferNormalIndex);
                        m_DepthNormalPrepass.normalDescriptor = normalDescriptor;
                        // Depth is allocated by this renderer.
                        m_DepthNormalPrepass.allocateDepth = false;
                        // Only render forward-only geometry, as standard geometry will be rendered as normal into the gbuffer.
                        if (RenderPassEvent.AfterRenderingGbuffer <= renderPassInputs.requiresDepthNormalAtEvent &&
                            renderPassInputs.requiresDepthNormalAtEvent <= RenderPassEvent.BeforeRenderingOpaques)
                            m_DepthNormalPrepass.shaderTagIds = k_DepthNormalsOnly;
                    }
                    else
                    {
                        m_DepthNormalPrepass.Setup(cameraTargetDescriptor, m_DepthTexture, m_NormalsTexture);
                    }

                    EnqueuePass(m_DepthNormalPrepass);
                }
                else
                {
                    // Deferred renderer does not require a depth-prepass to generate samplable depth texture.
                    if (this.actualRenderingMode != RenderingMode.Deferred)
                    {
                        m_DepthPrepass.Setup(cameraTargetDescriptor, m_DepthTexture);
                        EnqueuePass(m_DepthPrepass);
                    }
                }
            }

            // Depth priming requires a manual resolve of MSAA depth right after the depth prepass. If autoresolve is supported but MSAA is 1x then a copy is still required.
            if (useDepthPriming && (SystemInfo.graphicsDeviceType != GraphicsDeviceType.Vulkan || cameraTargetDescriptor.msaaSamples == 1))
            {
                m_PrimedDepthCopyPass.Setup(m_ActiveCameraDepthAttachment, m_DepthTexture);
                m_PrimedDepthCopyPass.AllocateRT = false;

                EnqueuePass(m_PrimedDepthCopyPass);
            }

            if (generateColorGradingLUT)
            {
                colorGradingLutPass.Setup(colorGradingLut);
                EnqueuePass(colorGradingLutPass);
            }

#if ENABLE_VR && ENABLE_XR_MODULE
            if (cameraData.xr.hasValidOcclusionMesh)
                EnqueuePass(m_XROcclusionMeshPass);
#endif

            if (this.actualRenderingMode == RenderingMode.Deferred)
            {
                if (m_DeferredLights.UseRenderPass && (RenderPassEvent.AfterRenderingGbuffer == renderPassInputs.requiresDepthNormalAtEvent || !useRenderPassEnabled))
                    m_DeferredLights.DisableFramebufferFetchInput();

                EnqueueDeferred(ref renderingData, requiresDepthPrepass, renderPassInputs.requiresNormalsTexture, mainLightShadows, additionalLightShadows);
            }
            else
            {
                // Optimized store actions are very important on tile based GPUs and have a great impact on performance.
                // if MSAA is enabled and any of the following passes need a copy of the color or depth target, make sure the MSAA'd surface is stored
                // if following passes won't use it then just resolve (the Resolve action will still store the resolved surface, but discard the MSAA'd surface, which is very expensive to store).
                RenderBufferStoreAction opaquePassColorStoreAction = RenderBufferStoreAction.Store;
                if (cameraTargetDescriptor.msaaSamples > 1)
                    opaquePassColorStoreAction = copyColorPass ? RenderBufferStoreAction.StoreAndResolve : RenderBufferStoreAction.Store;

                // make sure we store the depth only if following passes need it.
                RenderBufferStoreAction opaquePassDepthStoreAction = (copyColorPass || requiresDepthCopyPass) ? RenderBufferStoreAction.Store : RenderBufferStoreAction.DontCare;
#if ENABLE_VR && ENABLE_XR_MODULE
                if (cameraData.xr.enabled && cameraData.xr.copyDepth)
                {
                    opaquePassDepthStoreAction = RenderBufferStoreAction.Store;
                }
#endif

                // handle multisample depth resolve by setting the appropriate store actions if supported
                if (requiresDepthCopyPass && cameraTargetDescriptor.msaaSamples > 1 && RenderingUtils.MultisampleDepthResolveSupported(useRenderPassEnabled))
                {
                    bool isCopyDepthAfterTransparent = m_CopyDepthPass.renderPassEvent == RenderPassEvent.AfterRenderingTransparents;

                    // we could StoreAndResolve when the depth copy is after opaque, but performance wise doing StoreAndResolve of depth targets is more expensive than a simple Store + following depth copy pass on Apple GPUs,
                    // because of the extra resolve step. So, unless we are copying the depth after the transparent pass, just Store the depth target.
                    if (isCopyDepthAfterTransparent && !copyColorPass)
                    {
                        if (opaquePassDepthStoreAction == RenderBufferStoreAction.Store)
                            opaquePassDepthStoreAction = RenderBufferStoreAction.StoreAndResolve;
                        else if (opaquePassDepthStoreAction == RenderBufferStoreAction.DontCare)
                            opaquePassDepthStoreAction = RenderBufferStoreAction.Resolve;
                    }
                }

                m_RenderOpaqueForwardPass.ConfigureColorStoreAction(opaquePassColorStoreAction);
                m_RenderOpaqueForwardPass.ConfigureDepthStoreAction(opaquePassDepthStoreAction);

                EnqueuePass(m_RenderOpaqueForwardPass);
            }

            if (camera.clearFlags == CameraClearFlags.Skybox && cameraData.renderType != CameraRenderType.Overlay)
            {
                if (RenderSettings.skybox != null || (camera.TryGetComponent(out Skybox cameraSkybox) && cameraSkybox.material != null))
                    EnqueuePass(m_DrawSkyboxPass);
            }

            // If a depth texture was created we necessarily need to copy it, otherwise we could have render it to a renderbuffer.
            // Also skip if Deferred+RenderPass as CameraDepthTexture is used and filled by the GBufferPass
            // however we might need the depth texture with Forward-only pass rendered to it, so enable the copy depth in that case
            if (requiresDepthCopyPass && !(this.actualRenderingMode == RenderingMode.Deferred && useRenderPassEnabled && !renderPassInputs.requiresDepthTexture))
            {
                m_CopyDepthPass.Setup(m_ActiveCameraDepthAttachment, m_DepthTexture);

                if (this.actualRenderingMode == RenderingMode.Deferred && !useRenderPassEnabled)
                    m_CopyDepthPass.AllocateRT = false; // m_DepthTexture is already allocated by m_GBufferCopyDepthPass but it's not called when using RenderPass API.

                EnqueuePass(m_CopyDepthPass);
            }

            // Set the depth texture to the far Z if we do not have a depth prepass or copy depth
            // Don't do this for Overlay cameras to not lose depth data in between cameras (as Base is guaranteed to be first)
            if (cameraData.renderType == CameraRenderType.Base && !requiresDepthPrepass && !requiresDepthCopyPass)
            {
                Shader.SetGlobalTexture(m_DepthTexture.id, SystemInfo.usesReversedZBuffer ? Texture2D.blackTexture : Texture2D.whiteTexture);
            }

            if (copyColorPass)
            {
                // TODO: Downsampling method should be store in the renderer instead of in the asset.
                // We need to migrate this data to renderer. For now, we query the method in the active asset.
                Downsampling downsamplingMethod = UniversalRenderPipeline.asset.opaqueDownsampling;
                m_CopyColorPass.Setup(m_ActiveCameraColorAttachment.Identifier(), m_OpaqueColor, downsamplingMethod);
                EnqueuePass(m_CopyColorPass);
            }

            if (renderPassInputs.requiresMotionVectors && !cameraData.xr.enabled)
            {
                SupportedRenderingFeatures.active.motionVectors = true; // hack for enabling UI

                var data = MotionVectorRendering.instance.GetMotionDataForCamera(camera, cameraData);
                m_MotionVectorPass.Setup(data);
                EnqueuePass(m_MotionVectorPass);
            }

            bool lastCameraInTheStack = cameraData.resolveFinalTarget;

#if ADAPTIVE_PERFORMANCE_2_1_0_OR_NEWER
            if (needTransparencyPass)
#endif
            {
                if (transparentsNeedSettingsPass)
                {
                    EnqueuePass(m_TransparentSettingsPass);
                }

                // if this is not lastCameraInTheStack we still need to Store, since the MSAA buffer might be needed by the Overlay cameras
                RenderBufferStoreAction transparentPassColorStoreAction = cameraTargetDescriptor.msaaSamples > 1 && lastCameraInTheStack ? RenderBufferStoreAction.Resolve : RenderBufferStoreAction.Store;
                RenderBufferStoreAction transparentPassDepthStoreAction = RenderBufferStoreAction.DontCare;

                // If CopyDepthPass pass event is scheduled on or after AfterRenderingTransparent, we will need to store the depth buffer or resolve (store for now until latest trunk has depth resolve support) it for MSAA case
                if (requiresDepthCopyPass && m_CopyDepthPass.renderPassEvent >= RenderPassEvent.AfterRenderingTransparents)
                {
                    transparentPassDepthStoreAction = RenderBufferStoreAction.Store;

                    // handle depth resolve on platforms supporting it
                    if (cameraTargetDescriptor.msaaSamples > 1 && RenderingUtils.MultisampleDepthResolveSupported(useRenderPassEnabled))
                        transparentPassDepthStoreAction = RenderBufferStoreAction.Resolve;
                }

                m_RenderTransparentForwardPass.ConfigureColorStoreAction(transparentPassColorStoreAction);
                m_RenderTransparentForwardPass.ConfigureDepthStoreAction(transparentPassDepthStoreAction);
                EnqueuePass(m_RenderTransparentForwardPass);
            }
            EnqueuePass(m_OnRenderObjectCallbackPass);


            bool hasCaptureActions = renderingData.cameraData.captureActions != null && lastCameraInTheStack;
            bool applyFinalPostProcessing = anyPostProcessing && lastCameraInTheStack &&
                renderingData.cameraData.antialiasing == AntialiasingMode.FastApproximateAntialiasing;

            // When post-processing is enabled we can use the stack to resolve rendering to camera target (screen or RT).
            // However when there are render passes executing after post we avoid resolving to screen so rendering continues (before sRGBConvertion etc)
            bool resolvePostProcessingToCameraTarget = !hasCaptureActions && !hasPassesAfterPostProcessing && !applyFinalPostProcessing;

            if (lastCameraInTheStack)
            {
                SetupFinalPassDebug(ref cameraData);

                // Post-processing will resolve to final target. No need for final blit pass.
                if (applyPostProcessing)
                {
                    // if resolving to screen we need to be able to perform sRGBConvertion in post-processing if necessary
                    bool doSRGBConvertion = resolvePostProcessingToCameraTarget;
                    postProcessPass.Setup(cameraTargetDescriptor, m_ActiveCameraColorAttachment, resolvePostProcessingToCameraTarget, m_ActiveCameraDepthAttachment, colorGradingLut, applyFinalPostProcessing, doSRGBConvertion);
                    EnqueuePass(postProcessPass);
                }

                var sourceForFinalPass = m_ActiveCameraColorAttachment;

                // Do FXAA or any other final post-processing effect that might need to run after AA.
                if (applyFinalPostProcessing)
                {
                    finalPostProcessPass.SetupFinalPass(sourceForFinalPass, true);
                    EnqueuePass(finalPostProcessPass);
                }

                if (renderingData.cameraData.captureActions != null)
                {
                    m_CapturePass.Setup(sourceForFinalPass);
                    EnqueuePass(m_CapturePass);
                }

                // if post-processing then we already resolved to camera target while doing post.
                // Also only do final blit if camera is not rendering to RT.
                bool cameraTargetResolved =
                    // final PP always blit to camera target
                    applyFinalPostProcessing ||
                    // no final PP but we have PP stack. In that case it blit unless there are render pass after PP
                    (applyPostProcessing && !hasPassesAfterPostProcessing && !hasCaptureActions) ||
                    // offscreen camera rendering to a texture, we don't need a blit pass to resolve to screen
                    m_ActiveCameraColorAttachment == RenderTargetHandle.GetCameraTarget(cameraData);

                // We need final blit to resolve to screen
                if (!cameraTargetResolved)
                {
                    m_FinalBlitPass.Setup(cameraTargetDescriptor, sourceForFinalPass);
                    EnqueuePass(m_FinalBlitPass);
                }

#if ENABLE_VR && ENABLE_XR_MODULE
                if (cameraData.xr.enabled)
                {
                    bool depthTargetResolved =
                        // active depth is depth target, we don't need a blit pass to resolve
                        m_ActiveCameraDepthAttachment == RenderTargetHandle.GetCameraTarget(cameraData);

                    if (!depthTargetResolved && cameraData.xr.copyDepth)
                    {
<<<<<<< HEAD
                        m_XRCopyDepthPass.Setup(m_ActiveCameraDepthAttachment, RenderTargetHandle.GetCameraTarget(cameraData));
=======
                        m_XRCopyDepthPass.Setup(m_ActiveCameraDepthAttachment, RenderTargetHandle.GetCameraTarget(cameraData.xr));
                        m_XRCopyDepthPass.CopyToDepth = true;
>>>>>>> 5fe8393e
                        EnqueuePass(m_XRCopyDepthPass);
                    }
                }
#endif
            }
            // stay in RT so we resume rendering on stack after post-processing
            else if (applyPostProcessing)
            {
                postProcessPass.Setup(cameraTargetDescriptor, m_ActiveCameraColorAttachment, false, m_ActiveCameraDepthAttachment, colorGradingLut, false, false);
                EnqueuePass(postProcessPass);
            }

#if UNITY_EDITOR
            if (isSceneViewCamera || (isGizmosEnabled && lastCameraInTheStack))
            {
                // Scene view camera should always resolve target (not stacked)
                m_FinalDepthCopyPass.Setup(m_DepthTexture, RenderTargetHandle.CameraTarget);
                m_FinalDepthCopyPass.CopyToDepth = true;
                m_FinalDepthCopyPass.MssaSamples = 0;
                EnqueuePass(m_FinalDepthCopyPass);
            }
#endif
        }

        /// <inheritdoc />
        public override void SetupLights(ScriptableRenderContext context, ref RenderingData renderingData)
        {
            m_ForwardLights.Setup(context, ref renderingData);

            if (this.actualRenderingMode == RenderingMode.Deferred)
                m_DeferredLights.SetupLights(context, ref renderingData);
        }

        /// <inheritdoc />
        public override void SetupCullingParameters(ref ScriptableCullingParameters cullingParameters,
            ref CameraData cameraData)
        {
            // TODO: PerObjectCulling also affect reflection probes. Enabling it for now.
            // if (asset.additionalLightsRenderingMode == LightRenderingMode.Disabled ||
            //     asset.maxAdditionalLightsCount == 0)
            // {
            //     cullingParameters.cullingOptions |= CullingOptions.DisablePerObjectCulling;
            // }

            // We disable shadow casters if both shadow casting modes are turned off
            // or the shadow distance has been turned down to zero
            bool isShadowCastingDisabled = !UniversalRenderPipeline.asset.supportsMainLightShadows && !UniversalRenderPipeline.asset.supportsAdditionalLightShadows;
            bool isShadowDistanceZero = Mathf.Approximately(cameraData.maxShadowDistance, 0.0f);
            if (isShadowCastingDisabled || isShadowDistanceZero)
            {
                cullingParameters.cullingOptions &= ~CullingOptions.ShadowCasters;
            }

            if (this.actualRenderingMode == RenderingMode.Deferred)
                cullingParameters.maximumVisibleLights = 0xFFFF;
            else
            {
                // We set the number of maximum visible lights allowed and we add one for the mainlight...
                //
                // Note: However ScriptableRenderContext.Cull() does not differentiate between light types.
                //       If there is no active main light in the scene, ScriptableRenderContext.Cull() might return  ( cullingParameters.maximumVisibleLights )  visible additional lights.
                //       i.e ScriptableRenderContext.Cull() might return  ( UniversalRenderPipeline.maxVisibleAdditionalLights + 1 )  visible additional lights !
                cullingParameters.maximumVisibleLights = UniversalRenderPipeline.maxVisibleAdditionalLights + 1;
            }
            cullingParameters.shadowDistance = cameraData.maxShadowDistance;

            cullingParameters.conservativeEnclosingSphere = UniversalRenderPipeline.asset.conservativeEnclosingSphere;

            cullingParameters.numIterationsEnclosingSphere = UniversalRenderPipeline.asset.numIterationsEnclosingSphere;
        }

        /// <inheritdoc />
        public override void FinishRendering(CommandBuffer cmd)
        {
            m_ColorBufferSystem.Clear(cmd);

            if (m_ActiveCameraColorAttachment != RenderTargetHandle.CameraTarget)
            {
                m_ActiveCameraColorAttachment = RenderTargetHandle.CameraTarget;
            }

            if (m_ActiveCameraDepthAttachment != RenderTargetHandle.CameraTarget)
            {
                cmd.ReleaseTemporaryRT(m_ActiveCameraDepthAttachment.id);
                m_ActiveCameraDepthAttachment = RenderTargetHandle.CameraTarget;
            }
        }

        void EnqueueDeferred(ref RenderingData renderingData, bool hasDepthPrepass, bool hasNormalPrepass, bool applyMainShadow, bool applyAdditionalShadow)
        {
            m_DeferredLights.Setup(
                ref renderingData,
                applyAdditionalShadow ? m_AdditionalLightsShadowCasterPass : null,
                hasDepthPrepass,
                hasNormalPrepass,
                m_DepthTexture,
                m_ActiveCameraDepthAttachment,
                m_ActiveCameraColorAttachment
            );
            // Need to call Configure for both of these passes to setup input attachments as first frame otherwise will raise errors
            if (useRenderPassEnabled && m_DeferredLights.UseRenderPass)
            {
                m_GBufferPass.Configure(null, renderingData.cameraData.cameraTargetDescriptor);
                m_DeferredPass.Configure(null, renderingData.cameraData.cameraTargetDescriptor);
            }

            EnqueuePass(m_GBufferPass);

            //Must copy depth for deferred shading: TODO wait for API fix to bind depth texture as read-only resource.
            if (!useRenderPassEnabled || !m_DeferredLights.UseRenderPass)
            {
                m_GBufferCopyDepthPass.Setup(m_CameraDepthAttachment, m_DepthTexture);
                EnqueuePass(m_GBufferCopyDepthPass);
            }

            EnqueuePass(m_DeferredPass);

            EnqueuePass(m_RenderOpaqueForwardOnlyPass);
        }

        private struct RenderPassInputSummary
        {
            internal bool requiresDepthTexture;
            internal bool requiresDepthPrepass;
            internal bool requiresNormalsTexture;
            internal bool requiresColorTexture;
            internal bool requiresMotionVectors;
            internal RenderPassEvent requiresDepthNormalAtEvent;
            internal RenderPassEvent requiresDepthTextureEarliestEvent;
        }

        private RenderPassInputSummary GetRenderPassInputs(ref RenderingData renderingData)
        {
            RenderPassEvent beforeMainRenderingEvent = m_RenderingMode == RenderingMode.Deferred ? RenderPassEvent.BeforeRenderingGbuffer : RenderPassEvent.BeforeRenderingOpaques;

            RenderPassInputSummary inputSummary = new RenderPassInputSummary();
            inputSummary.requiresDepthNormalAtEvent = RenderPassEvent.BeforeRenderingOpaques;
            inputSummary.requiresDepthTextureEarliestEvent = RenderPassEvent.BeforeRenderingPostProcessing;
            for (int i = 0; i < activeRenderPassQueue.Count; ++i)
            {
                ScriptableRenderPass pass = activeRenderPassQueue[i];
                bool needsDepth = (pass.input & ScriptableRenderPassInput.Depth) != ScriptableRenderPassInput.None;
                bool needsNormals = (pass.input & ScriptableRenderPassInput.Normal) != ScriptableRenderPassInput.None;
                bool needsColor = (pass.input & ScriptableRenderPassInput.Color) != ScriptableRenderPassInput.None;
                bool needsMotion = (pass.input & ScriptableRenderPassInput.Motion) != ScriptableRenderPassInput.None;
                bool eventBeforeMainRendering = pass.renderPassEvent <= beforeMainRenderingEvent;

                inputSummary.requiresDepthTexture |= needsDepth;
                inputSummary.requiresDepthPrepass |= needsNormals || needsDepth && eventBeforeMainRendering;
                inputSummary.requiresNormalsTexture |= needsNormals;
                inputSummary.requiresColorTexture |= needsColor;
                inputSummary.requiresMotionVectors |= needsMotion;
                if (needsDepth)
                    inputSummary.requiresDepthTextureEarliestEvent = (RenderPassEvent)Mathf.Min((int)pass.renderPassEvent, (int)inputSummary.requiresDepthTextureEarliestEvent);
                if (needsNormals || needsDepth)
                    inputSummary.requiresDepthNormalAtEvent = (RenderPassEvent)Mathf.Min((int)pass.renderPassEvent, (int)inputSummary.requiresDepthNormalAtEvent);
            }

            return inputSummary;
        }

        void CreateCameraRenderTarget(ScriptableRenderContext context, ref RenderTextureDescriptor descriptor, bool primedDepth)
        {
            CommandBuffer cmd = CommandBufferPool.Get();
            using (new ProfilingScope(null, Profiling.createCameraRenderTarget))
            {
                if (m_ActiveCameraColorAttachment != RenderTargetHandle.CameraTarget)
                {
                    bool useDepthRenderBuffer = m_ActiveCameraDepthAttachment == RenderTargetHandle.CameraTarget;
                    var colorDescriptor = descriptor;
                    colorDescriptor.useMipMap = false;
                    colorDescriptor.autoGenerateMips = false;
                    colorDescriptor.depthBufferBits = (useDepthRenderBuffer) ? k_DepthStencilBufferBits : 0;
                    m_ColorBufferSystem.SetCameraSettings(cmd, colorDescriptor, FilterMode.Bilinear);

                    if (useDepthRenderBuffer)
                        ConfigureCameraTarget(m_ColorBufferSystem.GetBackBuffer(cmd).id, m_ColorBufferSystem.GetBufferA().id);
                    else
                        ConfigureCameraColorTarget(m_ColorBufferSystem.GetBackBuffer(cmd).id);


                    m_ActiveCameraColorAttachment = m_ColorBufferSystem.GetBackBuffer(cmd);
                    cmd.SetGlobalTexture("_CameraColorTexture", m_ActiveCameraColorAttachment.id);
                    //Set _AfterPostProcessTexture, users might still rely on this although it is now always the cameratarget due to swapbuffer
                    cmd.SetGlobalTexture("_AfterPostProcessTexture", m_ActiveCameraColorAttachment.id);
                }

                if (m_ActiveCameraDepthAttachment != RenderTargetHandle.CameraTarget)
                {
                    var depthDescriptor = descriptor;
                    depthDescriptor.useMipMap = false;
                    depthDescriptor.autoGenerateMips = false;
                    depthDescriptor.bindMS = depthDescriptor.msaaSamples > 1 && !SystemInfo.supportsMultisampleAutoResolve && (SystemInfo.supportsMultisampledTextures != 0);

                    if (depthDescriptor.msaaSamples > 1 && RenderingUtils.MultisampleDepthResolveSupported(useRenderPassEnabled) && m_CopyDepthMode == CopyDepthMode.AfterTransparents)
                        depthDescriptor.bindMS = false;

                    depthDescriptor.colorFormat = RenderTextureFormat.Depth;
                    depthDescriptor.depthBufferBits = k_DepthStencilBufferBits;
                    cmd.GetTemporaryRT(m_ActiveCameraDepthAttachment.id, depthDescriptor, FilterMode.Point);
                }
            }

            context.ExecuteCommandBuffer(cmd);
            CommandBufferPool.Release(cmd);
        }

        bool PlatformRequiresExplicitMsaaResolve()
        {
#if UNITY_EDITOR
            // In the editor play-mode we use a Game View Render Texture, with
            // samples count forced to 1 so we always need to do an explicit MSAA resolve.
            return true;
#else
            // On Metal/iOS the MSAA resolve is done implicitly as part of the renderpass, so we do not need an extra intermediate pass for the explicit autoresolve.
            // Note: On Vulkan Standalone, despite SystemInfo.supportsMultisampleAutoResolve being true, the backbuffer has only 1 sample, so we still require
            // the explicit resolve on non-mobile platforms with supportsMultisampleAutoResolve.
            return !(SystemInfo.supportsMultisampleAutoResolve && Application.isMobilePlatform)
                && SystemInfo.graphicsDeviceType != GraphicsDeviceType.Metal;
#endif
        }

        /// <summary>
        /// Checks if the pipeline needs to create a intermediate render texture.
        /// </summary>
        /// <param name="cameraData">CameraData contains all relevant render target information for the camera.</param>
        /// <seealso cref="CameraData"/>
        /// <returns>Return true if pipeline needs to render to a intermediate render texture.</returns>
        bool RequiresIntermediateColorTexture(ref CameraData cameraData)
        {
            // When rendering a camera stack we always create an intermediate render texture to composite camera results.
            // We create it upon rendering the Base camera.
            if (cameraData.renderType == CameraRenderType.Base && !cameraData.resolveFinalTarget)
                return true;

            // Always force rendering into intermediate color texture if deferred rendering mode is selected.
            // Reason: without intermediate color texture, the target camera texture is y-flipped.
            // However, the target camera texture is bound during gbuffer pass and deferred pass.
            // Gbuffer pass will not be y-flipped because it is MRT (see ScriptableRenderContext implementation),
            // while deferred pass will be y-flipped, which breaks rendering.
            // This incurs an extra blit into at the end of rendering.
            if (this.actualRenderingMode == RenderingMode.Deferred)
                return true;

            bool isSceneViewCamera = cameraData.isSceneViewCamera;
            var cameraTargetDescriptor = cameraData.cameraTargetDescriptor;
            int msaaSamples = cameraTargetDescriptor.msaaSamples;
            bool isScaledRender = !Mathf.Approximately(cameraData.renderScale, 1.0f);
            bool isCompatibleBackbufferTextureDimension = cameraTargetDescriptor.dimension == TextureDimension.Tex2D;
            bool requiresExplicitMsaaResolve = msaaSamples > 1 && PlatformRequiresExplicitMsaaResolve();
            bool isOffscreenRender = cameraData.targetTexture != null && !isSceneViewCamera;
            bool isCapturing = cameraData.captureActions != null;

#if ENABLE_VR && ENABLE_XR_MODULE
            if (cameraData.xr.enabled)
            {
                isScaledRender = false;
                isCompatibleBackbufferTextureDimension = cameraData.xr.renderTargetDesc.dimension == cameraTargetDescriptor.dimension;
            }
#endif

            bool requiresBlitForOffscreenCamera = cameraData.postProcessEnabled || cameraData.requiresOpaqueTexture || requiresExplicitMsaaResolve || !cameraData.isDefaultViewport;
            if (isOffscreenRender)
                return requiresBlitForOffscreenCamera;

            return requiresBlitForOffscreenCamera || isSceneViewCamera || isScaledRender || cameraData.isHdrEnabled ||
                !isCompatibleBackbufferTextureDimension || isCapturing || cameraData.requireSrgbConversion;
        }

        bool CanCopyDepth(ref CameraData cameraData)
        {
            bool msaaEnabledForCamera = cameraData.cameraTargetDescriptor.msaaSamples > 1;
            bool supportsTextureCopy = SystemInfo.copyTextureSupport != CopyTextureSupport.None;
            bool supportsDepthTarget = RenderingUtils.SupportsRenderTextureFormat(RenderTextureFormat.Depth);
            bool supportsDepthCopy = !msaaEnabledForCamera && (supportsDepthTarget || supportsTextureCopy);

            bool msaaDepthResolve = msaaEnabledForCamera && SystemInfo.supportsMultisampledTextures != 0;

            // copying depth on GLES3 is giving invalid results. Needs investigation (Fogbugz issue 1339401)
            if (SystemInfo.graphicsDeviceType == GraphicsDeviceType.OpenGLES3)
                msaaDepthResolve = false;

            return supportsDepthCopy || msaaDepthResolve;
        }

        internal override void SwapColorBuffer(CommandBuffer cmd)
        {
            m_ColorBufferSystem.Swap();

            //Check if we are using the depth that is attached to color buffer
            if (m_ActiveCameraDepthAttachment == RenderTargetHandle.CameraTarget)
                ConfigureCameraTarget(m_ColorBufferSystem.GetBackBuffer(cmd).id, m_ColorBufferSystem.GetBufferA().id);
            else ConfigureCameraColorTarget(m_ColorBufferSystem.GetBackBuffer(cmd).id);

            m_ActiveCameraColorAttachment = m_ColorBufferSystem.GetBackBuffer(cmd);
            cmd.SetGlobalTexture("_CameraColorTexture", m_ActiveCameraColorAttachment.id);
            //Set _AfterPostProcessTexture, users might still rely on this although it is now always the cameratarget due to swapbuffer
            cmd.SetGlobalTexture("_AfterPostProcessTexture", m_ActiveCameraColorAttachment.id);
        }

        internal override RenderTargetIdentifier GetCameraColorFrontBuffer(CommandBuffer cmd)
        {
            return m_ColorBufferSystem.GetFrontBuffer(cmd).id;
        }

        internal override void EnableSwapBufferMSAA(bool enable)
        {
            m_ColorBufferSystem.EnableMSAA(enable);
        }
    }
}<|MERGE_RESOLUTION|>--- conflicted
+++ resolved
@@ -522,12 +522,8 @@
             // Configure all settings require to start a new camera stack (base camera only)
             if (cameraData.renderType == CameraRenderType.Base)
             {
-<<<<<<< HEAD
                 RenderTargetHandle cameraTargetHandle = RenderTargetHandle.GetCameraTarget(cameraData);
-=======
-                RenderTargetHandle cameraTargetHandle = RenderTargetHandle.GetCameraTarget(cameraData.xr);
                 bool sceneViewFilterEnabled = camera.sceneViewFilterMode == Camera.SceneViewFilterMode.ShowFiltered;
->>>>>>> 5fe8393e
 
                 //Scene filtering redraws the objects on top of the resulting frame. It has to draw directly to the sceneview buffer.
                 m_ActiveCameraColorAttachment = (createColorTexture && !sceneViewFilterEnabled) ? m_ColorBufferSystem.GetBackBuffer() : cameraTargetHandle;
@@ -849,12 +845,8 @@
 
                     if (!depthTargetResolved && cameraData.xr.copyDepth)
                     {
-<<<<<<< HEAD
                         m_XRCopyDepthPass.Setup(m_ActiveCameraDepthAttachment, RenderTargetHandle.GetCameraTarget(cameraData));
-=======
-                        m_XRCopyDepthPass.Setup(m_ActiveCameraDepthAttachment, RenderTargetHandle.GetCameraTarget(cameraData.xr));
                         m_XRCopyDepthPass.CopyToDepth = true;
->>>>>>> 5fe8393e
                         EnqueuePass(m_XRCopyDepthPass);
                     }
                 }
