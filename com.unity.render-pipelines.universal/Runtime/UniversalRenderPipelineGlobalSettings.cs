--- conflicted
+++ resolved
@@ -14,16 +14,9 @@
     {
         #region Version system
 
-<<<<<<< HEAD
-        #pragma warning disable CS0414
+#pragma warning disable CS0414
         [SerializeField] int k_AssetVersion = 2;
-        #pragma warning restore CS0414
-=======
-#pragma warning disable CS0414
-        [SerializeField] int k_AssetVersion = 1;
-        [SerializeField] int k_AssetPreviousVersion = 1;
 #pragma warning restore CS0414
->>>>>>> b7bf74a7
 
         public void OnBeforeSerialize()
         {
