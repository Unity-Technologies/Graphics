--- conflicted
+++ resolved
@@ -158,7 +158,6 @@
                 return m_RenderingLayerNames;
             }
         }
-<<<<<<< HEAD
         [System.NonSerialized]
         string[] m_PrefixedRenderingLayerNames;
         string[] prefixedRenderingLayerNames
@@ -170,8 +169,6 @@
                 return m_PrefixedRenderingLayerNames;
             }
         }
-=======
->>>>>>> 216d4835
         /// <summary>Names used for display of rendering layer masks.</summary>
         public string[] renderingLayerMaskNames => renderingLayerNames;
         /// <summary>Names used for display of rendering layer masks with a prefix.</summary>
