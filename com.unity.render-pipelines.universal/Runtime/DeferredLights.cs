using System.Runtime.CompilerServices;
using UnityEngine.Experimental.Rendering;
using UnityEngine.Profiling;
using Unity.Collections;
using Unity.Jobs;
using Unity.Mathematics;
using static Unity.Mathematics.math;
//#define URP_HAS_BURST

// TODO SimpleLit material, make sure when variant is !defined(_SPECGLOSSMAP) && !defined(_SPECULAR_COLOR), specular is correctly silenced.
// TODO use InitializeSimpleLitSurfaceData() in all shader code
// TODO use InitializeParticleLitSurfaceData() in forward pass for ParticleLitForwardPass.hlsl ? Similar refactoring for ParticleSimpleLitForwardPass.hlsl
// TODO Make sure GPU buffers are uploaded without copying into Unity CommandBuffer memory
// TODO BakedLit.shader has a Universal2D pass, but Unlit.shader doesn't have?

namespace UnityEngine.Rendering.Universal.Internal
{
    // Customization per platform.
    static class DeferredConfig
    {
        // Keep in sync with shader define USE_CBUFFER_FOR_DEPTHRANGE
        // Keep in sync with shader define USE_CBUFFER_FOR_TILELIST
        // Keep in sync with shader define USE_CBUFFER_FOR_LIGHTDATA
        // Keep in sync with shader define USE_CBUFFER_FOR_LIGHTLIST
        internal static bool IsOpenGL { get; set; }

        // Constant buffers are used for data that a repeatedly fetched by shaders.
        // Structured buffers are used for data only consumed once.
        internal static bool UseCBufferForDepthRange
        {
            get
            {
                #if !UNITY_EDITOR && UNITY_SWITCH
                    return false;
                #else
                    return IsOpenGL;
                #endif
            }
        }

        internal static bool UseCBufferForTileList
        {
            get
            {
                #if !UNITY_EDITOR && UNITY_SWITCH
                    return false;
                #else
                    return IsOpenGL;
                #endif
            }
        }

        internal static bool UseCBufferForLightData
        {
            get
            {
                return true;
            }
        }

        internal static bool UseCBufferForLightList
        {
            get
            {
                #if !UNITY_EDITOR && UNITY_SWITCH
                    return false;
                #else
                    return IsOpenGL;
                #endif
            }
        }

        // Keep in sync with PREFERRED_CBUFFER_SIZE.
        public const int kPreferredCBufferSize = 64 * 1024;
        public const int kPreferredStructuredBufferSize = 128 * 1024;

        public const int kTilePixelWidth = 16;
        public const int kTilePixelHeight = 16;
        // Levels of hierarchical tiling. Each level process 4x4 finer tiles. For example:
        // For platforms using 16x16 px tiles, we use a 16x16px tiles grid, a 64x64px tiles grid, and a 256x256px tiles grid
        // For platforms using  8x8  px tiles, we use a  8x8px  tiles grid, a 32x32px tiles grid, and a 128x128px tiles grid
        public const int kTilerDepth = 3;
        public const int kTilerSubdivisions = 4;

        public const int kAvgLightPerTile = 32;

        // On platforms where the tile dimensions is large (16x16), it may be faster to generate tileDepthInfo texture
        // with an intermediate mip level, as this allows spawning more pixel shaders (avoid GPU starvation).
        // Set to -1 to disable.
#if UNITY_SWITCH || UNITY_IOS
        public const int kTileDepthInfoIntermediateLevel = 1;
#else
        public const int kTileDepthInfoIntermediateLevel = -1;
#endif

#if !UNITY_EDITOR && UNITY_SWITCH
        public const bool kHasNativeQuadSupport = true;
#else
        public const bool kHasNativeQuadSupport = false;
#endif
    }

    internal enum LightFlag
    {
        // Keep in sync with kLightFlagSubtractiveMixedLighting.
        SubtractiveMixedLighting = 4
    }

    // Manages tiled-based deferred lights.
    internal class DeferredLights
    {
        internal static class ShaderConstants
        {
            public static readonly int _LitStencilRef = Shader.PropertyToID("_LitStencilRef");
            public static readonly int _LitStencilReadMask = Shader.PropertyToID("_LitStencilReadMask");
            public static readonly int _LitStencilWriteMask = Shader.PropertyToID("_LitStencilWriteMask");
            public static readonly int _SimpleLitStencilRef = Shader.PropertyToID("_SimpleLitStencilRef");
            public static readonly int _SimpleLitStencilReadMask = Shader.PropertyToID("_SimpleLitStencilReadMask");
            public static readonly int _SimpleLitStencilWriteMask = Shader.PropertyToID("_SimpleLitStencilWriteMask");
            public static readonly int _StencilRef = Shader.PropertyToID("_StencilRef");
            public static readonly int _StencilReadMask = Shader.PropertyToID("_StencilReadMask");
            public static readonly int _StencilWriteMask = Shader.PropertyToID("_StencilWriteMask");
            public static readonly int _LitPunctualStencilRef = Shader.PropertyToID("_LitPunctualStencilRef");
            public static readonly int _LitPunctualStencilReadMask = Shader.PropertyToID("_LitPunctualStencilReadMask");
            public static readonly int _LitPunctualStencilWriteMask = Shader.PropertyToID("_LitPunctualStencilWriteMask");
            public static readonly int _SimpleLitPunctualStencilRef = Shader.PropertyToID("_SimpleLitPunctualStencilRef");
            public static readonly int _SimpleLitPunctualStencilReadMask = Shader.PropertyToID("_SimpleLitPunctualStencilReadMask");
            public static readonly int _SimpleLitPunctualStencilWriteMask = Shader.PropertyToID("_SimpleLitPunctualStencilWriteMask");
            public static readonly int _LitDirStencilRef = Shader.PropertyToID("_LitDirStencilRef");
            public static readonly int _LitDirStencilReadMask = Shader.PropertyToID("_LitDirStencilReadMask");
            public static readonly int _LitDirStencilWriteMask = Shader.PropertyToID("_LitDirStencilWriteMask");
            public static readonly int _SimpleLitDirStencilRef = Shader.PropertyToID("_SimpleLitDirStencilRef");
            public static readonly int _SimpleLitDirStencilReadMask = Shader.PropertyToID("_SimpleLitDirStencilReadMask");
            public static readonly int _SimpleLitDirStencilWriteMask = Shader.PropertyToID("_SimpleLitDirStencilWriteMask");
            public static readonly int _ClearStencilRef = Shader.PropertyToID("_ClearStencilRef");
            public static readonly int _ClearStencilReadMask = Shader.PropertyToID("_ClearStencilReadMask");
            public static readonly int _ClearStencilWriteMask = Shader.PropertyToID("_ClearStencilWriteMask");

            public static readonly int UDepthRanges = Shader.PropertyToID("UDepthRanges");
            public static readonly int _DepthRanges = Shader.PropertyToID("_DepthRanges");
            public static readonly int _DownsamplingWidth = Shader.PropertyToID("_DownsamplingWidth");
            public static readonly int _DownsamplingHeight = Shader.PropertyToID("_DownsamplingHeight");
            public static readonly int _SourceShiftX = Shader.PropertyToID("_SourceShiftX");
            public static readonly int _SourceShiftY = Shader.PropertyToID("_SourceShiftY");
            public static readonly int _TileShiftX = Shader.PropertyToID("_TileShiftX");
            public static readonly int _TileShiftY = Shader.PropertyToID("_TileShiftY");
            public static readonly int _tileXCount = Shader.PropertyToID("_tileXCount");
            public static readonly int _DepthRangeOffset = Shader.PropertyToID("_DepthRangeOffset");
            public static readonly int _BitmaskTex = Shader.PropertyToID("_BitmaskTex");
            public static readonly int UTileList = Shader.PropertyToID("UTileList");
            public static readonly int _TileList = Shader.PropertyToID("_TileList");
            public static readonly int UPunctualLightBuffer = Shader.PropertyToID("UPunctualLightBuffer");
            public static readonly int _PunctualLightBuffer = Shader.PropertyToID("_PunctualLightBuffer");
            public static readonly int URelLightList = Shader.PropertyToID("URelLightList");
            public static readonly int _RelLightList = Shader.PropertyToID("_RelLightList");
            public static readonly int _TilePixelWidth = Shader.PropertyToID("_TilePixelWidth");
            public static readonly int _TilePixelHeight = Shader.PropertyToID("_TilePixelHeight");
            public static readonly int _InstanceOffset = Shader.PropertyToID("_InstanceOffset");
            public static readonly int _DepthTex = Shader.PropertyToID("_DepthTex");
            public static readonly int _DepthTexSize = Shader.PropertyToID("_DepthTexSize");
            public static readonly int _ScreenSize = Shader.PropertyToID("_ScreenSize");

            public static readonly int _ScreenToWorld = Shader.PropertyToID("_ScreenToWorld");
            public static readonly int _unproject0 = Shader.PropertyToID("_unproject0");
            public static readonly int _unproject1 = Shader.PropertyToID("_unproject1");

            public static int _MainLightPosition = Shader.PropertyToID("_MainLightPosition");   // ForwardLights.LightConstantBuffer also refers to the same ShaderPropertyID - TODO: move this definition to a common location shared by other UniversalRP classes
            public static int _MainLightColor = Shader.PropertyToID("_MainLightColor");         // ForwardLights.LightConstantBuffer also refers to the same ShaderPropertyID - TODO: move this definition to a common location shared by other UniversalRP classes
            public static int _SpotLightScale = Shader.PropertyToID("_SpotLightScale");
            public static int _SpotLightBias = Shader.PropertyToID("_SpotLightBias");
            public static int _SpotLightGuard = Shader.PropertyToID("_SpotLightGuard");
            public static int _LightPosWS = Shader.PropertyToID("_LightPosWS");
            public static int _LightColor = Shader.PropertyToID("_LightColor");
            public static int _LightAttenuation = Shader.PropertyToID("_LightAttenuation");
            public static int _LightOcclusionProbInfo = Shader.PropertyToID("_LightOcclusionProbInfo");
            public static int _LightDirection = Shader.PropertyToID("_LightDirection");
            public static int _LightFlags = Shader.PropertyToID("_LightFlags");
            public static int _ShadowLightIndex = Shader.PropertyToID("_ShadowLightIndex");
        }

        // Disable Burst for now since there are issues on macos builds.
#if URP_HAS_BURST
        [Unity.Burst.BurstCompile(CompileSynchronously = true)]
#endif
        struct CullLightsJob : IJob
        {
            public DeferredTiler tiler;
            [ReadOnly][Unity.Collections.LowLevel.Unsafe.NativeDisableContainerSafetyRestriction]
            public NativeArray<DeferredTiler.PrePunctualLight> prePunctualLights;
            [ReadOnly][Unity.Collections.LowLevel.Unsafe.NativeDisableContainerSafetyRestriction]
            public NativeArray<ushort> coarseTiles;
            [ReadOnly][Unity.Collections.LowLevel.Unsafe.NativeDisableContainerSafetyRestriction]
            public NativeArray<uint> coarseTileHeaders;
            public int coarseHeaderOffset;
            public int istart;
            public int iend;
            public int jstart;
            public int jend;

            public void Execute()
            {
                int coarseTileOffset = (int)coarseTileHeaders[coarseHeaderOffset + 0];
                int coarseVisLightCount = (int)coarseTileHeaders[coarseHeaderOffset + 1];

                if (tiler.TilerLevel != 0)
                {
                    tiler.CullIntermediateLights(
                        ref prePunctualLights,
                        ref coarseTiles, coarseTileOffset, coarseVisLightCount,
                        istart, iend, jstart, jend
                    );
                }
                else
                {
                    tiler.CullFinalLights(
                        ref prePunctualLights,
                        ref coarseTiles, coarseTileOffset, coarseVisLightCount,
                        istart, iend, jstart, jend
                    );
                }
            }
        }

        struct DrawCall
        {
            public ComputeBuffer tileList;
            public ComputeBuffer punctualLightBuffer;
            public ComputeBuffer relLightList;
            public int tileListSize;
            public int punctualLightBufferSize;
            public int relLightListSize;
            public int instanceOffset;
            public int instanceCount;
        }

        static readonly string[] k_TileDeferredPassNames = new string[] {
            "Tiled Deferred Punctual Light (Lit)",
            "Tiled Deferred Punctual Light (SimpleLit)"
        };

        static readonly string[] k_StencilDeferredPassNames = new string[] {
            "Stencil Volume",
            "Deferred Punctual Light (Lit)",
            "Deferred Punctual Light (SimpleLit)",
            "Deferred Directional Light (Lit)",
            "Deferred Directional Light (SimpleLit)",
            "ClearStencilPartial",
            "Fog"
        };

        internal enum TileDeferredPasses
        {
            PunctualLit,
            PunctualSimpleLit,
        };

        internal enum StencilDeferredPasses
        {
            StencilVolume,
            PunctualLit,
            PunctualSimpleLit,
            DirectionalLit,
            DirectionalSimpleLit,
            ClearStencilPartial,
            Fog
        };

        // Used to initialize all RenderTargetHandles.
        internal enum GBufferHandles
        {
            DepthAsColor = 0,
            Albedo = 1,
            SpecularMetallic = 2,
            NormalSmoothness = 3,
            Lighting = 4,
            ShadowMask = 5,
            Count = 6
        }

        static readonly string k_SetupLights = "SetupLights";
        static readonly string k_DeferredPass = "Deferred Pass";
        static readonly string k_TileDepthInfo = "Tile Depth Info";
        static readonly string k_DeferredTiledPass = "Deferred Shading (Tile-Based)";
        static readonly string k_DeferredStencilPass = "Deferred Shading (Stencil)";
        static readonly string k_DeferredFogPass = "Deferred Fog";
        static readonly string k_ClearStencilPartial = "Clear Stencil Partial";
        static readonly string k_SetupLightConstants = "Setup Light Constants";
        static readonly float kStencilShapeGuard = 1.06067f; // stencil geometric shapes must be inflated to fit the analytic shapes.
        private static readonly ProfilingSampler m_ProfilingSetupLights = new ProfilingSampler(k_SetupLights);
        private static readonly ProfilingSampler m_ProfilingDeferredPass = new ProfilingSampler(k_DeferredPass);
        private static readonly ProfilingSampler m_ProfilingTileDepthInfo = new ProfilingSampler(k_TileDepthInfo);
        private static readonly ProfilingSampler m_ProfilingSetupLightConstants = new ProfilingSampler(k_SetupLightConstants);

        internal int GbufferDepthIndex { get { return UseRenderPass ? 0 : -1; } }
        internal int GBufferAlbedoIndex { get { return GbufferDepthIndex + 1; } }
        internal int GBufferSpecularMetallicIndex { get { return GBufferAlbedoIndex + 1; } }
        internal int GBufferNormalSmoothnessIndex { get { return GBufferSpecularMetallicIndex + 1; } }
        internal int GBufferLightingIndex { get { return GBufferNormalSmoothnessIndex + 1; } }
        internal int GBufferShadowMask { get { return UseShadowMask ? GBufferLightingIndex + 1 : -1; } }
        internal int GBufferSliceCount { get { return 4 + (UseRenderPass ? 1 : 0) + (UseShadowMask ? 1 : 0); } }

        internal GraphicsFormat GetGBufferFormat(int index)
        {
            if (index == GBufferAlbedoIndex) // sRGB albedo, materialFlags
                return QualitySettings.activeColorSpace == ColorSpace.Linear ? GraphicsFormat.R8G8B8A8_SRGB : GraphicsFormat.R8G8B8A8_UNorm;
            else if (index == GBufferSpecularMetallicIndex) // sRGB specular, [unused]
                return QualitySettings.activeColorSpace == ColorSpace.Linear ? GraphicsFormat.R8G8B8A8_SRGB : GraphicsFormat.R8G8B8A8_UNorm;    
            else if (index == GBufferNormalSmoothnessIndex)
                return this.AccurateGbufferNormals ? GraphicsFormat.R8G8B8A8_UNorm : GraphicsFormat.R8G8B8A8_SNorm; // normal normal normal packedSmoothness
            else if (index == GBufferLightingIndex) // Emissive+baked: Most likely B10G11R11_UFloatPack32 or R16G16B16A16_SFloat
                return GraphicsFormat.None;
            else if (index == GbufferDepthIndex) // Render-pass on mobiles: reading back real depth-buffer is either inefficient (Arm Vulkan) or impossible (Metal).
                return GraphicsFormat.R32_SFloat;
            else if (index == GBufferShadowMask) // Optional: shadow mask is outputed in mixed lighting subtractive mode for non-static meshes only
                return GraphicsFormat.R8G8B8A8_UNorm;
            else
                return GraphicsFormat.None;
        }

        // This may return different values depending on what lights are rendered for a given frame.
        internal bool UseShadowMask { get { return this.MixedLightingSetup != MixedLightingSetup.None; } }
        //
        internal bool UseRenderPass { get; set; }
        //
        internal bool HasDepthPrepass { get; set; }
        // This is an overlay camera being rendered.
        internal bool IsOverlay { get; set; }
        //
        internal bool AccurateGbufferNormals { get; set; }
        // true: TileDeferred.shader used for some lights (currently: point/spot lights without shadows) - false: use StencilDeferred.shader for all lights
        internal bool TiledDeferredShading { get; set; }
        // We browse all visible lights and found the mixed lighting setup every frame.
        internal MixedLightingSetup MixedLightingSetup { get; set; }
        //
        internal bool UseJobSystem { get; set; }
        //
        internal int RenderWidth { get; set; }
        //
        internal int RenderHeight { get; set; }

        // Output lighting result.
        internal RenderTargetHandle[] GbufferAttachments { get; set; }
        // Input depth texture, also bound as read-only RT
        internal RenderTargetHandle DepthAttachment { get; set; }
        //
        internal RenderTargetHandle DepthCopyTexture { get; set; }
        // Intermediate depth info texture.
        internal RenderTargetHandle DepthInfoTexture { get; set; }
        // Per-tile depth info texture.
        internal RenderTargetHandle TileDepthInfoTexture { get; set; }

        internal RenderTargetIdentifier[] GbufferAttachmentIdentifiers { get; set; }
        internal RenderTargetIdentifier DepthAttachmentIdentifier { get; set; }
        internal RenderTargetIdentifier DepthCopyTextureIdentifier { get; set; }
        internal RenderTargetIdentifier DepthInfoTextureIdentifier { get; set; }
        internal RenderTargetIdentifier TileDepthInfoTextureIdentifier { get; set; }

        // Cached.
        int m_CachedRenderWidth = 0;
        // Cached.
        int m_CachedRenderHeight = 0;
        // Cached.
        Matrix4x4 m_CachedProjectionMatrix;

        // Hierarchical tilers.
        DeferredTiler[] m_Tilers;
        int[] m_TileDataCapacities;

        // Should any visible lights be rendered as tile?
        bool m_HasTileVisLights;
        // Visible lights indices rendered using stencil volumes.
        NativeArray<ushort> m_stencilVisLights;
        // Offset of each type of lights in m_stencilVisLights.
        NativeArray<ushort> m_stencilVisLightOffsets;
        // Needed to access light shadow index (can be null if the pass is not queued).
        AdditionalLightsShadowCasterPass m_AdditionalLightsShadowCasterPass;

        // For rendering stencil point lights.
        Mesh m_SphereMesh;
        // For rendering stencil spot lights.
        Mesh m_HemisphereMesh;
        // For rendering directional lights.
        Mesh m_FullscreenMesh;

        // Max number of tile depth range data that can be referenced per draw call.
        int m_MaxDepthRangePerBatch;
        // Max numer of instanced tile that can be referenced per draw call.
        int m_MaxTilesPerBatch;
        // Max number of punctual lights that can be referenced per draw call.
        int m_MaxPunctualLightPerBatch;
        // Max number of relative light indices that can be referenced per draw call.
        int m_MaxRelLightIndicesPerBatch;

        // Generate per-tile depth information.
        Material m_TileDepthInfoMaterial;
        // Hold all shaders for tiled-based deferred shading.
        Material m_TileDeferredMaterial;
        // Hold all shaders for stencil-volume deferred shading.
        Material m_StencilDeferredMaterial;

        // Pass indices.
        int[] m_StencilDeferredPasses;
        // Pass indices.
        int[] m_TileDeferredPasses;

        // Avoid memory allocations.
        Matrix4x4[] m_ScreenToWorld = new Matrix4x4[2];

        ProfilingSampler m_ProfilingSamplerDeferredTiledPass = new ProfilingSampler(k_DeferredTiledPass);
        ProfilingSampler m_ProfilingSamplerDeferredStencilPass = new ProfilingSampler(k_DeferredStencilPass);
        ProfilingSampler m_ProfilingSamplerDeferredFogPass = new ProfilingSampler(k_DeferredFogPass);
        ProfilingSampler m_ProfilingSamplerClearStencilPartialPass = new ProfilingSampler(k_ClearStencilPartial);


        internal DeferredLights(Material tileDepthInfoMaterial, Material tileDeferredMaterial, Material stencilDeferredMaterial)
        {
            // Cache result for GL platform here. SystemInfo properties are in C++ land so repeated access will be unecessary penalized.
            // They can also only be called from main thread!
            DeferredConfig.IsOpenGL = SystemInfo.graphicsDeviceType == GraphicsDeviceType.OpenGLCore
                                   || SystemInfo.graphicsDeviceType == GraphicsDeviceType.OpenGLES2
                                   || SystemInfo.graphicsDeviceType == GraphicsDeviceType.OpenGLES3;

            m_TileDepthInfoMaterial = tileDepthInfoMaterial;
            m_TileDeferredMaterial = tileDeferredMaterial;
            m_StencilDeferredMaterial = stencilDeferredMaterial;

<<<<<<< HEAD
            m_TileDeferredMaterial.SetFloat(ShaderConstants._LitStencilRef, (float)StencilUsage.MaterialLit);
            m_TileDeferredMaterial.SetFloat(ShaderConstants._LitStencilReadMask, (float)StencilUsage.MaterialMask);
            m_TileDeferredMaterial.SetFloat(ShaderConstants._LitStencilWriteMask, 0.0f);
            m_TileDeferredMaterial.SetFloat(ShaderConstants._SimpleLitStencilRef, (float)StencilUsage.MaterialSimpleLit);
            m_TileDeferredMaterial.SetFloat(ShaderConstants._SimpleLitStencilReadMask, (float)StencilUsage.MaterialMask);
            m_TileDeferredMaterial.SetFloat(ShaderConstants._SimpleLitStencilWriteMask, 0.0f);

            m_StencilDeferredMaterial.SetFloat(ShaderConstants._StencilRef, (float)StencilUsage.MaterialUnlit);
            m_StencilDeferredMaterial.SetFloat(ShaderConstants._StencilReadMask, (float)StencilUsage.MaterialMask);
            m_StencilDeferredMaterial.SetFloat(ShaderConstants._StencilWriteMask, (float)StencilUsage.StencilLight);
            m_StencilDeferredMaterial.SetFloat(ShaderConstants._LitPunctualStencilRef, (float)((int)StencilUsage.StencilLight | (int)StencilUsage.MaterialLit));
            m_StencilDeferredMaterial.SetFloat(ShaderConstants._LitPunctualStencilReadMask, (float)((int)StencilUsage.StencilLight | (int)StencilUsage.MaterialMask));
            m_StencilDeferredMaterial.SetFloat(ShaderConstants._LitPunctualStencilWriteMask, (float)StencilUsage.StencilLight);
            m_StencilDeferredMaterial.SetFloat(ShaderConstants._SimpleLitPunctualStencilRef, (float)((int)StencilUsage.StencilLight | (int)StencilUsage.MaterialSimpleLit));
            m_StencilDeferredMaterial.SetFloat(ShaderConstants._SimpleLitPunctualStencilReadMask, (float)((int)StencilUsage.StencilLight | (int)StencilUsage.MaterialMask));
            m_StencilDeferredMaterial.SetFloat(ShaderConstants._SimpleLitPunctualStencilWriteMask, (float)StencilUsage.StencilLight);
            m_StencilDeferredMaterial.SetFloat(ShaderConstants._LitDirStencilRef, (float)StencilUsage.MaterialLit);
            m_StencilDeferredMaterial.SetFloat(ShaderConstants._LitDirStencilReadMask, (float)StencilUsage.MaterialMask);
            m_StencilDeferredMaterial.SetFloat(ShaderConstants._LitDirStencilWriteMask, 0.0f);
            m_StencilDeferredMaterial.SetFloat(ShaderConstants._SimpleLitDirStencilRef, (float)StencilUsage.MaterialSimpleLit);
            m_StencilDeferredMaterial.SetFloat(ShaderConstants._SimpleLitDirStencilReadMask, (float)StencilUsage.MaterialMask);
            m_StencilDeferredMaterial.SetFloat(ShaderConstants._SimpleLitDirStencilWriteMask, 0.0f);
            m_StencilDeferredMaterial.SetFloat(ShaderConstants._ClearStencilRef, 0.0f);
            m_StencilDeferredMaterial.SetFloat(ShaderConstants._ClearStencilReadMask, (float)StencilUsage.MaterialMask);
            m_StencilDeferredMaterial.SetFloat(ShaderConstants._ClearStencilWriteMask, (float)StencilUsage.MaterialMask);

            // Compute some platform limits.
=======
            m_TileDeferredPasses = new int[k_TileDeferredPassNames.Length];
            if (m_TileDeferredMaterial != null)
            {
                for (int pass = 0; pass < k_TileDeferredPassNames.Length; ++pass)
                    m_TileDeferredPasses[pass] = m_TileDeferredMaterial.FindPass(k_TileDeferredPassNames[pass]);

                m_TileDeferredMaterial.SetInt(ShaderConstants._LitStencilRef, (int)StencilUsage.MaterialLit);
                m_TileDeferredMaterial.SetInt(ShaderConstants._LitStencilReadMask, (int)StencilUsage.MaterialMask);
                m_TileDeferredMaterial.SetInt(ShaderConstants._LitStencilWriteMask, 0);
                m_TileDeferredMaterial.SetInt(ShaderConstants._SimpleLitStencilRef, (int)StencilUsage.MaterialSimpleLit);
                m_TileDeferredMaterial.SetInt(ShaderConstants._SimpleLitStencilReadMask, (int)StencilUsage.MaterialMask);
                m_TileDeferredMaterial.SetInt(ShaderConstants._SimpleLitStencilWriteMask, 0);
            }

            m_StencilDeferredPasses = new int[k_StencilDeferredPassNames.Length];
            if (m_StencilDeferredMaterial != null)
            {
                for (int pass = 0; pass < k_StencilDeferredPassNames.Length; ++pass)
                    m_StencilDeferredPasses[pass] = m_StencilDeferredMaterial.FindPass(k_StencilDeferredPassNames[pass]);

                m_StencilDeferredMaterial.SetInt(ShaderConstants._StencilRef, (int)StencilUsage.MaterialUnlit);
                m_StencilDeferredMaterial.SetInt(ShaderConstants._StencilReadMask, (int)StencilUsage.MaterialMask);
                m_StencilDeferredMaterial.SetInt(ShaderConstants._StencilWriteMask, (int)StencilUsage.StencilLight);
                m_StencilDeferredMaterial.SetInt(ShaderConstants._LitPunctualStencilRef, (int)StencilUsage.StencilLight | (int)StencilUsage.MaterialLit);
                m_StencilDeferredMaterial.SetInt(ShaderConstants._LitPunctualStencilReadMask, (int)StencilUsage.StencilLight | (int)StencilUsage.MaterialMask);
                m_StencilDeferredMaterial.SetInt(ShaderConstants._LitPunctualStencilWriteMask, (int)StencilUsage.StencilLight);
                m_StencilDeferredMaterial.SetInt(ShaderConstants._SimpleLitPunctualStencilRef, (int)StencilUsage.StencilLight | (int)StencilUsage.MaterialSimpleLit);
                m_StencilDeferredMaterial.SetInt(ShaderConstants._SimpleLitPunctualStencilReadMask, (int)StencilUsage.StencilLight | (int)StencilUsage.MaterialMask);
                m_StencilDeferredMaterial.SetInt(ShaderConstants._SimpleLitPunctualStencilWriteMask, (int)StencilUsage.StencilLight);
                m_StencilDeferredMaterial.SetInt(ShaderConstants._LitDirStencilRef, (int)StencilUsage.MaterialLit);
                m_StencilDeferredMaterial.SetInt(ShaderConstants._LitDirStencilReadMask, (int)StencilUsage.MaterialMask);
                m_StencilDeferredMaterial.SetInt(ShaderConstants._LitDirStencilWriteMask, 0);
                m_StencilDeferredMaterial.SetInt(ShaderConstants._SimpleLitDirStencilRef, (int)StencilUsage.MaterialSimpleLit);
                m_StencilDeferredMaterial.SetInt(ShaderConstants._SimpleLitDirStencilReadMask, (int)StencilUsage.MaterialMask);
                m_StencilDeferredMaterial.SetInt(ShaderConstants._SimpleLitDirStencilWriteMask, 0);
                m_StencilDeferredMaterial.SetInt(ShaderConstants._ClearStencilRef, 0);
                m_StencilDeferredMaterial.SetInt(ShaderConstants._ClearStencilReadMask, (int)StencilUsage.MaterialMask);
                m_StencilDeferredMaterial.SetInt(ShaderConstants._ClearStencilWriteMask, (int)StencilUsage.MaterialMask);
            }

            // Compute some platform limits (for deferred tiling).
>>>>>>> 97019b1e
            m_MaxDepthRangePerBatch = (DeferredConfig.UseCBufferForDepthRange ? DeferredConfig.kPreferredCBufferSize : DeferredConfig.kPreferredStructuredBufferSize) / sizeof(uint);
            m_MaxTilesPerBatch = (DeferredConfig.UseCBufferForTileList ? DeferredConfig.kPreferredCBufferSize : DeferredConfig.kPreferredStructuredBufferSize) / System.Runtime.InteropServices.Marshal.SizeOf(typeof(TileData));
            m_MaxPunctualLightPerBatch = (DeferredConfig.UseCBufferForLightData ? DeferredConfig.kPreferredCBufferSize : DeferredConfig.kPreferredStructuredBufferSize) / System.Runtime.InteropServices.Marshal.SizeOf(typeof(PunctualLightData));
            m_MaxRelLightIndicesPerBatch = (DeferredConfig.UseCBufferForLightList ? DeferredConfig.kPreferredCBufferSize : DeferredConfig.kPreferredStructuredBufferSize) / sizeof(uint);

            m_Tilers = new DeferredTiler[DeferredConfig.kTilerDepth];
            m_TileDataCapacities = new int[DeferredConfig.kTilerDepth];

            // Initialize hierarchical tilers. Next tiler processes 4x4 of the tiles of the previous tiler.
            // Tiler 0 has finest tiles, coarser tilers follow.
            for (int tilerLevel = 0; tilerLevel < DeferredConfig.kTilerDepth; ++tilerLevel)
            {
                int scale = (int)Mathf.Pow(DeferredConfig.kTilerSubdivisions, tilerLevel);
                m_Tilers[tilerLevel] = new DeferredTiler(
                    DeferredConfig.kTilePixelWidth * scale,
                    DeferredConfig.kTilePixelHeight * scale,
                    DeferredConfig.kAvgLightPerTile * scale * scale,
                    tilerLevel
                );

                m_TileDataCapacities[tilerLevel] = 0; // not known yet
            }

            this.AccurateGbufferNormals = true;
            this.TiledDeferredShading = true;
            this.UseJobSystem = true;
            m_HasTileVisLights = false;
        }

        internal ref DeferredTiler GetTiler(int i)
        {
            return ref m_Tilers[i];
        }

        internal void SetupLights(ScriptableRenderContext context, ref RenderingData renderingData)
        {
            Profiler.BeginSample(k_SetupLights);

            DeferredShaderData.instance.ResetBuffers();

            Camera camera = renderingData.cameraData.camera;
            // Support for dynamic resolution.
            this.RenderWidth = camera.allowDynamicResolution ? Mathf.CeilToInt(ScalableBufferManager.widthScaleFactor * camera.pixelWidth) : camera.pixelWidth;
            this.RenderHeight = camera.allowDynamicResolution ? Mathf.CeilToInt(ScalableBufferManager.heightScaleFactor * camera.pixelHeight) : camera.pixelHeight;

            if (this.TiledDeferredShading)
            {
                // Precompute tile data again if the camera projection or the screen resolution has changed.
                if (m_CachedRenderWidth != this.RenderWidth
                    || m_CachedRenderHeight != this.RenderHeight
                    || m_CachedProjectionMatrix != renderingData.cameraData.camera.projectionMatrix)
                {
                    m_CachedRenderWidth = this.RenderWidth;
                    m_CachedRenderHeight = this.RenderHeight;
                    m_CachedProjectionMatrix = renderingData.cameraData.camera.projectionMatrix;

                    for (int tilerIndex = 0; tilerIndex < m_Tilers.Length; ++tilerIndex)
                    {
                        m_Tilers[tilerIndex].PrecomputeTiles(renderingData.cameraData.camera.projectionMatrix,
                            renderingData.cameraData.camera.orthographic, m_CachedRenderWidth, m_CachedRenderHeight);
                    }
                }

                // Allocate temporary resources for each hierarchical tiler.
                for (int tilerIndex = 0; tilerIndex < m_Tilers.Length; ++tilerIndex)
                    m_Tilers[tilerIndex].Setup(m_TileDataCapacities[tilerIndex]);
            }

            // Will hold punctual lights that will be rendered using tiles.
            NativeArray<DeferredTiler.PrePunctualLight> prePunctualLights;

            // inspect lights in renderingData.lightData.visibleLights and convert them to entries in prePunctualLights OR m_stencilVisLights
            // currently we store point lights and spot lights that can be rendered by TiledDeferred, in the same prePunctualLights list
            PrecomputeLights(
                out prePunctualLights,
                out m_stencilVisLights,
                out m_stencilVisLightOffsets,
                ref renderingData.lightData.visibleLights,
                renderingData.lightData.additionalLightsCount != 0 || renderingData.lightData.mainLightIndex >= 0,
                renderingData.cameraData.camera.worldToCameraMatrix,
                renderingData.cameraData.camera.orthographic,
                renderingData.cameraData.camera.nearClipPlane
            );

            {
                CommandBuffer cmd = CommandBufferPool.Get();
                using (new ProfilingScope(cmd, m_ProfilingSetupLightConstants))
                {
                    // Shared uniform constants for all lights.
                    SetupShaderLightConstants(cmd, ref renderingData);

                    // Setup global keywords.
                    CoreUtils.SetKeyword(cmd, ShaderKeywordStrings._GBUFFER_NORMALS_OCT, this.AccurateGbufferNormals);
                    bool isShadowMask = renderingData.lightData.supportsMixedLighting && this.MixedLightingSetup == MixedLightingSetup.ShadowMask;
                    bool isShadowMaskAlways = isShadowMask && QualitySettings.shadowmaskMode == ShadowmaskMode.Shadowmask;
                    bool isSubtractive = renderingData.lightData.supportsMixedLighting && this.MixedLightingSetup == MixedLightingSetup.Subtractive;
                    CoreUtils.SetKeyword(cmd, ShaderKeywordStrings.LightmapShadowMixing, isSubtractive || isShadowMaskAlways);
                    CoreUtils.SetKeyword(cmd, ShaderKeywordStrings.ShadowsShadowMask, isShadowMask);
                    CoreUtils.SetKeyword(cmd, ShaderKeywordStrings.MixedLightingSubtractive, isSubtractive); // Backward compatibility
                }

                context.ExecuteCommandBuffer(cmd);
                CommandBufferPool.Release(cmd);
            }

            if (this.TiledDeferredShading)
            {
                // Sort lights front to back.
                // This allows a further optimisation where per-tile light lists can be more easily trimmed on both ends in the vertex shading instancing the tiles.
                SortLights(ref prePunctualLights);

                NativeArray<ushort> defaultIndices = new NativeArray<ushort>(prePunctualLights.Length, Allocator.Temp, NativeArrayOptions.UninitializedMemory);
                for (int i = 0; i < prePunctualLights.Length; ++i)
                    defaultIndices[i] = (ushort)i;

                NativeArray<uint> defaultHeaders = new NativeArray<uint>(2, Allocator.Temp, NativeArrayOptions.UninitializedMemory);
                defaultHeaders[0] = 0; // tileHeaders offset
                defaultHeaders[1] = (uint)prePunctualLights.Length; // tileHeaders count

                // Cull tile-friendly lights into the coarse tile structure.
                ref DeferredTiler coarsestTiler = ref m_Tilers[m_Tilers.Length - 1];
                if (m_Tilers.Length != 1)
                {
                    NativeArray<JobHandle> jobHandles = new NativeArray<JobHandle>();
                    int jobOffset = 0;
                    int jobCount = 0;

                    if (this.UseJobSystem)
                    {
                        int totalJobCount = 1;
                        for (int t = m_Tilers.Length - 1; t > 0; --t)
                        {
                            ref DeferredTiler coarseTiler = ref m_Tilers[t];
                            totalJobCount += coarseTiler.TileXCount * coarseTiler.TileYCount;
                        }
                        jobHandles = new NativeArray<JobHandle>(totalJobCount, Allocator.Temp, NativeArrayOptions.UninitializedMemory);
                    }

                    // Fill coarsestTiler.m_Tiles with for each tile, a list of lightIndices from prePunctualLights that intersect the tile
                    CullLightsJob coarsestJob = new CullLightsJob
                    {
                        tiler = coarsestTiler,
                        prePunctualLights = prePunctualLights,
                        coarseTiles = defaultIndices,
                        coarseTileHeaders = defaultHeaders,
                        coarseHeaderOffset = 0,
                        istart = 0,
                        iend = coarsestTiler.TileXCount,
                        jstart = 0,
                        jend = coarsestTiler.TileYCount,
                    };
                    if (this.UseJobSystem)
                    {
                        jobHandles[jobCount++] = coarsestJob.Schedule();
                        // Start this job now, as the main thread will be busy setting up all the dependent jobs.
                        JobHandle.ScheduleBatchedJobs();
                    }
                    else
                        coarsestJob.Execute();

                    // Filter to fine tile structure.
                    for (int t = m_Tilers.Length - 1; t > 0; --t)
                    {
                        ref DeferredTiler fineTiler = ref m_Tilers[t - 1];
                        ref DeferredTiler coarseTiler = ref m_Tilers[t];
                        int fineTileXCount = fineTiler.TileXCount;
                        int fineTileYCount = fineTiler.TileYCount;
                        int coarseTileXCount = coarseTiler.TileXCount;
                        int coarseTileYCount = coarseTiler.TileYCount;
                        int subdivX = (t == m_Tilers.Length - 1) ? coarseTileXCount : DeferredConfig.kTilerSubdivisions;
                        int subdivY = (t == m_Tilers.Length - 1) ? coarseTileYCount : DeferredConfig.kTilerSubdivisions;
                        int superCoarseTileXCount = (coarseTileXCount + subdivX - 1) / subdivX;
                        int superCoarseTileYCount = (coarseTileYCount + subdivY - 1) / subdivY;
                        NativeArray<ushort> coarseTiles = coarseTiler.Tiles;
                        NativeArray<uint> coarseTileHeaders = coarseTiler.TileHeaders;
                        int fineStepX = coarseTiler.TilePixelWidth / fineTiler.TilePixelWidth;
                        int fineStepY = coarseTiler.TilePixelHeight / fineTiler.TilePixelHeight;

                        for (int j = 0; j < coarseTileYCount; ++j)
                        for (int i = 0; i < coarseTileXCount; ++i)
                        {
                            int fine_istart = i * fineStepX;
                            int fine_jstart = j * fineStepY;
                            int fine_iend = Mathf.Min(fine_istart + fineStepX, fineTileXCount);
                            int fine_jend = Mathf.Min(fine_jstart + fineStepY, fineTileYCount);
                            int coarseHeaderOffset = coarseTiler.GetTileHeaderOffset(i, j);

                            CullLightsJob job = new CullLightsJob
                            {
                                tiler = m_Tilers[t-1],
                                prePunctualLights = prePunctualLights,
                                coarseTiles = coarseTiles,
                                coarseTileHeaders = coarseTileHeaders,
                                coarseHeaderOffset = coarseHeaderOffset,
                                istart = fine_istart,
                                iend = fine_iend,
                                jstart = fine_jstart,
                                jend = fine_jend,
                            };

                            if (this.UseJobSystem)
                                jobHandles[jobCount++] = job.Schedule(jobHandles[jobOffset + (i / subdivX) + (j / subdivY) * superCoarseTileXCount]);
                            else
                                job.Execute();
                        }

                        jobOffset += superCoarseTileXCount * superCoarseTileYCount;
                    }

                    if (this.UseJobSystem)
                    {
                        JobHandle.CompleteAll(jobHandles);
                        jobHandles.Dispose();
                    }
                }
                else
                {
                    coarsestTiler.CullFinalLights(
                        ref prePunctualLights,
                        ref defaultIndices, 0, prePunctualLights.Length,
                        0, coarsestTiler.TileXCount, 0, coarsestTiler.TileYCount
                    );
                }

                defaultIndices.Dispose();
                defaultHeaders.Dispose();
            }

            // We don't need this array anymore as all the lights have been inserted into the tile-grid structures.
            if (prePunctualLights.IsCreated)
                prePunctualLights.Dispose();

            Profiler.EndSample();
        }

        public void ResolveMixedLightingMode(ref RenderingData renderingData)
        {
            // Find the mixed lighting mode. This is the same logic as ForwardLights.
            this.MixedLightingSetup = MixedLightingSetup.None;

            if (!renderingData.lightData.supportsMixedLighting)
                return;

            NativeArray<VisibleLight> visibleLights = renderingData.lightData.visibleLights;
            for (int lightIndex = 0; lightIndex < renderingData.lightData.visibleLights.Length && this.MixedLightingSetup == MixedLightingSetup.None; ++lightIndex)
            {
                Light light = visibleLights[lightIndex].light;

                if (light != null
                 && light.bakingOutput.lightmapBakeType == LightmapBakeType.Mixed
                 && light.shadows != LightShadows.None)
                {
                    switch (light.bakingOutput.mixedLightingMode)
                    {
                        case MixedLightingMode.Subtractive:
                            this.MixedLightingSetup = MixedLightingSetup.Subtractive;
                            break;
                        case MixedLightingMode.Shadowmask:
                            this.MixedLightingSetup = MixedLightingSetup.ShadowMask;
                            break;
                    }
                }
            }
            // Once the mixed lighting mode has been discovered, we know how  many MRTs we need for the gbuffer.
            // Subtractive mixed lighting requires shadowMask output, which is actually used to store unity_ProbesOcclusion values.
        }

        public bool IsRuntimeSupportedThisFrame()
        {
            // GBuffer slice count can change depending actual geometry/light being rendered.
            // For instance, we only bind shadowMask RT if the scene supports mix lighting and at least one visible light has subtractive mixed ligting mode.
            return this.GBufferSliceCount <= SystemInfo.supportedRenderTargetCount && !DeferredConfig.IsOpenGL;
        }

        public void Setup(ref RenderingData renderingData,
            AdditionalLightsShadowCasterPass additionalLightsShadowCasterPass,
            bool hasDepthPrepass,
            bool isOverlay,
            RenderTargetHandle depthCopyTexture,
            RenderTargetHandle depthInfoTexture,
            RenderTargetHandle tileDepthInfoTexture,
            RenderTargetHandle depthAttachment,
            RenderTargetHandle[] gbufferHandles)
        {
            m_AdditionalLightsShadowCasterPass = additionalLightsShadowCasterPass;
            this.HasDepthPrepass = hasDepthPrepass;
            this.IsOverlay = isOverlay;

            this.DepthCopyTexture = depthCopyTexture;
            this.DepthInfoTexture = depthInfoTexture;
            this.TileDepthInfoTexture = tileDepthInfoTexture;
            // Depending on the scene rendered, adjust gbuffer MRT count.
            // For instance, we do not need shadowMask output if no visible lights have mixed lighting subtractive mode.
            if (this.GbufferAttachments == null || this.GbufferAttachments.Length != this.GBufferSliceCount)
                this.GbufferAttachments = new RenderTargetHandle[this.GBufferSliceCount];
            this.GbufferAttachments[this.GBufferAlbedoIndex] = gbufferHandles[(int)GBufferHandles.Albedo];
            this.GbufferAttachments[this.GBufferSpecularMetallicIndex] = gbufferHandles[(int)GBufferHandles.SpecularMetallic];
            this.GbufferAttachments[this.GBufferNormalSmoothnessIndex] = gbufferHandles[(int)GBufferHandles.NormalSmoothness];
            this.GbufferAttachments[this.GBufferLightingIndex] = gbufferHandles[(int)GBufferHandles.Lighting];
            if (this.GbufferDepthIndex >= 0)
                this.GbufferAttachments[this.GbufferDepthIndex] = gbufferHandles[(int)GBufferHandles.DepthAsColor];
            if (this.GBufferShadowMask >= 0)
                this.GbufferAttachments[this.GBufferShadowMask] = gbufferHandles[(int)GBufferHandles.ShadowMask];
            this.DepthAttachment = depthAttachment;

            this.DepthCopyTextureIdentifier = this.DepthCopyTexture.Identifier();
            this.DepthInfoTextureIdentifier = this.DepthInfoTexture.Identifier();
            this.TileDepthInfoTextureIdentifier = this.TileDepthInfoTexture.Identifier();
            if (this.GbufferAttachmentIdentifiers == null || this.GbufferAttachmentIdentifiers.Length != this.GbufferAttachments.Length)
                this.GbufferAttachmentIdentifiers = new RenderTargetIdentifier[this.GbufferAttachments.Length];
            for (int i = 0; i < this.GbufferAttachments.Length; ++i)
                this.GbufferAttachmentIdentifiers[i] = this.GbufferAttachments[i].Identifier();
            this.DepthAttachmentIdentifier = depthAttachment.Identifier();

#if ENABLE_VR && ENABLE_XR_MODULE
            // In XR SinglePassInstance mode, the RTs are texture-array and all slices must be bound.
            if (renderingData.cameraData.xr.enabled)
            {
                this.DepthCopyTextureIdentifier = new RenderTargetIdentifier(this.DepthCopyTextureIdentifier, 0, CubemapFace.Unknown, -1);
                this.DepthInfoTextureIdentifier = new RenderTargetIdentifier(this.DepthInfoTextureIdentifier, 0, CubemapFace.Unknown, -1);
                this.TileDepthInfoTextureIdentifier = new RenderTargetIdentifier(this.TileDepthInfoTextureIdentifier, 0, CubemapFace.Unknown, -1);

                for (int i = 0; i < this.GbufferAttachmentIdentifiers.Length; ++i)
                    this.GbufferAttachmentIdentifiers[i] = new RenderTargetIdentifier(this.GbufferAttachmentIdentifiers[i], 0, CubemapFace.Unknown, -1);
                this.DepthAttachmentIdentifier = new RenderTargetIdentifier(this.DepthAttachmentIdentifier, 0, CubemapFace.Unknown, -1);


            }
#endif

            m_HasTileVisLights = this.TiledDeferredShading && CheckHasTileLights(ref renderingData.lightData.visibleLights);
        }

        public void OnCameraCleanup(CommandBuffer cmd)
        {
            // Disable any global keywords setup in SetupLights().
            CoreUtils.SetKeyword(cmd, ShaderKeywordStrings._GBUFFER_NORMALS_OCT, false);

            CoreUtils.SetKeyword(cmd, ShaderKeywordStrings.LightmapShadowMixing, false);
            CoreUtils.SetKeyword(cmd, ShaderKeywordStrings.ShadowsShadowMask, false);
            CoreUtils.SetKeyword(cmd, ShaderKeywordStrings.MixedLightingSubtractive, false); // Backward compatibility

            for (int tilerIndex = 0; tilerIndex < m_Tilers.Length; ++ tilerIndex)
            {
                m_TileDataCapacities[tilerIndex] = max(m_TileDataCapacities[tilerIndex], m_Tilers[tilerIndex].TileDataCapacity);
                m_Tilers[tilerIndex].OnCameraCleanup();
            }

            if (m_stencilVisLights.IsCreated)
                m_stencilVisLights.Dispose();
            if (m_stencilVisLightOffsets.IsCreated)
                m_stencilVisLightOffsets.Dispose();
        }

        internal static StencilState OverwriteStencil(StencilState s, int stencilWriteMask)
        {
            if (!s.enabled)
            {
                return new StencilState(
                    true,
                    0, (byte)stencilWriteMask,
                    CompareFunction.Always, StencilOp.Replace, StencilOp.Keep, StencilOp.Keep,
                    CompareFunction.Always, StencilOp.Replace, StencilOp.Keep, StencilOp.Keep
                );
            }

            CompareFunction funcFront = s.compareFunctionFront != CompareFunction.Disabled ? s.compareFunctionFront : CompareFunction.Always;
            CompareFunction funcBack = s.compareFunctionBack != CompareFunction.Disabled ? s.compareFunctionBack : CompareFunction.Always;
            StencilOp passFront = s.passOperationFront;
            StencilOp failFront = s.failOperationFront;
            StencilOp zfailFront = s.zFailOperationFront;
            StencilOp passBack = s.passOperationBack;
            StencilOp failBack = s.failOperationBack;
            StencilOp zfailBack = s.zFailOperationBack;

            return new StencilState(
                true,
                (byte)(s.readMask & 0x0F), (byte)(s.writeMask | stencilWriteMask),
                funcFront, passFront, failFront, zfailFront,
                funcBack, passBack, failBack, zfailBack
            );
        }

        internal static RenderStateBlock OverwriteStencil(RenderStateBlock block, int stencilWriteMask, int stencilRef)
        {
            if (!block.stencilState.enabled)
            {
                block.stencilState = new StencilState(
                    true,
                    0, (byte)stencilWriteMask,
                    CompareFunction.Always, StencilOp.Replace, StencilOp.Keep, StencilOp.Keep,
                    CompareFunction.Always, StencilOp.Replace, StencilOp.Keep, StencilOp.Keep
                );
            }
            else
            {
                StencilState s = block.stencilState;
                CompareFunction funcFront = s.compareFunctionFront != CompareFunction.Disabled ? s.compareFunctionFront : CompareFunction.Always;
                CompareFunction funcBack = s.compareFunctionBack != CompareFunction.Disabled ? s.compareFunctionBack : CompareFunction.Always;
                StencilOp passFront = s.passOperationFront;
                StencilOp failFront = s.failOperationFront;
                StencilOp zfailFront = s.zFailOperationFront;
                StencilOp passBack = s.passOperationBack;
                StencilOp failBack = s.failOperationBack;
                StencilOp zfailBack = s.zFailOperationBack;

                block.stencilState = new StencilState(
                    true,
                    (byte)(s.readMask & 0x0F), (byte)(s.writeMask | stencilWriteMask),
                    funcFront, passFront, failFront, zfailFront,
                    funcBack, passBack, failBack, zfailBack
                );
            }

            block.mask |= RenderStateMask.Stencil;
            block.stencilReference = (block.stencilReference & (int)StencilUsage.UserMask) | stencilRef;

            return block;
        }

        internal bool HasTileLights()
        {
            return m_HasTileVisLights;
        }

        internal bool HasTileDepthRangeExtraPass()
        {
            ref DeferredTiler tiler = ref m_Tilers[0];
            int tilePixelWidth = tiler.TilePixelWidth;
            int tilePixelHeight = tiler.TilePixelHeight;
            int tileMipLevel = (int)Mathf.Log(Mathf.Min(tilePixelWidth, tilePixelHeight), 2);
            return DeferredConfig.kTileDepthInfoIntermediateLevel >= 0 && DeferredConfig.kTileDepthInfoIntermediateLevel < tileMipLevel;
        }

        internal void ExecuteTileDepthInfoPass(ScriptableRenderContext context, ref RenderingData renderingData)
        {
            if (m_TileDepthInfoMaterial == null)
            {
                Debug.LogErrorFormat("Missing {0}. {1} render pass will not execute. Check for missing reference in the renderer resources.", m_TileDepthInfoMaterial, GetType().Name);
                return;
            }

            Assertions.Assert.IsTrue(
                m_Tilers[0].TilePixelWidth == m_Tilers[0].TilePixelHeight || DeferredConfig.kTileDepthInfoIntermediateLevel <= 0,
                "for non square tiles, cannot use intermediate mip level for TileDepthInfo texture generation (todo)"
            );

            uint invalidDepthRange = (uint)Mathf.FloatToHalf(-2.0f) | (((uint)Mathf.FloatToHalf(-1.0f)) << 16);

            ref DeferredTiler tiler = ref m_Tilers[0];
            int tileXCount = tiler.TileXCount;
            int tileYCount = tiler.TileYCount;
            int tilePixelWidth = tiler.TilePixelWidth;
            int tilePixelHeight = tiler.TilePixelHeight;
            int tileMipLevel = (int)Mathf.Log(Mathf.Min(tilePixelWidth, tilePixelHeight), 2);
            int intermediateMipLevel = DeferredConfig.kTileDepthInfoIntermediateLevel >= 0 && DeferredConfig.kTileDepthInfoIntermediateLevel < tileMipLevel ? DeferredConfig.kTileDepthInfoIntermediateLevel : tileMipLevel;
            int tileShiftMipLevel = tileMipLevel - intermediateMipLevel;
            int alignment = 1 << intermediateMipLevel;
            int depthInfoWidth = (this.RenderWidth + alignment - 1) >> intermediateMipLevel;
            int depthInfoHeight = (this.RenderHeight + alignment - 1) >> intermediateMipLevel;
            NativeArray<ushort> tiles = tiler.Tiles;
            NativeArray<uint> tileHeaders = tiler.TileHeaders;

            NativeArray<uint> depthRanges = new NativeArray<uint>(m_MaxDepthRangePerBatch, Allocator.Temp, NativeArrayOptions.UninitializedMemory);

            CommandBuffer cmd = CommandBufferPool.Get();
            using (new ProfilingScope(cmd, m_ProfilingTileDepthInfo))
            {
                RenderTargetIdentifier depthSurface = this.DepthAttachmentIdentifier;
                RenderTargetIdentifier depthInfoSurface = (tileMipLevel == intermediateMipLevel) ? this.TileDepthInfoTextureIdentifier : this.DepthInfoTextureIdentifier;

                cmd.SetGlobalTexture(ShaderConstants._DepthTex, depthSurface);
                cmd.SetGlobalVector(ShaderConstants._DepthTexSize, new Vector4(this.RenderWidth, this.RenderHeight, 1.0f / this.RenderWidth, 1.0f / this.RenderHeight));
                cmd.SetGlobalInt(ShaderConstants._DownsamplingWidth, tilePixelWidth);
                cmd.SetGlobalInt(ShaderConstants._DownsamplingHeight, tilePixelHeight);
                cmd.SetGlobalInt(ShaderConstants._SourceShiftX, intermediateMipLevel);
                cmd.SetGlobalInt(ShaderConstants._SourceShiftY, intermediateMipLevel);
                cmd.SetGlobalInt(ShaderConstants._TileShiftX, tileShiftMipLevel);
                cmd.SetGlobalInt(ShaderConstants._TileShiftY, tileShiftMipLevel);

                Matrix4x4 proj = renderingData.cameraData.camera.projectionMatrix;
                Matrix4x4 clip = new Matrix4x4(new Vector4(1, 0, 0, 0), new Vector4(0, 1, 0, 0), new Vector4(0, 0, 0.5f, 0), new Vector4(0, 0, 0.5f, 1));
                Matrix4x4 projScreenInv = Matrix4x4.Inverse(clip * proj);
                cmd.SetGlobalVector(ShaderConstants._unproject0, projScreenInv.GetRow(2));
                cmd.SetGlobalVector(ShaderConstants._unproject1, projScreenInv.GetRow(3));

                string shaderVariant = null;
                if (tilePixelWidth == tilePixelHeight)
                {
                    if (intermediateMipLevel == 1)
                        shaderVariant = ShaderKeywordStrings.DOWNSAMPLING_SIZE_2;
                    else if (intermediateMipLevel == 2)
                        shaderVariant = ShaderKeywordStrings.DOWNSAMPLING_SIZE_4;
                    else if (intermediateMipLevel == 3)
                        shaderVariant = ShaderKeywordStrings.DOWNSAMPLING_SIZE_8;
                    else if (intermediateMipLevel == 4)
                        shaderVariant = ShaderKeywordStrings.DOWNSAMPLING_SIZE_16;
                }

                if (shaderVariant != null)
                    cmd.EnableShaderKeyword(shaderVariant);

                int tileY = 0;
                int tileYIncrement = (DeferredConfig.UseCBufferForDepthRange ? DeferredConfig.kPreferredCBufferSize : DeferredConfig.kPreferredStructuredBufferSize) / (tileXCount * 4);

                while (tileY < tileYCount)
                {
                    int tileYEnd = Mathf.Min(tileYCount, tileY + tileYIncrement);

                    for (int j = tileY; j < tileYEnd; ++j)
                    {
                        for (int i = 0; i < tileXCount; ++i)
                        {
                            int headerOffset = tiler.GetTileHeaderOffset(i, j);
                            int tileLightCount = (int)tileHeaders[headerOffset + 1];
                            uint listDepthRange = tileLightCount == 0 ? invalidDepthRange : tileHeaders[headerOffset + 2];
                            depthRanges[i + (j - tileY) * tileXCount] = listDepthRange;
                        }
                    }

                    ComputeBuffer _depthRanges = DeferredShaderData.instance.ReserveBuffer<uint>(m_MaxDepthRangePerBatch, DeferredConfig.UseCBufferForDepthRange);
                    _depthRanges.SetData(depthRanges, 0, 0, depthRanges.Length);

                    if (DeferredConfig.UseCBufferForDepthRange)
                        cmd.SetGlobalConstantBuffer(_depthRanges, ShaderConstants.UDepthRanges, 0, m_MaxDepthRangePerBatch * 4);
                    else
                        cmd.SetGlobalBuffer(ShaderConstants._DepthRanges, _depthRanges);

                    cmd.SetGlobalInt(ShaderConstants._tileXCount, tileXCount);
                    cmd.SetGlobalInt(ShaderConstants._DepthRangeOffset, tileY * tileXCount);

                    cmd.EnableScissorRect(new Rect(0, tileY << tileShiftMipLevel, depthInfoWidth, (tileYEnd - tileY) << tileShiftMipLevel));
                    cmd.Blit(depthSurface, depthInfoSurface, m_TileDepthInfoMaterial, 0);

                    tileY = tileYEnd;
                }

                cmd.DisableScissorRect();

                if (shaderVariant != null)
                    cmd.DisableShaderKeyword(shaderVariant);
            }

            context.ExecuteCommandBuffer(cmd);
            CommandBufferPool.Release(cmd);

            depthRanges.Dispose();
        }

        internal void ExecuteDownsampleBitmaskPass(ScriptableRenderContext context, ref RenderingData renderingData)
        {
            if (m_TileDepthInfoMaterial == null)
            {
                Debug.LogErrorFormat("Missing {0}. {1} render pass will not execute. Check for missing reference in the renderer resources.", m_TileDepthInfoMaterial, GetType().Name);
                return;
            }

            CommandBuffer cmd = CommandBufferPool.Get();
            using (new ProfilingScope(cmd, m_ProfilingTileDepthInfo))
            {
                RenderTargetIdentifier depthInfoSurface = this.DepthInfoTextureIdentifier;
                RenderTargetIdentifier tileDepthInfoSurface = this.TileDepthInfoTextureIdentifier;

                ref DeferredTiler tiler = ref m_Tilers[0];
                int tilePixelWidth = tiler.TilePixelWidth;
                int tilePixelHeight = tiler.TilePixelHeight;
                int tileWidthLevel = (int)Mathf.Log(tilePixelWidth, 2);
                int tileHeightLevel = (int)Mathf.Log(tilePixelHeight, 2);
                int intermediateMipLevel = DeferredConfig.kTileDepthInfoIntermediateLevel;
                int diffWidthLevel = tileWidthLevel - intermediateMipLevel;
                int diffHeightLevel = tileHeightLevel - intermediateMipLevel;

                cmd.SetGlobalTexture(ShaderConstants._BitmaskTex, depthInfoSurface);
                cmd.SetGlobalInt(ShaderConstants._DownsamplingWidth, tilePixelWidth);
                cmd.SetGlobalInt(ShaderConstants._DownsamplingHeight, tilePixelHeight);

                int alignment = 1 << DeferredConfig.kTileDepthInfoIntermediateLevel;
                int depthInfoWidth = (this.RenderWidth + alignment - 1) >> DeferredConfig.kTileDepthInfoIntermediateLevel;
                int depthInfoHeight = (this.RenderHeight + alignment - 1) >> DeferredConfig.kTileDepthInfoIntermediateLevel;
                cmd.SetGlobalVector("_BitmaskTexSize", new Vector4(depthInfoWidth, depthInfoHeight, 1.0f / depthInfoWidth, 1.0f / depthInfoHeight));

                string shaderVariant = null;
                if (diffWidthLevel == 1 && diffHeightLevel == 1)
                    shaderVariant = ShaderKeywordStrings.DOWNSAMPLING_SIZE_2;
                else if (diffWidthLevel == 2 && diffHeightLevel == 2)
                    shaderVariant = ShaderKeywordStrings.DOWNSAMPLING_SIZE_4;
                else if (diffWidthLevel == 3 && diffHeightLevel == 3)
                    shaderVariant = ShaderKeywordStrings.DOWNSAMPLING_SIZE_8;

                if (shaderVariant != null)
                    cmd.EnableShaderKeyword(shaderVariant);

                cmd.Blit(depthInfoSurface, tileDepthInfoSurface, m_TileDepthInfoMaterial, 1);

                if (shaderVariant != null)
                    cmd.DisableShaderKeyword(shaderVariant);
            }

            context.ExecuteCommandBuffer(cmd);
            CommandBufferPool.Release(cmd);
        }

        internal void ClearStencilPartial(CommandBuffer cmd)
        {
            if (m_FullscreenMesh == null)
                m_FullscreenMesh = CreateFullscreenMesh();

            using (new ProfilingScope(cmd, m_ProfilingSamplerClearStencilPartialPass))
            {
                cmd.DrawMesh(m_FullscreenMesh, Matrix4x4.identity, m_StencilDeferredMaterial, 0, m_StencilDeferredPasses[(int)StencilDeferredPasses.ClearStencilPartial]);
            }
        }

        internal void ExecuteDeferredPass(ScriptableRenderContext context, ref RenderingData renderingData)
        {
            CommandBuffer cmd = CommandBufferPool.Get();
            using (new ProfilingScope(cmd, m_ProfilingDeferredPass))
            {
                // This does 2 things:
                // - baked geometry are skipped (do not receive dynamic lighting)
                // - non-baked geometry (== non-static geometry) use shadowMask/occlusionProbes to emulate baked shadows influences.
                CoreUtils.SetKeyword(cmd, ShaderKeywordStrings._DEFERRED_MIXED_LIGHTING, this.UseShadowMask);

                // This must be set for each eye in XR mode multipass.
                SetupMatrixConstants(cmd, ref renderingData);

                RenderTileLights(context, cmd, ref renderingData);

                RenderStencilLights(context, cmd, ref renderingData);

                CoreUtils.SetKeyword(cmd, ShaderKeywordStrings._DEFERRED_MIXED_LIGHTING, false);

                // Legacy fog (Windows -> Rendering -> Lighting Settings -> Fog)
                RenderFog(context, cmd, ref renderingData);
            }

            context.ExecuteCommandBuffer(cmd);
            CommandBufferPool.Release(cmd);
        }

        // adapted from ForwardLights.SetupShaderLightConstants
        void SetupShaderLightConstants(CommandBuffer cmd, ref RenderingData renderingData)
        {
            // Main light has an optimized shader path for main light. This will benefit games that only care about a single light.
            // Universal Forward pipeline only supports a single shadow light, if available it will be the main light.
            SetupMainLightConstants(cmd, ref renderingData.lightData);
        }

        // adapted from ForwardLights.SetupShaderLightConstants
        void SetupMainLightConstants(CommandBuffer cmd, ref LightData lightData)
        {
            Vector4 lightPos, lightColor, lightAttenuation, lightSpotDir, lightOcclusionChannel;
            UniversalRenderPipeline.InitializeLightConstants_Common(lightData.visibleLights, lightData.mainLightIndex, out lightPos, out lightColor, out lightAttenuation, out lightSpotDir, out lightOcclusionChannel);

            cmd.SetGlobalVector(ShaderConstants._MainLightPosition, lightPos);
            cmd.SetGlobalVector(ShaderConstants._MainLightColor, lightColor);
        }

        void SetupMatrixConstants(CommandBuffer cmd, ref RenderingData renderingData)
        {
            ref CameraData cameraData = ref renderingData.cameraData;

#if ENABLE_VR && ENABLE_XR_MODULE
            int eyeCount = cameraData.xr.enabled && cameraData.xr.singlePassEnabled ? 2 : 1;
#else
            int eyeCount = 1;
#endif
            Matrix4x4[] screenToWorld = m_ScreenToWorld; // deferred shaders expects 2 elements

            for (int eyeIndex = 0; eyeIndex < eyeCount; eyeIndex++)
            {
                Matrix4x4 proj = cameraData.GetProjectionMatrix(eyeIndex);
                Matrix4x4 view = cameraData.GetViewMatrix(eyeIndex);
                Matrix4x4 gpuProj = GL.GetGPUProjectionMatrix(proj, false);

                // xy coordinates in range [-1; 1] go to pixel coordinates.
                Matrix4x4 toScreen = new Matrix4x4(
                    new Vector4(0.5f * this.RenderWidth, 0.0f, 0.0f, 0.0f),
                    new Vector4(0.0f, 0.5f * this.RenderHeight, 0.0f, 0.0f),
                    new Vector4(0.0f, 0.0f, 1.0f, 0.0f),
                    new Vector4(0.5f * this.RenderWidth, 0.5f * this.RenderHeight, 0.0f, 1.0f)
                );

                Matrix4x4 zScaleBias = Matrix4x4.identity;
                if (DeferredConfig.IsOpenGL)
                {
                    // We need to manunally adjust z in NDC space from [-1; 1] to [0; 1] (storage in depth texture).
                    zScaleBias = new Matrix4x4(
                        new Vector4(1.0f, 0.0f, 0.0f, 0.0f),
                        new Vector4(0.0f, 1.0f, 0.0f, 0.0f),
                        new Vector4(0.0f, 0.0f, 0.5f, 0.0f),
                        new Vector4(0.0f, 0.0f, 0.5f, 1.0f)
                    );
                }

                screenToWorld[eyeIndex] = Matrix4x4.Inverse(toScreen * zScaleBias * gpuProj * view);
            }

            cmd.SetGlobalMatrixArray(ShaderConstants._ScreenToWorld, screenToWorld);
        }

        void SortLights(ref NativeArray<DeferredTiler.PrePunctualLight> prePunctualLights)
        {
            DeferredTiler.PrePunctualLight[] array = prePunctualLights.ToArray(); // TODO Use NativeArrayExtensions and avoid dynamic memory allocation.
            System.Array.Sort<DeferredTiler.PrePunctualLight>(array, new SortPrePunctualLight());
            prePunctualLights.CopyFrom(array);
        }

        bool CheckHasTileLights(ref NativeArray<VisibleLight> visibleLights)
        {
            for (int visLightIndex = 0; visLightIndex < visibleLights.Length; ++visLightIndex)
            {
                if (IsTileLight(visibleLights[visLightIndex]))
                    return true;
            }

            return false;
        }

        void PrecomputeLights(out NativeArray<DeferredTiler.PrePunctualLight> prePunctualLights,
                              out NativeArray<ushort> stencilVisLights,
                              out NativeArray<ushort> stencilVisLightOffsets,
                              ref NativeArray<VisibleLight> visibleLights,
                              bool hasAdditionalLights,
                              Matrix4x4 view,
                              bool isOrthographic,
                              float zNear)
        {
            const int lightTypeCount = (int)LightType.Disc + 1;

            if (!hasAdditionalLights)
            {
                prePunctualLights = new NativeArray<DeferredTiler.PrePunctualLight>(0, Allocator.Temp, NativeArrayOptions.UninitializedMemory);
                stencilVisLights = new NativeArray<ushort>(0, Allocator.Temp, NativeArrayOptions.UninitializedMemory);
                stencilVisLightOffsets = new NativeArray<ushort>(lightTypeCount, Allocator.Temp, NativeArrayOptions.UninitializedMemory);
                return;
            }

            // number of supported lights rendered by the TileDeferred system, for each light type (Spot, Directional, Point, Area, Rectangle, Disc, plus one slot at the end)
            NativeArray<int> tileLightOffsets = new NativeArray<int>(lightTypeCount, Allocator.Temp, NativeArrayOptions.ClearMemory);
            NativeArray<int> tileLightCounts = new NativeArray<int>(lightTypeCount, Allocator.Temp, NativeArrayOptions.ClearMemory);
            NativeArray<int> stencilLightCounts = new NativeArray<int>(lightTypeCount, Allocator.Temp, NativeArrayOptions.ClearMemory);
            stencilVisLightOffsets = new NativeArray<ushort>(lightTypeCount, Allocator.Temp, NativeArrayOptions.ClearMemory);

            // Count the number of lights per type.
            for (ushort visLightIndex = 0; visLightIndex < visibleLights.Length; ++visLightIndex)
            {
                VisibleLight vl = visibleLights[visLightIndex];

                if (this.TiledDeferredShading && IsTileLight(vl))
                    ++tileLightOffsets[(int)vl.lightType];
                else // All remaining lights are processed as stencil volumes.
                    ++stencilVisLightOffsets[(int)vl.lightType];
            }

            int totalTileLightCount = tileLightOffsets[(int)LightType.Point] + tileLightOffsets[(int)LightType.Spot];
            int totalStencilLightCount = stencilVisLightOffsets[(int)LightType.Spot] + stencilVisLightOffsets[(int)LightType.Directional] + stencilVisLightOffsets[(int)LightType.Point];
            prePunctualLights = new NativeArray<DeferredTiler.PrePunctualLight>(totalTileLightCount, Allocator.Temp, NativeArrayOptions.UninitializedMemory);
            stencilVisLights = new NativeArray<ushort>(totalStencilLightCount, Allocator.Temp, NativeArrayOptions.UninitializedMemory);

            // Calculate correct offsets now.
            for (int i = 0, toffset = 0; i < tileLightOffsets.Length; ++i)
            {
                int c = tileLightOffsets[i];
                tileLightOffsets[i] = toffset;
                toffset += c;
            }
            for (int i = 0, soffset = 0; i < stencilVisLightOffsets.Length; ++i)
            {
                int c = stencilVisLightOffsets[i];
                stencilVisLightOffsets[i] = (ushort)soffset;
                soffset += c;
            }

            // Precompute punctual light data.
            for (ushort visLightIndex = 0; visLightIndex < visibleLights.Length; ++visLightIndex)
            {
                VisibleLight vl = visibleLights[visLightIndex];

                if (this.TiledDeferredShading && IsTileLight(vl))
                {
                    DeferredTiler.PrePunctualLight ppl;
                    ppl.posVS = view.MultiplyPoint(vl.localToWorldMatrix.GetColumn(3)); // By convention, OpenGL RH coordinate space
                    ppl.radius = vl.range;
                    ppl.minDist = max(0.0f, length(ppl.posVS) - ppl.radius);

                    ppl.screenPos = new Vector2(ppl.posVS.x, ppl.posVS.y);
                    // Project on screen for perspective projections.
                    if (!isOrthographic && ppl.posVS.z <= zNear)
                        ppl.screenPos = ppl.screenPos * (-zNear / ppl.posVS.z);

                    ppl.visLightIndex = visLightIndex;

                    int i = tileLightCounts[(int)vl.lightType]++;
                    prePunctualLights[tileLightOffsets[(int)vl.lightType] + i] = ppl;
                }
                else
                {
                    // All remaining lights are processed as stencil volumes.
                    int i = stencilLightCounts[(int)vl.lightType]++;
                    stencilVisLights[stencilVisLightOffsets[(int)vl.lightType] + i] = visLightIndex;
                }
            }
            tileLightOffsets.Dispose();
            tileLightCounts.Dispose();
            stencilLightCounts.Dispose();
        }

        void RenderTileLights(ScriptableRenderContext context, CommandBuffer cmd, ref RenderingData renderingData)
        {
            if (!m_HasTileVisLights)
                return;

            if (m_TileDeferredMaterial == null)
            {
                Debug.LogErrorFormat("Missing {0}. {1} render pass will not execute. Check for missing reference in the renderer resources.", m_TileDeferredMaterial, GetType().Name);
                return;
            }

            Profiler.BeginSample(k_DeferredTiledPass);

            // Allow max 256 draw calls for rendering all the batches of tiles
            DrawCall[] drawCalls = new DrawCall[256];
            int drawCallCount = 0;

            {
                ref DeferredTiler tiler = ref m_Tilers[0];

                int sizeof_TileData = 16;
                int sizeof_vec4_TileData = sizeof_TileData >> 4;
                int sizeof_PunctualLightData = System.Runtime.InteropServices.Marshal.SizeOf(typeof(PunctualLightData));
                int sizeof_vec4_PunctualLightData = sizeof_PunctualLightData >> 4;

                int tileXCount = tiler.TileXCount;
                int tileYCount = tiler.TileYCount;
                int maxLightPerTile = tiler.MaxLightPerTile;
                NativeArray<ushort> tiles = tiler.Tiles;
                NativeArray<uint> tileHeaders = tiler.TileHeaders;

                int instanceOffset = 0;
                int tileCount = 0;
                int lightCount = 0;
                int relLightIndices = 0;

                ComputeBuffer _tileList = DeferredShaderData.instance.ReserveBuffer<TileData>(m_MaxTilesPerBatch, DeferredConfig.UseCBufferForTileList);
                ComputeBuffer _punctualLightBuffer = DeferredShaderData.instance.ReserveBuffer<PunctualLightData>(m_MaxPunctualLightPerBatch, DeferredConfig.UseCBufferForLightData);
                ComputeBuffer _relLightList = DeferredShaderData.instance.ReserveBuffer<uint>(m_MaxRelLightIndicesPerBatch, DeferredConfig.UseCBufferForLightList);

                NativeArray<uint4> tileList = new NativeArray<uint4>(m_MaxTilesPerBatch * sizeof_vec4_TileData, Allocator.Temp, NativeArrayOptions.UninitializedMemory);
                NativeArray<uint4> punctualLightBuffer = new NativeArray<uint4>(m_MaxPunctualLightPerBatch * sizeof_vec4_PunctualLightData, Allocator.Temp, NativeArrayOptions.UninitializedMemory);
                NativeArray<uint> relLightList = new NativeArray<uint>(m_MaxRelLightIndicesPerBatch, Allocator.Temp, NativeArrayOptions.UninitializedMemory);

                // Acceleration structure to quickly find if a light has already been added to the uniform block data for the current draw call.
                NativeArray<ushort> trimmedLights = new NativeArray<ushort>(maxLightPerTile, Allocator.Temp, NativeArrayOptions.UninitializedMemory);
                NativeArray<ushort> visLightToRelLights = new NativeArray<ushort>(renderingData.lightData.visibleLights.Length, Allocator.Temp, NativeArrayOptions.UninitializedMemory);
                BitArray usedLights = new BitArray(renderingData.lightData.visibleLights.Length, Allocator.Temp, NativeArrayOptions.ClearMemory);

                for (int j = 0; j < tileYCount; ++j)
                {
                    for (int i = 0; i < tileXCount; ++i)
                    {
                        int tileOffset;
                        int tileLightCount;
                        tiler.GetTileOffsetAndCount(i, j, out tileOffset, out tileLightCount);
                        if (tileLightCount == 0) // empty tile
                            continue;

                        // Find lights that are not in the batch yet.
                        int trimmedLightCount = TrimLights(ref trimmedLights, ref tiles, tileOffset, tileLightCount, ref usedLights);
                        Assertions.Assert.IsTrue(trimmedLightCount <= maxLightPerTile); // too many lights overlaps a tile

                        // Checks whether one of the GPU buffers is reaching max capacity.
                        // In that case, the draw call must be flushed and new GPU buffer(s) be allocated.
                        bool tileListIsFull = (tileCount == m_MaxTilesPerBatch);
                        bool lightBufferIsFull = (lightCount + trimmedLightCount > m_MaxPunctualLightPerBatch);
                        bool relLightListIsFull = (relLightIndices + tileLightCount > m_MaxRelLightIndicesPerBatch);

                        if (tileListIsFull || lightBufferIsFull || relLightListIsFull)
                        {
                            drawCalls[drawCallCount++] = new DrawCall
                            {
                                tileList = _tileList,
                                punctualLightBuffer = _punctualLightBuffer,
                                relLightList = _relLightList,
                                tileListSize = tileCount * sizeof_TileData,
                                punctualLightBufferSize = lightCount * sizeof_PunctualLightData,
                                relLightListSize = Align(relLightIndices, 4) * 4,
                                instanceOffset = instanceOffset,
                                instanceCount = tileCount - instanceOffset
                            };

                            if (tileListIsFull)
                            {
                                _tileList.SetData(tileList, 0, 0, tileList.Length); // Must pass complete array (restriction for binding Unity Constant Buffers)
                                _tileList = DeferredShaderData.instance.ReserveBuffer<TileData>(m_MaxTilesPerBatch, DeferredConfig.UseCBufferForTileList);
                                tileCount = 0;
                            }

                            if (lightBufferIsFull)
                            {
                                _punctualLightBuffer.SetData(punctualLightBuffer, 0, 0, punctualLightBuffer.Length);
                                _punctualLightBuffer = DeferredShaderData.instance.ReserveBuffer<PunctualLightData>(m_MaxPunctualLightPerBatch, DeferredConfig.UseCBufferForLightData);
                                lightCount = 0;

                                // If punctualLightBuffer was reset, then all lights in the current tile must be added.
                                trimmedLightCount = tileLightCount;
                                for (int l = 0; l < tileLightCount; ++l)
                                    trimmedLights[l] = tiles[tileOffset + l];
                                usedLights.Clear();
                            }

                            if (relLightListIsFull)
                            {
                                _relLightList.SetData(relLightList, 0, 0, relLightList.Length);
                                _relLightList = DeferredShaderData.instance.ReserveBuffer<uint>(m_MaxRelLightIndicesPerBatch, DeferredConfig.UseCBufferForLightList);
                                relLightIndices = 0;
                            }

                            instanceOffset = tileCount;
                        }

                        // Add TileData.
                        int headerOffset = tiler.GetTileHeaderOffset(i, j);
                        uint listBitMask = tileHeaders[headerOffset + 3];
                        StoreTileData(ref tileList, tileCount, PackTileID((uint)i, (uint)j), listBitMask, (ushort)relLightIndices, (ushort)tileLightCount);
                        ++tileCount;

                        // Add newly discovered lights.
                        for (int l = 0; l < trimmedLightCount; ++l)
                        {
                            int visLightIndex = trimmedLights[l];
                            StorePunctualLightData(ref punctualLightBuffer, lightCount, ref renderingData.lightData.visibleLights, visLightIndex);
                            visLightToRelLights[visLightIndex] = (ushort)lightCount;
                            ++lightCount;
                            usedLights.Set(visLightIndex, true);
                        }

                        // Add light list for the tile.
                        for (int l = 0; l < tileLightCount; ++l)
                        {
                            ushort visLightIndex    = tiles[tileOffset                  + l];
                            ushort relLightBitRange = tiles[tileOffset + tileLightCount + l];
                            ushort relLightIndex = visLightToRelLights[visLightIndex];
                            relLightList[relLightIndices++] = (uint)relLightIndex | (uint)(relLightBitRange << 16);
                        }
                    }
                }

                int instanceCount = tileCount - instanceOffset;
                if (instanceCount > 0)
                {
                    _tileList.SetData(tileList, 0, 0, tileList.Length); // Must pass complete array (restriction for binding Unity Constant Buffers)
                    _punctualLightBuffer.SetData(punctualLightBuffer, 0, 0, punctualLightBuffer.Length);
                    _relLightList.SetData(relLightList, 0, 0, relLightList.Length);

                    drawCalls[drawCallCount++] = new DrawCall
                    {
                        tileList = _tileList,
                        punctualLightBuffer = _punctualLightBuffer,
                        relLightList = _relLightList,
                        tileListSize = tileCount * sizeof_TileData,
                        punctualLightBufferSize = lightCount * sizeof_PunctualLightData,
                        relLightListSize = Align(relLightIndices, 4) * 4,
                        instanceOffset = instanceOffset,
                        instanceCount = instanceCount
                    };
                }

                tileList.Dispose();
                punctualLightBuffer.Dispose();
                relLightList.Dispose();
                trimmedLights.Dispose();
                visLightToRelLights.Dispose();
                usedLights.Dispose();
            }

            // Now draw all tile batches.
            using (new ProfilingScope(cmd, m_ProfilingSamplerDeferredTiledPass))
            {
                MeshTopology topology = DeferredConfig.kHasNativeQuadSupport ? MeshTopology.Quads : MeshTopology.Triangles;
                int vertexCount = DeferredConfig.kHasNativeQuadSupport ? 4 : 6;

                // It doesn't seem UniversalRP use this.
                Vector4 screenSize = new Vector4(this.RenderWidth, this.RenderHeight, 1.0f / this.RenderWidth, 1.0f / this.RenderHeight);
                cmd.SetGlobalVector(ShaderConstants._ScreenSize, screenSize);

                int tileWidth = m_Tilers[0].TilePixelWidth;
                int tileHeight = m_Tilers[0].TilePixelHeight;
                cmd.SetGlobalInt(ShaderConstants._TilePixelWidth, tileWidth);
                cmd.SetGlobalInt(ShaderConstants._TilePixelHeight, tileHeight);

                cmd.SetGlobalTexture(this.TileDepthInfoTexture.id, this.TileDepthInfoTextureIdentifier);

                for (int i = 0; i < drawCallCount; ++i)
                {
                    DrawCall dc = drawCalls[i];

                    if (DeferredConfig.UseCBufferForTileList)
                        cmd.SetGlobalConstantBuffer(dc.tileList, ShaderConstants.UTileList, 0, dc.tileListSize);
                    else
                        cmd.SetGlobalBuffer(ShaderConstants._TileList, dc.tileList);

                    if (DeferredConfig.UseCBufferForLightData)
                        cmd.SetGlobalConstantBuffer(dc.punctualLightBuffer, ShaderConstants.UPunctualLightBuffer, 0, dc.punctualLightBufferSize);
                    else
                        cmd.SetGlobalBuffer(ShaderConstants._PunctualLightBuffer, dc.punctualLightBuffer);

                    if (DeferredConfig.UseCBufferForLightList)
                        cmd.SetGlobalConstantBuffer(dc.relLightList, ShaderConstants.URelLightList, 0, dc.relLightListSize);
                    else
                        cmd.SetGlobalBuffer(ShaderConstants._RelLightList, dc.relLightList);

                    cmd.SetGlobalInt(ShaderConstants._InstanceOffset, dc.instanceOffset);
                    cmd.DrawProcedural(Matrix4x4.identity, m_TileDeferredMaterial, m_TileDeferredPasses[(int)TileDeferredPasses.PunctualLit], topology, vertexCount, dc.instanceCount);
                    cmd.DrawProcedural(Matrix4x4.identity, m_TileDeferredMaterial, m_TileDeferredPasses[(int)TileDeferredPasses.PunctualSimpleLit], topology, vertexCount, dc.instanceCount);
                }
            }

            Profiler.EndSample();
        }

        void RenderStencilLights(ScriptableRenderContext context, CommandBuffer cmd, ref RenderingData renderingData)
        {
            if (m_stencilVisLights.Length == 0)
                return;

            if (m_StencilDeferredMaterial == null)
            {
                Debug.LogErrorFormat("Missing {0}. {1} render pass will not execute. Check for missing reference in the renderer resources.", m_StencilDeferredMaterial, GetType().Name);
                return;
            }

            Profiler.BeginSample(k_DeferredStencilPass);

            if (m_SphereMesh == null)
                m_SphereMesh = CreateSphereMesh();
            if (m_HemisphereMesh == null)
                m_HemisphereMesh = CreateHemisphereMesh();
            if (m_FullscreenMesh == null)
                m_FullscreenMesh = CreateFullscreenMesh();

            using (new ProfilingScope(cmd, m_ProfilingSamplerDeferredStencilPass))
            {
                NativeArray<VisibleLight> visibleLights = renderingData.lightData.visibleLights;

                RenderStencilDirectionalLights(cmd, ref renderingData, visibleLights, renderingData.lightData.mainLightIndex);
                RenderStencilPointLights(cmd, ref renderingData, visibleLights);
                RenderStencilSpotLights(cmd, ref renderingData, visibleLights);
            }

            Profiler.EndSample();
        }

        void RenderStencilDirectionalLights(CommandBuffer cmd, ref RenderingData renderingData, NativeArray<VisibleLight> visibleLights, int mainLightIndex)
        {
            cmd.EnableShaderKeyword(ShaderKeywordStrings._DIRECTIONAL);

            // Directional lights.

            // TODO bundle extra directional lights rendering by batches of 8.
            // Also separate shadow caster lights from non-shadow caster.
            for (int soffset = m_stencilVisLightOffsets[(int)LightType.Directional]; soffset < m_stencilVisLights.Length; ++soffset)
            {
                ushort visLightIndex = m_stencilVisLights[soffset];
                VisibleLight vl = visibleLights[visLightIndex];
                if (vl.lightType != LightType.Directional)
                    break;

                Vector4 lightDir, lightColor, lightAttenuation, lightSpotDir, lightOcclusionChannel;
                UniversalRenderPipeline.InitializeLightConstants_Common(visibleLights, visLightIndex, out lightDir, out lightColor, out lightAttenuation, out lightSpotDir, out lightOcclusionChannel);

                int lightFlags = 0;
                if (vl.light.bakingOutput.lightmapBakeType == LightmapBakeType.Mixed)
                    lightFlags |= (int)LightFlag.SubtractiveMixedLighting;

                // Setup shadow paramters:
                // - for the main light, they have already been setup globally, so nothing to do.
                // - for other directional lights, it is actually not supported by URP, but the code would look like this.
                bool hasDeferredShadows;
                if (visLightIndex == mainLightIndex)
                {
                    hasDeferredShadows = vl.light && vl.light.shadows != LightShadows.None;
                    cmd.DisableShaderKeyword(ShaderKeywordStrings._DEFERRED_ADDITIONAL_LIGHT_SHADOWS);
                }
                else
                {
                    int shadowLightIndex = m_AdditionalLightsShadowCasterPass != null ? m_AdditionalLightsShadowCasterPass.GetShadowLightIndexFromLightIndex(visLightIndex) : -1;
                    hasDeferredShadows = vl.light && vl.light.shadows != LightShadows.None && shadowLightIndex >= 0;
                    CoreUtils.SetKeyword(cmd, ShaderKeywordStrings._DEFERRED_ADDITIONAL_LIGHT_SHADOWS, hasDeferredShadows);

                    cmd.SetGlobalInt(ShaderConstants._ShadowLightIndex, shadowLightIndex);
                }

                bool hasSoftShadow = hasDeferredShadows && renderingData.shadowData.supportsSoftShadows && vl.light.shadows == LightShadows.Soft;
                CoreUtils.SetKeyword(cmd, ShaderKeywordStrings.SoftShadows, hasSoftShadow);

                cmd.SetGlobalVector(ShaderConstants._LightColor, lightColor); // VisibleLight.finalColor already returns color in active color space
                cmd.SetGlobalVector(ShaderConstants._LightDirection, lightDir);
                cmd.SetGlobalInt(ShaderConstants._LightFlags, lightFlags);

                // Lighting pass.
                cmd.DrawMesh(m_FullscreenMesh, Matrix4x4.identity, m_StencilDeferredMaterial, 0, m_StencilDeferredPasses[(int)StencilDeferredPasses.DirectionalLit]);
                cmd.DrawMesh(m_FullscreenMesh, Matrix4x4.identity, m_StencilDeferredMaterial, 0, m_StencilDeferredPasses[(int)StencilDeferredPasses.DirectionalSimpleLit]);
            }

            cmd.DisableShaderKeyword(ShaderKeywordStrings._DEFERRED_ADDITIONAL_LIGHT_SHADOWS);
            cmd.DisableShaderKeyword(ShaderKeywordStrings.SoftShadows);
            cmd.DisableShaderKeyword(ShaderKeywordStrings._DIRECTIONAL);
        }

        void RenderStencilPointLights(CommandBuffer cmd, ref RenderingData renderingData, NativeArray<VisibleLight> visibleLights)
        {
            cmd.EnableShaderKeyword(ShaderKeywordStrings._POINT);

            for (int soffset = m_stencilVisLightOffsets[(int)LightType.Point]; soffset < m_stencilVisLights.Length; ++soffset)
            {
                ushort visLightIndex = m_stencilVisLights[soffset];
                VisibleLight vl = visibleLights[visLightIndex];
                if (vl.lightType != LightType.Point)
                    break;

                Vector3 posWS = vl.localToWorldMatrix.GetColumn(3);

                Matrix4x4 transformMatrix = new Matrix4x4(
                    new Vector4(vl.range, 0.0f, 0.0f, 0.0f),
                    new Vector4(0.0f, vl.range, 0.0f, 0.0f),
                    new Vector4(0.0f, 0.0f, vl.range, 0.0f),
                    new Vector4(posWS.x, posWS.y, posWS.z, 1.0f)
                );

                Vector4 lightPos, lightColor, lightAttenuation, lightSpotDir, lightOcclusionChannel;
                UniversalRenderPipeline.InitializeLightConstants_Common(visibleLights, visLightIndex, out lightPos, out lightColor, out lightAttenuation, out lightSpotDir, out lightOcclusionChannel);

                int lightFlags = 0;
                if (vl.light.bakingOutput.lightmapBakeType == LightmapBakeType.Mixed)
                    lightFlags |= (int)LightFlag.SubtractiveMixedLighting;

                int shadowLightIndex = m_AdditionalLightsShadowCasterPass != null ? m_AdditionalLightsShadowCasterPass.GetShadowLightIndexFromLightIndex(visLightIndex) : -1;
                bool hasDeferredAdditionalLightShadows = vl.light && vl.light.shadows != LightShadows.None && shadowLightIndex >= 0;
                bool hasSoftShadow = hasDeferredAdditionalLightShadows && renderingData.shadowData.supportsSoftShadows && vl.light.shadows == LightShadows.Soft;

                CoreUtils.SetKeyword(cmd, ShaderKeywordStrings._DEFERRED_ADDITIONAL_LIGHT_SHADOWS, hasDeferredAdditionalLightShadows);
                CoreUtils.SetKeyword(cmd, ShaderKeywordStrings.SoftShadows, hasSoftShadow);

                cmd.SetGlobalVector(ShaderConstants._LightPosWS, lightPos);
                cmd.SetGlobalVector(ShaderConstants._LightColor, lightColor);
                cmd.SetGlobalVector(ShaderConstants._LightAttenuation, lightAttenuation);
                cmd.SetGlobalVector(ShaderConstants._LightOcclusionProbInfo, lightOcclusionChannel);
                cmd.SetGlobalInt(ShaderConstants._LightFlags, lightFlags);
                cmd.SetGlobalInt(ShaderConstants._ShadowLightIndex, shadowLightIndex);

                // Stencil pass.
                cmd.DrawMesh(m_SphereMesh, transformMatrix, m_StencilDeferredMaterial, 0, m_StencilDeferredPasses[(int)StencilDeferredPasses.StencilVolume]);

                // Lighting pass.
                cmd.DrawMesh(m_SphereMesh, transformMatrix, m_StencilDeferredMaterial, 0, m_StencilDeferredPasses[(int)StencilDeferredPasses.PunctualLit]);
                cmd.DrawMesh(m_SphereMesh, transformMatrix, m_StencilDeferredMaterial, 0, m_StencilDeferredPasses[(int)StencilDeferredPasses.PunctualSimpleLit]);
            }

            cmd.DisableShaderKeyword(ShaderKeywordStrings._DEFERRED_ADDITIONAL_LIGHT_SHADOWS);
            cmd.DisableShaderKeyword(ShaderKeywordStrings.SoftShadows);
            cmd.DisableShaderKeyword(ShaderKeywordStrings._POINT);
        }

        void RenderStencilSpotLights(CommandBuffer cmd, ref RenderingData renderingData, NativeArray<VisibleLight> visibleLights)
        {
            cmd.EnableShaderKeyword(ShaderKeywordStrings._SPOT);

            for (int soffset = m_stencilVisLightOffsets[(int)LightType.Spot]; soffset < m_stencilVisLights.Length; ++soffset)
            {
                ushort visLightIndex = m_stencilVisLights[soffset];
                VisibleLight vl = visibleLights[visLightIndex];
                if (vl.lightType != LightType.Spot)
                    break;

                float alpha = Mathf.Deg2Rad * vl.spotAngle * 0.5f;
                float cosAlpha = Mathf.Cos(alpha);
                float sinAlpha = Mathf.Sin(alpha);
                // Artificially inflate the geometric shape to fit the analytic spot shape.
                // The tighter the spot shape, the lesser inflation is needed.
                float guard = Mathf.Lerp(1.0f, kStencilShapeGuard, sinAlpha);

                Vector4 lightPos, lightColor, lightAttenuation, lightSpotDir, lightOcclusionChannel;
                UniversalRenderPipeline.InitializeLightConstants_Common(visibleLights, visLightIndex, out lightPos, out lightColor, out lightAttenuation, out lightSpotDir, out lightOcclusionChannel);

                int lightFlags = 0;
                if (vl.light.bakingOutput.lightmapBakeType == LightmapBakeType.Mixed)
                    lightFlags |= (int)LightFlag.SubtractiveMixedLighting;

                int shadowLightIndex = m_AdditionalLightsShadowCasterPass != null ? m_AdditionalLightsShadowCasterPass.GetShadowLightIndexFromLightIndex(visLightIndex) : -1;
                bool hasDeferredAdditionalLightShadows = vl.light && vl.light.shadows != LightShadows.None && shadowLightIndex >= 0;
                bool hasSoftShadow = hasDeferredAdditionalLightShadows && renderingData.shadowData.supportsSoftShadows && vl.light.shadows == LightShadows.Soft;

                CoreUtils.SetKeyword(cmd, ShaderKeywordStrings._DEFERRED_ADDITIONAL_LIGHT_SHADOWS, hasDeferredAdditionalLightShadows);
                CoreUtils.SetKeyword(cmd, ShaderKeywordStrings.SoftShadows, hasSoftShadow);

                cmd.SetGlobalVector(ShaderConstants._SpotLightScale, new Vector4(sinAlpha, sinAlpha, 1.0f - cosAlpha, vl.range));
                cmd.SetGlobalVector(ShaderConstants._SpotLightBias, new Vector4(0.0f, 0.0f, cosAlpha, 0.0f));
                cmd.SetGlobalVector(ShaderConstants._SpotLightGuard, new Vector4(guard, guard, guard, cosAlpha * vl.range));
                cmd.SetGlobalVector(ShaderConstants._LightPosWS, lightPos);
                cmd.SetGlobalVector(ShaderConstants._LightColor, lightColor);
                cmd.SetGlobalVector(ShaderConstants._LightAttenuation, lightAttenuation);
                cmd.SetGlobalVector(ShaderConstants._LightDirection, new Vector3(lightSpotDir.x, lightSpotDir.y, lightSpotDir.z));
                cmd.SetGlobalVector(ShaderConstants._LightOcclusionProbInfo, lightOcclusionChannel);
                cmd.SetGlobalInt(ShaderConstants._LightFlags, lightFlags);
                cmd.SetGlobalInt(ShaderConstants._ShadowLightIndex, shadowLightIndex);

                // Stencil pass.
                cmd.DrawMesh(m_HemisphereMesh, vl.localToWorldMatrix, m_StencilDeferredMaterial, 0, m_StencilDeferredPasses[(int)StencilDeferredPasses.StencilVolume]);

                // Lighting pass.
                cmd.DrawMesh(m_HemisphereMesh, vl.localToWorldMatrix, m_StencilDeferredMaterial, 0, m_StencilDeferredPasses[(int)StencilDeferredPasses.PunctualLit]);
                cmd.DrawMesh(m_HemisphereMesh, vl.localToWorldMatrix, m_StencilDeferredMaterial, 0, m_StencilDeferredPasses[(int)StencilDeferredPasses.PunctualSimpleLit]);
            }

            cmd.DisableShaderKeyword(ShaderKeywordStrings._DEFERRED_ADDITIONAL_LIGHT_SHADOWS);
            cmd.DisableShaderKeyword(ShaderKeywordStrings.SoftShadows);
            cmd.DisableShaderKeyword(ShaderKeywordStrings._SPOT);
        }

        void RenderFog(ScriptableRenderContext context, CommandBuffer cmd, ref RenderingData renderingData)
        {
            // Legacy fog does not work in orthographic mode.
            if (!RenderSettings.fog || renderingData.cameraData.camera.orthographic)
                return;

            if (m_FullscreenMesh == null)
                m_FullscreenMesh = CreateFullscreenMesh();

            using (new ProfilingScope(cmd, m_ProfilingSamplerDeferredFogPass))
            {
                // Fog parameters and shader variant keywords are already set externally.
                cmd.DrawMesh(m_FullscreenMesh, Matrix4x4.identity, m_StencilDeferredMaterial, 0, m_StencilDeferredPasses[(int)StencilDeferredPasses.Fog]);
            }
        }

        int TrimLights(ref NativeArray<ushort> trimmedLights, ref NativeArray<ushort> tiles, int offset, int lightCount, ref BitArray usedLights)
        {
            int trimCount = 0;
            for (int i = 0; i < lightCount; ++i)
            {
                ushort visLightIndex = tiles[offset + i];
                if (usedLights.IsSet(visLightIndex))
                    continue;
                trimmedLights[trimCount++] = visLightIndex;
            }
            return trimCount;
        }

        void StorePunctualLightData(ref NativeArray<uint4> punctualLightBuffer, int storeIndex, ref NativeArray<VisibleLight> visibleLights, int index)
        {
            int lightFlags = 0;
            if (visibleLights[index].light.bakingOutput.lightmapBakeType == LightmapBakeType.Mixed)
                lightFlags |= (int)LightFlag.SubtractiveMixedLighting;

            // tile lights do not support shadows, so shadowLightIndex is -1.
            //int shadowLightIndex = -1;

            Vector4 lightPos, lightColor, lightAttenuation, lightSpotDir, lightOcclusionChannel;
            UniversalRenderPipeline.InitializeLightConstants_Common(visibleLights, index, out lightPos, out lightColor, out lightAttenuation, out lightSpotDir, out lightOcclusionChannel);

            punctualLightBuffer[storeIndex * 5 + 0] = new uint4(FloatToUInt(lightPos.x), FloatToUInt(lightPos.y), FloatToUInt(lightPos.z), FloatToUInt(visibleLights[index].range * visibleLights[index].range));
            punctualLightBuffer[storeIndex * 5 + 1] = new uint4(FloatToUInt(lightColor.x), FloatToUInt(lightColor.y), FloatToUInt(lightColor.z), 0);
            punctualLightBuffer[storeIndex * 5 + 2] = new uint4(FloatToUInt(lightAttenuation.x), FloatToUInt(lightAttenuation.y), FloatToUInt(lightAttenuation.z), FloatToUInt(lightAttenuation.w));
            punctualLightBuffer[storeIndex * 5 + 3] = new uint4(FloatToUInt(lightSpotDir.x), FloatToUInt(lightSpotDir.y), FloatToUInt(lightSpotDir.z), (uint)lightFlags);
            punctualLightBuffer[storeIndex * 5 + 4] = new uint4(FloatToUInt(lightOcclusionChannel.x), FloatToUInt(lightOcclusionChannel.y), FloatToUInt(lightOcclusionChannel.z), FloatToUInt(lightOcclusionChannel.w));
        }

        void StoreTileData(ref NativeArray<uint4> tileList, int storeIndex, uint tileID, uint listBitMask, ushort relLightOffset, ushort lightCount)
        {
            // See struct TileData in TileDeferred.shader.
            tileList[storeIndex] = new uint4 { x = tileID, y = listBitMask, z = relLightOffset | ((uint)lightCount << 16), w = 0 };
        }

        [MethodImpl(MethodImplOptions.AggressiveInlining)]
        bool IsTileLight(VisibleLight visibleLight)
        {
            // tileDeferred might render a lot of point lights in the same draw call.
            // point light shadows require generating cube shadow maps in real-time, requiring extra CPU/GPU resources ; which can become expensive quickly
            return (visibleLight.lightType == LightType.Point && (visibleLight.light == null || visibleLight.light.shadows == LightShadows.None))
                || (visibleLight.lightType  == LightType.Spot && (visibleLight.light == null || visibleLight.light.shadows == LightShadows.None));
        }

        static Mesh CreateSphereMesh()
        {
            // This icosaedron has been been slightly inflated to fit an unit sphere.
            // This is the same geometry as built-in deferred.

            Vector3[] positions = {
                new Vector3( 0.000f,  0.000f, -1.070f), new Vector3( 0.174f, -0.535f, -0.910f),
                new Vector3(-0.455f, -0.331f, -0.910f), new Vector3( 0.562f,  0.000f, -0.910f),
                new Vector3(-0.455f,  0.331f, -0.910f), new Vector3( 0.174f,  0.535f, -0.910f),
                new Vector3(-0.281f, -0.865f, -0.562f), new Vector3( 0.736f, -0.535f, -0.562f),
                new Vector3( 0.296f, -0.910f, -0.468f), new Vector3(-0.910f,  0.000f, -0.562f),
                new Vector3(-0.774f, -0.562f, -0.478f), new Vector3( 0.000f, -1.070f,  0.000f),
                new Vector3(-0.629f, -0.865f,  0.000f), new Vector3( 0.629f, -0.865f,  0.000f),
                new Vector3(-1.017f, -0.331f,  0.000f), new Vector3( 0.957f,  0.000f, -0.478f),
                new Vector3( 0.736f,  0.535f, -0.562f), new Vector3( 1.017f, -0.331f,  0.000f),
                new Vector3( 1.017f,  0.331f,  0.000f), new Vector3(-0.296f, -0.910f,  0.478f),
                new Vector3( 0.281f, -0.865f,  0.562f), new Vector3( 0.774f, -0.562f,  0.478f),
                new Vector3(-0.736f, -0.535f,  0.562f), new Vector3( 0.910f,  0.000f,  0.562f),
                new Vector3( 0.455f, -0.331f,  0.910f), new Vector3(-0.174f, -0.535f,  0.910f),
                new Vector3( 0.629f,  0.865f,  0.000f), new Vector3( 0.774f,  0.562f,  0.478f),
                new Vector3( 0.455f,  0.331f,  0.910f), new Vector3( 0.000f,  0.000f,  1.070f),
                new Vector3(-0.562f,  0.000f,  0.910f), new Vector3(-0.957f,  0.000f,  0.478f),
                new Vector3( 0.281f,  0.865f,  0.562f), new Vector3(-0.174f,  0.535f,  0.910f),
                new Vector3( 0.296f,  0.910f, -0.478f), new Vector3(-1.017f,  0.331f,  0.000f),
                new Vector3(-0.736f,  0.535f,  0.562f), new Vector3(-0.296f,  0.910f,  0.478f),
                new Vector3( 0.000f,  1.070f,  0.000f), new Vector3(-0.281f,  0.865f, -0.562f),
                new Vector3(-0.774f,  0.562f, -0.478f), new Vector3(-0.629f,  0.865f,  0.000f),
            };

            int[] indices = {
                 0,  1,  2,  0,  3,  1,  2,  4,  0,  0,  5,  3,  0,  4,  5,  1,  6,  2,
                 3,  7,  1,  1,  8,  6,  1,  7,  8,  9,  4,  2,  2,  6, 10, 10,  9,  2,
                 8, 11,  6,  6, 12, 10, 11, 12,  6,  7, 13,  8,  8, 13, 11, 10, 14,  9,
                10, 12, 14,  3, 15,  7,  5, 16,  3,  3, 16, 15, 15, 17,  7, 17, 13,  7,
                16, 18, 15, 15, 18, 17, 11, 19, 12, 13, 20, 11, 11, 20, 19, 17, 21, 13,
                13, 21, 20, 12, 19, 22, 12, 22, 14, 17, 23, 21, 18, 23, 17, 21, 24, 20,
                23, 24, 21, 20, 25, 19, 19, 25, 22, 24, 25, 20, 26, 18, 16, 18, 27, 23,
                26, 27, 18, 28, 24, 23, 27, 28, 23, 24, 29, 25, 28, 29, 24, 25, 30, 22,
                25, 29, 30, 14, 22, 31, 22, 30, 31, 32, 28, 27, 26, 32, 27, 33, 29, 28,
                30, 29, 33, 33, 28, 32, 34, 26, 16,  5, 34, 16, 14, 31, 35, 14, 35,  9,
                31, 30, 36, 30, 33, 36, 35, 31, 36, 37, 33, 32, 36, 33, 37, 38, 32, 26,
                34, 38, 26, 38, 37, 32,  5, 39, 34, 39, 38, 34,  4, 39,  5,  9, 40,  4,
                 9, 35, 40,  4, 40, 39, 35, 36, 41, 41, 36, 37, 41, 37, 38, 40, 35, 41,
                40, 41, 39, 41, 38, 39,
            };


            Mesh mesh = new Mesh();
            mesh.indexFormat = IndexFormat.UInt16;
            mesh.vertices = positions;
            mesh.triangles = indices;

            return mesh;
        }

        static Mesh CreateHemisphereMesh()
        {
            // TODO reorder for pre&post-transform cache optimisation.
            // This capped hemisphere shape is in unit dimensions. It will be slightly inflated in the vertex shader
            // to fit the cone analytical shape.
            Vector3 [] positions = {
                new Vector3(0.000000f, 0.000000f, 0.000000f), new Vector3(1.000000f, 0.000000f, 0.000000f),
                new Vector3(0.923880f, 0.382683f, 0.000000f), new Vector3(0.707107f, 0.707107f, 0.000000f),
                new Vector3(0.382683f, 0.923880f, 0.000000f), new Vector3(-0.000000f, 1.000000f, 0.000000f),
                new Vector3(-0.382684f, 0.923880f, 0.000000f), new Vector3(-0.707107f, 0.707107f, 0.000000f),
                new Vector3(-0.923880f, 0.382683f, 0.000000f), new Vector3(-1.000000f, -0.000000f, 0.000000f),
                new Vector3(-0.923880f, -0.382683f, 0.000000f), new Vector3(-0.707107f, -0.707107f, 0.000000f),
                new Vector3(-0.382683f, -0.923880f, 0.000000f), new Vector3(0.000000f, -1.000000f, 0.000000f),
                new Vector3(0.382684f, -0.923879f, 0.000000f), new Vector3(0.707107f, -0.707107f, 0.000000f),
                new Vector3(0.923880f, -0.382683f, 0.000000f), new Vector3(0.000000f, 0.000000f, 1.000000f),
                new Vector3(0.707107f, 0.000000f, 0.707107f), new Vector3(0.000000f, -0.707107f, 0.707107f),
                new Vector3(0.000000f, 0.707107f, 0.707107f), new Vector3(-0.707107f, 0.000000f, 0.707107f),
                new Vector3(0.816497f, -0.408248f, 0.408248f), new Vector3(0.408248f, -0.408248f, 0.816497f),
                new Vector3(0.408248f, -0.816497f, 0.408248f), new Vector3(0.408248f, 0.816497f, 0.408248f),
                new Vector3(0.408248f, 0.408248f, 0.816497f), new Vector3(0.816497f, 0.408248f, 0.408248f),
                new Vector3(-0.816497f, 0.408248f, 0.408248f), new Vector3(-0.408248f, 0.408248f, 0.816497f),
                new Vector3(-0.408248f, 0.816497f, 0.408248f), new Vector3(-0.408248f, -0.816497f, 0.408248f),
                new Vector3(-0.408248f, -0.408248f, 0.816497f), new Vector3(-0.816497f, -0.408248f, 0.408248f),
                new Vector3(0.000000f, -0.923880f, 0.382683f), new Vector3(0.923880f, 0.000000f, 0.382683f),
                new Vector3(0.000000f, -0.382683f, 0.923880f), new Vector3(0.382683f, 0.000000f, 0.923880f),
                new Vector3(0.000000f, 0.923880f, 0.382683f), new Vector3(0.000000f, 0.382683f, 0.923880f),
                new Vector3(-0.923880f, 0.000000f, 0.382683f), new Vector3(-0.382683f, 0.000000f, 0.923880f)
            };

            int [] indices = {
                0, 2, 1, 0, 3, 2, 0, 4, 3, 0, 5, 4, 0, 6, 5, 0,
                7, 6, 0, 8, 7, 0, 9, 8, 0, 10, 9, 0, 11, 10, 0, 12,
                11, 0, 13, 12, 0, 14, 13, 0, 15, 14, 0, 16, 15, 0, 1, 16,
                22, 23, 24, 25, 26, 27, 28, 29, 30, 31, 32, 33, 14, 24, 34, 35,
                22, 16, 36, 23, 37, 2, 27, 35, 38, 25, 4, 37, 26, 39, 6, 30,
                38, 40, 28, 8, 39, 29, 41, 10, 33, 40, 34, 31, 12, 41, 32, 36,
                15, 22, 24, 18, 23, 22, 19, 24, 23, 3, 25, 27, 20, 26, 25, 18,
                27, 26, 7, 28, 30, 21, 29, 28, 20, 30, 29, 11, 31, 33, 19, 32,
                31, 21, 33, 32, 13, 14, 34, 15, 24, 14, 19, 34, 24, 1, 35, 16,
                18, 22, 35, 15, 16, 22, 17, 36, 37, 19, 23, 36, 18, 37, 23, 1,
                2, 35, 3, 27, 2, 18, 35, 27, 5, 38, 4, 20, 25, 38, 3, 4,
                25, 17, 37, 39, 18, 26, 37, 20, 39, 26, 5, 6, 38, 7, 30, 6,
                20, 38, 30, 9, 40, 8, 21, 28, 40, 7, 8, 28, 17, 39, 41, 20,
                29, 39, 21, 41, 29, 9, 10, 40, 11, 33, 10, 21, 40, 33, 13, 34,
                12, 19, 31, 34, 11, 12, 31, 17, 41, 36, 21, 32, 41, 19, 36, 32
            };

            Mesh mesh = new Mesh();
            mesh.indexFormat = IndexFormat.UInt16;
            mesh.vertices = positions;
            mesh.triangles = indices;

            return mesh;
        }

        static Mesh CreateFullscreenMesh()
        {
            // TODO reorder for pre&post-transform cache optimisation.
            // Simple full-screen triangle.
            Vector3 [] positions = {
                new Vector3(-1.0f,  1.0f, 0.0f),
                new Vector3(-1.0f, -3.0f, 0.0f),
                new Vector3( 3.0f,  1.0f, 0.0f)
            };

            int [] indices = { 0, 1, 2 };

            Mesh mesh = new Mesh();
            mesh.indexFormat = IndexFormat.UInt16;
            mesh.vertices = positions;
            mesh.triangles = indices;

            return mesh;
        }

        static int Align(int s, int alignment)
        {
            return ((s + alignment - 1) / alignment) * alignment;
        }

        // Keep in sync with UnpackTileID().
        static uint PackTileID(uint i, uint j)
        {
            return i | (j << 16);
        }

        static uint FloatToUInt(float val)
        {
            // TODO different order for little-endian and big-endian platforms.
            byte[] bytes = System.BitConverter.GetBytes(val);
            return bytes[0] | (((uint)bytes[1]) << 8) | (((uint)bytes[2]) << 16) | (((uint)bytes[3]) << 24);
            //return bytes[3] | (((uint)bytes[2]) << 8) | (((uint)bytes[1]) << 16) | (((uint)bytes[0]) << 24);
        }

        static uint Half2ToUInt(float x, float y)
        {
            uint hx = Mathf.FloatToHalf(x);
            uint hy = Mathf.FloatToHalf(y);
            return hx | (hy << 16);
        }
    }

    class SortPrePunctualLight : System.Collections.Generic.IComparer<DeferredTiler.PrePunctualLight>
    {
        public int Compare(DeferredTiler.PrePunctualLight a, DeferredTiler.PrePunctualLight b)
        {
            if (a.minDist < b.minDist)
                return -1;
            else if (a.minDist > b.minDist)
                return 1;
            else
                return 0;
        }
    }

    struct BitArray : System.IDisposable
    {
        NativeArray<uint> m_Mem; // ulong not supported in il2cpp???
        int m_BitCount;
        int m_IntCount;

        public BitArray(int bitCount, Allocator allocator, NativeArrayOptions options = NativeArrayOptions.ClearMemory)
        {
            m_BitCount = bitCount;
            m_IntCount = (bitCount + 31) >> 5;
            m_Mem = new NativeArray<uint>(m_IntCount, allocator, options);
        }

        public void Dispose()
        {
            m_Mem.Dispose();
        }

        public void Clear()
        {
            for (int i = 0; i < m_IntCount; ++i)
                m_Mem[i] = 0;
        }

        public bool IsSet(int bitIndex)
        {
            return (m_Mem[bitIndex >> 5] & (1u << (bitIndex & 31))) != 0;
        }

        public void Set(int bitIndex, bool val)
        {
            if (val)
                m_Mem[bitIndex >> 5] |= 1u << (bitIndex & 31);
            else
                m_Mem[bitIndex >> 5] &= ~(1u << (bitIndex & 31));
        }
    };
}<|MERGE_RESOLUTION|>--- conflicted
+++ resolved
@@ -424,47 +424,18 @@
             m_TileDeferredMaterial = tileDeferredMaterial;
             m_StencilDeferredMaterial = stencilDeferredMaterial;
 
-<<<<<<< HEAD
-            m_TileDeferredMaterial.SetFloat(ShaderConstants._LitStencilRef, (float)StencilUsage.MaterialLit);
-            m_TileDeferredMaterial.SetFloat(ShaderConstants._LitStencilReadMask, (float)StencilUsage.MaterialMask);
-            m_TileDeferredMaterial.SetFloat(ShaderConstants._LitStencilWriteMask, 0.0f);
-            m_TileDeferredMaterial.SetFloat(ShaderConstants._SimpleLitStencilRef, (float)StencilUsage.MaterialSimpleLit);
-            m_TileDeferredMaterial.SetFloat(ShaderConstants._SimpleLitStencilReadMask, (float)StencilUsage.MaterialMask);
-            m_TileDeferredMaterial.SetFloat(ShaderConstants._SimpleLitStencilWriteMask, 0.0f);
-
-            m_StencilDeferredMaterial.SetFloat(ShaderConstants._StencilRef, (float)StencilUsage.MaterialUnlit);
-            m_StencilDeferredMaterial.SetFloat(ShaderConstants._StencilReadMask, (float)StencilUsage.MaterialMask);
-            m_StencilDeferredMaterial.SetFloat(ShaderConstants._StencilWriteMask, (float)StencilUsage.StencilLight);
-            m_StencilDeferredMaterial.SetFloat(ShaderConstants._LitPunctualStencilRef, (float)((int)StencilUsage.StencilLight | (int)StencilUsage.MaterialLit));
-            m_StencilDeferredMaterial.SetFloat(ShaderConstants._LitPunctualStencilReadMask, (float)((int)StencilUsage.StencilLight | (int)StencilUsage.MaterialMask));
-            m_StencilDeferredMaterial.SetFloat(ShaderConstants._LitPunctualStencilWriteMask, (float)StencilUsage.StencilLight);
-            m_StencilDeferredMaterial.SetFloat(ShaderConstants._SimpleLitPunctualStencilRef, (float)((int)StencilUsage.StencilLight | (int)StencilUsage.MaterialSimpleLit));
-            m_StencilDeferredMaterial.SetFloat(ShaderConstants._SimpleLitPunctualStencilReadMask, (float)((int)StencilUsage.StencilLight | (int)StencilUsage.MaterialMask));
-            m_StencilDeferredMaterial.SetFloat(ShaderConstants._SimpleLitPunctualStencilWriteMask, (float)StencilUsage.StencilLight);
-            m_StencilDeferredMaterial.SetFloat(ShaderConstants._LitDirStencilRef, (float)StencilUsage.MaterialLit);
-            m_StencilDeferredMaterial.SetFloat(ShaderConstants._LitDirStencilReadMask, (float)StencilUsage.MaterialMask);
-            m_StencilDeferredMaterial.SetFloat(ShaderConstants._LitDirStencilWriteMask, 0.0f);
-            m_StencilDeferredMaterial.SetFloat(ShaderConstants._SimpleLitDirStencilRef, (float)StencilUsage.MaterialSimpleLit);
-            m_StencilDeferredMaterial.SetFloat(ShaderConstants._SimpleLitDirStencilReadMask, (float)StencilUsage.MaterialMask);
-            m_StencilDeferredMaterial.SetFloat(ShaderConstants._SimpleLitDirStencilWriteMask, 0.0f);
-            m_StencilDeferredMaterial.SetFloat(ShaderConstants._ClearStencilRef, 0.0f);
-            m_StencilDeferredMaterial.SetFloat(ShaderConstants._ClearStencilReadMask, (float)StencilUsage.MaterialMask);
-            m_StencilDeferredMaterial.SetFloat(ShaderConstants._ClearStencilWriteMask, (float)StencilUsage.MaterialMask);
-
-            // Compute some platform limits.
-=======
             m_TileDeferredPasses = new int[k_TileDeferredPassNames.Length];
             if (m_TileDeferredMaterial != null)
             {
                 for (int pass = 0; pass < k_TileDeferredPassNames.Length; ++pass)
                     m_TileDeferredPasses[pass] = m_TileDeferredMaterial.FindPass(k_TileDeferredPassNames[pass]);
 
-                m_TileDeferredMaterial.SetInt(ShaderConstants._LitStencilRef, (int)StencilUsage.MaterialLit);
-                m_TileDeferredMaterial.SetInt(ShaderConstants._LitStencilReadMask, (int)StencilUsage.MaterialMask);
-                m_TileDeferredMaterial.SetInt(ShaderConstants._LitStencilWriteMask, 0);
-                m_TileDeferredMaterial.SetInt(ShaderConstants._SimpleLitStencilRef, (int)StencilUsage.MaterialSimpleLit);
-                m_TileDeferredMaterial.SetInt(ShaderConstants._SimpleLitStencilReadMask, (int)StencilUsage.MaterialMask);
-                m_TileDeferredMaterial.SetInt(ShaderConstants._SimpleLitStencilWriteMask, 0);
+                m_TileDeferredMaterial.SetFloat(ShaderConstants._LitStencilRef, (float)StencilUsage.MaterialLit);
+                m_TileDeferredMaterial.SetFloat(ShaderConstants._LitStencilReadMask, (float)StencilUsage.MaterialMask);
+                m_TileDeferredMaterial.SetFloat(ShaderConstants._LitStencilWriteMask, 0.0f);
+                m_TileDeferredMaterial.SetFloat(ShaderConstants._SimpleLitStencilRef, (float)StencilUsage.MaterialSimpleLit);
+                m_TileDeferredMaterial.SetFloat(ShaderConstants._SimpleLitStencilReadMask, (float)StencilUsage.MaterialMask);
+                m_TileDeferredMaterial.SetFloat(ShaderConstants._SimpleLitStencilWriteMask, 0.0f);
             }
 
             m_StencilDeferredPasses = new int[k_StencilDeferredPassNames.Length];
@@ -473,28 +444,27 @@
                 for (int pass = 0; pass < k_StencilDeferredPassNames.Length; ++pass)
                     m_StencilDeferredPasses[pass] = m_StencilDeferredMaterial.FindPass(k_StencilDeferredPassNames[pass]);
 
-                m_StencilDeferredMaterial.SetInt(ShaderConstants._StencilRef, (int)StencilUsage.MaterialUnlit);
-                m_StencilDeferredMaterial.SetInt(ShaderConstants._StencilReadMask, (int)StencilUsage.MaterialMask);
-                m_StencilDeferredMaterial.SetInt(ShaderConstants._StencilWriteMask, (int)StencilUsage.StencilLight);
-                m_StencilDeferredMaterial.SetInt(ShaderConstants._LitPunctualStencilRef, (int)StencilUsage.StencilLight | (int)StencilUsage.MaterialLit);
-                m_StencilDeferredMaterial.SetInt(ShaderConstants._LitPunctualStencilReadMask, (int)StencilUsage.StencilLight | (int)StencilUsage.MaterialMask);
-                m_StencilDeferredMaterial.SetInt(ShaderConstants._LitPunctualStencilWriteMask, (int)StencilUsage.StencilLight);
-                m_StencilDeferredMaterial.SetInt(ShaderConstants._SimpleLitPunctualStencilRef, (int)StencilUsage.StencilLight | (int)StencilUsage.MaterialSimpleLit);
-                m_StencilDeferredMaterial.SetInt(ShaderConstants._SimpleLitPunctualStencilReadMask, (int)StencilUsage.StencilLight | (int)StencilUsage.MaterialMask);
-                m_StencilDeferredMaterial.SetInt(ShaderConstants._SimpleLitPunctualStencilWriteMask, (int)StencilUsage.StencilLight);
-                m_StencilDeferredMaterial.SetInt(ShaderConstants._LitDirStencilRef, (int)StencilUsage.MaterialLit);
-                m_StencilDeferredMaterial.SetInt(ShaderConstants._LitDirStencilReadMask, (int)StencilUsage.MaterialMask);
-                m_StencilDeferredMaterial.SetInt(ShaderConstants._LitDirStencilWriteMask, 0);
-                m_StencilDeferredMaterial.SetInt(ShaderConstants._SimpleLitDirStencilRef, (int)StencilUsage.MaterialSimpleLit);
-                m_StencilDeferredMaterial.SetInt(ShaderConstants._SimpleLitDirStencilReadMask, (int)StencilUsage.MaterialMask);
-                m_StencilDeferredMaterial.SetInt(ShaderConstants._SimpleLitDirStencilWriteMask, 0);
-                m_StencilDeferredMaterial.SetInt(ShaderConstants._ClearStencilRef, 0);
-                m_StencilDeferredMaterial.SetInt(ShaderConstants._ClearStencilReadMask, (int)StencilUsage.MaterialMask);
-                m_StencilDeferredMaterial.SetInt(ShaderConstants._ClearStencilWriteMask, (int)StencilUsage.MaterialMask);
+                m_StencilDeferredMaterial.SetFloat(ShaderConstants._StencilRef, (float)StencilUsage.MaterialUnlit);
+                m_StencilDeferredMaterial.SetFloat(ShaderConstants._StencilReadMask, (float)StencilUsage.MaterialMask);
+                m_StencilDeferredMaterial.SetFloat(ShaderConstants._StencilWriteMask, (float)StencilUsage.StencilLight);
+                m_StencilDeferredMaterial.SetFloat(ShaderConstants._LitPunctualStencilRef, (float)((int)StencilUsage.StencilLight | (int)StencilUsage.MaterialLit));
+                m_StencilDeferredMaterial.SetFloat(ShaderConstants._LitPunctualStencilReadMask, (float)((int)StencilUsage.StencilLight | (int)StencilUsage.MaterialMask));
+                m_StencilDeferredMaterial.SetFloat(ShaderConstants._LitPunctualStencilWriteMask, (float)StencilUsage.StencilLight);
+                m_StencilDeferredMaterial.SetFloat(ShaderConstants._SimpleLitPunctualStencilRef, (float)((int)StencilUsage.StencilLight | (int)StencilUsage.MaterialSimpleLit));
+                m_StencilDeferredMaterial.SetFloat(ShaderConstants._SimpleLitPunctualStencilReadMask, (float)((int)StencilUsage.StencilLight | (int)StencilUsage.MaterialMask));
+                m_StencilDeferredMaterial.SetFloat(ShaderConstants._SimpleLitPunctualStencilWriteMask, (float)StencilUsage.StencilLight);
+                m_StencilDeferredMaterial.SetFloat(ShaderConstants._LitDirStencilRef, (float)StencilUsage.MaterialLit);
+                m_StencilDeferredMaterial.SetFloat(ShaderConstants._LitDirStencilReadMask, (float)StencilUsage.MaterialMask);
+                m_StencilDeferredMaterial.SetFloat(ShaderConstants._LitDirStencilWriteMask, 0.0f);
+                m_StencilDeferredMaterial.SetFloat(ShaderConstants._SimpleLitDirStencilRef, (float)StencilUsage.MaterialSimpleLit);
+                m_StencilDeferredMaterial.SetFloat(ShaderConstants._SimpleLitDirStencilReadMask, (float)StencilUsage.MaterialMask);
+                m_StencilDeferredMaterial.SetFloat(ShaderConstants._SimpleLitDirStencilWriteMask, 0.0f);
+                m_StencilDeferredMaterial.SetFloat(ShaderConstants._ClearStencilRef, 0.0f);
+                m_StencilDeferredMaterial.SetFloat(ShaderConstants._ClearStencilReadMask, (float)StencilUsage.MaterialMask);
+                m_StencilDeferredMaterial.SetFloat(ShaderConstants._ClearStencilWriteMask, (float)StencilUsage.MaterialMask);
             }
 
             // Compute some platform limits (for deferred tiling).
->>>>>>> 97019b1e
             m_MaxDepthRangePerBatch = (DeferredConfig.UseCBufferForDepthRange ? DeferredConfig.kPreferredCBufferSize : DeferredConfig.kPreferredStructuredBufferSize) / sizeof(uint);
             m_MaxTilesPerBatch = (DeferredConfig.UseCBufferForTileList ? DeferredConfig.kPreferredCBufferSize : DeferredConfig.kPreferredStructuredBufferSize) / System.Runtime.InteropServices.Marshal.SizeOf(typeof(TileData));
             m_MaxPunctualLightPerBatch = (DeferredConfig.UseCBufferForLightData ? DeferredConfig.kPreferredCBufferSize : DeferredConfig.kPreferredStructuredBufferSize) / System.Runtime.InteropServices.Marshal.SizeOf(typeof(PunctualLightData));
