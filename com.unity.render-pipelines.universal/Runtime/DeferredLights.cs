using System.Runtime.CompilerServices;
using UnityEngine.Experimental.Rendering;
using UnityEngine.Profiling;
using Unity.Collections;
using Unity.Jobs;
using Unity.Mathematics;
using static Unity.Mathematics.math;
//#define URP_HAS_BURST

// TODO SimpleLit material, make sure when variant is !defined(_SPECGLOSSMAP) && !defined(_SPECULAR_COLOR), specular is correctly silenced.
// TODO use InitializeSimpleLitSurfaceData() in all shader code
// TODO use InitializeParticleLitSurfaceData() in forward pass for ParticleLitForwardPass.hlsl ? Similar refactoring for ParticleSimpleLitForwardPass.hlsl
// TODO Make sure GPU buffers are uploaded without copying into Unity CommandBuffer memory
// TODO BakedLit.shader has a Universal2D pass, but Unlit.shader doesn't have?

namespace UnityEngine.Rendering.Universal.Internal
{
    // Customization per platform.
    static class DeferredConfig
    {
        // Keep in sync with shader define USE_CBUFFER_FOR_DEPTHRANGE
        // Keep in sync with shader define USE_CBUFFER_FOR_TILELIST
        // Keep in sync with shader define USE_CBUFFER_FOR_LIGHTDATA
        // Keep in sync with shader define USE_CBUFFER_FOR_LIGHTLIST
        internal static bool IsOpenGL { get; set; }

        // DX10 uses SM 4.0. However URP shaders requires SM 4.5 or will use fallback to SM 2.0 shaders otherwise.
        // We will consider deferred renderer is not available when SM 2.0 shaders run.
        internal static bool IsDX10 { get; set; }

        // Constant buffers are used for data that a repeatedly fetched by shaders.
        // Structured buffers are used for data only consumed once.
        internal static bool UseCBufferForDepthRange
        {
            get
            {
                #if !UNITY_EDITOR && UNITY_SWITCH
                return false;
                #else
                return IsOpenGL;
                #endif
            }
        }

        internal static bool UseCBufferForTileList
        {
            get
            {
                #if !UNITY_EDITOR && UNITY_SWITCH
                return false;
                #else
                return IsOpenGL;
                #endif
            }
        }

        internal static bool UseCBufferForLightData
        {
            get
            {
                return true;
            }
        }

        internal static bool UseCBufferForLightList
        {
            get
            {
                #if !UNITY_EDITOR && UNITY_SWITCH
                return false;
                #else
                return IsOpenGL;
                #endif
            }
        }

        // Keep in sync with PREFERRED_CBUFFER_SIZE.
        public const int kPreferredCBufferSize = 64 * 1024;
        public const int kPreferredStructuredBufferSize = 128 * 1024;

        public const int kTilePixelWidth = 16;
        public const int kTilePixelHeight = 16;
        // Levels of hierarchical tiling. Each level process 4x4 finer tiles. For example:
        // For platforms using 16x16 px tiles, we use a 16x16px tiles grid, a 64x64px tiles grid, and a 256x256px tiles grid
        // For platforms using  8x8  px tiles, we use a  8x8px  tiles grid, a 32x32px tiles grid, and a 128x128px tiles grid
        public const int kTilerDepth = 3;
        public const int kTilerSubdivisions = 4;

        public const int kAvgLightPerTile = 32;

        // On platforms where the tile dimensions is large (16x16), it may be faster to generate tileDepthInfo texture
        // with an intermediate mip level, as this allows spawning more pixel shaders (avoid GPU starvation).
        // Set to -1 to disable.
#if UNITY_SWITCH || UNITY_IOS
        public const int kTileDepthInfoIntermediateLevel = 1;
#else
        public const int kTileDepthInfoIntermediateLevel = -1;
#endif

#if !UNITY_EDITOR && UNITY_SWITCH
        public const bool kHasNativeQuadSupport = true;
#else
        public const bool kHasNativeQuadSupport = false;
#endif
    }

    internal enum LightFlag
    {
        // Keep in sync with kLightFlagSubtractiveMixedLighting.
        SubtractiveMixedLighting = 4
    }

    // Manages tiled-based deferred lights.
    internal class DeferredLights
    {
        internal static class ShaderConstants
        {
            public static readonly int _LitStencilRef = Shader.PropertyToID("_LitStencilRef");
            public static readonly int _LitStencilReadMask = Shader.PropertyToID("_LitStencilReadMask");
            public static readonly int _LitStencilWriteMask = Shader.PropertyToID("_LitStencilWriteMask");
            public static readonly int _SimpleLitStencilRef = Shader.PropertyToID("_SimpleLitStencilRef");
            public static readonly int _SimpleLitStencilReadMask = Shader.PropertyToID("_SimpleLitStencilReadMask");
            public static readonly int _SimpleLitStencilWriteMask = Shader.PropertyToID("_SimpleLitStencilWriteMask");
            public static readonly int _StencilRef = Shader.PropertyToID("_StencilRef");
            public static readonly int _StencilReadMask = Shader.PropertyToID("_StencilReadMask");
            public static readonly int _StencilWriteMask = Shader.PropertyToID("_StencilWriteMask");
            public static readonly int _LitPunctualStencilRef = Shader.PropertyToID("_LitPunctualStencilRef");
            public static readonly int _LitPunctualStencilReadMask = Shader.PropertyToID("_LitPunctualStencilReadMask");
            public static readonly int _LitPunctualStencilWriteMask = Shader.PropertyToID("_LitPunctualStencilWriteMask");
            public static readonly int _SimpleLitPunctualStencilRef = Shader.PropertyToID("_SimpleLitPunctualStencilRef");
            public static readonly int _SimpleLitPunctualStencilReadMask = Shader.PropertyToID("_SimpleLitPunctualStencilReadMask");
            public static readonly int _SimpleLitPunctualStencilWriteMask = Shader.PropertyToID("_SimpleLitPunctualStencilWriteMask");
            public static readonly int _LitDirStencilRef = Shader.PropertyToID("_LitDirStencilRef");
            public static readonly int _LitDirStencilReadMask = Shader.PropertyToID("_LitDirStencilReadMask");
            public static readonly int _LitDirStencilWriteMask = Shader.PropertyToID("_LitDirStencilWriteMask");
            public static readonly int _SimpleLitDirStencilRef = Shader.PropertyToID("_SimpleLitDirStencilRef");
            public static readonly int _SimpleLitDirStencilReadMask = Shader.PropertyToID("_SimpleLitDirStencilReadMask");
            public static readonly int _SimpleLitDirStencilWriteMask = Shader.PropertyToID("_SimpleLitDirStencilWriteMask");
            public static readonly int _ClearStencilRef = Shader.PropertyToID("_ClearStencilRef");
            public static readonly int _ClearStencilReadMask = Shader.PropertyToID("_ClearStencilReadMask");
            public static readonly int _ClearStencilWriteMask = Shader.PropertyToID("_ClearStencilWriteMask");

            public static readonly int UDepthRanges = Shader.PropertyToID("UDepthRanges");
            public static readonly int _DepthRanges = Shader.PropertyToID("_DepthRanges");
            public static readonly int _DownsamplingWidth = Shader.PropertyToID("_DownsamplingWidth");
            public static readonly int _DownsamplingHeight = Shader.PropertyToID("_DownsamplingHeight");
            public static readonly int _SourceShiftX = Shader.PropertyToID("_SourceShiftX");
            public static readonly int _SourceShiftY = Shader.PropertyToID("_SourceShiftY");
            public static readonly int _TileShiftX = Shader.PropertyToID("_TileShiftX");
            public static readonly int _TileShiftY = Shader.PropertyToID("_TileShiftY");
            public static readonly int _tileXCount = Shader.PropertyToID("_tileXCount");
            public static readonly int _DepthRangeOffset = Shader.PropertyToID("_DepthRangeOffset");
            public static readonly int _BitmaskTex = Shader.PropertyToID("_BitmaskTex");
            public static readonly int UTileList = Shader.PropertyToID("UTileList");
            public static readonly int _TileList = Shader.PropertyToID("_TileList");
            public static readonly int UPunctualLightBuffer = Shader.PropertyToID("UPunctualLightBuffer");
            public static readonly int _PunctualLightBuffer = Shader.PropertyToID("_PunctualLightBuffer");
            public static readonly int URelLightList = Shader.PropertyToID("URelLightList");
            public static readonly int _RelLightList = Shader.PropertyToID("_RelLightList");
            public static readonly int _TilePixelWidth = Shader.PropertyToID("_TilePixelWidth");
            public static readonly int _TilePixelHeight = Shader.PropertyToID("_TilePixelHeight");
            public static readonly int _InstanceOffset = Shader.PropertyToID("_InstanceOffset");
            public static readonly int _DepthTex = Shader.PropertyToID("_DepthTex");
            public static readonly int _DepthTexSize = Shader.PropertyToID("_DepthTexSize");

            public static readonly int _ScreenToWorld = Shader.PropertyToID("_ScreenToWorld");
            public static readonly int _unproject0 = Shader.PropertyToID("_unproject0");
            public static readonly int _unproject1 = Shader.PropertyToID("_unproject1");

            public static int _MainLightPosition = Shader.PropertyToID("_MainLightPosition");   // ForwardLights.LightConstantBuffer also refers to the same ShaderPropertyID - TODO: move this definition to a common location shared by other UniversalRP classes
            public static int _MainLightColor = Shader.PropertyToID("_MainLightColor");         // ForwardLights.LightConstantBuffer also refers to the same ShaderPropertyID - TODO: move this definition to a common location shared by other UniversalRP classes
            public static int _MainLightLayerMask = Shader.PropertyToID("_MainLightLayerMask"); // ForwardLights.LightConstantBuffer also refers to the same ShaderPropertyID - TODO: move this definition to a common location shared by other UniversalRP classes
            public static int _SpotLightScale = Shader.PropertyToID("_SpotLightScale");
            public static int _SpotLightBias = Shader.PropertyToID("_SpotLightBias");
            public static int _SpotLightGuard = Shader.PropertyToID("_SpotLightGuard");
            public static int _LightPosWS = Shader.PropertyToID("_LightPosWS");
            public static int _LightColor = Shader.PropertyToID("_LightColor");
            public static int _LightAttenuation = Shader.PropertyToID("_LightAttenuation");
            public static int _LightOcclusionProbInfo = Shader.PropertyToID("_LightOcclusionProbInfo");
            public static int _LightDirection = Shader.PropertyToID("_LightDirection");
            public static int _LightFlags = Shader.PropertyToID("_LightFlags");
            public static int _ShadowLightIndex = Shader.PropertyToID("_ShadowLightIndex");
            public static int _LightLayerMask = Shader.PropertyToID("_LightLayerMask");
            public static int _CookieLightIndex = Shader.PropertyToID("_CookieLightIndex");
        }

        // Disable Burst for now since there are issues on macos builds.
#if URP_HAS_BURST
        [Unity.Burst.BurstCompile(CompileSynchronously = true)]
#endif
        struct CullLightsJob : IJob
        {
            public DeferredTiler tiler;
            [ReadOnly][Unity.Collections.LowLevel.Unsafe.NativeDisableContainerSafetyRestriction]
            public NativeArray<DeferredTiler.PrePunctualLight> prePunctualLights;
            [ReadOnly][Unity.Collections.LowLevel.Unsafe.NativeDisableContainerSafetyRestriction]
            public NativeArray<ushort> coarseTiles;
            [ReadOnly][Unity.Collections.LowLevel.Unsafe.NativeDisableContainerSafetyRestriction]
            public NativeArray<uint> coarseTileHeaders;
            public int coarseHeaderOffset;
            public int istart;
            public int iend;
            public int jstart;
            public int jend;

            public void Execute()
            {
                int coarseTileOffset = (int)coarseTileHeaders[coarseHeaderOffset + 0];
                int coarseVisLightCount = (int)coarseTileHeaders[coarseHeaderOffset + 1];

                if (tiler.TilerLevel != 0)
                {
                    tiler.CullIntermediateLights(
                        ref prePunctualLights,
                        ref coarseTiles, coarseTileOffset, coarseVisLightCount,
                        istart, iend, jstart, jend
                    );
                }
                else
                {
                    tiler.CullFinalLights(
                        ref prePunctualLights,
                        ref coarseTiles, coarseTileOffset, coarseVisLightCount,
                        istart, iend, jstart, jend
                    );
                }
            }
        }

        struct DrawCall
        {
            public ComputeBuffer tileList;
            public ComputeBuffer punctualLightBuffer;
            public ComputeBuffer relLightList;
            public int tileListSize;
            public int punctualLightBufferSize;
            public int relLightListSize;
            public int instanceOffset;
            public int instanceCount;
        }

        static readonly string[] k_GBufferNames = new string[]
        {
            "_GBuffer0",
            "_GBuffer1",
            "_GBuffer2",
            "_GBuffer3",
            "_GBuffer4",
            "_GBuffer5",
            "_GBuffer6"
        };

        static readonly string[] k_TileDeferredPassNames = new string[]
        {
            "Tiled Deferred Punctual Light (Lit)",
            "Tiled Deferred Punctual Light (SimpleLit)"
        };

        static readonly string[] k_StencilDeferredPassNames = new string[]
        {
            "Stencil Volume",
            "Deferred Punctual Light (Lit)",
            "Deferred Punctual Light (SimpleLit)",
            "Deferred Directional Light (Lit)",
            "Deferred Directional Light (SimpleLit)",
            "ClearStencilPartial",
            "Fog",
            "SSAOOnly"
        };

        internal enum TileDeferredPasses
        {
            PunctualLit,
            PunctualSimpleLit,
        };

        internal enum StencilDeferredPasses
        {
            StencilVolume,
            PunctualLit,
            PunctualSimpleLit,
            DirectionalLit,
            DirectionalSimpleLit,
            ClearStencilPartial,
            Fog,
            SSAOOnly
        };

        static readonly ushort k_InvalidLightOffset = 0xFFFF;
        static readonly string k_SetupLights = "SetupLights";
        static readonly string k_DeferredPass = "Deferred Pass";
        static readonly string k_TileDepthInfo = "Tile Depth Info";
        static readonly string k_DeferredTiledPass = "Deferred Shading (Tile-Based)";
        static readonly string k_DeferredStencilPass = "Deferred Shading (Stencil)";
        static readonly string k_DeferredFogPass = "Deferred Fog";
        static readonly string k_ClearStencilPartial = "Clear Stencil Partial";
        static readonly string k_SetupLightConstants = "Setup Light Constants";
        static readonly float kStencilShapeGuard = 1.06067f; // stencil geometric shapes must be inflated to fit the analytic shapes.
        private static readonly ProfilingSampler m_ProfilingSetupLights = new ProfilingSampler(k_SetupLights);
        private static readonly ProfilingSampler m_ProfilingDeferredPass = new ProfilingSampler(k_DeferredPass);
        private static readonly ProfilingSampler m_ProfilingTileDepthInfo = new ProfilingSampler(k_TileDepthInfo);
        private static readonly ProfilingSampler m_ProfilingSetupLightConstants = new ProfilingSampler(k_SetupLightConstants);

        internal int GBufferAlbedoIndex { get { return 0; } }
        internal int GBufferSpecularMetallicIndex { get { return 1; } }
        internal int GBufferNormalSmoothnessIndex { get { return 2; } }
        internal int GBufferLightingIndex { get { return 3; } }
        internal int GbufferDepthIndex { get { return UseRenderPass ? GBufferLightingIndex + 1 : -1; } }
        internal int GBufferShadowMask { get { return UseShadowMask ? GBufferLightingIndex + (UseRenderPass ? 1 : 0) + 1 : -1; } }
        internal int GBufferRenderingLayers { get { return UseRenderingLayers ? GBufferLightingIndex + (UseRenderPass ? 1 : 0) + (UseShadowMask ? 1 : 0) + 1 : -1; } }
        // Color buffer count (not including dephStencil).
        internal int GBufferSliceCount { get { return 4 + (UseRenderPass ? 1 : 0) + (UseShadowMask ? 1 : 0) + (UseRenderingLayers ? 1 : 0); } }

        internal GraphicsFormat GetGBufferFormat(int index)
        {
            if (index == GBufferAlbedoIndex) // sRGB albedo, materialFlags
                return QualitySettings.activeColorSpace == ColorSpace.Linear ? GraphicsFormat.R8G8B8A8_SRGB : GraphicsFormat.R8G8B8A8_UNorm;
            else if (index == GBufferSpecularMetallicIndex) // sRGB specular, [unused]
                return GraphicsFormat.R8G8B8A8_UNorm;
            else if (index == GBufferNormalSmoothnessIndex)
                return this.AccurateGbufferNormals ? GraphicsFormat.R8G8B8A8_UNorm : GraphicsFormat.R8G8B8A8_SNorm; // normal normal normal packedSmoothness
            else if (index == GBufferLightingIndex) // Emissive+baked: Most likely B10G11R11_UFloatPack32 or R16G16B16A16_SFloat
                return GraphicsFormat.None;
            else if (index == GbufferDepthIndex) // Render-pass on mobiles: reading back real depth-buffer is either inefficient (Arm Vulkan) or impossible (Metal).
                return GraphicsFormat.R32_SFloat;
            else if (index == GBufferShadowMask) // Optional: shadow mask is outputed in mixed lighting subtractive mode for non-static meshes only
                return GraphicsFormat.R8G8B8A8_UNorm;
            else if (index == GBufferRenderingLayers) // Optional: rendering layers is outputed when light layers are enabled (subset of rendering layers)
                return GraphicsFormat.R8_UNorm;
            else
                return GraphicsFormat.None;
        }

        // This may return different values depending on what lights are rendered for a given frame.
        internal bool UseShadowMask { get { return this.MixedLightingSetup != MixedLightingSetup.None; } }
        //
        internal bool UseRenderingLayers { get { return UniversalRenderPipeline.asset.supportsLightLayers; } }
        //
        internal bool UseRenderPass { get; set; }
        //
        internal bool HasDepthPrepass { get; set; }
        //
        internal bool HasNormalPrepass { get; set; }
        // This is an overlay camera being rendered.
        internal bool IsOverlay { get; set; }
        // Not all platforms support R8G8B8A8_SNorm, so we need to check for the support and force accurate GBuffer normals and relevant shader variants
        private  bool m_AccurateGbufferNormals;
        internal bool AccurateGbufferNormals
        {
            get { return m_AccurateGbufferNormals; }
            set { m_AccurateGbufferNormals = value || !RenderingUtils.SupportsGraphicsFormat(GraphicsFormat.R8G8B8A8_SNorm, FormatUsage.Render); }
        }
        // true: TileDeferred.shader used for some lights (currently: point/spot lights without shadows) - false: use StencilDeferred.shader for all lights
        internal bool TiledDeferredShading { get; set; }
        // We browse all visible lights and found the mixed lighting setup every frame.
        internal MixedLightingSetup MixedLightingSetup { get; set; }
        //
        internal bool UseJobSystem { get; set; }
        //
        internal int RenderWidth { get; set; }
        //
        internal int RenderHeight { get; set; }

        // Output lighting result.
        internal RenderTargetHandle[] GbufferAttachments { get; set; }
        internal RenderTargetIdentifier[] DeferredInputAttachments { get; set; }
        // Input depth texture, also bound as read-only RT
        internal RenderTargetHandle DepthAttachment { get; set; }
        //
        internal RenderTargetHandle DepthCopyTexture { get; set; }
        // Intermediate depth info texture.
        internal RenderTargetHandle DepthInfoTexture { get; set; }
        // Per-tile depth info texture.
        internal RenderTargetHandle TileDepthInfoTexture { get; set; }

        internal RenderTargetIdentifier[] GbufferAttachmentIdentifiers { get; set; }
        internal GraphicsFormat[] GbufferFormats { get; set; }
        internal RenderTargetIdentifier DepthAttachmentIdentifier { get; set; }
        internal RenderTargetIdentifier DepthCopyTextureIdentifier { get; set; }
        internal RenderTargetIdentifier DepthInfoTextureIdentifier { get; set; }
        internal RenderTargetIdentifier TileDepthInfoTextureIdentifier { get; set; }

        // Cached.
        int m_CachedRenderWidth = 0;
        // Cached.
        int m_CachedRenderHeight = 0;
        // Cached.
        Matrix4x4 m_CachedProjectionMatrix;

        // Hierarchical tilers.
        DeferredTiler[] m_Tilers;
        int[] m_TileDataCapacities;

        // Should any visible lights be rendered as tile?
        bool m_HasTileVisLights;
        // Visible lights indices rendered using stencil volumes.
        NativeArray<ushort> m_stencilVisLights;
        // Offset of each type of lights in m_stencilVisLights.
        NativeArray<ushort> m_stencilVisLightOffsets;
        // Needed to access light shadow index (can be null if the pass is not queued).
        AdditionalLightsShadowCasterPass m_AdditionalLightsShadowCasterPass;

        // For rendering stencil point lights.
        Mesh m_SphereMesh;
        // For rendering stencil spot lights.
        Mesh m_HemisphereMesh;
        // For rendering directional lights.
        Mesh m_FullscreenMesh;

        // Max number of tile depth range data that can be referenced per draw call.
        int m_MaxDepthRangePerBatch;
        // Max numer of instanced tile that can be referenced per draw call.
        int m_MaxTilesPerBatch;
        // Max number of punctual lights that can be referenced per draw call.
        int m_MaxPunctualLightPerBatch;
        // Max number of relative light indices that can be referenced per draw call.
        int m_MaxRelLightIndicesPerBatch;

        // Generate per-tile depth information.
        Material m_TileDepthInfoMaterial;
        // Hold all shaders for tiled-based deferred shading.
        Material m_TileDeferredMaterial;
        // Hold all shaders for stencil-volume deferred shading.
        Material m_StencilDeferredMaterial;

        // Pass indices.
        int[] m_StencilDeferredPasses;
        // Pass indices.
        int[] m_TileDeferredPasses;

        // Avoid memory allocations.
        Matrix4x4[] m_ScreenToWorld = new Matrix4x4[2];

        ProfilingSampler m_ProfilingSamplerDeferredTiledPass = new ProfilingSampler(k_DeferredTiledPass);
        ProfilingSampler m_ProfilingSamplerDeferredStencilPass = new ProfilingSampler(k_DeferredStencilPass);
        ProfilingSampler m_ProfilingSamplerDeferredFogPass = new ProfilingSampler(k_DeferredFogPass);
        ProfilingSampler m_ProfilingSamplerClearStencilPartialPass = new ProfilingSampler(k_ClearStencilPartial);

        private LightCookieManager m_LightCookieManager;

<<<<<<< HEAD
        internal DeferredLights(Material tileDepthInfoMaterial, Material tileDeferredMaterial, Material stencilDeferredMaterial, bool useNativeRenderPass = false)
=======
        internal struct InitParams
        {
            public Material tileDepthInfoMaterial;
            public Material tileDeferredMaterial;
            public Material stencilDeferredMaterial;

            public LightCookieManager lightCookieManager;
        }

        internal DeferredLights(InitParams initParams, bool useNativeRenderPass = false)
>>>>>>> c4292461
        {
            // Cache result for GL platform here. SystemInfo properties are in C++ land so repeated access will be unecessary penalized.
            // They can also only be called from main thread!
            DeferredConfig.IsOpenGL = SystemInfo.graphicsDeviceType == GraphicsDeviceType.OpenGLCore
                || SystemInfo.graphicsDeviceType == GraphicsDeviceType.OpenGLES2
                || SystemInfo.graphicsDeviceType == GraphicsDeviceType.OpenGLES3;

            // Cachre result for DX10 platform too. Same reasons as above.
            DeferredConfig.IsDX10 = SystemInfo.graphicsDeviceType == GraphicsDeviceType.Direct3D11 && SystemInfo.graphicsShaderLevel <= 40;

            m_TileDepthInfoMaterial = initParams.tileDepthInfoMaterial;
            m_TileDeferredMaterial = initParams.tileDeferredMaterial;
            m_StencilDeferredMaterial = initParams.stencilDeferredMaterial;

            m_TileDeferredPasses = new int[k_TileDeferredPassNames.Length];
            InitTileDeferredMaterial();

            m_StencilDeferredPasses = new int[k_StencilDeferredPassNames.Length];
            InitStencilDeferredMaterial();

            // Compute some platform limits (for deferred tiling).
            m_MaxDepthRangePerBatch = (DeferredConfig.UseCBufferForDepthRange ? DeferredConfig.kPreferredCBufferSize : DeferredConfig.kPreferredStructuredBufferSize) / sizeof(uint);
            m_MaxTilesPerBatch = (DeferredConfig.UseCBufferForTileList ? DeferredConfig.kPreferredCBufferSize : DeferredConfig.kPreferredStructuredBufferSize) / System.Runtime.InteropServices.Marshal.SizeOf(typeof(TileData));
            m_MaxPunctualLightPerBatch = (DeferredConfig.UseCBufferForLightData ? DeferredConfig.kPreferredCBufferSize : DeferredConfig.kPreferredStructuredBufferSize) / System.Runtime.InteropServices.Marshal.SizeOf(typeof(PunctualLightData));
            m_MaxRelLightIndicesPerBatch = (DeferredConfig.UseCBufferForLightList ? DeferredConfig.kPreferredCBufferSize : DeferredConfig.kPreferredStructuredBufferSize) / sizeof(uint);

            m_Tilers = new DeferredTiler[DeferredConfig.kTilerDepth];
            m_TileDataCapacities = new int[DeferredConfig.kTilerDepth];

            // Initialize hierarchical tilers. Next tiler processes 4x4 of the tiles of the previous tiler.
            // Tiler 0 has finest tiles, coarser tilers follow.
            for (int tilerLevel = 0; tilerLevel < DeferredConfig.kTilerDepth; ++tilerLevel)
            {
                int scale = (int)Mathf.Pow(DeferredConfig.kTilerSubdivisions, tilerLevel);
                m_Tilers[tilerLevel] = new DeferredTiler(
                    DeferredConfig.kTilePixelWidth * scale,
                    DeferredConfig.kTilePixelHeight * scale,
                    DeferredConfig.kAvgLightPerTile * scale * scale,
                    tilerLevel
                );

                m_TileDataCapacities[tilerLevel] = 0; // not known yet
            }

            this.AccurateGbufferNormals = true;
            this.TiledDeferredShading = true;
            this.UseJobSystem = true;
            m_HasTileVisLights = false;
            this.UseRenderPass = useNativeRenderPass;
<<<<<<< HEAD
=======
            m_LightCookieManager = initParams.lightCookieManager;
>>>>>>> c4292461
        }

        internal ref DeferredTiler GetTiler(int i)
        {
            return ref m_Tilers[i];
        }

        internal void SetupLights(ScriptableRenderContext context, ref RenderingData renderingData)
        {
            Profiler.BeginSample(k_SetupLights);

            DeferredShaderData.instance.ResetBuffers();

            Camera camera = renderingData.cameraData.camera;
            // Support for dynamic resolution.
            this.RenderWidth = camera.allowDynamicResolution ? Mathf.CeilToInt(ScalableBufferManager.widthScaleFactor * renderingData.cameraData.cameraTargetDescriptor.width) : renderingData.cameraData.cameraTargetDescriptor.width;
            this.RenderHeight = camera.allowDynamicResolution ? Mathf.CeilToInt(ScalableBufferManager.heightScaleFactor * renderingData.cameraData.cameraTargetDescriptor.height) : renderingData.cameraData.cameraTargetDescriptor.height;

            if (this.TiledDeferredShading)
            {
                // Precompute tile data again if the camera projection or the screen resolution has changed.
                if (m_CachedRenderWidth != this.RenderWidth
                    || m_CachedRenderHeight != this.RenderHeight
                    || m_CachedProjectionMatrix != renderingData.cameraData.camera.projectionMatrix)
                {
                    m_CachedRenderWidth = this.RenderWidth;
                    m_CachedRenderHeight = this.RenderHeight;
                    m_CachedProjectionMatrix = renderingData.cameraData.camera.projectionMatrix;

                    for (int tilerIndex = 0; tilerIndex < m_Tilers.Length; ++tilerIndex)
                    {
                        m_Tilers[tilerIndex].PrecomputeTiles(renderingData.cameraData.camera.projectionMatrix,
                            renderingData.cameraData.camera.orthographic, m_CachedRenderWidth, m_CachedRenderHeight);
                    }
                }

                // Allocate temporary resources for each hierarchical tiler.
                for (int tilerIndex = 0; tilerIndex < m_Tilers.Length; ++tilerIndex)
                    m_Tilers[tilerIndex].Setup(m_TileDataCapacities[tilerIndex]);
            }

            // Will hold punctual lights that will be rendered using tiles.
            NativeArray<DeferredTiler.PrePunctualLight> prePunctualLights;

            // inspect lights in renderingData.lightData.visibleLights and convert them to entries in prePunctualLights OR m_stencilVisLights
            // currently we store point lights and spot lights that can be rendered by TiledDeferred, in the same prePunctualLights list
            PrecomputeLights(
                out prePunctualLights,
                out m_stencilVisLights,
                out m_stencilVisLightOffsets,
                ref renderingData.lightData.visibleLights,
                renderingData.lightData.additionalLightsCount != 0 || renderingData.lightData.mainLightIndex >= 0,
                renderingData.cameraData.camera.worldToCameraMatrix,
                renderingData.cameraData.camera.orthographic,
                renderingData.cameraData.camera.nearClipPlane
            );

            {
                CommandBuffer cmd = CommandBufferPool.Get();
                using (new ProfilingScope(cmd, m_ProfilingSetupLightConstants))
                {
                    // Shared uniform constants for all lights.
                    SetupShaderLightConstants(cmd, ref renderingData);

#if UNITY_EDITOR
                    // This flag is used to strip mixed lighting shader variants when a player is built.
                    // All shader variants are available in the editor.
                    bool supportsMixedLighting = true;
#else
                    bool supportsMixedLighting = renderingData.lightData.supportsMixedLighting;
#endif

                    // Setup global keywords.
                    CoreUtils.SetKeyword(cmd, ShaderKeywordStrings._GBUFFER_NORMALS_OCT, this.AccurateGbufferNormals);
                    bool isShadowMask = supportsMixedLighting && this.MixedLightingSetup == MixedLightingSetup.ShadowMask;
                    bool isShadowMaskAlways = isShadowMask && QualitySettings.shadowmaskMode == ShadowmaskMode.Shadowmask;
                    bool isSubtractive = supportsMixedLighting && this.MixedLightingSetup == MixedLightingSetup.Subtractive;
                    CoreUtils.SetKeyword(cmd, ShaderKeywordStrings.LightmapShadowMixing, isSubtractive || isShadowMaskAlways);
                    CoreUtils.SetKeyword(cmd, ShaderKeywordStrings.ShadowsShadowMask, isShadowMask);
                    CoreUtils.SetKeyword(cmd, ShaderKeywordStrings.MixedLightingSubtractive, isSubtractive); // Backward compatibility
                    // This should be moved to a more global scope when framebuffer fetch is introduced to more passes
                    CoreUtils.SetKeyword(cmd, ShaderKeywordStrings.RenderPassEnabled, this.UseRenderPass && renderingData.cameraData.cameraType == CameraType.Game);
<<<<<<< HEAD
=======

                    m_LightCookieManager.Setup(context, cmd, ref renderingData.lightData);
>>>>>>> c4292461
                }

                context.ExecuteCommandBuffer(cmd);
                CommandBufferPool.Release(cmd);
            }

            if (this.TiledDeferredShading)
            {
                // Sort lights front to back.
                // This allows a further optimisation where per-tile light lists can be more easily trimmed on both ends in the vertex shading instancing the tiles.
                SortLights(ref prePunctualLights);

                NativeArray<ushort> defaultIndices = new NativeArray<ushort>(prePunctualLights.Length, Allocator.Temp, NativeArrayOptions.UninitializedMemory);
                for (int i = 0; i < prePunctualLights.Length; ++i)
                    defaultIndices[i] = (ushort)i;

                NativeArray<uint> defaultHeaders = new NativeArray<uint>(2, Allocator.Temp, NativeArrayOptions.UninitializedMemory);
                defaultHeaders[0] = 0; // tileHeaders offset
                defaultHeaders[1] = (uint)prePunctualLights.Length; // tileHeaders count

                // Cull tile-friendly lights into the coarse tile structure.
                ref DeferredTiler coarsestTiler = ref m_Tilers[m_Tilers.Length - 1];
                if (m_Tilers.Length != 1)
                {
                    NativeArray<JobHandle> jobHandles = new NativeArray<JobHandle>();
                    int jobOffset = 0;
                    int jobCount = 0;

                    if (this.UseJobSystem)
                    {
                        int totalJobCount = 1;
                        for (int t = m_Tilers.Length - 1; t > 0; --t)
                        {
                            ref DeferredTiler coarseTiler = ref m_Tilers[t];
                            totalJobCount += coarseTiler.TileXCount * coarseTiler.TileYCount;
                        }
                        jobHandles = new NativeArray<JobHandle>(totalJobCount, Allocator.Temp, NativeArrayOptions.UninitializedMemory);
                    }

                    // Fill coarsestTiler.m_Tiles with for each tile, a list of lightIndices from prePunctualLights that intersect the tile
                    CullLightsJob coarsestJob = new CullLightsJob
                    {
                        tiler = coarsestTiler,
                        prePunctualLights = prePunctualLights,
                        coarseTiles = defaultIndices,
                        coarseTileHeaders = defaultHeaders,
                        coarseHeaderOffset = 0,
                        istart = 0,
                        iend = coarsestTiler.TileXCount,
                        jstart = 0,
                        jend = coarsestTiler.TileYCount,
                    };
                    if (this.UseJobSystem)
                    {
                        jobHandles[jobCount++] = coarsestJob.Schedule();
                        // Start this job now, as the main thread will be busy setting up all the dependent jobs.
                        JobHandle.ScheduleBatchedJobs();
                    }
                    else
                        coarsestJob.Execute();

                    // Filter to fine tile structure.
                    for (int t = m_Tilers.Length - 1; t > 0; --t)
                    {
                        ref DeferredTiler fineTiler = ref m_Tilers[t - 1];
                        ref DeferredTiler coarseTiler = ref m_Tilers[t];
                        int fineTileXCount = fineTiler.TileXCount;
                        int fineTileYCount = fineTiler.TileYCount;
                        int coarseTileXCount = coarseTiler.TileXCount;
                        int coarseTileYCount = coarseTiler.TileYCount;
                        int subdivX = (t == m_Tilers.Length - 1) ? coarseTileXCount : DeferredConfig.kTilerSubdivisions;
                        int subdivY = (t == m_Tilers.Length - 1) ? coarseTileYCount : DeferredConfig.kTilerSubdivisions;
                        int superCoarseTileXCount = (coarseTileXCount + subdivX - 1) / subdivX;
                        int superCoarseTileYCount = (coarseTileYCount + subdivY - 1) / subdivY;
                        NativeArray<ushort> coarseTiles = coarseTiler.Tiles;
                        NativeArray<uint> coarseTileHeaders = coarseTiler.TileHeaders;
                        int fineStepX = coarseTiler.TilePixelWidth / fineTiler.TilePixelWidth;
                        int fineStepY = coarseTiler.TilePixelHeight / fineTiler.TilePixelHeight;

                        for (int j = 0; j < coarseTileYCount; ++j)
                            for (int i = 0; i < coarseTileXCount; ++i)
                            {
                                int fine_istart = i * fineStepX;
                                int fine_jstart = j * fineStepY;
                                int fine_iend = Mathf.Min(fine_istart + fineStepX, fineTileXCount);
                                int fine_jend = Mathf.Min(fine_jstart + fineStepY, fineTileYCount);
                                int coarseHeaderOffset = coarseTiler.GetTileHeaderOffset(i, j);

                                CullLightsJob job = new CullLightsJob
                                {
                                    tiler = m_Tilers[t - 1],
                                    prePunctualLights = prePunctualLights,
                                    coarseTiles = coarseTiles,
                                    coarseTileHeaders = coarseTileHeaders,
                                    coarseHeaderOffset = coarseHeaderOffset,
                                    istart = fine_istart,
                                    iend = fine_iend,
                                    jstart = fine_jstart,
                                    jend = fine_jend,
                                };

                                if (this.UseJobSystem)
                                    jobHandles[jobCount++] = job.Schedule(jobHandles[jobOffset + (i / subdivX) + (j / subdivY) * superCoarseTileXCount]);
                                else
                                    job.Execute();
                            }

                        jobOffset += superCoarseTileXCount * superCoarseTileYCount;
                    }

                    if (this.UseJobSystem)
                    {
                        JobHandle.CompleteAll(jobHandles);
                        jobHandles.Dispose();
                    }
                }
                else
                {
                    coarsestTiler.CullFinalLights(
                        ref prePunctualLights,
                        ref defaultIndices, 0, prePunctualLights.Length,
                        0, coarsestTiler.TileXCount, 0, coarsestTiler.TileYCount
                    );
                }

                defaultIndices.Dispose();
                defaultHeaders.Dispose();
            }

            // We don't need this array anymore as all the lights have been inserted into the tile-grid structures.
            if (prePunctualLights.IsCreated)
                prePunctualLights.Dispose();

            Profiler.EndSample();
        }

        internal void ResolveMixedLightingMode(ref RenderingData renderingData)
        {
            // Find the mixed lighting mode. This is the same logic as ForwardLights.
            this.MixedLightingSetup = MixedLightingSetup.None;

#if !UNITY_EDITOR
            // This flag is used to strip mixed lighting shader variants when a player is built.
            // All shader variants are available in the editor.
            if (renderingData.lightData.supportsMixedLighting)
#endif
            {
                NativeArray<VisibleLight> visibleLights = renderingData.lightData.visibleLights;
                for (int lightIndex = 0; lightIndex < renderingData.lightData.visibleLights.Length && this.MixedLightingSetup == MixedLightingSetup.None; ++lightIndex)
                {
                    Light light = visibleLights[lightIndex].light;

                    if (light != null
                        && light.bakingOutput.lightmapBakeType == LightmapBakeType.Mixed
                        && light.shadows != LightShadows.None)
                    {
                        switch (light.bakingOutput.mixedLightingMode)
                        {
                            case MixedLightingMode.Subtractive:
                                this.MixedLightingSetup = MixedLightingSetup.Subtractive;
                                break;
                            case MixedLightingMode.Shadowmask:
                                this.MixedLightingSetup = MixedLightingSetup.ShadowMask;
                                break;
                        }
                    }
                }
            }
            // Once the mixed lighting mode has been discovered, we know how many MRTs we need for the gbuffer.
            // Subtractive mixed lighting requires shadowMask output, which is actually used to store unity_ProbesOcclusion values.

            CreateGbufferAttachments();
        }

        // In cases when custom pass is injected between GBuffer and Deferred passes we need to fallback
        // To non-renderpass path in the middle of setup, which means recreating the gbuffer attachments as well due to GBuffer4 used for RenderPass
        internal void DisableFramebufferFetchInput()
        {
            this.UseRenderPass = false;
            CreateGbufferAttachments();
        }

        internal void CreateGbufferAttachments()
        {
            int gbufferSliceCount = this.GBufferSliceCount;
            if (this.GbufferAttachments == null || this.GbufferAttachments.Length != gbufferSliceCount)
            {
                this.GbufferAttachments = new RenderTargetHandle[gbufferSliceCount];
                for (int i = 0; i < gbufferSliceCount; ++i)
                    this.GbufferAttachments[i].Init(k_GBufferNames[i]);
            }
        }

        internal bool IsRuntimeSupportedThisFrame()
        {
            // GBuffer slice count can change depending actual geometry/light being rendered.
            // For instance, we only bind shadowMask RT if the scene supports mix lighting and at least one visible light has subtractive mixed ligting mode.
            return this.GBufferSliceCount <= SystemInfo.supportedRenderTargetCount && !DeferredConfig.IsOpenGL && !DeferredConfig.IsDX10;
        }

        public void Setup(ref RenderingData renderingData,
            AdditionalLightsShadowCasterPass additionalLightsShadowCasterPass,
            bool hasDepthPrepass,
            bool hasNormalPrepass,
            RenderTargetHandle depthCopyTexture,
            RenderTargetHandle depthInfoTexture,
            RenderTargetHandle tileDepthInfoTexture,
            RenderTargetHandle depthAttachment,
            RenderTargetHandle colorAttachment)
        {
            m_AdditionalLightsShadowCasterPass = additionalLightsShadowCasterPass;
            this.HasDepthPrepass = hasDepthPrepass;
            this.HasNormalPrepass = hasNormalPrepass;

            this.DepthCopyTexture = depthCopyTexture;
            this.DepthInfoTexture = depthInfoTexture;
            this.TileDepthInfoTexture = tileDepthInfoTexture;

            this.GbufferAttachments[this.GBufferLightingIndex] = colorAttachment;
            this.DepthAttachment = depthAttachment;

            this.DepthCopyTextureIdentifier = this.DepthCopyTexture.Identifier();
            this.DepthInfoTextureIdentifier = this.DepthInfoTexture.Identifier();
            this.TileDepthInfoTextureIdentifier = this.TileDepthInfoTexture.Identifier();
            if (this.GbufferAttachmentIdentifiers == null || this.GbufferAttachmentIdentifiers.Length != this.GbufferAttachments.Length)
            {
                this.GbufferAttachmentIdentifiers = new RenderTargetIdentifier[this.GbufferAttachments.Length];
                this.GbufferFormats = new GraphicsFormat[this.GbufferAttachments.Length];
            }
            for (int i = 0; i < this.GbufferAttachments.Length; ++i)
            {
                this.GbufferAttachmentIdentifiers[i] = this.GbufferAttachments[i].Identifier();
                this.GbufferFormats[i] = this.GetGBufferFormat(i);
            }
            if (this.DeferredInputAttachments == null && this.UseRenderPass && this.GbufferAttachments.Length >= 5)
            {
                this.DeferredInputAttachments = new RenderTargetIdentifier[4]
                {
                    this.GbufferAttachmentIdentifiers[0], this.GbufferAttachmentIdentifiers[1],
                    this.GbufferAttachmentIdentifiers[2], this.GbufferAttachmentIdentifiers[4]
                };
            }
            this.DepthAttachmentIdentifier = depthAttachment.Identifier();
#if ENABLE_VR && ENABLE_XR_MODULE
            // In XR SinglePassInstance mode, the RTs are texture-array and all slices must be bound.
            if (renderingData.cameraData.xr.enabled)
            {
                this.DepthCopyTextureIdentifier = new RenderTargetIdentifier(this.DepthCopyTextureIdentifier, 0, CubemapFace.Unknown, -1);
                this.DepthInfoTextureIdentifier = new RenderTargetIdentifier(this.DepthInfoTextureIdentifier, 0, CubemapFace.Unknown, -1);
                this.TileDepthInfoTextureIdentifier = new RenderTargetIdentifier(this.TileDepthInfoTextureIdentifier, 0, CubemapFace.Unknown, -1);

                for (int i = 0; i < this.GbufferAttachmentIdentifiers.Length; ++i)
                    this.GbufferAttachmentIdentifiers[i] = new RenderTargetIdentifier(this.GbufferAttachmentIdentifiers[i], 0, CubemapFace.Unknown, -1);
                this.DepthAttachmentIdentifier = new RenderTargetIdentifier(this.DepthAttachmentIdentifier, 0, CubemapFace.Unknown, -1);
            }
#endif

            m_HasTileVisLights = this.TiledDeferredShading && CheckHasTileLights(ref renderingData.lightData.visibleLights);
        }

        public void OnCameraCleanup(CommandBuffer cmd)
        {
            // Disable any global keywords setup in SetupLights().
            CoreUtils.SetKeyword(cmd, ShaderKeywordStrings._GBUFFER_NORMALS_OCT, false);

            for (int tilerIndex = 0; tilerIndex < m_Tilers.Length; ++tilerIndex)
            {
                m_TileDataCapacities[tilerIndex] = max(m_TileDataCapacities[tilerIndex], m_Tilers[tilerIndex].TileDataCapacity);
                m_Tilers[tilerIndex].OnCameraCleanup();
            }

            if (m_stencilVisLights.IsCreated)
                m_stencilVisLights.Dispose();
            if (m_stencilVisLightOffsets.IsCreated)
                m_stencilVisLightOffsets.Dispose();
        }

        internal static StencilState OverwriteStencil(StencilState s, int stencilWriteMask)
        {
            if (!s.enabled)
            {
                return new StencilState(
                    true,
                    0, (byte)stencilWriteMask,
                    CompareFunction.Always, StencilOp.Replace, StencilOp.Keep, StencilOp.Keep,
                    CompareFunction.Always, StencilOp.Replace, StencilOp.Keep, StencilOp.Keep
                );
            }

            CompareFunction funcFront = s.compareFunctionFront != CompareFunction.Disabled ? s.compareFunctionFront : CompareFunction.Always;
            CompareFunction funcBack = s.compareFunctionBack != CompareFunction.Disabled ? s.compareFunctionBack : CompareFunction.Always;
            StencilOp passFront = s.passOperationFront;
            StencilOp failFront = s.failOperationFront;
            StencilOp zfailFront = s.zFailOperationFront;
            StencilOp passBack = s.passOperationBack;
            StencilOp failBack = s.failOperationBack;
            StencilOp zfailBack = s.zFailOperationBack;

            return new StencilState(
                true,
                (byte)(s.readMask & 0x0F), (byte)(s.writeMask | stencilWriteMask),
                funcFront, passFront, failFront, zfailFront,
                funcBack, passBack, failBack, zfailBack
            );
        }

        internal static RenderStateBlock OverwriteStencil(RenderStateBlock block, int stencilWriteMask, int stencilRef)
        {
            if (!block.stencilState.enabled)
            {
                block.stencilState = new StencilState(
                    true,
                    0, (byte)stencilWriteMask,
                    CompareFunction.Always, StencilOp.Replace, StencilOp.Keep, StencilOp.Keep,
                    CompareFunction.Always, StencilOp.Replace, StencilOp.Keep, StencilOp.Keep
                );
            }
            else
            {
                StencilState s = block.stencilState;
                CompareFunction funcFront = s.compareFunctionFront != CompareFunction.Disabled ? s.compareFunctionFront : CompareFunction.Always;
                CompareFunction funcBack = s.compareFunctionBack != CompareFunction.Disabled ? s.compareFunctionBack : CompareFunction.Always;
                StencilOp passFront = s.passOperationFront;
                StencilOp failFront = s.failOperationFront;
                StencilOp zfailFront = s.zFailOperationFront;
                StencilOp passBack = s.passOperationBack;
                StencilOp failBack = s.failOperationBack;
                StencilOp zfailBack = s.zFailOperationBack;

                block.stencilState = new StencilState(
                    true,
                    (byte)(s.readMask & 0x0F), (byte)(s.writeMask | stencilWriteMask),
                    funcFront, passFront, failFront, zfailFront,
                    funcBack, passBack, failBack, zfailBack
                );
            }

            block.mask |= RenderStateMask.Stencil;
            block.stencilReference = (block.stencilReference & (int)StencilUsage.UserMask) | stencilRef;

            return block;
        }

        internal bool HasTileLights()
        {
            return m_HasTileVisLights;
        }

        internal bool HasTileDepthRangeExtraPass()
        {
            ref DeferredTiler tiler = ref m_Tilers[0];
            int tilePixelWidth = tiler.TilePixelWidth;
            int tilePixelHeight = tiler.TilePixelHeight;
            int tileMipLevel = (int)Mathf.Log(Mathf.Min(tilePixelWidth, tilePixelHeight), 2);
            return DeferredConfig.kTileDepthInfoIntermediateLevel >= 0 && DeferredConfig.kTileDepthInfoIntermediateLevel < tileMipLevel;
        }

        internal void ExecuteTileDepthInfoPass(ScriptableRenderContext context, ref RenderingData renderingData)
        {
            if (m_TileDepthInfoMaterial == null)
            {
                Debug.LogErrorFormat("Missing {0}. {1} render pass will not execute. Check for missing reference in the renderer resources.", m_TileDepthInfoMaterial, GetType().Name);
                return;
            }

            Assertions.Assert.IsTrue(
                m_Tilers[0].TilePixelWidth == m_Tilers[0].TilePixelHeight || DeferredConfig.kTileDepthInfoIntermediateLevel <= 0,
                "for non square tiles, cannot use intermediate mip level for TileDepthInfo texture generation (todo)"
            );

            uint invalidDepthRange = (uint)Mathf.FloatToHalf(-2.0f) | (((uint)Mathf.FloatToHalf(-1.0f)) << 16);

            ref DeferredTiler tiler = ref m_Tilers[0];
            int tileXCount = tiler.TileXCount;
            int tileYCount = tiler.TileYCount;
            int tilePixelWidth = tiler.TilePixelWidth;
            int tilePixelHeight = tiler.TilePixelHeight;
            int tileMipLevel = (int)Mathf.Log(Mathf.Min(tilePixelWidth, tilePixelHeight), 2);
            int intermediateMipLevel = DeferredConfig.kTileDepthInfoIntermediateLevel >= 0 && DeferredConfig.kTileDepthInfoIntermediateLevel < tileMipLevel ? DeferredConfig.kTileDepthInfoIntermediateLevel : tileMipLevel;
            int tileShiftMipLevel = tileMipLevel - intermediateMipLevel;
            int alignment = 1 << intermediateMipLevel;
            int depthInfoWidth = (this.RenderWidth + alignment - 1) >> intermediateMipLevel;
            int depthInfoHeight = (this.RenderHeight + alignment - 1) >> intermediateMipLevel;
            NativeArray<ushort> tiles = tiler.Tiles;
            NativeArray<uint> tileHeaders = tiler.TileHeaders;

            NativeArray<uint> depthRanges = new NativeArray<uint>(m_MaxDepthRangePerBatch, Allocator.Temp, NativeArrayOptions.UninitializedMemory);

            CommandBuffer cmd = CommandBufferPool.Get();
            using (new ProfilingScope(cmd, m_ProfilingTileDepthInfo))
            {
                RenderTargetIdentifier depthSurface = this.DepthAttachmentIdentifier;
                RenderTargetIdentifier depthInfoSurface = (tileMipLevel == intermediateMipLevel) ? this.TileDepthInfoTextureIdentifier : this.DepthInfoTextureIdentifier;

                cmd.SetGlobalTexture(ShaderConstants._DepthTex, depthSurface);
                cmd.SetGlobalVector(ShaderConstants._DepthTexSize, new Vector4(this.RenderWidth, this.RenderHeight, 1.0f / this.RenderWidth, 1.0f / this.RenderHeight));
                cmd.SetGlobalInt(ShaderConstants._DownsamplingWidth, tilePixelWidth);
                cmd.SetGlobalInt(ShaderConstants._DownsamplingHeight, tilePixelHeight);
                cmd.SetGlobalInt(ShaderConstants._SourceShiftX, intermediateMipLevel);
                cmd.SetGlobalInt(ShaderConstants._SourceShiftY, intermediateMipLevel);
                cmd.SetGlobalInt(ShaderConstants._TileShiftX, tileShiftMipLevel);
                cmd.SetGlobalInt(ShaderConstants._TileShiftY, tileShiftMipLevel);

                Matrix4x4 proj = renderingData.cameraData.camera.projectionMatrix;
                Matrix4x4 clip = new Matrix4x4(new Vector4(1, 0, 0, 0), new Vector4(0, 1, 0, 0), new Vector4(0, 0, 0.5f, 0), new Vector4(0, 0, 0.5f, 1));
                Matrix4x4 projScreenInv = Matrix4x4.Inverse(clip * proj);
                cmd.SetGlobalVector(ShaderConstants._unproject0, projScreenInv.GetRow(2));
                cmd.SetGlobalVector(ShaderConstants._unproject1, projScreenInv.GetRow(3));

                string shaderVariant = null;
                if (tilePixelWidth == tilePixelHeight)
                {
                    if (intermediateMipLevel == 1)
                        shaderVariant = ShaderKeywordStrings.DOWNSAMPLING_SIZE_2;
                    else if (intermediateMipLevel == 2)
                        shaderVariant = ShaderKeywordStrings.DOWNSAMPLING_SIZE_4;
                    else if (intermediateMipLevel == 3)
                        shaderVariant = ShaderKeywordStrings.DOWNSAMPLING_SIZE_8;
                    else if (intermediateMipLevel == 4)
                        shaderVariant = ShaderKeywordStrings.DOWNSAMPLING_SIZE_16;
                }

                if (shaderVariant != null)
                    cmd.EnableShaderKeyword(shaderVariant);

                int tileY = 0;
                int tileYIncrement = (DeferredConfig.UseCBufferForDepthRange ? DeferredConfig.kPreferredCBufferSize : DeferredConfig.kPreferredStructuredBufferSize) / (tileXCount * 4);

                while (tileY < tileYCount)
                {
                    int tileYEnd = Mathf.Min(tileYCount, tileY + tileYIncrement);

                    for (int j = tileY; j < tileYEnd; ++j)
                    {
                        for (int i = 0; i < tileXCount; ++i)
                        {
                            int headerOffset = tiler.GetTileHeaderOffset(i, j);
                            int tileLightCount = (int)tileHeaders[headerOffset + 1];
                            uint listDepthRange = tileLightCount == 0 ? invalidDepthRange : tileHeaders[headerOffset + 2];
                            depthRanges[i + (j - tileY) * tileXCount] = listDepthRange;
                        }
                    }

                    ComputeBuffer _depthRanges = DeferredShaderData.instance.ReserveBuffer<uint>(m_MaxDepthRangePerBatch, DeferredConfig.UseCBufferForDepthRange);
                    _depthRanges.SetData(depthRanges, 0, 0, depthRanges.Length);

                    if (DeferredConfig.UseCBufferForDepthRange)
                        cmd.SetGlobalConstantBuffer(_depthRanges, ShaderConstants.UDepthRanges, 0, m_MaxDepthRangePerBatch * 4);
                    else
                        cmd.SetGlobalBuffer(ShaderConstants._DepthRanges, _depthRanges);

                    cmd.SetGlobalInt(ShaderConstants._tileXCount, tileXCount);
                    cmd.SetGlobalInt(ShaderConstants._DepthRangeOffset, tileY * tileXCount);

                    cmd.EnableScissorRect(new Rect(0, tileY << tileShiftMipLevel, depthInfoWidth, (tileYEnd - tileY) << tileShiftMipLevel));
                    cmd.Blit(depthSurface, depthInfoSurface, m_TileDepthInfoMaterial, 0);

                    tileY = tileYEnd;
                }

                cmd.DisableScissorRect();

                if (shaderVariant != null)
                    cmd.DisableShaderKeyword(shaderVariant);
            }

            context.ExecuteCommandBuffer(cmd);
            CommandBufferPool.Release(cmd);

            depthRanges.Dispose();
        }

        internal void ExecuteDownsampleBitmaskPass(ScriptableRenderContext context, ref RenderingData renderingData)
        {
            if (m_TileDepthInfoMaterial == null)
            {
                Debug.LogErrorFormat("Missing {0}. {1} render pass will not execute. Check for missing reference in the renderer resources.", m_TileDepthInfoMaterial, GetType().Name);
                return;
            }

            CommandBuffer cmd = CommandBufferPool.Get();
            using (new ProfilingScope(cmd, m_ProfilingTileDepthInfo))
            {
                RenderTargetIdentifier depthInfoSurface = this.DepthInfoTextureIdentifier;
                RenderTargetIdentifier tileDepthInfoSurface = this.TileDepthInfoTextureIdentifier;

                ref DeferredTiler tiler = ref m_Tilers[0];
                int tilePixelWidth = tiler.TilePixelWidth;
                int tilePixelHeight = tiler.TilePixelHeight;
                int tileWidthLevel = (int)Mathf.Log(tilePixelWidth, 2);
                int tileHeightLevel = (int)Mathf.Log(tilePixelHeight, 2);
                int intermediateMipLevel = DeferredConfig.kTileDepthInfoIntermediateLevel;
                int diffWidthLevel = tileWidthLevel - intermediateMipLevel;
                int diffHeightLevel = tileHeightLevel - intermediateMipLevel;

                cmd.SetGlobalTexture(ShaderConstants._BitmaskTex, depthInfoSurface);
                cmd.SetGlobalInt(ShaderConstants._DownsamplingWidth, tilePixelWidth);
                cmd.SetGlobalInt(ShaderConstants._DownsamplingHeight, tilePixelHeight);

                int alignment = 1 << DeferredConfig.kTileDepthInfoIntermediateLevel;
                int depthInfoWidth = (this.RenderWidth + alignment - 1) >> DeferredConfig.kTileDepthInfoIntermediateLevel;
                int depthInfoHeight = (this.RenderHeight + alignment - 1) >> DeferredConfig.kTileDepthInfoIntermediateLevel;
                cmd.SetGlobalVector("_BitmaskTexSize", new Vector4(depthInfoWidth, depthInfoHeight, 1.0f / depthInfoWidth, 1.0f / depthInfoHeight));

                string shaderVariant = null;
                if (diffWidthLevel == 1 && diffHeightLevel == 1)
                    shaderVariant = ShaderKeywordStrings.DOWNSAMPLING_SIZE_2;
                else if (diffWidthLevel == 2 && diffHeightLevel == 2)
                    shaderVariant = ShaderKeywordStrings.DOWNSAMPLING_SIZE_4;
                else if (diffWidthLevel == 3 && diffHeightLevel == 3)
                    shaderVariant = ShaderKeywordStrings.DOWNSAMPLING_SIZE_8;

                if (shaderVariant != null)
                    cmd.EnableShaderKeyword(shaderVariant);

                cmd.Blit(depthInfoSurface, tileDepthInfoSurface, m_TileDepthInfoMaterial, 1);

                if (shaderVariant != null)
                    cmd.DisableShaderKeyword(shaderVariant);
            }

            context.ExecuteCommandBuffer(cmd);
            CommandBufferPool.Release(cmd);
        }

        internal void ClearStencilPartial(CommandBuffer cmd)
        {
            if (m_FullscreenMesh == null)
                m_FullscreenMesh = CreateFullscreenMesh();

            using (new ProfilingScope(cmd, m_ProfilingSamplerClearStencilPartialPass))
            {
                cmd.DrawMesh(m_FullscreenMesh, Matrix4x4.identity, m_StencilDeferredMaterial, 0, m_StencilDeferredPasses[(int)StencilDeferredPasses.ClearStencilPartial]);
            }
        }

        internal void ExecuteDeferredPass(ScriptableRenderContext context, ref RenderingData renderingData)
        {
            // Workaround for bug.
            // When changing the URP asset settings (ex: shadow cascade resolution), all ScriptableRenderers are recreated but
            // materials passed in have not finished initializing at that point if they have fallback shader defined. In particular deferred shaders only have 1 pass available,
            // which prevents from resolving correct pass indices.
            if (m_StencilDeferredPasses[0] < 0)
                InitStencilDeferredMaterial();

            CommandBuffer cmd = CommandBufferPool.Get();
            using (new ProfilingScope(cmd, m_ProfilingDeferredPass))
            {
                // This does 2 things:
                // - baked geometry are skipped (do not receive dynamic lighting)
                // - non-baked geometry (== non-static geometry) use shadowMask/occlusionProbes to emulate baked shadows influences.
                CoreUtils.SetKeyword(cmd, ShaderKeywordStrings._DEFERRED_MIXED_LIGHTING, this.UseShadowMask);

                // This must be set for each eye in XR mode multipass.
                SetupMatrixConstants(cmd, ref renderingData);

                // Firt directional light will apply SSAO if possible, unless there is none.
                if (!HasStencilLightsOfType(LightType.Directional))
                    RenderSSAOBeforeShading(cmd, ref renderingData);

                // Stencil lights must be applied before tile light because main directional light may require to overwrite lighting buffer for SSAO.
                RenderStencilLights(context, cmd, ref renderingData);

                RenderTileLights(context, cmd, ref renderingData);

                CoreUtils.SetKeyword(cmd, ShaderKeywordStrings._DEFERRED_MIXED_LIGHTING, false);

                // Legacy fog (Windows -> Rendering -> Lighting Settings -> Fog)
                RenderFog(context, cmd, ref renderingData);
            }

            context.ExecuteCommandBuffer(cmd);
            CommandBufferPool.Release(cmd);
        }

        // adapted from ForwardLights.SetupShaderLightConstants
        void SetupShaderLightConstants(CommandBuffer cmd, ref RenderingData renderingData)
        {
            // Main light has an optimized shader path for main light. This will benefit games that only care about a single light.
            // Universal Forward pipeline only supports a single shadow light, if available it will be the main light.
            SetupMainLightConstants(cmd, ref renderingData.lightData);
        }

        // adapted from ForwardLights.SetupShaderLightConstants
        void SetupMainLightConstants(CommandBuffer cmd, ref LightData lightData)
        {
            if (lightData.mainLightIndex < 0)
                return;

            Vector4 lightPos, lightColor, lightAttenuation, lightSpotDir, lightOcclusionChannel;
            UniversalRenderPipeline.InitializeLightConstants_Common(lightData.visibleLights, lightData.mainLightIndex, out lightPos, out lightColor, out lightAttenuation, out lightSpotDir, out lightOcclusionChannel);

            UniversalAdditionalLightData additionalLightData = ForwardLights.GetAdditionalLightData(lightData.visibleLights[lightData.mainLightIndex].light);
            uint lightLayerMask = (uint)additionalLightData.lightLayerMask;

            cmd.SetGlobalVector(ShaderConstants._MainLightPosition, lightPos);
            cmd.SetGlobalVector(ShaderConstants._MainLightColor, lightColor);
            cmd.SetGlobalInt(ShaderConstants._MainLightLayerMask, (int)lightLayerMask);
        }

        void SetupMatrixConstants(CommandBuffer cmd, ref RenderingData renderingData)
        {
            ref CameraData cameraData = ref renderingData.cameraData;

#if ENABLE_VR && ENABLE_XR_MODULE
            int eyeCount = cameraData.xr.enabled && cameraData.xr.singlePassEnabled ? 2 : 1;
#else
            int eyeCount = 1;
#endif
            Matrix4x4[] screenToWorld = m_ScreenToWorld; // deferred shaders expects 2 elements

            for (int eyeIndex = 0; eyeIndex < eyeCount; eyeIndex++)
            {
                Matrix4x4 proj = cameraData.GetProjectionMatrix(eyeIndex);
                Matrix4x4 view = cameraData.GetViewMatrix(eyeIndex);
                Matrix4x4 gpuProj = GL.GetGPUProjectionMatrix(proj, false);

                // xy coordinates in range [-1; 1] go to pixel coordinates.
                Matrix4x4 toScreen = new Matrix4x4(
                    new Vector4(0.5f * this.RenderWidth, 0.0f, 0.0f, 0.0f),
                    new Vector4(0.0f, 0.5f * this.RenderHeight, 0.0f, 0.0f),
                    new Vector4(0.0f, 0.0f, 1.0f, 0.0f),
                    new Vector4(0.5f * this.RenderWidth, 0.5f * this.RenderHeight, 0.0f, 1.0f)
                );

                Matrix4x4 zScaleBias = Matrix4x4.identity;
                if (DeferredConfig.IsOpenGL)
                {
                    // We need to manunally adjust z in NDC space from [-1; 1] to [0; 1] (storage in depth texture).
                    zScaleBias = new Matrix4x4(
                        new Vector4(1.0f, 0.0f, 0.0f, 0.0f),
                        new Vector4(0.0f, 1.0f, 0.0f, 0.0f),
                        new Vector4(0.0f, 0.0f, 0.5f, 0.0f),
                        new Vector4(0.0f, 0.0f, 0.5f, 1.0f)
                    );
                }

                screenToWorld[eyeIndex] = Matrix4x4.Inverse(toScreen * zScaleBias * gpuProj * view);
            }

            cmd.SetGlobalMatrixArray(ShaderConstants._ScreenToWorld, screenToWorld);
        }

        void SortLights(ref NativeArray<DeferredTiler.PrePunctualLight> prePunctualLights)
        {
            DeferredTiler.PrePunctualLight[] array = prePunctualLights.ToArray(); // TODO Use NativeArrayExtensions and avoid dynamic memory allocation.
            System.Array.Sort<DeferredTiler.PrePunctualLight>(array, new SortPrePunctualLight());
            prePunctualLights.CopyFrom(array);
        }

        bool CheckHasTileLights(ref NativeArray<VisibleLight> visibleLights)
        {
            for (int visLightIndex = 0; visLightIndex < visibleLights.Length; ++visLightIndex)
            {
                if (IsTileLight(visibleLights[visLightIndex]))
                    return true;
            }

            return false;
        }

        void PrecomputeLights(out NativeArray<DeferredTiler.PrePunctualLight> prePunctualLights,
            out NativeArray<ushort> stencilVisLights,
            out NativeArray<ushort> stencilVisLightOffsets,
            ref NativeArray<VisibleLight> visibleLights,
            bool hasAdditionalLights,
            Matrix4x4 view,
            bool isOrthographic,
            float zNear)
        {
            const int lightTypeCount = (int)LightType.Disc + 1;

            if (!hasAdditionalLights)
            {
                prePunctualLights = new NativeArray<DeferredTiler.PrePunctualLight>(0, Allocator.Temp, NativeArrayOptions.UninitializedMemory);
                stencilVisLights = new NativeArray<ushort>(0, Allocator.Temp, NativeArrayOptions.UninitializedMemory);
                stencilVisLightOffsets = new NativeArray<ushort>(lightTypeCount, Allocator.Temp, NativeArrayOptions.UninitializedMemory);
                for (int i = 0; i < lightTypeCount; ++i)
                    stencilVisLightOffsets[i] = k_InvalidLightOffset;
                return;
            }

            // number of supported lights rendered by the TileDeferred system, for each light type (Spot, Directional, Point, Area, Rectangle, Disc, plus one slot at the end)
            NativeArray<int> tileLightOffsets = new NativeArray<int>(lightTypeCount, Allocator.Temp, NativeArrayOptions.ClearMemory);
            NativeArray<int> tileLightCounts = new NativeArray<int>(lightTypeCount, Allocator.Temp, NativeArrayOptions.ClearMemory);
            NativeArray<int> stencilLightCounts = new NativeArray<int>(lightTypeCount, Allocator.Temp, NativeArrayOptions.ClearMemory);
            stencilVisLightOffsets = new NativeArray<ushort>(lightTypeCount, Allocator.Temp, NativeArrayOptions.ClearMemory);

            // Count the number of lights per type.
            for (ushort visLightIndex = 0; visLightIndex < visibleLights.Length; ++visLightIndex)
            {
                VisibleLight vl = visibleLights[visLightIndex];

                if (this.TiledDeferredShading && IsTileLight(vl))
                    ++tileLightOffsets[(int)vl.lightType];
                else // All remaining lights are processed as stencil volumes.
                    ++stencilVisLightOffsets[(int)vl.lightType];
            }

            int totalTileLightCount = tileLightOffsets[(int)LightType.Point] + tileLightOffsets[(int)LightType.Spot];
            int totalStencilLightCount = stencilVisLightOffsets[(int)LightType.Spot] + stencilVisLightOffsets[(int)LightType.Directional] + stencilVisLightOffsets[(int)LightType.Point];
            prePunctualLights = new NativeArray<DeferredTiler.PrePunctualLight>(totalTileLightCount, Allocator.Temp, NativeArrayOptions.UninitializedMemory);
            stencilVisLights = new NativeArray<ushort>(totalStencilLightCount, Allocator.Temp, NativeArrayOptions.UninitializedMemory);

            // Calculate correct offsets now.
            for (int i = 0, toffset = 0; i < tileLightOffsets.Length; ++i)
            {
                int c = tileLightOffsets[i];
                tileLightOffsets[i] = toffset;
                toffset += c;
            }
            for (int i = 0, soffset = 0; i < stencilVisLightOffsets.Length; ++i)
            {
                if (stencilVisLightOffsets[i] == 0)
                    stencilVisLightOffsets[i] = k_InvalidLightOffset;
                else
                {
                    int c = stencilVisLightOffsets[i];
                    stencilVisLightOffsets[i] = (ushort)soffset;
                    soffset += c;
                }
            }

            // Precompute punctual light data.
            for (ushort visLightIndex = 0; visLightIndex < visibleLights.Length; ++visLightIndex)
            {
                VisibleLight vl = visibleLights[visLightIndex];

                if (this.TiledDeferredShading && IsTileLight(vl))
                {
                    DeferredTiler.PrePunctualLight ppl;
                    ppl.posVS = view.MultiplyPoint(vl.localToWorldMatrix.GetColumn(3)); // By convention, OpenGL RH coordinate space
                    ppl.radius = vl.range;
                    ppl.minDist = max(0.0f, length(ppl.posVS) - ppl.radius);

                    ppl.screenPos = new Vector2(ppl.posVS.x, ppl.posVS.y);
                    // Project on screen for perspective projections.
                    if (!isOrthographic && ppl.posVS.z <= zNear)
                        ppl.screenPos = ppl.screenPos * (-zNear / ppl.posVS.z);

                    ppl.visLightIndex = visLightIndex;

                    int i = tileLightCounts[(int)vl.lightType]++;
                    prePunctualLights[tileLightOffsets[(int)vl.lightType] + i] = ppl;
                }
                else
                {
                    // All remaining lights are processed as stencil volumes.
                    int i = stencilLightCounts[(int)vl.lightType]++;
                    stencilVisLights[stencilVisLightOffsets[(int)vl.lightType] + i] = visLightIndex;
                }
            }
            tileLightOffsets.Dispose();
            tileLightCounts.Dispose();
            stencilLightCounts.Dispose();
        }

        void RenderTileLights(ScriptableRenderContext context, CommandBuffer cmd, ref RenderingData renderingData)
        {
            if (!m_HasTileVisLights)
                return;

            if (m_TileDeferredMaterial == null)
            {
                Debug.LogErrorFormat("Missing {0}. {1} render pass will not execute. Check for missing reference in the renderer resources.", m_TileDeferredMaterial, GetType().Name);
                return;
            }

            // Workaround for bug.
            // When changing the URP asset settings (ex: shadow cascade resolution), all ScriptableRenderers are recreated but
            // materials passed in have not finished initializing at that point if they have fallback shader defined. In particular deferred shaders only have 1 pass available,
            // which prevents from resolving correct pass indices.
            if (m_TileDeferredPasses[0] < 0)
                InitTileDeferredMaterial();

            Profiler.BeginSample(k_DeferredTiledPass);

            // Allow max 256 draw calls for rendering all the batches of tiles
            DrawCall[] drawCalls = new DrawCall[256];
            int drawCallCount = 0;

            {
                ref DeferredTiler tiler = ref m_Tilers[0];

                int sizeof_TileData = 16;
                int sizeof_vec4_TileData = sizeof_TileData >> 4;
                int sizeof_PunctualLightData = System.Runtime.InteropServices.Marshal.SizeOf(typeof(PunctualLightData));
                int sizeof_vec4_PunctualLightData = sizeof_PunctualLightData >> 4;

                int tileXCount = tiler.TileXCount;
                int tileYCount = tiler.TileYCount;
                int maxLightPerTile = tiler.MaxLightPerTile;
                NativeArray<ushort> tiles = tiler.Tiles;
                NativeArray<uint> tileHeaders = tiler.TileHeaders;

                int instanceOffset = 0;
                int tileCount = 0;
                int lightCount = 0;
                int relLightIndices = 0;

                ComputeBuffer _tileList = DeferredShaderData.instance.ReserveBuffer<TileData>(m_MaxTilesPerBatch, DeferredConfig.UseCBufferForTileList);
                ComputeBuffer _punctualLightBuffer = DeferredShaderData.instance.ReserveBuffer<PunctualLightData>(m_MaxPunctualLightPerBatch, DeferredConfig.UseCBufferForLightData);
                ComputeBuffer _relLightList = DeferredShaderData.instance.ReserveBuffer<uint>(m_MaxRelLightIndicesPerBatch, DeferredConfig.UseCBufferForLightList);

                NativeArray<uint4> tileList = new NativeArray<uint4>(m_MaxTilesPerBatch * sizeof_vec4_TileData, Allocator.Temp, NativeArrayOptions.UninitializedMemory);
                NativeArray<uint4> punctualLightBuffer = new NativeArray<uint4>(m_MaxPunctualLightPerBatch * sizeof_vec4_PunctualLightData, Allocator.Temp, NativeArrayOptions.UninitializedMemory);
                NativeArray<uint> relLightList = new NativeArray<uint>(m_MaxRelLightIndicesPerBatch, Allocator.Temp, NativeArrayOptions.UninitializedMemory);

                // Acceleration structure to quickly find if a light has already been added to the uniform block data for the current draw call.
                NativeArray<ushort> trimmedLights = new NativeArray<ushort>(maxLightPerTile, Allocator.Temp, NativeArrayOptions.UninitializedMemory);
                NativeArray<ushort> visLightToRelLights = new NativeArray<ushort>(renderingData.lightData.visibleLights.Length, Allocator.Temp, NativeArrayOptions.UninitializedMemory);
                BitArray usedLights = new BitArray(renderingData.lightData.visibleLights.Length, Allocator.Temp, NativeArrayOptions.ClearMemory);

                for (int j = 0; j < tileYCount; ++j)
                {
                    for (int i = 0; i < tileXCount; ++i)
                    {
                        int tileOffset;
                        int tileLightCount;
                        tiler.GetTileOffsetAndCount(i, j, out tileOffset, out tileLightCount);
                        if (tileLightCount == 0) // empty tile
                            continue;

                        // Find lights that are not in the batch yet.
                        int trimmedLightCount = TrimLights(ref trimmedLights, ref tiles, tileOffset, tileLightCount, ref usedLights);
                        Assertions.Assert.IsTrue(trimmedLightCount <= maxLightPerTile); // too many lights overlaps a tile

                        // Checks whether one of the GPU buffers is reaching max capacity.
                        // In that case, the draw call must be flushed and new GPU buffer(s) be allocated.
                        bool tileListIsFull = (tileCount == m_MaxTilesPerBatch);
                        bool lightBufferIsFull = (lightCount + trimmedLightCount > m_MaxPunctualLightPerBatch);
                        bool relLightListIsFull = (relLightIndices + tileLightCount > m_MaxRelLightIndicesPerBatch);

                        if (tileListIsFull || lightBufferIsFull || relLightListIsFull)
                        {
                            drawCalls[drawCallCount++] = new DrawCall
                            {
                                tileList = _tileList,
                                punctualLightBuffer = _punctualLightBuffer,
                                relLightList = _relLightList,
                                tileListSize = tileCount * sizeof_TileData,
                                punctualLightBufferSize = lightCount * sizeof_PunctualLightData,
                                relLightListSize = Align(relLightIndices, 4) * 4,
                                instanceOffset = instanceOffset,
                                instanceCount = tileCount - instanceOffset
                            };

                            if (tileListIsFull)
                            {
                                _tileList.SetData(tileList, 0, 0, tileList.Length); // Must pass complete array (restriction for binding Unity Constant Buffers)
                                _tileList = DeferredShaderData.instance.ReserveBuffer<TileData>(m_MaxTilesPerBatch, DeferredConfig.UseCBufferForTileList);
                                tileCount = 0;
                            }

                            if (lightBufferIsFull)
                            {
                                _punctualLightBuffer.SetData(punctualLightBuffer, 0, 0, punctualLightBuffer.Length);
                                _punctualLightBuffer = DeferredShaderData.instance.ReserveBuffer<PunctualLightData>(m_MaxPunctualLightPerBatch, DeferredConfig.UseCBufferForLightData);
                                lightCount = 0;

                                // If punctualLightBuffer was reset, then all lights in the current tile must be added.
                                trimmedLightCount = tileLightCount;
                                for (int l = 0; l < tileLightCount; ++l)
                                    trimmedLights[l] = tiles[tileOffset + l];
                                usedLights.Clear();
                            }

                            if (relLightListIsFull)
                            {
                                _relLightList.SetData(relLightList, 0, 0, relLightList.Length);
                                _relLightList = DeferredShaderData.instance.ReserveBuffer<uint>(m_MaxRelLightIndicesPerBatch, DeferredConfig.UseCBufferForLightList);
                                relLightIndices = 0;
                            }

                            instanceOffset = tileCount;
                        }

                        // Add TileData.
                        int headerOffset = tiler.GetTileHeaderOffset(i, j);
                        uint listBitMask = tileHeaders[headerOffset + 3];
                        StoreTileData(ref tileList, tileCount, PackTileID((uint)i, (uint)j), listBitMask, (ushort)relLightIndices, (ushort)tileLightCount);
                        ++tileCount;

                        // Add newly discovered lights.
                        for (int l = 0; l < trimmedLightCount; ++l)
                        {
                            int visLightIndex = trimmedLights[l];
                            StorePunctualLightData(ref punctualLightBuffer, lightCount, ref renderingData.lightData.visibleLights, visLightIndex);
                            visLightToRelLights[visLightIndex] = (ushort)lightCount;
                            ++lightCount;
                            usedLights.Set(visLightIndex, true);
                        }

                        // Add light list for the tile.
                        for (int l = 0; l < tileLightCount; ++l)
                        {
                            ushort visLightIndex    = tiles[tileOffset                  + l];
                            ushort relLightBitRange = tiles[tileOffset + tileLightCount + l];
                            ushort relLightIndex = visLightToRelLights[visLightIndex];
                            relLightList[relLightIndices++] = (uint)relLightIndex | (uint)(relLightBitRange << 16);
                        }
                    }
                }

                int instanceCount = tileCount - instanceOffset;
                if (instanceCount > 0)
                {
                    _tileList.SetData(tileList, 0, 0, tileList.Length); // Must pass complete array (restriction for binding Unity Constant Buffers)
                    _punctualLightBuffer.SetData(punctualLightBuffer, 0, 0, punctualLightBuffer.Length);
                    _relLightList.SetData(relLightList, 0, 0, relLightList.Length);

                    drawCalls[drawCallCount++] = new DrawCall
                    {
                        tileList = _tileList,
                        punctualLightBuffer = _punctualLightBuffer,
                        relLightList = _relLightList,
                        tileListSize = tileCount * sizeof_TileData,
                        punctualLightBufferSize = lightCount * sizeof_PunctualLightData,
                        relLightListSize = Align(relLightIndices, 4) * 4,
                        instanceOffset = instanceOffset,
                        instanceCount = instanceCount
                    };
                }

                tileList.Dispose();
                punctualLightBuffer.Dispose();
                relLightList.Dispose();
                trimmedLights.Dispose();
                visLightToRelLights.Dispose();
                usedLights.Dispose();
            }

            // Now draw all tile batches.
            using (new ProfilingScope(cmd, m_ProfilingSamplerDeferredTiledPass))
            {
                MeshTopology topology = DeferredConfig.kHasNativeQuadSupport ? MeshTopology.Quads : MeshTopology.Triangles;
                int vertexCount = DeferredConfig.kHasNativeQuadSupport ? 4 : 6;

                int tileWidth = m_Tilers[0].TilePixelWidth;
                int tileHeight = m_Tilers[0].TilePixelHeight;
                cmd.SetGlobalInt(ShaderConstants._TilePixelWidth, tileWidth);
                cmd.SetGlobalInt(ShaderConstants._TilePixelHeight, tileHeight);

                cmd.SetGlobalTexture(this.TileDepthInfoTexture.id, this.TileDepthInfoTextureIdentifier);

                for (int i = 0; i < drawCallCount; ++i)
                {
                    DrawCall dc = drawCalls[i];

                    if (DeferredConfig.UseCBufferForTileList)
                        cmd.SetGlobalConstantBuffer(dc.tileList, ShaderConstants.UTileList, 0, dc.tileListSize);
                    else
                        cmd.SetGlobalBuffer(ShaderConstants._TileList, dc.tileList);

                    if (DeferredConfig.UseCBufferForLightData)
                        cmd.SetGlobalConstantBuffer(dc.punctualLightBuffer, ShaderConstants.UPunctualLightBuffer, 0, dc.punctualLightBufferSize);
                    else
                        cmd.SetGlobalBuffer(ShaderConstants._PunctualLightBuffer, dc.punctualLightBuffer);

                    if (DeferredConfig.UseCBufferForLightList)
                        cmd.SetGlobalConstantBuffer(dc.relLightList, ShaderConstants.URelLightList, 0, dc.relLightListSize);
                    else
                        cmd.SetGlobalBuffer(ShaderConstants._RelLightList, dc.relLightList);

                    cmd.SetGlobalInt(ShaderConstants._InstanceOffset, dc.instanceOffset);
                    cmd.DrawProcedural(Matrix4x4.identity, m_TileDeferredMaterial, m_TileDeferredPasses[(int)TileDeferredPasses.PunctualLit], topology, vertexCount, dc.instanceCount);
                    cmd.DrawProcedural(Matrix4x4.identity, m_TileDeferredMaterial, m_TileDeferredPasses[(int)TileDeferredPasses.PunctualSimpleLit], topology, vertexCount, dc.instanceCount);
                }
            }

            Profiler.EndSample();
        }

        bool HasStencilLightsOfType(LightType type)
        {
            return m_stencilVisLightOffsets[(int)type] != k_InvalidLightOffset;
        }

        void RenderStencilLights(ScriptableRenderContext context, CommandBuffer cmd, ref RenderingData renderingData)
        {
            if (m_stencilVisLights.Length == 0)
                return;

            if (m_StencilDeferredMaterial == null)
            {
                Debug.LogErrorFormat("Missing {0}. {1} render pass will not execute. Check for missing reference in the renderer resources.", m_StencilDeferredMaterial, GetType().Name);
                return;
            }

            Profiler.BeginSample(k_DeferredStencilPass);

            using (new ProfilingScope(cmd, m_ProfilingSamplerDeferredStencilPass))
            {
                NativeArray<VisibleLight> visibleLights = renderingData.lightData.visibleLights;

                if (HasStencilLightsOfType(LightType.Directional))
                    RenderStencilDirectionalLights(cmd, ref renderingData, visibleLights, renderingData.lightData.mainLightIndex);
                if (HasStencilLightsOfType(LightType.Point))
                    RenderStencilPointLights(cmd, ref renderingData, visibleLights);
                if (HasStencilLightsOfType(LightType.Spot))
                    RenderStencilSpotLights(cmd, ref renderingData, visibleLights);
            }

            Profiler.EndSample();
        }

        void RenderStencilDirectionalLights(CommandBuffer cmd, ref RenderingData renderingData, NativeArray<VisibleLight> visibleLights, int mainLightIndex)
        {
            if (m_FullscreenMesh == null)
                m_FullscreenMesh = CreateFullscreenMesh();

            cmd.EnableShaderKeyword(ShaderKeywordStrings._DIRECTIONAL);

            // Directional lights.
            bool isFirstLight = true;

            // TODO bundle extra directional lights rendering by batches of 8.
            // Also separate shadow caster lights from non-shadow caster.
            for (int soffset = m_stencilVisLightOffsets[(int)LightType.Directional]; soffset < m_stencilVisLights.Length; ++soffset)
            {
                ushort visLightIndex = m_stencilVisLights[soffset];
                VisibleLight vl = visibleLights[visLightIndex];
                if (vl.lightType != LightType.Directional)
                    break;

                Vector4 lightDir, lightColor, lightAttenuation, lightSpotDir, lightOcclusionChannel;
                UniversalRenderPipeline.InitializeLightConstants_Common(visibleLights, visLightIndex, out lightDir, out lightColor, out lightAttenuation, out lightSpotDir, out lightOcclusionChannel);

                int lightFlags = 0;
                if (vl.light.bakingOutput.lightmapBakeType == LightmapBakeType.Mixed)
                    lightFlags |= (int)LightFlag.SubtractiveMixedLighting;

                UniversalAdditionalLightData additionalLightData = ForwardLights.GetAdditionalLightData(vl.light);
                uint lightLayerMask = (uint)additionalLightData.lightLayerMask;

                // Setup shadow paramters:
                // - for the main light, they have already been setup globally, so nothing to do.
                // - for other directional lights, it is actually not supported by URP, but the code would look like this.
                bool hasDeferredShadows;
                if (visLightIndex == mainLightIndex)
                {
                    hasDeferredShadows = vl.light && vl.light.shadows != LightShadows.None;
                    CoreUtils.SetKeyword(cmd, ShaderKeywordStrings._DEFERRED_LIGHT_SHADOWS, false);
                }
                else
                {
                    int shadowLightIndex = m_AdditionalLightsShadowCasterPass != null ? m_AdditionalLightsShadowCasterPass.GetShadowLightIndexFromLightIndex(visLightIndex) : -1;
                    hasDeferredShadows = vl.light && vl.light.shadows != LightShadows.None && shadowLightIndex >= 0;
                    CoreUtils.SetKeyword(cmd, ShaderKeywordStrings._DEFERRED_LIGHT_SHADOWS, hasDeferredShadows);

                    cmd.SetGlobalInt(ShaderConstants._ShadowLightIndex, shadowLightIndex);
                }

                bool hasSoftShadow = hasDeferredShadows && renderingData.shadowData.supportsSoftShadows && vl.light.shadows == LightShadows.Soft;
                CoreUtils.SetKeyword(cmd, ShaderKeywordStrings._DEFERRED_SHADOWS_SOFT, hasSoftShadow);
                CoreUtils.SetKeyword(cmd, ShaderKeywordStrings._DEFERRED_FIRST_LIGHT, isFirstLight); // First directional light applies SSAO
                CoreUtils.SetKeyword(cmd, ShaderKeywordStrings._DEFERRED_MAIN_LIGHT, visLightIndex == mainLightIndex); // main directional light use different uniform constants from additional directional lights

                cmd.SetGlobalVector(ShaderConstants._LightColor, lightColor); // VisibleLight.finalColor already returns color in active color space
                cmd.SetGlobalVector(ShaderConstants._LightDirection, lightDir);
                cmd.SetGlobalInt(ShaderConstants._LightFlags, lightFlags);
                cmd.SetGlobalInt(ShaderConstants._LightLayerMask, (int)lightLayerMask);

                // Lighting pass.
                cmd.DrawMesh(m_FullscreenMesh, Matrix4x4.identity, m_StencilDeferredMaterial, 0, m_StencilDeferredPasses[(int)StencilDeferredPasses.DirectionalLit]);
                cmd.DrawMesh(m_FullscreenMesh, Matrix4x4.identity, m_StencilDeferredMaterial, 0, m_StencilDeferredPasses[(int)StencilDeferredPasses.DirectionalSimpleLit]);

                isFirstLight = false;
            }

            cmd.DisableShaderKeyword(ShaderKeywordStrings._DEFERRED_LIGHT_SHADOWS);
            cmd.DisableShaderKeyword(ShaderKeywordStrings._DEFERRED_SHADOWS_SOFT);
            cmd.DisableShaderKeyword(ShaderKeywordStrings._DIRECTIONAL);
        }

        void RenderStencilPointLights(CommandBuffer cmd, ref RenderingData renderingData, NativeArray<VisibleLight> visibleLights)
        {
            if (m_SphereMesh == null)
                m_SphereMesh = CreateSphereMesh();

            cmd.EnableShaderKeyword(ShaderKeywordStrings._POINT);

            for (int soffset = m_stencilVisLightOffsets[(int)LightType.Point]; soffset < m_stencilVisLights.Length; ++soffset)
            {
                ushort visLightIndex = m_stencilVisLights[soffset];
                VisibleLight vl = visibleLights[visLightIndex];
                if (vl.lightType != LightType.Point)
                    break;

                Vector3 posWS = vl.localToWorldMatrix.GetColumn(3);

                Matrix4x4 transformMatrix = new Matrix4x4(
                    new Vector4(vl.range, 0.0f, 0.0f, 0.0f),
                    new Vector4(0.0f, vl.range, 0.0f, 0.0f),
                    new Vector4(0.0f, 0.0f, vl.range, 0.0f),
                    new Vector4(posWS.x, posWS.y, posWS.z, 1.0f)
                );

                Vector4 lightPos, lightColor, lightAttenuation, lightSpotDir, lightOcclusionChannel;
                UniversalRenderPipeline.InitializeLightConstants_Common(visibleLights, visLightIndex, out lightPos, out lightColor, out lightAttenuation, out lightSpotDir, out lightOcclusionChannel);

                UniversalAdditionalLightData additionalLightData = ForwardLights.GetAdditionalLightData(vl.light);
                uint lightLayerMask = (uint)additionalLightData.lightLayerMask;

                int lightFlags = 0;
                if (vl.light.bakingOutput.lightmapBakeType == LightmapBakeType.Mixed)
                    lightFlags |= (int)LightFlag.SubtractiveMixedLighting;

                int shadowLightIndex = m_AdditionalLightsShadowCasterPass != null ? m_AdditionalLightsShadowCasterPass.GetShadowLightIndexFromLightIndex(visLightIndex) : -1;
                bool hasDeferredLightShadows = vl.light && vl.light.shadows != LightShadows.None && shadowLightIndex >= 0;
                bool hasSoftShadow = hasDeferredLightShadows && renderingData.shadowData.supportsSoftShadows && vl.light.shadows == LightShadows.Soft;

                CoreUtils.SetKeyword(cmd, ShaderKeywordStrings._DEFERRED_LIGHT_SHADOWS, hasDeferredLightShadows);
                CoreUtils.SetKeyword(cmd, ShaderKeywordStrings._DEFERRED_SHADOWS_SOFT, hasSoftShadow);

                int cookieLightIndex = m_LightCookieManager.GetLightCookieShaderDataIndex(visLightIndex);
                // We could test this in shader (static if) a variant (shader change) is undesirable. Same for spot light.
                CoreUtils.SetKeyword(cmd, ShaderKeywordStrings._DEFERRED_ADDITIONAL_LIGHT_COOKIES, cookieLightIndex >= 0);

                cmd.SetGlobalVector(ShaderConstants._LightPosWS, lightPos);
                cmd.SetGlobalVector(ShaderConstants._LightColor, lightColor);
                cmd.SetGlobalVector(ShaderConstants._LightAttenuation, lightAttenuation);
                cmd.SetGlobalVector(ShaderConstants._LightOcclusionProbInfo, lightOcclusionChannel);
                cmd.SetGlobalInt(ShaderConstants._LightFlags, lightFlags);
                cmd.SetGlobalInt(ShaderConstants._ShadowLightIndex, shadowLightIndex);
                cmd.SetGlobalInt(ShaderConstants._LightLayerMask, (int)lightLayerMask);
                cmd.SetGlobalInt(ShaderConstants._CookieLightIndex, cookieLightIndex);

                // Stencil pass.
                cmd.DrawMesh(m_SphereMesh, transformMatrix, m_StencilDeferredMaterial, 0, m_StencilDeferredPasses[(int)StencilDeferredPasses.StencilVolume]);

                // Lighting pass.
                cmd.DrawMesh(m_SphereMesh, transformMatrix, m_StencilDeferredMaterial, 0, m_StencilDeferredPasses[(int)StencilDeferredPasses.PunctualLit]);
                cmd.DrawMesh(m_SphereMesh, transformMatrix, m_StencilDeferredMaterial, 0, m_StencilDeferredPasses[(int)StencilDeferredPasses.PunctualSimpleLit]);
            }

            cmd.DisableShaderKeyword(ShaderKeywordStrings._DEFERRED_ADDITIONAL_LIGHT_COOKIES);
            cmd.DisableShaderKeyword(ShaderKeywordStrings._DEFERRED_LIGHT_SHADOWS);
            cmd.DisableShaderKeyword(ShaderKeywordStrings._DEFERRED_SHADOWS_SOFT);
            cmd.DisableShaderKeyword(ShaderKeywordStrings._POINT);
        }

        void RenderStencilSpotLights(CommandBuffer cmd, ref RenderingData renderingData, NativeArray<VisibleLight> visibleLights)
        {
            if (m_HemisphereMesh == null)
                m_HemisphereMesh = CreateHemisphereMesh();

            cmd.EnableShaderKeyword(ShaderKeywordStrings._SPOT);

            for (int soffset = m_stencilVisLightOffsets[(int)LightType.Spot]; soffset < m_stencilVisLights.Length; ++soffset)
            {
                ushort visLightIndex = m_stencilVisLights[soffset];
                VisibleLight vl = visibleLights[visLightIndex];
                if (vl.lightType != LightType.Spot)
                    break;

                float alpha = Mathf.Deg2Rad * vl.spotAngle * 0.5f;
                float cosAlpha = Mathf.Cos(alpha);
                float sinAlpha = Mathf.Sin(alpha);
                // Artificially inflate the geometric shape to fit the analytic spot shape.
                // The tighter the spot shape, the lesser inflation is needed.
                float guard = Mathf.Lerp(1.0f, kStencilShapeGuard, sinAlpha);

                Vector4 lightPos, lightColor, lightAttenuation, lightSpotDir, lightOcclusionChannel;
                UniversalRenderPipeline.InitializeLightConstants_Common(visibleLights, visLightIndex, out lightPos, out lightColor, out lightAttenuation, out lightSpotDir, out lightOcclusionChannel);

                UniversalAdditionalLightData additionalLightData = ForwardLights.GetAdditionalLightData(vl.light);
                uint lightLayerMask = (uint)additionalLightData.lightLayerMask;

                int lightFlags = 0;
                if (vl.light.bakingOutput.lightmapBakeType == LightmapBakeType.Mixed)
                    lightFlags |= (int)LightFlag.SubtractiveMixedLighting;

                int shadowLightIndex = m_AdditionalLightsShadowCasterPass != null ? m_AdditionalLightsShadowCasterPass.GetShadowLightIndexFromLightIndex(visLightIndex) : -1;
                bool hasDeferredLightShadows = vl.light && vl.light.shadows != LightShadows.None && shadowLightIndex >= 0;
                bool hasSoftShadow = hasDeferredLightShadows && renderingData.shadowData.supportsSoftShadows && vl.light.shadows == LightShadows.Soft;

                CoreUtils.SetKeyword(cmd, ShaderKeywordStrings._DEFERRED_LIGHT_SHADOWS, hasDeferredLightShadows);
                CoreUtils.SetKeyword(cmd, ShaderKeywordStrings._DEFERRED_SHADOWS_SOFT, hasSoftShadow);

                int cookieLightIndex = m_LightCookieManager.GetLightCookieShaderDataIndex(visLightIndex);
                CoreUtils.SetKeyword(cmd, ShaderKeywordStrings._DEFERRED_ADDITIONAL_LIGHT_COOKIES, cookieLightIndex >= 0);

                cmd.SetGlobalVector(ShaderConstants._SpotLightScale, new Vector4(sinAlpha, sinAlpha, 1.0f - cosAlpha, vl.range));
                cmd.SetGlobalVector(ShaderConstants._SpotLightBias, new Vector4(0.0f, 0.0f, cosAlpha, 0.0f));
                cmd.SetGlobalVector(ShaderConstants._SpotLightGuard, new Vector4(guard, guard, guard, cosAlpha * vl.range));
                cmd.SetGlobalVector(ShaderConstants._LightPosWS, lightPos);
                cmd.SetGlobalVector(ShaderConstants._LightColor, lightColor);
                cmd.SetGlobalVector(ShaderConstants._LightAttenuation, lightAttenuation);
                cmd.SetGlobalVector(ShaderConstants._LightDirection, new Vector3(lightSpotDir.x, lightSpotDir.y, lightSpotDir.z));
                cmd.SetGlobalVector(ShaderConstants._LightOcclusionProbInfo, lightOcclusionChannel);
                cmd.SetGlobalInt(ShaderConstants._LightFlags, lightFlags);
                cmd.SetGlobalInt(ShaderConstants._ShadowLightIndex, shadowLightIndex);
                cmd.SetGlobalInt(ShaderConstants._LightLayerMask, (int)lightLayerMask);
                cmd.SetGlobalInt(ShaderConstants._CookieLightIndex, cookieLightIndex);


                // Stencil pass.
                cmd.DrawMesh(m_HemisphereMesh, vl.localToWorldMatrix, m_StencilDeferredMaterial, 0, m_StencilDeferredPasses[(int)StencilDeferredPasses.StencilVolume]);

                // Lighting pass.
                cmd.DrawMesh(m_HemisphereMesh, vl.localToWorldMatrix, m_StencilDeferredMaterial, 0, m_StencilDeferredPasses[(int)StencilDeferredPasses.PunctualLit]);
                cmd.DrawMesh(m_HemisphereMesh, vl.localToWorldMatrix, m_StencilDeferredMaterial, 0, m_StencilDeferredPasses[(int)StencilDeferredPasses.PunctualSimpleLit]);
            }

            cmd.DisableShaderKeyword(ShaderKeywordStrings._DEFERRED_ADDITIONAL_LIGHT_COOKIES);
            cmd.DisableShaderKeyword(ShaderKeywordStrings._DEFERRED_LIGHT_SHADOWS);
            cmd.DisableShaderKeyword(ShaderKeywordStrings._DEFERRED_SHADOWS_SOFT);
            cmd.DisableShaderKeyword(ShaderKeywordStrings._SPOT);
        }

        void RenderSSAOBeforeShading(CommandBuffer cmd, ref RenderingData renderingData)
        {
            if (m_FullscreenMesh == null)
                m_FullscreenMesh = CreateFullscreenMesh();

            cmd.DrawMesh(m_FullscreenMesh, Matrix4x4.identity, m_StencilDeferredMaterial, 0, m_StencilDeferredPasses[(int)StencilDeferredPasses.SSAOOnly]);
        }

        void RenderFog(ScriptableRenderContext context, CommandBuffer cmd, ref RenderingData renderingData)
        {
            // Legacy fog does not work in orthographic mode.
            if (!RenderSettings.fog || renderingData.cameraData.camera.orthographic)
                return;

            if (m_FullscreenMesh == null)
                m_FullscreenMesh = CreateFullscreenMesh();

            using (new ProfilingScope(cmd, m_ProfilingSamplerDeferredFogPass))
            {
                // Fog parameters and shader variant keywords are already set externally.
                cmd.DrawMesh(m_FullscreenMesh, Matrix4x4.identity, m_StencilDeferredMaterial, 0, m_StencilDeferredPasses[(int)StencilDeferredPasses.Fog]);
            }
        }

        int TrimLights(ref NativeArray<ushort> trimmedLights, ref NativeArray<ushort> tiles, int offset, int lightCount, ref BitArray usedLights)
        {
            int trimCount = 0;
            for (int i = 0; i < lightCount; ++i)
            {
                ushort visLightIndex = tiles[offset + i];
                if (usedLights.IsSet(visLightIndex))
                    continue;
                trimmedLights[trimCount++] = visLightIndex;
            }
            return trimCount;
        }

        void StorePunctualLightData(ref NativeArray<uint4> punctualLightBuffer, int storeIndex, ref NativeArray<VisibleLight> visibleLights, int index)
        {
            int lightFlags = 0;
            if (visibleLights[index].light.bakingOutput.lightmapBakeType == LightmapBakeType.Mixed)
                lightFlags |= (int)LightFlag.SubtractiveMixedLighting;

            // tile lights do not support shadows, so shadowLightIndex is -1.
            //int shadowLightIndex = -1;

            Vector4 lightPos, lightColor, lightAttenuation, lightSpotDir, lightOcclusionChannel;
            UniversalRenderPipeline.InitializeLightConstants_Common(visibleLights, index, out lightPos, out lightColor, out lightAttenuation, out lightSpotDir, out lightOcclusionChannel);

            UniversalAdditionalLightData additionalLightData = ForwardLights.GetAdditionalLightData(visibleLights[index].light);
            uint lightLayerMask = (uint)additionalLightData.lightLayerMask;

            punctualLightBuffer[storeIndex * 6 + 0] = new uint4(FloatToUInt(lightPos.x), FloatToUInt(lightPos.y), FloatToUInt(lightPos.z), FloatToUInt(visibleLights[index].range * visibleLights[index].range));
            punctualLightBuffer[storeIndex * 6 + 1] = new uint4(FloatToUInt(lightColor.x), FloatToUInt(lightColor.y), FloatToUInt(lightColor.z), 0);
            punctualLightBuffer[storeIndex * 6 + 2] = new uint4(FloatToUInt(lightAttenuation.x), FloatToUInt(lightAttenuation.y), FloatToUInt(lightAttenuation.z), FloatToUInt(lightAttenuation.w));
            punctualLightBuffer[storeIndex * 6 + 3] = new uint4(FloatToUInt(lightSpotDir.x), FloatToUInt(lightSpotDir.y), FloatToUInt(lightSpotDir.z), (uint)lightFlags);
            punctualLightBuffer[storeIndex * 6 + 4] = new uint4(FloatToUInt(lightOcclusionChannel.x), FloatToUInt(lightOcclusionChannel.y), FloatToUInt(lightOcclusionChannel.z), FloatToUInt(lightOcclusionChannel.w));
            punctualLightBuffer[storeIndex * 6 + 5] = new uint4(lightLayerMask, 0, 0, 0);
        }

        void StoreTileData(ref NativeArray<uint4> tileList, int storeIndex, uint tileID, uint listBitMask, ushort relLightOffset, ushort lightCount)
        {
            // See struct TileData in TileDeferred.shader.
            tileList[storeIndex] = new uint4 { x = tileID, y = listBitMask, z = relLightOffset | ((uint)lightCount << 16), w = 0 };
        }

        [MethodImpl(MethodImplOptions.AggressiveInlining)]
        bool IsTileLight(VisibleLight visibleLight)
        {
            // tileDeferred might render a lot of point lights in the same draw call.
            // point light shadows require generating cube shadow maps in real-time, requiring extra CPU/GPU resources ; which can become expensive quickly
            return (visibleLight.lightType == LightType.Point && (visibleLight.light == null || visibleLight.light.shadows == LightShadows.None))
                || (visibleLight.lightType  == LightType.Spot && (visibleLight.light == null || visibleLight.light.shadows == LightShadows.None));
        }

        void InitTileDeferredMaterial()
        {
            if (m_TileDeferredMaterial == null)
                return;

            for (int pass = 0; pass < k_TileDeferredPassNames.Length; ++pass)
                m_TileDeferredPasses[pass] = m_TileDeferredMaterial.FindPass(k_TileDeferredPassNames[pass]);

            m_TileDeferredMaterial.SetFloat(ShaderConstants._LitStencilRef, (float)StencilUsage.MaterialLit);
            m_TileDeferredMaterial.SetFloat(ShaderConstants._LitStencilReadMask, (float)StencilUsage.MaterialMask);
            m_TileDeferredMaterial.SetFloat(ShaderConstants._LitStencilWriteMask, 0.0f);
            m_TileDeferredMaterial.SetFloat(ShaderConstants._SimpleLitStencilRef, (float)StencilUsage.MaterialSimpleLit);
            m_TileDeferredMaterial.SetFloat(ShaderConstants._SimpleLitStencilReadMask, (float)StencilUsage.MaterialMask);
            m_TileDeferredMaterial.SetFloat(ShaderConstants._SimpleLitStencilWriteMask, 0.0f);
        }

        void InitStencilDeferredMaterial()
        {
            if (m_StencilDeferredMaterial == null)
                return;

            // Pass indices can not be hardcoded because some platforms will strip out some passes, offset the index of later passes.
            for (int pass = 0; pass < k_StencilDeferredPassNames.Length; ++pass)
                m_StencilDeferredPasses[pass] = m_StencilDeferredMaterial.FindPass(k_StencilDeferredPassNames[pass]);

            m_StencilDeferredMaterial.SetFloat(ShaderConstants._StencilRef, (float)StencilUsage.MaterialUnlit);
            m_StencilDeferredMaterial.SetFloat(ShaderConstants._StencilReadMask, (float)StencilUsage.MaterialMask);
            m_StencilDeferredMaterial.SetFloat(ShaderConstants._StencilWriteMask, (float)StencilUsage.StencilLight);
            m_StencilDeferredMaterial.SetFloat(ShaderConstants._LitPunctualStencilRef, (float)((int)StencilUsage.StencilLight | (int)StencilUsage.MaterialLit));
            m_StencilDeferredMaterial.SetFloat(ShaderConstants._LitPunctualStencilReadMask, (float)((int)StencilUsage.StencilLight | (int)StencilUsage.MaterialMask));
            m_StencilDeferredMaterial.SetFloat(ShaderConstants._LitPunctualStencilWriteMask, (float)StencilUsage.StencilLight);
            m_StencilDeferredMaterial.SetFloat(ShaderConstants._SimpleLitPunctualStencilRef, (float)((int)StencilUsage.StencilLight | (int)StencilUsage.MaterialSimpleLit));
            m_StencilDeferredMaterial.SetFloat(ShaderConstants._SimpleLitPunctualStencilReadMask, (float)((int)StencilUsage.StencilLight | (int)StencilUsage.MaterialMask));
            m_StencilDeferredMaterial.SetFloat(ShaderConstants._SimpleLitPunctualStencilWriteMask, (float)StencilUsage.StencilLight);
            m_StencilDeferredMaterial.SetFloat(ShaderConstants._LitDirStencilRef, (float)StencilUsage.MaterialLit);
            m_StencilDeferredMaterial.SetFloat(ShaderConstants._LitDirStencilReadMask, (float)StencilUsage.MaterialMask);
            m_StencilDeferredMaterial.SetFloat(ShaderConstants._LitDirStencilWriteMask, 0.0f);
            m_StencilDeferredMaterial.SetFloat(ShaderConstants._SimpleLitDirStencilRef, (float)StencilUsage.MaterialSimpleLit);
            m_StencilDeferredMaterial.SetFloat(ShaderConstants._SimpleLitDirStencilReadMask, (float)StencilUsage.MaterialMask);
            m_StencilDeferredMaterial.SetFloat(ShaderConstants._SimpleLitDirStencilWriteMask, 0.0f);
            m_StencilDeferredMaterial.SetFloat(ShaderConstants._ClearStencilRef, 0.0f);
            m_StencilDeferredMaterial.SetFloat(ShaderConstants._ClearStencilReadMask, (float)StencilUsage.MaterialMask);
            m_StencilDeferredMaterial.SetFloat(ShaderConstants._ClearStencilWriteMask, (float)StencilUsage.MaterialMask);
        }

        static Mesh CreateSphereMesh()
        {
            // This icosaedron has been been slightly inflated to fit an unit sphere.
            // This is the same geometry as built-in deferred.

            Vector3[] positions =
            {
                new Vector3(0.000f,  0.000f, -1.070f), new Vector3(0.174f, -0.535f, -0.910f),
                new Vector3(-0.455f, -0.331f, -0.910f), new Vector3(0.562f,  0.000f, -0.910f),
                new Vector3(-0.455f,  0.331f, -0.910f), new Vector3(0.174f,  0.535f, -0.910f),
                new Vector3(-0.281f, -0.865f, -0.562f), new Vector3(0.736f, -0.535f, -0.562f),
                new Vector3(0.296f, -0.910f, -0.468f), new Vector3(-0.910f,  0.000f, -0.562f),
                new Vector3(-0.774f, -0.562f, -0.478f), new Vector3(0.000f, -1.070f,  0.000f),
                new Vector3(-0.629f, -0.865f,  0.000f), new Vector3(0.629f, -0.865f,  0.000f),
                new Vector3(-1.017f, -0.331f,  0.000f), new Vector3(0.957f,  0.000f, -0.478f),
                new Vector3(0.736f,  0.535f, -0.562f), new Vector3(1.017f, -0.331f,  0.000f),
                new Vector3(1.017f,  0.331f,  0.000f), new Vector3(-0.296f, -0.910f,  0.478f),
                new Vector3(0.281f, -0.865f,  0.562f), new Vector3(0.774f, -0.562f,  0.478f),
                new Vector3(-0.736f, -0.535f,  0.562f), new Vector3(0.910f,  0.000f,  0.562f),
                new Vector3(0.455f, -0.331f,  0.910f), new Vector3(-0.174f, -0.535f,  0.910f),
                new Vector3(0.629f,  0.865f,  0.000f), new Vector3(0.774f,  0.562f,  0.478f),
                new Vector3(0.455f,  0.331f,  0.910f), new Vector3(0.000f,  0.000f,  1.070f),
                new Vector3(-0.562f,  0.000f,  0.910f), new Vector3(-0.957f,  0.000f,  0.478f),
                new Vector3(0.281f,  0.865f,  0.562f), new Vector3(-0.174f,  0.535f,  0.910f),
                new Vector3(0.296f,  0.910f, -0.478f), new Vector3(-1.017f,  0.331f,  0.000f),
                new Vector3(-0.736f,  0.535f,  0.562f), new Vector3(-0.296f,  0.910f,  0.478f),
                new Vector3(0.000f,  1.070f,  0.000f), new Vector3(-0.281f,  0.865f, -0.562f),
                new Vector3(-0.774f,  0.562f, -0.478f), new Vector3(-0.629f,  0.865f,  0.000f),
            };

            int[] indices =
            {
                0,  1,  2,  0,  3,  1,  2,  4,  0,  0,  5,  3,  0,  4,  5,  1,  6,  2,
                3,  7,  1,  1,  8,  6,  1,  7,  8,  9,  4,  2,  2,  6, 10, 10,  9,  2,
                8, 11,  6,  6, 12, 10, 11, 12,  6,  7, 13,  8,  8, 13, 11, 10, 14,  9,
                10, 12, 14,  3, 15,  7,  5, 16,  3,  3, 16, 15, 15, 17,  7, 17, 13,  7,
                16, 18, 15, 15, 18, 17, 11, 19, 12, 13, 20, 11, 11, 20, 19, 17, 21, 13,
                13, 21, 20, 12, 19, 22, 12, 22, 14, 17, 23, 21, 18, 23, 17, 21, 24, 20,
                23, 24, 21, 20, 25, 19, 19, 25, 22, 24, 25, 20, 26, 18, 16, 18, 27, 23,
                26, 27, 18, 28, 24, 23, 27, 28, 23, 24, 29, 25, 28, 29, 24, 25, 30, 22,
                25, 29, 30, 14, 22, 31, 22, 30, 31, 32, 28, 27, 26, 32, 27, 33, 29, 28,
                30, 29, 33, 33, 28, 32, 34, 26, 16,  5, 34, 16, 14, 31, 35, 14, 35,  9,
                31, 30, 36, 30, 33, 36, 35, 31, 36, 37, 33, 32, 36, 33, 37, 38, 32, 26,
                34, 38, 26, 38, 37, 32,  5, 39, 34, 39, 38, 34,  4, 39,  5,  9, 40,  4,
                9, 35, 40,  4, 40, 39, 35, 36, 41, 41, 36, 37, 41, 37, 38, 40, 35, 41,
                40, 41, 39, 41, 38, 39,
            };


            Mesh mesh = new Mesh();
            mesh.indexFormat = IndexFormat.UInt16;
            mesh.vertices = positions;
            mesh.triangles = indices;

            return mesh;
        }

        static Mesh CreateHemisphereMesh()
        {
            // TODO reorder for pre&post-transform cache optimisation.
            // This capped hemisphere shape is in unit dimensions. It will be slightly inflated in the vertex shader
            // to fit the cone analytical shape.
            Vector3[] positions =
            {
                new Vector3(0.000000f, 0.000000f, 0.000000f), new Vector3(1.000000f, 0.000000f, 0.000000f),
                new Vector3(0.923880f, 0.382683f, 0.000000f), new Vector3(0.707107f, 0.707107f, 0.000000f),
                new Vector3(0.382683f, 0.923880f, 0.000000f), new Vector3(-0.000000f, 1.000000f, 0.000000f),
                new Vector3(-0.382684f, 0.923880f, 0.000000f), new Vector3(-0.707107f, 0.707107f, 0.000000f),
                new Vector3(-0.923880f, 0.382683f, 0.000000f), new Vector3(-1.000000f, -0.000000f, 0.000000f),
                new Vector3(-0.923880f, -0.382683f, 0.000000f), new Vector3(-0.707107f, -0.707107f, 0.000000f),
                new Vector3(-0.382683f, -0.923880f, 0.000000f), new Vector3(0.000000f, -1.000000f, 0.000000f),
                new Vector3(0.382684f, -0.923879f, 0.000000f), new Vector3(0.707107f, -0.707107f, 0.000000f),
                new Vector3(0.923880f, -0.382683f, 0.000000f), new Vector3(0.000000f, 0.000000f, 1.000000f),
                new Vector3(0.707107f, 0.000000f, 0.707107f), new Vector3(0.000000f, -0.707107f, 0.707107f),
                new Vector3(0.000000f, 0.707107f, 0.707107f), new Vector3(-0.707107f, 0.000000f, 0.707107f),
                new Vector3(0.816497f, -0.408248f, 0.408248f), new Vector3(0.408248f, -0.408248f, 0.816497f),
                new Vector3(0.408248f, -0.816497f, 0.408248f), new Vector3(0.408248f, 0.816497f, 0.408248f),
                new Vector3(0.408248f, 0.408248f, 0.816497f), new Vector3(0.816497f, 0.408248f, 0.408248f),
                new Vector3(-0.816497f, 0.408248f, 0.408248f), new Vector3(-0.408248f, 0.408248f, 0.816497f),
                new Vector3(-0.408248f, 0.816497f, 0.408248f), new Vector3(-0.408248f, -0.816497f, 0.408248f),
                new Vector3(-0.408248f, -0.408248f, 0.816497f), new Vector3(-0.816497f, -0.408248f, 0.408248f),
                new Vector3(0.000000f, -0.923880f, 0.382683f), new Vector3(0.923880f, 0.000000f, 0.382683f),
                new Vector3(0.000000f, -0.382683f, 0.923880f), new Vector3(0.382683f, 0.000000f, 0.923880f),
                new Vector3(0.000000f, 0.923880f, 0.382683f), new Vector3(0.000000f, 0.382683f, 0.923880f),
                new Vector3(-0.923880f, 0.000000f, 0.382683f), new Vector3(-0.382683f, 0.000000f, 0.923880f)
            };

            int[] indices =
            {
                0, 2, 1, 0, 3, 2, 0, 4, 3, 0, 5, 4, 0, 6, 5, 0,
                7, 6, 0, 8, 7, 0, 9, 8, 0, 10, 9, 0, 11, 10, 0, 12,
                11, 0, 13, 12, 0, 14, 13, 0, 15, 14, 0, 16, 15, 0, 1, 16,
                22, 23, 24, 25, 26, 27, 28, 29, 30, 31, 32, 33, 14, 24, 34, 35,
                22, 16, 36, 23, 37, 2, 27, 35, 38, 25, 4, 37, 26, 39, 6, 30,
                38, 40, 28, 8, 39, 29, 41, 10, 33, 40, 34, 31, 12, 41, 32, 36,
                15, 22, 24, 18, 23, 22, 19, 24, 23, 3, 25, 27, 20, 26, 25, 18,
                27, 26, 7, 28, 30, 21, 29, 28, 20, 30, 29, 11, 31, 33, 19, 32,
                31, 21, 33, 32, 13, 14, 34, 15, 24, 14, 19, 34, 24, 1, 35, 16,
                18, 22, 35, 15, 16, 22, 17, 36, 37, 19, 23, 36, 18, 37, 23, 1,
                2, 35, 3, 27, 2, 18, 35, 27, 5, 38, 4, 20, 25, 38, 3, 4,
                25, 17, 37, 39, 18, 26, 37, 20, 39, 26, 5, 6, 38, 7, 30, 6,
                20, 38, 30, 9, 40, 8, 21, 28, 40, 7, 8, 28, 17, 39, 41, 20,
                29, 39, 21, 41, 29, 9, 10, 40, 11, 33, 10, 21, 40, 33, 13, 34,
                12, 19, 31, 34, 11, 12, 31, 17, 41, 36, 21, 32, 41, 19, 36, 32
            };

            Mesh mesh = new Mesh();
            mesh.indexFormat = IndexFormat.UInt16;
            mesh.vertices = positions;
            mesh.triangles = indices;

            return mesh;
        }

        static Mesh CreateFullscreenMesh()
        {
            // TODO reorder for pre&post-transform cache optimisation.
            // Simple full-screen triangle.
            Vector3[] positions =
            {
                new Vector3(-1.0f,  1.0f, 0.0f),
                new Vector3(-1.0f, -3.0f, 0.0f),
                new Vector3(3.0f,  1.0f, 0.0f)
            };

            int[] indices = { 0, 1, 2 };

            Mesh mesh = new Mesh();
            mesh.indexFormat = IndexFormat.UInt16;
            mesh.vertices = positions;
            mesh.triangles = indices;

            return mesh;
        }

        static int Align(int s, int alignment)
        {
            return ((s + alignment - 1) / alignment) * alignment;
        }

        // Keep in sync with UnpackTileID().
        static uint PackTileID(uint i, uint j)
        {
            return i | (j << 16);
        }

        static uint FloatToUInt(float val)
        {
            // TODO different order for little-endian and big-endian platforms.
            byte[] bytes = System.BitConverter.GetBytes(val);
            return bytes[0] | (((uint)bytes[1]) << 8) | (((uint)bytes[2]) << 16) | (((uint)bytes[3]) << 24);
            //return bytes[3] | (((uint)bytes[2]) << 8) | (((uint)bytes[1]) << 16) | (((uint)bytes[0]) << 24);
        }

        static uint Half2ToUInt(float x, float y)
        {
            uint hx = Mathf.FloatToHalf(x);
            uint hy = Mathf.FloatToHalf(y);
            return hx | (hy << 16);
        }
    }

    class SortPrePunctualLight : System.Collections.Generic.IComparer<DeferredTiler.PrePunctualLight>
    {
        public int Compare(DeferredTiler.PrePunctualLight a, DeferredTiler.PrePunctualLight b)
        {
            if (a.minDist < b.minDist)
                return -1;
            else if (a.minDist > b.minDist)
                return 1;
            else
                return 0;
        }
    }

    struct BitArray : System.IDisposable
    {
        NativeArray<uint> m_Mem; // ulong not supported in il2cpp???
        int m_BitCount;
        int m_IntCount;

        public BitArray(int bitCount, Allocator allocator, NativeArrayOptions options = NativeArrayOptions.ClearMemory)
        {
            m_BitCount = bitCount;
            m_IntCount = (bitCount + 31) >> 5;
            m_Mem = new NativeArray<uint>(m_IntCount, allocator, options);
        }

        public void Dispose()
        {
            m_Mem.Dispose();
        }

        public void Clear()
        {
            for (int i = 0; i < m_IntCount; ++i)
                m_Mem[i] = 0;
        }

        public bool IsSet(int bitIndex)
        {
            return (m_Mem[bitIndex >> 5] & (1u << (bitIndex & 31))) != 0;
        }

        public void Set(int bitIndex, bool val)
        {
            if (val)
                m_Mem[bitIndex >> 5] |= 1u << (bitIndex & 31);
            else
                m_Mem[bitIndex >> 5] &= ~(1u << (bitIndex & 31));
        }
    };
}<|MERGE_RESOLUTION|>--- conflicted
+++ resolved
@@ -438,9 +438,6 @@
 
         private LightCookieManager m_LightCookieManager;
 
-<<<<<<< HEAD
-        internal DeferredLights(Material tileDepthInfoMaterial, Material tileDeferredMaterial, Material stencilDeferredMaterial, bool useNativeRenderPass = false)
-=======
         internal struct InitParams
         {
             public Material tileDepthInfoMaterial;
@@ -451,7 +448,6 @@
         }
 
         internal DeferredLights(InitParams initParams, bool useNativeRenderPass = false)
->>>>>>> c4292461
         {
             // Cache result for GL platform here. SystemInfo properties are in C++ land so repeated access will be unecessary penalized.
             // They can also only be called from main thread!
@@ -501,10 +497,7 @@
             this.UseJobSystem = true;
             m_HasTileVisLights = false;
             this.UseRenderPass = useNativeRenderPass;
-<<<<<<< HEAD
-=======
             m_LightCookieManager = initParams.lightCookieManager;
->>>>>>> c4292461
         }
 
         internal ref DeferredTiler GetTiler(int i)
@@ -587,11 +580,7 @@
                     CoreUtils.SetKeyword(cmd, ShaderKeywordStrings.MixedLightingSubtractive, isSubtractive); // Backward compatibility
                     // This should be moved to a more global scope when framebuffer fetch is introduced to more passes
                     CoreUtils.SetKeyword(cmd, ShaderKeywordStrings.RenderPassEnabled, this.UseRenderPass && renderingData.cameraData.cameraType == CameraType.Game);
-<<<<<<< HEAD
-=======
-
                     m_LightCookieManager.Setup(context, cmd, ref renderingData.lightData);
->>>>>>> c4292461
                 }
 
                 context.ExecuteCommandBuffer(cmd);
