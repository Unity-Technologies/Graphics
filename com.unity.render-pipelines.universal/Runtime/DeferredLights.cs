--- conflicted
+++ resolved
@@ -1,4 +1,4 @@
-using System.Runtime.CompilerServices;
+﻿using System.Runtime.CompilerServices;
 using UnityEngine.Experimental.Rendering;
 using UnityEngine.Profiling;
 using Unity.Collections;
@@ -23,84 +23,6 @@
         // DX10 uses SM 4.0. However URP shaders requires SM 4.5 or will use fallback to SM 2.0 shaders otherwise.
         // We will consider deferred renderer is not available when SM 2.0 shaders run.
         internal static bool IsDX10 { get; set; }
-<<<<<<< HEAD
-=======
-
-        // Constant buffers are used for data that a repeatedly fetched by shaders.
-        // Structured buffers are used for data only consumed once.
-        internal static bool UseCBufferForDepthRange
-        {
-            get
-            {
-#if !UNITY_EDITOR && UNITY_SWITCH
-                return false;
-#else
-                return IsOpenGL;
-#endif
-            }
-        }
-
-        internal static bool UseCBufferForTileList
-        {
-            get
-            {
-#if !UNITY_EDITOR && UNITY_SWITCH
-                return false;
-#else
-                return IsOpenGL;
-#endif
-            }
-        }
-
-        internal static bool UseCBufferForLightData
-        {
-            get
-            {
-                return true;
-            }
-        }
-
-        internal static bool UseCBufferForLightList
-        {
-            get
-            {
-#if !UNITY_EDITOR && UNITY_SWITCH
-                return false;
-#else
-                return IsOpenGL;
-#endif
-            }
-        }
-
-        // Keep in sync with PREFERRED_CBUFFER_SIZE.
-        public const int kPreferredCBufferSize = 64 * 1024;
-        public const int kPreferredStructuredBufferSize = 128 * 1024;
-
-        public const int kTilePixelWidth = 16;
-        public const int kTilePixelHeight = 16;
-        // Levels of hierarchical tiling. Each level process 4x4 finer tiles. For example:
-        // For platforms using 16x16 px tiles, we use a 16x16px tiles grid, a 64x64px tiles grid, and a 256x256px tiles grid
-        // For platforms using  8x8  px tiles, we use a  8x8px  tiles grid, a 32x32px tiles grid, and a 128x128px tiles grid
-        public const int kTilerDepth = 3;
-        public const int kTilerSubdivisions = 4;
-
-        public const int kAvgLightPerTile = 32;
-
-        // On platforms where the tile dimensions is large (16x16), it may be faster to generate tileDepthInfo texture
-        // with an intermediate mip level, as this allows spawning more pixel shaders (avoid GPU starvation).
-        // Set to -1 to disable.
-#if UNITY_SWITCH || UNITY_IOS
-        public const int kTileDepthInfoIntermediateLevel = 1;
-#else
-        public const int kTileDepthInfoIntermediateLevel = -1;
-#endif
-
-#if !UNITY_EDITOR && UNITY_SWITCH
-        public const bool kHasNativeQuadSupport = true;
-#else
-        public const bool kHasNativeQuadSupport = false;
-#endif
->>>>>>> 8d500b48
     }
 
     internal enum LightFlag
@@ -158,67 +80,6 @@
             public static int _CookieLightIndex = Shader.PropertyToID("_CookieLightIndex");
         }
 
-<<<<<<< HEAD
-=======
-        // Disable Burst for now since there are issues on macos builds.
-#if URP_HAS_BURST
-        [Unity.Burst.BurstCompile(CompileSynchronously = true)]
-#endif
-        struct CullLightsJob : IJob
-        {
-            public DeferredTiler tiler;
-            [ReadOnly]
-            [Unity.Collections.LowLevel.Unsafe.NativeDisableContainerSafetyRestriction]
-            public NativeArray<DeferredTiler.PrePunctualLight> prePunctualLights;
-            [ReadOnly]
-            [Unity.Collections.LowLevel.Unsafe.NativeDisableContainerSafetyRestriction]
-            public NativeArray<ushort> coarseTiles;
-            [ReadOnly]
-            [Unity.Collections.LowLevel.Unsafe.NativeDisableContainerSafetyRestriction]
-            public NativeArray<uint> coarseTileHeaders;
-            public int coarseHeaderOffset;
-            public int istart;
-            public int iend;
-            public int jstart;
-            public int jend;
-
-            public void Execute()
-            {
-                int coarseTileOffset = (int)coarseTileHeaders[coarseHeaderOffset + 0];
-                int coarseVisLightCount = (int)coarseTileHeaders[coarseHeaderOffset + 1];
-
-                if (tiler.TilerLevel != 0)
-                {
-                    tiler.CullIntermediateLights(
-                        ref prePunctualLights,
-                        ref coarseTiles, coarseTileOffset, coarseVisLightCount,
-                        istart, iend, jstart, jend
-                    );
-                }
-                else
-                {
-                    tiler.CullFinalLights(
-                        ref prePunctualLights,
-                        ref coarseTiles, coarseTileOffset, coarseVisLightCount,
-                        istart, iend, jstart, jend
-                    );
-                }
-            }
-        }
-
-        struct DrawCall
-        {
-            public ComputeBuffer tileList;
-            public ComputeBuffer punctualLightBuffer;
-            public ComputeBuffer relLightList;
-            public int tileListSize;
-            public int punctualLightBufferSize;
-            public int relLightListSize;
-            public int instanceOffset;
-            public int instanceCount;
-        }
-
->>>>>>> 8d500b48
         static readonly string[] k_GBufferNames = new string[]
         {
             "_GBuffer0",
@@ -814,225 +675,6 @@
             stencilLightCounts.Dispose();
         }
 
-<<<<<<< HEAD
-=======
-        void RenderTileLights(ScriptableRenderContext context, CommandBuffer cmd, ref RenderingData renderingData)
-        {
-            if (!m_HasTileVisLights)
-                return;
-
-            if (m_TileDeferredMaterial == null)
-            {
-                Debug.LogErrorFormat("Missing {0}. {1} render pass will not execute. Check for missing reference in the renderer resources.", m_TileDeferredMaterial, GetType().Name);
-                return;
-            }
-
-            // Workaround for bug.
-            // When changing the URP asset settings (ex: shadow cascade resolution), all ScriptableRenderers are recreated but
-            // materials passed in have not finished initializing at that point if they have fallback shader defined. In particular deferred shaders only have 1 pass available,
-            // which prevents from resolving correct pass indices.
-            if (m_TileDeferredPasses[0] < 0)
-                InitTileDeferredMaterial();
-
-            Profiler.BeginSample(k_DeferredTiledPass);
-
-            // Allow max 256 draw calls for rendering all the batches of tiles
-            DrawCall[] drawCalls = new DrawCall[256];
-            int drawCallCount = 0;
-
-            {
-                ref DeferredTiler tiler = ref m_Tilers[0];
-
-                int sizeof_TileData = 16;
-                int sizeof_vec4_TileData = sizeof_TileData >> 4;
-                int sizeof_PunctualLightData = System.Runtime.InteropServices.Marshal.SizeOf(typeof(PunctualLightData));
-                int sizeof_vec4_PunctualLightData = sizeof_PunctualLightData >> 4;
-
-                int tileXCount = tiler.TileXCount;
-                int tileYCount = tiler.TileYCount;
-                int maxLightPerTile = tiler.MaxLightPerTile;
-                NativeArray<ushort> tiles = tiler.Tiles;
-                NativeArray<uint> tileHeaders = tiler.TileHeaders;
-
-                int instanceOffset = 0;
-                int tileCount = 0;
-                int lightCount = 0;
-                int relLightIndices = 0;
-
-                ComputeBuffer _tileList = DeferredShaderData.instance.ReserveBuffer<TileData>(m_MaxTilesPerBatch, DeferredConfig.UseCBufferForTileList);
-                ComputeBuffer _punctualLightBuffer = DeferredShaderData.instance.ReserveBuffer<PunctualLightData>(m_MaxPunctualLightPerBatch, DeferredConfig.UseCBufferForLightData);
-                ComputeBuffer _relLightList = DeferredShaderData.instance.ReserveBuffer<uint>(m_MaxRelLightIndicesPerBatch, DeferredConfig.UseCBufferForLightList);
-
-                NativeArray<uint4> tileList = new NativeArray<uint4>(m_MaxTilesPerBatch * sizeof_vec4_TileData, Allocator.Temp, NativeArrayOptions.UninitializedMemory);
-                NativeArray<uint4> punctualLightBuffer = new NativeArray<uint4>(m_MaxPunctualLightPerBatch * sizeof_vec4_PunctualLightData, Allocator.Temp, NativeArrayOptions.UninitializedMemory);
-                NativeArray<uint> relLightList = new NativeArray<uint>(m_MaxRelLightIndicesPerBatch, Allocator.Temp, NativeArrayOptions.UninitializedMemory);
-
-                // Acceleration structure to quickly find if a light has already been added to the uniform block data for the current draw call.
-                NativeArray<ushort> trimmedLights = new NativeArray<ushort>(maxLightPerTile, Allocator.Temp, NativeArrayOptions.UninitializedMemory);
-                NativeArray<ushort> visLightToRelLights = new NativeArray<ushort>(renderingData.lightData.visibleLights.Length, Allocator.Temp, NativeArrayOptions.UninitializedMemory);
-                BitArray usedLights = new BitArray(renderingData.lightData.visibleLights.Length, Allocator.Temp, NativeArrayOptions.ClearMemory);
-
-                for (int j = 0; j < tileYCount; ++j)
-                {
-                    for (int i = 0; i < tileXCount; ++i)
-                    {
-                        int tileOffset;
-                        int tileLightCount;
-                        tiler.GetTileOffsetAndCount(i, j, out tileOffset, out tileLightCount);
-                        if (tileLightCount == 0) // empty tile
-                            continue;
-
-                        // Find lights that are not in the batch yet.
-                        int trimmedLightCount = TrimLights(ref trimmedLights, ref tiles, tileOffset, tileLightCount, ref usedLights);
-                        Assertions.Assert.IsTrue(trimmedLightCount <= maxLightPerTile); // too many lights overlaps a tile
-
-                        // Checks whether one of the GPU buffers is reaching max capacity.
-                        // In that case, the draw call must be flushed and new GPU buffer(s) be allocated.
-                        bool tileListIsFull = (tileCount == m_MaxTilesPerBatch);
-                        bool lightBufferIsFull = (lightCount + trimmedLightCount > m_MaxPunctualLightPerBatch);
-                        bool relLightListIsFull = (relLightIndices + tileLightCount > m_MaxRelLightIndicesPerBatch);
-
-                        if (tileListIsFull || lightBufferIsFull || relLightListIsFull)
-                        {
-                            drawCalls[drawCallCount++] = new DrawCall
-                            {
-                                tileList = _tileList,
-                                punctualLightBuffer = _punctualLightBuffer,
-                                relLightList = _relLightList,
-                                tileListSize = tileCount * sizeof_TileData,
-                                punctualLightBufferSize = lightCount * sizeof_PunctualLightData,
-                                relLightListSize = Align(relLightIndices, 4) * 4,
-                                instanceOffset = instanceOffset,
-                                instanceCount = tileCount - instanceOffset
-                            };
-
-                            if (tileListIsFull)
-                            {
-                                _tileList.SetData(tileList, 0, 0, tileList.Length); // Must pass complete array (restriction for binding Unity Constant Buffers)
-                                _tileList = DeferredShaderData.instance.ReserveBuffer<TileData>(m_MaxTilesPerBatch, DeferredConfig.UseCBufferForTileList);
-                                tileCount = 0;
-                            }
-
-                            if (lightBufferIsFull)
-                            {
-                                _punctualLightBuffer.SetData(punctualLightBuffer, 0, 0, punctualLightBuffer.Length);
-                                _punctualLightBuffer = DeferredShaderData.instance.ReserveBuffer<PunctualLightData>(m_MaxPunctualLightPerBatch, DeferredConfig.UseCBufferForLightData);
-                                lightCount = 0;
-
-                                // If punctualLightBuffer was reset, then all lights in the current tile must be added.
-                                trimmedLightCount = tileLightCount;
-                                for (int l = 0; l < tileLightCount; ++l)
-                                    trimmedLights[l] = tiles[tileOffset + l];
-                                usedLights.Clear();
-                            }
-
-                            if (relLightListIsFull)
-                            {
-                                _relLightList.SetData(relLightList, 0, 0, relLightList.Length);
-                                _relLightList = DeferredShaderData.instance.ReserveBuffer<uint>(m_MaxRelLightIndicesPerBatch, DeferredConfig.UseCBufferForLightList);
-                                relLightIndices = 0;
-                            }
-
-                            instanceOffset = tileCount;
-                        }
-
-                        // Add TileData.
-                        int headerOffset = tiler.GetTileHeaderOffset(i, j);
-                        uint listBitMask = tileHeaders[headerOffset + 3];
-                        StoreTileData(ref tileList, tileCount, PackTileID((uint)i, (uint)j), listBitMask, (ushort)relLightIndices, (ushort)tileLightCount);
-                        ++tileCount;
-
-                        // Add newly discovered lights.
-                        for (int l = 0; l < trimmedLightCount; ++l)
-                        {
-                            int visLightIndex = trimmedLights[l];
-                            StorePunctualLightData(ref punctualLightBuffer, lightCount, ref renderingData.lightData.visibleLights, visLightIndex);
-                            visLightToRelLights[visLightIndex] = (ushort)lightCount;
-                            ++lightCount;
-                            usedLights.Set(visLightIndex, true);
-                        }
-
-                        // Add light list for the tile.
-                        for (int l = 0; l < tileLightCount; ++l)
-                        {
-                            ushort visLightIndex = tiles[tileOffset + l];
-                            ushort relLightBitRange = tiles[tileOffset + tileLightCount + l];
-                            ushort relLightIndex = visLightToRelLights[visLightIndex];
-                            relLightList[relLightIndices++] = (uint)relLightIndex | (uint)(relLightBitRange << 16);
-                        }
-                    }
-                }
-
-                int instanceCount = tileCount - instanceOffset;
-                if (instanceCount > 0)
-                {
-                    _tileList.SetData(tileList, 0, 0, tileList.Length); // Must pass complete array (restriction for binding Unity Constant Buffers)
-                    _punctualLightBuffer.SetData(punctualLightBuffer, 0, 0, punctualLightBuffer.Length);
-                    _relLightList.SetData(relLightList, 0, 0, relLightList.Length);
-
-                    drawCalls[drawCallCount++] = new DrawCall
-                    {
-                        tileList = _tileList,
-                        punctualLightBuffer = _punctualLightBuffer,
-                        relLightList = _relLightList,
-                        tileListSize = tileCount * sizeof_TileData,
-                        punctualLightBufferSize = lightCount * sizeof_PunctualLightData,
-                        relLightListSize = Align(relLightIndices, 4) * 4,
-                        instanceOffset = instanceOffset,
-                        instanceCount = instanceCount
-                    };
-                }
-
-                tileList.Dispose();
-                punctualLightBuffer.Dispose();
-                relLightList.Dispose();
-                trimmedLights.Dispose();
-                visLightToRelLights.Dispose();
-                usedLights.Dispose();
-            }
-
-            // Now draw all tile batches.
-            using (new ProfilingScope(cmd, m_ProfilingSamplerDeferredTiledPass))
-            {
-                MeshTopology topology = DeferredConfig.kHasNativeQuadSupport ? MeshTopology.Quads : MeshTopology.Triangles;
-                int vertexCount = DeferredConfig.kHasNativeQuadSupport ? 4 : 6;
-
-                int tileWidth = m_Tilers[0].TilePixelWidth;
-                int tileHeight = m_Tilers[0].TilePixelHeight;
-                cmd.SetGlobalInt(ShaderConstants._TilePixelWidth, tileWidth);
-                cmd.SetGlobalInt(ShaderConstants._TilePixelHeight, tileHeight);
-
-                cmd.SetGlobalTexture(this.TileDepthInfoTexture.id, this.TileDepthInfoTextureIdentifier);
-
-                for (int i = 0; i < drawCallCount; ++i)
-                {
-                    DrawCall dc = drawCalls[i];
-
-                    if (DeferredConfig.UseCBufferForTileList)
-                        cmd.SetGlobalConstantBuffer(dc.tileList, ShaderConstants.UTileList, 0, dc.tileListSize);
-                    else
-                        cmd.SetGlobalBuffer(ShaderConstants._TileList, dc.tileList);
-
-                    if (DeferredConfig.UseCBufferForLightData)
-                        cmd.SetGlobalConstantBuffer(dc.punctualLightBuffer, ShaderConstants.UPunctualLightBuffer, 0, dc.punctualLightBufferSize);
-                    else
-                        cmd.SetGlobalBuffer(ShaderConstants._PunctualLightBuffer, dc.punctualLightBuffer);
-
-                    if (DeferredConfig.UseCBufferForLightList)
-                        cmd.SetGlobalConstantBuffer(dc.relLightList, ShaderConstants.URelLightList, 0, dc.relLightListSize);
-                    else
-                        cmd.SetGlobalBuffer(ShaderConstants._RelLightList, dc.relLightList);
-
-                    cmd.SetGlobalInt(ShaderConstants._InstanceOffset, dc.instanceOffset);
-                    cmd.DrawProcedural(Matrix4x4.identity, m_TileDeferredMaterial, m_TileDeferredPasses[(int)TileDeferredPasses.PunctualLit], topology, vertexCount, dc.instanceCount);
-                    cmd.DrawProcedural(Matrix4x4.identity, m_TileDeferredMaterial, m_TileDeferredPasses[(int)TileDeferredPasses.PunctualSimpleLit], topology, vertexCount, dc.instanceCount);
-                }
-            }
-
-            Profiler.EndSample();
-        }
-
->>>>>>> 8d500b48
         bool HasStencilLightsOfType(LightType type)
         {
             return m_stencilVisLightOffsets[(int)type] != k_InvalidLightOffset;
@@ -1287,76 +929,6 @@
             }
         }
 
-<<<<<<< HEAD
-=======
-        int TrimLights(ref NativeArray<ushort> trimmedLights, ref NativeArray<ushort> tiles, int offset, int lightCount, ref BitArray usedLights)
-        {
-            int trimCount = 0;
-            for (int i = 0; i < lightCount; ++i)
-            {
-                ushort visLightIndex = tiles[offset + i];
-                if (usedLights.IsSet(visLightIndex))
-                    continue;
-                trimmedLights[trimCount++] = visLightIndex;
-            }
-            return trimCount;
-        }
-
-        void StorePunctualLightData(ref NativeArray<uint4> punctualLightBuffer, int storeIndex, ref NativeArray<VisibleLight> visibleLights, int index)
-        {
-            int lightFlags = 0;
-            if (visibleLights[index].light.bakingOutput.lightmapBakeType == LightmapBakeType.Mixed)
-                lightFlags |= (int)LightFlag.SubtractiveMixedLighting;
-
-            // tile lights do not support shadows, so shadowLightIndex is -1.
-            //int shadowLightIndex = -1;
-
-            Vector4 lightPos, lightColor, lightAttenuation, lightSpotDir, lightOcclusionChannel;
-            UniversalRenderPipeline.InitializeLightConstants_Common(visibleLights, index, out lightPos, out lightColor, out lightAttenuation, out lightSpotDir, out lightOcclusionChannel);
-
-            var additionalLightData = visibleLights[index].light.GetUniversalAdditionalLightData();
-            uint lightLayerMask = (uint)additionalLightData.lightLayerMask;
-
-            punctualLightBuffer[storeIndex * 6 + 0] = new uint4(FloatToUInt(lightPos.x), FloatToUInt(lightPos.y), FloatToUInt(lightPos.z), FloatToUInt(visibleLights[index].range * visibleLights[index].range));
-            punctualLightBuffer[storeIndex * 6 + 1] = new uint4(FloatToUInt(lightColor.x), FloatToUInt(lightColor.y), FloatToUInt(lightColor.z), 0);
-            punctualLightBuffer[storeIndex * 6 + 2] = new uint4(FloatToUInt(lightAttenuation.x), FloatToUInt(lightAttenuation.y), FloatToUInt(lightAttenuation.z), FloatToUInt(lightAttenuation.w));
-            punctualLightBuffer[storeIndex * 6 + 3] = new uint4(FloatToUInt(lightSpotDir.x), FloatToUInt(lightSpotDir.y), FloatToUInt(lightSpotDir.z), (uint)lightFlags);
-            punctualLightBuffer[storeIndex * 6 + 4] = new uint4(FloatToUInt(lightOcclusionChannel.x), FloatToUInt(lightOcclusionChannel.y), FloatToUInt(lightOcclusionChannel.z), FloatToUInt(lightOcclusionChannel.w));
-            punctualLightBuffer[storeIndex * 6 + 5] = new uint4(lightLayerMask, 0, 0, 0);
-        }
-
-        void StoreTileData(ref NativeArray<uint4> tileList, int storeIndex, uint tileID, uint listBitMask, ushort relLightOffset, ushort lightCount)
-        {
-            // See struct TileData in TileDeferred.shader.
-            tileList[storeIndex] = new uint4 { x = tileID, y = listBitMask, z = relLightOffset | ((uint)lightCount << 16), w = 0 };
-        }
-
-        [MethodImpl(MethodImplOptions.AggressiveInlining)]
-        bool IsTileLight(VisibleLight visibleLight)
-        {
-            // tileDeferred might render a lot of point lights in the same draw call.
-            // point light shadows require generating cube shadow maps in real-time, requiring extra CPU/GPU resources ; which can become expensive quickly
-            return (visibleLight.lightType == LightType.Point && (visibleLight.light == null || visibleLight.light.shadows == LightShadows.None))
-                || (visibleLight.lightType == LightType.Spot && (visibleLight.light == null || visibleLight.light.shadows == LightShadows.None));
-        }
-
-        void InitTileDeferredMaterial()
-        {
-            if (m_TileDeferredMaterial == null)
-                return;
-
-            for (int pass = 0; pass < k_TileDeferredPassNames.Length; ++pass)
-                m_TileDeferredPasses[pass] = m_TileDeferredMaterial.FindPass(k_TileDeferredPassNames[pass]);
-
-            m_TileDeferredMaterial.SetFloat(ShaderConstants._LitStencilRef, (float)StencilUsage.MaterialLit);
-            m_TileDeferredMaterial.SetFloat(ShaderConstants._LitStencilReadMask, (float)StencilUsage.MaterialMask);
-            m_TileDeferredMaterial.SetFloat(ShaderConstants._LitStencilWriteMask, 0.0f);
-            m_TileDeferredMaterial.SetFloat(ShaderConstants._SimpleLitStencilRef, (float)StencilUsage.MaterialSimpleLit);
-            m_TileDeferredMaterial.SetFloat(ShaderConstants._SimpleLitStencilReadMask, (float)StencilUsage.MaterialMask);
-            m_TileDeferredMaterial.SetFloat(ShaderConstants._SimpleLitStencilWriteMask, 0.0f);
-        }
-
->>>>>>> 8d500b48
         void InitStencilDeferredMaterial()
         {
             if (m_StencilDeferredMaterial == null)
