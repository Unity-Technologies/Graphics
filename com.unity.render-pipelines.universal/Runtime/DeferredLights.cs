--- conflicted
+++ resolved
@@ -187,14 +187,9 @@
         internal int RenderHeight { get; set; }
 
         // Output lighting result.
-<<<<<<< HEAD
-        internal RenderTargetHandle[] GbufferAttachments { get; set; }
-        internal RenderTargetIdentifier[] DeferredInputAttachments { get; set; }
-        internal bool[] DeferredInputIsTransient { get; set; }
-=======
         internal RTHandle[] GbufferAttachments { get; set; }
         internal RTHandle[] DeferredInputAttachments { get; set; }
->>>>>>> 5aaa86b5
+        internal bool[] DeferredInputIsTransient { get; set; }
         // Input depth texture, also bound as read-only RT
         internal RTHandle DepthAttachment { get; set; }
         //
@@ -411,17 +406,12 @@
             {
                 this.DeferredInputAttachments = new RTHandle[4]
                 {
-<<<<<<< HEAD
-                    this.GbufferAttachmentIdentifiers[0], this.GbufferAttachmentIdentifiers[1],
-                    this.GbufferAttachmentIdentifiers[2], this.DepthCopyTextureIdentifier
+                    GbufferAttachments[0], GbufferAttachments[1], GbufferAttachments[2], GbufferAttachments[4],
                 };
 
                 this.DeferredInputIsTransient = new bool[4]
                 {
                     true, true, true, false
-=======
-                    GbufferAttachments[0], GbufferAttachments[1], GbufferAttachments[2], GbufferAttachments[4],
->>>>>>> 5aaa86b5
                 };
             }
             this.DepthAttachmentHandle = this.DepthAttachment;
