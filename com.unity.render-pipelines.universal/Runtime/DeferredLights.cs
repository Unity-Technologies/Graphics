using System;
using System.Runtime.CompilerServices;
using UnityEngine.Experimental.Rendering;
using UnityEngine.Profiling;
using Unity.Collections;
using Unity.Jobs;
using Unity.Mathematics;
using static Unity.Mathematics.math;
//#define URP_HAS_BURST

// TODO SimpleLit material, make sure when variant is !defined(_SPECGLOSSMAP) && !defined(_SPECULAR_COLOR), specular is correctly silenced.
// TODO use InitializeSimpleLitSurfaceData() in all shader code
// TODO use InitializeParticleLitSurfaceData() in forward pass for ParticleLitForwardPass.hlsl ? Similar refactoring for ParticleSimpleLitForwardPass.hlsl
// TODO Make sure GPU buffers are uploaded without copying into Unity CommandBuffer memory
// TODO BakedLit.shader has a Universal2D pass, but Unlit.shader doesn't have?

namespace UnityEngine.Rendering.Universal.Internal
{
    // Customization per platform.
    static class DeferredConfig
    {
        internal static bool IsOpenGL { get; set; }

        // DX10 uses SM 4.0. However URP shaders requires SM 4.5 or will use fallback to SM 2.0 shaders otherwise.
        // We will consider deferred renderer is not available when SM 2.0 shaders run.
        internal static bool IsDX10 { get; set; }
    }

    internal enum LightFlag
    {
        // Keep in sync with kLightFlagSubtractiveMixedLighting.
        SubtractiveMixedLighting = 4
    }

    // Manages deferred lights.
    internal class DeferredLights
    {
        internal static class ShaderConstants
        {
            public static readonly int _LitStencilRef = Shader.PropertyToID("_LitStencilRef");
            public static readonly int _LitStencilReadMask = Shader.PropertyToID("_LitStencilReadMask");
            public static readonly int _LitStencilWriteMask = Shader.PropertyToID("_LitStencilWriteMask");
            public static readonly int _SimpleLitStencilRef = Shader.PropertyToID("_SimpleLitStencilRef");
            public static readonly int _SimpleLitStencilReadMask = Shader.PropertyToID("_SimpleLitStencilReadMask");
            public static readonly int _SimpleLitStencilWriteMask = Shader.PropertyToID("_SimpleLitStencilWriteMask");
            public static readonly int _StencilRef = Shader.PropertyToID("_StencilRef");
            public static readonly int _StencilReadMask = Shader.PropertyToID("_StencilReadMask");
            public static readonly int _StencilWriteMask = Shader.PropertyToID("_StencilWriteMask");
            public static readonly int _LitPunctualStencilRef = Shader.PropertyToID("_LitPunctualStencilRef");
            public static readonly int _LitPunctualStencilReadMask = Shader.PropertyToID("_LitPunctualStencilReadMask");
            public static readonly int _LitPunctualStencilWriteMask = Shader.PropertyToID("_LitPunctualStencilWriteMask");
            public static readonly int _SimpleLitPunctualStencilRef = Shader.PropertyToID("_SimpleLitPunctualStencilRef");
            public static readonly int _SimpleLitPunctualStencilReadMask = Shader.PropertyToID("_SimpleLitPunctualStencilReadMask");
            public static readonly int _SimpleLitPunctualStencilWriteMask = Shader.PropertyToID("_SimpleLitPunctualStencilWriteMask");
            public static readonly int _LitDirStencilRef = Shader.PropertyToID("_LitDirStencilRef");
            public static readonly int _LitDirStencilReadMask = Shader.PropertyToID("_LitDirStencilReadMask");
            public static readonly int _LitDirStencilWriteMask = Shader.PropertyToID("_LitDirStencilWriteMask");
            public static readonly int _SimpleLitDirStencilRef = Shader.PropertyToID("_SimpleLitDirStencilRef");
            public static readonly int _SimpleLitDirStencilReadMask = Shader.PropertyToID("_SimpleLitDirStencilReadMask");
            public static readonly int _SimpleLitDirStencilWriteMask = Shader.PropertyToID("_SimpleLitDirStencilWriteMask");
            public static readonly int _ClearStencilRef = Shader.PropertyToID("_ClearStencilRef");
            public static readonly int _ClearStencilReadMask = Shader.PropertyToID("_ClearStencilReadMask");
            public static readonly int _ClearStencilWriteMask = Shader.PropertyToID("_ClearStencilWriteMask");

            public static readonly int _ScreenToWorld = Shader.PropertyToID("_ScreenToWorld");

            public static int _MainLightPosition = Shader.PropertyToID("_MainLightPosition");   // ForwardLights.LightConstantBuffer also refers to the same ShaderPropertyID - TODO: move this definition to a common location shared by other UniversalRP classes
            public static int _MainLightColor = Shader.PropertyToID("_MainLightColor");         // ForwardLights.LightConstantBuffer also refers to the same ShaderPropertyID - TODO: move this definition to a common location shared by other UniversalRP classes
            public static int _MainLightLayerMask = Shader.PropertyToID("_MainLightLayerMask"); // ForwardLights.LightConstantBuffer also refers to the same ShaderPropertyID - TODO: move this definition to a common location shared by other UniversalRP classes
            public static int _SpotLightScale = Shader.PropertyToID("_SpotLightScale");
            public static int _SpotLightBias = Shader.PropertyToID("_SpotLightBias");
            public static int _SpotLightGuard = Shader.PropertyToID("_SpotLightGuard");
            public static int _LightPosWS = Shader.PropertyToID("_LightPosWS");
            public static int _LightColor = Shader.PropertyToID("_LightColor");
            public static int _LightAttenuation = Shader.PropertyToID("_LightAttenuation");
            public static int _LightOcclusionProbInfo = Shader.PropertyToID("_LightOcclusionProbInfo");
            public static int _LightDirection = Shader.PropertyToID("_LightDirection");
            public static int _LightFlags = Shader.PropertyToID("_LightFlags");
            public static int _ShadowLightIndex = Shader.PropertyToID("_ShadowLightIndex");
            public static int _LightLayerMask = Shader.PropertyToID("_LightLayerMask");
            public static int _CookieLightIndex = Shader.PropertyToID("_CookieLightIndex");
        }

        internal static readonly string[] k_GBufferNames = new string[]
        {
            "_GBuffer0",
            "_GBuffer1",
            "_GBuffer2",
            "_GBuffer3",
            "_GBuffer4",
            "_GBuffer5",
            "_GBuffer6"
        };

        static readonly string[] k_StencilDeferredPassNames = new string[]
        {
            "Stencil Volume",
            "Deferred Punctual Light (Lit)",
            "Deferred Punctual Light (SimpleLit)",
            "Deferred Directional Light (Lit)",
            "Deferred Directional Light (SimpleLit)",
            "ClearStencilPartial",
            "Fog",
            "SSAOOnly"
        };

        internal enum StencilDeferredPasses
        {
            StencilVolume,
            PunctualLit,
            PunctualSimpleLit,
            DirectionalLit,
            DirectionalSimpleLit,
            ClearStencilPartial,
            Fog,
            SSAOOnly
        };

        static readonly ushort k_InvalidLightOffset = 0xFFFF;
        static readonly string k_SetupLights = "SetupLights";
        static readonly string k_DeferredPass = "Deferred Pass";
        static readonly string k_DeferredStencilPass = "Deferred Shading (Stencil)";
        static readonly string k_DeferredFogPass = "Deferred Fog";
        static readonly string k_ClearStencilPartial = "Clear Stencil Partial";
        static readonly string k_SetupLightConstants = "Setup Light Constants";
        static readonly float kStencilShapeGuard = 1.06067f; // stencil geometric shapes must be inflated to fit the analytic shapes.
        private static readonly ProfilingSampler m_ProfilingSetupLights = new ProfilingSampler(k_SetupLights);
        private static readonly ProfilingSampler m_ProfilingDeferredPass = new ProfilingSampler(k_DeferredPass);
        private static readonly ProfilingSampler m_ProfilingSetupLightConstants = new ProfilingSampler(k_SetupLightConstants);

        internal int GBufferAlbedoIndex { get { return 0; } }
        internal int GBufferSpecularMetallicIndex { get { return 1; } }
        internal int GBufferNormalSmoothnessIndex { get { return 2; } }
        internal int GBufferLightingIndex { get { return 3; } }
        internal int GbufferDepthIndex { get { return UseRenderPass ? GBufferLightingIndex + 1 : -1; } }
        internal int GBufferShadowMask { get { return UseShadowMask ? GBufferLightingIndex + (UseRenderPass ? 1 : 0) + 1 : -1; } }
        internal int GBufferRenderingLayers { get { return UseRenderingLayers ? GBufferLightingIndex + (UseRenderPass ? 1 : 0) + (UseShadowMask ? 1 : 0) + 1 : -1; } }
        // Color buffer count (not including dephStencil).
        internal int GBufferSliceCount { get { return 4 + (UseRenderPass ? 1 : 0) + (UseShadowMask ? 1 : 0) + (UseRenderingLayers ? 1 : 0); } }

        internal GraphicsFormat GetGBufferFormat(int index)
        {
            if (index == GBufferAlbedoIndex) // sRGB albedo, materialFlags
                return QualitySettings.activeColorSpace == ColorSpace.Linear ? GraphicsFormat.R8G8B8A8_SRGB : GraphicsFormat.R8G8B8A8_UNorm;
            else if (index == GBufferSpecularMetallicIndex) // sRGB specular, [unused]
                return GraphicsFormat.R8G8B8A8_UNorm;
            else if (index == GBufferNormalSmoothnessIndex)
                return this.AccurateGbufferNormals ? GraphicsFormat.R8G8B8A8_UNorm : GraphicsFormat.R8G8B8A8_SNorm; // normal normal normal packedSmoothness
            else if (index == GBufferLightingIndex) // Emissive+baked: Most likely B10G11R11_UFloatPack32 or R16G16B16A16_SFloat
                return GraphicsFormat.None;
            else if (index == GbufferDepthIndex) // Render-pass on mobiles: reading back real depth-buffer is either inefficient (Arm Vulkan) or impossible (Metal).
                return GraphicsFormat.R32_SFloat;
            else if (index == GBufferShadowMask) // Optional: shadow mask is outputed in mixed lighting subtractive mode for non-static meshes only
                return GraphicsFormat.R8G8B8A8_UNorm;
            else if (index == GBufferRenderingLayers) // Optional: rendering layers is outputed when light layers are enabled (subset of rendering layers)
                return GraphicsFormat.R8_UNorm;
            else
                return GraphicsFormat.None;
        }

        // This may return different values depending on what lights are rendered for a given frame.
        internal bool UseShadowMask { get { return this.MixedLightingSetup != MixedLightingSetup.None; } }
        //
        internal bool UseRenderingLayers { get { return UniversalRenderPipeline.asset.supportsLightLayers; } }
        //
        internal bool UseRenderPass { get; set; }
        //
        internal bool HasDepthPrepass { get; set; }
        //
        internal bool HasNormalPrepass { get; set; }
        // This is an overlay camera being rendered.
        internal bool IsOverlay { get; set; }
        // Not all platforms support R8G8B8A8_SNorm, so we need to check for the support and force accurate GBuffer normals and relevant shader variants
        private bool m_AccurateGbufferNormals;
        internal bool AccurateGbufferNormals
        {
            get { return m_AccurateGbufferNormals; }
            set { m_AccurateGbufferNormals = value || !RenderingUtils.SupportsGraphicsFormat(GraphicsFormat.R8G8B8A8_SNorm, FormatUsage.Render); }
        }
        // We browse all visible lights and found the mixed lighting setup every frame.
        internal MixedLightingSetup MixedLightingSetup { get; set; }
        //
        internal bool UseJobSystem { get; set; }
        //
        internal int RenderWidth { get; set; }
        //
        internal int RenderHeight { get; set; }

        // Output lighting result.
<<<<<<< HEAD
        internal RTHandle[] GbufferAttachments { get; set; }
        internal RTHandle[] DeferredInputAttachments { get; set; }
=======
        internal RenderTargetHandle[] GbufferAttachments { get; set; }
        internal RenderTargetIdentifier[] DeferredInputAttachments { get; set; }
        internal bool[] DeferredInputIsTransient { get; set; }
>>>>>>> 9c37f8de
        // Input depth texture, also bound as read-only RT
        internal RTHandle DepthAttachment { get; set; }
        //
        internal RTHandle DepthCopyTexture { get; set; }

        internal RenderTargetIdentifier[] GbufferAttachmentIdentifiers { get; set; }
        internal GraphicsFormat[] GbufferFormats { get; set; }
        internal RTHandle DepthAttachmentHandle { get; set; }

        // Visible lights indices rendered using stencil volumes.
        NativeArray<ushort> m_stencilVisLights;
        // Offset of each type of lights in m_stencilVisLights.
        NativeArray<ushort> m_stencilVisLightOffsets;
        // Needed to access light shadow index (can be null if the pass is not queued).
        AdditionalLightsShadowCasterPass m_AdditionalLightsShadowCasterPass;

        // For rendering stencil point lights.
        Mesh m_SphereMesh;
        // For rendering stencil spot lights.
        Mesh m_HemisphereMesh;
        // For rendering directional lights.
        Mesh m_FullscreenMesh;

        // Hold all shaders for stencil-volume deferred shading.
        Material m_StencilDeferredMaterial;

        // Pass indices.
        int[] m_StencilDeferredPasses;

        // Avoid memory allocations.
        Matrix4x4[] m_ScreenToWorld = new Matrix4x4[2];

        ProfilingSampler m_ProfilingSamplerDeferredStencilPass = new ProfilingSampler(k_DeferredStencilPass);
        ProfilingSampler m_ProfilingSamplerDeferredFogPass = new ProfilingSampler(k_DeferredFogPass);
        ProfilingSampler m_ProfilingSamplerClearStencilPartialPass = new ProfilingSampler(k_ClearStencilPartial);

        private LightCookieManager m_LightCookieManager;

        internal struct InitParams
        {
            public Material stencilDeferredMaterial;

            public LightCookieManager lightCookieManager;
        }

        internal DeferredLights(InitParams initParams, bool useNativeRenderPass = false)
        {
            // Cache result for GL platform here. SystemInfo properties are in C++ land so repeated access will be unecessary penalized.
            // They can also only be called from main thread!
            DeferredConfig.IsOpenGL = SystemInfo.graphicsDeviceType == GraphicsDeviceType.OpenGLCore
                || SystemInfo.graphicsDeviceType == GraphicsDeviceType.OpenGLES2
                || SystemInfo.graphicsDeviceType == GraphicsDeviceType.OpenGLES3;

            // Cachre result for DX10 platform too. Same reasons as above.
            DeferredConfig.IsDX10 = SystemInfo.graphicsDeviceType == GraphicsDeviceType.Direct3D11 && SystemInfo.graphicsShaderLevel <= 40;

            m_StencilDeferredMaterial = initParams.stencilDeferredMaterial;

            m_StencilDeferredPasses = new int[k_StencilDeferredPassNames.Length];
            InitStencilDeferredMaterial();

            this.AccurateGbufferNormals = true;
            this.UseJobSystem = true;
            this.UseRenderPass = useNativeRenderPass;
            m_LightCookieManager = initParams.lightCookieManager;
        }

        internal void SetupLights(ScriptableRenderContext context, ref RenderingData renderingData)
        {
            Profiler.BeginSample(k_SetupLights);

            Camera camera = renderingData.cameraData.camera;
            // Support for dynamic resolution.
            this.RenderWidth = camera.allowDynamicResolution ? Mathf.CeilToInt(ScalableBufferManager.widthScaleFactor * renderingData.cameraData.cameraTargetDescriptor.width) : renderingData.cameraData.cameraTargetDescriptor.width;
            this.RenderHeight = camera.allowDynamicResolution ? Mathf.CeilToInt(ScalableBufferManager.heightScaleFactor * renderingData.cameraData.cameraTargetDescriptor.height) : renderingData.cameraData.cameraTargetDescriptor.height;

            // inspect lights in renderingData.lightData.visibleLights and convert them to entries in m_stencilVisLights
            PrecomputeLights(
                out m_stencilVisLights,
                out m_stencilVisLightOffsets,
                ref renderingData.lightData.visibleLights,
                renderingData.lightData.additionalLightsCount != 0 || renderingData.lightData.mainLightIndex >= 0,
                renderingData.cameraData.camera.worldToCameraMatrix,
                renderingData.cameraData.camera.orthographic,
                renderingData.cameraData.camera.nearClipPlane
            );

            {
                CommandBuffer cmd = CommandBufferPool.Get();
                using (new ProfilingScope(cmd, m_ProfilingSetupLightConstants))
                {
                    // Shared uniform constants for all lights.
                    SetupShaderLightConstants(cmd, ref renderingData);

#if UNITY_EDITOR
                    // This flag is used to strip mixed lighting shader variants when a player is built.
                    // All shader variants are available in the editor.
                    bool supportsMixedLighting = true;
#else
                    bool supportsMixedLighting = renderingData.lightData.supportsMixedLighting;
#endif

                    // Setup global keywords.
                    CoreUtils.SetKeyword(cmd, ShaderKeywordStrings._GBUFFER_NORMALS_OCT, this.AccurateGbufferNormals);
                    bool isShadowMask = supportsMixedLighting && this.MixedLightingSetup == MixedLightingSetup.ShadowMask;
                    bool isShadowMaskAlways = isShadowMask && QualitySettings.shadowmaskMode == ShadowmaskMode.Shadowmask;
                    bool isSubtractive = supportsMixedLighting && this.MixedLightingSetup == MixedLightingSetup.Subtractive;
                    CoreUtils.SetKeyword(cmd, ShaderKeywordStrings.LightmapShadowMixing, isSubtractive || isShadowMaskAlways);
                    CoreUtils.SetKeyword(cmd, ShaderKeywordStrings.ShadowsShadowMask, isShadowMask);
                    CoreUtils.SetKeyword(cmd, ShaderKeywordStrings.MixedLightingSubtractive, isSubtractive); // Backward compatibility
                    // This should be moved to a more global scope when framebuffer fetch is introduced to more passes
                    CoreUtils.SetKeyword(cmd, ShaderKeywordStrings.RenderPassEnabled, this.UseRenderPass && renderingData.cameraData.cameraType == CameraType.Game);
                }

                context.ExecuteCommandBuffer(cmd);
                CommandBufferPool.Release(cmd);
            }

            Profiler.EndSample();
        }

        internal void ResolveMixedLightingMode(ref RenderingData renderingData)
        {
            // Find the mixed lighting mode. This is the same logic as ForwardLights.
            this.MixedLightingSetup = MixedLightingSetup.None;

#if !UNITY_EDITOR
            // This flag is used to strip mixed lighting shader variants when a player is built.
            // All shader variants are available in the editor.
            if (renderingData.lightData.supportsMixedLighting)
#endif
            {
                NativeArray<VisibleLight> visibleLights = renderingData.lightData.visibleLights;
                for (int lightIndex = 0; lightIndex < renderingData.lightData.visibleLights.Length && this.MixedLightingSetup == MixedLightingSetup.None; ++lightIndex)
                {
                    Light light = visibleLights[lightIndex].light;

                    if (light != null
                        && light.bakingOutput.lightmapBakeType == LightmapBakeType.Mixed
                        && light.shadows != LightShadows.None)
                    {
                        switch (light.bakingOutput.mixedLightingMode)
                        {
                            case MixedLightingMode.Subtractive:
                                this.MixedLightingSetup = MixedLightingSetup.Subtractive;
                                break;
                            case MixedLightingMode.Shadowmask:
                                this.MixedLightingSetup = MixedLightingSetup.ShadowMask;
                                break;
                        }
                    }
                }
            }
            // Once the mixed lighting mode has been discovered, we know how many MRTs we need for the gbuffer.
            // Subtractive mixed lighting requires shadowMask output, which is actually used to store unity_ProbesOcclusion values.

            CreateGbufferAttachments();
        }

        // In cases when custom pass is injected between GBuffer and Deferred passes we need to fallback
        // To non-renderpass path in the middle of setup, which means recreating the gbuffer attachments as well due to GBuffer4 used for RenderPass
        internal void DisableFramebufferFetchInput()
        {
            this.UseRenderPass = false;
            CreateGbufferAttachments();
        }

        internal void CreateGbufferAttachments()
        {
            int gbufferSliceCount = this.GBufferSliceCount;
            if (this.GbufferAttachments == null || this.GbufferAttachments.Length != gbufferSliceCount)
            {
                this.GbufferAttachments = new RTHandle[gbufferSliceCount];
                for (int i = 0; i < gbufferSliceCount; ++i)
                    this.GbufferAttachments[i] = RTHandles.Alloc(k_GBufferNames[i], name: k_GBufferNames[i]);
            }
        }

        internal bool IsRuntimeSupportedThisFrame()
        {
            // GBuffer slice count can change depending actual geometry/light being rendered.
            // For instance, we only bind shadowMask RT if the scene supports mix lighting and at least one visible light has subtractive mixed ligting mode.
            return this.GBufferSliceCount <= SystemInfo.supportedRenderTargetCount && !DeferredConfig.IsOpenGL && !DeferredConfig.IsDX10;
        }

        public void Setup(ref RenderingData renderingData,
            AdditionalLightsShadowCasterPass additionalLightsShadowCasterPass,
            bool hasDepthPrepass,
            bool hasNormalPrepass,
            RTHandle depthCopyTexture,
            RTHandle depthAttachment,
            RTHandle colorAttachment)
        {
            m_AdditionalLightsShadowCasterPass = additionalLightsShadowCasterPass;
            this.HasDepthPrepass = hasDepthPrepass;
            this.HasNormalPrepass = hasNormalPrepass;

            this.DepthCopyTexture = depthCopyTexture;

            this.GbufferAttachments[this.GBufferLightingIndex] = colorAttachment;
            this.DepthAttachment = depthAttachment;

            if (this.GbufferAttachmentIdentifiers == null || this.GbufferAttachmentIdentifiers.Length != this.GbufferAttachments.Length)
            {
                this.GbufferAttachmentIdentifiers = new RenderTargetIdentifier[this.GbufferAttachments.Length];
                this.GbufferFormats = new GraphicsFormat[this.GbufferAttachments.Length];
            }
            for (int i = 0; i < this.GbufferAttachments.Length; ++i)
            {
                this.GbufferAttachmentIdentifiers[i] = this.GbufferAttachments[i].nameID;
                this.GbufferFormats[i] = this.GetGBufferFormat(i);
            }
            if (this.DeferredInputAttachments == null && this.UseRenderPass && this.GbufferAttachments.Length >= 3)
            {
                this.DeferredInputAttachments = new RTHandle[4]
                {
<<<<<<< HEAD
                    GbufferAttachments[0], GbufferAttachments[1], GbufferAttachments[2], GbufferAttachments[4],
=======
                    this.GbufferAttachmentIdentifiers[0], this.GbufferAttachmentIdentifiers[1],
                    this.GbufferAttachmentIdentifiers[2], this.DepthCopyTextureIdentifier
                };

                this.DeferredInputIsTransient = new bool[4]
                {
                    true, true, true, false
>>>>>>> 9c37f8de
                };
            }
            this.DepthAttachmentHandle = this.DepthAttachment;
#if ENABLE_VR && ENABLE_XR_MODULE
            // In XR SinglePassInstance mode, the RTs are texture-array and all slices must be bound.
            if (renderingData.cameraData.xr.enabled)
                for (int i = 0; i < this.GbufferAttachmentIdentifiers.Length; ++i)
                    this.GbufferAttachmentIdentifiers[i] = new RenderTargetIdentifier(this.GbufferAttachmentIdentifiers[i], 0, CubemapFace.Unknown, -1);
#endif
        }

        public void OnCameraCleanup(CommandBuffer cmd)
        {
            // Disable any global keywords setup in SetupLights().
            CoreUtils.SetKeyword(cmd, ShaderKeywordStrings._GBUFFER_NORMALS_OCT, false);

            if (m_stencilVisLights.IsCreated)
                m_stencilVisLights.Dispose();
            if (m_stencilVisLightOffsets.IsCreated)
                m_stencilVisLightOffsets.Dispose();
        }

        internal static StencilState OverwriteStencil(StencilState s, int stencilWriteMask)
        {
            if (!s.enabled)
            {
                return new StencilState(
                    true,
                    0, (byte)stencilWriteMask,
                    CompareFunction.Always, StencilOp.Replace, StencilOp.Keep, StencilOp.Keep,
                    CompareFunction.Always, StencilOp.Replace, StencilOp.Keep, StencilOp.Keep
                );
            }

            CompareFunction funcFront = s.compareFunctionFront != CompareFunction.Disabled ? s.compareFunctionFront : CompareFunction.Always;
            CompareFunction funcBack = s.compareFunctionBack != CompareFunction.Disabled ? s.compareFunctionBack : CompareFunction.Always;
            StencilOp passFront = s.passOperationFront;
            StencilOp failFront = s.failOperationFront;
            StencilOp zfailFront = s.zFailOperationFront;
            StencilOp passBack = s.passOperationBack;
            StencilOp failBack = s.failOperationBack;
            StencilOp zfailBack = s.zFailOperationBack;

            return new StencilState(
                true,
                (byte)(s.readMask & 0x0F), (byte)(s.writeMask | stencilWriteMask),
                funcFront, passFront, failFront, zfailFront,
                funcBack, passBack, failBack, zfailBack
            );
        }

        internal static RenderStateBlock OverwriteStencil(RenderStateBlock block, int stencilWriteMask, int stencilRef)
        {
            if (!block.stencilState.enabled)
            {
                block.stencilState = new StencilState(
                    true,
                    0, (byte)stencilWriteMask,
                    CompareFunction.Always, StencilOp.Replace, StencilOp.Keep, StencilOp.Keep,
                    CompareFunction.Always, StencilOp.Replace, StencilOp.Keep, StencilOp.Keep
                );
            }
            else
            {
                StencilState s = block.stencilState;
                CompareFunction funcFront = s.compareFunctionFront != CompareFunction.Disabled ? s.compareFunctionFront : CompareFunction.Always;
                CompareFunction funcBack = s.compareFunctionBack != CompareFunction.Disabled ? s.compareFunctionBack : CompareFunction.Always;
                StencilOp passFront = s.passOperationFront;
                StencilOp failFront = s.failOperationFront;
                StencilOp zfailFront = s.zFailOperationFront;
                StencilOp passBack = s.passOperationBack;
                StencilOp failBack = s.failOperationBack;
                StencilOp zfailBack = s.zFailOperationBack;

                block.stencilState = new StencilState(
                    true,
                    (byte)(s.readMask & 0x0F), (byte)(s.writeMask | stencilWriteMask),
                    funcFront, passFront, failFront, zfailFront,
                    funcBack, passBack, failBack, zfailBack
                );
            }

            block.mask |= RenderStateMask.Stencil;
            block.stencilReference = (block.stencilReference & (int)StencilUsage.UserMask) | stencilRef;

            return block;
        }

        internal void ClearStencilPartial(CommandBuffer cmd)
        {
            if (m_FullscreenMesh == null)
                m_FullscreenMesh = CreateFullscreenMesh();

            using (new ProfilingScope(cmd, m_ProfilingSamplerClearStencilPartialPass))
            {
                cmd.DrawMesh(m_FullscreenMesh, Matrix4x4.identity, m_StencilDeferredMaterial, 0, m_StencilDeferredPasses[(int)StencilDeferredPasses.ClearStencilPartial]);
            }
        }

        internal void ExecuteDeferredPass(ScriptableRenderContext context, ref RenderingData renderingData)
        {
            // Workaround for bug.
            // When changing the URP asset settings (ex: shadow cascade resolution), all ScriptableRenderers are recreated but
            // materials passed in have not finished initializing at that point if they have fallback shader defined. In particular deferred shaders only have 1 pass available,
            // which prevents from resolving correct pass indices.
            if (m_StencilDeferredPasses[0] < 0)
                InitStencilDeferredMaterial();

            CommandBuffer cmd = CommandBufferPool.Get();
            using (new ProfilingScope(cmd, m_ProfilingDeferredPass))
            {
                // This does 2 things:
                // - baked geometry are skipped (do not receive dynamic lighting)
                // - non-baked geometry (== non-static geometry) use shadowMask/occlusionProbes to emulate baked shadows influences.
                CoreUtils.SetKeyword(cmd, ShaderKeywordStrings._DEFERRED_MIXED_LIGHTING, this.UseShadowMask);

                // This must be set for each eye in XR mode multipass.
                SetupMatrixConstants(cmd, ref renderingData);

                // Firt directional light will apply SSAO if possible, unless there is none.
                if (!HasStencilLightsOfType(LightType.Directional))
                    RenderSSAOBeforeShading(cmd, ref renderingData);

                RenderStencilLights(context, cmd, ref renderingData);

                CoreUtils.SetKeyword(cmd, ShaderKeywordStrings._DEFERRED_MIXED_LIGHTING, false);

                // Legacy fog (Windows -> Rendering -> Lighting Settings -> Fog)
                RenderFog(context, cmd, ref renderingData);
            }

            // Restore shader keywords
            CoreUtils.SetKeyword(cmd, ShaderKeywordStrings.AdditionalLightShadows, renderingData.shadowData.isKeywordAdditionalLightShadowsEnabled);
            CoreUtils.SetKeyword(cmd, ShaderKeywordStrings.SoftShadows, renderingData.shadowData.isKeywordSoftShadowsEnabled);
            CoreUtils.SetKeyword(cmd, ShaderKeywordStrings.LightCookies, m_LightCookieManager.IsKeywordLightCookieEnabled);

            context.ExecuteCommandBuffer(cmd);
            CommandBufferPool.Release(cmd);
        }

        // adapted from ForwardLights.SetupShaderLightConstants
        void SetupShaderLightConstants(CommandBuffer cmd, ref RenderingData renderingData)
        {
            // Main light has an optimized shader path for main light. This will benefit games that only care about a single light.
            // Universal Forward pipeline only supports a single shadow light, if available it will be the main light.
            SetupMainLightConstants(cmd, ref renderingData.lightData);
        }

        // adapted from ForwardLights.SetupShaderLightConstants
        void SetupMainLightConstants(CommandBuffer cmd, ref LightData lightData)
        {
            if (lightData.mainLightIndex < 0)
                return;

            Vector4 lightPos, lightColor, lightAttenuation, lightSpotDir, lightOcclusionChannel;
            UniversalRenderPipeline.InitializeLightConstants_Common(lightData.visibleLights, lightData.mainLightIndex, out lightPos, out lightColor, out lightAttenuation, out lightSpotDir, out lightOcclusionChannel);

            var additionalLightData = lightData.visibleLights[lightData.mainLightIndex].light.GetUniversalAdditionalLightData();
            uint lightLayerMask = (uint)additionalLightData.lightLayerMask;

            cmd.SetGlobalVector(ShaderConstants._MainLightPosition, lightPos);
            cmd.SetGlobalVector(ShaderConstants._MainLightColor, lightColor);
            cmd.SetGlobalInt(ShaderConstants._MainLightLayerMask, (int)lightLayerMask);
        }

        void SetupMatrixConstants(CommandBuffer cmd, ref RenderingData renderingData)
        {
            ref CameraData cameraData = ref renderingData.cameraData;

#if ENABLE_VR && ENABLE_XR_MODULE
            int eyeCount = cameraData.xr.enabled && cameraData.xr.singlePassEnabled ? 2 : 1;
#else
            int eyeCount = 1;
#endif
            Matrix4x4[] screenToWorld = m_ScreenToWorld; // deferred shaders expects 2 elements

            for (int eyeIndex = 0; eyeIndex < eyeCount; eyeIndex++)
            {
                Matrix4x4 proj = cameraData.GetProjectionMatrix(eyeIndex);
                Matrix4x4 view = cameraData.GetViewMatrix(eyeIndex);
                Matrix4x4 gpuProj = GL.GetGPUProjectionMatrix(proj, false);

                // xy coordinates in range [-1; 1] go to pixel coordinates.
                Matrix4x4 toScreen = new Matrix4x4(
                    new Vector4(0.5f * this.RenderWidth, 0.0f, 0.0f, 0.0f),
                    new Vector4(0.0f, 0.5f * this.RenderHeight, 0.0f, 0.0f),
                    new Vector4(0.0f, 0.0f, 1.0f, 0.0f),
                    new Vector4(0.5f * this.RenderWidth, 0.5f * this.RenderHeight, 0.0f, 1.0f)
                );

                Matrix4x4 zScaleBias = Matrix4x4.identity;
                if (DeferredConfig.IsOpenGL)
                {
                    // We need to manunally adjust z in NDC space from [-1; 1] to [0; 1] (storage in depth texture).
                    zScaleBias = new Matrix4x4(
                        new Vector4(1.0f, 0.0f, 0.0f, 0.0f),
                        new Vector4(0.0f, 1.0f, 0.0f, 0.0f),
                        new Vector4(0.0f, 0.0f, 0.5f, 0.0f),
                        new Vector4(0.0f, 0.0f, 0.5f, 1.0f)
                    );
                }

                screenToWorld[eyeIndex] = Matrix4x4.Inverse(toScreen * zScaleBias * gpuProj * view);
            }

            cmd.SetGlobalMatrixArray(ShaderConstants._ScreenToWorld, screenToWorld);
        }

        void PrecomputeLights(
            out NativeArray<ushort> stencilVisLights,
            out NativeArray<ushort> stencilVisLightOffsets,
            ref NativeArray<VisibleLight> visibleLights,
            bool hasAdditionalLights,
            Matrix4x4 view,
            bool isOrthographic,
            float zNear)
        {
            const int lightTypeCount = (int)LightType.Disc + 1;

            if (!hasAdditionalLights)
            {
                stencilVisLights = new NativeArray<ushort>(0, Allocator.Temp, NativeArrayOptions.UninitializedMemory);
                stencilVisLightOffsets = new NativeArray<ushort>(lightTypeCount, Allocator.Temp, NativeArrayOptions.UninitializedMemory);
                for (int i = 0; i < lightTypeCount; ++i)
                    stencilVisLightOffsets[i] = k_InvalidLightOffset;
                return;
            }

            NativeArray<int> stencilLightCounts = new NativeArray<int>(lightTypeCount, Allocator.Temp, NativeArrayOptions.ClearMemory);
            stencilVisLightOffsets = new NativeArray<ushort>(lightTypeCount, Allocator.Temp, NativeArrayOptions.ClearMemory);

            // Count the number of lights per type.
            for (ushort visLightIndex = 0; visLightIndex < visibleLights.Length; ++visLightIndex)
            {
                VisibleLight vl = visibleLights[visLightIndex];
                ++stencilVisLightOffsets[(int)vl.lightType];
            }

            int totalStencilLightCount = stencilVisLightOffsets[(int)LightType.Spot] + stencilVisLightOffsets[(int)LightType.Directional] + stencilVisLightOffsets[(int)LightType.Point];
            stencilVisLights = new NativeArray<ushort>(totalStencilLightCount, Allocator.Temp, NativeArrayOptions.UninitializedMemory);

            for (int i = 0, soffset = 0; i < stencilVisLightOffsets.Length; ++i)
            {
                if (stencilVisLightOffsets[i] == 0)
                    stencilVisLightOffsets[i] = k_InvalidLightOffset;
                else
                {
                    int c = stencilVisLightOffsets[i];
                    stencilVisLightOffsets[i] = (ushort)soffset;
                    soffset += c;
                }
            }

            for (ushort visLightIndex = 0; visLightIndex < visibleLights.Length; ++visLightIndex)
            {
                VisibleLight vl = visibleLights[visLightIndex];
                int i = stencilLightCounts[(int)vl.lightType]++;
                stencilVisLights[stencilVisLightOffsets[(int)vl.lightType] + i] = visLightIndex;
            }
            stencilLightCounts.Dispose();
        }

        bool HasStencilLightsOfType(LightType type)
        {
            return m_stencilVisLightOffsets[(int)type] != k_InvalidLightOffset;
        }

        void RenderStencilLights(ScriptableRenderContext context, CommandBuffer cmd, ref RenderingData renderingData)
        {
            if (m_stencilVisLights.Length == 0)
                return;

            if (m_StencilDeferredMaterial == null)
            {
                Debug.LogErrorFormat("Missing {0}. {1} render pass will not execute. Check for missing reference in the renderer resources.", m_StencilDeferredMaterial, GetType().Name);
                return;
            }

            Profiler.BeginSample(k_DeferredStencilPass);

            using (new ProfilingScope(cmd, m_ProfilingSamplerDeferredStencilPass))
            {
                NativeArray<VisibleLight> visibleLights = renderingData.lightData.visibleLights;

                if (HasStencilLightsOfType(LightType.Directional))
                    RenderStencilDirectionalLights(cmd, ref renderingData, visibleLights, renderingData.lightData.mainLightIndex);
                if (HasStencilLightsOfType(LightType.Point))
                    RenderStencilPointLights(cmd, ref renderingData, visibleLights);
                if (HasStencilLightsOfType(LightType.Spot))
                    RenderStencilSpotLights(cmd, ref renderingData, visibleLights);
            }

            Profiler.EndSample();
        }

        void RenderStencilDirectionalLights(CommandBuffer cmd, ref RenderingData renderingData, NativeArray<VisibleLight> visibleLights, int mainLightIndex)
        {
            if (m_FullscreenMesh == null)
                m_FullscreenMesh = CreateFullscreenMesh();

            cmd.EnableShaderKeyword(ShaderKeywordStrings._DIRECTIONAL);

            // Directional lights.
            bool isFirstLight = true;

            // TODO bundle extra directional lights rendering by batches of 8.
            // Also separate shadow caster lights from non-shadow caster.
            for (int soffset = m_stencilVisLightOffsets[(int)LightType.Directional]; soffset < m_stencilVisLights.Length; ++soffset)
            {
                ushort visLightIndex = m_stencilVisLights[soffset];
                VisibleLight vl = visibleLights[visLightIndex];
                if (vl.lightType != LightType.Directional)
                    break;

                Vector4 lightDir, lightColor, lightAttenuation, lightSpotDir, lightOcclusionChannel;
                UniversalRenderPipeline.InitializeLightConstants_Common(visibleLights, visLightIndex, out lightDir, out lightColor, out lightAttenuation, out lightSpotDir, out lightOcclusionChannel);

                int lightFlags = 0;
                if (vl.light.bakingOutput.lightmapBakeType == LightmapBakeType.Mixed)
                    lightFlags |= (int)LightFlag.SubtractiveMixedLighting;

                var additionalLightData = vl.light.GetUniversalAdditionalLightData();
                uint lightLayerMask = (uint)additionalLightData.lightLayerMask;

                // Setup shadow paramters:
                // - for the main light, they have already been setup globally, so nothing to do.
                // - for other directional lights, it is actually not supported by URP, but the code would look like this.
                bool hasDeferredShadows;
                if (visLightIndex == mainLightIndex)
                {
                    hasDeferredShadows = vl.light && vl.light.shadows != LightShadows.None;
                    CoreUtils.SetKeyword(cmd, ShaderKeywordStrings.AdditionalLightShadows, false);
                }
                else
                {
                    int shadowLightIndex = m_AdditionalLightsShadowCasterPass != null ? m_AdditionalLightsShadowCasterPass.GetShadowLightIndexFromLightIndex(visLightIndex) : -1;
                    hasDeferredShadows = vl.light && vl.light.shadows != LightShadows.None && shadowLightIndex >= 0;
                    CoreUtils.SetKeyword(cmd, ShaderKeywordStrings.AdditionalLightShadows, hasDeferredShadows);

                    cmd.SetGlobalInt(ShaderConstants._ShadowLightIndex, shadowLightIndex);
                }

                bool hasSoftShadow = hasDeferredShadows && renderingData.shadowData.supportsSoftShadows && vl.light.shadows == LightShadows.Soft;
                CoreUtils.SetKeyword(cmd, ShaderKeywordStrings.SoftShadows, hasSoftShadow);
                CoreUtils.SetKeyword(cmd, ShaderKeywordStrings._DEFERRED_FIRST_LIGHT, isFirstLight); // First directional light applies SSAO
                CoreUtils.SetKeyword(cmd, ShaderKeywordStrings._DEFERRED_MAIN_LIGHT, visLightIndex == mainLightIndex); // main directional light use different uniform constants from additional directional lights

                cmd.SetGlobalVector(ShaderConstants._LightColor, lightColor); // VisibleLight.finalColor already returns color in active color space
                cmd.SetGlobalVector(ShaderConstants._LightDirection, lightDir);
                cmd.SetGlobalInt(ShaderConstants._LightFlags, lightFlags);
                cmd.SetGlobalInt(ShaderConstants._LightLayerMask, (int)lightLayerMask);

                // Lighting pass.
                cmd.DrawMesh(m_FullscreenMesh, Matrix4x4.identity, m_StencilDeferredMaterial, 0, m_StencilDeferredPasses[(int)StencilDeferredPasses.DirectionalLit]);
                cmd.DrawMesh(m_FullscreenMesh, Matrix4x4.identity, m_StencilDeferredMaterial, 0, m_StencilDeferredPasses[(int)StencilDeferredPasses.DirectionalSimpleLit]);

                isFirstLight = false;
            }

            cmd.DisableShaderKeyword(ShaderKeywordStrings._DIRECTIONAL);
        }

        void RenderStencilPointLights(CommandBuffer cmd, ref RenderingData renderingData, NativeArray<VisibleLight> visibleLights)
        {
            if (m_SphereMesh == null)
                m_SphereMesh = CreateSphereMesh();

            cmd.EnableShaderKeyword(ShaderKeywordStrings._POINT);

            for (int soffset = m_stencilVisLightOffsets[(int)LightType.Point]; soffset < m_stencilVisLights.Length; ++soffset)
            {
                ushort visLightIndex = m_stencilVisLights[soffset];
                VisibleLight vl = visibleLights[visLightIndex];
                if (vl.lightType != LightType.Point)
                    break;

                Vector3 posWS = vl.localToWorldMatrix.GetColumn(3);

                Matrix4x4 transformMatrix = new Matrix4x4(
                    new Vector4(vl.range, 0.0f, 0.0f, 0.0f),
                    new Vector4(0.0f, vl.range, 0.0f, 0.0f),
                    new Vector4(0.0f, 0.0f, vl.range, 0.0f),
                    new Vector4(posWS.x, posWS.y, posWS.z, 1.0f)
                );

                Vector4 lightPos, lightColor, lightAttenuation, lightSpotDir, lightOcclusionChannel;
                UniversalRenderPipeline.InitializeLightConstants_Common(visibleLights, visLightIndex, out lightPos, out lightColor, out lightAttenuation, out lightSpotDir, out lightOcclusionChannel);

                var additionalLightData = vl.light.GetUniversalAdditionalLightData();
                uint lightLayerMask = (uint)additionalLightData.lightLayerMask;

                int lightFlags = 0;
                if (vl.light.bakingOutput.lightmapBakeType == LightmapBakeType.Mixed)
                    lightFlags |= (int)LightFlag.SubtractiveMixedLighting;

                int shadowLightIndex = m_AdditionalLightsShadowCasterPass != null ? m_AdditionalLightsShadowCasterPass.GetShadowLightIndexFromLightIndex(visLightIndex) : -1;
                bool hasDeferredLightShadows = vl.light && vl.light.shadows != LightShadows.None && shadowLightIndex >= 0;
                bool hasSoftShadow = hasDeferredLightShadows && renderingData.shadowData.supportsSoftShadows && vl.light.shadows == LightShadows.Soft;

                CoreUtils.SetKeyword(cmd, ShaderKeywordStrings.AdditionalLightShadows, hasDeferredLightShadows);
                CoreUtils.SetKeyword(cmd, ShaderKeywordStrings.SoftShadows, hasSoftShadow);

                int cookieLightIndex = m_LightCookieManager.GetLightCookieShaderDataIndex(visLightIndex);
                // We could test this in shader (static if) a variant (shader change) is undesirable. Same for spot light.
                CoreUtils.SetKeyword(cmd, ShaderKeywordStrings.LightCookies, cookieLightIndex >= 0);

                cmd.SetGlobalVector(ShaderConstants._LightPosWS, lightPos);
                cmd.SetGlobalVector(ShaderConstants._LightColor, lightColor);
                cmd.SetGlobalVector(ShaderConstants._LightAttenuation, lightAttenuation);
                cmd.SetGlobalVector(ShaderConstants._LightOcclusionProbInfo, lightOcclusionChannel);
                cmd.SetGlobalInt(ShaderConstants._LightFlags, lightFlags);
                cmd.SetGlobalInt(ShaderConstants._ShadowLightIndex, shadowLightIndex);
                cmd.SetGlobalInt(ShaderConstants._LightLayerMask, (int)lightLayerMask);
                cmd.SetGlobalInt(ShaderConstants._CookieLightIndex, cookieLightIndex);

                // Stencil pass.
                cmd.DrawMesh(m_SphereMesh, transformMatrix, m_StencilDeferredMaterial, 0, m_StencilDeferredPasses[(int)StencilDeferredPasses.StencilVolume]);

                // Lighting pass.
                cmd.DrawMesh(m_SphereMesh, transformMatrix, m_StencilDeferredMaterial, 0, m_StencilDeferredPasses[(int)StencilDeferredPasses.PunctualLit]);
                cmd.DrawMesh(m_SphereMesh, transformMatrix, m_StencilDeferredMaterial, 0, m_StencilDeferredPasses[(int)StencilDeferredPasses.PunctualSimpleLit]);
            }

            cmd.DisableShaderKeyword(ShaderKeywordStrings._POINT);
        }

        void RenderStencilSpotLights(CommandBuffer cmd, ref RenderingData renderingData, NativeArray<VisibleLight> visibleLights)
        {
            if (m_HemisphereMesh == null)
                m_HemisphereMesh = CreateHemisphereMesh();

            cmd.EnableShaderKeyword(ShaderKeywordStrings._SPOT);

            for (int soffset = m_stencilVisLightOffsets[(int)LightType.Spot]; soffset < m_stencilVisLights.Length; ++soffset)
            {
                ushort visLightIndex = m_stencilVisLights[soffset];
                VisibleLight vl = visibleLights[visLightIndex];
                if (vl.lightType != LightType.Spot)
                    break;

                float alpha = Mathf.Deg2Rad * vl.spotAngle * 0.5f;
                float cosAlpha = Mathf.Cos(alpha);
                float sinAlpha = Mathf.Sin(alpha);
                // Artificially inflate the geometric shape to fit the analytic spot shape.
                // The tighter the spot shape, the lesser inflation is needed.
                float guard = Mathf.Lerp(1.0f, kStencilShapeGuard, sinAlpha);

                Vector4 lightPos, lightColor, lightAttenuation, lightSpotDir, lightOcclusionChannel;
                UniversalRenderPipeline.InitializeLightConstants_Common(visibleLights, visLightIndex, out lightPos, out lightColor, out lightAttenuation, out lightSpotDir, out lightOcclusionChannel);

                var additionalLightData = vl.light.GetUniversalAdditionalLightData();
                uint lightLayerMask = (uint)additionalLightData.lightLayerMask;

                int lightFlags = 0;
                if (vl.light.bakingOutput.lightmapBakeType == LightmapBakeType.Mixed)
                    lightFlags |= (int)LightFlag.SubtractiveMixedLighting;

                int shadowLightIndex = m_AdditionalLightsShadowCasterPass != null ? m_AdditionalLightsShadowCasterPass.GetShadowLightIndexFromLightIndex(visLightIndex) : -1;
                bool hasDeferredLightShadows = vl.light && vl.light.shadows != LightShadows.None && shadowLightIndex >= 0;
                bool hasSoftShadow = hasDeferredLightShadows && renderingData.shadowData.supportsSoftShadows && vl.light.shadows == LightShadows.Soft;

                CoreUtils.SetKeyword(cmd, ShaderKeywordStrings.AdditionalLightShadows, hasDeferredLightShadows);
                CoreUtils.SetKeyword(cmd, ShaderKeywordStrings.SoftShadows, hasSoftShadow);

                int cookieLightIndex = m_LightCookieManager.GetLightCookieShaderDataIndex(visLightIndex);
                CoreUtils.SetKeyword(cmd, ShaderKeywordStrings.LightCookies, cookieLightIndex >= 0);

                cmd.SetGlobalVector(ShaderConstants._SpotLightScale, new Vector4(sinAlpha, sinAlpha, 1.0f - cosAlpha, vl.range));
                cmd.SetGlobalVector(ShaderConstants._SpotLightBias, new Vector4(0.0f, 0.0f, cosAlpha, 0.0f));
                cmd.SetGlobalVector(ShaderConstants._SpotLightGuard, new Vector4(guard, guard, guard, cosAlpha * vl.range));
                cmd.SetGlobalVector(ShaderConstants._LightPosWS, lightPos);
                cmd.SetGlobalVector(ShaderConstants._LightColor, lightColor);
                cmd.SetGlobalVector(ShaderConstants._LightAttenuation, lightAttenuation);
                cmd.SetGlobalVector(ShaderConstants._LightDirection, new Vector3(lightSpotDir.x, lightSpotDir.y, lightSpotDir.z));
                cmd.SetGlobalVector(ShaderConstants._LightOcclusionProbInfo, lightOcclusionChannel);
                cmd.SetGlobalInt(ShaderConstants._LightFlags, lightFlags);
                cmd.SetGlobalInt(ShaderConstants._ShadowLightIndex, shadowLightIndex);
                cmd.SetGlobalInt(ShaderConstants._LightLayerMask, (int)lightLayerMask);
                cmd.SetGlobalInt(ShaderConstants._CookieLightIndex, cookieLightIndex);


                // Stencil pass.
                cmd.DrawMesh(m_HemisphereMesh, vl.localToWorldMatrix, m_StencilDeferredMaterial, 0, m_StencilDeferredPasses[(int)StencilDeferredPasses.StencilVolume]);

                // Lighting pass.
                cmd.DrawMesh(m_HemisphereMesh, vl.localToWorldMatrix, m_StencilDeferredMaterial, 0, m_StencilDeferredPasses[(int)StencilDeferredPasses.PunctualLit]);
                cmd.DrawMesh(m_HemisphereMesh, vl.localToWorldMatrix, m_StencilDeferredMaterial, 0, m_StencilDeferredPasses[(int)StencilDeferredPasses.PunctualSimpleLit]);
            }

            cmd.DisableShaderKeyword(ShaderKeywordStrings._SPOT);
        }

        void RenderSSAOBeforeShading(CommandBuffer cmd, ref RenderingData renderingData)
        {
            if (m_FullscreenMesh == null)
                m_FullscreenMesh = CreateFullscreenMesh();

            cmd.DrawMesh(m_FullscreenMesh, Matrix4x4.identity, m_StencilDeferredMaterial, 0, m_StencilDeferredPasses[(int)StencilDeferredPasses.SSAOOnly]);
        }

        void RenderFog(ScriptableRenderContext context, CommandBuffer cmd, ref RenderingData renderingData)
        {
            // Legacy fog does not work in orthographic mode.
            if (!RenderSettings.fog || renderingData.cameraData.camera.orthographic)
                return;

            if (m_FullscreenMesh == null)
                m_FullscreenMesh = CreateFullscreenMesh();

            using (new ProfilingScope(cmd, m_ProfilingSamplerDeferredFogPass))
            {
                // Fog parameters and shader variant keywords are already set externally.
                cmd.DrawMesh(m_FullscreenMesh, Matrix4x4.identity, m_StencilDeferredMaterial, 0, m_StencilDeferredPasses[(int)StencilDeferredPasses.Fog]);
            }
        }

        void InitStencilDeferredMaterial()
        {
            if (m_StencilDeferredMaterial == null)
                return;

            // Pass indices can not be hardcoded because some platforms will strip out some passes, offset the index of later passes.
            for (int pass = 0; pass < k_StencilDeferredPassNames.Length; ++pass)
                m_StencilDeferredPasses[pass] = m_StencilDeferredMaterial.FindPass(k_StencilDeferredPassNames[pass]);

            m_StencilDeferredMaterial.SetFloat(ShaderConstants._StencilRef, (float)StencilUsage.MaterialUnlit);
            m_StencilDeferredMaterial.SetFloat(ShaderConstants._StencilReadMask, (float)StencilUsage.MaterialMask);
            m_StencilDeferredMaterial.SetFloat(ShaderConstants._StencilWriteMask, (float)StencilUsage.StencilLight);
            m_StencilDeferredMaterial.SetFloat(ShaderConstants._LitPunctualStencilRef, (float)((int)StencilUsage.StencilLight | (int)StencilUsage.MaterialLit));
            m_StencilDeferredMaterial.SetFloat(ShaderConstants._LitPunctualStencilReadMask, (float)((int)StencilUsage.StencilLight | (int)StencilUsage.MaterialMask));
            m_StencilDeferredMaterial.SetFloat(ShaderConstants._LitPunctualStencilWriteMask, (float)StencilUsage.StencilLight);
            m_StencilDeferredMaterial.SetFloat(ShaderConstants._SimpleLitPunctualStencilRef, (float)((int)StencilUsage.StencilLight | (int)StencilUsage.MaterialSimpleLit));
            m_StencilDeferredMaterial.SetFloat(ShaderConstants._SimpleLitPunctualStencilReadMask, (float)((int)StencilUsage.StencilLight | (int)StencilUsage.MaterialMask));
            m_StencilDeferredMaterial.SetFloat(ShaderConstants._SimpleLitPunctualStencilWriteMask, (float)StencilUsage.StencilLight);
            m_StencilDeferredMaterial.SetFloat(ShaderConstants._LitDirStencilRef, (float)StencilUsage.MaterialLit);
            m_StencilDeferredMaterial.SetFloat(ShaderConstants._LitDirStencilReadMask, (float)StencilUsage.MaterialMask);
            m_StencilDeferredMaterial.SetFloat(ShaderConstants._LitDirStencilWriteMask, 0.0f);
            m_StencilDeferredMaterial.SetFloat(ShaderConstants._SimpleLitDirStencilRef, (float)StencilUsage.MaterialSimpleLit);
            m_StencilDeferredMaterial.SetFloat(ShaderConstants._SimpleLitDirStencilReadMask, (float)StencilUsage.MaterialMask);
            m_StencilDeferredMaterial.SetFloat(ShaderConstants._SimpleLitDirStencilWriteMask, 0.0f);
            m_StencilDeferredMaterial.SetFloat(ShaderConstants._ClearStencilRef, 0.0f);
            m_StencilDeferredMaterial.SetFloat(ShaderConstants._ClearStencilReadMask, (float)StencilUsage.MaterialMask);
            m_StencilDeferredMaterial.SetFloat(ShaderConstants._ClearStencilWriteMask, (float)StencilUsage.MaterialMask);
        }

        static Mesh CreateSphereMesh()
        {
            // This icosaedron has been been slightly inflated to fit an unit sphere.
            // This is the same geometry as built-in deferred.

            Vector3[] positions =
            {
                new Vector3(0.000f,  0.000f, -1.070f), new Vector3(0.174f, -0.535f, -0.910f),
                new Vector3(-0.455f, -0.331f, -0.910f), new Vector3(0.562f,  0.000f, -0.910f),
                new Vector3(-0.455f,  0.331f, -0.910f), new Vector3(0.174f,  0.535f, -0.910f),
                new Vector3(-0.281f, -0.865f, -0.562f), new Vector3(0.736f, -0.535f, -0.562f),
                new Vector3(0.296f, -0.910f, -0.468f), new Vector3(-0.910f,  0.000f, -0.562f),
                new Vector3(-0.774f, -0.562f, -0.478f), new Vector3(0.000f, -1.070f,  0.000f),
                new Vector3(-0.629f, -0.865f,  0.000f), new Vector3(0.629f, -0.865f,  0.000f),
                new Vector3(-1.017f, -0.331f,  0.000f), new Vector3(0.957f,  0.000f, -0.478f),
                new Vector3(0.736f,  0.535f, -0.562f), new Vector3(1.017f, -0.331f,  0.000f),
                new Vector3(1.017f,  0.331f,  0.000f), new Vector3(-0.296f, -0.910f,  0.478f),
                new Vector3(0.281f, -0.865f,  0.562f), new Vector3(0.774f, -0.562f,  0.478f),
                new Vector3(-0.736f, -0.535f,  0.562f), new Vector3(0.910f,  0.000f,  0.562f),
                new Vector3(0.455f, -0.331f,  0.910f), new Vector3(-0.174f, -0.535f,  0.910f),
                new Vector3(0.629f,  0.865f,  0.000f), new Vector3(0.774f,  0.562f,  0.478f),
                new Vector3(0.455f,  0.331f,  0.910f), new Vector3(0.000f,  0.000f,  1.070f),
                new Vector3(-0.562f,  0.000f,  0.910f), new Vector3(-0.957f,  0.000f,  0.478f),
                new Vector3(0.281f,  0.865f,  0.562f), new Vector3(-0.174f,  0.535f,  0.910f),
                new Vector3(0.296f,  0.910f, -0.478f), new Vector3(-1.017f,  0.331f,  0.000f),
                new Vector3(-0.736f,  0.535f,  0.562f), new Vector3(-0.296f,  0.910f,  0.478f),
                new Vector3(0.000f,  1.070f,  0.000f), new Vector3(-0.281f,  0.865f, -0.562f),
                new Vector3(-0.774f,  0.562f, -0.478f), new Vector3(-0.629f,  0.865f,  0.000f),
            };

            int[] indices =
            {
                0,  1,  2,  0,  3,  1,  2,  4,  0,  0,  5,  3,  0,  4,  5,  1,  6,  2,
                3,  7,  1,  1,  8,  6,  1,  7,  8,  9,  4,  2,  2,  6, 10, 10,  9,  2,
                8, 11,  6,  6, 12, 10, 11, 12,  6,  7, 13,  8,  8, 13, 11, 10, 14,  9,
                10, 12, 14,  3, 15,  7,  5, 16,  3,  3, 16, 15, 15, 17,  7, 17, 13,  7,
                16, 18, 15, 15, 18, 17, 11, 19, 12, 13, 20, 11, 11, 20, 19, 17, 21, 13,
                13, 21, 20, 12, 19, 22, 12, 22, 14, 17, 23, 21, 18, 23, 17, 21, 24, 20,
                23, 24, 21, 20, 25, 19, 19, 25, 22, 24, 25, 20, 26, 18, 16, 18, 27, 23,
                26, 27, 18, 28, 24, 23, 27, 28, 23, 24, 29, 25, 28, 29, 24, 25, 30, 22,
                25, 29, 30, 14, 22, 31, 22, 30, 31, 32, 28, 27, 26, 32, 27, 33, 29, 28,
                30, 29, 33, 33, 28, 32, 34, 26, 16,  5, 34, 16, 14, 31, 35, 14, 35,  9,
                31, 30, 36, 30, 33, 36, 35, 31, 36, 37, 33, 32, 36, 33, 37, 38, 32, 26,
                34, 38, 26, 38, 37, 32,  5, 39, 34, 39, 38, 34,  4, 39,  5,  9, 40,  4,
                9, 35, 40,  4, 40, 39, 35, 36, 41, 41, 36, 37, 41, 37, 38, 40, 35, 41,
                40, 41, 39, 41, 38, 39,
            };


            Mesh mesh = new Mesh();
            mesh.indexFormat = IndexFormat.UInt16;
            mesh.vertices = positions;
            mesh.triangles = indices;

            return mesh;
        }

        static Mesh CreateHemisphereMesh()
        {
            // TODO reorder for pre&post-transform cache optimisation.
            // This capped hemisphere shape is in unit dimensions. It will be slightly inflated in the vertex shader
            // to fit the cone analytical shape.
            Vector3[] positions =
            {
                new Vector3(0.000000f, 0.000000f, 0.000000f), new Vector3(1.000000f, 0.000000f, 0.000000f),
                new Vector3(0.923880f, 0.382683f, 0.000000f), new Vector3(0.707107f, 0.707107f, 0.000000f),
                new Vector3(0.382683f, 0.923880f, 0.000000f), new Vector3(-0.000000f, 1.000000f, 0.000000f),
                new Vector3(-0.382684f, 0.923880f, 0.000000f), new Vector3(-0.707107f, 0.707107f, 0.000000f),
                new Vector3(-0.923880f, 0.382683f, 0.000000f), new Vector3(-1.000000f, -0.000000f, 0.000000f),
                new Vector3(-0.923880f, -0.382683f, 0.000000f), new Vector3(-0.707107f, -0.707107f, 0.000000f),
                new Vector3(-0.382683f, -0.923880f, 0.000000f), new Vector3(0.000000f, -1.000000f, 0.000000f),
                new Vector3(0.382684f, -0.923879f, 0.000000f), new Vector3(0.707107f, -0.707107f, 0.000000f),
                new Vector3(0.923880f, -0.382683f, 0.000000f), new Vector3(0.000000f, 0.000000f, 1.000000f),
                new Vector3(0.707107f, 0.000000f, 0.707107f), new Vector3(0.000000f, -0.707107f, 0.707107f),
                new Vector3(0.000000f, 0.707107f, 0.707107f), new Vector3(-0.707107f, 0.000000f, 0.707107f),
                new Vector3(0.816497f, -0.408248f, 0.408248f), new Vector3(0.408248f, -0.408248f, 0.816497f),
                new Vector3(0.408248f, -0.816497f, 0.408248f), new Vector3(0.408248f, 0.816497f, 0.408248f),
                new Vector3(0.408248f, 0.408248f, 0.816497f), new Vector3(0.816497f, 0.408248f, 0.408248f),
                new Vector3(-0.816497f, 0.408248f, 0.408248f), new Vector3(-0.408248f, 0.408248f, 0.816497f),
                new Vector3(-0.408248f, 0.816497f, 0.408248f), new Vector3(-0.408248f, -0.816497f, 0.408248f),
                new Vector3(-0.408248f, -0.408248f, 0.816497f), new Vector3(-0.816497f, -0.408248f, 0.408248f),
                new Vector3(0.000000f, -0.923880f, 0.382683f), new Vector3(0.923880f, 0.000000f, 0.382683f),
                new Vector3(0.000000f, -0.382683f, 0.923880f), new Vector3(0.382683f, 0.000000f, 0.923880f),
                new Vector3(0.000000f, 0.923880f, 0.382683f), new Vector3(0.000000f, 0.382683f, 0.923880f),
                new Vector3(-0.923880f, 0.000000f, 0.382683f), new Vector3(-0.382683f, 0.000000f, 0.923880f)
            };

            int[] indices =
            {
                0, 2, 1, 0, 3, 2, 0, 4, 3, 0, 5, 4, 0, 6, 5, 0,
                7, 6, 0, 8, 7, 0, 9, 8, 0, 10, 9, 0, 11, 10, 0, 12,
                11, 0, 13, 12, 0, 14, 13, 0, 15, 14, 0, 16, 15, 0, 1, 16,
                22, 23, 24, 25, 26, 27, 28, 29, 30, 31, 32, 33, 14, 24, 34, 35,
                22, 16, 36, 23, 37, 2, 27, 35, 38, 25, 4, 37, 26, 39, 6, 30,
                38, 40, 28, 8, 39, 29, 41, 10, 33, 40, 34, 31, 12, 41, 32, 36,
                15, 22, 24, 18, 23, 22, 19, 24, 23, 3, 25, 27, 20, 26, 25, 18,
                27, 26, 7, 28, 30, 21, 29, 28, 20, 30, 29, 11, 31, 33, 19, 32,
                31, 21, 33, 32, 13, 14, 34, 15, 24, 14, 19, 34, 24, 1, 35, 16,
                18, 22, 35, 15, 16, 22, 17, 36, 37, 19, 23, 36, 18, 37, 23, 1,
                2, 35, 3, 27, 2, 18, 35, 27, 5, 38, 4, 20, 25, 38, 3, 4,
                25, 17, 37, 39, 18, 26, 37, 20, 39, 26, 5, 6, 38, 7, 30, 6,
                20, 38, 30, 9, 40, 8, 21, 28, 40, 7, 8, 28, 17, 39, 41, 20,
                29, 39, 21, 41, 29, 9, 10, 40, 11, 33, 10, 21, 40, 33, 13, 34,
                12, 19, 31, 34, 11, 12, 31, 17, 41, 36, 21, 32, 41, 19, 36, 32
            };

            Mesh mesh = new Mesh();
            mesh.indexFormat = IndexFormat.UInt16;
            mesh.vertices = positions;
            mesh.triangles = indices;

            return mesh;
        }

        static Mesh CreateFullscreenMesh()
        {
            // TODO reorder for pre&post-transform cache optimisation.
            // Simple full-screen triangle.
            Vector3[] positions =
            {
                new Vector3(-1.0f,  1.0f, 0.0f),
                new Vector3(-1.0f, -3.0f, 0.0f),
                new Vector3(3.0f,  1.0f, 0.0f)
            };

            int[] indices = { 0, 1, 2 };

            Mesh mesh = new Mesh();
            mesh.indexFormat = IndexFormat.UInt16;
            mesh.vertices = positions;
            mesh.triangles = indices;

            return mesh;
        }
    }

    /*
    struct BitArray : System.IDisposable
    {
        NativeArray<uint> m_Mem; // ulong not supported in il2cpp???
        int m_BitCount;
        int m_IntCount;

        public BitArray(int bitCount, Allocator allocator, NativeArrayOptions options = NativeArrayOptions.ClearMemory)
        {
            m_BitCount = bitCount;
            m_IntCount = (bitCount + 31) >> 5;
            m_Mem = new NativeArray<uint>(m_IntCount, allocator, options);
        }

        public void Dispose()
        {
            m_Mem.Dispose();
        }

        public void Clear()
        {
            for (int i = 0; i < m_IntCount; ++i)
                m_Mem[i] = 0;
        }

        public bool IsSet(int bitIndex)
        {
            return (m_Mem[bitIndex >> 5] & (1u << (bitIndex & 31))) != 0;
        }

        public void Set(int bitIndex, bool val)
        {
            if (val)
                m_Mem[bitIndex >> 5] |= 1u << (bitIndex & 31);
            else
                m_Mem[bitIndex >> 5] &= ~(1u << (bitIndex & 31));
        }
    };
    */
}<|MERGE_RESOLUTION|>--- conflicted
+++ resolved
@@ -187,14 +187,9 @@
         internal int RenderHeight { get; set; }
 
         // Output lighting result.
-<<<<<<< HEAD
         internal RTHandle[] GbufferAttachments { get; set; }
         internal RTHandle[] DeferredInputAttachments { get; set; }
-=======
-        internal RenderTargetHandle[] GbufferAttachments { get; set; }
-        internal RenderTargetIdentifier[] DeferredInputAttachments { get; set; }
         internal bool[] DeferredInputIsTransient { get; set; }
->>>>>>> 9c37f8de
         // Input depth texture, also bound as read-only RT
         internal RTHandle DepthAttachment { get; set; }
         //
@@ -411,17 +406,12 @@
             {
                 this.DeferredInputAttachments = new RTHandle[4]
                 {
-<<<<<<< HEAD
                     GbufferAttachments[0], GbufferAttachments[1], GbufferAttachments[2], GbufferAttachments[4],
-=======
-                    this.GbufferAttachmentIdentifiers[0], this.GbufferAttachmentIdentifiers[1],
-                    this.GbufferAttachmentIdentifiers[2], this.DepthCopyTextureIdentifier
                 };
 
                 this.DeferredInputIsTransient = new bool[4]
                 {
                     true, true, true, false
->>>>>>> 9c37f8de
                 };
             }
             this.DepthAttachmentHandle = this.DepthAttachment;
