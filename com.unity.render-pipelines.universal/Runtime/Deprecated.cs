--- conflicted
+++ resolved
@@ -118,14 +118,11 @@
 #pragma warning disable 618 // Obsolete warning
         [Obsolete("This is obsolete, please use shadowCascadeCount instead.", false)]
         [SerializeField] ShadowCascadesOption m_ShadowCascades = ShadowCascadesOption.NoCascades;
-<<<<<<< HEAD
         /*
-=======
 
         /// <summary>
         /// Previously used insted of shadowCascadeCount. Please use that instead.
         /// </summary>
->>>>>>> d2d91462
         [Obsolete("This is obsolete, please use shadowCascadeCount instead.", false)]
         public ShadowCascadesOption shadowCascadeOption
         {
