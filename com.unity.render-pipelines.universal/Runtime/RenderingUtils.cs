--- conflicted
+++ resolved
@@ -488,13 +488,9 @@
             // Temporarily disabling depth resolve a driver bug on OSX when using some AMD graphics cards. Temporarily disabling depth resolve on that platform
             // TODO: re-enable once the issue is investigated/fixed
             if (Application.platform == RuntimePlatform.OSXEditor || Application.platform == RuntimePlatform.OSXPlayer)
-<<<<<<< HEAD
                 return false;
 
-            if (useRenderPassEnabled)
-=======
->>>>>>> 8dd9d578
-                return false;
+            return false;
 
             // Should we also check if the format has stencil and check stencil resolve capability only in that case?
             return SystemInfo.supportsMultisampleResolveDepth && SystemInfo.supportsMultisampleResolveStencil;
