using UnityEngine.Assertions;
using UnityEngine.Rendering.Universal.Internal;

namespace UnityEngine.Rendering.Universal
{
    internal enum DecalSurfaceData
    {
        [Tooltip("Decals will affect only base color and emission.")]
        Albedo,
        [Tooltip("Decals will affect only base color, normal and emission.")]
        AlbedoNormal,
        [Tooltip("Decals will affect base color, normal, metallic, ambient occlusion, smoothness and emission.")]
        AlbedoNormalMAOS,
    }

    internal enum DecalTechnique
    {
        Invalid,
        DBuffer,
        ScreenSpace,
        GBuffer,
    }

    internal enum DecalTechniqueOption
    {
        [Tooltip("Automatically selects technique based on build platform.")]
        Automatic,
        [Tooltip("Renders decals into DBuffer and then applied during opaque rendering. Requires DepthNormal prepass which makes not viable solution for the tile based renderers common on mobile.")]
        [InspectorName("DBuffer")]
        DBuffer,
        [Tooltip("Renders decals after opaque objects with normal reconstructed from depth. The decals are simply rendered as mesh on top of opaque ones, as result does not support blending per single surface data (etc. normal blending only).")]
        ScreenSpace,
    }

    [System.Serializable]
    internal class DBufferSettings
    {
        public DecalSurfaceData surfaceData = DecalSurfaceData.AlbedoNormalMAOS;
    }

    internal enum DecalNormalBlend
    {
        [Tooltip("Low quality of normal reconstruction (Uses 1 sample).")]
        Low,
        [Tooltip("Medium quality of normal reconstruction (Uses 5 samples).")]
        Medium,
        [Tooltip("High quality of normal reconstruction (Uses 9 samples).")]
        High,
    }

    [System.Serializable]
    internal class DecalScreenSpaceSettings
    {
        public DecalNormalBlend normalBlend = DecalNormalBlend.Low;
        public bool useGBuffer = true;
    }

    [System.Serializable]
    internal class DecalSettings
    {
        public DecalTechniqueOption technique = DecalTechniqueOption.Automatic;
        public float maxDrawDistance = 1000f;
        public DBufferSettings dBufferSettings;
        public DecalScreenSpaceSettings screenSpaceSettings;
    }

    internal class SharedDecalEntityManager : System.IDisposable
    {
        private DecalEntityManager m_DecalEntityManager;
        private int m_ReferenceCounter;

        public DecalEntityManager Get()
        {
            if (m_DecalEntityManager == null)
            {
                Assert.AreEqual(m_ReferenceCounter, 0);

                m_DecalEntityManager = new DecalEntityManager();

                var decalProjectors = GameObject.FindObjectsOfType<DecalProjector>();
                foreach (var decalProjector in decalProjectors)
                {
                    if (!decalProjector.isActiveAndEnabled || m_DecalEntityManager.IsValid(decalProjector.decalEntity))
                        continue;
                    decalProjector.decalEntity = m_DecalEntityManager.CreateDecalEntity(decalProjector);
                }

                DecalProjector.onDecalAdd += OnDecalAdd;
                DecalProjector.onDecalRemove += OnDecalRemove;
                DecalProjector.onDecalPropertyChange += OnDecalPropertyChange;
                DecalProjector.onDecalMaterialChange += OnDecalMaterialChange;
            }

            m_ReferenceCounter++;

            return m_DecalEntityManager;
        }

        public void Release(DecalEntityManager decalEntityManager)
        {
            if (m_ReferenceCounter == 0)
                return;

            m_ReferenceCounter--;

            if (m_ReferenceCounter == 0)
            {
                Dispose();
            }
        }

        public void Dispose()
        {
            m_DecalEntityManager.Dispose();
            m_DecalEntityManager = null;
            m_ReferenceCounter = 0;

            DecalProjector.onDecalAdd -= OnDecalAdd;
            DecalProjector.onDecalRemove -= OnDecalRemove;
            DecalProjector.onDecalPropertyChange -= OnDecalPropertyChange;
            DecalProjector.onDecalMaterialChange -= OnDecalMaterialChange;
        }

        private void OnDecalAdd(DecalProjector decalProjector)
        {
            if (!m_DecalEntityManager.IsValid(decalProjector.decalEntity))
                decalProjector.decalEntity = m_DecalEntityManager.CreateDecalEntity(decalProjector);
        }

        private void OnDecalRemove(DecalProjector decalProjector)
        {
            m_DecalEntityManager.DestroyDecalEntity(decalProjector.decalEntity);
        }

        private void OnDecalPropertyChange(DecalProjector decalProjector)
        {
            if (m_DecalEntityManager.IsValid(decalProjector.decalEntity))
                m_DecalEntityManager.UpdateDecalEntityData(decalProjector.decalEntity, decalProjector);
        }

        private void OnDecalMaterialChange(DecalProjector decalProjector)
        {
            // Decal will end up in new chunk after material change
            OnDecalRemove(decalProjector);
            OnDecalAdd(decalProjector);
        }
    }

    [DisallowMultipleRendererFeature("Decal")]
    [Tooltip("With this Renderer Feature, Unity can project specific Materials (decals) onto other objects in the Scene.")]
    internal class DecalRendererFeature : ScriptableRendererFeature
    {
        private static SharedDecalEntityManager sharedDecalEntityManager { get; } = new SharedDecalEntityManager();

        [SerializeField]
        private DecalSettings m_Settings = new DecalSettings();

        [SerializeField]
        [HideInInspector]
        [Reload("Shaders/Utils/CopyDepth.shader")]
        private Shader m_CopyDepthPS;

        [SerializeField]
        [HideInInspector]
        [Reload("Runtime/Decal/DBuffer/DBufferClear.shader")]
        private Shader m_DBufferClear;

        private DecalTechnique m_Technique = DecalTechnique.Invalid;
        private DBufferSettings m_DBufferSettings;
        private DecalScreenSpaceSettings m_ScreenSpaceSettings;
        private bool m_RecreateSystems;

        private CopyDepthPass m_CopyDepthPass;
        private DecalPreviewPass m_DecalPreviewPass;
        private Material m_CopyDepthMaterial;

        // Entities
        private DecalEntityManager m_DecalEntityManager;
        private DecalUpdateCachedSystem m_DecalUpdateCachedSystem;
        private DecalUpdateCullingGroupSystem m_DecalUpdateCullingGroupSystem;
        private DecalUpdateCulledSystem m_DecalUpdateCulledSystem;
        private DecalCreateDrawCallSystem m_DecalCreateDrawCallSystem;
        private DecalDrawErrorSystem m_DrawErrorSystem;

        // DBuffer
        private DBufferRenderPass m_DBufferRenderPass;
        private DecalForwardEmissivePass m_ForwardEmissivePass;
        private DecalDrawDBufferSystem m_DecalDrawDBufferSystem;
        private DecalDrawFowardEmissiveSystem m_DecalDrawForwardEmissiveSystem;
        private Material m_DBufferClearMaterial;

        // Screen Space
        private DecalScreenSpaceRenderPass m_ScreenSpaceDecalRenderPass;
        private DecalDrawScreenSpaceSystem m_DecalDrawScreenSpaceSystem;
        private DecalSkipCulledSystem m_DecalSkipCulledSystem;

        // GBuffer
        private DecalGBufferRenderPass m_GBufferRenderPass;
        private DecalDrawGBufferSystem m_DrawGBufferSystem;
        private DeferredLights m_DeferredLights;

        internal bool intermediateRendering => m_Technique == DecalTechnique.DBuffer;

        public override void Create()
        {
#if UNITY_EDITOR
            ResourceReloader.TryReloadAllNullIn(this, UniversalRenderPipelineAsset.packagePath);
#endif
            m_DecalPreviewPass = new DecalPreviewPass();
            m_RecreateSystems = true;
        }

        internal DBufferSettings GetDBufferSettings()
        {
            if (m_Settings.technique == DecalTechniqueOption.Automatic)
            {
                return new DBufferSettings() { surfaceData = DecalSurfaceData.AlbedoNormalMAOS };
            }
            else
            {
                return m_Settings.dBufferSettings;
            }
        }

        internal DecalScreenSpaceSettings GetScreenSpaceSettings()
        {
            if (m_Settings.technique == DecalTechniqueOption.Automatic)
            {
                return new DecalScreenSpaceSettings()
                {
                    normalBlend = DecalNormalBlend.Low,
                    useGBuffer = false,
                };
            }
            else
            {
                return m_Settings.screenSpaceSettings;
            }
        }

        internal DecalTechnique GetTechnique(ScriptableRendererData renderer)
        {
            var universalRenderer = renderer as UniversalRendererData;
            if (universalRenderer == null)
            {
                Debug.LogError("Only universal renderer supports Decal renderer feature.");
                return DecalTechnique.Invalid;
            }

            bool isDeferred = universalRenderer.renderingMode == RenderingMode.Deferred;
            return GetTechnique(isDeferred);
        }

        internal DecalTechnique GetTechnique(ScriptableRenderer renderer)
        {
            var universalRenderer = renderer as UniversalRenderer;
            if (universalRenderer == null)
            {
                Debug.LogError("Only universal renderer supports Decal renderer feature.");
                return DecalTechnique.Invalid;
            }

            bool isDeferred = universalRenderer.renderingMode == RenderingMode.Deferred;
            return GetTechnique(isDeferred);
        }

        private DecalTechnique GetTechnique(bool isDeferred)
        {
            if (SystemInfo.graphicsDeviceType == GraphicsDeviceType.OpenGLES2)
            {
                Debug.LogError("Decals are not supported with OpenGLES2.");
                return DecalTechnique.Invalid;
            }

            DecalTechnique technique = DecalTechnique.Invalid;
            switch (m_Settings.technique)
            {
                case DecalTechniqueOption.Automatic:
                    if (IsAutomaticDBuffer())
                        technique = DecalTechnique.DBuffer;
                    else
                        technique = DecalTechnique.ScreenSpace;
                    break;
                case DecalTechniqueOption.ScreenSpace:
                    if (m_Settings.screenSpaceSettings.useGBuffer && isDeferred)
                        technique = DecalTechnique.GBuffer;
                    else
                        technique = DecalTechnique.ScreenSpace;
                    break;
                case DecalTechniqueOption.DBuffer:
                    technique = DecalTechnique.DBuffer;
                    break;
            }

            bool mrt4 = SystemInfo.supportedRenderTargetCount >= 4;
            if (technique == DecalTechnique.DBuffer && !mrt4)
            {
                Debug.LogError("Decal DBuffer technique requires MRT4 support.");
                return DecalTechnique.Invalid;
            }

            if (technique == DecalTechnique.GBuffer && !mrt4)
            {
                Debug.LogError("Decal useGBuffer option requires MRT4 support.");
                return DecalTechnique.Invalid;
            }

            return technique;
        }

        private bool IsAutomaticDBuffer()
        {
#if UNITY_EDITOR
            var selectedBuildTargetGroup = UnityEditor.EditorUserBuildSettings.selectedBuildTargetGroup;
            if (selectedBuildTargetGroup == UnityEditor.BuildTargetGroup.Standalone)
                return true;
            if (selectedBuildTargetGroup == UnityEditor.BuildTargetGroup.GameCoreXboxOne)
                return true;
            if (selectedBuildTargetGroup == UnityEditor.BuildTargetGroup.GameCoreXboxSeries)
                return true;
            if (selectedBuildTargetGroup == UnityEditor.BuildTargetGroup.PS4)
                return true;
            if (selectedBuildTargetGroup == UnityEditor.BuildTargetGroup.PS5)
                return true;
            if (selectedBuildTargetGroup == UnityEditor.BuildTargetGroup.WSA)
                return true;
            return false;
#else
            return SystemInfo.deviceType == DeviceType.Desktop || SystemInfo.deviceType == DeviceType.Console;
#endif
        }

        private void RecreateSystemsIfNeeded(ScriptableRenderer renderer, in CameraData cameraData)
        {
            if (!m_RecreateSystems)
                return;

            m_Technique = GetTechnique(renderer);
            m_DBufferSettings = GetDBufferSettings();
            m_ScreenSpaceSettings = GetScreenSpaceSettings();

            m_CopyDepthMaterial = CoreUtils.CreateEngineMaterial(m_CopyDepthPS);
            m_CopyDepthPass = new CopyDepthPass(RenderPassEvent.AfterRenderingPrePasses, m_CopyDepthMaterial);

            m_DBufferClearMaterial = CoreUtils.CreateEngineMaterial(m_DBufferClear);

            if (m_DecalEntityManager == null)
            {
                m_DecalEntityManager = sharedDecalEntityManager.Get();
            }

            m_DecalUpdateCachedSystem = new DecalUpdateCachedSystem(m_DecalEntityManager);
            m_DecalUpdateCulledSystem = new DecalUpdateCulledSystem(m_DecalEntityManager);
            m_DecalCreateDrawCallSystem = new DecalCreateDrawCallSystem(m_DecalEntityManager, m_Settings.maxDrawDistance);

            if (intermediateRendering)
            {
                m_DecalUpdateCullingGroupSystem = new DecalUpdateCullingGroupSystem(m_DecalEntityManager, m_Settings.maxDrawDistance);
            }
            else
            {
                m_DecalSkipCulledSystem = new DecalSkipCulledSystem(m_DecalEntityManager);
            }

            m_DrawErrorSystem = new DecalDrawErrorSystem(m_DecalEntityManager, m_Technique);

            var universalRenderer = renderer as UniversalRenderer;
            Assert.IsNotNull(universalRenderer);

            switch (m_Technique)
            {
                case DecalTechnique.ScreenSpace:
                    m_CopyDepthPass = new CopyDepthPass(RenderPassEvent.AfterRenderingOpaques, m_DBufferClearMaterial);
                    m_DecalDrawScreenSpaceSystem = new DecalDrawScreenSpaceSystem(m_DecalEntityManager);
                    m_ScreenSpaceDecalRenderPass = new DecalScreenSpaceRenderPass(m_ScreenSpaceSettings, intermediateRendering ? m_DecalDrawScreenSpaceSystem : null);
                    break;

                case DecalTechnique.GBuffer:

                    m_DeferredLights = universalRenderer.deferredLights;

                    m_CopyDepthPass = new CopyDepthPass(RenderPassEvent.AfterRenderingOpaques, m_DBufferClearMaterial);
                    m_DrawGBufferSystem = new DecalDrawGBufferSystem(m_DecalEntityManager);
                    m_GBufferRenderPass = new DecalGBufferRenderPass(m_ScreenSpaceSettings, intermediateRendering ? m_DrawGBufferSystem : null);
                    break;

                case DecalTechnique.DBuffer:
                    m_DecalDrawDBufferSystem = new DecalDrawDBufferSystem(m_DecalEntityManager);
                    m_DBufferRenderPass = new DBufferRenderPass(m_DBufferClearMaterial, m_DBufferSettings, m_DecalDrawDBufferSystem);

                    m_DecalDrawForwardEmissiveSystem = new DecalDrawFowardEmissiveSystem(m_DecalEntityManager);
                    m_ForwardEmissivePass = new DecalForwardEmissivePass(m_DecalDrawForwardEmissiveSystem);

                    if (universalRenderer.actualRenderingMode == RenderingMode.Deferred)
                    {
                        m_DBufferRenderPass.deferredLights = universalRenderer.deferredLights;
                        m_DBufferRenderPass.deferredLights.DisableFramebufferFetchInput();
                    }
                    break;
            }

            m_RecreateSystems = false;
        }

        public override void OnCameraPreCull(ScriptableRenderer renderer, in CameraData cameraData)
        {
            if (cameraData.cameraType == CameraType.Preview)
                return;

            RecreateSystemsIfNeeded(renderer, cameraData);

            m_DecalEntityManager.Update();


            m_DecalUpdateCachedSystem.Execute();

            if (intermediateRendering)
            {
                m_DecalUpdateCullingGroupSystem.Execute(cameraData.camera);
            }
            else
            {
                m_DecalSkipCulledSystem.Execute(cameraData.camera);
                m_DecalCreateDrawCallSystem.Execute();

                if (m_Technique == DecalTechnique.ScreenSpace)
                {
                    m_DecalDrawScreenSpaceSystem.Execute(cameraData);
                }
                else if (m_Technique == DecalTechnique.GBuffer)
                {
                    m_DrawGBufferSystem.Execute(cameraData);
                }
            }

            m_DrawErrorSystem.Execute(cameraData);
        }

        public override void AddRenderPasses(ScriptableRenderer renderer, ref RenderingData renderingData)
        {
            if (renderingData.cameraData.cameraType == CameraType.Preview)
            {
                renderer.EnqueuePass(m_DecalPreviewPass);
                return;
            }

            RecreateSystemsIfNeeded(renderer, renderingData.cameraData);

            if (intermediateRendering)
            {
                m_DecalUpdateCulledSystem.Execute();
                m_DecalCreateDrawCallSystem.Execute();
            }

            switch (m_Technique)
            {
                case DecalTechnique.ScreenSpace:
                    renderer.EnqueuePass(m_ScreenSpaceDecalRenderPass);
                    break;
                case DecalTechnique.GBuffer:
                    m_GBufferRenderPass.Setup(m_DeferredLights);
                    renderer.EnqueuePass(m_GBufferRenderPass);
                    break;
                case DecalTechnique.DBuffer:
<<<<<<< HEAD
=======
                    var universalRenderer = renderer as UniversalRenderer;
                    if (universalRenderer.actualRenderingMode == RenderingMode.Deferred)
                    {
                        m_CopyDepthPass.Setup(
                            new RenderTargetHandle(m_DBufferRenderPass.cameraDepthAttachmentIndentifier),
                            new RenderTargetHandle(m_DBufferRenderPass.cameraDepthTextureIndentifier)
                        );
                    }
                    else
                    {
                        m_CopyDepthPass.Setup(
                            new RenderTargetHandle(m_DBufferRenderPass.cameraDepthTextureIndentifier),
                            new RenderTargetHandle(m_DBufferRenderPass.dBufferDepthIndentifier)
                        );

                        m_CopyDepthPass.CopyToDepth = true;
                    }
                    m_CopyDepthPass.MssaSamples = 1;

>>>>>>> 9c37f8de
                    renderer.EnqueuePass(m_CopyDepthPass);
                    renderer.EnqueuePass(m_DBufferRenderPass);
                    renderer.EnqueuePass(m_ForwardEmissivePass);
                    break;
            }
        }

<<<<<<< HEAD
        public override void SetupRenderPasses(ScriptableRenderer renderer, in RenderingData renderingData)
        {
            if (m_Technique == DecalTechnique.DBuffer)
            {
                var universalRenderer = renderer as UniversalRenderer;
                if (universalRenderer.actualRenderingMode == RenderingMode.Deferred)
                    m_CopyDepthPass.Setup(
                        renderer.cameraDepthTargetHandle,
                        universalRenderer.m_DepthTexture
                    );
                else
                    m_CopyDepthPass.Setup(
                        universalRenderer.m_DepthTexture,
                        m_DBufferRenderPass.dBufferColorHandle
                    );
                m_CopyDepthPass.MssaSamples = 1;
            }
=======
        internal override bool SupportsNativeRenderPass()
        {
            return m_Technique == DecalTechnique.GBuffer || m_Technique == DecalTechnique.ScreenSpace;
>>>>>>> 9c37f8de
        }

        protected override void Dispose(bool disposing)
        {
            CoreUtils.Destroy(m_CopyDepthMaterial);
            CoreUtils.Destroy(m_DBufferClearMaterial);

            if (m_DecalEntityManager != null)
            {
                m_DecalEntityManager = null;
                sharedDecalEntityManager.Release(m_DecalEntityManager);
            }
        }
    }
}<|MERGE_RESOLUTION|>--- conflicted
+++ resolved
@@ -462,28 +462,6 @@
                     renderer.EnqueuePass(m_GBufferRenderPass);
                     break;
                 case DecalTechnique.DBuffer:
-<<<<<<< HEAD
-=======
-                    var universalRenderer = renderer as UniversalRenderer;
-                    if (universalRenderer.actualRenderingMode == RenderingMode.Deferred)
-                    {
-                        m_CopyDepthPass.Setup(
-                            new RenderTargetHandle(m_DBufferRenderPass.cameraDepthAttachmentIndentifier),
-                            new RenderTargetHandle(m_DBufferRenderPass.cameraDepthTextureIndentifier)
-                        );
-                    }
-                    else
-                    {
-                        m_CopyDepthPass.Setup(
-                            new RenderTargetHandle(m_DBufferRenderPass.cameraDepthTextureIndentifier),
-                            new RenderTargetHandle(m_DBufferRenderPass.dBufferDepthIndentifier)
-                        );
-
-                        m_CopyDepthPass.CopyToDepth = true;
-                    }
-                    m_CopyDepthPass.MssaSamples = 1;
-
->>>>>>> 9c37f8de
                     renderer.EnqueuePass(m_CopyDepthPass);
                     renderer.EnqueuePass(m_DBufferRenderPass);
                     renderer.EnqueuePass(m_ForwardEmissivePass);
@@ -491,7 +469,11 @@
             }
         }
 
-<<<<<<< HEAD
+        internal override bool SupportsNativeRenderPass()
+        {
+            return m_Technique == DecalTechnique.GBuffer || m_Technique == DecalTechnique.ScreenSpace;
+        }
+
         public override void SetupRenderPasses(ScriptableRenderer renderer, in RenderingData renderingData)
         {
             if (m_Technique == DecalTechnique.DBuffer)
@@ -509,11 +491,6 @@
                     );
                 m_CopyDepthPass.MssaSamples = 1;
             }
-=======
-        internal override bool SupportsNativeRenderPass()
-        {
-            return m_Technique == DecalTechnique.GBuffer || m_Technique == DecalTechnique.ScreenSpace;
->>>>>>> 9c37f8de
         }
 
         protected override void Dispose(bool disposing)
