--- conflicted
+++ resolved
@@ -465,30 +465,6 @@
                     renderer.EnqueuePass(m_GBufferRenderPass);
                     break;
                 case DecalTechnique.DBuffer:
-<<<<<<< HEAD
-=======
-                    var universalRenderer = renderer as UniversalRenderer;
-                    if (universalRenderer.actualRenderingMode == RenderingMode.Deferred)
-                    {
-                        m_CopyDepthPass.Setup(
-                            m_DBufferRenderPass.cameraDepthAttachment,
-                            m_DBufferRenderPass.cameraDepthTexture
-                        );
-
-                        m_CopyDepthPass.AllocateRT = false;
-                    }
-                    else
-                    {
-                        m_CopyDepthPass.Setup(
-                            m_DBufferRenderPass.cameraDepthTexture,
-                            m_DBufferRenderPass.dBufferDepth
-                        );
-
-                        m_CopyDepthPass.CopyToDepth = true;
-                    }
-                    m_CopyDepthPass.MssaSamples = 1;
-
->>>>>>> 032c36f8
                     renderer.EnqueuePass(m_CopyDepthPass);
                     renderer.EnqueuePass(m_DBufferRenderPass);
                     renderer.EnqueuePass(m_ForwardEmissivePass);
@@ -515,7 +491,7 @@
                 {
                     m_CopyDepthPass.Setup(
                         universalRenderer.m_DepthTexture,
-                        m_DBufferRenderPass.dBufferColorHandle
+                        m_DBufferRenderPass.dBufferDepth
                     );
                     m_CopyDepthPass.CopyToDepth = true;
                 }
