--- conflicted
+++ resolved
@@ -93,11 +93,7 @@
             renderer.EnqueuePass(renderObjectsPass);
         }
 
-<<<<<<< HEAD
-        public override bool SupportsNativeRenderPass()
-=======
         internal override bool SupportsNativeRenderPass()
->>>>>>> f6d6981b
         {
             return true;
         }
