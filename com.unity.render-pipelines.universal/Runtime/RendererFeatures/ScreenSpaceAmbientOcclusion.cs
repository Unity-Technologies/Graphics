--- conflicted
+++ resolved
@@ -257,24 +257,8 @@
                 using (new ProfilingScope(cmd, m_ProfilingSampler))
                 {
                     CoreUtils.SetKeyword(cmd, ShaderKeywordStrings.ScreenSpaceOcclusion, true);
-
-<<<<<<< HEAD
-=======
-                    // Blit has logic to flip projection matrix when rendering to render texture.
-                    // Currently the y-flip is handled in CopyDepthPass.hlsl by checking _ProjectionParams.x
-                    // If you replace this Blit with a Draw* that sets projection matrix double check
-                    // to also update shader.
-                    // scaleBias.x = flipSign
-                    // scaleBias.y = scale
-                    // scaleBias.z = bias
-                    // scaleBias.w = unused
-                    float flipSign = (renderingData.cameraData.IsCameraProjectionMatrixFlipped()) ? -1.0f : 1.0f;
-                    Vector4 scaleBias = (flipSign < 0.0f) ? new Vector4(flipSign, 1.0f, -1.0f, 1.0f) : new Vector4(flipSign, 0.0f, 1.0f, 1.0f);
-                    cmd.SetGlobalVector(s_ScaleBiasID, scaleBias);
-
                     PostProcessUtils.SetSourceSize(cmd, m_Descriptor);
 
->>>>>>> e1b5665c
                     // Execute the SSAO
                     Render(cmd, m_SSAOTexture1Target, ShaderPasses.AO);
 
