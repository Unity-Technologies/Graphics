--- conflicted
+++ resolved
@@ -127,17 +127,10 @@
             /// <inheritdoc/>
             public override void OnCameraSetup(CommandBuffer cmd, ref RenderingData renderingData)
             {
-<<<<<<< HEAD
                 var desc = renderingData.cameraData.cameraTargetDescriptor;
                 desc.depthBufferBits = 0;
                 desc.msaaSamples = 1;
-                desc.graphicsFormat = RenderingUtils.SupportsGraphicsFormat(GraphicsFormat.R8_UNorm, FormatUsage.Linear, FormatUsage.Render)
-=======
-                m_RenderTextureDescriptor = renderingData.cameraData.cameraTargetDescriptor;
-                m_RenderTextureDescriptor.depthBufferBits = 0;
-                m_RenderTextureDescriptor.msaaSamples = 1;
-                m_RenderTextureDescriptor.graphicsFormat = RenderingUtils.SupportsGraphicsFormat(GraphicsFormat.R8_UNorm, FormatUsage.Linear | FormatUsage.Render)
->>>>>>> 6dc0ddc4
+                desc.graphicsFormat = RenderingUtils.SupportsGraphicsFormat(GraphicsFormat.R8_UNorm, FormatUsage.Linear | FormatUsage.Render)
                     ? GraphicsFormat.R8_UNorm
                     : GraphicsFormat.B8G8R8A8_UNorm;
 
