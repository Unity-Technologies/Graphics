--- conflicted
+++ resolved
@@ -142,7 +142,6 @@
             }
         }
 
-<<<<<<< HEAD
         internal void UpdateFinalStoreActions(int[] currentMergeablePasses, CameraData cameraData)
         {
             for (int i = 0; i < 8; ++i)
@@ -184,10 +183,7 @@
             }
         }
 
-        internal void SetNativeRenderPassMRTAttachmentList(ScriptableRenderPass renderPass, ref CameraData cameraData, uint validColorBuffersCount, bool needCustomCameraColorClear, ClearFlag clearFlag)
-=======
         internal void SetNativeRenderPassMRTAttachmentList(ScriptableRenderPass renderPass, ref CameraData cameraData, bool needCustomCameraColorClear, ClearFlag clearFlag)
->>>>>>> 483bda2b
         {
             using (new ProfilingScope(null, Profiling.setMRTAttachmentsList))
             {
@@ -216,27 +212,14 @@
                     for (int i = 0; i < pass.m_InputAttachmentIndices.Length; ++i)
                         pass.m_InputAttachmentIndices[i] = -1;
 
-<<<<<<< HEAD
-=======
                     uint validColorBuffersCount = RenderingUtils.GetValidColorBufferCount(pass.colorAttachments);
-                    // TODO: review the lastPassToBB logic to mak it work with merged passes
-                    bool isLastPassToBB = false;
-
->>>>>>> 483bda2b
+
                     for (int i = 0; i < validColorBuffersCount; ++i)
                     {
                         AttachmentDescriptor currentAttachmentDescriptor =
                             new AttachmentDescriptor(pass.renderTargetFormat[i] != GraphicsFormat.None ? pass.renderTargetFormat[i] : GetDefaultGraphicsFormat(cameraData));
 
-<<<<<<< HEAD
-                        int existingAttachmentIndex = FindAttachmentDescriptorIndexInList(currentAttachmentIdx,
-                            currentAttachmentDescriptor, m_ActiveColorAttachmentDescriptors);
-=======
-                        // if this is the current camera's last pass, also check if one of the RTs is the backbuffer (BuiltinRenderTextureType.CameraTarget)
-                        isLastPassToBB |=  pass.isLastPass && (pass.colorAttachments[i] == BuiltinRenderTextureType.CameraTarget);
-
                         int existingAttachmentIndex = FindAttachmentDescriptorIndexInList(pass.colorAttachments[i], m_ActiveColorAttachmentDescriptors);
->>>>>>> 483bda2b
 
                         if (m_UseOptimizedStoreActions)
                             currentAttachmentDescriptor.storeAction = m_FinalColorStoreAction[i];
