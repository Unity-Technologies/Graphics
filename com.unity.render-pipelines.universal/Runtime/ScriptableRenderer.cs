using System;
using System.Diagnostics;
using System.Collections.Generic;
using Unity.Collections;
using UnityEngine.Scripting.APIUpdating;

namespace UnityEngine.Rendering.Universal
{
    /// <summary>
    ///  Class <c>ScriptableRenderer</c> implements a rendering strategy. It describes how culling and lighting works and
    /// the effects supported.
    ///
    ///  A renderer can be used for all cameras or be overridden on a per-camera basis. It will implement light culling and setup
    /// and describe a list of <c>ScriptableRenderPass</c> to execute in a frame. The renderer can be extended to support more effect with additional
    ///  <c>ScriptableRendererFeature</c>. Resources for the renderer are serialized in <c>ScriptableRendererData</c>.
    ///
    /// he renderer resources are serialized in <c>ScriptableRendererData</c>.
    /// <seealso cref="ScriptableRendererData"/>
    /// <seealso cref="ScriptableRendererFeature"/>
    /// <seealso cref="ScriptableRenderPass"/>
    /// </summary>
    [MovedFrom("UnityEngine.Rendering.LWRP")] public abstract class ScriptableRenderer : IDisposable
    {
        /// <summary>
        /// Configures the supported features for this renderer. When creating custom renderers
        /// for Universal Render Pipeline you can choose to opt-in or out for specific features.
        /// </summary>
        public class RenderingFeatures
        {
            /// <summary>
            /// This setting controls if the camera editor should display the camera stack category.
            /// Renderers that don't support camera stacking will only render camera of type CameraRenderType.Base
            /// <see cref="CameraRenderType"/>
            /// <seealso cref="UniversalAdditionalCameraData.cameraStack"/>
            /// </summary>
            public bool cameraStacking { get; set; } = false;
        }

        /// <summary>
        /// The renderer we are currently rendering with, for low-level render control only.
        /// <c>current</c> is null outside rendering scope.
        /// Similar to https://docs.unity3d.com/ScriptReference/Camera-current.html
        /// </summary>
        internal static ScriptableRenderer current = null;

        /// <summary>
        /// Set camera matrices. This method will set <c>UNITY_MATRIX_V</c>, <c>UNITY_MATRIX_P</c>, <c>UNITY_MATRIX_VP</c> to camera matrices.
        /// Additionally this will also set <c>unity_CameraProjection</c> and <c>unity_CameraProjection</c>.
        /// If <c>setInverseMatrices</c> is set to true this function will also set <c>UNITY_MATRIX_I_V</c> and <c>UNITY_MATRIX_I_VP</c>.
        /// This function has no effect when rendering in stereo. When in stereo rendering you cannot override camera matrices.
        /// If you need to set general purpose view and projection matrices call <see cref="SetViewAndProjectionMatrices(CommandBuffer, Matrix4x4, Matrix4x4, bool)"/> instead.
        /// </summary>
        /// <param name="cmd">CommandBuffer to submit data to GPU.</param>
        /// <param name="cameraData">CameraData containing camera matrices information.</param>
        /// <param name="setInverseMatrices">Set this to true if you also need to set inverse camera matrices.</param>
        public static void SetCameraMatrices(CommandBuffer cmd, ref CameraData cameraData, bool setInverseMatrices)
        {
            // We cannot override camera matrices in VR. They are set using context.SetupCameraProperties until XR Pure SDK lands.
            if (cameraData.isStereoEnabled)
                return;

            Matrix4x4 viewMatrix = cameraData.GetViewMatrix();
            Matrix4x4 projectionMatrix = cameraData.GetProjectionMatrix();

            // TODO: Investigate why SetViewAndProjectionMatrices is causing y-flip / winding order issue
            // for now using cmd.SetViewProjecionMatrices
            //SetViewAndProjectionMatrices(cmd, viewMatrix, cameraData.GetDeviceProjectionMatrix(), setInverseMatrices);
            cmd.SetViewProjectionMatrices(viewMatrix, projectionMatrix);

            if (setInverseMatrices)
            {
<<<<<<< HEAD
                // There's an inconsistency in handedness between unity_matrixV and unity_WorldToCamera
                // Unity changes the handedness of unity_WorldToCamera (see Camera::CalculateMatrixShaderProps)
                // we will also change it here to avoid breaking existing shaders. (case 1257518)
                Matrix4x4 worldToCameraMatrix = Matrix4x4.Scale(new Vector3(1.0f, 1.0f, -1.0f)) * viewMatrix;
                Matrix4x4 cameraToWorldMatrix = worldToCameraMatrix.inverse;
                cmd.SetGlobalMatrix(ShaderPropertyId.worldToCameraMatrix, worldToCameraMatrix);
                cmd.SetGlobalMatrix(ShaderPropertyId.cameraToWorldMatrix, cameraToWorldMatrix);
=======
                Matrix4x4 inverseViewMatrix = Matrix4x4.Inverse(viewMatrix);
                cmd.SetGlobalMatrix(ShaderPropertyId.cameraToWorldMatrix, inverseViewMatrix);
>>>>>>> e2439545

                Matrix4x4 viewAndProjectionMatrix = cameraData.GetGPUProjectionMatrix() * viewMatrix;
                Matrix4x4 inverseViewProjection = Matrix4x4.Inverse(viewAndProjectionMatrix);
                cmd.SetGlobalMatrix(ShaderPropertyId.inverseViewAndProjectionMatrix, inverseViewProjection);
            }

            // TODO: missing unity_CameraWorldClipPlanes[6], currently set by context.SetupCameraProperties
        }

        /// <summary>
        /// Set camera and screen shader variables as described in https://docs.unity3d.com/Manual/SL-UnityShaderVariables.html
        /// </summary>
        /// <param name="cmd">CommandBuffer to submit data to GPU.</param>
        /// <param name="cameraData">CameraData containing camera matrices information.</param>
        void SetPerCameraShaderVariables(CommandBuffer cmd, ref CameraData cameraData)
        {
            Camera camera = cameraData.camera;

            Rect pixelRect = cameraData.pixelRect;
            float scaledCameraWidth = (float)pixelRect.width * cameraData.renderScale;
            float scaledCameraHeight = (float)pixelRect.height * cameraData.renderScale;
            float cameraWidth = (float)pixelRect.width;
            float cameraHeight = (float)pixelRect.height;

            float near = camera.nearClipPlane;
            float far = camera.farClipPlane;
            float invNear = Mathf.Approximately(near, 0.0f) ? 0.0f : 1.0f / near;
            float invFar = Mathf.Approximately(far, 0.0f) ? 0.0f : 1.0f / far;
            float isOrthographic = camera.orthographic ? 1.0f : 0.0f;

            // From http://www.humus.name/temp/Linearize%20depth.txt
            // But as depth component textures on OpenGL always return in 0..1 range (as in D3D), we have to use
            // the same constants for both D3D and OpenGL here.
            // OpenGL would be this:
            // zc0 = (1.0 - far / near) / 2.0;
            // zc1 = (1.0 + far / near) / 2.0;
            // D3D is this:
            float zc0 = 1.0f - far * invNear;
            float zc1 = far * invNear;

            Vector4 zBufferParams = new Vector4(zc0, zc1, zc0 * invFar, zc1 * invFar);

            if (SystemInfo.usesReversedZBuffer)
            {
                zBufferParams.y += zBufferParams.x;
                zBufferParams.x = -zBufferParams.x;
                zBufferParams.w += zBufferParams.z;
                zBufferParams.z = -zBufferParams.z;
            }

            // Projection flip sign logic is very deep in GfxDevice::SetInvertProjectionMatrix
            // For now we don't deal with _ProjectionParams.x and let SetupCameraProperties handle it.
            // We need to enable this when we remove SetupCameraProperties
            // float projectionFlipSign = ???
            // Vector4 projectionParams = new Vector4(projectionFlipSign, near, far, 1.0f * invFar);
            // cmd.SetGlobalVector(ShaderPropertyId.projectionParams, projectionParams);

            Vector4 orthoParams = new Vector4(camera.orthographicSize * cameraData.aspectRatio, camera.orthographicSize, 0.0f, isOrthographic);

            // Camera and Screen variables as described in https://docs.unity3d.com/Manual/SL-UnityShaderVariables.html
            cmd.SetGlobalVector(ShaderPropertyId.worldSpaceCameraPos, camera.transform.position);
            cmd.SetGlobalVector(ShaderPropertyId.screenParams, new Vector4(cameraWidth, cameraHeight, 1.0f + 1.0f / cameraWidth, 1.0f + 1.0f / cameraHeight));
            cmd.SetGlobalVector(ShaderPropertyId.scaledScreenParams, new Vector4(scaledCameraWidth, scaledCameraHeight, 1.0f + 1.0f / scaledCameraWidth, 1.0f + 1.0f / scaledCameraHeight));
            cmd.SetGlobalVector(ShaderPropertyId.zBufferParams, zBufferParams);
            cmd.SetGlobalVector(ShaderPropertyId.orthoParams, orthoParams);
        }

        /// <summary>
        /// Set shader time variables as described in https://docs.unity3d.com/Manual/SL-UnityShaderVariables.html
        /// </summary>
        /// <param name="cmd">CommandBuffer to submit data to GPU.</param>
        /// <param name="time">Time.</param>
        /// <param name="deltaTime">Delta time.</param>
        /// <param name="smoothDeltaTime">Smooth delta time.</param>
        void SetShaderTimeValues(CommandBuffer cmd, float time, float deltaTime, float smoothDeltaTime)
        {
            float timeEights = time / 8f;
            float timeFourth = time / 4f;
            float timeHalf = time / 2f;

            // Time values
            Vector4 timeVector = time * new Vector4(1f / 20f, 1f, 2f, 3f);
            Vector4 sinTimeVector = new Vector4(Mathf.Sin(timeEights), Mathf.Sin(timeFourth), Mathf.Sin(timeHalf), Mathf.Sin(time));
            Vector4 cosTimeVector = new Vector4(Mathf.Cos(timeEights), Mathf.Cos(timeFourth), Mathf.Cos(timeHalf), Mathf.Cos(time));
            Vector4 deltaTimeVector = new Vector4(deltaTime, 1f / deltaTime, smoothDeltaTime, 1f / smoothDeltaTime);
            Vector4 timeParametersVector = new Vector4(time, Mathf.Sin(time), Mathf.Cos(time), 0.0f);

            cmd.SetGlobalVector(UniversalRenderPipeline.PerFrameBuffer._Time, timeVector);
            cmd.SetGlobalVector(UniversalRenderPipeline.PerFrameBuffer._SinTime, sinTimeVector);
            cmd.SetGlobalVector(UniversalRenderPipeline.PerFrameBuffer._CosTime, cosTimeVector);
            cmd.SetGlobalVector(UniversalRenderPipeline.PerFrameBuffer.unity_DeltaTime, deltaTimeVector);
            cmd.SetGlobalVector(UniversalRenderPipeline.PerFrameBuffer._TimeParameters, timeParametersVector);
        }

        public RenderTargetIdentifier cameraColorTarget
        {
            get => m_CameraColorTarget;
        }

        public RenderTargetIdentifier cameraDepth
        {
            get => m_CameraDepthTarget;
        }

        protected List<ScriptableRendererFeature> rendererFeatures
        {
            get => m_RendererFeatures;
        }

        protected List<ScriptableRenderPass> activeRenderPassQueue
        {
            get => m_ActiveRenderPassQueue;
        }

        /// <summary>
        /// Supported rendering features by this renderer.
        /// <see cref="SupportedRenderingFeatures"/>
        /// </summary>
        public RenderingFeatures supportedRenderingFeatures { get; set; } = new RenderingFeatures();

        static class RenderPassBlock
        {
            // Executes render passes that are inputs to the main rendering
            // but don't depend on camera state. They all render in monoscopic mode. f.ex, shadow maps.
            public static readonly int BeforeRendering = 0;

            // Main bulk of render pass execution. They required camera state to be properly set
            // and when enabled they will render in stereo.
            public static readonly int MainRenderingOpaque = 1;
            public static readonly int MainRenderingTransparent = 2;

            // Execute after Post-processing.
            public static readonly int AfterRendering = 3;
        }

        const int k_RenderPassBlockCount = 4;

        List<ScriptableRenderPass> m_ActiveRenderPassQueue = new List<ScriptableRenderPass>(32);
        List<ScriptableRendererFeature> m_RendererFeatures = new List<ScriptableRendererFeature>(10);
        RenderTargetIdentifier m_CameraColorTarget;
        RenderTargetIdentifier m_CameraDepthTarget;
        bool m_FirstTimeCameraColorTargetIsBound = true; // flag used to track when m_CameraColorTarget should be cleared (if necessary), as well as other special actions only performed the first time m_CameraColorTarget is bound as a render target
        bool m_FirstTimeCameraDepthTargetIsBound = true; // flag used to track when m_CameraDepthTarget should be cleared (if necessary), the first time m_CameraDepthTarget is bound as a render target
        bool m_XRRenderTargetNeedsClear = false;

        const string k_SetCameraRenderStateTag = "Set Camera Data";
        const string k_SetRenderTarget = "Set RenderTarget";
        const string k_ReleaseResourcesTag = "Release Resources";

        static RenderTargetIdentifier[] m_ActiveColorAttachments = new RenderTargetIdentifier[]{0, 0, 0, 0, 0, 0, 0, 0 };
        static RenderTargetIdentifier m_ActiveDepthAttachment;
        static bool m_InsideStereoRenderBlock;

        // CommandBuffer.SetRenderTarget(RenderTargetIdentifier[] colors, RenderTargetIdentifier depth, int mipLevel, CubemapFace cubemapFace, int depthSlice);
        // called from CoreUtils.SetRenderTarget will issue a warning assert from native c++ side if "colors" array contains some invalid RTIDs.
        // To avoid that warning assert we trim the RenderTargetIdentifier[] arrays we pass to CoreUtils.SetRenderTarget.
        // To avoid re-allocating a new array every time we do that, we re-use one of these arrays:
        static RenderTargetIdentifier[][] m_TrimmedColorAttachmentCopies = new RenderTargetIdentifier[][]
        {
            new RenderTargetIdentifier[0],                          // m_TrimmedColorAttachmentCopies[0] is an array of 0 RenderTargetIdentifier - only used to make indexing code easier to read
            new RenderTargetIdentifier[]{0},                        // m_TrimmedColorAttachmentCopies[1] is an array of 1 RenderTargetIdentifier
            new RenderTargetIdentifier[]{0, 0},                     // m_TrimmedColorAttachmentCopies[2] is an array of 2 RenderTargetIdentifiers
            new RenderTargetIdentifier[]{0, 0, 0},                  // m_TrimmedColorAttachmentCopies[3] is an array of 3 RenderTargetIdentifiers
            new RenderTargetIdentifier[]{0, 0, 0, 0},               // m_TrimmedColorAttachmentCopies[4] is an array of 4 RenderTargetIdentifiers
            new RenderTargetIdentifier[]{0, 0, 0, 0, 0},            // m_TrimmedColorAttachmentCopies[5] is an array of 5 RenderTargetIdentifiers
            new RenderTargetIdentifier[]{0, 0, 0, 0, 0, 0},         // m_TrimmedColorAttachmentCopies[6] is an array of 6 RenderTargetIdentifiers
            new RenderTargetIdentifier[]{0, 0, 0, 0, 0, 0, 0},      // m_TrimmedColorAttachmentCopies[7] is an array of 7 RenderTargetIdentifiers
            new RenderTargetIdentifier[]{0, 0, 0, 0, 0, 0, 0, 0 },  // m_TrimmedColorAttachmentCopies[8] is an array of 8 RenderTargetIdentifiers
        };

        internal static void ConfigureActiveTarget(RenderTargetIdentifier colorAttachment,
            RenderTargetIdentifier depthAttachment)
        {
            m_ActiveColorAttachments[0] = colorAttachment;
            for (int i = 1; i < m_ActiveColorAttachments.Length; ++i)
                m_ActiveColorAttachments[i] = 0;

            m_ActiveDepthAttachment = depthAttachment;
        }

        public ScriptableRenderer(ScriptableRendererData data)
        {
            foreach (var feature in data.rendererFeatures)
            {
                if (feature == null)
                    continue;

                feature.Create();
                m_RendererFeatures.Add(feature);
            }
            Clear(CameraRenderType.Base);
        }

        public void Dispose()
        {
            Dispose(true);
            GC.SuppressFinalize(this);
        }

        protected virtual void Dispose(bool disposing)
        {
        }

        /// <summary>
        /// Configures the camera target.
        /// </summary>
        /// <param name="colorTarget">Camera color target. Pass BuiltinRenderTextureType.CameraTarget if rendering to backbuffer.</param>
        /// <param name="depthTarget">Camera depth target. Pass BuiltinRenderTextureType.CameraTarget if color has depth or rendering to backbuffer.</param>
        public void ConfigureCameraTarget(RenderTargetIdentifier colorTarget, RenderTargetIdentifier depthTarget)
        {
            m_CameraColorTarget = colorTarget;
            m_CameraDepthTarget = depthTarget;
        }

        /// <summary>
        /// Configures the render passes that will execute for this renderer.
        /// This method is called per-camera every frame.
        /// </summary>
        /// <param name="context">Use this render context to issue any draw commands during execution.</param>
        /// <param name="renderingData">Current render state information.</param>
        /// <seealso cref="ScriptableRenderPass"/>
        /// <seealso cref="ScriptableRendererFeature"/>
        public abstract void Setup(ScriptableRenderContext context, ref RenderingData renderingData);

        /// <summary>
        /// Override this method to implement the lighting setup for the renderer. You can use this to
        /// compute and upload light CBUFFER for example.
        /// </summary>
        /// <param name="context">Use this render context to issue any draw commands during execution.</param>
        /// <param name="renderingData">Current render state information.</param>
        public virtual void SetupLights(ScriptableRenderContext context, ref RenderingData renderingData)
        {
        }

        /// <summary>
        /// Override this method to configure the culling parameters for the renderer. You can use this to configure if
        /// lights should be culled per-object or the maximum shadow distance for example.
        /// </summary>
        /// <param name="cullingParameters">Use this to change culling parameters used by the render pipeline.</param>
        /// <param name="cameraData">Current render state information.</param>
        public virtual void SetupCullingParameters(ref ScriptableCullingParameters cullingParameters,
            ref CameraData cameraData)
        {
        }

        /// <summary>
        /// Called upon finishing rendering the camera stack. You can release any resources created by the renderer here.
        /// </summary>
        /// <param name="cmd"></param>
        public virtual void FinishRendering(CommandBuffer cmd)
        {
        }

        /// <summary>
        /// Execute the enqueued render passes. This automatically handles editor and stereo rendering.
        /// </summary>
        /// <param name="context">Use this render context to issue any draw commands during execution.</param>
        /// <param name="renderingData">Current render state information.</param>
        public void Execute(ScriptableRenderContext context, ref RenderingData renderingData)
        {
            ref CameraData cameraData = ref renderingData.cameraData;
            Camera camera = cameraData.camera;
            bool stereoEnabled = cameraData.isStereoEnabled;

            CommandBuffer cmd = CommandBufferPool.Get(k_SetCameraRenderStateTag);

            // Cache the time for after the call to `SetupCameraProperties` and set the time variables in shader
            // For now we set the time variables per camera, as we plan to remove `SetupCameraProperties`.
            // Setting the time per frame would take API changes to pass the variable to each camera render.
            // Once `SetupCameraProperties` is gone, the variable should be set higher in the call-stack.
#if UNITY_EDITOR
            float time = Application.isPlaying ? Time.time : Time.realtimeSinceStartup;
#else
            float time = Time.time;
#endif
            float deltaTime = Time.deltaTime;
            float smoothDeltaTime = Time.smoothDeltaTime;

            // Initialize Camera Render State
            ClearRenderingState(cmd);
            SetPerCameraShaderVariables(cmd, ref cameraData);
            SetShaderTimeValues(cmd, time, deltaTime, smoothDeltaTime);
            context.ExecuteCommandBuffer(cmd);
            cmd.Clear();

            // Sort the render pass queue
            SortStable(m_ActiveRenderPassQueue);

            // Upper limits for each block. Each block will contains render passes with events below the limit.
            NativeArray<RenderPassEvent> blockEventLimits = new NativeArray<RenderPassEvent>(k_RenderPassBlockCount, Allocator.Temp);
            blockEventLimits[RenderPassBlock.BeforeRendering] = RenderPassEvent.BeforeRenderingPrepasses;
            blockEventLimits[RenderPassBlock.MainRenderingOpaque] = RenderPassEvent.AfterRenderingOpaques;
            blockEventLimits[RenderPassBlock.MainRenderingTransparent] = RenderPassEvent.AfterRenderingPostProcessing;
            blockEventLimits[RenderPassBlock.AfterRendering] = (RenderPassEvent)Int32.MaxValue;

            NativeArray<int> blockRanges = new NativeArray<int>(blockEventLimits.Length + 1, Allocator.Temp);
            // blockRanges[0] is always 0
            // blockRanges[i] is the index of the first RenderPass found in m_ActiveRenderPassQueue that has a ScriptableRenderPass.renderPassEvent higher than blockEventLimits[i] (i.e, should be executed after blockEventLimits[i])
            // blockRanges[blockEventLimits.Length] is m_ActiveRenderPassQueue.Count
            FillBlockRanges(blockEventLimits, blockRanges);
            blockEventLimits.Dispose();

            SetupLights(context, ref renderingData);

            // Before Render Block. This render blocks always execute in mono rendering.
            // Camera is not setup. Lights are not setup.
            // Used to render input textures like shadowmaps.
            ExecuteBlock(RenderPassBlock.BeforeRendering, blockRanges, context, ref renderingData);

           for (int eyeIndex = 0; eyeIndex < renderingData.cameraData.numberOfXRPasses; ++eyeIndex)
           {
            // This is still required because of the following reasons:
            // - XR Camera Matrices. This condition should be lifted when Pure XR SDK lands.
            // - Camera billboard properties.
            // - Camera frustum planes: unity_CameraWorldClipPlanes[6]
            // - _ProjectionParams.x logic is deep inside GfxDevice
            // NOTE: The only reason we have to call this here and not at the beginning (before shadows)
            // is because this need to be called for each eye in multi pass VR.
            // The side effect is that this will override some shader properties we already setup and we will have to
            // reset them.
            context.SetupCameraProperties(camera, stereoEnabled, eyeIndex);
            SetCameraMatrices(cmd, ref cameraData, true);

            // Reset shader time variables as they were overridden in SetupCameraProperties. If we don't do it we might have a mismatch between shadows and main rendering
            SetShaderTimeValues(cmd, time, deltaTime, smoothDeltaTime);

#if VISUAL_EFFECT_GRAPH_0_0_1_OR_NEWER
            //Triggers dispatch per camera, all global parameters should have been setup at this stage.
            VFX.VFXManager.ProcessCameraCommand(camera, cmd);
#endif

            context.ExecuteCommandBuffer(cmd);
            cmd.Clear();

            if (stereoEnabled)
                BeginXRRendering(context, camera, eyeIndex);

            // In the opaque and transparent blocks the main rendering executes.

            // Opaque blocks...
            ExecuteBlock(RenderPassBlock.MainRenderingOpaque, blockRanges, context, ref renderingData, eyeIndex);

            // Transparent blocks...
            ExecuteBlock(RenderPassBlock.MainRenderingTransparent, blockRanges, context, ref renderingData, eyeIndex);

            // Draw Gizmos...
            DrawGizmos(context, camera, GizmoSubset.PreImageEffects);

            // In this block after rendering drawing happens, e.g, post processing, video player capture.
            ExecuteBlock(RenderPassBlock.AfterRendering, blockRanges, context, ref renderingData, eyeIndex);

            if (stereoEnabled)
                EndXRRendering(context, renderingData, eyeIndex);
            }

            DrawGizmos(context, camera, GizmoSubset.PostImageEffects);

            InternalFinishRendering(context, cameraData.resolveFinalTarget);
            blockRanges.Dispose();
            CommandBufferPool.Release(cmd);
        }

        /// <summary>
        /// Enqueues a render pass for execution.
        /// </summary>
        /// <param name="pass">Render pass to be enqueued.</param>
        public void EnqueuePass(ScriptableRenderPass pass)
        {
            m_ActiveRenderPassQueue.Add(pass);
        }

        #region deprecated

        [Obsolete("Use GetCameraClearFlag(ref CameraData cameraData) instead")]
        protected static ClearFlag GetCameraClearFlag(CameraClearFlags cameraClearFlags)
        {
#if UNITY_EDITOR
            // We need public API to tell if FrameDebugger is active and enabled. In that case
            // we want to force a clear to see properly the drawcall stepping.
            // For now, to fix FrameDebugger in Editor, we force a clear.
            cameraClearFlags = CameraClearFlags.SolidColor;
#endif
            // Always clear on first render pass in mobile as it's same perf of DontCare and avoid tile clearing issues.
            if (Application.isMobilePlatform)
                return ClearFlag.All;

            if ((cameraClearFlags == CameraClearFlags.Skybox && RenderSettings.skybox != null) ||
                cameraClearFlags == CameraClearFlags.Nothing)
                return ClearFlag.Depth;

            return ClearFlag.All;
        }
        #endregion

        /// <summary>
        /// Returns a clear flag based on CameraClearFlags.
        /// </summary>
        /// <param name="cameraClearFlags">Camera clear flags.</param>
        /// <returns>A clear flag that tells if color and/or depth should be cleared.</returns>
        protected static ClearFlag GetCameraClearFlag(ref CameraData cameraData)
        {
            var cameraClearFlags = cameraData.camera.clearFlags;

            // Universal RP doesn't support CameraClearFlags.DepthOnly and CameraClearFlags.Nothing.
            // CameraClearFlags.DepthOnly has the same effect of CameraClearFlags.SolidColor
            // CameraClearFlags.Nothing clears Depth on PC/Desktop and in mobile it clears both
            // depth and color.
            // CameraClearFlags.Skybox clears depth only.

            // Implementation details:
            // Camera clear flags are used to initialize the attachments on the first render pass.
            // ClearFlag is used together with Tile Load action to figure out how to clear the camera render target.
            // In Tile Based GPUs ClearFlag.Depth + RenderBufferLoadAction.DontCare becomes DontCare load action.
            // While ClearFlag.All + RenderBufferLoadAction.DontCare become Clear load action.
            // In mobile we force ClearFlag.All as DontCare doesn't have noticeable perf. difference from Clear
            // and this avoid tile clearing issue when not rendering all pixels in some GPUs.
            // In desktop/consoles there's actually performance difference between DontCare and Clear.

            // RenderBufferLoadAction.DontCare in PC/Desktop behaves as not clearing screen
            // RenderBufferLoadAction.DontCare in Vulkan/Metal behaves as DontCare load action
            // RenderBufferLoadAction.DontCare in GLES behaves as glInvalidateBuffer

            // Overlay cameras composite on top of previous ones. They don't clear color.
            // For overlay cameras we check if depth should be cleared on not.
            if (cameraData.renderType == CameraRenderType.Overlay)
                return (cameraData.clearDepth) ? ClearFlag.Depth : ClearFlag.None;

            // Always clear on first render pass in mobile as it's same perf of DontCare and avoid tile clearing issues.
            if (Application.isMobilePlatform)
                return ClearFlag.All;

            if ((cameraClearFlags == CameraClearFlags.Skybox && RenderSettings.skybox != null) ||
                cameraClearFlags == CameraClearFlags.Nothing)
                return ClearFlag.Depth;

            return ClearFlag.All;
        }

        void ClearRenderingState(CommandBuffer cmd)
        {
            // Reset per-camera shader keywords. They are enabled depending on which render passes are executed.
            cmd.DisableShaderKeyword(ShaderKeywordStrings.MainLightShadows);
            cmd.DisableShaderKeyword(ShaderKeywordStrings.MainLightShadowCascades);
            cmd.DisableShaderKeyword(ShaderKeywordStrings.AdditionalLightsVertex);
            cmd.DisableShaderKeyword(ShaderKeywordStrings.AdditionalLightsPixel);
            cmd.DisableShaderKeyword(ShaderKeywordStrings.AdditionalLightShadows);
            cmd.DisableShaderKeyword(ShaderKeywordStrings.SoftShadows);
            cmd.DisableShaderKeyword(ShaderKeywordStrings.MixedLightingSubtractive);
            cmd.DisableShaderKeyword(ShaderKeywordStrings.LinearToSRGBConversion);
        }

        internal void Clear(CameraRenderType cameraType)
        {
            m_ActiveColorAttachments[0] = BuiltinRenderTextureType.CameraTarget;
            for (int i = 1; i < m_ActiveColorAttachments.Length; ++i)
                m_ActiveColorAttachments[i] = 0;

            m_ActiveDepthAttachment = BuiltinRenderTextureType.CameraTarget;

            m_InsideStereoRenderBlock = false;

            m_FirstTimeCameraColorTargetIsBound = cameraType == CameraRenderType.Base;
            m_FirstTimeCameraDepthTargetIsBound = true;

            m_ActiveRenderPassQueue.Clear();

            m_CameraColorTarget = BuiltinRenderTextureType.CameraTarget;
            m_CameraDepthTarget = BuiltinRenderTextureType.CameraTarget;
        }

        void ExecuteBlock(int blockIndex, NativeArray<int> blockRanges,
            ScriptableRenderContext context, ref RenderingData renderingData, int eyeIndex = 0, bool submit = false)
        {
            int endIndex = blockRanges[blockIndex + 1];
            for (int currIndex = blockRanges[blockIndex]; currIndex < endIndex; ++currIndex)
            {
                var renderPass = m_ActiveRenderPassQueue[currIndex];
                ExecuteRenderPass(context, renderPass, ref renderingData, eyeIndex);
            }

            if (submit)
                context.Submit();
        }

        void ExecuteRenderPass(ScriptableRenderContext context, ScriptableRenderPass renderPass, ref RenderingData renderingData, int eyeIndex)
        {
            ref CameraData cameraData = ref renderingData.cameraData;
            Camera camera = cameraData.camera;
            bool firstTimeStereo = false;

            CommandBuffer cmd = CommandBufferPool.Get(k_SetRenderTarget);
            renderPass.Configure(cmd, cameraData.cameraTargetDescriptor);
            renderPass.eyeIndex = eyeIndex;

            SetRenderPassAttachments(cmd, renderPass, ref cameraData, ref firstTimeStereo);

            // We must execute the commands recorded at this point because potential call to context.StartMultiEye(cameraData.camera) below will alter internal renderer states
            // Also, we execute the commands recorded at this point to ensure SetRenderTarget is called before RenderPass.Execute
            context.ExecuteCommandBuffer(cmd);
            CommandBufferPool.Release(cmd);

            if (firstTimeStereo && cameraData.isStereoEnabled )
            {
                // The following call alters internal renderer states (we can think of some of the states as global states).
                // So any cmd recorded before must be executed before calling into that built-in call.
                context.StartMultiEye(camera, eyeIndex);
                XRUtils.DrawOcclusionMesh(cmd, camera);
            }

            renderPass.Execute(context, ref renderingData);
        }

        void SetRenderPassAttachments(CommandBuffer cmd, ScriptableRenderPass renderPass, ref CameraData cameraData, ref bool firstTimeStereo)
        {
            Camera camera = cameraData.camera;
            ClearFlag cameraClearFlag = GetCameraClearFlag(ref cameraData);

            // Invalid configuration - use current attachment setup
            // Note: we only check color buffers. This is only technically correct because for shadowmaps and depth only passes
            // we bind depth as color and Unity handles it underneath. so we never have a situation that all color buffers are null and depth is bound.
            uint validColorBuffersCount = RenderingUtils.GetValidColorBufferCount(renderPass.colorAttachments);
            if (validColorBuffersCount == 0)
                return;

            // We use a different code path for MRT since it calls a different version of API SetRenderTarget
            if (RenderingUtils.IsMRT(renderPass.colorAttachments))
            {
                // In the MRT path we assume that all color attachments are REAL color attachments,
                // and that the depth attachment is a REAL depth attachment too.


                // Determine what attachments need to be cleared. ----------------

                bool needCustomCameraColorClear = false;
                bool needCustomCameraDepthClear = false;

                int cameraColorTargetIndex = RenderingUtils.IndexOf(renderPass.colorAttachments, m_CameraColorTarget);
                if (cameraColorTargetIndex != -1 && (m_FirstTimeCameraColorTargetIsBound || (cameraData.isXRMultipass && m_XRRenderTargetNeedsClear) ))
                {
                    m_FirstTimeCameraColorTargetIsBound = false; // register that we did clear the camera target the first time it was bound
                    firstTimeStereo = true;

                    // Overlay cameras composite on top of previous ones. They don't clear.
                    // MTT: Commented due to not implemented yet
                    //                    if (renderingData.cameraData.renderType == CameraRenderType.Overlay)
                    //                        clearFlag = ClearFlag.None;

                    // We need to specifically clear the camera color target.
                    // But there is still a chance we don't need to issue individual clear() on each render-targets if they all have the same clear parameters.
                    needCustomCameraColorClear = (cameraClearFlag & ClearFlag.Color) != (renderPass.clearFlag & ClearFlag.Color)
                                                || CoreUtils.ConvertSRGBToActiveColorSpace(camera.backgroundColor) != renderPass.clearColor;

                    if(cameraData.isXRMultipass && m_XRRenderTargetNeedsClear)
                        // For multipass mode, if m_XRRenderTargetNeedsClear == true, then both color and depth buffer need clearing (not just color)
                        needCustomCameraDepthClear = (cameraClearFlag & ClearFlag.Depth) != (renderPass.clearFlag & ClearFlag.Depth);

                    m_XRRenderTargetNeedsClear = false; // register that the XR camera multi-pass target does not need clear any more (until next call to BeginXRRendering)
                }

                // Note: if we have to give up the assumption that no depthTarget can be included in the MRT colorAttachments, we might need something like this:
                // int cameraTargetDepthIndex = IndexOf(renderPass.colorAttachments, m_CameraDepthTarget);
                // if( !renderTargetAlreadySet && cameraTargetDepthIndex != -1 && m_FirstTimeCameraDepthTargetIsBound)
                // { ...
                // }

                if (renderPass.depthAttachment == m_CameraDepthTarget && m_FirstTimeCameraDepthTargetIsBound)
                // note: should be split m_XRRenderTargetNeedsClear into m_XRColorTargetNeedsClear and m_XRDepthTargetNeedsClear and use m_XRDepthTargetNeedsClear here?
                {
                    m_FirstTimeCameraDepthTargetIsBound = false;
                    //firstTimeStereo = true; // <- we do not call this here as the first render pass might be a shadow pass (non-stereo)
                    needCustomCameraDepthClear = (cameraClearFlag & ClearFlag.Depth) != (renderPass.clearFlag & ClearFlag.Depth);

                    //m_XRRenderTargetNeedsClear = false; // note: is it possible that XR camera multi-pass target gets clear first when bound as depth target?
                                                          //       in this case we might need need to register that it does not need clear any more (until next call to BeginXRRendering)
                }


                // Perform all clear operations needed. ----------------
                // We try to minimize calls to SetRenderTarget().

                // We get here only if cameraColorTarget needs to be handled separately from the rest of the color attachments.
                if (needCustomCameraColorClear)
                {
                    // Clear camera color render-target separately from the rest of the render-targets.

                    if ((cameraClearFlag & ClearFlag.Color) != 0)
                        SetRenderTarget(cmd, renderPass.colorAttachments[cameraColorTargetIndex], renderPass.depthAttachment, ClearFlag.Color, CoreUtils.ConvertSRGBToActiveColorSpace(camera.backgroundColor));

                    if ((renderPass.clearFlag & ClearFlag.Color) != 0)
                    {
                        uint otherTargetsCount = RenderingUtils.CountDistinct(renderPass.colorAttachments, m_CameraColorTarget);
                        var nonCameraAttachments = m_TrimmedColorAttachmentCopies[otherTargetsCount];
                        int writeIndex = 0;
                        for (int readIndex = 0; readIndex < renderPass.colorAttachments.Length; ++readIndex)
                        {
                            if (renderPass.colorAttachments[readIndex] != m_CameraColorTarget && renderPass.colorAttachments[readIndex] != 0)
                            {
                                nonCameraAttachments[writeIndex] = renderPass.colorAttachments[readIndex];
                                ++writeIndex;
                            }
                        }
                        if (writeIndex != otherTargetsCount)
                            Debug.LogError("writeIndex and otherTargetsCount values differed. writeIndex:" + writeIndex + " otherTargetsCount:" + otherTargetsCount);
                        SetRenderTarget(cmd, nonCameraAttachments, m_CameraDepthTarget, ClearFlag.Color, renderPass.clearColor);
                    }
                }

                // Bind all attachments, clear color only if there was no custom behaviour for cameraColorTarget, clear depth as needed.
                ClearFlag finalClearFlag = ClearFlag.None;
                finalClearFlag |= needCustomCameraDepthClear ? (cameraClearFlag & ClearFlag.Depth) : (renderPass.clearFlag & ClearFlag.Depth);
                finalClearFlag |= needCustomCameraColorClear ? 0 : (renderPass.clearFlag & ClearFlag.Color);

                // Only setup render target if current render pass attachments are different from the active ones.
                if (!RenderingUtils.SequenceEqual(renderPass.colorAttachments, m_ActiveColorAttachments) || renderPass.depthAttachment != m_ActiveDepthAttachment || finalClearFlag != ClearFlag.None)
                {
                    int lastValidRTindex = RenderingUtils.LastValid(renderPass.colorAttachments);
                    if (lastValidRTindex >= 0)
                    {
                        int rtCount = lastValidRTindex + 1;
                        var trimmedAttachments = m_TrimmedColorAttachmentCopies[rtCount];
                        for (int i = 0; i < rtCount; ++i)
                            trimmedAttachments[i] = renderPass.colorAttachments[i];
                        SetRenderTarget(cmd, trimmedAttachments, renderPass.depthAttachment, finalClearFlag, renderPass.clearColor);
                    }
                }
            }
            else
            {
                // Currently in non-MRT case, color attachment can actually be a depth attachment.

                RenderTargetIdentifier passColorAttachment = renderPass.colorAttachment;
                RenderTargetIdentifier passDepthAttachment = renderPass.depthAttachment;

                // When render pass doesn't call ConfigureTarget we assume it's expected to render to camera target
                // which might be backbuffer or the framebuffer render textures.
                if (!renderPass.overrideCameraTarget)
                {
                    // Default render pass attachment for passes before main rendering is current active
                    // early return so we don't change current render target setup.
                    if (renderPass.renderPassEvent < RenderPassEvent.BeforeRenderingOpaques)
                        return;

                    // Otherwise default is the pipeline camera target.
                    passColorAttachment = m_CameraColorTarget;
                    passDepthAttachment = m_CameraDepthTarget;
                }

                ClearFlag finalClearFlag = ClearFlag.None;
                Color finalClearColor;

                if (passColorAttachment == m_CameraColorTarget && (m_FirstTimeCameraColorTargetIsBound || (cameraData.isXRMultipass && m_XRRenderTargetNeedsClear)))
                {
                    m_FirstTimeCameraColorTargetIsBound = false; // register that we did clear the camera target the first time it was bound

                    finalClearFlag |= (cameraClearFlag & ClearFlag.Color);
                    finalClearColor = CoreUtils.ConvertSRGBToActiveColorSpace(camera.backgroundColor);
                    firstTimeStereo = true;

                    if (m_FirstTimeCameraDepthTargetIsBound || (cameraData.isXRMultipass && m_XRRenderTargetNeedsClear))
                    {
                        // m_CameraColorTarget can be an opaque pointer to a RenderTexture with depth-surface.
                        // We cannot infer this information here, so we must assume both camera color and depth are first-time bound here (this is the legacy behaviour).
                        m_FirstTimeCameraDepthTargetIsBound = false;
                        finalClearFlag |= (cameraClearFlag & ClearFlag.Depth);
                    }

                    m_XRRenderTargetNeedsClear = false; // register that the XR camera multi-pass target does not need clear any more (until next call to BeginXRRendering)
                }
                else
                {
                    finalClearFlag |= (renderPass.clearFlag & ClearFlag.Color);
                    finalClearColor = renderPass.clearColor;
                }

                // Condition (m_CameraDepthTarget!=BuiltinRenderTextureType.CameraTarget) below prevents m_FirstTimeCameraDepthTargetIsBound flag from being reset during non-camera passes (such as Color Grading LUT). This ensures that in those cases, cameraDepth will actually be cleared during the later camera pass.
                if (   (m_CameraDepthTarget!=BuiltinRenderTextureType.CameraTarget ) && (passDepthAttachment == m_CameraDepthTarget || passColorAttachment == m_CameraDepthTarget) && m_FirstTimeCameraDepthTargetIsBound )
                // note: should be split m_XRRenderTargetNeedsClear into m_XRColorTargetNeedsClear and m_XRDepthTargetNeedsClear and use m_XRDepthTargetNeedsClear here?
                {
                    m_FirstTimeCameraDepthTargetIsBound = false;

                    finalClearFlag |= (cameraClearFlag & ClearFlag.Depth);

                    //firstTimeStereo = true; // <- we do not call this here as the first render pass might be a shadow pass (non-stereo)

                    // finalClearFlag |= (cameraClearFlag & ClearFlag.Color);  // <- m_CameraDepthTarget is never a color-surface, so no need to add this here.

                    //m_XRRenderTargetNeedsClear = false; // note: is it possible that XR camera multi-pass target gets clear first when bound as depth target?
                    //       in this case we might need need to register that it does not need clear any more (until next call to BeginXRRendering)
                }
                else
                    finalClearFlag |= (renderPass.clearFlag & ClearFlag.Depth);

                // Only setup render target if current render pass attachments are different from the active ones
                if (passColorAttachment != m_ActiveColorAttachments[0] || passDepthAttachment != m_ActiveDepthAttachment || finalClearFlag != ClearFlag.None)
                    SetRenderTarget(cmd, passColorAttachment, passDepthAttachment, finalClearFlag, finalClearColor);
            }
        }

        void BeginXRRendering(ScriptableRenderContext context, Camera camera, int eyeIndex)
        {
            context.StartMultiEye(camera, eyeIndex);
            m_InsideStereoRenderBlock = true;
            m_XRRenderTargetNeedsClear = true;
        }

        void EndXRRendering(ScriptableRenderContext context, in RenderingData renderingData, int eyeIndex)
        {
            Camera camera = renderingData.cameraData.camera;
            context.StopMultiEye(camera);
            bool isLastPass = renderingData.cameraData.resolveFinalTarget && (eyeIndex == renderingData.cameraData.numberOfXRPasses - 1);
            context.StereoEndRender(camera, eyeIndex, isLastPass);
            m_InsideStereoRenderBlock = false;
        }

        internal static void SetRenderTarget(CommandBuffer cmd, RenderTargetIdentifier colorAttachment, RenderTargetIdentifier depthAttachment, ClearFlag clearFlag, Color clearColor)
        {
            m_ActiveColorAttachments[0] = colorAttachment;
            for (int i = 1; i < m_ActiveColorAttachments.Length; ++i)
                m_ActiveColorAttachments[i] = 0;

            m_ActiveDepthAttachment = depthAttachment;

            RenderBufferLoadAction colorLoadAction = ((uint)clearFlag & (uint)ClearFlag.Color) != 0 ?
                RenderBufferLoadAction.DontCare : RenderBufferLoadAction.Load;

            RenderBufferLoadAction depthLoadAction = ((uint)clearFlag & (uint)ClearFlag.Depth) != 0 ?
                RenderBufferLoadAction.DontCare : RenderBufferLoadAction.Load;

            TextureDimension dimension = (m_InsideStereoRenderBlock) ? XRGraphics.eyeTextureDesc.dimension : TextureDimension.Tex2D;
            SetRenderTarget(cmd, colorAttachment, colorLoadAction, RenderBufferStoreAction.Store,
                depthAttachment, depthLoadAction, RenderBufferStoreAction.Store, clearFlag, clearColor, dimension);
        }

        static void SetRenderTarget(
            CommandBuffer cmd,
            RenderTargetIdentifier colorAttachment,
            RenderBufferLoadAction colorLoadAction,
            RenderBufferStoreAction colorStoreAction,
            ClearFlag clearFlags,
            Color clearColor,
            TextureDimension dimension)
        {
            if (dimension == TextureDimension.Tex2DArray)
                CoreUtils.SetRenderTarget(cmd, colorAttachment, clearFlags, clearColor, 0, CubemapFace.Unknown, -1);
            else
                CoreUtils.SetRenderTarget(cmd, colorAttachment, colorLoadAction, colorStoreAction, clearFlags, clearColor);
        }

        static void SetRenderTarget(
            CommandBuffer cmd,
            RenderTargetIdentifier colorAttachment,
            RenderBufferLoadAction colorLoadAction,
            RenderBufferStoreAction colorStoreAction,
            RenderTargetIdentifier depthAttachment,
            RenderBufferLoadAction depthLoadAction,
            RenderBufferStoreAction depthStoreAction,
            ClearFlag clearFlags,
            Color clearColor,
            TextureDimension dimension)
        {
            if (depthAttachment == BuiltinRenderTextureType.CameraTarget)
            {
                SetRenderTarget(cmd, colorAttachment, colorLoadAction, colorStoreAction, clearFlags, clearColor,
                    dimension);
            }
            else
            {
                if (dimension == TextureDimension.Tex2DArray)
                    CoreUtils.SetRenderTarget(cmd, colorAttachment, depthAttachment,
                        clearFlags, clearColor, 0, CubemapFace.Unknown, -1);
                else
                    CoreUtils.SetRenderTarget(cmd, colorAttachment, colorLoadAction, colorStoreAction,
                        depthAttachment, depthLoadAction, depthStoreAction, clearFlags, clearColor);
            }
        }

        static void SetRenderTarget(CommandBuffer cmd, RenderTargetIdentifier[] colorAttachments, RenderTargetIdentifier depthAttachment, ClearFlag clearFlag, Color clearColor)
        {
            m_ActiveColorAttachments = colorAttachments;
            m_ActiveDepthAttachment = depthAttachment;

            CoreUtils.SetRenderTarget(cmd, colorAttachments, depthAttachment, clearFlag, clearColor);
        }

        [Conditional("UNITY_EDITOR")]
        void DrawGizmos(ScriptableRenderContext context, Camera camera, GizmoSubset gizmoSubset)
        {
#if UNITY_EDITOR
            if (UnityEditor.Handles.ShouldRenderGizmos())
                context.DrawGizmos(camera, gizmoSubset);
#endif
        }

        // Fill in render pass indices for each block. End index is startIndex + 1.
        void FillBlockRanges(NativeArray<RenderPassEvent> blockEventLimits, NativeArray<int> blockRanges)
        {
            int currRangeIndex = 0;
            int currRenderPass = 0;
            blockRanges[currRangeIndex++] = 0;

            // For each block, it finds the first render pass index that has an event
            // higher than the block limit.
            for (int i = 0; i < blockEventLimits.Length - 1; ++i)
            {
                while (currRenderPass < m_ActiveRenderPassQueue.Count &&
                    m_ActiveRenderPassQueue[currRenderPass].renderPassEvent < blockEventLimits[i])
                    currRenderPass++;

                blockRanges[currRangeIndex++] = currRenderPass;
            }

            blockRanges[currRangeIndex] = m_ActiveRenderPassQueue.Count;
        }

        void InternalFinishRendering(ScriptableRenderContext context, bool resolveFinalTarget)
        {
            CommandBuffer cmd = CommandBufferPool.Get(k_ReleaseResourcesTag);

            for (int i = 0; i < m_ActiveRenderPassQueue.Count; ++i)
                m_ActiveRenderPassQueue[i].FrameCleanup(cmd);

            // Happens when rendering the last camera in the camera stack.
            if (resolveFinalTarget)
            {
                for (int i = 0; i < m_ActiveRenderPassQueue.Count; ++i)
                    m_ActiveRenderPassQueue[i].OnFinishCameraStackRendering(cmd);

                FinishRendering(cmd);
            }

            context.ExecuteCommandBuffer(cmd);
            CommandBufferPool.Release(cmd);
        }

        internal static void SortStable(List<ScriptableRenderPass> list)
        {
            int j;
            for (int i = 1; i < list.Count; ++i)
            {
                ScriptableRenderPass curr = list[i];

                j = i - 1;
                for (; j >= 0 && curr < list[j]; --j)
                    list[j + 1] = list[j];

                list[j + 1] = curr;
            }
        }
    }
}<|MERGE_RESOLUTION|>--- conflicted
+++ resolved
@@ -69,7 +69,6 @@
 
             if (setInverseMatrices)
             {
-<<<<<<< HEAD
                 // There's an inconsistency in handedness between unity_matrixV and unity_WorldToCamera
                 // Unity changes the handedness of unity_WorldToCamera (see Camera::CalculateMatrixShaderProps)
                 // we will also change it here to avoid breaking existing shaders. (case 1257518)
@@ -77,10 +76,6 @@
                 Matrix4x4 cameraToWorldMatrix = worldToCameraMatrix.inverse;
                 cmd.SetGlobalMatrix(ShaderPropertyId.worldToCameraMatrix, worldToCameraMatrix);
                 cmd.SetGlobalMatrix(ShaderPropertyId.cameraToWorldMatrix, cameraToWorldMatrix);
-=======
-                Matrix4x4 inverseViewMatrix = Matrix4x4.Inverse(viewMatrix);
-                cmd.SetGlobalMatrix(ShaderPropertyId.cameraToWorldMatrix, inverseViewMatrix);
->>>>>>> e2439545
 
                 Matrix4x4 viewAndProjectionMatrix = cameraData.GetGPUProjectionMatrix() * viewMatrix;
                 Matrix4x4 inverseViewProjection = Matrix4x4.Inverse(viewAndProjectionMatrix);
