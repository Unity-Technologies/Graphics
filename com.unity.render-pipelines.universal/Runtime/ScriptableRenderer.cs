using System;
using System.Diagnostics;
using System.Collections.Generic;
using Unity.Collections;
using UnityEditor;
using UnityEngine.Experimental.Rendering;
using UnityEngine.Profiling;

namespace UnityEngine.Rendering.Universal
{
    /// <summary>
    ///  Class <c>ScriptableRenderer</c> implements a rendering strategy. It describes how culling and lighting works and
    /// the effects supported.
    ///
    ///  A renderer can be used for all cameras or be overridden on a per-camera basis. It will implement light culling and setup
    /// and describe a list of <c>ScriptableRenderPass</c> to execute in a frame. The renderer can be extended to support more effect with additional
    ///  <c>ScriptableRendererFeature</c>. Resources for the renderer are serialized in <c>ScriptableRendererData</c>.
    ///
    /// The renderer resources are serialized in <c>ScriptableRendererData</c>.
    /// <seealso cref="ScriptableRendererData"/>
    /// <seealso cref="ScriptableRendererFeature"/>
    /// <seealso cref="ScriptableRenderPass"/>
    /// </summary>
    public abstract partial class ScriptableRenderer : IDisposable
    {
        private static partial class Profiling
        {
            private const string k_Name = nameof(ScriptableRenderer);
            public static readonly ProfilingSampler setPerCameraShaderVariables = new ProfilingSampler($"{k_Name}.{nameof(SetPerCameraShaderVariables)}");
            public static readonly ProfilingSampler sortRenderPasses = new ProfilingSampler($"Sort Render Passes");
            public static readonly ProfilingSampler setupLights = new ProfilingSampler($"{k_Name}.{nameof(SetupLights)}");
            public static readonly ProfilingSampler setupCamera = new ProfilingSampler($"Setup Camera Parameters");
            public static readonly ProfilingSampler addRenderPasses = new ProfilingSampler($"{k_Name}.{nameof(AddRenderPasses)}");
            public static readonly ProfilingSampler clearRenderingState = new ProfilingSampler($"{k_Name}.{nameof(ClearRenderingState)}");
            public static readonly ProfilingSampler internalStartRendering = new ProfilingSampler($"{k_Name}.{nameof(InternalStartRendering)}");
            public static readonly ProfilingSampler internalFinishRendering = new ProfilingSampler($"{k_Name}.{nameof(InternalFinishRendering)}");
            public static readonly ProfilingSampler drawGizmos = new ProfilingSampler($"{nameof(DrawGizmos)}");

            public static class RenderBlock
            {
                private const string k_Name = nameof(RenderPassBlock);
                public static readonly ProfilingSampler beforeRendering = new ProfilingSampler($"{k_Name}.{nameof(RenderPassBlock.BeforeRendering)}");
                public static readonly ProfilingSampler mainRenderingOpaque = new ProfilingSampler($"{k_Name}.{nameof(RenderPassBlock.MainRenderingOpaque)}");
                public static readonly ProfilingSampler mainRenderingTransparent = new ProfilingSampler($"{k_Name}.{nameof(RenderPassBlock.MainRenderingTransparent)}");
                public static readonly ProfilingSampler afterRendering = new ProfilingSampler($"{k_Name}.{nameof(RenderPassBlock.AfterRendering)}");
            }

            public static class RenderPass
            {
                private const string k_Name = nameof(ScriptableRenderPass);
                public static readonly ProfilingSampler configure = new ProfilingSampler($"{k_Name}.{nameof(ScriptableRenderPass.Configure)}");
            }
        }

        /// <summary>
        /// Override to provide a custom profiling name
        /// </summary>
        protected ProfilingSampler profilingExecute { get; set; }

        /// <summary>
        /// Configures the supported features for this renderer. When creating custom renderers
        /// for Universal Render Pipeline you can choose to opt-in or out for specific features.
        /// </summary>
        public class RenderingFeatures
        {
            /// <summary>
            /// This setting controls if the camera editor should display the camera stack category.
            /// Renderers that don't support camera stacking will only render camera of type CameraRenderType.Base
            /// <see cref="CameraRenderType"/>
            /// <seealso cref="UniversalAdditionalCameraData.cameraStack"/>
            /// </summary>
            public bool cameraStacking { get; set; } = false;

            /// <summary>
            /// This setting controls if the Universal Render Pipeline asset should expose MSAA option.
            /// </summary>
            public bool msaa { get; set; } = true;
        }

        /// <summary>
        /// The class responsible for providing access to debug view settings to renderers and render passes.
        /// </summary>
        internal DebugHandler DebugHandler { get; }

        /// <summary>
        /// The renderer we are currently rendering with, for low-level render control only.
        /// <c>current</c> is null outside rendering scope.
        /// Similar to https://docs.unity3d.com/ScriptReference/Camera-current.html
        /// </summary>
        internal static ScriptableRenderer current = null;

        /// <summary>
        /// Set camera matrices. This method will set <c>UNITY_MATRIX_V</c>, <c>UNITY_MATRIX_P</c>, <c>UNITY_MATRIX_VP</c> to camera matrices.
        /// Additionally this will also set <c>unity_CameraProjection</c> and <c>unity_CameraProjection</c>.
        /// If <c>setInverseMatrices</c> is set to true this function will also set <c>UNITY_MATRIX_I_V</c> and <c>UNITY_MATRIX_I_VP</c>.
        /// This function has no effect when rendering in stereo. When in stereo rendering you cannot override camera matrices.
        /// If you need to set general purpose view and projection matrices call <see cref="SetViewAndProjectionMatrices(CommandBuffer, Matrix4x4, Matrix4x4, bool)"/> instead.
        /// </summary>
        /// <param name="cmd">CommandBuffer to submit data to GPU.</param>
        /// <param name="cameraData">CameraData containing camera matrices information.</param>
        /// <param name="setInverseMatrices">Set this to true if you also need to set inverse camera matrices.</param>
        public static void SetCameraMatrices(CommandBuffer cmd, ref CameraData cameraData, bool setInverseMatrices)
        {
#if ENABLE_VR && ENABLE_XR_MODULE
            if (cameraData.xr.enabled)
            {
                cameraData.xr.UpdateGPUViewAndProjectionMatrices(cmd, ref cameraData, cameraData.xr.renderTargetIsRenderTexture);
                return;
            }
#endif

            Matrix4x4 viewMatrix = cameraData.GetViewMatrix();
            Matrix4x4 projectionMatrix = cameraData.GetProjectionMatrix();

            // TODO: Investigate why SetViewAndProjectionMatrices is causing y-flip / winding order issue
            // for now using cmd.SetViewProjecionMatrices
            //SetViewAndProjectionMatrices(cmd, viewMatrix, cameraData.GetDeviceProjectionMatrix(), setInverseMatrices);
            cmd.SetViewProjectionMatrices(viewMatrix, projectionMatrix);

            if (setInverseMatrices)
            {
                Matrix4x4 gpuProjectionMatrix = cameraData.GetGPUProjectionMatrix();
                Matrix4x4 viewAndProjectionMatrix = gpuProjectionMatrix * viewMatrix;
                Matrix4x4 inverseViewMatrix = Matrix4x4.Inverse(viewMatrix);
                Matrix4x4 inverseProjectionMatrix = Matrix4x4.Inverse(gpuProjectionMatrix);
                Matrix4x4 inverseViewProjection = inverseViewMatrix * inverseProjectionMatrix;

                // There's an inconsistency in handedness between unity_matrixV and unity_WorldToCamera
                // Unity changes the handedness of unity_WorldToCamera (see Camera::CalculateMatrixShaderProps)
                // we will also change it here to avoid breaking existing shaders. (case 1257518)
                Matrix4x4 worldToCameraMatrix = Matrix4x4.Scale(new Vector3(1.0f, 1.0f, -1.0f)) * viewMatrix;
                Matrix4x4 cameraToWorldMatrix = worldToCameraMatrix.inverse;
                cmd.SetGlobalMatrix(ShaderPropertyId.worldToCameraMatrix, worldToCameraMatrix);
                cmd.SetGlobalMatrix(ShaderPropertyId.cameraToWorldMatrix, cameraToWorldMatrix);

                cmd.SetGlobalMatrix(ShaderPropertyId.inverseViewMatrix, inverseViewMatrix);
                cmd.SetGlobalMatrix(ShaderPropertyId.inverseProjectionMatrix, inverseProjectionMatrix);
                cmd.SetGlobalMatrix(ShaderPropertyId.inverseViewAndProjectionMatrix, inverseViewProjection);
            }

            // TODO: Add SetPerCameraClippingPlaneProperties here once we are sure it correctly behaves in overlay camera for some time
        }

        /// <summary>
        /// Set camera and screen shader variables as described in https://docs.unity3d.com/Manual/SL-UnityShaderVariables.html
        /// </summary>
        /// <param name="cmd">CommandBuffer to submit data to GPU.</param>
        /// <param name="cameraData">CameraData containing camera matrices information.</param>
        void SetPerCameraShaderVariables(CommandBuffer cmd, ref CameraData cameraData)
        {
            using var profScope = new ProfilingScope(null, Profiling.setPerCameraShaderVariables);

            Camera camera = cameraData.camera;

            Rect pixelRect = cameraData.pixelRect;
            float renderScale = cameraData.isSceneViewCamera ? 1f : cameraData.renderScale;
            float scaledCameraWidth = (float)pixelRect.width * renderScale;
            float scaledCameraHeight = (float)pixelRect.height * renderScale;
            float cameraWidth = (float)pixelRect.width;
            float cameraHeight = (float)pixelRect.height;

            // Use eye texture's width and height as screen params when XR is enabled
            if (cameraData.xr.enabled)
            {
                scaledCameraWidth = (float)cameraData.cameraTargetDescriptor.width;
                scaledCameraHeight = (float)cameraData.cameraTargetDescriptor.height;
                cameraWidth = (float)cameraData.cameraTargetDescriptor.width;
                cameraHeight = (float)cameraData.cameraTargetDescriptor.height;

                useRenderPassEnabled = false;
            }

            if (camera.allowDynamicResolution)
            {
                scaledCameraWidth *= ScalableBufferManager.widthScaleFactor;
                scaledCameraHeight *= ScalableBufferManager.heightScaleFactor;
            }

            float near = camera.nearClipPlane;
            float far = camera.farClipPlane;
            float invNear = Mathf.Approximately(near, 0.0f) ? 0.0f : 1.0f / near;
            float invFar = Mathf.Approximately(far, 0.0f) ? 0.0f : 1.0f / far;
            float isOrthographic = camera.orthographic ? 1.0f : 0.0f;

            // From http://www.humus.name/temp/Linearize%20depth.txt
            // But as depth component textures on OpenGL always return in 0..1 range (as in D3D), we have to use
            // the same constants for both D3D and OpenGL here.
            // OpenGL would be this:
            // zc0 = (1.0 - far / near) / 2.0;
            // zc1 = (1.0 + far / near) / 2.0;
            // D3D is this:
            float zc0 = 1.0f - far * invNear;
            float zc1 = far * invNear;

            Vector4 zBufferParams = new Vector4(zc0, zc1, zc0 * invFar, zc1 * invFar);

            if (SystemInfo.usesReversedZBuffer)
            {
                zBufferParams.y += zBufferParams.x;
                zBufferParams.x = -zBufferParams.x;
                zBufferParams.w += zBufferParams.z;
                zBufferParams.z = -zBufferParams.z;
            }

            // Projection flip sign logic is very deep in GfxDevice::SetInvertProjectionMatrix
            // This setup is tailored especially for overlay camera game view
            // For other scenarios this will be overwritten correctly by SetupCameraProperties
            bool isOffscreen = cameraData.targetTexture != null;
            bool invertProjectionMatrix = isOffscreen && SystemInfo.graphicsUVStartsAtTop;
            float projectionFlipSign = invertProjectionMatrix ? -1.0f : 1.0f;
            Vector4 projectionParams = new Vector4(projectionFlipSign, near, far, 1.0f * invFar);
            cmd.SetGlobalVector(ShaderPropertyId.projectionParams, projectionParams);

            Vector4 orthoParams = new Vector4(camera.orthographicSize * cameraData.aspectRatio, camera.orthographicSize, 0.0f, isOrthographic);

            // Camera and Screen variables as described in https://docs.unity3d.com/Manual/SL-UnityShaderVariables.html
            cmd.SetGlobalVector(ShaderPropertyId.worldSpaceCameraPos, cameraData.worldSpaceCameraPos);
            cmd.SetGlobalVector(ShaderPropertyId.screenParams, new Vector4(cameraWidth, cameraHeight, 1.0f + 1.0f / cameraWidth, 1.0f + 1.0f / cameraHeight));
            cmd.SetGlobalVector(ShaderPropertyId.scaledScreenParams, new Vector4(scaledCameraWidth, scaledCameraHeight, 1.0f + 1.0f / scaledCameraWidth, 1.0f + 1.0f / scaledCameraHeight));
            cmd.SetGlobalVector(ShaderPropertyId.zBufferParams, zBufferParams);
            cmd.SetGlobalVector(ShaderPropertyId.orthoParams, orthoParams);

            cmd.SetGlobalVector(ShaderPropertyId.screenSize, new Vector4(cameraWidth, cameraHeight, 1.0f / cameraWidth, 1.0f / cameraHeight));
        }

        /// <summary>
        /// Set the Camera billboard properties.
        /// </summary>
        /// <param name="cmd">CommandBuffer to submit data to GPU.</param>
        /// <param name="cameraData">CameraData containing camera matrices information.</param>
        void SetPerCameraBillboardProperties(CommandBuffer cmd, ref CameraData cameraData)
        {
            Matrix4x4 worldToCameraMatrix = cameraData.GetViewMatrix();
            Vector3 cameraPos = cameraData.worldSpaceCameraPos;

            CoreUtils.SetKeyword(cmd, ShaderKeywordStrings.BillboardFaceCameraPos, QualitySettings.billboardsFaceCameraPosition);

            Vector3 billboardTangent;
            Vector3 billboardNormal;
            float cameraXZAngle;
            CalculateBillboardProperties(worldToCameraMatrix, out billboardTangent, out billboardNormal, out cameraXZAngle);

            cmd.SetGlobalVector(ShaderPropertyId.billboardNormal, new Vector4(billboardNormal.x, billboardNormal.y, billboardNormal.z, 0.0f));
            cmd.SetGlobalVector(ShaderPropertyId.billboardTangent, new Vector4(billboardTangent.x, billboardTangent.y, billboardTangent.z, 0.0f));
            cmd.SetGlobalVector(ShaderPropertyId.billboardCameraParams, new Vector4(cameraPos.x, cameraPos.y, cameraPos.z, cameraXZAngle));
        }

        private static void CalculateBillboardProperties(
            in Matrix4x4 worldToCameraMatrix,
            out Vector3 billboardTangent,
            out Vector3 billboardNormal,
            out float cameraXZAngle)
        {
            Matrix4x4 cameraToWorldMatrix = worldToCameraMatrix;
            cameraToWorldMatrix = cameraToWorldMatrix.transpose;

            Vector3 cameraToWorldMatrixAxisX = new Vector3(cameraToWorldMatrix.m00, cameraToWorldMatrix.m10, cameraToWorldMatrix.m20);
            Vector3 cameraToWorldMatrixAxisY = new Vector3(cameraToWorldMatrix.m01, cameraToWorldMatrix.m11, cameraToWorldMatrix.m21);
            Vector3 cameraToWorldMatrixAxisZ = new Vector3(cameraToWorldMatrix.m02, cameraToWorldMatrix.m12, cameraToWorldMatrix.m22);

            Vector3 front = cameraToWorldMatrixAxisZ;

            Vector3 worldUp = Vector3.up;
            Vector3 cross = Vector3.Cross(front, worldUp);
            billboardTangent = !Mathf.Approximately(cross.sqrMagnitude, 0.0f)
                ? cross.normalized
                : cameraToWorldMatrixAxisX;

            billboardNormal = Vector3.Cross(worldUp, billboardTangent);
            billboardNormal = !Mathf.Approximately(billboardNormal.sqrMagnitude, 0.0f)
                ? billboardNormal.normalized
                : cameraToWorldMatrixAxisY;

            // SpeedTree generates billboards starting from looking towards X- and rotates counter clock-wisely
            Vector3 worldRight = new Vector3(0, 0, 1);
            // signed angle is calculated on X-Z plane
            float s = worldRight.x * billboardTangent.z - worldRight.z * billboardTangent.x;
            float c = worldRight.x * billboardTangent.x + worldRight.z * billboardTangent.z;
            cameraXZAngle = Mathf.Atan2(s, c);

            // convert to [0,2PI)
            if (cameraXZAngle < 0)
                cameraXZAngle += 2 * Mathf.PI;
        }

        private void SetPerCameraClippingPlaneProperties(CommandBuffer cmd, in CameraData cameraData)
        {
            Matrix4x4 projectionMatrix = cameraData.GetGPUProjectionMatrix();
            Matrix4x4 viewMatrix = cameraData.GetViewMatrix();

            Matrix4x4 viewProj = CoreMatrixUtils.MultiplyProjectionMatrix(projectionMatrix, viewMatrix, cameraData.camera.orthographic);
            Plane[] planes = s_Planes;
            GeometryUtility.CalculateFrustumPlanes(viewProj, planes);

            Vector4[] cameraWorldClipPlanes = s_VectorPlanes;
            for (int i = 0; i < planes.Length; ++i)
                cameraWorldClipPlanes[i] = new Vector4(planes[i].normal.x, planes[i].normal.y, planes[i].normal.z, planes[i].distance);

            cmd.SetGlobalVectorArray(ShaderPropertyId.cameraWorldClipPlanes, cameraWorldClipPlanes);
        }

        /// <summary>
        /// Set shader time variables as described in https://docs.unity3d.com/Manual/SL-UnityShaderVariables.html
        /// </summary>
        /// <param name="cmd">CommandBuffer to submit data to GPU.</param>
        /// <param name="time">Time.</param>
        /// <param name="deltaTime">Delta time.</param>
        /// <param name="smoothDeltaTime">Smooth delta time.</param>
        void SetShaderTimeValues(CommandBuffer cmd, float time, float deltaTime, float smoothDeltaTime)
        {
            float timeEights = time / 8f;
            float timeFourth = time / 4f;
            float timeHalf = time / 2f;

            // Time values
            Vector4 timeVector = time * new Vector4(1f / 20f, 1f, 2f, 3f);
            Vector4 sinTimeVector = new Vector4(Mathf.Sin(timeEights), Mathf.Sin(timeFourth), Mathf.Sin(timeHalf), Mathf.Sin(time));
            Vector4 cosTimeVector = new Vector4(Mathf.Cos(timeEights), Mathf.Cos(timeFourth), Mathf.Cos(timeHalf), Mathf.Cos(time));
            Vector4 deltaTimeVector = new Vector4(deltaTime, 1f / deltaTime, smoothDeltaTime, 1f / smoothDeltaTime);
            Vector4 timeParametersVector = new Vector4(time, Mathf.Sin(time), Mathf.Cos(time), 0.0f);

            cmd.SetGlobalVector(ShaderPropertyId.time, timeVector);
            cmd.SetGlobalVector(ShaderPropertyId.sinTime, sinTimeVector);
            cmd.SetGlobalVector(ShaderPropertyId.cosTime, cosTimeVector);
            cmd.SetGlobalVector(ShaderPropertyId.deltaTime, deltaTimeVector);
            cmd.SetGlobalVector(ShaderPropertyId.timeParameters, timeParametersVector);
        }

        /// <summary>
        /// Returns the camera color target for this renderer.
        /// It's only valid to call cameraColorTarget in the scope of <c>ScriptableRenderPass</c>.
        /// <seealso cref="ScriptableRenderPass"/>.
        /// </summary>
        public RenderTargetIdentifier cameraColorTarget
        {
            get
            {
                if (!(m_IsPipelineExecuting || isCameraColorTargetValid))
                {
                    Debug.LogWarning("You can only call cameraColorTarget inside the scope of a ScriptableRenderPass. Otherwise the pipeline camera target texture might have not been created or might have already been disposed.");
                    // TODO: Ideally we should return an error texture (BuiltinRenderTextureType.None?)
                    // but this might break some existing content, so we return the pipeline texture in the hope it gives a "soft" upgrade to users.
                }

                return m_CameraColorTarget;
            }
        }


        /// <summary>
        /// Returns the frontbuffer color target. Returns 0 if not implemented by the renderer.
        /// It's only valid to call GetCameraColorFrontBuffer in the scope of <c>ScriptableRenderPass</c>.
        /// </summary>
        /// <param name="cmd"></param>
        /// <returns></returns>
        virtual internal RenderTargetIdentifier GetCameraColorFrontBuffer(CommandBuffer cmd)
        {
            return 0;
        }

        /// <summary>
        /// Returns the camera depth target for this renderer.
        /// It's only valid to call cameraDepthTarget in the scope of <c>ScriptableRenderPass</c>.
        /// <seealso cref="ScriptableRenderPass"/>.
        /// </summary>
        public RenderTargetIdentifier cameraDepthTarget
        {
            get
            {
                if (!m_IsPipelineExecuting)
                {
                    Debug.LogWarning("You can only call cameraDepthTarget inside the scope of a ScriptableRenderPass. Otherwise the pipeline camera target texture might have not been created or might have already been disposed.");
                    // TODO: Ideally we should return an error texture (BuiltinRenderTextureType.None?)
                    // but this might break some existing content, so we return the pipeline texture in the hope it gives a "soft" upgrade to users.
                }

                return m_CameraDepthTarget;
            }
        }

        /// <summary>
        /// Returns a list of renderer features added to this renderer.
        /// <seealso cref="ScriptableRendererFeature"/>
        /// </summary>
        protected List<ScriptableRendererFeature> rendererFeatures
        {
            get => m_RendererFeatures;
        }

        /// <summary>
        /// Returns a list of render passes scheduled to be executed by this renderer.
        /// <seealso cref="ScriptableRenderPass"/>
        /// </summary>
        protected List<ScriptableRenderPass> activeRenderPassQueue
        {
            get => m_ActiveRenderPassQueue;
        }

        /// <summary>
        /// Supported rendering features by this renderer.
        /// <see cref="SupportedRenderingFeatures"/>
        /// </summary>
        public RenderingFeatures supportedRenderingFeatures { get; set; } = new RenderingFeatures();

        /// <summary>
        /// List of unsupported Graphics APIs for this renderer.
        /// <see cref="unsupportedGraphicsDeviceTypes"/>
        /// </summary>
        public GraphicsDeviceType[] unsupportedGraphicsDeviceTypes { get; set; } = new GraphicsDeviceType[0];

        static class RenderPassBlock
        {
            // Executes render passes that are inputs to the main rendering
            // but don't depend on camera state. They all render in monoscopic mode. f.ex, shadow maps.
            public static readonly int BeforeRendering = 0;

            // Main bulk of render pass execution. They required camera state to be properly set
            // and when enabled they will render in stereo.
            public static readonly int MainRenderingOpaque = 1;
            public static readonly int MainRenderingTransparent = 2;

            // Execute after Post-processing.
            public static readonly int AfterRendering = 3;
        }

        private StoreActionsOptimization m_StoreActionsOptimizationSetting = StoreActionsOptimization.Auto;
        private static bool m_UseOptimizedStoreActions = false;

        const int k_RenderPassBlockCount = 4;

        List<ScriptableRenderPass> m_ActiveRenderPassQueue = new List<ScriptableRenderPass>(32);
        List<ScriptableRendererFeature> m_RendererFeatures = new List<ScriptableRendererFeature>(10);
        RenderTargetIdentifier m_CameraColorTarget;
        RenderTargetIdentifier m_CameraDepthTarget;
        RenderTargetIdentifier m_CameraResolveTarget;

        bool m_FirstTimeCameraColorTargetIsBound = true; // flag used to track when m_CameraColorTarget should be cleared (if necessary), as well as other special actions only performed the first time m_CameraColorTarget is bound as a render target
        bool m_FirstTimeCameraDepthTargetIsBound = true; // flag used to track when m_CameraDepthTarget should be cleared (if necessary), the first time m_CameraDepthTarget is bound as a render target

        // The pipeline can only guarantee the camera target texture are valid when the pipeline is executing.
        // Trying to access the camera target before or after might be that the pipeline texture have already been disposed.
        bool m_IsPipelineExecuting = false;
        // This should be removed when early camera color target assignment is removed.
        internal bool isCameraColorTargetValid = false;

        // Temporary variable to disable custom passes using render pass ( due to it potentially breaking projects with custom render features )
        // To enable it - override SupportsNativeRenderPass method in the feature and return true
        internal bool disableNativeRenderPassInFeatures = false;

        internal bool useRenderPassEnabled = false;
        static RenderTargetIdentifier[] m_ActiveColorAttachments = new RenderTargetIdentifier[] { 0, 0, 0, 0, 0, 0, 0, 0 };
        static RenderTargetIdentifier m_ActiveDepthAttachment;

        private static RenderBufferStoreAction[] m_ActiveColorStoreActions = new RenderBufferStoreAction[]
        {
            RenderBufferStoreAction.Store, RenderBufferStoreAction.Store, RenderBufferStoreAction.Store, RenderBufferStoreAction.Store,
            RenderBufferStoreAction.Store, RenderBufferStoreAction.Store, RenderBufferStoreAction.Store, RenderBufferStoreAction.Store
        };

        private static RenderBufferStoreAction m_ActiveDepthStoreAction = RenderBufferStoreAction.Store;

        // CommandBuffer.SetRenderTarget(RenderTargetIdentifier[] colors, RenderTargetIdentifier depth, int mipLevel, CubemapFace cubemapFace, int depthSlice);
        // called from CoreUtils.SetRenderTarget will issue a warning assert from native c++ side if "colors" array contains some invalid RTIDs.
        // To avoid that warning assert we trim the RenderTargetIdentifier[] arrays we pass to CoreUtils.SetRenderTarget.
        // To avoid re-allocating a new array every time we do that, we re-use one of these arrays:
        static RenderTargetIdentifier[][] m_TrimmedColorAttachmentCopies = new RenderTargetIdentifier[][]
        {
            new RenderTargetIdentifier[0],                          // m_TrimmedColorAttachmentCopies[0] is an array of 0 RenderTargetIdentifier - only used to make indexing code easier to read
            new RenderTargetIdentifier[] {0},                        // m_TrimmedColorAttachmentCopies[1] is an array of 1 RenderTargetIdentifier
            new RenderTargetIdentifier[] {0, 0},                     // m_TrimmedColorAttachmentCopies[2] is an array of 2 RenderTargetIdentifiers
            new RenderTargetIdentifier[] {0, 0, 0},                  // m_TrimmedColorAttachmentCopies[3] is an array of 3 RenderTargetIdentifiers
            new RenderTargetIdentifier[] {0, 0, 0, 0},               // m_TrimmedColorAttachmentCopies[4] is an array of 4 RenderTargetIdentifiers
            new RenderTargetIdentifier[] {0, 0, 0, 0, 0},            // m_TrimmedColorAttachmentCopies[5] is an array of 5 RenderTargetIdentifiers
            new RenderTargetIdentifier[] {0, 0, 0, 0, 0, 0},         // m_TrimmedColorAttachmentCopies[6] is an array of 6 RenderTargetIdentifiers
            new RenderTargetIdentifier[] {0, 0, 0, 0, 0, 0, 0},      // m_TrimmedColorAttachmentCopies[7] is an array of 7 RenderTargetIdentifiers
            new RenderTargetIdentifier[] {0, 0, 0, 0, 0, 0, 0, 0 },  // m_TrimmedColorAttachmentCopies[8] is an array of 8 RenderTargetIdentifiers
        };

        private static Plane[] s_Planes = new Plane[6];
        private static Vector4[] s_VectorPlanes = new Vector4[6];

        internal static void ConfigureActiveTarget(RenderTargetIdentifier colorAttachment,
            RenderTargetIdentifier depthAttachment)
        {
            m_ActiveColorAttachments[0] = colorAttachment;
            for (int i = 1; i < m_ActiveColorAttachments.Length; ++i)
                m_ActiveColorAttachments[i] = 0;

            m_ActiveDepthAttachment = depthAttachment;
        }

        internal bool useDepthPriming { get; set; } = false;

        public ScriptableRenderer(ScriptableRendererData data)
        {
            if (Debug.isDebugBuild)
                DebugHandler = new DebugHandler(data);

            profilingExecute = new ProfilingSampler($"{nameof(ScriptableRenderer)}.{nameof(ScriptableRenderer.Execute)}: {data.name}");

            foreach (var feature in data.rendererFeatures)
            {
                if (feature == null)
                    continue;

                feature.Create();
                m_RendererFeatures.Add(feature);
            }

            ResetNativeRenderPassFrameData();
            useRenderPassEnabled = data.useNativeRenderPass && SystemInfo.graphicsDeviceType != GraphicsDeviceType.OpenGLES2;
            Clear(CameraRenderType.Base);
            m_ActiveRenderPassQueue.Clear();

            if (UniversalRenderPipeline.asset)
                m_StoreActionsOptimizationSetting = UniversalRenderPipeline.asset.storeActionsOptimization;

            m_UseOptimizedStoreActions = m_StoreActionsOptimizationSetting != StoreActionsOptimization.Store;
        }

        public void Dispose()
        {
            // Dispose all renderer features...
            for (int i = 0; i < m_RendererFeatures.Count; ++i)
            {
                if (rendererFeatures[i] == null)
                    continue;

                rendererFeatures[i].Dispose();
            }

            Dispose(true);
            GC.SuppressFinalize(this);
        }

        protected virtual void Dispose(bool disposing)
        {
        }

        /// <summary>
        /// Configures the camera target.
        /// </summary>
        /// <param name="colorTarget">Camera color target. Pass BuiltinRenderTextureType.CameraTarget if rendering to backbuffer.</param>
        /// <param name="depthTarget">Camera depth target. Pass BuiltinRenderTextureType.CameraTarget if color has depth or rendering to backbuffer.</param>
        public void ConfigureCameraTarget(RenderTargetIdentifier colorTarget, RenderTargetIdentifier depthTarget)
        {
            m_CameraColorTarget = colorTarget;
            m_CameraDepthTarget = depthTarget;
        }

        internal void ConfigureCameraTarget(RenderTargetIdentifier colorTarget, RenderTargetIdentifier depthTarget, RenderTargetIdentifier resolveTarget)
        {
            m_CameraColorTarget = colorTarget;
            m_CameraDepthTarget = depthTarget;
            m_CameraResolveTarget = resolveTarget;
        }

        // This should be removed when early camera color target assignment is removed.
        internal void ConfigureCameraColorTarget(RenderTargetIdentifier colorTarget)
        {
            m_CameraColorTarget = colorTarget;
        }

        /// <summary>
        /// Configures the render passes that will execute for this renderer.
        /// This method is called per-camera every frame.
        /// </summary>
        /// <param name="context">Use this render context to issue any draw commands during execution.</param>
        /// <param name="renderingData">Current render state information.</param>
        /// <seealso cref="ScriptableRenderPass"/>
        /// <seealso cref="ScriptableRendererFeature"/>
        public abstract void Setup(ScriptableRenderContext context, ref RenderingData renderingData);

        /// <summary>
        /// Override this method to implement the lighting setup for the renderer. You can use this to
        /// compute and upload light CBUFFER for example.
        /// </summary>
        /// <param name="context">Use this render context to issue any draw commands during execution.</param>
        /// <param name="renderingData">Current render state information.</param>
        public virtual void SetupLights(ScriptableRenderContext context, ref RenderingData renderingData)
        {
        }

        /// <summary>
        /// Override this method to configure the culling parameters for the renderer. You can use this to configure if
        /// lights should be culled per-object or the maximum shadow distance for example.
        /// </summary>
        /// <param name="cullingParameters">Use this to change culling parameters used by the render pipeline.</param>
        /// <param name="cameraData">Current render state information.</param>
        public virtual void SetupCullingParameters(ref ScriptableCullingParameters cullingParameters,
            ref CameraData cameraData)
        {
        }

        /// <summary>
        /// Called upon finishing rendering the camera stack. You can release any resources created by the renderer here.
        /// </summary>
        /// <param name="cmd"></param>
        public virtual void FinishRendering(CommandBuffer cmd)
        {
        }

        /// <summary>
        /// Execute the enqueued render passes. This automatically handles editor and stereo rendering.
        /// </summary>
        /// <param name="context">Use this render context to issue any draw commands during execution.</param>
        /// <param name="renderingData">Current render state information.</param>
        public void Execute(ScriptableRenderContext context, ref RenderingData renderingData)
        {
            // Disable Gizmos when using scene overrides. Gizmos break some effects like Overdraw debug.
            bool drawGizmos = DebugDisplaySettings.Instance.RenderingSettings.debugSceneOverrideMode == DebugSceneOverrideMode.None;

            m_IsPipelineExecuting = true;
            ref CameraData cameraData = ref renderingData.cameraData;
            Camera camera = cameraData.camera;

            CommandBuffer cmd = CommandBufferPool.Get();

            // TODO: move skybox code from C++ to URP in order to remove the call to context.Submit() inside DrawSkyboxPass
            // Until then, we can't use nested profiling scopes with XR multipass
            CommandBuffer cmdScope = renderingData.cameraData.xr.enabled ? null : cmd;

            using (new ProfilingScope(cmdScope, profilingExecute))
            {
                InternalStartRendering(context, ref renderingData);

                // Cache the time for after the call to `SetupCameraProperties` and set the time variables in shader
                // For now we set the time variables per camera, as we plan to remove `SetupCameraProperties`.
                // Setting the time per frame would take API changes to pass the variable to each camera render.
                // Once `SetupCameraProperties` is gone, the variable should be set higher in the call-stack.
#if UNITY_EDITOR
                float time = Application.isPlaying ? Time.time : Time.realtimeSinceStartup;
#else
                float time = Time.time;
#endif
                float deltaTime = Time.deltaTime;
                float smoothDeltaTime = Time.smoothDeltaTime;

                // Initialize Camera Render State
                ClearRenderingState(cmd);
                SetPerCameraShaderVariables(cmd, ref cameraData);
                SetShaderTimeValues(cmd, time, deltaTime, smoothDeltaTime);
                context.ExecuteCommandBuffer(cmd);
                cmd.Clear();
                using (new ProfilingScope(null, Profiling.sortRenderPasses))
                {
                    // Sort the render pass queue
                    SortStable(m_ActiveRenderPassQueue);
                }

                SetupNativeRenderPassFrameData(cameraData, useRenderPassEnabled);

                using var renderBlocks = new RenderBlocks(m_ActiveRenderPassQueue);

                using (new ProfilingScope(null, Profiling.setupLights))
                {
                    SetupLights(context, ref renderingData);
                }

                // Before Render Block. This render blocks always execute in mono rendering.
                // Camera is not setup.
                // Used to render input textures like shadowmaps.
                if (renderBlocks.GetLength(RenderPassBlock.BeforeRendering) > 0)
                {
                    // TODO: Separate command buffers per pass break the profiling scope order/hierarchy.
                    // If a single buffer is used and passed as a param to passes,
                    // put all of the "block" scopes back into the command buffer. (null -> cmd)
                    using var profScope = new ProfilingScope(null, Profiling.RenderBlock.beforeRendering);
                    ExecuteBlock(RenderPassBlock.BeforeRendering, in renderBlocks, context, ref renderingData);
                }

                using (new ProfilingScope(null, Profiling.setupCamera))
                {
                    // This is still required because of the following reasons:
                    // - Camera billboard properties.
                    // - Camera frustum planes: unity_CameraWorldClipPlanes[6]
                    // - _ProjectionParams.x logic is deep inside GfxDevice
                    // NOTE: The only reason we have to call this here and not at the beginning (before shadows)
                    // is because this need to be called for each eye in multi pass VR.
                    // The side effect is that this will override some shader properties we already setup and we will have to
                    // reset them.
                    if (cameraData.renderType == CameraRenderType.Base)
                    {
                        context.SetupCameraProperties(camera);
                        SetCameraMatrices(cmd, ref cameraData, true);
                    }
                    else
                    {
                        // Set new properties
                        SetCameraMatrices(cmd, ref cameraData, true);
                        SetPerCameraClippingPlaneProperties(cmd, in cameraData);
                        SetPerCameraBillboardProperties(cmd, ref cameraData);
                    }

                    // Reset shader time variables as they were overridden in SetupCameraProperties. If we don't do it we might have a mismatch between shadows and main rendering
                    SetShaderTimeValues(cmd, time, deltaTime, smoothDeltaTime);

#if VISUAL_EFFECT_GRAPH_0_0_1_OR_NEWER
                    //Triggers dispatch per camera, all global parameters should have been setup at this stage.
                    VFX.VFXManager.ProcessCameraCommand(camera, cmd);
#endif
                }

                context.ExecuteCommandBuffer(cmd);
                cmd.Clear();

                BeginXRRendering(cmd, context, ref renderingData.cameraData);

                // In the opaque and transparent blocks the main rendering executes.

                // Opaque blocks...
                if (renderBlocks.GetLength(RenderPassBlock.MainRenderingOpaque) > 0)
                {
                    // TODO: Separate command buffers per pass break the profiling scope order/hierarchy.
                    // If a single buffer is used (passed as a param) for passes,
                    // put all of the "block" scopes back into the command buffer. (i.e. null -> cmd)
                    using var profScope = new ProfilingScope(null, Profiling.RenderBlock.mainRenderingOpaque);
                    ExecuteBlock(RenderPassBlock.MainRenderingOpaque, in renderBlocks, context, ref renderingData);
                }

                // Transparent blocks...
                if (renderBlocks.GetLength(RenderPassBlock.MainRenderingTransparent) > 0)
                {
                    using var profScope = new ProfilingScope(null, Profiling.RenderBlock.mainRenderingTransparent);
                    ExecuteBlock(RenderPassBlock.MainRenderingTransparent, in renderBlocks, context, ref renderingData);
                }

#if ENABLE_VR && ENABLE_XR_MODULE
                if (cameraData.xr.enabled)
                    cameraData.xr.canMarkLateLatch = false;
#endif

                // Draw Gizmos...
                if (drawGizmos)
                {
                    DrawGizmos(context, camera, GizmoSubset.PreImageEffects);
                }

                // In this block after rendering drawing happens, e.g, post processing, video player capture.
                if (renderBlocks.GetLength(RenderPassBlock.AfterRendering) > 0)
                {
                    using var profScope = new ProfilingScope(null, Profiling.RenderBlock.afterRendering);
                    ExecuteBlock(RenderPassBlock.AfterRendering, in renderBlocks, context, ref renderingData);
                }

                EndXRRendering(cmd, context, ref renderingData.cameraData);

                DrawWireOverlay(context, camera);

                if (drawGizmos)
                {
                    DrawGizmos(context, camera, GizmoSubset.PostImageEffects);
                }

                InternalFinishRendering(context, cameraData.resolveFinalTarget);

                for (int i = 0; i < m_ActiveRenderPassQueue.Count; ++i)
                {
                    m_ActiveRenderPassQueue[i].m_ColorAttachmentIndices.Dispose();
                    m_ActiveRenderPassQueue[i].m_InputAttachmentIndices.Dispose();
                }
            }

            context.ExecuteCommandBuffer(cmd);
            CommandBufferPool.Release(cmd);
        }

        /// <summary>
        /// Enqueues a render pass for execution.
        /// </summary>
        /// <param name="pass">Render pass to be enqueued.</param>
        public void EnqueuePass(ScriptableRenderPass pass)
        {
            m_ActiveRenderPassQueue.Add(pass);
            if (disableNativeRenderPassInFeatures)
                pass.useNativeRenderPass = false;
        }

        /// <summary>
        /// Returns a clear flag based on CameraClearFlags.
        /// </summary>
        /// <param name="cameraClearFlags">Camera clear flags.</param>
        /// <returns>A clear flag that tells if color and/or depth should be cleared.</returns>
        protected static ClearFlag GetCameraClearFlag(ref CameraData cameraData)
        {
            var cameraClearFlags = cameraData.camera.clearFlags;

            // Universal RP doesn't support CameraClearFlags.DepthOnly and CameraClearFlags.Nothing.
            // CameraClearFlags.DepthOnly has the same effect of CameraClearFlags.SolidColor
            // CameraClearFlags.Nothing clears Depth on PC/Desktop and in mobile it clears both
            // depth and color.
            // CameraClearFlags.Skybox clears depth only.

            // Implementation details:
            // Camera clear flags are used to initialize the attachments on the first render pass.
            // ClearFlag is used together with Tile Load action to figure out how to clear the camera render target.
            // In Tile Based GPUs ClearFlag.Depth + RenderBufferLoadAction.DontCare becomes DontCare load action.

            // RenderBufferLoadAction.DontCare in PC/Desktop behaves as not clearing screen
            // RenderBufferLoadAction.DontCare in Vulkan/Metal behaves as DontCare load action
            // RenderBufferLoadAction.DontCare in GLES behaves as glInvalidateBuffer

            // Overlay cameras composite on top of previous ones. They don't clear color.
            // For overlay cameras we check if depth should be cleared on not.
            if (cameraData.renderType == CameraRenderType.Overlay)
                return (cameraData.clearDepth) ? ClearFlag.DepthStencil : ClearFlag.None;

            // Certain debug modes (e.g. wireframe/overdraw modes) require that we override clear flags and clear everything.
            var debugHandler = cameraData.renderer.DebugHandler;
            if (debugHandler != null && debugHandler.IsActiveForCamera(ref cameraData) && debugHandler.IsScreenClearNeeded)
                return ClearFlag.All;

            // XRTODO: remove once we have visible area of occlusion mesh available
            if (cameraClearFlags == CameraClearFlags.Skybox && RenderSettings.skybox != null && cameraData.postProcessEnabled && cameraData.xr.enabled)
                return ClearFlag.All;

            if ((cameraClearFlags == CameraClearFlags.Skybox && RenderSettings.skybox != null) ||
                cameraClearFlags == CameraClearFlags.Nothing)
                return ClearFlag.DepthStencil;

            return ClearFlag.All;
        }

        /// <summary>
        /// Calls <c>OnCull</c> for each feature added to this renderer.
        /// <seealso cref="ScriptableRendererFeature.OnCameraPreCull(ScriptableRenderer, in CameraData)"/>
        /// </summary>
        /// <param name="cameraData">Current render state information.</param>
        internal void OnPreCullRenderPasses(in CameraData cameraData)
        {
            // Add render passes from custom renderer features
            for (int i = 0; i < rendererFeatures.Count; ++i)
            {
                if (!rendererFeatures[i].isActive)
                {
                    continue;
                }
                rendererFeatures[i].OnCameraPreCull(this, in cameraData);
            }
        }

        /// <summary>
        /// Calls <c>AddRenderPasses</c> for each feature added to this renderer.
        /// <seealso cref="ScriptableRendererFeature.AddRenderPasses(ScriptableRenderer, ref RenderingData)"/>
        /// </summary>
        /// <param name="renderingData"></param>
        protected void AddRenderPasses(ref RenderingData renderingData)
        {
            using var profScope = new ProfilingScope(null, Profiling.addRenderPasses);

            // Add render passes from custom renderer features
            for (int i = 0; i < rendererFeatures.Count; ++i)
            {
                if (!rendererFeatures[i].isActive)
                {
                    continue;
                }

                if (!rendererFeatures[i].SupportsNativeRenderPass())
                    disableNativeRenderPassInFeatures = true;

                rendererFeatures[i].AddRenderPasses(this, ref renderingData);
                disableNativeRenderPassInFeatures = false;
            }

            // Remove any null render pass that might have been added by user by mistake
            int count = activeRenderPassQueue.Count;
            for (int i = count - 1; i >= 0; i--)
            {
                if (activeRenderPassQueue[i] == null)
                    activeRenderPassQueue.RemoveAt(i);
            }

            // if any pass was injected, the "automatic" store optimization policy will disable the optimized load actions
            if (count > 0 && m_StoreActionsOptimizationSetting == StoreActionsOptimization.Auto)
                m_UseOptimizedStoreActions = false;
        }

        void ClearRenderingState(CommandBuffer cmd)
        {
            using var profScope = new ProfilingScope(null, Profiling.clearRenderingState);

            // Reset per-camera shader keywords. They are enabled depending on which render passes are executed.
            cmd.DisableShaderKeyword(ShaderKeywordStrings.MainLightShadows);
            cmd.DisableShaderKeyword(ShaderKeywordStrings.MainLightShadowCascades);
            cmd.DisableShaderKeyword(ShaderKeywordStrings.AdditionalLightsVertex);
            cmd.DisableShaderKeyword(ShaderKeywordStrings.AdditionalLightsPixel);
            cmd.DisableShaderKeyword(ShaderKeywordStrings.ClusteredRendering);
            cmd.DisableShaderKeyword(ShaderKeywordStrings.AdditionalLightShadows);
            cmd.DisableShaderKeyword(ShaderKeywordStrings.ReflectionProbeBlending);
            cmd.DisableShaderKeyword(ShaderKeywordStrings.ReflectionProbeBoxProjection);
            cmd.DisableShaderKeyword(ShaderKeywordStrings.SoftShadows);
            cmd.DisableShaderKeyword(ShaderKeywordStrings.MixedLightingSubtractive); // Backward compatibility
            cmd.DisableShaderKeyword(ShaderKeywordStrings.LightmapShadowMixing);
            cmd.DisableShaderKeyword(ShaderKeywordStrings.ShadowsShadowMask);
            cmd.DisableShaderKeyword(ShaderKeywordStrings.LinearToSRGBConversion);
            cmd.DisableShaderKeyword(ShaderKeywordStrings.LightLayers);
        }

        internal void Clear(CameraRenderType cameraType)
        {
            m_ActiveColorAttachments[0] = BuiltinRenderTextureType.CameraTarget;
            for (int i = 1; i < m_ActiveColorAttachments.Length; ++i)
                m_ActiveColorAttachments[i] = 0;

            m_ActiveDepthAttachment = BuiltinRenderTextureType.CameraTarget;

            m_FirstTimeCameraColorTargetIsBound = cameraType == CameraRenderType.Base;
            m_FirstTimeCameraDepthTargetIsBound = true;

            m_CameraColorTarget = BuiltinRenderTextureType.CameraTarget;
            m_CameraDepthTarget = BuiltinRenderTextureType.CameraTarget;
        }

        void ExecuteBlock(int blockIndex, in RenderBlocks renderBlocks,
            ScriptableRenderContext context, ref RenderingData renderingData, bool submit = false)
        {
            foreach (int currIndex in renderBlocks.GetRange(blockIndex))
            {
                var renderPass = m_ActiveRenderPassQueue[currIndex];
                ExecuteRenderPass(context, renderPass, ref renderingData);
            }

            if (submit)
                context.Submit();
        }

        private bool IsRenderPassEnabled(ScriptableRenderPass renderPass)
        {
            return renderPass.useNativeRenderPass && useRenderPassEnabled;
        }

        void ExecuteRenderPass(ScriptableRenderContext context, ScriptableRenderPass renderPass,
            ref RenderingData renderingData)
        {
            // TODO: Separate command buffers per pass break the profiling scope order/hierarchy.
            // If a single buffer is used (passed as a param) and passed to renderPass.Execute, put the scope into command buffer (i.e. null -> cmd)
            using var profScope = new ProfilingScope(null, renderPass.profilingSampler);

            ref CameraData cameraData = ref renderingData.cameraData;

            CommandBuffer cmd = CommandBufferPool.Get();

            // Track CPU only as GPU markers for this scope were "too noisy".
            using (new ProfilingScope(null, Profiling.RenderPass.configure))
            {
                if (IsRenderPassEnabled(renderPass) && cameraData.isRenderPassSupportedCamera)
                    ConfigureNativeRenderPass(cmd, renderPass, cameraData);
                else
                    renderPass.Configure(cmd, cameraData.cameraTargetDescriptor);

                SetRenderPassAttachments(cmd, renderPass, ref cameraData);
            }

            // Also, we execute the commands recorded at this point to ensure SetRenderTarget is called before RenderPass.Execute
            context.ExecuteCommandBuffer(cmd);
            CommandBufferPool.Release(cmd);

            if (IsRenderPassEnabled(renderPass) && cameraData.isRenderPassSupportedCamera)
                ExecuteNativeRenderPass(context, renderPass, cameraData, ref renderingData);
            else
                renderPass.Execute(context, ref renderingData);

#if ENABLE_VR && ENABLE_XR_MODULE
            if (cameraData.xr.enabled && cameraData.xr.hasMarkedLateLatch)
                cameraData.xr.UnmarkLateLatchShaderProperties(cmd, ref cameraData);
#endif
        }

        void SetRenderPassAttachments(CommandBuffer cmd, ScriptableRenderPass renderPass, ref CameraData cameraData)
        {
            Camera camera = cameraData.camera;
            ClearFlag cameraClearFlag = GetCameraClearFlag(ref cameraData);

            // Invalid configuration - use current attachment setup
            // Note: we only check color buffers. This is only technically correct because for shadowmaps and depth only passes
            // we bind depth as color and Unity handles it underneath. so we never have a situation that all color buffers are null and depth is bound.
            uint validColorBuffersCount = RenderingUtils.GetValidColorBufferCount(renderPass.colorAttachments);
            if (validColorBuffersCount == 0)
                return;

            // We use a different code path for MRT since it calls a different version of API SetRenderTarget
            if (RenderingUtils.IsMRT(renderPass.colorAttachments))
            {
                // In the MRT path we assume that all color attachments are REAL color attachments,
                // and that the depth attachment is a REAL depth attachment too.

                // Determine what attachments need to be cleared. ----------------

                bool needCustomCameraColorClear = false;
                bool needCustomCameraDepthClear = false;

                int cameraColorTargetIndex = RenderingUtils.IndexOf(renderPass.colorAttachments, m_CameraColorTarget);
                if (cameraColorTargetIndex != -1 && (m_FirstTimeCameraColorTargetIsBound))
                {
                    m_FirstTimeCameraColorTargetIsBound = false; // register that we did clear the camera target the first time it was bound

                    // Overlay cameras composite on top of previous ones. They don't clear.
                    // MTT: Commented due to not implemented yet
                    //                    if (renderingData.cameraData.renderType == CameraRenderType.Overlay)
                    //                        clearFlag = ClearFlag.None;

                    // We need to specifically clear the camera color target.
                    // But there is still a chance we don't need to issue individual clear() on each render-targets if they all have the same clear parameters.
                    needCustomCameraColorClear = (cameraClearFlag & ClearFlag.Color) != (renderPass.clearFlag & ClearFlag.Color)
                        || CoreUtils.ConvertSRGBToActiveColorSpace(camera.backgroundColor) != renderPass.clearColor;
                }

                // Note: if we have to give up the assumption that no depthTarget can be included in the MRT colorAttachments, we might need something like this:
                // int cameraTargetDepthIndex = IndexOf(renderPass.colorAttachments, m_CameraDepthTarget);
                // if( !renderTargetAlreadySet && cameraTargetDepthIndex != -1 && m_FirstTimeCameraDepthTargetIsBound)
                // { ...
                // }

                if (renderPass.depthAttachment == m_CameraDepthTarget && m_FirstTimeCameraDepthTargetIsBound)
                {
                    m_FirstTimeCameraDepthTargetIsBound = false;
                    needCustomCameraDepthClear = (cameraClearFlag & ClearFlag.DepthStencil) != (renderPass.clearFlag & ClearFlag.DepthStencil);
                }

                // Perform all clear operations needed. ----------------
                // We try to minimize calls to SetRenderTarget().

                // We get here only if cameraColorTarget needs to be handled separately from the rest of the color attachments.
                if (needCustomCameraColorClear)
                {
                    // Clear camera color render-target separately from the rest of the render-targets.

                    if ((cameraClearFlag & ClearFlag.Color) != 0 && (!IsRenderPassEnabled(renderPass) || !cameraData.isRenderPassSupportedCamera))
                        SetRenderTarget(cmd, renderPass.colorAttachments[cameraColorTargetIndex], renderPass.depthAttachment, ClearFlag.Color, CoreUtils.ConvertSRGBToActiveColorSpace(camera.backgroundColor));

                    if ((renderPass.clearFlag & ClearFlag.Color) != 0)
                    {
                        uint otherTargetsCount = RenderingUtils.CountDistinct(renderPass.colorAttachments, m_CameraColorTarget);
                        var nonCameraAttachments = m_TrimmedColorAttachmentCopies[otherTargetsCount];
                        int writeIndex = 0;
                        for (int readIndex = 0; readIndex < renderPass.colorAttachments.Length; ++readIndex)
                        {
                            if (renderPass.colorAttachments[readIndex] != m_CameraColorTarget && renderPass.colorAttachments[readIndex] != 0)
                            {
                                nonCameraAttachments[writeIndex] = renderPass.colorAttachments[readIndex];
                                ++writeIndex;
                            }
                        }

                        if (writeIndex != otherTargetsCount)
                            Debug.LogError("writeIndex and otherTargetsCount values differed. writeIndex:" + writeIndex + " otherTargetsCount:" + otherTargetsCount);
                        if (!IsRenderPassEnabled(renderPass) || !cameraData.isRenderPassSupportedCamera)
                            SetRenderTarget(cmd, nonCameraAttachments, m_CameraDepthTarget, ClearFlag.Color, renderPass.clearColor);
                    }
                }

                // Bind all attachments, clear color only if there was no custom behaviour for cameraColorTarget, clear depth as needed.
                ClearFlag finalClearFlag = ClearFlag.None;
                finalClearFlag |= needCustomCameraDepthClear ? (cameraClearFlag & ClearFlag.DepthStencil) : (renderPass.clearFlag & ClearFlag.DepthStencil);
                finalClearFlag |= needCustomCameraColorClear ? (IsRenderPassEnabled(renderPass) ? (cameraClearFlag & ClearFlag.Color) : 0) : (renderPass.clearFlag & ClearFlag.Color);

                if (IsRenderPassEnabled(renderPass) && cameraData.isRenderPassSupportedCamera)
                    SetNativeRenderPassMRTAttachmentList(renderPass, ref cameraData, needCustomCameraColorClear, finalClearFlag);

                // Only setup render target if current render pass attachments are different from the active ones.
                if (!RenderingUtils.SequenceEqual(renderPass.colorAttachments, m_ActiveColorAttachments) || renderPass.depthAttachment != m_ActiveDepthAttachment || finalClearFlag != ClearFlag.None)
                {
                    int lastValidRTindex = RenderingUtils.LastValid(renderPass.colorAttachments);
                    if (lastValidRTindex >= 0)
                    {
                        int rtCount = lastValidRTindex + 1;
                        var trimmedAttachments = m_TrimmedColorAttachmentCopies[rtCount];
                        for (int i = 0; i < rtCount; ++i)
                            trimmedAttachments[i] = renderPass.colorAttachments[i];

                        if (!IsRenderPassEnabled(renderPass) || !cameraData.isRenderPassSupportedCamera)
                        {
                            RenderTargetIdentifier depthAttachment = m_CameraDepthTarget;

                            if (renderPass.overrideCameraTarget)
                            {
                                depthAttachment = renderPass.depthAttachment;
                            }
                            else
                            {
                                m_FirstTimeCameraDepthTargetIsBound = false;
                            }

                            SetRenderTarget(cmd, trimmedAttachments, depthAttachment, finalClearFlag, renderPass.clearColor);
                        }

#if ENABLE_VR && ENABLE_XR_MODULE
                        if (cameraData.xr.enabled)
                        {
                            // SetRenderTarget might alter the internal device state(winding order).
                            // Non-stereo buffer is already updated internally when switching render target. We update stereo buffers here to keep the consistency.
                            int xrTargetIndex = RenderingUtils.IndexOf(renderPass.colorAttachments, cameraData.xr.renderTarget);
                            bool isRenderToBackBufferTarget = (xrTargetIndex != -1) && !cameraData.xr.renderTargetIsRenderTexture;
                            cameraData.xr.UpdateGPUViewAndProjectionMatrices(cmd, ref cameraData, !isRenderToBackBufferTarget);
                        }
#endif
                    }
                }
            }
            else
            {
                // Currently in non-MRT case, color attachment can actually be a depth attachment.

                RenderTargetIdentifier passColorAttachment = renderPass.colorAttachment;
                RenderTargetIdentifier passDepthAttachment = renderPass.depthAttachment;

                // When render pass doesn't call ConfigureTarget we assume it's expected to render to camera target
                // which might be backbuffer or the framebuffer render textures.

                if (!renderPass.overrideCameraTarget)
                {
                    // Default render pass attachment for passes before main rendering is current active
                    // early return so we don't change current render target setup.
                    if (renderPass.renderPassEvent < RenderPassEvent.BeforeRenderingPrePasses)
                        return;

                    // Otherwise default is the pipeline camera target.
                    passColorAttachment = m_CameraColorTarget;
                    passDepthAttachment = m_CameraDepthTarget;
                }

                ClearFlag finalClearFlag = ClearFlag.None;
                Color finalClearColor;

                if (passColorAttachment == m_CameraColorTarget && (m_FirstTimeCameraColorTargetIsBound))
                {
                    m_FirstTimeCameraColorTargetIsBound = false; // register that we did clear the camera target the first time it was bound

                    finalClearFlag |= (cameraClearFlag & ClearFlag.Color);
                    finalClearColor = CoreUtils.ConvertSRGBToActiveColorSpace(camera.backgroundColor);

                    if (m_FirstTimeCameraDepthTargetIsBound)
                    {
                        // m_CameraColorTarget can be an opaque pointer to a RenderTexture with depth-surface.
                        // We cannot infer this information here, so we must assume both camera color and depth are first-time bound here (this is the legacy behaviour).
                        m_FirstTimeCameraDepthTargetIsBound = false;
                        finalClearFlag |= (cameraClearFlag & ClearFlag.DepthStencil);
                    }
                }
                else
                {
                    finalClearFlag |= (renderPass.clearFlag & ClearFlag.Color);
                    finalClearColor = renderPass.clearColor;
                }

                // Condition (m_CameraDepthTarget!=BuiltinRenderTextureType.CameraTarget) below prevents m_FirstTimeCameraDepthTargetIsBound flag from being reset during non-camera passes (such as Color Grading LUT). This ensures that in those cases, cameraDepth will actually be cleared during the later camera pass.
                if ((m_CameraDepthTarget != BuiltinRenderTextureType.CameraTarget) && (passDepthAttachment == m_CameraDepthTarget || passColorAttachment == m_CameraDepthTarget) && m_FirstTimeCameraDepthTargetIsBound)
                {
                    m_FirstTimeCameraDepthTargetIsBound = false;

                    finalClearFlag |= (cameraClearFlag & ClearFlag.DepthStencil);

                    // finalClearFlag |= (cameraClearFlag & ClearFlag.Color);  // <- m_CameraDepthTarget is never a color-surface, so no need to add this here.
                }
                else
                    finalClearFlag |= (renderPass.clearFlag & ClearFlag.DepthStencil);

#if UNITY_EDITOR
                if (CoreUtils.IsSceneFilteringEnabled() && camera.sceneViewFilterMode == Camera.SceneViewFilterMode.ShowFiltered)
                {
                    finalClearColor.a = 0;
                    finalClearFlag &= ~ClearFlag.Depth;
                }
#endif

                // If the debug-handler needs to clear the screen, update "finalClearColor" accordingly...
                if ((DebugHandler != null) && DebugHandler.IsActiveForCamera(ref cameraData))
                {
                    DebugHandler.TryGetScreenClearColor(ref finalClearColor);
                }

                if (IsRenderPassEnabled(renderPass) && cameraData.isRenderPassSupportedCamera)
                {
                    SetNativeRenderPassAttachmentList(renderPass, ref cameraData, passColorAttachment, passDepthAttachment, finalClearFlag, finalClearColor);
                }
                else
                {
                    // Only setup render target if current render pass attachments are different from the active ones
                    if (passColorAttachment != m_ActiveColorAttachments[0] || passDepthAttachment != m_ActiveDepthAttachment || finalClearFlag != ClearFlag.None ||
                        renderPass.colorStoreActions[0] != m_ActiveColorStoreActions[0] || renderPass.depthStoreAction != m_ActiveDepthStoreAction)
                    {
                        SetRenderTarget(cmd, passColorAttachment, passDepthAttachment, finalClearFlag, finalClearColor, renderPass.colorStoreActions[0], renderPass.depthStoreAction);

#if ENABLE_VR && ENABLE_XR_MODULE
                        if (cameraData.xr.enabled)
                        {
                            // SetRenderTarget might alter the internal device state(winding order).
                            // Non-stereo buffer is already updated internally when switching render target. We update stereo buffers here to keep the consistency.
                            bool isRenderToBackBufferTarget = (passColorAttachment == cameraData.xr.renderTarget) && !cameraData.xr.renderTargetIsRenderTexture;
                            cameraData.xr.UpdateGPUViewAndProjectionMatrices(cmd, ref cameraData, !isRenderToBackBufferTarget);
                        }
#endif
                    }
                }
            }
        }

        void BeginXRRendering(CommandBuffer cmd, ScriptableRenderContext context, ref CameraData cameraData)
        {
#if ENABLE_VR && ENABLE_XR_MODULE
            if (cameraData.xr.enabled)
            {
                if (cameraData.xr.isLateLatchEnabled)
                    cameraData.xr.canMarkLateLatch = true;
                cameraData.xr.StartSinglePass(cmd);
                cmd.EnableShaderKeyword(ShaderKeywordStrings.UseDrawProcedural);
                context.ExecuteCommandBuffer(cmd);
                cmd.Clear();
            }
#endif
        }

        void EndXRRendering(CommandBuffer cmd, ScriptableRenderContext context, ref CameraData cameraData)
        {
#if ENABLE_VR && ENABLE_XR_MODULE
            if (cameraData.xr.enabled)
            {
                cameraData.xr.StopSinglePass(cmd);
                cmd.DisableShaderKeyword(ShaderKeywordStrings.UseDrawProcedural);
                context.ExecuteCommandBuffer(cmd);
                cmd.Clear();
            }
#endif
        }

        internal static void SetRenderTarget(CommandBuffer cmd, RenderTargetIdentifier colorAttachment, RenderTargetIdentifier depthAttachment, ClearFlag clearFlag, Color clearColor)
        {
            m_ActiveColorAttachments[0] = colorAttachment;
            for (int i = 1; i < m_ActiveColorAttachments.Length; ++i)
                m_ActiveColorAttachments[i] = 0;

            m_ActiveColorStoreActions[0] = RenderBufferStoreAction.Store;
            m_ActiveDepthStoreAction = RenderBufferStoreAction.Store;
            for (int i = 1; i < m_ActiveColorStoreActions.Length; ++i)
                m_ActiveColorStoreActions[i] = RenderBufferStoreAction.Store;

            m_ActiveDepthAttachment = depthAttachment;

            RenderBufferLoadAction colorLoadAction = ((uint)clearFlag & (uint)ClearFlag.Color) != 0 ? RenderBufferLoadAction.DontCare : RenderBufferLoadAction.Load;

            RenderBufferLoadAction depthLoadAction = ((uint)clearFlag & (uint)ClearFlag.Depth) != 0 || ((uint)clearFlag & (uint)ClearFlag.Stencil) != 0 ?
                RenderBufferLoadAction.DontCare : RenderBufferLoadAction.Load;

            SetRenderTarget(cmd, colorAttachment, colorLoadAction, RenderBufferStoreAction.Store,
                depthAttachment, depthLoadAction, RenderBufferStoreAction.Store, clearFlag, clearColor);
        }

        internal static void SetRenderTarget(CommandBuffer cmd, RenderTargetIdentifier colorAttachment, RenderTargetIdentifier depthAttachment, ClearFlag clearFlag, Color clearColor, RenderBufferStoreAction colorStoreAction, RenderBufferStoreAction depthStoreAction)
        {
            m_ActiveColorAttachments[0] = colorAttachment;
            for (int i = 1; i < m_ActiveColorAttachments.Length; ++i)
                m_ActiveColorAttachments[i] = 0;

            m_ActiveColorStoreActions[0] = colorStoreAction;
            m_ActiveDepthStoreAction = depthStoreAction;
            for (int i = 1; i < m_ActiveColorStoreActions.Length; ++i)
                m_ActiveColorStoreActions[i] = RenderBufferStoreAction.Store;

            m_ActiveDepthAttachment = depthAttachment;

            RenderBufferLoadAction colorLoadAction = ((uint)clearFlag & (uint)ClearFlag.Color) != 0 ?
                RenderBufferLoadAction.DontCare : RenderBufferLoadAction.Load;

            RenderBufferLoadAction depthLoadAction = ((uint)clearFlag & (uint)ClearFlag.Depth) != 0 ?
                RenderBufferLoadAction.DontCare : RenderBufferLoadAction.Load;

            // if we shouldn't use optimized store actions then fall back to the conservative safe (un-optimal!) route and just store everything
            if (!m_UseOptimizedStoreActions)
            {
                if (colorStoreAction != RenderBufferStoreAction.StoreAndResolve)
                    colorStoreAction = RenderBufferStoreAction.Store;
                if (depthStoreAction != RenderBufferStoreAction.StoreAndResolve)
                    depthStoreAction = RenderBufferStoreAction.Store;
            }


            SetRenderTarget(cmd, colorAttachment, colorLoadAction, colorStoreAction,
                depthAttachment, depthLoadAction, depthStoreAction, clearFlag, clearColor);
        }

        static void SetRenderTarget(CommandBuffer cmd,
            RenderTargetIdentifier colorAttachment,
            RenderBufferLoadAction colorLoadAction,
            RenderBufferStoreAction colorStoreAction,
            ClearFlag clearFlags,
            Color clearColor)
        {
            CoreUtils.SetRenderTarget(cmd, colorAttachment, colorLoadAction, colorStoreAction, clearFlags, clearColor);
        }

        static void SetRenderTarget(CommandBuffer cmd,
            RenderTargetIdentifier colorAttachment,
            RenderBufferLoadAction colorLoadAction,
            RenderBufferStoreAction colorStoreAction,
            RenderTargetIdentifier depthAttachment,
            RenderBufferLoadAction depthLoadAction,
            RenderBufferStoreAction depthStoreAction,
            ClearFlag clearFlags,
            Color clearColor)
        {
            // XRTODO: Revisit the logic. Why treat CameraTarget depth specially?
            if (depthAttachment == BuiltinRenderTextureType.CameraTarget)
            {
                CoreUtils.SetRenderTarget(cmd, colorAttachment, colorLoadAction, colorStoreAction, depthLoadAction, depthStoreAction, clearFlags, clearColor);
            }
            else
            {
                CoreUtils.SetRenderTarget(cmd, colorAttachment, colorLoadAction, colorStoreAction,
                    depthAttachment, depthLoadAction, depthStoreAction, clearFlags, clearColor);
            }
        }

        static void SetRenderTarget(CommandBuffer cmd, RenderTargetIdentifier[] colorAttachments, RenderTargetIdentifier depthAttachment, ClearFlag clearFlag, Color clearColor)
        {
            m_ActiveColorAttachments = colorAttachments;
            m_ActiveDepthAttachment = depthAttachment;

            CoreUtils.SetRenderTarget(cmd, colorAttachments, depthAttachment, clearFlag, clearColor);
        }

<<<<<<< HEAD
        internal virtual void SwapColorBuffer(CommandBuffer cmd) {}
        internal virtual void EnableSwapBufferMSAA(bool enable) {}
=======
        internal virtual void SwapColorBuffer(CommandBuffer cmd) { }
>>>>>>> 5c2f10d1

        [Conditional("UNITY_EDITOR")]
        void DrawGizmos(ScriptableRenderContext context, Camera camera, GizmoSubset gizmoSubset)
        {
#if UNITY_EDITOR
            if (!Handles.ShouldRenderGizmos() || camera.sceneViewFilterMode == Camera.SceneViewFilterMode.ShowFiltered)
                return;

            CommandBuffer cmd = CommandBufferPool.Get();
            using (new ProfilingScope(cmd, Profiling.drawGizmos))
            {
                context.ExecuteCommandBuffer(cmd);
                cmd.Clear();

                context.DrawGizmos(camera, gizmoSubset);
            }

            context.ExecuteCommandBuffer(cmd);
            CommandBufferPool.Release(cmd);
#endif
        }

        [Conditional("UNITY_EDITOR")]
        void DrawWireOverlay(ScriptableRenderContext context, Camera camera)
        {
            context.DrawWireOverlay(camera);
        }

        void InternalStartRendering(ScriptableRenderContext context, ref RenderingData renderingData)
        {
            CommandBuffer cmd = CommandBufferPool.Get();
            using (new ProfilingScope(null, Profiling.internalStartRendering))
            {
                for (int i = 0; i < m_ActiveRenderPassQueue.Count; ++i)
                {
                    m_ActiveRenderPassQueue[i].OnCameraSetup(cmd, ref renderingData);
                }
            }

            context.ExecuteCommandBuffer(cmd);
            CommandBufferPool.Release(cmd);
        }

        void InternalFinishRendering(ScriptableRenderContext context, bool resolveFinalTarget)
        {
            CommandBuffer cmd = CommandBufferPool.Get();
            using (new ProfilingScope(null, Profiling.internalFinishRendering))
            {
                for (int i = 0; i < m_ActiveRenderPassQueue.Count; ++i)
                    m_ActiveRenderPassQueue[i].FrameCleanup(cmd);

                // Happens when rendering the last camera in the camera stack.
                if (resolveFinalTarget)
                {
                    for (int i = 0; i < m_ActiveRenderPassQueue.Count; ++i)
                        m_ActiveRenderPassQueue[i].OnFinishCameraStackRendering(cmd);

                    FinishRendering(cmd);

                    // We finished camera stacking and released all intermediate pipeline textures.
                    m_IsPipelineExecuting = false;
                }
                m_ActiveRenderPassQueue.Clear();
            }

            ResetNativeRenderPassFrameData();

            context.ExecuteCommandBuffer(cmd);
            CommandBufferPool.Release(cmd);
        }

        internal static void SortStable(List<ScriptableRenderPass> list)
        {
            int j;
            for (int i = 1; i < list.Count; ++i)
            {
                ScriptableRenderPass curr = list[i];

                j = i - 1;
                for (; j >= 0 && curr < list[j]; --j)
                    list[j + 1] = list[j];

                list[j + 1] = curr;
            }
        }

        internal struct RenderBlocks : IDisposable
        {
            private NativeArray<RenderPassEvent> m_BlockEventLimits;
            private NativeArray<int> m_BlockRanges;
            private NativeArray<int> m_BlockRangeLengths;
            public RenderBlocks(List<ScriptableRenderPass> activeRenderPassQueue)
            {
                // Upper limits for each block. Each block will contains render passes with events below the limit.
                m_BlockEventLimits = new NativeArray<RenderPassEvent>(k_RenderPassBlockCount, Allocator.Temp);
                m_BlockRanges = new NativeArray<int>(m_BlockEventLimits.Length + 1, Allocator.Temp);
                m_BlockRangeLengths = new NativeArray<int>(m_BlockRanges.Length, Allocator.Temp);

                m_BlockEventLimits[RenderPassBlock.BeforeRendering] = RenderPassEvent.BeforeRenderingPrePasses;
                m_BlockEventLimits[RenderPassBlock.MainRenderingOpaque] = RenderPassEvent.AfterRenderingOpaques;
                m_BlockEventLimits[RenderPassBlock.MainRenderingTransparent] = RenderPassEvent.AfterRenderingPostProcessing;
                m_BlockEventLimits[RenderPassBlock.AfterRendering] = (RenderPassEvent)Int32.MaxValue;

                // blockRanges[0] is always 0
                // blockRanges[i] is the index of the first RenderPass found in m_ActiveRenderPassQueue that has a ScriptableRenderPass.renderPassEvent higher than blockEventLimits[i] (i.e, should be executed after blockEventLimits[i])
                // blockRanges[blockEventLimits.Length] is m_ActiveRenderPassQueue.Count
                FillBlockRanges(activeRenderPassQueue);
                m_BlockEventLimits.Dispose();

                for (int i = 0; i < m_BlockRanges.Length - 1; i++)
                {
                    m_BlockRangeLengths[i] = m_BlockRanges[i + 1] - m_BlockRanges[i];
                }
            }

            //  RAII like Dispose pattern implementation for 'using' keyword
            public void Dispose()
            {
                m_BlockRangeLengths.Dispose();
                m_BlockRanges.Dispose();
            }

            // Fill in render pass indices for each block. End index is startIndex + 1.
            void FillBlockRanges(List<ScriptableRenderPass> activeRenderPassQueue)
            {
                int currRangeIndex = 0;
                int currRenderPass = 0;
                m_BlockRanges[currRangeIndex++] = 0;

                // For each block, it finds the first render pass index that has an event
                // higher than the block limit.
                for (int i = 0; i < m_BlockEventLimits.Length - 1; ++i)
                {
                    while (currRenderPass < activeRenderPassQueue.Count &&
                           activeRenderPassQueue[currRenderPass].renderPassEvent < m_BlockEventLimits[i])
                        currRenderPass++;

                    m_BlockRanges[currRangeIndex++] = currRenderPass;
                }

                m_BlockRanges[currRangeIndex] = activeRenderPassQueue.Count;
            }

            public int GetLength(int index)
            {
                return m_BlockRangeLengths[index];
            }

            // Minimal foreach support
            public struct BlockRange : IDisposable
            {
                int m_Current;
                int m_End;
                public BlockRange(int begin, int end)
                {
                    Assertions.Assert.IsTrue(begin <= end);
                    m_Current = begin < end ? begin : end;
                    m_End = end >= begin ? end : begin;
                    m_Current -= 1;
                }

                public BlockRange GetEnumerator() { return this; }
                public bool MoveNext() { return ++m_Current < m_End; }
                public int Current { get => m_Current; }
                public void Dispose() { }
            }

            public BlockRange GetRange(int index)
            {
                return new BlockRange(m_BlockRanges[index], m_BlockRanges[index + 1]);
            }
        }
    }
}<|MERGE_RESOLUTION|>--- conflicted
+++ resolved
@@ -1319,12 +1319,8 @@
             CoreUtils.SetRenderTarget(cmd, colorAttachments, depthAttachment, clearFlag, clearColor);
         }
 
-<<<<<<< HEAD
         internal virtual void SwapColorBuffer(CommandBuffer cmd) {}
         internal virtual void EnableSwapBufferMSAA(bool enable) {}
-=======
-        internal virtual void SwapColorBuffer(CommandBuffer cmd) { }
->>>>>>> 5c2f10d1
 
         [Conditional("UNITY_EDITOR")]
         void DrawGizmos(ScriptableRenderContext context, Camera camera, GizmoSubset gizmoSubset)
