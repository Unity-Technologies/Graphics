--- conflicted
+++ resolved
@@ -2,11 +2,8 @@
 using System.Diagnostics;
 using System.Collections.Generic;
 using Unity.Collections;
-<<<<<<< HEAD
+using UnityEditor;
 using UnityEditor.Rendering;
-=======
-using UnityEditor;
->>>>>>> 32b80602
 using UnityEngine.Experimental.Rendering;
 using UnityEngine.Profiling;
 
@@ -338,7 +335,6 @@
                 if (!(m_IsPipelineExecuting || isCameraColorTargetValid))
                 {
                     Debug.LogWarning("You can only call cameraColorTarget inside the scope of a ScriptableRenderPass. Otherwise the pipeline camera target texture might have not been created or might have already been disposed.");
-
                     // TODO: Ideally we should return an error texture (BuiltinRenderTextureType.None?)
                     // but this might break some existing content, so we return the pipeline texture in the hope it gives a "soft" upgrade to users.
                 }
@@ -413,6 +409,7 @@
         }
 
         const int k_RenderPassBlockCount = 4;
+
         List<ScriptableRenderPass> m_ActiveRenderPassQueue = new List<ScriptableRenderPass>(32);
         List<ScriptableRendererFeature> m_RendererFeatures = new List<ScriptableRendererFeature>(10);
         RenderTargetIdentifier m_CameraColorTarget;
@@ -819,7 +816,6 @@
                 {
                     continue;
                 }
-
                 rendererFeatures[i].AddRenderPasses(this, ref renderingData);
             }
 
@@ -1153,21 +1149,19 @@
                 else
                     finalClearFlag |= (renderPass.clearFlag & ClearFlag.DepthStencil);
 
-<<<<<<< HEAD
+#if UNITY_EDITOR
+                if (CoreUtils.IsSceneFilteringEnabled() && camera.sceneViewFilterMode == Camera.SceneViewFilterMode.ShowFiltered)
+                {
+                    finalClearColor.a = 0;
+                    finalClearFlag &= ~ClearFlag.Depth;
+                }
+#endif
+
                 // If the debug-handler needs to clear the screen, update "finalClearColor" accordingly...
                 if ((DebugHandler != null) && DebugHandler.IsActiveForCamera(ref cameraData))
                 {
                     DebugHandler.TryGetScreenClearColor(ref finalClearColor);
                 }
-=======
-#if UNITY_EDITOR
-                if (CoreUtils.IsSceneFilteringEnabled() && camera.sceneViewFilterMode == Camera.SceneViewFilterMode.ShowFiltered)
-                {
-                    finalClearColor.a = 0;
-                    finalClearFlag &= ~ClearFlag.Depth;
-                }
-#endif
->>>>>>> 32b80602
 
                 if (IsRenderPassEnabled(renderPass) && cameraData.cameraType == CameraType.Game)
                 {
