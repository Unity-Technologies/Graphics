using System;
using System.Diagnostics;
using System.Collections.Generic;
using Unity.Collections;
using UnityEditor;
using UnityEngine.Experimental.Rendering;
using UnityEngine.Experimental.Rendering.RenderGraphModule;
using UnityEngine.Profiling;

namespace UnityEngine.Rendering.Universal
{
    /// <summary>
    ///  Class <c>ScriptableRenderer</c> implements a rendering strategy. It describes how culling and lighting works and
    /// the effects supported.
    ///
    ///  A renderer can be used for all cameras or be overridden on a per-camera basis. It will implement light culling and setup
    /// and describe a list of <c>ScriptableRenderPass</c> to execute in a frame. The renderer can be extended to support more effect with additional
    ///  <c>ScriptableRendererFeature</c>. Resources for the renderer are serialized in <c>ScriptableRendererData</c>.
    ///
    /// The renderer resources are serialized in <c>ScriptableRendererData</c>.
    /// <seealso cref="ScriptableRendererData"/>
    /// <seealso cref="ScriptableRendererFeature"/>
    /// <seealso cref="ScriptableRenderPass"/>
    /// </summary>
    public abstract partial class ScriptableRenderer : IDisposable
    {
        private static partial class Profiling
        {
            private const string k_Name = nameof(ScriptableRenderer);
            public static readonly ProfilingSampler setPerCameraShaderVariables = new ProfilingSampler($"{k_Name}.{nameof(SetPerCameraShaderVariables)}");
            public static readonly ProfilingSampler sortRenderPasses = new ProfilingSampler($"Sort Render Passes");
            public static readonly ProfilingSampler setupLights = new ProfilingSampler($"{k_Name}.{nameof(SetupLights)}");
            public static readonly ProfilingSampler setupCamera = new ProfilingSampler($"Setup Camera Parameters");
            public static readonly ProfilingSampler addRenderPasses = new ProfilingSampler($"{k_Name}.{nameof(AddRenderPasses)}");
            public static readonly ProfilingSampler setupRenderPasses = new ProfilingSampler($"{k_Name}.{nameof(SetupRenderPasses)}");
            public static readonly ProfilingSampler clearRenderingState = new ProfilingSampler($"{k_Name}.{nameof(ClearRenderingState)}");
            public static readonly ProfilingSampler internalStartRendering = new ProfilingSampler($"{k_Name}.{nameof(InternalStartRendering)}");
            public static readonly ProfilingSampler internalFinishRendering = new ProfilingSampler($"{k_Name}.{nameof(InternalFinishRendering)}");
            public static readonly ProfilingSampler drawGizmos = new ProfilingSampler($"{nameof(DrawGizmos)}");

            public static class RenderBlock
            {
                private const string k_Name = nameof(RenderPassBlock);
                public static readonly ProfilingSampler beforeRendering = new ProfilingSampler($"{k_Name}.{nameof(RenderPassBlock.BeforeRendering)}");
                public static readonly ProfilingSampler mainRenderingOpaque = new ProfilingSampler($"{k_Name}.{nameof(RenderPassBlock.MainRenderingOpaque)}");
                public static readonly ProfilingSampler mainRenderingTransparent = new ProfilingSampler($"{k_Name}.{nameof(RenderPassBlock.MainRenderingTransparent)}");
                public static readonly ProfilingSampler afterRendering = new ProfilingSampler($"{k_Name}.{nameof(RenderPassBlock.AfterRendering)}");
            }

            public static class RenderPass
            {
                private const string k_Name = nameof(ScriptableRenderPass);
                public static readonly ProfilingSampler configure = new ProfilingSampler($"{k_Name}.{nameof(ScriptableRenderPass.Configure)}");

                public static readonly ProfilingSampler setRenderPassAttachments = new ProfilingSampler($"{k_Name}.{nameof(ScriptableRenderer.SetRenderPassAttachments)}");
            }
        }

        /// <summary>
        /// This setting controls if the camera editor should display the camera stack category.
        /// If your renderer is not supporting stacking this one should return 0.
        /// For the UI to show the Camera Stack widget this must support CameraRenderType.Base.
        /// <see cref="CameraRenderType"/>
        /// Returns the bitmask of the supported camera render types in the renderer's current state.
        /// </summary>
        public virtual int SupportedCameraStackingTypes()
        {
            return 0;
        }

        /// <summary>
        /// Returns true if the given camera render type is supported in the renderer's current state.
        /// </summary>
        /// <param name="cameraRenderType">The camera render type that is checked if supported.</param>
        public bool SupportsCameraStackingType(CameraRenderType cameraRenderType)
        {
            return (SupportedCameraStackingTypes() & 1 << (int)cameraRenderType) != 0;
        }

        /// <summary>
        /// Override to provide a custom profiling name
        /// </summary>
        protected ProfilingSampler profilingExecute { get; set; }

        /// <summary>
        /// Configures the supported features for this renderer. When creating custom renderers
        /// for Universal Render Pipeline you can choose to opt-in or out for specific features.
        /// </summary>
        public class RenderingFeatures
        {
            /// <summary>
            /// This setting controls if the camera editor should display the camera stack category.
            /// Renderers that don't support camera stacking will only render camera of type CameraRenderType.Base
            /// <see cref="CameraRenderType"/>
            /// <seealso cref="UniversalAdditionalCameraData.cameraStack"/>
            /// </summary>
            [Obsolete("cameraStacking has been deprecated use SupportedCameraRenderTypes() in ScriptableRenderer instead.", false)]
            public bool cameraStacking { get; set; } = false;

            /// <summary>
            /// This setting controls if the Universal Render Pipeline asset should expose MSAA option.
            /// </summary>
            public bool msaa { get; set; } = true;
        }

        /// <summary>
        /// The class responsible for providing access to debug view settings to renderers and render passes.
        /// </summary>
        internal DebugHandler DebugHandler { get; }

        /// <summary>
        /// The renderer we are currently rendering with, for low-level render control only.
        /// <c>current</c> is null outside rendering scope.
        /// Similar to https://docs.unity3d.com/ScriptReference/Camera-current.html
        /// </summary>
        internal static ScriptableRenderer current = null;

        /// <summary>
        /// Set camera matrices. This method will set <c>UNITY_MATRIX_V</c>, <c>UNITY_MATRIX_P</c>, <c>UNITY_MATRIX_VP</c> to camera matrices.
        /// Additionally this will also set <c>unity_CameraProjection</c> and <c>unity_CameraProjection</c>.
        /// If <c>setInverseMatrices</c> is set to true this function will also set <c>UNITY_MATRIX_I_V</c> and <c>UNITY_MATRIX_I_VP</c>.
        /// This function has no effect when rendering in stereo. When in stereo rendering you cannot override camera matrices.
        /// If you need to set general purpose view and projection matrices call <see cref="SetViewAndProjectionMatrices(CommandBuffer, Matrix4x4, Matrix4x4, bool)"/> instead.
        /// </summary>
        /// <param name="cmd">CommandBuffer to submit data to GPU.</param>
        /// <param name="cameraData">CameraData containing camera matrices information.</param>
        /// <param name="setInverseMatrices">Set this to true if you also need to set inverse camera matrices.</param>
        public static void SetCameraMatrices(CommandBuffer cmd, ref CameraData cameraData, bool setInverseMatrices)
        {
#if ENABLE_VR && ENABLE_XR_MODULE
            if (cameraData.xr.enabled)
            {
                XRBuiltinShaderConstants.Update(cameraData.xr, cmd, false);
                XRSystemUniversal.MarkShaderProperties(cmd, cameraData.xrUniversal, false);
                return;
            }
#endif

            Matrix4x4 viewMatrix = cameraData.GetViewMatrix();
            Matrix4x4 projectionMatrix = cameraData.GetProjectionMatrix();

            // TODO: Investigate why SetViewAndProjectionMatrices is causing y-flip / winding order issue
            // for now using cmd.SetViewProjecionMatrices
            //SetViewAndProjectionMatrices(cmd, viewMatrix, cameraData.GetDeviceProjectionMatrix(), setInverseMatrices);
            cmd.SetViewProjectionMatrices(viewMatrix, projectionMatrix);

            if (setInverseMatrices)
            {
                Matrix4x4 gpuProjectionMatrix = cameraData.GetGPUProjectionMatrix();
                Matrix4x4 viewAndProjectionMatrix = gpuProjectionMatrix * viewMatrix;
                Matrix4x4 inverseViewMatrix = Matrix4x4.Inverse(viewMatrix);
                Matrix4x4 inverseProjectionMatrix = Matrix4x4.Inverse(gpuProjectionMatrix);
                Matrix4x4 inverseViewProjection = inverseViewMatrix * inverseProjectionMatrix;

                // There's an inconsistency in handedness between unity_matrixV and unity_WorldToCamera
                // Unity changes the handedness of unity_WorldToCamera (see Camera::CalculateMatrixShaderProps)
                // we will also change it here to avoid breaking existing shaders. (case 1257518)
                Matrix4x4 worldToCameraMatrix = Matrix4x4.Scale(new Vector3(1.0f, 1.0f, -1.0f)) * viewMatrix;
                Matrix4x4 cameraToWorldMatrix = worldToCameraMatrix.inverse;
                cmd.SetGlobalMatrix(ShaderPropertyId.worldToCameraMatrix, worldToCameraMatrix);
                cmd.SetGlobalMatrix(ShaderPropertyId.cameraToWorldMatrix, cameraToWorldMatrix);

                cmd.SetGlobalMatrix(ShaderPropertyId.inverseViewMatrix, inverseViewMatrix);
                cmd.SetGlobalMatrix(ShaderPropertyId.inverseProjectionMatrix, inverseProjectionMatrix);
                cmd.SetGlobalMatrix(ShaderPropertyId.inverseViewAndProjectionMatrix, inverseViewProjection);
            }

            // TODO: Add SetPerCameraClippingPlaneProperties here once we are sure it correctly behaves in overlay camera for some time
        }

        /// <summary>
        /// Set camera and screen shader variables as described in https://docs.unity3d.com/Manual/SL-UnityShaderVariables.html
        /// </summary>
        /// <param name="cmd">CommandBuffer to submit data to GPU.</param>
        /// <param name="cameraData">CameraData containing camera matrices information.</param>
        void SetPerCameraShaderVariables(CommandBuffer cmd, ref CameraData cameraData)
        {
            using var profScope = new ProfilingScope(null, Profiling.setPerCameraShaderVariables);

            Camera camera = cameraData.camera;

            float scaledCameraWidth = (float)cameraData.cameraTargetDescriptor.width;
            float scaledCameraHeight = (float)cameraData.cameraTargetDescriptor.height;
            float cameraWidth = (float)camera.pixelWidth;
            float cameraHeight = (float)camera.pixelHeight;

            // Use eye texture's width and height as screen params when XR is enabled
            if (cameraData.xr.enabled)
            {
                cameraWidth = (float)cameraData.cameraTargetDescriptor.width;
                cameraHeight = (float)cameraData.cameraTargetDescriptor.height;

                useRenderPassEnabled = false;
            }

            if (camera.allowDynamicResolution)
            {
                scaledCameraWidth *= ScalableBufferManager.widthScaleFactor;
                scaledCameraHeight *= ScalableBufferManager.heightScaleFactor;
            }

            float near = camera.nearClipPlane;
            float far = camera.farClipPlane;
            float invNear = Mathf.Approximately(near, 0.0f) ? 0.0f : 1.0f / near;
            float invFar = Mathf.Approximately(far, 0.0f) ? 0.0f : 1.0f / far;
            float isOrthographic = camera.orthographic ? 1.0f : 0.0f;

            // From http://www.humus.name/temp/Linearize%20depth.txt
            // But as depth component textures on OpenGL always return in 0..1 range (as in D3D), we have to use
            // the same constants for both D3D and OpenGL here.
            // OpenGL would be this:
            // zc0 = (1.0 - far / near) / 2.0;
            // zc1 = (1.0 + far / near) / 2.0;
            // D3D is this:
            float zc0 = 1.0f - far * invNear;
            float zc1 = far * invNear;

            Vector4 zBufferParams = new Vector4(zc0, zc1, zc0 * invFar, zc1 * invFar);

            if (SystemInfo.usesReversedZBuffer)
            {
                zBufferParams.y += zBufferParams.x;
                zBufferParams.x = -zBufferParams.x;
                zBufferParams.w += zBufferParams.z;
                zBufferParams.z = -zBufferParams.z;
            }

            // Projection flip sign logic is very deep in GfxDevice::SetInvertProjectionMatrix
            // This setup is tailored especially for overlay camera game view
            // For other scenarios this will be overwritten correctly by SetupCameraProperties
            float projectionFlipSign = cameraData.IsCameraProjectionMatrixFlipped() ? -1.0f : 1.0f;
            Vector4 projectionParams = new Vector4(projectionFlipSign, near, far, 1.0f * invFar);
            cmd.SetGlobalVector(ShaderPropertyId.projectionParams, projectionParams);

            Vector4 orthoParams = new Vector4(camera.orthographicSize * cameraData.aspectRatio, camera.orthographicSize, 0.0f, isOrthographic);

            // Camera and Screen variables as described in https://docs.unity3d.com/Manual/SL-UnityShaderVariables.html
            cmd.SetGlobalVector(ShaderPropertyId.worldSpaceCameraPos, cameraData.worldSpaceCameraPos);
            cmd.SetGlobalVector(ShaderPropertyId.screenParams, new Vector4(cameraWidth, cameraHeight, 1.0f + 1.0f / cameraWidth, 1.0f + 1.0f / cameraHeight));
            cmd.SetGlobalVector(ShaderPropertyId.scaledScreenParams, new Vector4(scaledCameraWidth, scaledCameraHeight, 1.0f + 1.0f / scaledCameraWidth, 1.0f + 1.0f / scaledCameraHeight));
            cmd.SetGlobalVector(ShaderPropertyId.zBufferParams, zBufferParams);
            cmd.SetGlobalVector(ShaderPropertyId.orthoParams, orthoParams);

            cmd.SetGlobalVector(ShaderPropertyId.screenSize, new Vector4(cameraWidth, cameraHeight, 1.0f / cameraWidth, 1.0f / cameraHeight));

            // Calculate a bias value which corrects the mip lod selection logic when image scaling is active.
            // We clamp this value to 0.0 or less to make sure we don't end up reducing image detail in the downsampling case.
            float mipBias = Math.Min((float)-Math.Log(cameraWidth / scaledCameraWidth, 2.0f), 0.0f);
            cmd.SetGlobalVector(ShaderPropertyId.globalMipBias, new Vector2(mipBias, Mathf.Pow(2.0f, mipBias)));

            //Set per camera matrices.
            SetCameraMatrices(cmd, ref cameraData, true);
        }

        /// <summary>
        /// Set the Camera billboard properties.
        /// </summary>
        /// <param name="cmd">CommandBuffer to submit data to GPU.</param>
        /// <param name="cameraData">CameraData containing camera matrices information.</param>
        void SetPerCameraBillboardProperties(CommandBuffer cmd, ref CameraData cameraData)
        {
            Matrix4x4 worldToCameraMatrix = cameraData.GetViewMatrix();
            Vector3 cameraPos = cameraData.worldSpaceCameraPos;

            CoreUtils.SetKeyword(cmd, ShaderKeywordStrings.BillboardFaceCameraPos, QualitySettings.billboardsFaceCameraPosition);

            Vector3 billboardTangent;
            Vector3 billboardNormal;
            float cameraXZAngle;
            CalculateBillboardProperties(worldToCameraMatrix, out billboardTangent, out billboardNormal, out cameraXZAngle);

            cmd.SetGlobalVector(ShaderPropertyId.billboardNormal, new Vector4(billboardNormal.x, billboardNormal.y, billboardNormal.z, 0.0f));
            cmd.SetGlobalVector(ShaderPropertyId.billboardTangent, new Vector4(billboardTangent.x, billboardTangent.y, billboardTangent.z, 0.0f));
            cmd.SetGlobalVector(ShaderPropertyId.billboardCameraParams, new Vector4(cameraPos.x, cameraPos.y, cameraPos.z, cameraXZAngle));
        }

        private static void CalculateBillboardProperties(
            in Matrix4x4 worldToCameraMatrix,
            out Vector3 billboardTangent,
            out Vector3 billboardNormal,
            out float cameraXZAngle)
        {
            Matrix4x4 cameraToWorldMatrix = worldToCameraMatrix;
            cameraToWorldMatrix = cameraToWorldMatrix.transpose;

            Vector3 cameraToWorldMatrixAxisX = new Vector3(cameraToWorldMatrix.m00, cameraToWorldMatrix.m10, cameraToWorldMatrix.m20);
            Vector3 cameraToWorldMatrixAxisY = new Vector3(cameraToWorldMatrix.m01, cameraToWorldMatrix.m11, cameraToWorldMatrix.m21);
            Vector3 cameraToWorldMatrixAxisZ = new Vector3(cameraToWorldMatrix.m02, cameraToWorldMatrix.m12, cameraToWorldMatrix.m22);

            Vector3 front = cameraToWorldMatrixAxisZ;

            Vector3 worldUp = Vector3.up;
            Vector3 cross = Vector3.Cross(front, worldUp);
            billboardTangent = !Mathf.Approximately(cross.sqrMagnitude, 0.0f)
                ? cross.normalized
                : cameraToWorldMatrixAxisX;

            billboardNormal = Vector3.Cross(worldUp, billboardTangent);
            billboardNormal = !Mathf.Approximately(billboardNormal.sqrMagnitude, 0.0f)
                ? billboardNormal.normalized
                : cameraToWorldMatrixAxisY;

            // SpeedTree generates billboards starting from looking towards X- and rotates counter clock-wisely
            Vector3 worldRight = new Vector3(0, 0, 1);
            // signed angle is calculated on X-Z plane
            float s = worldRight.x * billboardTangent.z - worldRight.z * billboardTangent.x;
            float c = worldRight.x * billboardTangent.x + worldRight.z * billboardTangent.z;
            cameraXZAngle = Mathf.Atan2(s, c);

            // convert to [0,2PI)
            if (cameraXZAngle < 0)
                cameraXZAngle += 2 * Mathf.PI;
        }

        private void SetPerCameraClippingPlaneProperties(CommandBuffer cmd, in CameraData cameraData)
        {
            Matrix4x4 projectionMatrix = cameraData.GetGPUProjectionMatrix();
            Matrix4x4 viewMatrix = cameraData.GetViewMatrix();

            Matrix4x4 viewProj = CoreMatrixUtils.MultiplyProjectionMatrix(projectionMatrix, viewMatrix, cameraData.camera.orthographic);
            Plane[] planes = s_Planes;
            GeometryUtility.CalculateFrustumPlanes(viewProj, planes);

            Vector4[] cameraWorldClipPlanes = s_VectorPlanes;
            for (int i = 0; i < planes.Length; ++i)
                cameraWorldClipPlanes[i] = new Vector4(planes[i].normal.x, planes[i].normal.y, planes[i].normal.z, planes[i].distance);

            cmd.SetGlobalVectorArray(ShaderPropertyId.cameraWorldClipPlanes, cameraWorldClipPlanes);
        }

        /// <summary>
        /// Set shader time variables as described in https://docs.unity3d.com/Manual/SL-UnityShaderVariables.html
        /// </summary>
        /// <param name="cmd">CommandBuffer to submit data to GPU.</param>
        /// <param name="time">Time.</param>
        /// <param name="deltaTime">Delta time.</param>
        /// <param name="smoothDeltaTime">Smooth delta time.</param>
        static void SetShaderTimeValues(CommandBuffer cmd, float time, float deltaTime, float smoothDeltaTime)
        {
            float timeEights = time / 8f;
            float timeFourth = time / 4f;
            float timeHalf = time / 2f;

            // Time values
            Vector4 timeVector = time * new Vector4(1f / 20f, 1f, 2f, 3f);
            Vector4 sinTimeVector = new Vector4(Mathf.Sin(timeEights), Mathf.Sin(timeFourth), Mathf.Sin(timeHalf), Mathf.Sin(time));
            Vector4 cosTimeVector = new Vector4(Mathf.Cos(timeEights), Mathf.Cos(timeFourth), Mathf.Cos(timeHalf), Mathf.Cos(time));
            Vector4 deltaTimeVector = new Vector4(deltaTime, 1f / deltaTime, smoothDeltaTime, 1f / smoothDeltaTime);
            Vector4 timeParametersVector = new Vector4(time, Mathf.Sin(time), Mathf.Cos(time), 0.0f);

            cmd.SetGlobalVector(ShaderPropertyId.time, timeVector);
            cmd.SetGlobalVector(ShaderPropertyId.sinTime, sinTimeVector);
            cmd.SetGlobalVector(ShaderPropertyId.cosTime, cosTimeVector);
            cmd.SetGlobalVector(ShaderPropertyId.deltaTime, deltaTimeVector);
            cmd.SetGlobalVector(ShaderPropertyId.timeParameters, timeParametersVector);
        }

        /// <summary>
        /// Returns the camera color target for this renderer.
        /// It's only valid to call cameraColorTarget in the scope of <c>ScriptableRenderPass</c>.
        /// <seealso cref="ScriptableRenderPass"/>.
        /// </summary>
        [Obsolete("Use cameraColorTargetHandle")]
        public RenderTargetIdentifier cameraColorTarget
        {
            get
            {
                if (!m_IsPipelineExecuting)
                {
                    Debug.LogError("You can only call cameraColorTarget inside the scope of a ScriptableRenderPass. Otherwise the pipeline camera target texture might have not been created or might have already been disposed.");
                    return BuiltinRenderTextureType.None;
                }

                return m_CameraColorTarget.nameID;
            }
        }

        /// <summary>
        /// Returns the camera color target for this renderer.
        /// It's only valid to call cameraColorTarget in the scope of <c>ScriptableRenderPass</c>.
        /// <seealso cref="ScriptableRenderPass"/>.
        /// </summary>
        public RTHandle cameraColorTargetHandle
        {
            get
            {
                if (!m_IsPipelineExecuting)
                {
                    Debug.LogError("You can only call cameraColorTarget inside the scope of a ScriptableRenderPass. Otherwise the pipeline camera target texture might have not been created or might have already been disposed.");
                    return null;
                }

                return m_CameraColorTarget.handle;
            }
        }


        /// <summary>
        /// Returns the frontbuffer color target. Returns null if not implemented by the renderer.
        /// It's only valid to call GetCameraColorFrontBuffer in the scope of <c>ScriptableRenderPass</c>.
        /// </summary>
        /// <param name="cmd"></param>
        /// <returns></returns>
        virtual internal RTHandle GetCameraColorFrontBuffer(CommandBuffer cmd)
        {
            return null;
        }


        /// <summary>
        /// Returns the backbuffer color target. Returns null if not implemented by the renderer.
        /// It's only valid to call GetCameraColorBackBuffer in the scope of <c>ScriptableRenderPass</c>.
        /// </summary>
        /// <param name="cmd"></param>
        /// <returns></returns>
        virtual internal RTHandle GetCameraColorBackBuffer(CommandBuffer cmd)
        {
            return null;
        }

        /// <summary>
        /// Returns the camera depth target for this renderer.
        /// It's only valid to call cameraDepthTarget in the scope of <c>ScriptableRenderPass</c>.
        /// <seealso cref="ScriptableRenderPass"/>.
        /// </summary>
        [Obsolete("Use cameraDepthTargetHandle")]
        public RenderTargetIdentifier cameraDepthTarget
        {
            get
            {
                if (!m_IsPipelineExecuting)
                {
                    Debug.LogError("You can only call cameraDepthTarget inside the scope of a ScriptableRenderPass. Otherwise the pipeline camera target texture might have not been created or might have already been disposed.");
                    return BuiltinRenderTextureType.None;
                }

                return m_CameraDepthTarget.nameID;
            }
        }

        /// <summary>
        /// Returns the camera depth target for this renderer.
        /// It's only valid to call cameraDepthTarget in the scope of <c>ScriptableRenderPass</c>.
        /// <seealso cref="ScriptableRenderPass"/>.
        /// </summary>
        public RTHandle cameraDepthTargetHandle
        {
            get
            {
                if (!m_IsPipelineExecuting)
                {
                    Debug.LogError("You can only call cameraDepthTarget inside the scope of a ScriptableRenderPass. Otherwise the pipeline camera target texture might have not been created or might have already been disposed.");
                    return null;
                }

                return m_CameraDepthTarget.handle;
            }
        }

        /// <summary>
        /// Returns a list of renderer features added to this renderer.
        /// <seealso cref="ScriptableRendererFeature"/>
        /// </summary>
        protected List<ScriptableRendererFeature> rendererFeatures
        {
            get => m_RendererFeatures;
        }

        /// <summary>
        /// Returns a list of render passes scheduled to be executed by this renderer.
        /// <seealso cref="ScriptableRenderPass"/>
        /// </summary>
        protected List<ScriptableRenderPass> activeRenderPassQueue
        {
            get => m_ActiveRenderPassQueue;
        }

        /// <summary>
        /// Supported rendering features by this renderer.
        /// <see cref="SupportedRenderingFeatures"/>
        /// </summary>
        public RenderingFeatures supportedRenderingFeatures { get; set; } = new RenderingFeatures();

        /// <summary>
        /// List of unsupported Graphics APIs for this renderer.
        /// <see cref="unsupportedGraphicsDeviceTypes"/>
        /// </summary>
        public GraphicsDeviceType[] unsupportedGraphicsDeviceTypes { get; set; } = new GraphicsDeviceType[0];

        static class RenderPassBlock
        {
            // Executes render passes that are inputs to the main rendering
            // but don't depend on camera state. They all render in monoscopic mode. f.ex, shadow maps.
            public static readonly int BeforeRendering = 0;

            // Main bulk of render pass execution. They required camera state to be properly set
            // and when enabled they will render in stereo.
            public static readonly int MainRenderingOpaque = 1;
            public static readonly int MainRenderingTransparent = 2;

            // Execute after Post-processing.
            public static readonly int AfterRendering = 3;
        }

        private StoreActionsOptimization m_StoreActionsOptimizationSetting = StoreActionsOptimization.Auto;
        private static bool m_UseOptimizedStoreActions = false;

        const int k_RenderPassBlockCount = 4;
        protected static readonly RTHandle k_CameraTarget = RTHandles.Alloc(BuiltinRenderTextureType.CameraTarget);

        List<ScriptableRenderPass> m_ActiveRenderPassQueue = new List<ScriptableRenderPass>(32);
        List<ScriptableRendererFeature> m_RendererFeatures = new List<ScriptableRendererFeature>(10);

        // Compatibility to support setting targets with RenderTargetIdentifier or RTHandle
        // to be removed once setting RenderTargetIdentifier as target is removed
        internal struct RTHandleRenderTargetIdentifierCompat
        {
            public RTHandle handle;
            public RenderTargetIdentifier fallback;
            public bool useRTHandle => handle != null;
            public RenderTargetIdentifier nameID => useRTHandle ? new RenderTargetIdentifier(handle.nameID, 0, CubemapFace.Unknown, -1) : fallback;
        }

        RTHandleRenderTargetIdentifierCompat m_CameraColorTarget;
        RTHandleRenderTargetIdentifierCompat m_CameraDepthTarget;
        RTHandleRenderTargetIdentifierCompat m_CameraResolveTarget;

        bool m_FirstTimeCameraColorTargetIsBound = true; // flag used to track when m_CameraColorTarget should be cleared (if necessary), as well as other special actions only performed the first time m_CameraColorTarget is bound as a render target
        bool m_FirstTimeCameraDepthTargetIsBound = true; // flag used to track when m_CameraDepthTarget should be cleared (if necessary), the first time m_CameraDepthTarget is bound as a render target

        // The pipeline can only guarantee the camera target texture are valid when the pipeline is executing.
        // Trying to access the camera target before or after might be that the pipeline texture have already been disposed.
        bool m_IsPipelineExecuting = false;

        // Temporary variable to disable custom passes using render pass ( due to it potentially breaking projects with custom render features )
        // To enable it - override SupportsNativeRenderPass method in the feature and return true
        internal bool disableNativeRenderPassInFeatures = false;

        internal bool useRenderPassEnabled = false;
        static RenderTargetIdentifier[] m_ActiveColorAttachments = new RenderTargetIdentifier[] { 0, 0, 0, 0, 0, 0, 0, 0 };
        static RenderTargetIdentifier m_ActiveDepthAttachment;

        private static RenderBufferStoreAction[] m_ActiveColorStoreActions = new RenderBufferStoreAction[]
        {
            RenderBufferStoreAction.Store, RenderBufferStoreAction.Store, RenderBufferStoreAction.Store, RenderBufferStoreAction.Store,
            RenderBufferStoreAction.Store, RenderBufferStoreAction.Store, RenderBufferStoreAction.Store, RenderBufferStoreAction.Store
        };

        private static RenderBufferStoreAction m_ActiveDepthStoreAction = RenderBufferStoreAction.Store;

        // CommandBuffer.SetRenderTarget(RenderTargetIdentifier[] colors, RenderTargetIdentifier depth, int mipLevel, CubemapFace cubemapFace, int depthSlice);
        // called from CoreUtils.SetRenderTarget will issue a warning assert from native c++ side if "colors" array contains some invalid RTIDs.
        // To avoid that warning assert we trim the RenderTargetIdentifier[] arrays we pass to CoreUtils.SetRenderTarget.
        // To avoid re-allocating a new array every time we do that, we re-use one of these arrays:
        static RenderTargetIdentifier[][] m_TrimmedColorAttachmentCopies = new RenderTargetIdentifier[][]
        {
            new RenderTargetIdentifier[0],                          // m_TrimmedColorAttachmentCopies[0] is an array of 0 RenderTargetIdentifier - only used to make indexing code easier to read
            new RenderTargetIdentifier[] {0},                        // m_TrimmedColorAttachmentCopies[1] is an array of 1 RenderTargetIdentifier
            new RenderTargetIdentifier[] {0, 0},                     // m_TrimmedColorAttachmentCopies[2] is an array of 2 RenderTargetIdentifiers
            new RenderTargetIdentifier[] {0, 0, 0},                  // m_TrimmedColorAttachmentCopies[3] is an array of 3 RenderTargetIdentifiers
            new RenderTargetIdentifier[] {0, 0, 0, 0},               // m_TrimmedColorAttachmentCopies[4] is an array of 4 RenderTargetIdentifiers
            new RenderTargetIdentifier[] {0, 0, 0, 0, 0},            // m_TrimmedColorAttachmentCopies[5] is an array of 5 RenderTargetIdentifiers
            new RenderTargetIdentifier[] {0, 0, 0, 0, 0, 0},         // m_TrimmedColorAttachmentCopies[6] is an array of 6 RenderTargetIdentifiers
            new RenderTargetIdentifier[] {0, 0, 0, 0, 0, 0, 0},      // m_TrimmedColorAttachmentCopies[7] is an array of 7 RenderTargetIdentifiers
            new RenderTargetIdentifier[] {0, 0, 0, 0, 0, 0, 0, 0 },  // m_TrimmedColorAttachmentCopies[8] is an array of 8 RenderTargetIdentifiers
        };

        private static Plane[] s_Planes = new Plane[6];
        private static Vector4[] s_VectorPlanes = new Vector4[6];

        internal static void ConfigureActiveTarget(RenderTargetIdentifier colorAttachment,
            RenderTargetIdentifier depthAttachment)
        {
            m_ActiveColorAttachments[0] = colorAttachment;
            for (int i = 1; i < m_ActiveColorAttachments.Length; ++i)
                m_ActiveColorAttachments[i] = 0;

            m_ActiveDepthAttachment = depthAttachment;
        }

        internal bool useDepthPriming { get; set; } = false;

        internal bool stripShadowsOffVariants { get; set; } = false;

        internal bool stripAdditionalLightOffVariants { get; set; } = false;

        /// <summary>
        /// Creates a new <c>ScriptableRenderer</c> instance.
        /// </summary>
        /// <param name="data">The <c>ScriptableRendererData</c> data to initialize the renderer.</param>
        /// <seealso cref="ScriptableRendererData"/>
        public ScriptableRenderer(ScriptableRendererData data)
        {
#if DEVELOPMENT_BUILD || UNITY_EDITOR
            DebugHandler = new DebugHandler(data);
#endif
            profilingExecute = new ProfilingSampler($"{nameof(ScriptableRenderer)}.{nameof(ScriptableRenderer.Execute)}: {data.name}");

            foreach (var feature in data.rendererFeatures)
            {
                if (feature == null)
                    continue;

                feature.Create();
                m_RendererFeatures.Add(feature);
            }

            ResetNativeRenderPassFrameData();
            useRenderPassEnabled = data.useNativeRenderPass && SystemInfo.graphicsDeviceType != GraphicsDeviceType.OpenGLES2;
            Clear(CameraRenderType.Base);
            m_ActiveRenderPassQueue.Clear();

            if (UniversalRenderPipeline.asset)
            {
                m_StoreActionsOptimizationSetting = UniversalRenderPipeline.asset.storeActionsOptimization;
            }

            m_UseOptimizedStoreActions = m_StoreActionsOptimizationSetting != StoreActionsOptimization.Store;
        }

        public void Dispose()
        {
            // Dispose all renderer features...
            for (int i = 0; i < m_RendererFeatures.Count; ++i)
            {
                if (rendererFeatures[i] == null)
                    continue;

                rendererFeatures[i].Dispose();
            }

            Dispose(true);
            GC.SuppressFinalize(this);
        }

        protected virtual void Dispose(bool disposing)
        {
        }

        /// <summary>
        /// Configures the camera target.
        /// </summary>
        /// <param name="colorTarget">Camera color target. Pass BuiltinRenderTextureType.CameraTarget if rendering to backbuffer.</param>
        /// <param name="depthTarget">Camera depth target. Pass BuiltinRenderTextureType.CameraTarget if color has depth or rendering to backbuffer.</param>
        [Obsolete("Use RTHandles for colorTarget and depthTarget")]
        public void ConfigureCameraTarget(RenderTargetIdentifier colorTarget, RenderTargetIdentifier depthTarget)
        {
            m_CameraColorTarget = new RTHandleRenderTargetIdentifierCompat { fallback = colorTarget };
            m_CameraDepthTarget = new RTHandleRenderTargetIdentifierCompat { fallback = depthTarget };
        }

        /// <summary>
        /// Configures the camera target.
        /// </summary>
        /// <param name="colorTarget">Camera color target. Pass k_CameraTarget if rendering to backbuffer.</param>
        /// <param name="depthTarget">Camera depth target. Pass k_CameraTarget if color has depth or rendering to backbuffer.</param>
        public void ConfigureCameraTarget(RTHandle colorTarget, RTHandle depthTarget)
        {
            m_CameraColorTarget = new RTHandleRenderTargetIdentifierCompat { handle = colorTarget };
            m_CameraDepthTarget = new RTHandleRenderTargetIdentifierCompat { handle = depthTarget };
        }

        [Obsolete("Use RTHandles for colorTarget, depthTarget and resolveTarget")]
        internal void ConfigureCameraTarget(RenderTargetIdentifier colorTarget, RenderTargetIdentifier depthTarget, RenderTargetIdentifier resolveTarget)
        {
            m_CameraColorTarget = new RTHandleRenderTargetIdentifierCompat { fallback = colorTarget };
            m_CameraDepthTarget = new RTHandleRenderTargetIdentifierCompat { fallback = depthTarget };
            m_CameraResolveTarget = new RTHandleRenderTargetIdentifierCompat { fallback = resolveTarget };
        }

        internal void ConfigureCameraTarget(RTHandle colorTarget, RTHandle depthTarget, RTHandle resolveTarget)
        {
            m_CameraColorTarget = new RTHandleRenderTargetIdentifierCompat { handle = colorTarget };
            m_CameraDepthTarget = new RTHandleRenderTargetIdentifierCompat { handle = depthTarget };
            m_CameraResolveTarget = new RTHandleRenderTargetIdentifierCompat { handle = resolveTarget };
        }

        // This should be removed when early camera color target assignment is removed.
        [Obsolete("Use RTHandle for colorTarget")]
        internal void ConfigureCameraColorTarget(RenderTargetIdentifier colorTarget)
        {
            m_CameraColorTarget = new RTHandleRenderTargetIdentifierCompat { fallback = colorTarget };
        }

        // This should be removed when early camera color target assignment is removed.
        internal void ConfigureCameraColorTarget(RTHandle colorTarget)
        {
            m_CameraColorTarget = new RTHandleRenderTargetIdentifierCompat { handle = colorTarget };
        }

        /// <summary>
        /// Configures the render passes that will execute for this renderer.
        /// This method is called per-camera every frame.
        /// </summary>
        /// <param name="context">Use this render context to issue any draw commands during execution.</param>
        /// <param name="renderingData">Current render state information.</param>
        /// <seealso cref="ScriptableRenderPass"/>
        /// <seealso cref="ScriptableRendererFeature"/>
        public abstract void Setup(ScriptableRenderContext context, ref RenderingData renderingData);

        /// <summary>
        /// Override this method to implement the lighting setup for the renderer. You can use this to
        /// compute and upload light CBUFFER for example.
        /// </summary>
        /// <param name="context">Use this render context to issue any draw commands during execution.</param>
        /// <param name="renderingData">Current render state information.</param>
        public virtual void SetupLights(ScriptableRenderContext context, ref RenderingData renderingData)
        {
        }

        /// <summary>
        /// Override this method to configure the culling parameters for the renderer. You can use this to configure if
        /// lights should be culled per-object or the maximum shadow distance for example.
        /// </summary>
        /// <param name="cullingParameters">Use this to change culling parameters used by the render pipeline.</param>
        /// <param name="cameraData">Current render state information.</param>
        public virtual void SetupCullingParameters(ref ScriptableCullingParameters cullingParameters,
            ref CameraData cameraData)
        {
        }

        /// <summary>
        /// Called upon finishing rendering the camera stack. You can release any resources created by the renderer here.
        /// </summary>
        /// <param name="cmd"></param>
        public virtual void FinishRendering(CommandBuffer cmd)
        {
        }

        /// <summary>
        /// Override this method to record the RenderGraph passes to be used by the RenderGraph render path.
        /// </summary>
        /// <param name="context">Use this render context to issue any draw commands during execution.</param>
        /// <param name="renderingData">Current render state information.</param>
        protected virtual void RecordRenderGraphInternal(ScriptableRenderContext context, ref RenderingData renderingData)
        {
        }

        private void InitRenderGraphFrame(ref RenderingData renderingData)
        {
            RenderGraph graph = renderingData.renderGraph;

            using (var builder = graph.AddRenderPass<PassData>("InitFrame", out var passData,
                new ProfilingSampler("InitFrame Profiler")))
            {
                passData.renderingData = renderingData;
                passData.renderer = this;

                builder.AllowPassCulling(false);

                builder.SetRenderFunc((PassData data, RenderGraphContext rgContext) =>
                {
                    CommandBuffer cmd = rgContext.cmd;
#if UNITY_EDITOR
                    float time = Application.isPlaying ? Time.time : Time.realtimeSinceStartup;
#else
                    float time = Time.time;
#endif
                    float deltaTime = Time.deltaTime;
                    float smoothDeltaTime = Time.smoothDeltaTime;

                    ClearRenderingState(cmd);
                    SetShaderTimeValues(cmd, time, deltaTime, smoothDeltaTime);

                    data.renderer.SetupLights(rgContext.renderContext, ref data.renderingData);
                });
            }
        }

        protected void SetupRenderGraphCameraProperties(ref RenderingData renderingData)
        {
            RenderGraph graph = renderingData.renderGraph;

            using (var builder = graph.AddRenderPass<PassData>("SetupCameraProperties", out var passData,
                new ProfilingSampler("SetupCameraProperties Profiler")))
            {
                passData.renderingData = renderingData;
                passData.cameraData = renderingData.cameraData;

                builder.AllowPassCulling(false);


                builder.SetRenderFunc((PassData data, RenderGraphContext context) =>
                {
                    // TODO RENDERGRAPH: implement both branches

                    // This is still required because of the following reasons:
                    // - Camera billboard properties.
                    // - Camera frustum planes: unity_CameraWorldClipPlanes[6]
                    // - _ProjectionParams.x logic is deep inside GfxDevice
                    // NOTE: The only reason we have to call this here and not at the beginning (before shadows)
                    // is because this need to be called for each eye in multi pass VR.
                    // The side effect is that this will override some shader properties we already setup and we will have to
                    // reset them.
                    //if (data.cameraData.renderType == CameraRenderType.Base)
                    {
                        context.renderContext.SetupCameraProperties(data.cameraData.camera);
                        //SetPerCameraShaderVariables(context.cmd, ref data.cameraData);
                    }
                    //else
                    {
                        // Set new properties
                        //SetPerCameraShaderVariables(context.cmd, ref data.cameraData);
                        //SetPerCameraClippingPlaneProperties(context.cmd, in data.cameraData);
                        //SetPerCameraBillboardProperties(context.cmd, ref data.cameraData);
                    }

#if UNITY_EDITOR
                    float time = Application.isPlaying ? Time.time : Time.realtimeSinceStartup;
#else
                    float time = Time.time;
#endif
                    float deltaTime = Time.deltaTime;
                    float smoothDeltaTime = Time.smoothDeltaTime;

                    // Reset shader time variables as they were overridden in SetupCameraProperties. If we don't do it we might have a mismatch between shadows and main rendering
                    SetShaderTimeValues(context.cmd, time, deltaTime, smoothDeltaTime);

                    // Setup XR camera properties
                    // XRBuiltinShaderConstants.Update(cameraData.xr, cmd, true);
                });
            }
        }


        class DrawGizmosPassData
        {
            public RenderingData renderingData;
            public ScriptableRenderer renderer;
            public GizmoSubset gizmoSubset;
        };

        /// <summary>
        /// TODO RENDERGRAPH
        /// </summary>
        /// <param name="color"></param>
        /// <param name="depth"></param>
        /// <param name="gizmoSubset"></param>
        /// <param name="renderingData"></param>
        protected void DrawRenderGraphGizmos(TextureHandle color, TextureHandle depth, GizmoSubset gizmoSubset, ref RenderingData renderingData)
        {
            RenderGraph graph = renderingData.renderGraph;

            using (var builder = graph.AddRenderPass<DrawGizmosPassData>("Draw Gizmos Pass", out var passData,
                new ProfilingSampler("Draw Gizmos Profiler")))
            {
                builder.UseColorBuffer(color, 0);
                builder.UseDepthBuffer(depth, DepthAccess.Read);

                passData.renderingData = renderingData;
                passData.renderer = this;
                passData.gizmoSubset = gizmoSubset;

                builder.AllowPassCulling(false);

                builder.SetRenderFunc((DrawGizmosPassData data, RenderGraphContext rgContext) =>
                {
                    Camera camera = data.renderingData.cameraData.camera;
                    data.renderer.DrawGizmos(rgContext.renderContext, camera, data.gizmoSubset, data.renderingData);
                });
            }
        }

        class BeginXRPassData
        {
            public RenderingData renderingData;
            public CameraData cameraData;
        };

        protected void BeginRenderGraphXRRendering(ref RenderingData renderingData)
        {
#if ENABLE_VR && ENABLE_XR_MODULE
            RenderGraph graph = renderingData.renderGraph;

            using (var builder = graph.AddRenderPass<BeginXRPassData>("BeginXRRendering", out var passData,
                new ProfilingSampler("BeginXRRendering Profiler")))
            {
                passData.renderingData = renderingData;
                passData.cameraData = renderingData.cameraData;

                builder.AllowPassCulling(false);


                builder.SetRenderFunc((BeginXRPassData data, RenderGraphContext context) =>
                {
                    var cameraData = data.cameraData;
                    var renderingData = data.renderingData;
                    var cmd = data.renderingData.commandBuffer;
                    if (cameraData.xr.enabled)
                    {
                        if (cameraData.xrUniversal.isLateLatchEnabled)
                            cameraData.xrUniversal.canMarkLateLatch = true;

                        cameraData.xr.StartSinglePass(cmd);
                        cmd.EnableShaderKeyword(ShaderKeywordStrings.UseDrawProcedural);
                        context.renderContext.ExecuteCommandBuffer(cmd);
                        cmd.Clear();
                    }
                });
            }            
#endif
        }

        class EndXRPassData
        {
            public RenderingData renderingData;
            public CameraData cameraData;
        };

        protected void EndRenderGraphXRRendering(ref RenderingData renderingData)
        {
#if ENABLE_VR && ENABLE_XR_MODULE
            RenderGraph graph = renderingData.renderGraph;

            using (var builder = graph.AddRenderPass<EndXRPassData>("BeginXRRendering", out var passData,
                new ProfilingSampler("BeginXRRendering Profiler")))
            {
                passData.renderingData = renderingData;
                passData.cameraData = renderingData.cameraData;

                builder.AllowPassCulling(false);


                builder.SetRenderFunc((EndXRPassData data, RenderGraphContext context) =>
                {
                    var cameraData = data.cameraData;
                    var renderingData = data.renderingData;
                    var cmd = data.renderingData.commandBuffer;
                    if (cameraData.xr.enabled)
                    {
                        cameraData.xr.StopSinglePass(cmd);
                        cmd.DisableShaderKeyword(ShaderKeywordStrings.UseDrawProcedural);
                        context.renderContext.ExecuteCommandBuffer(cmd);
                        cmd.Clear();
                    }
                });
            }
#endif
        }

        class PassData
        {
            public RenderingData renderingData;
            public ScriptableRenderer renderer;
            public CameraData cameraData;
        };


        /// <summary>
        /// TODO RENDERGRAPH
        /// </summary>
        /// <param name="context"></param>
        /// <param name="renderingData"></param>
        public void RecordRenderGraph(ScriptableRenderContext context, ref RenderingData renderingData)
        {
            using (new ProfilingScope(null, Profiling.sortRenderPasses))
            {
                // Sort the render pass queue
                SortStable(m_ActiveRenderPassQueue);
            }

            InitRenderGraphFrame(ref renderingData);
            SetupRenderGraphCameraProperties(ref renderingData);

            BeginRenderGraphXRRendering(ref renderingData);

            RecordRenderGraphInternal(context, ref renderingData);
        }

<<<<<<< HEAD
            EndRenderGraphXRRendering(ref renderingData);

            m_ActiveRenderPassQueue.Clear();
=======
        /// <summary>
        /// TODO RENDERGRAPH
        /// </summary>
        /// <param name="context"></param>
        /// <param name="renderingData"></param>
        internal void FinishRenderGraphRendering(ScriptableRenderContext context, RenderingData renderingData)
        {
            FinishRenderGraphRenderingInternal(context, renderingData);
            InternalFinishRendering(renderingData.cameraData.resolveFinalTarget, renderingData);
        }

        /// <summary>
        /// TODO RENDERGRAPH
        /// </summary>
        /// <param name="context"></param>
        /// <param name="renderingData"></param>
        protected virtual void FinishRenderGraphRenderingInternal(ScriptableRenderContext context, RenderingData renderingData)
        {
>>>>>>> 7cf3dd5d
        }

        /// <summary>
        /// TODO RENDERGRAPH
        /// </summary>
        /// <param name="context"></param>
        /// <param name="renderingData"></param>
        /// <param name="injectionPoint"></param>
        protected void RecordCustomRenderGraphPasses(ScriptableRenderContext context, ref RenderingData renderingData, RenderPassEvent injectionPoint)
        {
            // TODO RENDERGRAPH: this is a quick and easy way to test running custom passes. Optimize it by using proper ranges/blocks
            foreach (ScriptableRenderPass pass in m_ActiveRenderPassQueue)
            {
                if (pass.renderPassEvent == injectionPoint)
                    pass.RecordRenderGraph(context, ref renderingData);
            }
        }

        /// <summary>
        /// Execute the enqueued render passes. This automatically handles editor and stereo rendering.
        /// </summary>
        /// <param name="context">Use this render context to issue any draw commands during execution.</param>
        /// <param name="renderingData">Current render state information.</param>
        public void Execute(ScriptableRenderContext context, ref RenderingData renderingData)
        {
            // Disable Gizmos when using scene overrides. Gizmos break some effects like Overdraw debug.
            bool drawGizmos = UniversalRenderPipelineDebugDisplaySettings.Instance.renderingSettings.sceneOverrideMode == DebugSceneOverrideMode.None;

            m_IsPipelineExecuting = true;
            ref CameraData cameraData = ref renderingData.cameraData;
            Camera camera = cameraData.camera;

            // Let renderer features call their own setup functions when targets are valid
            if (rendererFeatures.Count != 0 && !renderingData.cameraData.isPreviewCamera)
                SetupRenderPasses(in renderingData);

            CommandBuffer cmd = CommandBufferPool.Get();

            // TODO: move skybox code from C++ to URP in order to remove the call to context.Submit() inside DrawSkyboxPass
            // Until then, we can't use nested profiling scopes with XR multipass
            CommandBuffer cmdScope = renderingData.cameraData.xr.enabled ? null : cmd;

            using (new ProfilingScope(cmdScope, profilingExecute))
            {
                InternalStartRendering(context, ref renderingData);

                // Cache the time for after the call to `SetupCameraProperties` and set the time variables in shader
                // For now we set the time variables per camera, as we plan to remove `SetupCameraProperties`.
                // Setting the time per frame would take API changes to pass the variable to each camera render.
                // Once `SetupCameraProperties` is gone, the variable should be set higher in the call-stack.
#if UNITY_EDITOR
                float time = Application.isPlaying ? Time.time : Time.realtimeSinceStartup;
#else
                float time = Time.time;
#endif
                float deltaTime = Time.deltaTime;
                float smoothDeltaTime = Time.smoothDeltaTime;

                // Initialize Camera Render State
                ClearRenderingState(cmd);
                SetShaderTimeValues(cmd, time, deltaTime, smoothDeltaTime);
                context.ExecuteCommandBuffer(cmd);
                cmd.Clear();
                using (new ProfilingScope(null, Profiling.sortRenderPasses))
                {
                    // Sort the render pass queue
                    SortStable(m_ActiveRenderPassQueue);

                }

                using (new ProfilingScope(null, Profiling.RenderPass.configure))
                {
                    foreach (var pass in activeRenderPassQueue)
                        pass.Configure(cmd, cameraData.cameraTargetDescriptor);

                    context.ExecuteCommandBuffer(cmd);
                    cmd.Clear();
                }

                SetupNativeRenderPassFrameData(cameraData, useRenderPassEnabled);

                using var renderBlocks = new RenderBlocks(m_ActiveRenderPassQueue);

                using (new ProfilingScope(null, Profiling.setupLights))
                {
                    SetupLights(context, ref renderingData);
                }

                // Before Render Block. This render blocks always execute in mono rendering.
                // Camera is not setup.
                // Used to render input textures like shadowmaps.
                if (renderBlocks.GetLength(RenderPassBlock.BeforeRendering) > 0)
                {
                    // TODO: Separate command buffers per pass break the profiling scope order/hierarchy.
                    // If a single buffer is used and passed as a param to passes,
                    // put all of the "block" scopes back into the command buffer. (null -> cmd)
                    using var profScope = new ProfilingScope(null, Profiling.RenderBlock.beforeRendering);
                    ExecuteBlock(RenderPassBlock.BeforeRendering, in renderBlocks, context, ref renderingData);
                }

                using (new ProfilingScope(null, Profiling.setupCamera))
                {
                    // This is still required because of the following reasons:
                    // - Camera billboard properties.
                    // - Camera frustum planes: unity_CameraWorldClipPlanes[6]
                    // - _ProjectionParams.x logic is deep inside GfxDevice
                    // NOTE: The only reason we have to call this here and not at the beginning (before shadows)
                    // is because this need to be called for each eye in multi pass VR.
                    // The side effect is that this will override some shader properties we already setup and we will have to
                    // reset them.
                    if (cameraData.renderType == CameraRenderType.Base)
                    {
                        context.SetupCameraProperties(camera);
                        SetPerCameraShaderVariables(cmd, ref cameraData);
                    }
                    else
                    {
                        // Set new properties
                        SetPerCameraShaderVariables(cmd, ref cameraData);
                        SetPerCameraClippingPlaneProperties(cmd, in cameraData);
                        SetPerCameraBillboardProperties(cmd, ref cameraData);
                    }

                    // Reset shader time variables as they were overridden in SetupCameraProperties. If we don't do it we might have a mismatch between shadows and main rendering
                    SetShaderTimeValues(cmd, time, deltaTime, smoothDeltaTime);

#if VISUAL_EFFECT_GRAPH_0_0_1_OR_NEWER
                    //Triggers dispatch per camera, all global parameters should have been setup at this stage.
                    VFX.VFXManager.ProcessCameraCommand(camera, cmd);
#endif
                }

                context.ExecuteCommandBuffer(cmd);
                cmd.Clear();

                BeginXRRendering(cmd, context, ref renderingData.cameraData);

                // In the opaque and transparent blocks the main rendering executes.

                // Opaque blocks...
                if (renderBlocks.GetLength(RenderPassBlock.MainRenderingOpaque) > 0)
                {
                    // TODO: Separate command buffers per pass break the profiling scope order/hierarchy.
                    // If a single buffer is used (passed as a param) for passes,
                    // put all of the "block" scopes back into the command buffer. (i.e. null -> cmd)
                    using var profScope = new ProfilingScope(null, Profiling.RenderBlock.mainRenderingOpaque);
                    ExecuteBlock(RenderPassBlock.MainRenderingOpaque, in renderBlocks, context, ref renderingData);
                }

                // Transparent blocks...
                if (renderBlocks.GetLength(RenderPassBlock.MainRenderingTransparent) > 0)
                {
                    using var profScope = new ProfilingScope(null, Profiling.RenderBlock.mainRenderingTransparent);
                    ExecuteBlock(RenderPassBlock.MainRenderingTransparent, in renderBlocks, context, ref renderingData);
                }

#if ENABLE_VR && ENABLE_XR_MODULE
                // Late latching is not supported after this point in the frame
                if (cameraData.xr.enabled)
                    cameraData.xrUniversal.canMarkLateLatch = false;
#endif

                // Draw Gizmos...
                if (drawGizmos)
                {
                    DrawGizmos(context, camera, GizmoSubset.PreImageEffects, renderingData);
                }

                // In this block after rendering drawing happens, e.g, post processing, video player capture.
                if (renderBlocks.GetLength(RenderPassBlock.AfterRendering) > 0)
                {
                    using var profScope = new ProfilingScope(null, Profiling.RenderBlock.afterRendering);
                    ExecuteBlock(RenderPassBlock.AfterRendering, in renderBlocks, context, ref renderingData);
                }

                EndXRRendering(cmd, context, ref renderingData.cameraData);

                DrawWireOverlay(context, camera);

                if (drawGizmos)
                {
                    DrawGizmos(context, camera, GizmoSubset.PostImageEffects, renderingData);
                }

                InternalFinishRendering(context, cameraData.resolveFinalTarget, renderingData);

                for (int i = 0; i < m_ActiveRenderPassQueue.Count; ++i)
                {
                    m_ActiveRenderPassQueue[i].m_ColorAttachmentIndices.Dispose();
                    m_ActiveRenderPassQueue[i].m_InputAttachmentIndices.Dispose();
                }
            }

            context.ExecuteCommandBuffer(cmd);
            CommandBufferPool.Release(cmd);
        }

        /// <summary>
        /// Enqueues a render pass for execution.
        /// </summary>
        /// <param name="pass">Render pass to be enqueued.</param>
        public void EnqueuePass(ScriptableRenderPass pass)
        {
            m_ActiveRenderPassQueue.Add(pass);
            if (disableNativeRenderPassInFeatures)
                pass.useNativeRenderPass = false;
        }

        /// <summary>
        /// Returns a clear flag based on CameraClearFlags.
        /// </summary>
        /// <param name="cameraData">The Camera data.</param>
        /// <returns>A clear flag that tells if color and/or depth should be cleared.</returns>
        /// <seealso cref="CameraData"/>
        protected static ClearFlag GetCameraClearFlag(ref CameraData cameraData)
        {
            var cameraClearFlags = cameraData.camera.clearFlags;

            // Universal RP doesn't support CameraClearFlags.DepthOnly and CameraClearFlags.Nothing.
            // CameraClearFlags.DepthOnly has the same effect of CameraClearFlags.SolidColor
            // CameraClearFlags.Nothing clears Depth on PC/Desktop and in mobile it clears both
            // depth and color.
            // CameraClearFlags.Skybox clears depth only.

            // Implementation details:
            // Camera clear flags are used to initialize the attachments on the first render pass.
            // ClearFlag is used together with Tile Load action to figure out how to clear the camera render target.
            // In Tile Based GPUs ClearFlag.Depth + RenderBufferLoadAction.DontCare becomes DontCare load action.

            // RenderBufferLoadAction.DontCare in PC/Desktop behaves as not clearing screen
            // RenderBufferLoadAction.DontCare in Vulkan/Metal behaves as DontCare load action
            // RenderBufferLoadAction.DontCare in GLES behaves as glInvalidateBuffer

            // Overlay cameras composite on top of previous ones. They don't clear color.
            // For overlay cameras we check if depth should be cleared on not.
            if (cameraData.renderType == CameraRenderType.Overlay)
                return (cameraData.clearDepth) ? ClearFlag.DepthStencil : ClearFlag.None;

            // Certain debug modes (e.g. wireframe/overdraw modes) require that we override clear flags and clear everything.
            var debugHandler = cameraData.renderer.DebugHandler;
            if (debugHandler != null && debugHandler.IsActiveForCamera(ref cameraData) && debugHandler.IsScreenClearNeeded)
                return ClearFlag.All;

            // XRTODO: remove once we have visible area of occlusion mesh available
            if (cameraClearFlags == CameraClearFlags.Skybox && RenderSettings.skybox != null && cameraData.postProcessEnabled && cameraData.xr.enabled)
                return ClearFlag.All;

            if ((cameraClearFlags == CameraClearFlags.Skybox && RenderSettings.skybox != null) ||
                cameraClearFlags == CameraClearFlags.Nothing)
                return ClearFlag.DepthStencil;

            return ClearFlag.All;
        }

        /// <summary>
        /// Calls <c>OnCull</c> for each feature added to this renderer.
        /// <seealso cref="ScriptableRendererFeature.OnCameraPreCull(ScriptableRenderer, in CameraData)"/>
        /// </summary>
        /// <param name="cameraData">Current render state information.</param>
        internal void OnPreCullRenderPasses(in CameraData cameraData)
        {
            // Add render passes from custom renderer features
            for (int i = 0; i < rendererFeatures.Count; ++i)
            {
                if (!rendererFeatures[i].isActive)
                {
                    continue;
                }
                rendererFeatures[i].OnCameraPreCull(this, in cameraData);
            }
        }

        /// <summary>
        /// Calls <c>AddRenderPasses</c> for each feature added to this renderer.
        /// <seealso cref="ScriptableRendererFeature.AddRenderPasses(ScriptableRenderer, ref RenderingData)"/>
        /// </summary>
        /// <param name="renderingData"></param>
        internal void AddRenderPasses(ref RenderingData renderingData)
        {
            using var profScope = new ProfilingScope(null, Profiling.addRenderPasses);

            // Add render passes from custom renderer features
            for (int i = 0; i < rendererFeatures.Count; ++i)
            {
                if (!rendererFeatures[i].isActive)
                {
                    continue;
                }

                if (!rendererFeatures[i].SupportsNativeRenderPass())
                    disableNativeRenderPassInFeatures = true;

                rendererFeatures[i].AddRenderPasses(this, ref renderingData);
                disableNativeRenderPassInFeatures = false;
            }

            // Remove any null render pass that might have been added by user by mistake
            int count = activeRenderPassQueue.Count;
            for (int i = count - 1; i >= 0; i--)
            {
                if (activeRenderPassQueue[i] == null)
                    activeRenderPassQueue.RemoveAt(i);
            }

            // if any pass was injected, the "automatic" store optimization policy will disable the optimized load actions
            if (count > 0 && m_StoreActionsOptimizationSetting == StoreActionsOptimization.Auto)
                m_UseOptimizedStoreActions = false;
        }

        /// <summary>
        /// Calls <c>Setup</c> for each feature added to this renderer.
        /// <seealso cref="ScriptableRendererFeature.SetupRenderPasses(ScriptableRenderer, in RenderingData)"/>
        /// </summary>
        /// <param name="renderingData"></param>
        protected void SetupRenderPasses(in RenderingData renderingData)
        {
            using var profScope = new ProfilingScope(null, Profiling.setupRenderPasses);

            // Add render passes from custom renderer features
            for (int i = 0; i < rendererFeatures.Count; ++i)
            {
                if (!rendererFeatures[i].isActive)
                    continue;

                rendererFeatures[i].SetupRenderPasses(this, in renderingData);
            }
        }

        static void ClearRenderingState(CommandBuffer cmd)
        {
            using var profScope = new ProfilingScope(null, Profiling.clearRenderingState);

            // Reset per-camera shader keywords. They are enabled depending on which render passes are executed.
            cmd.DisableShaderKeyword(ShaderKeywordStrings.MainLightShadows);
            cmd.DisableShaderKeyword(ShaderKeywordStrings.MainLightShadowCascades);
            cmd.DisableShaderKeyword(ShaderKeywordStrings.AdditionalLightsVertex);
            cmd.DisableShaderKeyword(ShaderKeywordStrings.AdditionalLightsPixel);
            cmd.DisableShaderKeyword(ShaderKeywordStrings.ClusteredRendering);
            cmd.DisableShaderKeyword(ShaderKeywordStrings.AdditionalLightShadows);
            cmd.DisableShaderKeyword(ShaderKeywordStrings.ReflectionProbeBlending);
            cmd.DisableShaderKeyword(ShaderKeywordStrings.ReflectionProbeBoxProjection);
            cmd.DisableShaderKeyword(ShaderKeywordStrings.SoftShadows);
            cmd.DisableShaderKeyword(ShaderKeywordStrings.MixedLightingSubtractive); // Backward compatibility
            cmd.DisableShaderKeyword(ShaderKeywordStrings.LightmapShadowMixing);
            cmd.DisableShaderKeyword(ShaderKeywordStrings.ShadowsShadowMask);
            cmd.DisableShaderKeyword(ShaderKeywordStrings.LinearToSRGBConversion);
            cmd.DisableShaderKeyword(ShaderKeywordStrings.LightLayers);
        }

        internal void Clear(CameraRenderType cameraType)
        {
            m_ActiveColorAttachments[0] = BuiltinRenderTextureType.CameraTarget;
            for (int i = 1; i < m_ActiveColorAttachments.Length; ++i)
                m_ActiveColorAttachments[i] = 0;

            m_ActiveDepthAttachment = BuiltinRenderTextureType.CameraTarget;

            m_FirstTimeCameraColorTargetIsBound = cameraType == CameraRenderType.Base;
            m_FirstTimeCameraDepthTargetIsBound = true;

            m_CameraColorTarget = new RTHandleRenderTargetIdentifierCompat { fallback = BuiltinRenderTextureType.CameraTarget };
            m_CameraDepthTarget = new RTHandleRenderTargetIdentifierCompat { fallback = BuiltinRenderTextureType.CameraTarget };
        }

        void ExecuteBlock(int blockIndex, in RenderBlocks renderBlocks,
            ScriptableRenderContext context, ref RenderingData renderingData, bool submit = false)
        {
            foreach (int currIndex in renderBlocks.GetRange(blockIndex))
            {
                var renderPass = m_ActiveRenderPassQueue[currIndex];
                ExecuteRenderPass(context, renderPass, ref renderingData);
            }

            if (submit)
                context.Submit();
        }

        private bool IsRenderPassEnabled(ScriptableRenderPass renderPass)
        {
            return renderPass.useNativeRenderPass && renderPass.m_UsesRTHandles && useRenderPassEnabled;
        }

        void ExecuteRenderPass(ScriptableRenderContext context, ScriptableRenderPass renderPass,
            ref RenderingData renderingData)
        {
            // TODO: Separate command buffers per pass break the profiling scope order/hierarchy.
            // If a single buffer is used (passed as a param) and passed to renderPass.Execute, put the scope into command buffer (i.e. null -> cmd)
            using var profScope = new ProfilingScope(null, renderPass.profilingSampler);

            ref CameraData cameraData = ref renderingData.cameraData;

            var cmd = renderingData.commandBuffer;

            // Track CPU only as GPU markers for this scope were "too noisy".
            using (new ProfilingScope(null, Profiling.RenderPass.setRenderPassAttachments))
                SetRenderPassAttachments(cmd, renderPass, ref cameraData);

            // Also, we execute the commands recorded at this point to ensure SetRenderTarget is called before RenderPass.Execute
            context.ExecuteCommandBuffer(cmd);
            cmd.Clear();

            if (IsRenderPassEnabled(renderPass) && cameraData.isRenderPassSupportedCamera)
                ExecuteNativeRenderPass(context, renderPass, cameraData, ref renderingData); // cmdBuffer is executed inside
            else
            {
                renderPass.Execute(context, ref renderingData);
                context.ExecuteCommandBuffer(cmd);
                cmd.Clear();
            }

#if ENABLE_VR && ENABLE_XR_MODULE
            // Inform the late latching system for XR once we're done with a render pass
            if (cameraData.xr.enabled)
            {
                XRSystemUniversal.UnmarkShaderProperties(cmd, cameraData.xrUniversal);

                context.ExecuteCommandBuffer(cmd);
                cmd.Clear();
            }
#endif
        }

        void SetRenderPassAttachments(CommandBuffer cmd, ScriptableRenderPass renderPass, ref CameraData cameraData)
        {
#pragma warning disable 0618 // Obsolete usage: Using deprecated RenderTargetIdentifiers to ensure backwards compatibility with passes set with RenderTargetIdentifier
            Camera camera = cameraData.camera;
            ClearFlag cameraClearFlag = GetCameraClearFlag(ref cameraData);

            // Invalid configuration - use current attachment setup
            // Note: we only check color buffers. This is only technically correct because for shadowmaps and depth only passes
            // we bind depth as color and Unity handles it underneath. so we never have a situation that all color buffers are null and depth is bound.
            uint validColorBuffersCount = RenderingUtils.GetValidColorBufferCount(renderPass.colorAttachments);
            if (validColorBuffersCount == 0)
                return;

            // We use a different code path for MRT since it calls a different version of API SetRenderTarget
            if (RenderingUtils.IsMRT(renderPass.colorAttachments))
            {
                // In the MRT path we assume that all color attachments are REAL color attachments,
                // and that the depth attachment is a REAL depth attachment too.

                // Determine what attachments need to be cleared. ----------------

                bool needCustomCameraColorClear = false;
                bool needCustomCameraDepthClear = false;

                int cameraColorTargetIndex = RenderingUtils.IndexOf(renderPass.colorAttachments, m_CameraColorTarget.nameID);
                if (cameraColorTargetIndex != -1 && (m_FirstTimeCameraColorTargetIsBound))
                {
                    m_FirstTimeCameraColorTargetIsBound = false; // register that we did clear the camera target the first time it was bound

                    // Overlay cameras composite on top of previous ones. They don't clear.
                    // MTT: Commented due to not implemented yet
                    //                    if (renderingData.cameraData.renderType == CameraRenderType.Overlay)
                    //                        clearFlag = ClearFlag.None;

                    // We need to specifically clear the camera color target.
                    // But there is still a chance we don't need to issue individual clear() on each render-targets if they all have the same clear parameters.
                    needCustomCameraColorClear = (cameraClearFlag & ClearFlag.Color) != (renderPass.clearFlag & ClearFlag.Color)
                        || cameraData.backgroundColor != renderPass.clearColor;
                }

                // Note: if we have to give up the assumption that no depthTarget can be included in the MRT colorAttachments, we might need something like this:
                // int cameraTargetDepthIndex = IndexOf(renderPass.colorAttachments, m_CameraDepthTarget);
                // if( !renderTargetAlreadySet && cameraTargetDepthIndex != -1 && m_FirstTimeCameraDepthTargetIsBound)
                // { ...
                // }
                var depthTargetID = m_CameraDepthTarget.nameID;
#if ENABLE_VR && ENABLE_XR_MODULE
                if (cameraData.xr.enabled)
                    depthTargetID = new RenderTargetIdentifier(depthTargetID, 0, CubemapFace.Unknown, -1);
#endif
                if (renderPass.depthAttachment == depthTargetID && m_FirstTimeCameraDepthTargetIsBound)
                {
                    m_FirstTimeCameraDepthTargetIsBound = false;
                    needCustomCameraDepthClear = (cameraClearFlag & ClearFlag.DepthStencil) != (renderPass.clearFlag & ClearFlag.DepthStencil);
                }

                // Perform all clear operations needed. ----------------
                // We try to minimize calls to SetRenderTarget().

                // We get here only if cameraColorTarget needs to be handled separately from the rest of the color attachments.
                if (needCustomCameraColorClear)
                {
                    // Clear camera color render-target separately from the rest of the render-targets.

                    if ((cameraClearFlag & ClearFlag.Color) != 0 && (!IsRenderPassEnabled(renderPass) || !cameraData.isRenderPassSupportedCamera))
                        SetRenderTarget(cmd, renderPass.colorAttachments[cameraColorTargetIndex], renderPass.depthAttachment, ClearFlag.Color, cameraData.backgroundColor);

                    if ((renderPass.clearFlag & ClearFlag.Color) != 0)
                    {
                        uint otherTargetsCount = RenderingUtils.CountDistinct(renderPass.colorAttachments, m_CameraColorTarget.nameID);
                        var nonCameraAttachments = m_TrimmedColorAttachmentCopies[otherTargetsCount];
                        int writeIndex = 0;
                        for (int readIndex = 0; readIndex < renderPass.colorAttachments.Length; ++readIndex)
                        {
                            if (renderPass.colorAttachments[readIndex] != m_CameraColorTarget.nameID && renderPass.colorAttachments[readIndex] != 0)
                            {
                                nonCameraAttachments[writeIndex] = renderPass.colorAttachments[readIndex];
                                ++writeIndex;
                            }
                        }

                        if (writeIndex != otherTargetsCount)
                            Debug.LogError("writeIndex and otherTargetsCount values differed. writeIndex:" + writeIndex + " otherTargetsCount:" + otherTargetsCount);
                        if (!IsRenderPassEnabled(renderPass) || !cameraData.isRenderPassSupportedCamera)
                            SetRenderTarget(cmd, nonCameraAttachments, m_CameraDepthTarget.nameID, ClearFlag.Color, renderPass.clearColor);
                    }
                }

                // Bind all attachments, clear color only if there was no custom behaviour for cameraColorTarget, clear depth as needed.
                ClearFlag finalClearFlag = ClearFlag.None;
                finalClearFlag |= needCustomCameraDepthClear ? (cameraClearFlag & ClearFlag.DepthStencil) : (renderPass.clearFlag & ClearFlag.DepthStencil);
                finalClearFlag |= needCustomCameraColorClear ? (IsRenderPassEnabled(renderPass) ? (cameraClearFlag & ClearFlag.Color) : 0) : (renderPass.clearFlag & ClearFlag.Color);

                if (IsRenderPassEnabled(renderPass) && cameraData.isRenderPassSupportedCamera)
                    SetNativeRenderPassMRTAttachmentList(renderPass, ref cameraData, needCustomCameraColorClear, finalClearFlag);

                // Only setup render target if current render pass attachments are different from the active ones.
                if (!RenderingUtils.SequenceEqual(renderPass.colorAttachments, m_ActiveColorAttachments) || renderPass.depthAttachment != m_ActiveDepthAttachment || finalClearFlag != ClearFlag.None)
                {
                    int lastValidRTindex = RenderingUtils.LastValid(renderPass.colorAttachments);
                    if (lastValidRTindex >= 0)
                    {
                        int rtCount = lastValidRTindex + 1;
                        var trimmedAttachments = m_TrimmedColorAttachmentCopies[rtCount];
                        for (int i = 0; i < rtCount; ++i)
                            trimmedAttachments[i] = renderPass.colorAttachments[i];

                        if (!IsRenderPassEnabled(renderPass) || !cameraData.isRenderPassSupportedCamera)
                        {
                            if (renderPass.m_UsesRTHandles)
                            {
                                var depthAttachment = m_CameraDepthTarget.handle;

                                if (renderPass.overrideCameraTarget)
                                    depthAttachment = renderPass.depthAttachmentHandle;
                                else
                                    m_FirstTimeCameraDepthTargetIsBound = false;

                                // Only one RTHandle is necessary to set the viewport in dynamic scaling, use depth
                                SetRenderTarget(cmd, trimmedAttachments, depthAttachment, finalClearFlag, renderPass.clearColor);
                            }
                            else
                            {
                                var depthAttachment = m_CameraDepthTarget.nameID;

                                if (renderPass.overrideCameraTarget)
                                    depthAttachment = renderPass.depthAttachment;
                                else
                                    m_FirstTimeCameraDepthTargetIsBound = false;

                                SetRenderTarget(cmd, trimmedAttachments, depthAttachment, finalClearFlag, renderPass.clearColor);
                            }
                        }

#if ENABLE_VR && ENABLE_XR_MODULE
                        if (cameraData.xr.enabled)
                        {
                            // SetRenderTarget might alter the internal device state(winding order).
                            // Non-stereo buffer is already updated internally when switching render target. We update stereo buffers here to keep the consistency.
                            int xrTargetIndex = RenderingUtils.IndexOf(renderPass.colorAttachments, cameraData.xr.renderTarget);
                            bool renderIntoTexture = xrTargetIndex == -1;
                            XRBuiltinShaderConstants.Update(cameraData.xr, cmd, renderIntoTexture);
                            XRSystemUniversal.MarkShaderProperties(cmd, cameraData.xrUniversal, renderIntoTexture);
                        }
#endif
                    }
                }
            }
            else
            {
                // Currently in non-MRT case, color attachment can actually be a depth attachment.

                var passColorAttachment = renderPass.m_UsesRTHandles ?
                    new RTHandleRenderTargetIdentifierCompat { handle = renderPass.colorAttachmentHandle } :
                new RTHandleRenderTargetIdentifierCompat { fallback = renderPass.colorAttachment };
                var passDepthAttachment = renderPass.m_UsesRTHandles ?
                    new RTHandleRenderTargetIdentifierCompat { handle = renderPass.depthAttachmentHandle } :
                new RTHandleRenderTargetIdentifierCompat { fallback = renderPass.depthAttachment };

                // When render pass doesn't call ConfigureTarget we assume it's expected to render to camera target
                // which might be backbuffer or the framebuffer render textures.

                if (!renderPass.overrideCameraTarget)
                {
                    // Default render pass attachment for passes before main rendering is current active
                    // early return so we don't change current render target setup.
                    if (renderPass.renderPassEvent < RenderPassEvent.BeforeRenderingPrePasses)
                        return;

                    // Otherwise default is the pipeline camera target.
                    passColorAttachment = m_CameraColorTarget;
                    passDepthAttachment = m_CameraDepthTarget;
                }

                ClearFlag finalClearFlag = ClearFlag.None;
                Color finalClearColor;

                if (passColorAttachment.nameID == m_CameraColorTarget.nameID && m_FirstTimeCameraColorTargetIsBound)
                {
                    m_FirstTimeCameraColorTargetIsBound = false; // register that we did clear the camera target the first time it was bound

                    finalClearFlag |= (cameraClearFlag & ClearFlag.Color);

                    // on platforms that support Load and Store actions having the clear flag means that the action will be DontCare, which is something we want when the color target is bound the first time
                    if (SystemInfo.usesLoadStoreActions)
                        finalClearFlag |= renderPass.clearFlag;

                    finalClearColor = cameraData.backgroundColor;

                    if (m_FirstTimeCameraDepthTargetIsBound)
                    {
                        // m_CameraColorTarget can be an opaque pointer to a RenderTexture with depth-surface.
                        // We cannot infer this information here, so we must assume both camera color and depth are first-time bound here (this is the legacy behaviour).
                        m_FirstTimeCameraDepthTargetIsBound = false;
                        finalClearFlag |= (cameraClearFlag & ClearFlag.DepthStencil);
                    }
                }
                else
                {
                    finalClearFlag |= (renderPass.clearFlag & ClearFlag.Color);
                    finalClearColor = renderPass.clearColor;
                }

                // Condition (m_CameraDepthTarget!=BuiltinRenderTextureType.CameraTarget) below prevents m_FirstTimeCameraDepthTargetIsBound flag from being reset during non-camera passes (such as Color Grading LUT). This ensures that in those cases, cameraDepth will actually be cleared during the later camera pass.
                if (new RenderTargetIdentifier(m_CameraDepthTarget.nameID, 0, depthSlice: 0) != BuiltinRenderTextureType.CameraTarget && (passDepthAttachment.nameID == m_CameraDepthTarget.nameID || passColorAttachment.nameID == m_CameraDepthTarget.nameID) && m_FirstTimeCameraDepthTargetIsBound)
                {
                    m_FirstTimeCameraDepthTargetIsBound = false;

                    finalClearFlag |= (cameraClearFlag & ClearFlag.DepthStencil);

                    // finalClearFlag |= (cameraClearFlag & ClearFlag.Color);  // <- m_CameraDepthTarget is never a color-surface, so no need to add this here.
                }
                else
                    finalClearFlag |= (renderPass.clearFlag & ClearFlag.DepthStencil);

#if UNITY_EDITOR
                if (CoreUtils.IsSceneFilteringEnabled() && camera.sceneViewFilterMode == Camera.SceneViewFilterMode.ShowFiltered)
                {
                    finalClearColor.a = 0;
                    finalClearFlag &= ~ClearFlag.Depth;
                }
#endif

                // If the debug-handler needs to clear the screen, update "finalClearColor" accordingly...
                if ((DebugHandler != null) && DebugHandler.IsActiveForCamera(ref cameraData))
                {
                    DebugHandler.TryGetScreenClearColor(ref finalClearColor);
                }
                // Disabling Native RenderPass if not using RTHandles as we will be relying on info inside handles object
                if (IsRenderPassEnabled(renderPass) && cameraData.isRenderPassSupportedCamera && renderPass.m_UsesRTHandles)
                {
                    SetNativeRenderPassAttachmentList(renderPass, ref cameraData, passColorAttachment.handle, passDepthAttachment.handle, finalClearFlag, finalClearColor);
                }
                else
                {
                    // Only setup render target if current render pass attachments are different from the active ones
                    if (passColorAttachment.nameID != m_ActiveColorAttachments[0] || passDepthAttachment.nameID != m_ActiveDepthAttachment || finalClearFlag != ClearFlag.None ||
                        renderPass.colorStoreActions[0] != m_ActiveColorStoreActions[0] || renderPass.depthStoreAction != m_ActiveDepthStoreAction)
                    {
                        if (passColorAttachment.useRTHandle && passDepthAttachment.useRTHandle)
                            SetRenderTarget(cmd, passColorAttachment.handle, passDepthAttachment.handle, finalClearFlag, finalClearColor, renderPass.colorStoreActions[0], renderPass.depthStoreAction);
                        else
                            SetRenderTarget(cmd, passColorAttachment.fallback, passDepthAttachment.fallback, finalClearFlag, finalClearColor, renderPass.colorStoreActions[0], renderPass.depthStoreAction);

#if ENABLE_VR && ENABLE_XR_MODULE
                        if (cameraData.xr.enabled)
                        {
                            // SetRenderTarget might alter the internal device state(winding order).
                            // Non-stereo buffer is already updated internally when switching render target. We update stereo buffers here to keep the consistency.
                            bool renderIntoTexture = passColorAttachment.nameID != cameraData.xr.renderTarget;
                            XRBuiltinShaderConstants.Update(cameraData.xr, cmd, renderIntoTexture);
                            XRSystemUniversal.MarkShaderProperties(cmd, cameraData.xrUniversal, renderIntoTexture);
                        }
#endif
                    }
                }
            }

#if ENABLE_SHADER_DEBUG_PRINT
            ShaderDebugPrintManager.instance.SetShaderDebugPrintInputConstants(cmd, ShaderDebugPrintInputProducer.Get());
            ShaderDebugPrintManager.instance.SetShaderDebugPrintBindings(cmd);
#endif
#pragma warning restore 0618
        }

        void BeginXRRendering(CommandBuffer cmd, ScriptableRenderContext context, ref CameraData cameraData)
        {
#if ENABLE_VR && ENABLE_XR_MODULE
            if (cameraData.xr.enabled)
            {
                if (cameraData.xrUniversal.isLateLatchEnabled)
                    cameraData.xrUniversal.canMarkLateLatch = true;

                cameraData.xr.StartSinglePass(cmd);
                cmd.EnableShaderKeyword(ShaderKeywordStrings.UseDrawProcedural);
                context.ExecuteCommandBuffer(cmd);
                cmd.Clear();
            }
#endif
        }

        void EndXRRendering(CommandBuffer cmd, ScriptableRenderContext context, ref CameraData cameraData)
        {
#if ENABLE_VR && ENABLE_XR_MODULE
            if (cameraData.xr.enabled)
            {
                cameraData.xr.StopSinglePass(cmd);
                cmd.DisableShaderKeyword(ShaderKeywordStrings.UseDrawProcedural);
                context.ExecuteCommandBuffer(cmd);
                cmd.Clear();
            }
#endif
        }

        [Obsolete("Use RTHandles for colorAttachment and depthAttachment")]
        internal static void SetRenderTarget(CommandBuffer cmd, RenderTargetIdentifier colorAttachment, RenderTargetIdentifier depthAttachment, ClearFlag clearFlag, Color clearColor)
        {
            m_ActiveColorAttachments[0] = colorAttachment;
            for (int i = 1; i < m_ActiveColorAttachments.Length; ++i)
                m_ActiveColorAttachments[i] = 0;

            m_ActiveColorStoreActions[0] = RenderBufferStoreAction.Store;
            m_ActiveDepthStoreAction = RenderBufferStoreAction.Store;
            for (int i = 1; i < m_ActiveColorStoreActions.Length; ++i)
                m_ActiveColorStoreActions[i] = RenderBufferStoreAction.Store;

            m_ActiveDepthAttachment = depthAttachment;

            RenderBufferLoadAction colorLoadAction = ((uint)clearFlag & (uint)ClearFlag.Color) != 0 ? RenderBufferLoadAction.DontCare : RenderBufferLoadAction.Load;

            RenderBufferLoadAction depthLoadAction = ((uint)clearFlag & (uint)ClearFlag.Depth) != 0 || ((uint)clearFlag & (uint)ClearFlag.Stencil) != 0 ?
                RenderBufferLoadAction.DontCare : RenderBufferLoadAction.Load;

            SetRenderTarget(cmd, colorAttachment, colorLoadAction, RenderBufferStoreAction.Store,
                depthAttachment, depthLoadAction, RenderBufferStoreAction.Store, clearFlag, clearColor);
        }

        internal static void SetRenderTarget(CommandBuffer cmd, RTHandle colorAttachment, RTHandle depthAttachment, ClearFlag clearFlag, Color clearColor)
        {
            m_ActiveColorAttachments[0] = colorAttachment;
            for (int i = 1; i < m_ActiveColorAttachments.Length; ++i)
                m_ActiveColorAttachments[i] = 0;

            m_ActiveColorStoreActions[0] = RenderBufferStoreAction.Store;
            m_ActiveDepthStoreAction = RenderBufferStoreAction.Store;
            for (int i = 1; i < m_ActiveColorStoreActions.Length; ++i)
                m_ActiveColorStoreActions[i] = RenderBufferStoreAction.Store;

            m_ActiveDepthAttachment = depthAttachment;

            RenderBufferLoadAction colorLoadAction = ((uint)clearFlag & (uint)ClearFlag.Color) != 0 ? RenderBufferLoadAction.DontCare : RenderBufferLoadAction.Load;

            RenderBufferLoadAction depthLoadAction = ((uint)clearFlag & (uint)ClearFlag.Depth) != 0 || ((uint)clearFlag & (uint)ClearFlag.Stencil) != 0 ?
                RenderBufferLoadAction.DontCare : RenderBufferLoadAction.Load;

            // Storing depth and color in the same RT should only be possible with alias RTHandles, those that create rendertargets with RTAlloc()
            if (colorAttachment.rt == null && depthAttachment.rt == null && depthAttachment.nameID == k_CameraTarget.nameID)
                SetRenderTarget(cmd, colorAttachment, colorLoadAction, RenderBufferStoreAction.Store,
                    colorAttachment, depthLoadAction, RenderBufferStoreAction.Store, clearFlag, clearColor);
            else
                SetRenderTarget(cmd, colorAttachment, colorLoadAction, RenderBufferStoreAction.Store,
                    depthAttachment, depthLoadAction, RenderBufferStoreAction.Store, clearFlag, clearColor);
        }

        [Obsolete("Use RTHandles for colorAttachment and depthAttachment")]
        internal static void SetRenderTarget(CommandBuffer cmd, RenderTargetIdentifier colorAttachment, RenderTargetIdentifier depthAttachment, ClearFlag clearFlag, Color clearColor, RenderBufferStoreAction colorStoreAction, RenderBufferStoreAction depthStoreAction)
        {
            m_ActiveColorAttachments[0] = colorAttachment;
            for (int i = 1; i < m_ActiveColorAttachments.Length; ++i)
                m_ActiveColorAttachments[i] = 0;

            m_ActiveColorStoreActions[0] = colorStoreAction;
            m_ActiveDepthStoreAction = depthStoreAction;
            for (int i = 1; i < m_ActiveColorStoreActions.Length; ++i)
                m_ActiveColorStoreActions[i] = RenderBufferStoreAction.Store;

            m_ActiveDepthAttachment = depthAttachment;

            RenderBufferLoadAction colorLoadAction = ((uint)clearFlag & (uint)ClearFlag.Color) != 0 ?
                RenderBufferLoadAction.DontCare : RenderBufferLoadAction.Load;

            RenderBufferLoadAction depthLoadAction = ((uint)clearFlag & (uint)ClearFlag.Depth) != 0 ?
                RenderBufferLoadAction.DontCare : RenderBufferLoadAction.Load;

            // if we shouldn't use optimized store actions then fall back to the conservative safe (un-optimal!) route and just store everything
            if (!m_UseOptimizedStoreActions)
            {
                if (colorStoreAction != RenderBufferStoreAction.StoreAndResolve)
                    colorStoreAction = RenderBufferStoreAction.Store;
                if (depthStoreAction != RenderBufferStoreAction.StoreAndResolve)
                    depthStoreAction = RenderBufferStoreAction.Store;
            }


            SetRenderTarget(cmd, colorAttachment, colorLoadAction, colorStoreAction,
                depthAttachment, depthLoadAction, depthStoreAction, clearFlag, clearColor);
        }

        internal static void SetRenderTarget(CommandBuffer cmd, RTHandle colorAttachment, RTHandle depthAttachment, ClearFlag clearFlag, Color clearColor, RenderBufferStoreAction colorStoreAction, RenderBufferStoreAction depthStoreAction)
        {
            m_ActiveColorAttachments[0] = colorAttachment;
            for (int i = 1; i < m_ActiveColorAttachments.Length; ++i)
                m_ActiveColorAttachments[i] = 0;

            m_ActiveColorStoreActions[0] = colorStoreAction;
            m_ActiveDepthStoreAction = depthStoreAction;
            for (int i = 1; i < m_ActiveColorStoreActions.Length; ++i)
                m_ActiveColorStoreActions[i] = RenderBufferStoreAction.Store;

            m_ActiveDepthAttachment = depthAttachment;

            RenderBufferLoadAction colorLoadAction = ((uint)clearFlag & (uint)ClearFlag.Color) != 0 ?
                RenderBufferLoadAction.DontCare : RenderBufferLoadAction.Load;

            RenderBufferLoadAction depthLoadAction = ((uint)clearFlag & (uint)ClearFlag.Depth) != 0 ?
                RenderBufferLoadAction.DontCare : RenderBufferLoadAction.Load;

            // if we shouldn't use optimized store actions then fall back to the conservative safe (un-optimal!) route and just store everything
            if (!m_UseOptimizedStoreActions)
            {
                if (colorStoreAction != RenderBufferStoreAction.StoreAndResolve)
                    colorStoreAction = RenderBufferStoreAction.Store;
                if (depthStoreAction != RenderBufferStoreAction.StoreAndResolve)
                    depthStoreAction = RenderBufferStoreAction.Store;
            }


            SetRenderTarget(cmd, colorAttachment, colorLoadAction, colorStoreAction,
                depthAttachment, depthLoadAction, depthStoreAction, clearFlag, clearColor);
        }

        [Obsolete("Use RTHandle for colorAttachment")]
        static void SetRenderTarget(CommandBuffer cmd,
            RenderTargetIdentifier colorAttachment,
            RenderBufferLoadAction colorLoadAction,
            RenderBufferStoreAction colorStoreAction,
            ClearFlag clearFlags,
            Color clearColor)
        {
            CoreUtils.SetRenderTarget(cmd, colorAttachment, colorLoadAction, colorStoreAction, clearFlags, clearColor);
        }

        static void SetRenderTarget(CommandBuffer cmd,
            RTHandle colorAttachment,
            RenderBufferLoadAction colorLoadAction,
            RenderBufferStoreAction colorStoreAction,
            ClearFlag clearFlags,
            Color clearColor)
        {
            CoreUtils.SetRenderTarget(cmd, colorAttachment, colorLoadAction, colorStoreAction, clearFlags, clearColor);
        }

        [Obsolete("Use RTHandles for colorAttachment and depthAttachment")]
        static void SetRenderTarget(CommandBuffer cmd,
            RenderTargetIdentifier colorAttachment,
            RenderBufferLoadAction colorLoadAction,
            RenderBufferStoreAction colorStoreAction,
            RenderTargetIdentifier depthAttachment,
            RenderBufferLoadAction depthLoadAction,
            RenderBufferStoreAction depthStoreAction,
            ClearFlag clearFlags,
            Color clearColor)
        {
            // XRTODO: Revisit the logic. Why treat CameraTarget depth specially?
            if (depthAttachment == BuiltinRenderTextureType.CameraTarget)
            {
                CoreUtils.SetRenderTarget(cmd, colorAttachment, colorLoadAction, colorStoreAction, depthLoadAction, depthStoreAction, clearFlags, clearColor);
            }
            else
            {
                CoreUtils.SetRenderTarget(cmd, colorAttachment, colorLoadAction, colorStoreAction,
                    depthAttachment, depthLoadAction, depthStoreAction, clearFlags, clearColor);
            }
        }

        static void SetRenderTarget(CommandBuffer cmd,
            RTHandle colorAttachment,
            RenderBufferLoadAction colorLoadAction,
            RenderBufferStoreAction colorStoreAction,
            RTHandle depthAttachment,
            RenderBufferLoadAction depthLoadAction,
            RenderBufferStoreAction depthStoreAction,
            ClearFlag clearFlags,
            Color clearColor)
        {
            // XRTODO: Revisit the logic. Why treat CameraTarget depth specially?
            if (depthAttachment.nameID == BuiltinRenderTextureType.CameraTarget)
                CoreUtils.SetRenderTarget(cmd, colorAttachment, colorLoadAction, colorStoreAction,
                    colorAttachment, depthLoadAction, depthStoreAction, clearFlags, clearColor);
            else
                CoreUtils.SetRenderTarget(cmd, colorAttachment, colorLoadAction, colorStoreAction,
                    depthAttachment, depthLoadAction, depthStoreAction, clearFlags, clearColor);
        }

        [Obsolete("Use RTHandles for colorAttachments and depthAttachment")]
        static void SetRenderTarget(CommandBuffer cmd, RenderTargetIdentifier[] colorAttachments, RenderTargetIdentifier depthAttachment, ClearFlag clearFlag, Color clearColor)
        {
            m_ActiveColorAttachments = colorAttachments;
            m_ActiveDepthAttachment = depthAttachment;

            CoreUtils.SetRenderTarget(cmd, colorAttachments, depthAttachment, clearFlag, clearColor);
        }

        [Obsolete("Use RTHandle for colorAttachments")]
        static void SetRenderTarget(CommandBuffer cmd, RenderTargetIdentifier[] colorAttachments, RTHandle depthAttachment, ClearFlag clearFlag, Color clearColor)
        {
            m_ActiveColorAttachments = colorAttachments;
            m_ActiveDepthAttachment = depthAttachment.nameID;

            CoreUtils.SetRenderTarget(cmd, m_ActiveColorAttachments, depthAttachment, clearFlag, clearColor);
        }

        static void SetRenderTarget(CommandBuffer cmd, RTHandle[] colorAttachments, RTHandle depthAttachment, ClearFlag clearFlag, Color clearColor)
        {
            if (m_ActiveColorAttachments.Length != colorAttachments.Length)
                m_ActiveColorAttachments = new RenderTargetIdentifier[colorAttachments.Length];

            for (int i = 0; i < colorAttachments.Length; ++i)
                m_ActiveColorAttachments[i] = colorAttachments[i].nameID;
            m_ActiveDepthAttachment = depthAttachment.nameID;

            CoreUtils.SetRenderTarget(cmd, m_ActiveColorAttachments, depthAttachment, clearFlag, clearColor);
        }

        internal virtual void SwapColorBuffer(CommandBuffer cmd) { }
        internal virtual void EnableSwapBufferMSAA(bool enable) { }

        [Conditional("UNITY_EDITOR")]
        void DrawGizmos(ScriptableRenderContext context, Camera camera, GizmoSubset gizmoSubset, RenderingData renderingData)
        {
#if UNITY_EDITOR
            if (!Handles.ShouldRenderGizmos() || camera.sceneViewFilterMode == Camera.SceneViewFilterMode.ShowFiltered)
                return;

            var cmd = renderingData.commandBuffer;
            using (new ProfilingScope(cmd, Profiling.drawGizmos))
            {
                context.ExecuteCommandBuffer(cmd);
                cmd.Clear();

                context.DrawGizmos(camera, gizmoSubset);
            }

            context.ExecuteCommandBuffer(cmd);
            cmd.Clear();
#endif
        }

        [Conditional("UNITY_EDITOR")]
        void DrawWireOverlay(ScriptableRenderContext context, Camera camera)
        {
            context.DrawWireOverlay(camera);
        }

        void InternalStartRendering(ScriptableRenderContext context, ref RenderingData renderingData)
        {
            using (new ProfilingScope(null, Profiling.internalStartRendering))
            {
                for (int i = 0; i < m_ActiveRenderPassQueue.Count; ++i)
                {
                    m_ActiveRenderPassQueue[i].OnCameraSetup(renderingData.commandBuffer, ref renderingData);
                }
            }

            context.ExecuteCommandBuffer(renderingData.commandBuffer);
            renderingData.commandBuffer.Clear();
        }

        void InternalFinishRendering(bool resolveFinalTarget, RenderingData renderingData)
        {
            using (new ProfilingScope(null, Profiling.internalFinishRendering))
            {
                for (int i = 0; i < m_ActiveRenderPassQueue.Count; ++i)
                    m_ActiveRenderPassQueue[i].FrameCleanup(renderingData.commandBuffer);

                // Happens when rendering the last camera in the camera stack.
                if (resolveFinalTarget)
                {
                    for (int i = 0; i < m_ActiveRenderPassQueue.Count; ++i)
                        m_ActiveRenderPassQueue[i].OnFinishCameraStackRendering(renderingData.commandBuffer);

                    FinishRendering(renderingData.commandBuffer);

                    // We finished camera stacking and released all intermediate pipeline textures.
                    m_IsPipelineExecuting = false;
                }
                m_ActiveRenderPassQueue.Clear();
            }
        }

        void InternalFinishRendering(ScriptableRenderContext context, bool resolveFinalTarget, RenderingData renderingData)
        {
            InternalFinishRendering(resolveFinalTarget, renderingData);

            ResetNativeRenderPassFrameData();

            context.ExecuteCommandBuffer(renderingData.commandBuffer);
            renderingData.commandBuffer.Clear();
        }

        internal static void SortStable(List<ScriptableRenderPass> list)
        {
            int j;
            for (int i = 1; i < list.Count; ++i)
            {
                ScriptableRenderPass curr = list[i];

                j = i - 1;
                for (; j >= 0 && curr < list[j]; --j)
                    list[j + 1] = list[j];

                list[j + 1] = curr;
            }
        }

        internal struct RenderBlocks : IDisposable
        {
            private NativeArray<RenderPassEvent> m_BlockEventLimits;
            private NativeArray<int> m_BlockRanges;
            private NativeArray<int> m_BlockRangeLengths;
            public RenderBlocks(List<ScriptableRenderPass> activeRenderPassQueue)
            {
                // Upper limits for each block. Each block will contains render passes with events below the limit.
                m_BlockEventLimits = new NativeArray<RenderPassEvent>(k_RenderPassBlockCount, Allocator.Temp);
                m_BlockRanges = new NativeArray<int>(m_BlockEventLimits.Length + 1, Allocator.Temp);
                m_BlockRangeLengths = new NativeArray<int>(m_BlockRanges.Length, Allocator.Temp);

                m_BlockEventLimits[RenderPassBlock.BeforeRendering] = RenderPassEvent.BeforeRenderingPrePasses;
                m_BlockEventLimits[RenderPassBlock.MainRenderingOpaque] = RenderPassEvent.AfterRenderingOpaques;
                m_BlockEventLimits[RenderPassBlock.MainRenderingTransparent] = RenderPassEvent.AfterRenderingPostProcessing;
                m_BlockEventLimits[RenderPassBlock.AfterRendering] = (RenderPassEvent)Int32.MaxValue;

                // blockRanges[0] is always 0
                // blockRanges[i] is the index of the first RenderPass found in m_ActiveRenderPassQueue that has a ScriptableRenderPass.renderPassEvent higher than blockEventLimits[i] (i.e, should be executed after blockEventLimits[i])
                // blockRanges[blockEventLimits.Length] is m_ActiveRenderPassQueue.Count
                FillBlockRanges(activeRenderPassQueue);
                m_BlockEventLimits.Dispose();

                for (int i = 0; i < m_BlockRanges.Length - 1; i++)
                {
                    m_BlockRangeLengths[i] = m_BlockRanges[i + 1] - m_BlockRanges[i];
                }
            }

            //  RAII like Dispose pattern implementation for 'using' keyword
            public void Dispose()
            {
                m_BlockRangeLengths.Dispose();
                m_BlockRanges.Dispose();
            }

            // Fill in render pass indices for each block. End index is startIndex + 1.
            void FillBlockRanges(List<ScriptableRenderPass> activeRenderPassQueue)
            {
                int currRangeIndex = 0;
                int currRenderPass = 0;
                m_BlockRanges[currRangeIndex++] = 0;

                // For each block, it finds the first render pass index that has an event
                // higher than the block limit.
                for (int i = 0; i < m_BlockEventLimits.Length - 1; ++i)
                {
                    while (currRenderPass < activeRenderPassQueue.Count &&
                           activeRenderPassQueue[currRenderPass].renderPassEvent < m_BlockEventLimits[i])
                        currRenderPass++;

                    m_BlockRanges[currRangeIndex++] = currRenderPass;
                }

                m_BlockRanges[currRangeIndex] = activeRenderPassQueue.Count;
            }

            public int GetLength(int index)
            {
                return m_BlockRangeLengths[index];
            }

            // Minimal foreach support
            public struct BlockRange : IDisposable
            {
                int m_Current;
                int m_End;
                public BlockRange(int begin, int end)
                {
                    Assertions.Assert.IsTrue(begin <= end);
                    m_Current = begin < end ? begin : end;
                    m_End = end >= begin ? end : begin;
                    m_Current -= 1;
                }

                public BlockRange GetEnumerator() { return this; }
                public bool MoveNext() { return ++m_Current < m_End; }
                public int Current { get => m_Current; }
                public void Dispose() { }
            }

            public BlockRange GetRange(int index)
            {
                return new BlockRange(m_BlockRanges[index], m_BlockRanges[index + 1]);
            }
        }
    }
}<|MERGE_RESOLUTION|>--- conflicted
+++ resolved
@@ -965,13 +965,10 @@
             BeginRenderGraphXRRendering(ref renderingData);
 
             RecordRenderGraphInternal(context, ref renderingData);
-        }
-
-<<<<<<< HEAD
+
             EndRenderGraphXRRendering(ref renderingData);
-
-            m_ActiveRenderPassQueue.Clear();
-=======
+        }
+
         /// <summary>
         /// TODO RENDERGRAPH
         /// </summary>
@@ -990,7 +987,6 @@
         /// <param name="renderingData"></param>
         protected virtual void FinishRenderGraphRenderingInternal(ScriptableRenderContext context, RenderingData renderingData)
         {
->>>>>>> 7cf3dd5d
         }
 
         /// <summary>
