--- conflicted
+++ resolved
@@ -779,7 +779,7 @@
                 bool useDepth = m_ActiveDepthAttachment == RenderTargetHandle.CameraTarget.Identifier() && (!(isLastPassToBB || (isLastPass && cameraData.camera.targetTexture != null)));
 
                 var attachments =
-                        new NativeArray<AttachmentDescriptor>(useDepth && !renderPass.depthOnly ? validColorBuffersCount + 1 : 1, Allocator.Temp);
+                    new NativeArray<AttachmentDescriptor>(useDepth && !renderPass.depthOnly ? validColorBuffersCount + 1 : 1, Allocator.Temp);
 
                 for (int i = 0; i < validColorBuffersCount; ++i)
                     attachments[i] = m_ActiveColorAttachmentDescriptors[i];
@@ -789,25 +789,11 @@
 
                 var desc = renderingData.cameraData.cameraTargetDescriptor;
                 var sampleCount = desc.msaaSamples;
-<<<<<<< HEAD
-                int width = renderPass.srpDescriptor.width != -1 ? renderPass.srpDescriptor.width : desc.width;
-                int height = renderPass.srpDescriptor.height != -1 ? renderPass.srpDescriptor.height : desc.height;
-                sampleCount = renderPass.srpDescriptor.sampleCount != -1
-                    ? renderPass.srpDescriptor.sampleCount
-                    : sampleCount;
-=======
                 int width = renderPass.renderTargetWidth != -1 ? renderPass.renderTargetWidth : desc.width;
                 int height = renderPass.renderTargetHeight != -1 ? renderPass.renderTargetHeight : desc.height;
                 sampleCount = renderPass.renderTargetSampleCount != -1
                     ? renderPass.renderTargetSampleCount
-                    :
-#if UNITY_EDITOR
-                    !isLastPassToBB ? sampleCount : 1;
-#else
-                    //In case MSAA is disabled on camera, we need to still check the QualitySettings, as backbuffer will be created with that setting in mind
-                    isLastPassToBB? QualitySettings.antiAliasing : sampleCount;
-#endif
->>>>>>> 9cb631e8
+                    : sampleCount;
 
                 context.BeginRenderPass(width, height, Math.Max(sampleCount, 1), attachments,
                     useDepth ? (!renderPass.depthOnly ? validColorBuffersCount : 0) : -1);
@@ -1051,15 +1037,15 @@
                                 hdrFormat = SystemInfo.GetGraphicsFormat(DefaultFormat.HDR);
                         }
 
-                    var defaultFormat = cameraData.isHdrEnabled ? hdrFormat : SystemInfo.GetGraphicsFormat(DefaultFormat.LDR);
-                    m_ActiveColorAttachmentDescriptors[0] = new AttachmentDescriptor(renderPass.renderTargetFormat[0] != GraphicsFormat.None ? renderPass.renderTargetFormat[0] : defaultFormat);
-                }
+                        var defaultFormat = cameraData.isHdrEnabled ? hdrFormat : SystemInfo.GetGraphicsFormat(DefaultFormat.LDR);
+                        m_ActiveColorAttachmentDescriptors[0] = new AttachmentDescriptor(renderPass.renderTargetFormat[0] != GraphicsFormat.None ? renderPass.renderTargetFormat[0] : defaultFormat);
+                    }
 
                     bool isLastPass = renderPass.isLastPass;
                     var samples = renderPass.renderTargetSampleCount != -1 ? renderPass.renderTargetSampleCount : cameraData.cameraTargetDescriptor.msaaSamples;
 
                     var colorAttachmentTarget = (renderPass.depthOnly ||
-                                      passColorAttachment != BuiltinRenderTextureType.CameraTarget)
+                        passColorAttachment != BuiltinRenderTextureType.CameraTarget)
                         ? passColorAttachment
                         : (cameraData.targetTexture != null
                             ? new RenderTargetIdentifier(cameraData.targetTexture)
