--- conflicted
+++ resolved
@@ -220,12 +220,7 @@
             // Calculate a bias value which corrects the mip lod selection logic when image scaling is active.
             // We clamp this value to 0.0 or less to make sure we don't end up reducing image detail in the downsampling case.
             float mipBias = Math.Min((float)-Math.Log(cameraWidth / scaledCameraWidth, 2.0f), 0.0f);
-<<<<<<< HEAD
-            cmd.SetGlobalFloat(ShaderPropertyId.globalMipBias, mipBias);
-            cmd.SetGlobalFloat(ShaderPropertyId.globalMipBiasPow2, Mathf.Pow(2.0f, mipBias));
-=======
             cmd.SetGlobalVector(ShaderPropertyId.globalMipBias, new Vector2(mipBias, Mathf.Pow(2.0f, mipBias)));
->>>>>>> 9cba4595
 
             //Set per camera matrices.
             SetCameraMatrices(cmd, ref cameraData, true);
