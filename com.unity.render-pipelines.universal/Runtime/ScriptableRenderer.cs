using System;
using System.Diagnostics;
using System.Collections.Generic;
using Unity.Collections;
using UnityEngine.Scripting.APIUpdating;

namespace UnityEngine.Rendering.Universal
{
    /// <summary>
    ///  Class <c>ScriptableRenderer</c> implements a rendering strategy. It describes how culling and lighting works and
    /// the effects supported.
    ///
    ///  A renderer can be used for all cameras or be overridden on a per-camera basis. It will implement light culling and setup
    /// and describe a list of <c>ScriptableRenderPass</c> to execute in a frame. The renderer can be extended to support more effect with additional
    ///  <c>ScriptableRendererFeature</c>. Resources for the renderer are serialized in <c>ScriptableRendererData</c>.
    ///
    /// he renderer resources are serialized in <c>ScriptableRendererData</c>.
    /// <seealso cref="ScriptableRendererData"/>
    /// <seealso cref="ScriptableRendererFeature"/>
    /// <seealso cref="ScriptableRenderPass"/>
    /// </summary>
    [MovedFrom("UnityEngine.Rendering.LWRP")] public abstract class ScriptableRenderer : IDisposable
    {
        /// <summary>
        /// Configures the supported features for this renderer. When creating custom renderers
        /// for Universal Render Pipeline you can choose to opt-in or out for specific features.
        /// </summary>
        public class RenderingFeatures
        {
            /// <summary>
            /// This setting controls if the camera editor should display the camera stack category.
            /// Renderers that don't support camera stacking will only render camera of type CameraRenderType.Base
            /// <see cref="CameraRenderType"/>
            /// <seealso cref="UniversalAdditionalCameraData.cameraStack"/>
            /// </summary>
            public bool cameraStacking { get; set; } = false;

            /// <summary>
            /// This setting controls if the Universal Render Pipeline asset should expose MSAA option.
            /// </summary>
            public bool msaa { get; set; } = true;
        }

        /// <summary>
        /// The renderer we are currently rendering with, for low-level render control only.
        /// <c>current</c> is null outside rendering scope.
        /// Similar to https://docs.unity3d.com/ScriptReference/Camera-current.html
        /// </summary>
        internal static ScriptableRenderer current = null;

        /// <summary>
        /// Set camera matrices. This method will set <c>UNITY_MATRIX_V</c>, <c>UNITY_MATRIX_P</c>, <c>UNITY_MATRIX_VP</c> to camera matrices.
        /// Additionally this will also set <c>unity_CameraProjection</c> and <c>unity_CameraProjection</c>.
        /// If <c>setInverseMatrices</c> is set to true this function will also set <c>UNITY_MATRIX_I_V</c> and <c>UNITY_MATRIX_I_VP</c>.
        /// This function has no effect when rendering in stereo. When in stereo rendering you cannot override camera matrices.
        /// If you need to set general purpose view and projection matrices call <see cref="SetViewAndProjectionMatrices(CommandBuffer, Matrix4x4, Matrix4x4, bool)"/> instead.
        /// </summary>
        /// <param name="cmd">CommandBuffer to submit data to GPU.</param>
        /// <param name="cameraData">CameraData containing camera matrices information.</param>
        /// <param name="setInverseMatrices">Set this to true if you also need to set inverse camera matrices.</param>
        public static void SetCameraMatrices(CommandBuffer cmd, ref CameraData cameraData, bool setInverseMatrices)
        {
#if ENABLE_VR && ENABLE_XR_MODULE
            if (cameraData.xr.enabled)
            {
                cameraData.xr.UpdateGPUViewAndProjectionMatrices(cmd, ref cameraData, cameraData.xr.renderTargetIsRenderTexture);
                return;
            }
#endif

            Matrix4x4 viewMatrix = cameraData.GetViewMatrix();
            Matrix4x4 projectionMatrix = cameraData.GetProjectionMatrix();

            // TODO: Investigate why SetViewAndProjectionMatrices is causing y-flip / winding order issue
            // for now using cmd.SetViewProjecionMatrices
            //SetViewAndProjectionMatrices(cmd, viewMatrix, cameraData.GetDeviceProjectionMatrix(), setInverseMatrices);
            cmd.SetViewProjectionMatrices(viewMatrix, projectionMatrix);

            if (setInverseMatrices)
            {
                Matrix4x4 gpuProjectionMatrix = cameraData.GetGPUProjectionMatrix();
                Matrix4x4 viewAndProjectionMatrix = gpuProjectionMatrix * viewMatrix;
                Matrix4x4 inverseViewMatrix = Matrix4x4.Inverse(viewMatrix);
                Matrix4x4 inverseProjectionMatrix = Matrix4x4.Inverse(gpuProjectionMatrix);
                Matrix4x4 inverseViewProjection = inverseViewMatrix * inverseProjectionMatrix;

                cmd.SetGlobalMatrix(ShaderPropertyId.cameraToWorldMatrix, inverseViewMatrix);
                cmd.SetGlobalMatrix(ShaderPropertyId.inverseViewMatrix, inverseViewMatrix);
                cmd.SetGlobalMatrix(ShaderPropertyId.inverseProjectionMatrix, inverseProjectionMatrix);
                cmd.SetGlobalMatrix(ShaderPropertyId.inverseViewAndProjectionMatrix, inverseViewProjection);
            }

            // TODO: missing unity_CameraWorldClipPlanes[6], currently set by context.SetupCameraProperties
        }

        /// <summary>
        /// Set camera and screen shader variables as described in https://docs.unity3d.com/Manual/SL-UnityShaderVariables.html
        /// </summary>
        /// <param name="cmd">CommandBuffer to submit data to GPU.</param>
        /// <param name="cameraData">CameraData containing camera matrices information.</param>
        void SetPerCameraShaderVariables(CommandBuffer cmd, ref CameraData cameraData)
        {
            Camera camera = cameraData.camera;

            Rect pixelRect = cameraData.pixelRect;
            float scaledCameraWidth = (float)pixelRect.width * cameraData.renderScale;
            float scaledCameraHeight = (float)pixelRect.height * cameraData.renderScale;
            float cameraWidth = (float)pixelRect.width;
            float cameraHeight = (float)pixelRect.height;

            // Use eye texture's width and height as screen params when XR is enabled
            if(cameraData.xr.enabled)
            {
                scaledCameraWidth = (float)cameraData.cameraTargetDescriptor.width;
                scaledCameraHeight = (float)cameraData.cameraTargetDescriptor.height;
                cameraWidth = (float)cameraData.cameraTargetDescriptor.width;
                cameraHeight = (float)cameraData.cameraTargetDescriptor.height;
            }

            float near = camera.nearClipPlane;
            float far = camera.farClipPlane;
            float invNear = Mathf.Approximately(near, 0.0f) ? 0.0f : 1.0f / near;
            float invFar = Mathf.Approximately(far, 0.0f) ? 0.0f : 1.0f / far;
            float isOrthographic = camera.orthographic ? 1.0f : 0.0f;

            // From http://www.humus.name/temp/Linearize%20depth.txt
            // But as depth component textures on OpenGL always return in 0..1 range (as in D3D), we have to use
            // the same constants for both D3D and OpenGL here.
            // OpenGL would be this:
            // zc0 = (1.0 - far / near) / 2.0;
            // zc1 = (1.0 + far / near) / 2.0;
            // D3D is this:
            float zc0 = 1.0f - far * invNear;
            float zc1 = far * invNear;

            Vector4 zBufferParams = new Vector4(zc0, zc1, zc0 * invFar, zc1 * invFar);

            if (SystemInfo.usesReversedZBuffer)
            {
                zBufferParams.y += zBufferParams.x;
                zBufferParams.x = -zBufferParams.x;
                zBufferParams.w += zBufferParams.z;
                zBufferParams.z = -zBufferParams.z;
            }

            // Projection flip sign logic is very deep in GfxDevice::SetInvertProjectionMatrix
            // For now we don't deal with _ProjectionParams.x and let SetupCameraProperties handle it.
            // We need to enable this when we remove SetupCameraProperties
            // float projectionFlipSign = ???
            // Vector4 projectionParams = new Vector4(projectionFlipSign, near, far, 1.0f * invFar);
            // cmd.SetGlobalVector(ShaderPropertyId.projectionParams, projectionParams);

            Vector4 orthoParams = new Vector4(camera.orthographicSize * cameraData.aspectRatio, camera.orthographicSize, 0.0f, isOrthographic);

            // Camera and Screen variables as described in https://docs.unity3d.com/Manual/SL-UnityShaderVariables.html
            cmd.SetGlobalVector(ShaderPropertyId.worldSpaceCameraPos, camera.transform.position);
            cmd.SetGlobalVector(ShaderPropertyId.screenParams, new Vector4(cameraWidth, cameraHeight, 1.0f + 1.0f / cameraWidth, 1.0f + 1.0f / cameraHeight));
            cmd.SetGlobalVector(ShaderPropertyId.scaledScreenParams, new Vector4(scaledCameraWidth, scaledCameraHeight, 1.0f + 1.0f / scaledCameraWidth, 1.0f + 1.0f / scaledCameraHeight));
            cmd.SetGlobalVector(ShaderPropertyId.zBufferParams, zBufferParams);
            cmd.SetGlobalVector(ShaderPropertyId.orthoParams, orthoParams);
        }

        /// <summary>
        /// Set shader time variables as described in https://docs.unity3d.com/Manual/SL-UnityShaderVariables.html
        /// </summary>
        /// <param name="cmd">CommandBuffer to submit data to GPU.</param>
        /// <param name="time">Time.</param>
        /// <param name="deltaTime">Delta time.</param>
        /// <param name="smoothDeltaTime">Smooth delta time.</param>
        void SetShaderTimeValues(CommandBuffer cmd, float time, float deltaTime, float smoothDeltaTime)
        {
            float timeEights = time / 8f;
            float timeFourth = time / 4f;
            float timeHalf = time / 2f;

            // Time values
            Vector4 timeVector = time * new Vector4(1f / 20f, 1f, 2f, 3f);
            Vector4 sinTimeVector = new Vector4(Mathf.Sin(timeEights), Mathf.Sin(timeFourth), Mathf.Sin(timeHalf), Mathf.Sin(time));
            Vector4 cosTimeVector = new Vector4(Mathf.Cos(timeEights), Mathf.Cos(timeFourth), Mathf.Cos(timeHalf), Mathf.Cos(time));
            Vector4 deltaTimeVector = new Vector4(deltaTime, 1f / deltaTime, smoothDeltaTime, 1f / smoothDeltaTime);
            Vector4 timeParametersVector = new Vector4(time, Mathf.Sin(time), Mathf.Cos(time), 0.0f);

            cmd.SetGlobalVector(ShaderPropertyId.time, timeVector);
            cmd.SetGlobalVector(ShaderPropertyId.sinTime, sinTimeVector);
            cmd.SetGlobalVector(ShaderPropertyId.cosTime, cosTimeVector);
            cmd.SetGlobalVector(ShaderPropertyId.deltaTime, deltaTimeVector);
            cmd.SetGlobalVector(ShaderPropertyId.timeParameters, timeParametersVector);
        }

        public RenderTargetIdentifier cameraColorTarget
        {
            get => m_CameraColorTarget;
        }

        public RenderTargetIdentifier cameraDepth
        {
            get => m_CameraDepthTarget;
        }

        protected List<ScriptableRendererFeature> rendererFeatures
        {
            get => m_RendererFeatures;
        }

        protected List<ScriptableRenderPass> activeRenderPassQueue
        {
            get => m_ActiveRenderPassQueue;
        }

        /// <summary>
        /// Supported rendering features by this renderer.
        /// <see cref="SupportedRenderingFeatures"/>
        /// </summary>
        public RenderingFeatures supportedRenderingFeatures { get; set; } = new RenderingFeatures();

        /// <summary>
<<<<<<< HEAD
        /// Controls whether this renderer should update the volume framework each frame for each camera
        /// </summary>
        public bool shouldUpdateVolumeFramework { get; set; } = true;
=======
        /// List of unsupported Graphics APIs for this renderer.
        /// <see cref="unsupportedGraphicsDeviceTypes"/>
        /// </summary>
        public GraphicsDeviceType[] unsupportedGraphicsDeviceTypes { get; set; } = new GraphicsDeviceType[0];
>>>>>>> b8664152

        static class RenderPassBlock
        {
            // Executes render passes that are inputs to the main rendering
            // but don't depend on camera state. They all render in monoscopic mode. f.ex, shadow maps.
            public static readonly int BeforeRendering = 0;

            // Main bulk of render pass execution. They required camera state to be properly set
            // and when enabled they will render in stereo.
            public static readonly int MainRenderingOpaque = 1;
            public static readonly int MainRenderingTransparent = 2;

            // Execute after Post-processing.
            public static readonly int AfterRendering = 3;
        }

        const int k_RenderPassBlockCount = 4;

        List<ScriptableRenderPass> m_ActiveRenderPassQueue = new List<ScriptableRenderPass>(32);
        List<ScriptableRendererFeature> m_RendererFeatures = new List<ScriptableRendererFeature>(10);
        RenderTargetIdentifier m_CameraColorTarget;
        RenderTargetIdentifier m_CameraDepthTarget;

        bool m_FirstTimeCameraColorTargetIsBound = true; // flag used to track when m_CameraColorTarget should be cleared (if necessary), as well as other special actions only performed the first time m_CameraColorTarget is bound as a render target
        bool m_FirstTimeCameraDepthTargetIsBound = true; // flag used to track when m_CameraDepthTarget should be cleared (if necessary), the first time m_CameraDepthTarget is bound as a render target

        const string k_SetCameraRenderStateTag = "Set Camera Data";
        const string k_SetRenderTarget = "Set RenderTarget";
        const string k_ReleaseResourcesTag = "Release Resources";
        private static readonly ProfilingSampler m_ProfilingSetCameraRenderState = new ProfilingSampler(k_SetCameraRenderStateTag);
        private static readonly ProfilingSampler m_ProfilingSetRenderTarget = new ProfilingSampler(k_SetRenderTarget);
        private static readonly ProfilingSampler m_ProfilingReleaseResources = new ProfilingSampler(k_ReleaseResourcesTag);

        static RenderTargetIdentifier[] m_ActiveColorAttachments = new RenderTargetIdentifier[]{0, 0, 0, 0, 0, 0, 0, 0 };
        static RenderTargetIdentifier m_ActiveDepthAttachment;

        // CommandBuffer.SetRenderTarget(RenderTargetIdentifier[] colors, RenderTargetIdentifier depth, int mipLevel, CubemapFace cubemapFace, int depthSlice);
        // called from CoreUtils.SetRenderTarget will issue a warning assert from native c++ side if "colors" array contains some invalid RTIDs.
        // To avoid that warning assert we trim the RenderTargetIdentifier[] arrays we pass to CoreUtils.SetRenderTarget.
        // To avoid re-allocating a new array every time we do that, we re-use one of these arrays:
        static RenderTargetIdentifier[][] m_TrimmedColorAttachmentCopies = new RenderTargetIdentifier[][]
        {
            new RenderTargetIdentifier[0],                          // m_TrimmedColorAttachmentCopies[0] is an array of 0 RenderTargetIdentifier - only used to make indexing code easier to read
            new RenderTargetIdentifier[]{0},                        // m_TrimmedColorAttachmentCopies[1] is an array of 1 RenderTargetIdentifier
            new RenderTargetIdentifier[]{0, 0},                     // m_TrimmedColorAttachmentCopies[2] is an array of 2 RenderTargetIdentifiers
            new RenderTargetIdentifier[]{0, 0, 0},                  // m_TrimmedColorAttachmentCopies[3] is an array of 3 RenderTargetIdentifiers
            new RenderTargetIdentifier[]{0, 0, 0, 0},               // m_TrimmedColorAttachmentCopies[4] is an array of 4 RenderTargetIdentifiers
            new RenderTargetIdentifier[]{0, 0, 0, 0, 0},            // m_TrimmedColorAttachmentCopies[5] is an array of 5 RenderTargetIdentifiers
            new RenderTargetIdentifier[]{0, 0, 0, 0, 0, 0},         // m_TrimmedColorAttachmentCopies[6] is an array of 6 RenderTargetIdentifiers
            new RenderTargetIdentifier[]{0, 0, 0, 0, 0, 0, 0},      // m_TrimmedColorAttachmentCopies[7] is an array of 7 RenderTargetIdentifiers
            new RenderTargetIdentifier[]{0, 0, 0, 0, 0, 0, 0, 0 },  // m_TrimmedColorAttachmentCopies[8] is an array of 8 RenderTargetIdentifiers
        };

        internal static void ConfigureActiveTarget(RenderTargetIdentifier colorAttachment,
            RenderTargetIdentifier depthAttachment)
        {
            m_ActiveColorAttachments[0] = colorAttachment;
            for (int i = 1; i < m_ActiveColorAttachments.Length; ++i)
                m_ActiveColorAttachments[i] = 0;

            m_ActiveDepthAttachment = depthAttachment;
        }

        public ScriptableRenderer(ScriptableRendererData data)
        {
            foreach (var feature in data.rendererFeatures)
            {
                if (feature == null)
                    continue;

                feature.Create();
                m_RendererFeatures.Add(feature);
            }
            Clear(CameraRenderType.Base);
        }

        public void Dispose()
        {
            // Dispose all renderer features...
            for (int i = 0; i < m_RendererFeatures.Count; ++i)
            {
                rendererFeatures[i].Dispose();
            }

            Dispose(true);
            GC.SuppressFinalize(this);
        }

        protected virtual void Dispose(bool disposing)
        {
        }

        /// <summary>
        /// Configures the camera target.
        /// </summary>
        /// <param name="colorTarget">Camera color target. Pass BuiltinRenderTextureType.CameraTarget if rendering to backbuffer.</param>
        /// <param name="depthTarget">Camera depth target. Pass BuiltinRenderTextureType.CameraTarget if color has depth or rendering to backbuffer.</param>
        public void ConfigureCameraTarget(RenderTargetIdentifier colorTarget, RenderTargetIdentifier depthTarget)
        {
            m_CameraColorTarget = colorTarget;
            m_CameraDepthTarget = depthTarget;
        }

        /// <summary>
        /// Configures the render passes that will execute for this renderer.
        /// This method is called per-camera every frame.
        /// </summary>
        /// <param name="context">Use this render context to issue any draw commands during execution.</param>
        /// <param name="renderingData">Current render state information.</param>
        /// <seealso cref="ScriptableRenderPass"/>
        /// <seealso cref="ScriptableRendererFeature"/>
        public abstract void Setup(ScriptableRenderContext context, ref RenderingData renderingData);

        /// <summary>
        /// Override this method to implement the lighting setup for the renderer. You can use this to
        /// compute and upload light CBUFFER for example.
        /// </summary>
        /// <param name="context">Use this render context to issue any draw commands during execution.</param>
        /// <param name="renderingData">Current render state information.</param>
        public virtual void SetupLights(ScriptableRenderContext context, ref RenderingData renderingData)
        {
        }

        /// <summary>
        /// Override this method to configure the culling parameters for the renderer. You can use this to configure if
        /// lights should be culled per-object or the maximum shadow distance for example.
        /// </summary>
        /// <param name="cullingParameters">Use this to change culling parameters used by the render pipeline.</param>
        /// <param name="cameraData">Current render state information.</param>
        public virtual void SetupCullingParameters(ref ScriptableCullingParameters cullingParameters,
            ref CameraData cameraData)
        {
        }

        /// <summary>
        /// Called upon finishing rendering the camera stack. You can release any resources created by the renderer here.
        /// </summary>
        /// <param name="cmd"></param>
        public virtual void FinishRendering(CommandBuffer cmd)
        {
        }

        /// <summary>
        /// Execute the enqueued render passes. This automatically handles editor and stereo rendering.
        /// </summary>
        /// <param name="context">Use this render context to issue any draw commands during execution.</param>
        /// <param name="renderingData">Current render state information.</param>
        public void Execute(ScriptableRenderContext context, ref RenderingData renderingData)
        {
            ref CameraData cameraData = ref renderingData.cameraData;
            Camera camera = cameraData.camera;

            CommandBuffer cmd = CommandBufferPool.Get();
            using (new ProfilingScope(cmd, m_ProfilingSetCameraRenderState))
            {
                InternalStartRendering(context, ref renderingData);

                // Cache the time for after the call to `SetupCameraProperties` and set the time variables in shader
                // For now we set the time variables per camera, as we plan to remove `SetupCameraProperties`.
                // Setting the time per frame would take API changes to pass the variable to each camera render.
                // Once `SetupCameraProperties` is gone, the variable should be set higher in the call-stack.
#if UNITY_EDITOR
                float time = Application.isPlaying ? Time.time : Time.realtimeSinceStartup;
#else
            float time = Time.time;
#endif
                float deltaTime = Time.deltaTime;
                float smoothDeltaTime = Time.smoothDeltaTime;

                // Initialize Camera Render State
                ClearRenderingState(cmd);
                SetPerCameraShaderVariables(cmd, ref cameraData);
                SetShaderTimeValues(cmd, time, deltaTime, smoothDeltaTime);
                context.ExecuteCommandBuffer(cmd);
                cmd.Clear();

                // Sort the render pass queue
                SortStable(m_ActiveRenderPassQueue);

                // Upper limits for each block. Each block will contains render passes with events below the limit.
                NativeArray<RenderPassEvent> blockEventLimits = new NativeArray<RenderPassEvent>(k_RenderPassBlockCount, Allocator.Temp);
                blockEventLimits[RenderPassBlock.BeforeRendering] = RenderPassEvent.BeforeRenderingPrepasses;
                blockEventLimits[RenderPassBlock.MainRenderingOpaque] = RenderPassEvent.AfterRenderingOpaques;
                blockEventLimits[RenderPassBlock.MainRenderingTransparent] = RenderPassEvent.AfterRenderingPostProcessing;
                blockEventLimits[RenderPassBlock.AfterRendering] = (RenderPassEvent)Int32.MaxValue;

                NativeArray<int> blockRanges = new NativeArray<int>(blockEventLimits.Length + 1, Allocator.Temp);

                // blockRanges[0] is always 0
                // blockRanges[i] is the index of the first RenderPass found in m_ActiveRenderPassQueue that has a ScriptableRenderPass.renderPassEvent higher than blockEventLimits[i] (i.e, should be executed after blockEventLimits[i])
                // blockRanges[blockEventLimits.Length] is m_ActiveRenderPassQueue.Count
                FillBlockRanges(blockEventLimits, blockRanges);
                blockEventLimits.Dispose();

                SetupLights(context, ref renderingData);

                // Before Render Block. This render blocks always execute in mono rendering.
                // Camera is not setup. Lights are not setup.
                // Used to render input textures like shadowmaps.
                ExecuteBlock(RenderPassBlock.BeforeRendering, blockRanges, context, ref renderingData);

                // This is still required because of the following reasons:
                // - Camera billboard properties.
                // - Camera frustum planes: unity_CameraWorldClipPlanes[6]
                // - _ProjectionParams.x logic is deep inside GfxDevice
                // NOTE: The only reason we have to call this here and not at the beginning (before shadows)
                // is because this need to be called for each eye in multi pass VR.
                // The side effect is that this will override some shader properties we already setup and we will have to
                // reset them.
                context.SetupCameraProperties(camera);
                SetCameraMatrices(cmd, ref cameraData, true);

                // Reset shader time variables as they were overridden in SetupCameraProperties. If we don't do it we might have a mismatch between shadows and main rendering
                SetShaderTimeValues(cmd, time, deltaTime, smoothDeltaTime);

#if VISUAL_EFFECT_GRAPH_0_0_1_OR_NEWER
            //Triggers dispatch per camera, all global parameters should have been setup at this stage.
            VFX.VFXManager.ProcessCameraCommand(camera, cmd);
#endif

                context.ExecuteCommandBuffer(cmd);
                cmd.Clear();

                BeginXRRendering(cmd, context, ref renderingData.cameraData);

                // In the opaque and transparent blocks the main rendering executes.

                // Opaque blocks...
                ExecuteBlock(RenderPassBlock.MainRenderingOpaque, blockRanges, context, ref renderingData);

                // Transparent blocks...
                ExecuteBlock(RenderPassBlock.MainRenderingTransparent, blockRanges, context, ref renderingData);

                // Draw Gizmos...
                DrawGizmos(context, camera, GizmoSubset.PreImageEffects);

                // In this block after rendering drawing happens, e.g, post processing, video player capture.
                ExecuteBlock(RenderPassBlock.AfterRendering, blockRanges, context, ref renderingData);

                EndXRRendering(cmd, context, ref renderingData.cameraData);

                DrawWireOverlay(context, camera);
                DrawGizmos(context, camera, GizmoSubset.PostImageEffects);

                InternalFinishRendering(context, cameraData.resolveFinalTarget);
                blockRanges.Dispose();
            }

            context.ExecuteCommandBuffer(cmd);
            CommandBufferPool.Release(cmd);
        }

        /// <summary>
        /// Enqueues a render pass for execution.
        /// </summary>
        /// <param name="pass">Render pass to be enqueued.</param>
        public void EnqueuePass(ScriptableRenderPass pass)
        {
            m_ActiveRenderPassQueue.Add(pass);
        }

        /// <summary>
        /// Returns a clear flag based on CameraClearFlags.
        /// </summary>
        /// <param name="cameraClearFlags">Camera clear flags.</param>
        /// <returns>A clear flag that tells if color and/or depth should be cleared.</returns>
        protected static ClearFlag GetCameraClearFlag(ref CameraData cameraData)
        {
            var cameraClearFlags = cameraData.camera.clearFlags;

#if UNITY_EDITOR
            // We need public API to tell if FrameDebugger is active and enabled. In that case
            // we want to force a clear to see properly the drawcall stepping.
            // For now, to fix FrameDebugger in Editor, we force a clear.
            cameraClearFlags = CameraClearFlags.SolidColor;
#endif

            // Universal RP doesn't support CameraClearFlags.DepthOnly and CameraClearFlags.Nothing.
            // CameraClearFlags.DepthOnly has the same effect of CameraClearFlags.SolidColor
            // CameraClearFlags.Nothing clears Depth on PC/Desktop and in mobile it clears both
            // depth and color.
            // CameraClearFlags.Skybox clears depth only.

            // Implementation details:
            // Camera clear flags are used to initialize the attachments on the first render pass.
            // ClearFlag is used together with Tile Load action to figure out how to clear the camera render target.
            // In Tile Based GPUs ClearFlag.Depth + RenderBufferLoadAction.DontCare becomes DontCare load action.
            // While ClearFlag.All + RenderBufferLoadAction.DontCare become Clear load action.
            // In mobile we force ClearFlag.All as DontCare doesn't have noticeable perf. difference from Clear
            // and this avoid tile clearing issue when not rendering all pixels in some GPUs.
            // In desktop/consoles there's actually performance difference between DontCare and Clear.

            // RenderBufferLoadAction.DontCare in PC/Desktop behaves as not clearing screen
            // RenderBufferLoadAction.DontCare in Vulkan/Metal behaves as DontCare load action
            // RenderBufferLoadAction.DontCare in GLES behaves as glInvalidateBuffer

            // Overlay cameras composite on top of previous ones. They don't clear color.
            // For overlay cameras we check if depth should be cleared on not.
            if (cameraData.renderType == CameraRenderType.Overlay)
                return (cameraData.clearDepth) ? ClearFlag.Depth : ClearFlag.None;

            // Always clear on first render pass in mobile as it's same perf of DontCare and avoid tile clearing issues.
            if (Application.isMobilePlatform)
                return ClearFlag.All;

            if ((cameraClearFlags == CameraClearFlags.Skybox && RenderSettings.skybox != null) ||
                cameraClearFlags == CameraClearFlags.Nothing)
                return ClearFlag.Depth;

            return ClearFlag.All;
        }

        void ClearRenderingState(CommandBuffer cmd)
        {
            // Reset per-camera shader keywords. They are enabled depending on which render passes are executed.
            cmd.DisableShaderKeyword(ShaderKeywordStrings.MainLightShadows);
            cmd.DisableShaderKeyword(ShaderKeywordStrings.MainLightShadowCascades);
            cmd.DisableShaderKeyword(ShaderKeywordStrings.AdditionalLightsVertex);
            cmd.DisableShaderKeyword(ShaderKeywordStrings.AdditionalLightsPixel);
            cmd.DisableShaderKeyword(ShaderKeywordStrings.AdditionalLightShadows);
            cmd.DisableShaderKeyword(ShaderKeywordStrings.SoftShadows);
            cmd.DisableShaderKeyword(ShaderKeywordStrings.MixedLightingSubtractive);
            cmd.DisableShaderKeyword(ShaderKeywordStrings.LinearToSRGBConversion);
        }

        internal void Clear(CameraRenderType cameraType)
        {
            m_ActiveColorAttachments[0] = BuiltinRenderTextureType.CameraTarget;
            for (int i = 1; i < m_ActiveColorAttachments.Length; ++i)
                m_ActiveColorAttachments[i] = 0;

            m_ActiveDepthAttachment = BuiltinRenderTextureType.CameraTarget;

            m_FirstTimeCameraColorTargetIsBound = cameraType == CameraRenderType.Base;
            m_FirstTimeCameraDepthTargetIsBound = true;

            m_ActiveRenderPassQueue.Clear();

            m_CameraColorTarget = BuiltinRenderTextureType.CameraTarget;
            m_CameraDepthTarget = BuiltinRenderTextureType.CameraTarget;
        }

        void ExecuteBlock(int blockIndex, NativeArray<int> blockRanges,
            ScriptableRenderContext context, ref RenderingData renderingData, bool submit = false)
        {
            int endIndex = blockRanges[blockIndex + 1];
            for (int currIndex = blockRanges[blockIndex]; currIndex < endIndex; ++currIndex)
            {
                var renderPass = m_ActiveRenderPassQueue[currIndex];
                ExecuteRenderPass(context, renderPass, ref renderingData);
            }

            if (submit)
                context.Submit();
        }

        void ExecuteRenderPass(ScriptableRenderContext context, ScriptableRenderPass renderPass, ref RenderingData renderingData)
        {
            ref CameraData cameraData = ref renderingData.cameraData;
            Camera camera = cameraData.camera;

            CommandBuffer cmd = CommandBufferPool.Get();
            using (new ProfilingScope(cmd, m_ProfilingSetRenderTarget))
            {
                renderPass.Configure(cmd, cameraData.cameraTargetDescriptor);

                ClearFlag cameraClearFlag = GetCameraClearFlag(ref cameraData);

                // We use a different code path for MRT since it calls a different version of API SetRenderTarget
                if (RenderingUtils.IsMRT(renderPass.colorAttachments))
                {
                    // In the MRT path we assume that all color attachments are REAL color attachments,
                    // and that the depth attachment is a REAL depth attachment too.


                    // Determine what attachments need to be cleared. ----------------

                    bool needCustomCameraColorClear = false;
                    bool needCustomCameraDepthClear = false;

                    int cameraColorTargetIndex = RenderingUtils.IndexOf(renderPass.colorAttachments, m_CameraColorTarget);
                    if (cameraColorTargetIndex != -1 && (m_FirstTimeCameraColorTargetIsBound))
                    {
                        m_FirstTimeCameraColorTargetIsBound = false; // register that we did clear the camera target the first time it was bound

                        // Overlay cameras composite on top of previous ones. They don't clear.
                        // MTT: Commented due to not implemented yet
                        //                    if (renderingData.cameraData.renderType == CameraRenderType.Overlay)
                        //                        clearFlag = ClearFlag.None;

                        // We need to specifically clear the camera color target.
                        // But there is still a chance we don't need to issue individual clear() on each render-targets if they all have the same clear parameters.
                        needCustomCameraColorClear = (cameraClearFlag & ClearFlag.Color) != (renderPass.clearFlag & ClearFlag.Color)
                            || CoreUtils.ConvertSRGBToActiveColorSpace(camera.backgroundColor) != renderPass.clearColor;
                    }

                    // Note: if we have to give up the assumption that no depthTarget can be included in the MRT colorAttachments, we might need something like this:
                    // int cameraTargetDepthIndex = IndexOf(renderPass.colorAttachments, m_CameraDepthTarget);
                    // if( !renderTargetAlreadySet && cameraTargetDepthIndex != -1 && m_FirstTimeCameraDepthTargetIsBound)
                    // { ...
                    // }

                    if (renderPass.depthAttachment == m_CameraDepthTarget && m_FirstTimeCameraDepthTargetIsBound)
                    {
                        m_FirstTimeCameraDepthTargetIsBound = false;
                        needCustomCameraDepthClear = (cameraClearFlag & ClearFlag.Depth) != (renderPass.clearFlag & ClearFlag.Depth);
                    }

                    // Perform all clear operations needed. ----------------
                    // We try to minimize calls to SetRenderTarget().

                    // We get here only if cameraColorTarget needs to be handled separately from the rest of the color attachments.
                    if (needCustomCameraColorClear)
                    {
                        // Clear camera color render-target separately from the rest of the render-targets.

                        if ((cameraClearFlag & ClearFlag.Color) != 0)
                            SetRenderTarget(cmd, renderPass.colorAttachments[cameraColorTargetIndex], renderPass.depthAttachment, ClearFlag.Color, CoreUtils.ConvertSRGBToActiveColorSpace(camera.backgroundColor));

                        if ((renderPass.clearFlag & ClearFlag.Color) != 0)
                        {
                            uint otherTargetsCount = RenderingUtils.CountDistinct(renderPass.colorAttachments, m_CameraColorTarget);
                            var nonCameraAttachments = m_TrimmedColorAttachmentCopies[otherTargetsCount];
                            int writeIndex = 0;
                            for (int readIndex = 0; readIndex < renderPass.colorAttachments.Length; ++readIndex)
                            {
                                if (renderPass.colorAttachments[readIndex] != m_CameraColorTarget && renderPass.colorAttachments[readIndex] != 0)
                                {
                                    nonCameraAttachments[writeIndex] = renderPass.colorAttachments[readIndex];
                                    ++writeIndex;
                                }
                            }

                            if (writeIndex != otherTargetsCount)
                                Debug.LogError("writeIndex and otherTargetsCount values differed. writeIndex:" + writeIndex + " otherTargetsCount:" + otherTargetsCount);
                            SetRenderTarget(cmd, nonCameraAttachments, m_CameraDepthTarget, ClearFlag.Color, renderPass.clearColor);
                        }
                    }

                    // Bind all attachments, clear color only if there was no custom behaviour for cameraColorTarget, clear depth as needed.
                    ClearFlag finalClearFlag = ClearFlag.None;
                    finalClearFlag |= needCustomCameraDepthClear ? (cameraClearFlag & ClearFlag.Depth) : (renderPass.clearFlag & ClearFlag.Depth);
                    finalClearFlag |= needCustomCameraColorClear ? 0 : (renderPass.clearFlag & ClearFlag.Color);

                    // Only setup render target if current render pass attachments are different from the active ones.
                    if (!RenderingUtils.SequenceEqual(renderPass.colorAttachments, m_ActiveColorAttachments) || renderPass.depthAttachment != m_ActiveDepthAttachment || finalClearFlag != ClearFlag.None)
                    {
                        int lastValidRTindex = RenderingUtils.LastValid(renderPass.colorAttachments);
                        if (lastValidRTindex >= 0)
                        {
                            int rtCount = lastValidRTindex + 1;
                            var trimmedAttachments = m_TrimmedColorAttachmentCopies[rtCount];
                            for (int i = 0; i < rtCount; ++i)
                                trimmedAttachments[i] = renderPass.colorAttachments[i];
                            SetRenderTarget(cmd, trimmedAttachments, renderPass.depthAttachment, finalClearFlag, renderPass.clearColor);

                        #if ENABLE_VR && ENABLE_XR_MODULE
                            if (cameraData.xr.enabled)
                            {
                                // SetRenderTarget might alter the internal device state(winding order).
                                // Non-stereo buffer is already updated internally when switching render target. We update stereo buffers here to keep the consistency.
                                int xrTargetIndex = RenderingUtils.IndexOf(renderPass.colorAttachments, cameraData.xr.renderTarget);
                                bool isRenderToBackBufferTarget = (xrTargetIndex != -1) && !cameraData.xr.renderTargetIsRenderTexture;
                                cameraData.xr.UpdateGPUViewAndProjectionMatrices(cmd, ref cameraData, !isRenderToBackBufferTarget);
                            }
                        #endif
                        }
                    }
                }
                else
                {
                    // Currently in non-MRT case, color attachment can actually be a depth attachment.

                    RenderTargetIdentifier passColorAttachment = renderPass.colorAttachment;
                    RenderTargetIdentifier passDepthAttachment = renderPass.depthAttachment;

                    // When render pass doesn't call ConfigureTarget we assume it's expected to render to camera target
                    // which might be backbuffer or the framebuffer render textures.
                    if (!renderPass.overrideCameraTarget)
                    {
                        passColorAttachment = m_CameraColorTarget;
                        passDepthAttachment = m_CameraDepthTarget;
                    }

                    ClearFlag finalClearFlag = ClearFlag.None;
                    Color finalClearColor;

                    if (passColorAttachment == m_CameraColorTarget && (m_FirstTimeCameraColorTargetIsBound))
                    {
                        m_FirstTimeCameraColorTargetIsBound = false; // register that we did clear the camera target the first time it was bound

                        finalClearFlag |= (cameraClearFlag & ClearFlag.Color);
                        finalClearColor = CoreUtils.ConvertSRGBToActiveColorSpace(camera.backgroundColor);

                        if (m_FirstTimeCameraDepthTargetIsBound)
                        {
                            // m_CameraColorTarget can be an opaque pointer to a RenderTexture with depth-surface.
                            // We cannot infer this information here, so we must assume both camera color and depth are first-time bound here (this is the legacy behaviour).
                            m_FirstTimeCameraDepthTargetIsBound = false;
                            finalClearFlag |= (cameraClearFlag & ClearFlag.Depth);
                        }
                    }
                    else
                    {
                        finalClearFlag |= (renderPass.clearFlag & ClearFlag.Color);
                        finalClearColor = renderPass.clearColor;
                    }

                    // Condition (m_CameraDepthTarget!=BuiltinRenderTextureType.CameraTarget) below prevents m_FirstTimeCameraDepthTargetIsBound flag from being reset during non-camera passes (such as Color Grading LUT). This ensures that in those cases, cameraDepth will actually be cleared during the later camera pass.
                    if ((m_CameraDepthTarget != BuiltinRenderTextureType.CameraTarget) && (passDepthAttachment == m_CameraDepthTarget || passColorAttachment == m_CameraDepthTarget) && m_FirstTimeCameraDepthTargetIsBound)
                    {
                        m_FirstTimeCameraDepthTargetIsBound = false;

                        finalClearFlag |= (cameraClearFlag & ClearFlag.Depth);

                        // finalClearFlag |= (cameraClearFlag & ClearFlag.Color);  // <- m_CameraDepthTarget is never a color-surface, so no need to add this here.
                    }
                    else
                        finalClearFlag |= (renderPass.clearFlag & ClearFlag.Depth);

                    // Only setup render target if current render pass attachments are different from the active ones
                    if (passColorAttachment != m_ActiveColorAttachments[0] || passDepthAttachment != m_ActiveDepthAttachment || finalClearFlag != ClearFlag.None)
                    {
                        SetRenderTarget(cmd, passColorAttachment, passDepthAttachment, finalClearFlag, finalClearColor);

#if ENABLE_VR && ENABLE_XR_MODULE
                        if (cameraData.xr.enabled)
                        {
                            // SetRenderTarget might alter the internal device state(winding order).
                            // Non-stereo buffer is already updated internally when switching render target. We update stereo buffers here to keep the consistency.
                            bool isRenderToBackBufferTarget = (passColorAttachment == cameraData.xr.renderTarget) && !cameraData.xr.renderTargetIsRenderTexture;
                            cameraData.xr.UpdateGPUViewAndProjectionMatrices(cmd, ref cameraData, !isRenderToBackBufferTarget);
                        }
#endif
                    }
                }

            }

            // Also, we execute the commands recorded at this point to ensure SetRenderTarget is called before RenderPass.Execute
            context.ExecuteCommandBuffer(cmd);
            CommandBufferPool.Release(cmd);

            renderPass.Execute(context, ref renderingData);
        }

        void BeginXRRendering(CommandBuffer cmd, ScriptableRenderContext context, ref CameraData cameraData)
        {
#if ENABLE_VR && ENABLE_XR_MODULE
            if (cameraData.xr.enabled)
            {
                cameraData.xr.StartSinglePass(cmd);
                cmd.EnableShaderKeyword(ShaderKeywordStrings.UseDrawProcedural);
                context.ExecuteCommandBuffer(cmd);
                cmd.Clear();
            }
#endif
        }

        void EndXRRendering(CommandBuffer cmd, ScriptableRenderContext context, ref CameraData cameraData)
        {
#if ENABLE_VR && ENABLE_XR_MODULE
            if (cameraData.xr.enabled)
            {
                cameraData.xr.StopSinglePass(cmd);
                cmd.DisableShaderKeyword(ShaderKeywordStrings.UseDrawProcedural);
                context.ExecuteCommandBuffer(cmd);
                cmd.Clear();
            }
#endif
        }

        internal static void SetRenderTarget(CommandBuffer cmd, RenderTargetIdentifier colorAttachment, RenderTargetIdentifier depthAttachment, ClearFlag clearFlag, Color clearColor)
        {
            m_ActiveColorAttachments[0] = colorAttachment;
            for (int i = 1; i < m_ActiveColorAttachments.Length; ++i)
                m_ActiveColorAttachments[i] = 0;

            m_ActiveDepthAttachment = depthAttachment;

            RenderBufferLoadAction colorLoadAction = ((uint)clearFlag & (uint)ClearFlag.Color) != 0 ?
                RenderBufferLoadAction.DontCare : RenderBufferLoadAction.Load;

            RenderBufferLoadAction depthLoadAction = ((uint)clearFlag & (uint)ClearFlag.Depth) != 0 ?
                RenderBufferLoadAction.DontCare : RenderBufferLoadAction.Load;

            SetRenderTarget(cmd, colorAttachment, colorLoadAction, RenderBufferStoreAction.Store,
                depthAttachment, depthLoadAction, RenderBufferStoreAction.Store, clearFlag, clearColor);
        }

        static void SetRenderTarget(
            CommandBuffer cmd,
            RenderTargetIdentifier colorAttachment,
            RenderBufferLoadAction colorLoadAction,
            RenderBufferStoreAction colorStoreAction,
            ClearFlag clearFlags,
            Color clearColor)
        {
            CoreUtils.SetRenderTarget(cmd, colorAttachment, colorLoadAction, colorStoreAction, clearFlags, clearColor);
        }

        static void SetRenderTarget(
            CommandBuffer cmd,
            RenderTargetIdentifier colorAttachment,
            RenderBufferLoadAction colorLoadAction,
            RenderBufferStoreAction colorStoreAction,
            RenderTargetIdentifier depthAttachment,
            RenderBufferLoadAction depthLoadAction,
            RenderBufferStoreAction depthStoreAction,
            ClearFlag clearFlags,
            Color clearColor)
        {
            // XRTODO: Revisit the logic. Why treat CameraTarget depth specially?
            if (depthAttachment == BuiltinRenderTextureType.CameraTarget)
            {
                SetRenderTarget(cmd, colorAttachment, colorLoadAction, colorStoreAction, clearFlags, clearColor);
            }
            else
            {
                CoreUtils.SetRenderTarget(cmd, colorAttachment, colorLoadAction, colorStoreAction,
                        depthAttachment, depthLoadAction, depthStoreAction, clearFlags, clearColor);
            }
        }

        static void SetRenderTarget(CommandBuffer cmd, RenderTargetIdentifier[] colorAttachments, RenderTargetIdentifier depthAttachment, ClearFlag clearFlag, Color clearColor)
        {
            m_ActiveColorAttachments = colorAttachments;
            m_ActiveDepthAttachment = depthAttachment;

            CoreUtils.SetRenderTarget(cmd, colorAttachments, depthAttachment, clearFlag, clearColor);
        }

        [Conditional("UNITY_EDITOR")]
        void DrawGizmos(ScriptableRenderContext context, Camera camera, GizmoSubset gizmoSubset)
        {
#if UNITY_EDITOR
            if (UnityEditor.Handles.ShouldRenderGizmos())
                context.DrawGizmos(camera, gizmoSubset);
#endif
        }

        [Conditional("UNITY_EDITOR")]
        void DrawWireOverlay(ScriptableRenderContext context, Camera camera)
        {
#if UNITY_EDITOR && UNITY_2020_2_OR_NEWER
            context.DrawWireOverlay(camera);
#endif
        }

        // Fill in render pass indices for each block. End index is startIndex + 1.
        void FillBlockRanges(NativeArray<RenderPassEvent> blockEventLimits, NativeArray<int> blockRanges)
        {
            int currRangeIndex = 0;
            int currRenderPass = 0;
            blockRanges[currRangeIndex++] = 0;

            // For each block, it finds the first render pass index that has an event
            // higher than the block limit.
            for (int i = 0; i < blockEventLimits.Length - 1; ++i)
            {
                while (currRenderPass < m_ActiveRenderPassQueue.Count &&
                    m_ActiveRenderPassQueue[currRenderPass].renderPassEvent < blockEventLimits[i])
                    currRenderPass++;

                blockRanges[currRangeIndex++] = currRenderPass;
            }

            blockRanges[currRangeIndex] = m_ActiveRenderPassQueue.Count;
        }

        void InternalStartRendering(ScriptableRenderContext context, ref RenderingData renderingData)
        {
            CommandBuffer cmd = CommandBufferPool.Get();
            using (new ProfilingScope(cmd, m_ProfilingReleaseResources))
            {
                for (int i = 0; i < m_ActiveRenderPassQueue.Count; ++i)
                {
                    m_ActiveRenderPassQueue[i].OnCameraSetup(cmd, ref renderingData);
                }
            }

            context.ExecuteCommandBuffer(cmd);
            CommandBufferPool.Release(cmd);
        }

        void InternalFinishRendering(ScriptableRenderContext context, bool resolveFinalTarget)
        {
            CommandBuffer cmd = CommandBufferPool.Get();
            using (new ProfilingScope(cmd, m_ProfilingReleaseResources))
            {

                for (int i = 0; i < m_ActiveRenderPassQueue.Count; ++i)
                    m_ActiveRenderPassQueue[i].FrameCleanup(cmd);

                // Happens when rendering the last camera in the camera stack.
                if (resolveFinalTarget)
                {
                    for (int i = 0; i < m_ActiveRenderPassQueue.Count; ++i)
                        m_ActiveRenderPassQueue[i].OnFinishCameraStackRendering(cmd);

                    FinishRendering(cmd);
                }
            }

            context.ExecuteCommandBuffer(cmd);
            CommandBufferPool.Release(cmd);
        }

        internal static void SortStable(List<ScriptableRenderPass> list)
        {
            int j;
            for (int i = 1; i < list.Count; ++i)
            {
                ScriptableRenderPass curr = list[i];

                j = i - 1;
                for (; j >= 0 && curr < list[j]; --j)
                    list[j + 1] = list[j];

                list[j + 1] = curr;
            }
        }
    }
}<|MERGE_RESOLUTION|>--- conflicted
+++ resolved
@@ -214,16 +214,15 @@
         public RenderingFeatures supportedRenderingFeatures { get; set; } = new RenderingFeatures();
 
         /// <summary>
-<<<<<<< HEAD
-        /// Controls whether this renderer should update the volume framework each frame for each camera
-        /// </summary>
-        public bool shouldUpdateVolumeFramework { get; set; } = true;
-=======
         /// List of unsupported Graphics APIs for this renderer.
         /// <see cref="unsupportedGraphicsDeviceTypes"/>
         /// </summary>
         public GraphicsDeviceType[] unsupportedGraphicsDeviceTypes { get; set; } = new GraphicsDeviceType[0];
->>>>>>> b8664152
+
+		/// <summary>
+        /// Controls whether this renderer should update the volume framework each frame for each camera
+        /// </summary>
+        public bool shouldUpdateVolumeFramework { get; set; } = true;
 
         static class RenderPassBlock
         {
