using System;
using System.Diagnostics;
using System.Collections.Generic;
using Unity.Collections;
using UnityEditor;
using UnityEngine.Experimental.Rendering;
using UnityEngine.Profiling;

namespace UnityEngine.Rendering.Universal
{
    /// <summary>
    ///  Class <c>ScriptableRenderer</c> implements a rendering strategy. It describes how culling and lighting works and
    /// the effects supported.
    ///
    ///  A renderer can be used for all cameras or be overridden on a per-camera basis. It will implement light culling and setup
    /// and describe a list of <c>ScriptableRenderPass</c> to execute in a frame. The renderer can be extended to support more effect with additional
    ///  <c>ScriptableRendererFeature</c>. Resources for the renderer are serialized in <c>ScriptableRendererData</c>.
    ///
    /// The renderer resources are serialized in <c>ScriptableRendererData</c>.
    /// <seealso cref="ScriptableRendererData"/>
    /// <seealso cref="ScriptableRendererFeature"/>
    /// <seealso cref="ScriptableRenderPass"/>
    /// </summary>
    public abstract partial class ScriptableRenderer : IDisposable
    {
        private static partial class Profiling
        {
            private const string k_Name = nameof(ScriptableRenderer);
            public static readonly ProfilingSampler setPerCameraShaderVariables = new ProfilingSampler($"{k_Name}.{nameof(SetPerCameraShaderVariables)}");
            public static readonly ProfilingSampler sortRenderPasses            = new ProfilingSampler($"Sort Render Passes");
            public static readonly ProfilingSampler setupLights                 = new ProfilingSampler($"{k_Name}.{nameof(SetupLights)}");
            public static readonly ProfilingSampler setupCamera                 = new ProfilingSampler($"Setup Camera Parameters");
            public static readonly ProfilingSampler addRenderPasses             = new ProfilingSampler($"{k_Name}.{nameof(AddRenderPasses)}");
            public static readonly ProfilingSampler clearRenderingState         = new ProfilingSampler($"{k_Name}.{nameof(ClearRenderingState)}");
            public static readonly ProfilingSampler internalStartRendering      = new ProfilingSampler($"{k_Name}.{nameof(InternalStartRendering)}");
            public static readonly ProfilingSampler internalFinishRendering     = new ProfilingSampler($"{k_Name}.{nameof(InternalFinishRendering)}");
            public static readonly ProfilingSampler drawGizmos                  = new ProfilingSampler($"{nameof(DrawGizmos)}");

            public static class RenderBlock
            {
                private const string k_Name = nameof(RenderPassBlock);
                public static readonly ProfilingSampler beforeRendering          = new ProfilingSampler($"{k_Name}.{nameof(RenderPassBlock.BeforeRendering)}");
                public static readonly ProfilingSampler mainRenderingOpaque      = new ProfilingSampler($"{k_Name}.{nameof(RenderPassBlock.MainRenderingOpaque)}");
                public static readonly ProfilingSampler mainRenderingTransparent = new ProfilingSampler($"{k_Name}.{nameof(RenderPassBlock.MainRenderingTransparent)}");
                public static readonly ProfilingSampler afterRendering           = new ProfilingSampler($"{k_Name}.{nameof(RenderPassBlock.AfterRendering)}");
            }

            public static class RenderPass
            {
                private const string k_Name = nameof(ScriptableRenderPass);
                public static readonly ProfilingSampler configure = new ProfilingSampler($"{k_Name}.{nameof(ScriptableRenderPass.Configure)}");
            }
        }

        /// <summary>
        /// Override to provide a custom profiling name
        /// </summary>
        protected ProfilingSampler profilingExecute { get; set; }

        /// <summary>
        /// Configures the supported features for this renderer. When creating custom renderers
        /// for Universal Render Pipeline you can choose to opt-in or out for specific features.
        /// </summary>
        public class RenderingFeatures
        {
            /// <summary>
            /// This setting controls if the camera editor should display the camera stack category.
            /// Renderers that don't support camera stacking will only render camera of type CameraRenderType.Base
            /// <see cref="CameraRenderType"/>
            /// <seealso cref="UniversalAdditionalCameraData.cameraStack"/>
            /// </summary>
            public bool cameraStacking { get; set; } = false;

            /// <summary>
            /// This setting controls if the Universal Render Pipeline asset should expose MSAA option.
            /// </summary>
            public bool msaa { get; set; } = true;
        }

        /// <summary>
        /// The class responsible for providing access to debug view settings to renderers and render passes.
        /// </summary>
        internal DebugHandler DebugHandler { get; }

        /// <summary>
        /// The renderer we are currently rendering with, for low-level render control only.
        /// <c>current</c> is null outside rendering scope.
        /// Similar to https://docs.unity3d.com/ScriptReference/Camera-current.html
        /// </summary>
        internal static ScriptableRenderer current = null;

        /// <summary>
        /// Set camera matrices. This method will set <c>UNITY_MATRIX_V</c>, <c>UNITY_MATRIX_P</c>, <c>UNITY_MATRIX_VP</c> to camera matrices.
        /// Additionally this will also set <c>unity_CameraProjection</c> and <c>unity_CameraProjection</c>.
        /// If <c>setInverseMatrices</c> is set to true this function will also set <c>UNITY_MATRIX_I_V</c> and <c>UNITY_MATRIX_I_VP</c>.
        /// This function has no effect when rendering in stereo. When in stereo rendering you cannot override camera matrices.
        /// If you need to set general purpose view and projection matrices call <see cref="SetViewAndProjectionMatrices(CommandBuffer, Matrix4x4, Matrix4x4, bool)"/> instead.
        /// </summary>
        /// <param name="cmd">CommandBuffer to submit data to GPU.</param>
        /// <param name="cameraData">CameraData containing camera matrices information.</param>
        /// <param name="setInverseMatrices">Set this to true if you also need to set inverse camera matrices.</param>
        public static void SetCameraMatrices(CommandBuffer cmd, ref CameraData cameraData, bool setInverseMatrices)
        {
#if ENABLE_VR && ENABLE_XR_MODULE
            if (cameraData.xr.enabled)
            {
                cameraData.xr.UpdateGPUViewAndProjectionMatrices(cmd, ref cameraData, cameraData.xr.renderTargetIsRenderTexture);
                return;
            }
#endif

            Matrix4x4 viewMatrix = cameraData.GetViewMatrix();
            Matrix4x4 projectionMatrix = cameraData.GetProjectionMatrix();

            // TODO: Investigate why SetViewAndProjectionMatrices is causing y-flip / winding order issue
            // for now using cmd.SetViewProjecionMatrices
            //SetViewAndProjectionMatrices(cmd, viewMatrix, cameraData.GetDeviceProjectionMatrix(), setInverseMatrices);
            cmd.SetViewProjectionMatrices(viewMatrix, projectionMatrix);

            if (setInverseMatrices)
            {
                Matrix4x4 gpuProjectionMatrix = cameraData.GetGPUProjectionMatrix();
                Matrix4x4 viewAndProjectionMatrix = gpuProjectionMatrix * viewMatrix;
                Matrix4x4 inverseViewMatrix = Matrix4x4.Inverse(viewMatrix);
                Matrix4x4 inverseProjectionMatrix = Matrix4x4.Inverse(gpuProjectionMatrix);
                Matrix4x4 inverseViewProjection = inverseViewMatrix * inverseProjectionMatrix;

                // There's an inconsistency in handedness between unity_matrixV and unity_WorldToCamera
                // Unity changes the handedness of unity_WorldToCamera (see Camera::CalculateMatrixShaderProps)
                // we will also change it here to avoid breaking existing shaders. (case 1257518)
                Matrix4x4 worldToCameraMatrix = Matrix4x4.Scale(new Vector3(1.0f, 1.0f, -1.0f)) * viewMatrix;
                Matrix4x4 cameraToWorldMatrix = worldToCameraMatrix.inverse;
                cmd.SetGlobalMatrix(ShaderPropertyId.worldToCameraMatrix, worldToCameraMatrix);
                cmd.SetGlobalMatrix(ShaderPropertyId.cameraToWorldMatrix, cameraToWorldMatrix);

                cmd.SetGlobalMatrix(ShaderPropertyId.inverseViewMatrix, inverseViewMatrix);
                cmd.SetGlobalMatrix(ShaderPropertyId.inverseProjectionMatrix, inverseProjectionMatrix);
                cmd.SetGlobalMatrix(ShaderPropertyId.inverseViewAndProjectionMatrix, inverseViewProjection);
            }

            // TODO: Add SetPerCameraClippingPlaneProperties here once we are sure it correctly behaves in overlay camera for some time
        }

        /// <summary>
        /// Set camera and screen shader variables as described in https://docs.unity3d.com/Manual/SL-UnityShaderVariables.html
        /// </summary>
        /// <param name="cmd">CommandBuffer to submit data to GPU.</param>
        /// <param name="cameraData">CameraData containing camera matrices information.</param>
        void SetPerCameraShaderVariables(CommandBuffer cmd, ref CameraData cameraData)
        {
            using var profScope = new ProfilingScope(null, Profiling.setPerCameraShaderVariables);

            Camera camera = cameraData.camera;

            Rect pixelRect = cameraData.pixelRect;
            float renderScale = cameraData.isSceneViewCamera ? 1f : cameraData.renderScale;
            float scaledCameraWidth = (float)pixelRect.width * renderScale;
            float scaledCameraHeight = (float)pixelRect.height * renderScale;
            float cameraWidth = (float)pixelRect.width;
            float cameraHeight = (float)pixelRect.height;

            // Use eye texture's width and height as screen params when XR is enabled
            if (cameraData.xr.enabled)
            {
                scaledCameraWidth = (float)cameraData.cameraTargetDescriptor.width;
                scaledCameraHeight = (float)cameraData.cameraTargetDescriptor.height;
                cameraWidth = (float)cameraData.cameraTargetDescriptor.width;
                cameraHeight = (float)cameraData.cameraTargetDescriptor.height;
            }

            if (camera.allowDynamicResolution)
            {
                scaledCameraWidth *= ScalableBufferManager.widthScaleFactor;
                scaledCameraHeight *= ScalableBufferManager.heightScaleFactor;
            }

            float near = camera.nearClipPlane;
            float far = camera.farClipPlane;
            float invNear = Mathf.Approximately(near, 0.0f) ? 0.0f : 1.0f / near;
            float invFar = Mathf.Approximately(far, 0.0f) ? 0.0f : 1.0f / far;
            float isOrthographic = camera.orthographic ? 1.0f : 0.0f;

            // From http://www.humus.name/temp/Linearize%20depth.txt
            // But as depth component textures on OpenGL always return in 0..1 range (as in D3D), we have to use
            // the same constants for both D3D and OpenGL here.
            // OpenGL would be this:
            // zc0 = (1.0 - far / near) / 2.0;
            // zc1 = (1.0 + far / near) / 2.0;
            // D3D is this:
            float zc0 = 1.0f - far * invNear;
            float zc1 = far * invNear;

            Vector4 zBufferParams = new Vector4(zc0, zc1, zc0 * invFar, zc1 * invFar);

            if (SystemInfo.usesReversedZBuffer)
            {
                zBufferParams.y += zBufferParams.x;
                zBufferParams.x = -zBufferParams.x;
                zBufferParams.w += zBufferParams.z;
                zBufferParams.z = -zBufferParams.z;
            }

            // Projection flip sign logic is very deep in GfxDevice::SetInvertProjectionMatrix
            // This setup is tailored especially for overlay camera game view
            // For other scenarios this will be overwritten correctly by SetupCameraProperties
            bool isOffscreen = cameraData.targetTexture != null;
            bool invertProjectionMatrix = isOffscreen && SystemInfo.graphicsUVStartsAtTop;
            float projectionFlipSign = invertProjectionMatrix ? -1.0f : 1.0f;
            Vector4 projectionParams = new Vector4(projectionFlipSign, near, far, 1.0f * invFar);
            cmd.SetGlobalVector(ShaderPropertyId.projectionParams, projectionParams);

            Vector4 orthoParams = new Vector4(camera.orthographicSize * cameraData.aspectRatio, camera.orthographicSize, 0.0f, isOrthographic);

            // Camera and Screen variables as described in https://docs.unity3d.com/Manual/SL-UnityShaderVariables.html
            cmd.SetGlobalVector(ShaderPropertyId.worldSpaceCameraPos, cameraData.worldSpaceCameraPos);
            cmd.SetGlobalVector(ShaderPropertyId.screenParams, new Vector4(cameraWidth, cameraHeight, 1.0f + 1.0f / cameraWidth, 1.0f + 1.0f / cameraHeight));
            cmd.SetGlobalVector(ShaderPropertyId.scaledScreenParams, new Vector4(scaledCameraWidth, scaledCameraHeight, 1.0f + 1.0f / scaledCameraWidth, 1.0f + 1.0f / scaledCameraHeight));
            cmd.SetGlobalVector(ShaderPropertyId.zBufferParams, zBufferParams);
            cmd.SetGlobalVector(ShaderPropertyId.orthoParams, orthoParams);

            cmd.SetGlobalVector(ShaderPropertyId.screenSize, new Vector4(cameraWidth, cameraHeight, 1.0f / cameraWidth, 1.0f / cameraHeight));
        }

        /// <summary>
        /// Set the Camera billboard properties.
        /// </summary>
        /// <param name="cmd">CommandBuffer to submit data to GPU.</param>
        /// <param name="cameraData">CameraData containing camera matrices information.</param>
        void SetPerCameraBillboardProperties(CommandBuffer cmd, ref CameraData cameraData)
        {
            Matrix4x4 worldToCameraMatrix = cameraData.GetViewMatrix();
            Vector3 cameraPos = cameraData.worldSpaceCameraPos;

            CoreUtils.SetKeyword(cmd, ShaderKeywordStrings.BillboardFaceCameraPos, QualitySettings.billboardsFaceCameraPosition);

            Vector3 billboardTangent;
            Vector3 billboardNormal;
            float cameraXZAngle;
            CalculateBillboardProperties(worldToCameraMatrix, out billboardTangent, out billboardNormal, out cameraXZAngle);

            cmd.SetGlobalVector(ShaderPropertyId.billboardNormal, new Vector4(billboardNormal.x, billboardNormal.y, billboardNormal.z, 0.0f));
            cmd.SetGlobalVector(ShaderPropertyId.billboardTangent, new Vector4(billboardTangent.x, billboardTangent.y, billboardTangent.z, 0.0f));
            cmd.SetGlobalVector(ShaderPropertyId.billboardCameraParams, new Vector4(cameraPos.x, cameraPos.y, cameraPos.z, cameraXZAngle));
        }

        private static void CalculateBillboardProperties(
            in Matrix4x4 worldToCameraMatrix,
            out Vector3 billboardTangent,
            out Vector3 billboardNormal,
            out float cameraXZAngle)
        {
            Matrix4x4 cameraToWorldMatrix = worldToCameraMatrix;
            cameraToWorldMatrix = cameraToWorldMatrix.transpose;

            Vector3 cameraToWorldMatrixAxisX = new Vector3(cameraToWorldMatrix.m00, cameraToWorldMatrix.m10, cameraToWorldMatrix.m20);
            Vector3 cameraToWorldMatrixAxisY = new Vector3(cameraToWorldMatrix.m01, cameraToWorldMatrix.m11, cameraToWorldMatrix.m21);
            Vector3 cameraToWorldMatrixAxisZ = new Vector3(cameraToWorldMatrix.m02, cameraToWorldMatrix.m12, cameraToWorldMatrix.m22);

            Vector3 front = cameraToWorldMatrixAxisZ;

            Vector3 worldUp = Vector3.up;
            Vector3 cross = Vector3.Cross(front, worldUp);
            billboardTangent = !Mathf.Approximately(cross.sqrMagnitude, 0.0f)
                ? cross.normalized
                : cameraToWorldMatrixAxisX;

            billboardNormal = Vector3.Cross(worldUp, billboardTangent);
            billboardNormal = !Mathf.Approximately(billboardNormal.sqrMagnitude, 0.0f)
                ? billboardNormal.normalized
                : cameraToWorldMatrixAxisY;

            // SpeedTree generates billboards starting from looking towards X- and rotates counter clock-wisely
            Vector3 worldRight = new Vector3(0, 0, 1);
            // signed angle is calculated on X-Z plane
            float s = worldRight.x * billboardTangent.z - worldRight.z * billboardTangent.x;
            float c = worldRight.x * billboardTangent.x + worldRight.z * billboardTangent.z;
            cameraXZAngle = Mathf.Atan2(s, c);

            // convert to [0,2PI)
            if (cameraXZAngle < 0)
                cameraXZAngle += 2 * Mathf.PI;
        }

        private void SetPerCameraClippingPlaneProperties(CommandBuffer cmd, in CameraData cameraData)
        {
            Matrix4x4 projectionMatrix = cameraData.GetGPUProjectionMatrix();
            Matrix4x4 viewMatrix = cameraData.GetViewMatrix();

            Matrix4x4 viewProj = CoreMatrixUtils.MultiplyProjectionMatrix(projectionMatrix, viewMatrix, cameraData.camera.orthographic);
            Plane[] planes = s_Planes;
            GeometryUtility.CalculateFrustumPlanes(viewProj, planes);

            Vector4[] cameraWorldClipPlanes = s_VectorPlanes;
            for (int i = 0; i < planes.Length; ++i)
                cameraWorldClipPlanes[i] = new Vector4(planes[i].normal.x, planes[i].normal.y, planes[i].normal.z, planes[i].distance);

            cmd.SetGlobalVectorArray(ShaderPropertyId.cameraWorldClipPlanes, cameraWorldClipPlanes);
        }

        /// <summary>
        /// Set shader time variables as described in https://docs.unity3d.com/Manual/SL-UnityShaderVariables.html
        /// </summary>
        /// <param name="cmd">CommandBuffer to submit data to GPU.</param>
        /// <param name="time">Time.</param>
        /// <param name="deltaTime">Delta time.</param>
        /// <param name="smoothDeltaTime">Smooth delta time.</param>
        void SetShaderTimeValues(CommandBuffer cmd, float time, float deltaTime, float smoothDeltaTime)
        {
            float timeEights = time / 8f;
            float timeFourth = time / 4f;
            float timeHalf = time / 2f;

            // Time values
            Vector4 timeVector = time * new Vector4(1f / 20f, 1f, 2f, 3f);
            Vector4 sinTimeVector = new Vector4(Mathf.Sin(timeEights), Mathf.Sin(timeFourth), Mathf.Sin(timeHalf), Mathf.Sin(time));
            Vector4 cosTimeVector = new Vector4(Mathf.Cos(timeEights), Mathf.Cos(timeFourth), Mathf.Cos(timeHalf), Mathf.Cos(time));
            Vector4 deltaTimeVector = new Vector4(deltaTime, 1f / deltaTime, smoothDeltaTime, 1f / smoothDeltaTime);
            Vector4 timeParametersVector = new Vector4(time, Mathf.Sin(time), Mathf.Cos(time), 0.0f);

            cmd.SetGlobalVector(ShaderPropertyId.time, timeVector);
            cmd.SetGlobalVector(ShaderPropertyId.sinTime, sinTimeVector);
            cmd.SetGlobalVector(ShaderPropertyId.cosTime, cosTimeVector);
            cmd.SetGlobalVector(ShaderPropertyId.deltaTime, deltaTimeVector);
            cmd.SetGlobalVector(ShaderPropertyId.timeParameters, timeParametersVector);
        }

        /// <summary>
        /// Returns the camera color target for this renderer.
        /// It's only valid to call cameraColorTarget in the scope of <c>ScriptableRenderPass</c>.
        /// <seealso cref="ScriptableRenderPass"/>.
        /// </summary>
        public RenderTargetIdentifier cameraColorTarget
        {
            get
            {
                if (!(m_IsPipelineExecuting || isCameraColorTargetValid))
                {
                    Debug.LogWarning("You can only call cameraColorTarget inside the scope of a ScriptableRenderPass. Otherwise the pipeline camera target texture might have not been created or might have already been disposed.");
                    // TODO: Ideally we should return an error texture (BuiltinRenderTextureType.None?)
                    // but this might break some existing content, so we return the pipeline texture in the hope it gives a "soft" upgrade to users.
                }

                return m_CameraColorTarget;
            }
        }


        /// <summary>
        /// Returns the frontbuffer color target. Returns 0 if not implemented by the renderer.
        /// It's only valid to call GetCameraColorFrontBuffer in the scope of <c>ScriptableRenderPass</c>.
        /// </summary>
        /// <param name="cmd"></param>
        /// <returns></returns>
        virtual internal RenderTargetIdentifier GetCameraColorFrontBuffer(CommandBuffer cmd)
        {
            return 0;
        }

        /// <summary>
        /// Returns the camera depth target for this renderer.
        /// It's only valid to call cameraDepthTarget in the scope of <c>ScriptableRenderPass</c>.
        /// <seealso cref="ScriptableRenderPass"/>.
        /// </summary>
        public RenderTargetIdentifier cameraDepthTarget
        {
            get
            {
                if (!m_IsPipelineExecuting)
                {
                    Debug.LogWarning("You can only call cameraDepthTarget inside the scope of a ScriptableRenderPass. Otherwise the pipeline camera target texture might have not been created or might have already been disposed.");
                    // TODO: Ideally we should return an error texture (BuiltinRenderTextureType.None?)
                    // but this might break some existing content, so we return the pipeline texture in the hope it gives a "soft" upgrade to users.
                }

                return m_CameraDepthTarget;
            }
        }

        /// <summary>
        /// Returns a list of renderer features added to this renderer.
        /// <seealso cref="ScriptableRendererFeature"/>
        /// </summary>
        protected List<ScriptableRendererFeature> rendererFeatures
        {
            get => m_RendererFeatures;
        }

        /// <summary>
        /// Returns a list of render passes scheduled to be executed by this renderer.
        /// <seealso cref="ScriptableRenderPass"/>
        /// </summary>
        protected List<ScriptableRenderPass> activeRenderPassQueue
        {
            get => m_ActiveRenderPassQueue;
        }

        /// <summary>
        /// Supported rendering features by this renderer.
        /// <see cref="SupportedRenderingFeatures"/>
        /// </summary>
        public RenderingFeatures supportedRenderingFeatures { get; set; } = new RenderingFeatures();

        /// <summary>
        /// List of unsupported Graphics APIs for this renderer.
        /// <see cref="unsupportedGraphicsDeviceTypes"/>
        /// </summary>
        public GraphicsDeviceType[] unsupportedGraphicsDeviceTypes { get; set; } = new GraphicsDeviceType[0];

        static class RenderPassBlock
        {
            // Executes render passes that are inputs to the main rendering
            // but don't depend on camera state. They all render in monoscopic mode. f.ex, shadow maps.
            public static readonly int BeforeRendering = 0;

            // Main bulk of render pass execution. They required camera state to be properly set
            // and when enabled they will render in stereo.
            public static readonly int MainRenderingOpaque = 1;
            public static readonly int MainRenderingTransparent = 2;

            // Execute after Post-processing.
            public static readonly int AfterRendering = 3;
        }

        private StoreActionsOptimization m_StoreActionsOptimizationSetting = StoreActionsOptimization.Auto;
        private static bool m_UseOptimizedStoreActions = false;

        const int k_RenderPassBlockCount = 4;

        List<ScriptableRenderPass> m_ActiveRenderPassQueue = new List<ScriptableRenderPass>(32);
        List<ScriptableRendererFeature> m_RendererFeatures = new List<ScriptableRendererFeature>(10);
        RenderTargetIdentifier m_CameraColorTarget;
        RenderTargetIdentifier m_CameraDepthTarget;
        RenderTargetIdentifier m_CameraResolveTarget;

        bool m_FirstTimeCameraColorTargetIsBound = true; // flag used to track when m_CameraColorTarget should be cleared (if necessary), as well as other special actions only performed the first time m_CameraColorTarget is bound as a render target
        bool m_FirstTimeCameraDepthTargetIsBound = true; // flag used to track when m_CameraDepthTarget should be cleared (if necessary), the first time m_CameraDepthTarget is bound as a render target

        // The pipeline can only guarantee the camera target texture are valid when the pipeline is executing.
        // Trying to access the camera target before or after might be that the pipeline texture have already been disposed.
        bool m_IsPipelineExecuting = false;
        // This should be removed when early camera color target assignment is removed.
        internal bool isCameraColorTargetValid = false;

<<<<<<< HEAD
        internal bool useRenderPassEnabled { get; private set; }
=======
        // Temporary variable to disable custom passes using render pass ( due to it potentially breaking projects with custom render features )
        // To enable it - override SupportsNativeRenderPass method in the feature and return true
        internal bool disableNativeRenderPassInFeatures = false;

        internal bool useRenderPassEnabled = false;
>>>>>>> c9464a52
        static RenderTargetIdentifier[] m_ActiveColorAttachments = new RenderTargetIdentifier[] {0, 0, 0, 0, 0, 0, 0, 0 };
        static RenderTargetIdentifier m_ActiveDepthAttachment;

        private static RenderBufferStoreAction[] m_ActiveColorStoreActions = new RenderBufferStoreAction[]
        {
            RenderBufferStoreAction.Store, RenderBufferStoreAction.Store, RenderBufferStoreAction.Store, RenderBufferStoreAction.Store,
            RenderBufferStoreAction.Store, RenderBufferStoreAction.Store, RenderBufferStoreAction.Store, RenderBufferStoreAction.Store
        };

        private static RenderBufferStoreAction m_ActiveDepthStoreAction = RenderBufferStoreAction.Store;

        // CommandBuffer.SetRenderTarget(RenderTargetIdentifier[] colors, RenderTargetIdentifier depth, int mipLevel, CubemapFace cubemapFace, int depthSlice);
        // called from CoreUtils.SetRenderTarget will issue a warning assert from native c++ side if "colors" array contains some invalid RTIDs.
        // To avoid that warning assert we trim the RenderTargetIdentifier[] arrays we pass to CoreUtils.SetRenderTarget.
        // To avoid re-allocating a new array every time we do that, we re-use one of these arrays:
        static RenderTargetIdentifier[][] m_TrimmedColorAttachmentCopies = new RenderTargetIdentifier[][]
        {
            new RenderTargetIdentifier[0],                          // m_TrimmedColorAttachmentCopies[0] is an array of 0 RenderTargetIdentifier - only used to make indexing code easier to read
            new RenderTargetIdentifier[] {0},                        // m_TrimmedColorAttachmentCopies[1] is an array of 1 RenderTargetIdentifier
            new RenderTargetIdentifier[] {0, 0},                     // m_TrimmedColorAttachmentCopies[2] is an array of 2 RenderTargetIdentifiers
            new RenderTargetIdentifier[] {0, 0, 0},                  // m_TrimmedColorAttachmentCopies[3] is an array of 3 RenderTargetIdentifiers
            new RenderTargetIdentifier[] {0, 0, 0, 0},               // m_TrimmedColorAttachmentCopies[4] is an array of 4 RenderTargetIdentifiers
            new RenderTargetIdentifier[] {0, 0, 0, 0, 0},            // m_TrimmedColorAttachmentCopies[5] is an array of 5 RenderTargetIdentifiers
            new RenderTargetIdentifier[] {0, 0, 0, 0, 0, 0},         // m_TrimmedColorAttachmentCopies[6] is an array of 6 RenderTargetIdentifiers
            new RenderTargetIdentifier[] {0, 0, 0, 0, 0, 0, 0},      // m_TrimmedColorAttachmentCopies[7] is an array of 7 RenderTargetIdentifiers
            new RenderTargetIdentifier[] {0, 0, 0, 0, 0, 0, 0, 0 },  // m_TrimmedColorAttachmentCopies[8] is an array of 8 RenderTargetIdentifiers
        };

        private static Plane[] s_Planes = new Plane[6];
        private static Vector4[] s_VectorPlanes = new Vector4[6];

        internal static void ConfigureActiveTarget(RenderTargetIdentifier colorAttachment,
            RenderTargetIdentifier depthAttachment)
        {
            m_ActiveColorAttachments[0] = colorAttachment;
            for (int i = 1; i < m_ActiveColorAttachments.Length; ++i)
                m_ActiveColorAttachments[i] = 0;

            m_ActiveDepthAttachment = depthAttachment;
        }

        internal bool useDepthPriming { get; set; } = false;

        public ScriptableRenderer(ScriptableRendererData data)
        {
            if (Debug.isDebugBuild)
                DebugHandler = new DebugHandler(data);

            profilingExecute = new ProfilingSampler($"{nameof(ScriptableRenderer)}.{nameof(ScriptableRenderer.Execute)}: {data.name}");

            foreach (var feature in data.rendererFeatures)
            {
                if (feature == null)
                    continue;

                feature.Create();
                m_RendererFeatures.Add(feature);
            }

            ResetNativeRenderPassFrameData();

            useRenderPassEnabled = data.useNativeRenderPass && SystemInfo.graphicsDeviceType != GraphicsDeviceType.OpenGLES2;
            Clear(CameraRenderType.Base);
            m_ActiveRenderPassQueue.Clear();

            if (UniversalRenderPipeline.asset)
                m_StoreActionsOptimizationSetting = UniversalRenderPipeline.asset.storeActionsOptimization;

            m_UseOptimizedStoreActions = m_StoreActionsOptimizationSetting != StoreActionsOptimization.Store;
        }

        public void Dispose()
        {
            // Dispose all renderer features...
            for (int i = 0; i < m_RendererFeatures.Count; ++i)
            {
                if (rendererFeatures[i] == null)
                    continue;

                rendererFeatures[i].Dispose();
            }

            Dispose(true);
            GC.SuppressFinalize(this);
        }

        protected virtual void Dispose(bool disposing)
        {
        }

        /// <summary>
        /// Configures the camera target.
        /// </summary>
        /// <param name="colorTarget">Camera color target. Pass BuiltinRenderTextureType.CameraTarget if rendering to backbuffer.</param>
        /// <param name="depthTarget">Camera depth target. Pass BuiltinRenderTextureType.CameraTarget if color has depth or rendering to backbuffer.</param>
        public void ConfigureCameraTarget(RenderTargetIdentifier colorTarget, RenderTargetIdentifier depthTarget)
        {
            m_CameraColorTarget = colorTarget;
            m_CameraDepthTarget = depthTarget;
        }

        internal void ConfigureCameraTarget(RenderTargetIdentifier colorTarget, RenderTargetIdentifier depthTarget, RenderTargetIdentifier resolveTarget)
        {
            m_CameraColorTarget = colorTarget;
            m_CameraDepthTarget = depthTarget;
            m_CameraResolveTarget = resolveTarget;
        }

        // This should be removed when early camera color target assignment is removed.
        internal void ConfigureCameraColorTarget(RenderTargetIdentifier colorTarget)
        {
            m_CameraColorTarget = colorTarget;
        }

        /// <summary>
        /// Configures the render passes that will execute for this renderer.
        /// This method is called per-camera every frame.
        /// </summary>
        /// <param name="context">Use this render context to issue any draw commands during execution.</param>
        /// <param name="renderingData">Current render state information.</param>
        /// <seealso cref="ScriptableRenderPass"/>
        /// <seealso cref="ScriptableRendererFeature"/>
        public abstract void Setup(ScriptableRenderContext context, ref RenderingData renderingData);

        /// <summary>
        /// Override this method to implement the lighting setup for the renderer. You can use this to
        /// compute and upload light CBUFFER for example.
        /// </summary>
        /// <param name="context">Use this render context to issue any draw commands during execution.</param>
        /// <param name="renderingData">Current render state information.</param>
        public virtual void SetupLights(ScriptableRenderContext context, ref RenderingData renderingData)
        {
        }

        /// <summary>
        /// Override this method to configure the culling parameters for the renderer. You can use this to configure if
        /// lights should be culled per-object or the maximum shadow distance for example.
        /// </summary>
        /// <param name="cullingParameters">Use this to change culling parameters used by the render pipeline.</param>
        /// <param name="cameraData">Current render state information.</param>
        public virtual void SetupCullingParameters(ref ScriptableCullingParameters cullingParameters,
            ref CameraData cameraData)
        {
        }

        /// <summary>
        /// Called upon finishing rendering the camera stack. You can release any resources created by the renderer here.
        /// </summary>
        /// <param name="cmd"></param>
        public virtual void FinishRendering(CommandBuffer cmd)
        {
        }

        /// <summary>
        /// Execute the enqueued render passes. This automatically handles editor and stereo rendering.
        /// </summary>
        /// <param name="context">Use this render context to issue any draw commands during execution.</param>
        /// <param name="renderingData">Current render state information.</param>
        public void Execute(ScriptableRenderContext context, ref RenderingData renderingData)
        {
            // Disable Gizmos when using scene overrides. Gizmos break some effects like Overdraw debug.
            bool drawGizmos = DebugDisplaySettings.Instance.RenderingSettings.debugSceneOverrideMode == DebugSceneOverrideMode.None;

            m_IsPipelineExecuting = true;
            ref CameraData cameraData = ref renderingData.cameraData;
            Camera camera = cameraData.camera;

            CommandBuffer cmd = CommandBufferPool.Get();

            // TODO: move skybox code from C++ to URP in order to remove the call to context.Submit() inside DrawSkyboxPass
            // Until then, we can't use nested profiling scopes with XR multipass
            CommandBuffer cmdScope = renderingData.cameraData.xr.enabled ? null : cmd;

            using (new ProfilingScope(cmdScope, profilingExecute))
            {
                InternalStartRendering(context, ref renderingData);

                // Cache the time for after the call to `SetupCameraProperties` and set the time variables in shader
                // For now we set the time variables per camera, as we plan to remove `SetupCameraProperties`.
                // Setting the time per frame would take API changes to pass the variable to each camera render.
                // Once `SetupCameraProperties` is gone, the variable should be set higher in the call-stack.
#if UNITY_EDITOR
                float time = Application.isPlaying ? Time.time : Time.realtimeSinceStartup;
#else
                float time = Time.time;
#endif
                float deltaTime = Time.deltaTime;
                float smoothDeltaTime = Time.smoothDeltaTime;

                // Initialize Camera Render State
                ClearRenderingState(cmd);
                SetPerCameraShaderVariables(cmd, ref cameraData);
                SetShaderTimeValues(cmd, time, deltaTime, smoothDeltaTime);
                context.ExecuteCommandBuffer(cmd);
                cmd.Clear();
                using (new ProfilingScope(null, Profiling.sortRenderPasses))
                {
                    // Sort the render pass queue
                    SortStable(m_ActiveRenderPassQueue);
                }

                SetupNativeRenderPassFrameData(cameraData, useRenderPassEnabled);

                using var renderBlocks = new RenderBlocks(m_ActiveRenderPassQueue);

                using (new ProfilingScope(null, Profiling.setupLights))
                {
                    SetupLights(context, ref renderingData);
                }

                // Before Render Block. This render blocks always execute in mono rendering.
                // Camera is not setup.
                // Used to render input textures like shadowmaps.
                if (renderBlocks.GetLength(RenderPassBlock.BeforeRendering) > 0)
                {
                    // TODO: Separate command buffers per pass break the profiling scope order/hierarchy.
                    // If a single buffer is used and passed as a param to passes,
                    // put all of the "block" scopes back into the command buffer. (null -> cmd)
                    using var profScope = new ProfilingScope(null, Profiling.RenderBlock.beforeRendering);
                    ExecuteBlock(RenderPassBlock.BeforeRendering, in renderBlocks, context, ref renderingData);
                }

                using (new ProfilingScope(null, Profiling.setupCamera))
                {
                    // This is still required because of the following reasons:
                    // - Camera billboard properties.
                    // - Camera frustum planes: unity_CameraWorldClipPlanes[6]
                    // - _ProjectionParams.x logic is deep inside GfxDevice
                    // NOTE: The only reason we have to call this here and not at the beginning (before shadows)
                    // is because this need to be called for each eye in multi pass VR.
                    // The side effect is that this will override some shader properties we already setup and we will have to
                    // reset them.
                    if (cameraData.renderType == CameraRenderType.Base)
                    {
                        context.SetupCameraProperties(camera);
                        SetCameraMatrices(cmd, ref cameraData, true);
                    }
                    else
                    {
                        // Set new properties
                        SetCameraMatrices(cmd, ref cameraData, true);
                        SetPerCameraClippingPlaneProperties(cmd, in cameraData);
                        SetPerCameraBillboardProperties(cmd, ref cameraData);
                    }

                    // Reset shader time variables as they were overridden in SetupCameraProperties. If we don't do it we might have a mismatch between shadows and main rendering
                    SetShaderTimeValues(cmd, time, deltaTime, smoothDeltaTime);

#if VISUAL_EFFECT_GRAPH_0_0_1_OR_NEWER
                    //Triggers dispatch per camera, all global parameters should have been setup at this stage.
                    VFX.VFXManager.ProcessCameraCommand(camera, cmd);
#endif
                }

                context.ExecuteCommandBuffer(cmd);
                cmd.Clear();

                BeginXRRendering(cmd, context, ref renderingData.cameraData);

                // In the opaque and transparent blocks the main rendering executes.

                // Opaque blocks...
                if (renderBlocks.GetLength(RenderPassBlock.MainRenderingOpaque) > 0)
                {
                    // TODO: Separate command buffers per pass break the profiling scope order/hierarchy.
                    // If a single buffer is used (passed as a param) for passes,
                    // put all of the "block" scopes back into the command buffer. (i.e. null -> cmd)
                    using var profScope = new ProfilingScope(null, Profiling.RenderBlock.mainRenderingOpaque);
                    ExecuteBlock(RenderPassBlock.MainRenderingOpaque, in renderBlocks, context, ref renderingData);
                }

                // Transparent blocks...
                if (renderBlocks.GetLength(RenderPassBlock.MainRenderingTransparent) > 0)
                {
                    using var profScope = new ProfilingScope(null, Profiling.RenderBlock.mainRenderingTransparent);
                    ExecuteBlock(RenderPassBlock.MainRenderingTransparent, in renderBlocks, context, ref renderingData);
                }

                // Draw Gizmos...
                if (drawGizmos)
                {
                    DrawGizmos(context, camera, GizmoSubset.PreImageEffects);
                }

                // In this block after rendering drawing happens, e.g, post processing, video player capture.
                if (renderBlocks.GetLength(RenderPassBlock.AfterRendering) > 0)
                {
                    using var profScope = new ProfilingScope(null, Profiling.RenderBlock.afterRendering);
                    ExecuteBlock(RenderPassBlock.AfterRendering, in renderBlocks, context, ref renderingData);
                }

                EndXRRendering(cmd, context, ref renderingData.cameraData);

                DrawWireOverlay(context, camera);

                if (drawGizmos)
                {
                    DrawGizmos(context, camera, GizmoSubset.PostImageEffects);
                }

                InternalFinishRendering(context, cameraData.resolveFinalTarget);

                for (int i = 0; i < m_ActiveRenderPassQueue.Count; ++i)
                {
                    m_ActiveRenderPassQueue[i].m_ColorAttachmentIndices.Dispose();
                    m_ActiveRenderPassQueue[i].m_InputAttachmentIndices.Dispose();
                }
            }

            context.ExecuteCommandBuffer(cmd);
            CommandBufferPool.Release(cmd);
        }

        /// <summary>
        /// Enqueues a render pass for execution.
        /// </summary>
        /// <param name="pass">Render pass to be enqueued.</param>
        public void EnqueuePass(ScriptableRenderPass pass)
        {
            m_ActiveRenderPassQueue.Add(pass);
            if (disableNativeRenderPassInFeatures)
                pass.useNativeRenderPass = false;
        }

        /// <summary>
        /// Returns a clear flag based on CameraClearFlags.
        /// </summary>
        /// <param name="cameraClearFlags">Camera clear flags.</param>
        /// <returns>A clear flag that tells if color and/or depth should be cleared.</returns>
        protected static ClearFlag GetCameraClearFlag(ref CameraData cameraData)
        {
            var cameraClearFlags = cameraData.camera.clearFlags;

            // Universal RP doesn't support CameraClearFlags.DepthOnly and CameraClearFlags.Nothing.
            // CameraClearFlags.DepthOnly has the same effect of CameraClearFlags.SolidColor
            // CameraClearFlags.Nothing clears Depth on PC/Desktop and in mobile it clears both
            // depth and color.
            // CameraClearFlags.Skybox clears depth only.

            // Implementation details:
            // Camera clear flags are used to initialize the attachments on the first render pass.
            // ClearFlag is used together with Tile Load action to figure out how to clear the camera render target.
            // In Tile Based GPUs ClearFlag.Depth + RenderBufferLoadAction.DontCare becomes DontCare load action.
            // While ClearFlag.All + RenderBufferLoadAction.DontCare become Clear load action.
            // In mobile we force ClearFlag.All as DontCare doesn't have noticeable perf. difference from Clear
            // and this avoid tile clearing issue when not rendering all pixels in some GPUs.
            // In desktop/consoles there's actually performance difference between DontCare and Clear.

            // RenderBufferLoadAction.DontCare in PC/Desktop behaves as not clearing screen
            // RenderBufferLoadAction.DontCare in Vulkan/Metal behaves as DontCare load action
            // RenderBufferLoadAction.DontCare in GLES behaves as glInvalidateBuffer

            // Overlay cameras composite on top of previous ones. They don't clear color.
            // For overlay cameras we check if depth should be cleared on not.
            if (cameraData.renderType == CameraRenderType.Overlay)
                return (cameraData.clearDepth) ? ClearFlag.DepthStencil : ClearFlag.None;

            // Always clear on first render pass in mobile as it's same perf of DontCare and avoid tile clearing issues.
            if (Application.isMobilePlatform)
                return ClearFlag.All;

            // Certain debug modes (e.g. wireframe/overdraw modes) require that we override clear flags and clear everything.
            var debugHandler = cameraData.renderer.DebugHandler;
            if (debugHandler != null && debugHandler.IsActiveForCamera(ref cameraData) && debugHandler.IsScreenClearNeeded)
                return ClearFlag.All;

            // XRTODO: remove once we have visible area of occlusion mesh available
            if (cameraClearFlags == CameraClearFlags.Skybox && RenderSettings.skybox != null && cameraData.postProcessEnabled && cameraData.xr.enabled)
                return ClearFlag.All;

            if ((cameraClearFlags == CameraClearFlags.Skybox && RenderSettings.skybox != null) ||
                cameraClearFlags == CameraClearFlags.Nothing)
                return ClearFlag.DepthStencil;

            return ClearFlag.All;
        }

        /// <summary>
        /// Calls <c>OnCull</c> for each feature added to this renderer.
        /// <seealso cref="ScriptableRendererFeature.OnCameraPreCull(ScriptableRenderer, in CameraData)"/>
        /// </summary>
        /// <param name="cameraData">Current render state information.</param>
        internal void OnPreCullRenderPasses(in CameraData cameraData)
        {
            // Add render passes from custom renderer features
            for (int i = 0; i < rendererFeatures.Count; ++i)
            {
                if (!rendererFeatures[i].isActive)
                {
                    continue;
                }
                rendererFeatures[i].OnCameraPreCull(this, in cameraData);
            }
        }

        /// <summary>
        /// Calls <c>AddRenderPasses</c> for each feature added to this renderer.
        /// <seealso cref="ScriptableRendererFeature.AddRenderPasses(ScriptableRenderer, ref RenderingData)"/>
        /// </summary>
        /// <param name="renderingData"></param>
        protected void AddRenderPasses(ref RenderingData renderingData)
        {
            using var profScope = new ProfilingScope(null, Profiling.addRenderPasses);

            // Add render passes from custom renderer features
            for (int i = 0; i < rendererFeatures.Count; ++i)
            {
                if (!rendererFeatures[i].isActive)
                {
                    continue;
                }

                if (!rendererFeatures[i].SupportsNativeRenderPass())
                    disableNativeRenderPassInFeatures = true;

                rendererFeatures[i].AddRenderPasses(this, ref renderingData);
                disableNativeRenderPassInFeatures = false;
            }

            // Remove any null render pass that might have been added by user by mistake
            int count = activeRenderPassQueue.Count;
            for (int i = count - 1; i >= 0; i--)
            {
                if (activeRenderPassQueue[i] == null)
                    activeRenderPassQueue.RemoveAt(i);
            }

            // if any pass was injected, the "automatic" store optimization policy will disable the optimized load actions
            if (count > 0 && m_StoreActionsOptimizationSetting == StoreActionsOptimization.Auto)
                m_UseOptimizedStoreActions = false;
        }

        void ClearRenderingState(CommandBuffer cmd)
        {
            using var profScope = new ProfilingScope(null, Profiling.clearRenderingState);

            // Reset per-camera shader keywords. They are enabled depending on which render passes are executed.
            cmd.DisableShaderKeyword(ShaderKeywordStrings.MainLightShadows);
            cmd.DisableShaderKeyword(ShaderKeywordStrings.MainLightShadowCascades);
            cmd.DisableShaderKeyword(ShaderKeywordStrings.AdditionalLightsVertex);
            cmd.DisableShaderKeyword(ShaderKeywordStrings.AdditionalLightsPixel);
            cmd.DisableShaderKeyword(ShaderKeywordStrings.ClusteredRendering);
            cmd.DisableShaderKeyword(ShaderKeywordStrings.AdditionalLightShadows);
            cmd.DisableShaderKeyword(ShaderKeywordStrings.ReflectionProbeBlending);
            cmd.DisableShaderKeyword(ShaderKeywordStrings.ReflectionProbeBoxProjection);
            cmd.DisableShaderKeyword(ShaderKeywordStrings.SoftShadows);
            cmd.DisableShaderKeyword(ShaderKeywordStrings.MixedLightingSubtractive); // Backward compatibility
            cmd.DisableShaderKeyword(ShaderKeywordStrings.LightmapShadowMixing);
            cmd.DisableShaderKeyword(ShaderKeywordStrings.ShadowsShadowMask);
            cmd.DisableShaderKeyword(ShaderKeywordStrings.LinearToSRGBConversion);
            cmd.DisableShaderKeyword(ShaderKeywordStrings.LightLayers);
        }

        internal void Clear(CameraRenderType cameraType)
        {
            m_ActiveColorAttachments[0] = BuiltinRenderTextureType.CameraTarget;
            for (int i = 1; i < m_ActiveColorAttachments.Length; ++i)
                m_ActiveColorAttachments[i] = 0;

            m_ActiveDepthAttachment = BuiltinRenderTextureType.CameraTarget;

            m_FirstTimeCameraColorTargetIsBound = cameraType == CameraRenderType.Base;
            m_FirstTimeCameraDepthTargetIsBound = true;

            m_CameraColorTarget = BuiltinRenderTextureType.CameraTarget;
            m_CameraDepthTarget = BuiltinRenderTextureType.CameraTarget;
        }

        void ExecuteBlock(int blockIndex, in RenderBlocks renderBlocks,
            ScriptableRenderContext context, ref RenderingData renderingData, bool submit = false)
        {
            foreach (int currIndex in renderBlocks.GetRange(blockIndex))
            {
                var renderPass = m_ActiveRenderPassQueue[currIndex];
                ExecuteRenderPass(context, renderPass, ref renderingData);
            }

            if (submit)
                context.Submit();
        }

        private bool IsRenderPassEnabled(ScriptableRenderPass renderPass)
        {
            return renderPass.useNativeRenderPass && useRenderPassEnabled;
        }

        void ExecuteRenderPass(ScriptableRenderContext context, ScriptableRenderPass renderPass,
            ref RenderingData renderingData)
        {
            // TODO: Separate command buffers per pass break the profiling scope order/hierarchy.
            // If a single buffer is used (passed as a param) and passed to renderPass.Execute, put the scope into command buffer (i.e. null -> cmd)
            using var profScope = new ProfilingScope(null, renderPass.profilingSampler);

            ref CameraData cameraData = ref renderingData.cameraData;

            CommandBuffer cmd = CommandBufferPool.Get();

            // Track CPU only as GPU markers for this scope were "too noisy".
            using (new ProfilingScope(null, Profiling.RenderPass.configure))
            {
                if (IsRenderPassEnabled(renderPass) && cameraData.cameraType == CameraType.Game)
                    ConfigureNativeRenderPass(cmd,  renderPass, cameraData);
                else
                    renderPass.Configure(cmd, cameraData.cameraTargetDescriptor);

                SetRenderPassAttachments(cmd, renderPass, ref cameraData);
            }

            // Also, we execute the commands recorded at this point to ensure SetRenderTarget is called before RenderPass.Execute
            context.ExecuteCommandBuffer(cmd);
            CommandBufferPool.Release(cmd);

            if (IsRenderPassEnabled(renderPass) && cameraData.cameraType == CameraType.Game)
                ExecuteNativeRenderPass(context,  renderPass, cameraData, ref  renderingData);
            else
                renderPass.Execute(context, ref renderingData);
        }

        void SetRenderPassAttachments(CommandBuffer cmd, ScriptableRenderPass renderPass, ref CameraData cameraData)
        {
            Camera camera = cameraData.camera;
            ClearFlag cameraClearFlag = GetCameraClearFlag(ref cameraData);

            // Invalid configuration - use current attachment setup
            // Note: we only check color buffers. This is only technically correct because for shadowmaps and depth only passes
            // we bind depth as color and Unity handles it underneath. so we never have a situation that all color buffers are null and depth is bound.
            uint validColorBuffersCount = RenderingUtils.GetValidColorBufferCount(renderPass.colorAttachments);
            if (validColorBuffersCount == 0)
                return;

            // We use a different code path for MRT since it calls a different version of API SetRenderTarget
            if (RenderingUtils.IsMRT(renderPass.colorAttachments))
            {
                // In the MRT path we assume that all color attachments are REAL color attachments,
                // and that the depth attachment is a REAL depth attachment too.

                // Determine what attachments need to be cleared. ----------------

                bool needCustomCameraColorClear = false;
                bool needCustomCameraDepthClear = false;

                int cameraColorTargetIndex = RenderingUtils.IndexOf(renderPass.colorAttachments, m_CameraColorTarget);
                if (cameraColorTargetIndex != -1 && (m_FirstTimeCameraColorTargetIsBound))
                {
                    m_FirstTimeCameraColorTargetIsBound = false; // register that we did clear the camera target the first time it was bound

                    // Overlay cameras composite on top of previous ones. They don't clear.
                    // MTT: Commented due to not implemented yet
                    //                    if (renderingData.cameraData.renderType == CameraRenderType.Overlay)
                    //                        clearFlag = ClearFlag.None;

                    // We need to specifically clear the camera color target.
                    // But there is still a chance we don't need to issue individual clear() on each render-targets if they all have the same clear parameters.
                    needCustomCameraColorClear = (cameraClearFlag & ClearFlag.Color) != (renderPass.clearFlag & ClearFlag.Color)
                        || CoreUtils.ConvertSRGBToActiveColorSpace(camera.backgroundColor) != renderPass.clearColor;
                }

                // Note: if we have to give up the assumption that no depthTarget can be included in the MRT colorAttachments, we might need something like this:
                // int cameraTargetDepthIndex = IndexOf(renderPass.colorAttachments, m_CameraDepthTarget);
                // if( !renderTargetAlreadySet && cameraTargetDepthIndex != -1 && m_FirstTimeCameraDepthTargetIsBound)
                // { ...
                // }

                if (renderPass.depthAttachment == m_CameraDepthTarget && m_FirstTimeCameraDepthTargetIsBound)
                {
                    m_FirstTimeCameraDepthTargetIsBound = false;
                    needCustomCameraDepthClear = (cameraClearFlag & ClearFlag.DepthStencil) != (renderPass.clearFlag & ClearFlag.DepthStencil);
                }

                // Perform all clear operations needed. ----------------
                // We try to minimize calls to SetRenderTarget().

                // We get here only if cameraColorTarget needs to be handled separately from the rest of the color attachments.
                if (needCustomCameraColorClear)
                {
                    // Clear camera color render-target separately from the rest of the render-targets.

                    if ((cameraClearFlag & ClearFlag.Color) != 0 && (!IsRenderPassEnabled(renderPass) || cameraData.cameraType != CameraType.Game))
                        SetRenderTarget(cmd, renderPass.colorAttachments[cameraColorTargetIndex], renderPass.depthAttachment, ClearFlag.Color, CoreUtils.ConvertSRGBToActiveColorSpace(camera.backgroundColor));

                    if ((renderPass.clearFlag & ClearFlag.Color) != 0)
                    {
                        uint otherTargetsCount = RenderingUtils.CountDistinct(renderPass.colorAttachments, m_CameraColorTarget);
                        var nonCameraAttachments = m_TrimmedColorAttachmentCopies[otherTargetsCount];
                        int writeIndex = 0;
                        for (int readIndex = 0; readIndex < renderPass.colorAttachments.Length; ++readIndex)
                        {
                            if (renderPass.colorAttachments[readIndex] != m_CameraColorTarget && renderPass.colorAttachments[readIndex] != 0)
                            {
                                nonCameraAttachments[writeIndex] = renderPass.colorAttachments[readIndex];
                                ++writeIndex;
                            }
                        }

                        if (writeIndex != otherTargetsCount)
                            Debug.LogError("writeIndex and otherTargetsCount values differed. writeIndex:" + writeIndex + " otherTargetsCount:" + otherTargetsCount);
                        if (!IsRenderPassEnabled(renderPass) || cameraData.cameraType != CameraType.Game)
                            SetRenderTarget(cmd, nonCameraAttachments, m_CameraDepthTarget, ClearFlag.Color, renderPass.clearColor);
                    }
                }

                // Bind all attachments, clear color only if there was no custom behaviour for cameraColorTarget, clear depth as needed.
                ClearFlag finalClearFlag = ClearFlag.None;
                finalClearFlag |= needCustomCameraDepthClear ? (cameraClearFlag & ClearFlag.DepthStencil) : (renderPass.clearFlag & ClearFlag.DepthStencil);
                finalClearFlag |= needCustomCameraColorClear ? (IsRenderPassEnabled(renderPass) ? (cameraClearFlag & ClearFlag.Color) : 0) : (renderPass.clearFlag & ClearFlag.Color);

                if (IsRenderPassEnabled(renderPass) && cameraData.cameraType == CameraType.Game)
                    SetNativeRenderPassMRTAttachmentList(renderPass, ref cameraData, needCustomCameraColorClear, finalClearFlag);

                // Only setup render target if current render pass attachments are different from the active ones.
                if (!RenderingUtils.SequenceEqual(renderPass.colorAttachments, m_ActiveColorAttachments) || renderPass.depthAttachment != m_ActiveDepthAttachment || finalClearFlag != ClearFlag.None)
                {
                    int lastValidRTindex = RenderingUtils.LastValid(renderPass.colorAttachments);
                    if (lastValidRTindex >= 0)
                    {
                        int rtCount = lastValidRTindex + 1;
                        var trimmedAttachments = m_TrimmedColorAttachmentCopies[rtCount];
                        for (int i = 0; i < rtCount; ++i)
                            trimmedAttachments[i] = renderPass.colorAttachments[i];

                        if (!IsRenderPassEnabled(renderPass) || cameraData.cameraType != CameraType.Game)
                        {
                            RenderTargetIdentifier depthAttachment = m_CameraDepthTarget;

                            if (renderPass.overrideCameraTarget)
                            {
                                depthAttachment = renderPass.depthAttachment;
                            }
                            else
                            {
                                m_FirstTimeCameraDepthTargetIsBound = false;
                            }

                            SetRenderTarget(cmd, trimmedAttachments, depthAttachment, finalClearFlag, renderPass.clearColor);
                        }

                    #if ENABLE_VR && ENABLE_XR_MODULE
                        if (cameraData.xr.enabled)
                        {
                            // SetRenderTarget might alter the internal device state(winding order).
                            // Non-stereo buffer is already updated internally when switching render target. We update stereo buffers here to keep the consistency.
                            int xrTargetIndex = RenderingUtils.IndexOf(renderPass.colorAttachments, cameraData.xr.renderTarget);
                            bool isRenderToBackBufferTarget = (xrTargetIndex != -1) && !cameraData.xr.renderTargetIsRenderTexture;
                            cameraData.xr.UpdateGPUViewAndProjectionMatrices(cmd, ref cameraData, !isRenderToBackBufferTarget);
                        }
                    #endif
                    }
                }
            }
            else
            {
                // Currently in non-MRT case, color attachment can actually be a depth attachment.

                RenderTargetIdentifier passColorAttachment = renderPass.colorAttachment;
                RenderTargetIdentifier passDepthAttachment = renderPass.depthAttachment;

                // When render pass doesn't call ConfigureTarget we assume it's expected to render to camera target
                // which might be backbuffer or the framebuffer render textures.

                if (!renderPass.overrideCameraTarget)
                {
                    // Default render pass attachment for passes before main rendering is current active
                    // early return so we don't change current render target setup.
                    if (renderPass.renderPassEvent < RenderPassEvent.BeforeRenderingPrePasses)
                        return;

                    // Otherwise default is the pipeline camera target.
                    passColorAttachment = m_CameraColorTarget;
                    passDepthAttachment = m_CameraDepthTarget;
                }

                ClearFlag finalClearFlag = ClearFlag.None;
                Color finalClearColor;

                if (passColorAttachment == m_CameraColorTarget && (m_FirstTimeCameraColorTargetIsBound))
                {
                    m_FirstTimeCameraColorTargetIsBound = false; // register that we did clear the camera target the first time it was bound

                    finalClearFlag |= (cameraClearFlag & ClearFlag.Color);
                    finalClearColor = CoreUtils.ConvertSRGBToActiveColorSpace(camera.backgroundColor);

                    if (m_FirstTimeCameraDepthTargetIsBound)
                    {
                        // m_CameraColorTarget can be an opaque pointer to a RenderTexture with depth-surface.
                        // We cannot infer this information here, so we must assume both camera color and depth are first-time bound here (this is the legacy behaviour).
                        m_FirstTimeCameraDepthTargetIsBound = false;
                        finalClearFlag |= (cameraClearFlag & ClearFlag.DepthStencil);
                    }
                }
                else
                {
                    finalClearFlag |= (renderPass.clearFlag & ClearFlag.Color);
                    finalClearColor = renderPass.clearColor;
                }

                // Condition (m_CameraDepthTarget!=BuiltinRenderTextureType.CameraTarget) below prevents m_FirstTimeCameraDepthTargetIsBound flag from being reset during non-camera passes (such as Color Grading LUT). This ensures that in those cases, cameraDepth will actually be cleared during the later camera pass.
                if ((m_CameraDepthTarget != BuiltinRenderTextureType.CameraTarget) && (passDepthAttachment == m_CameraDepthTarget || passColorAttachment == m_CameraDepthTarget) && m_FirstTimeCameraDepthTargetIsBound)
                {
                    m_FirstTimeCameraDepthTargetIsBound = false;

                    finalClearFlag |= (cameraClearFlag & ClearFlag.DepthStencil);

                    // finalClearFlag |= (cameraClearFlag & ClearFlag.Color);  // <- m_CameraDepthTarget is never a color-surface, so no need to add this here.
                }
                else
                    finalClearFlag |= (renderPass.clearFlag & ClearFlag.DepthStencil);

#if UNITY_EDITOR
                if (CoreUtils.IsSceneFilteringEnabled() && camera.sceneViewFilterMode == Camera.SceneViewFilterMode.ShowFiltered)
                {
                    finalClearColor.a = 0;
                    finalClearFlag &= ~ClearFlag.Depth;
                }
#endif

                // If the debug-handler needs to clear the screen, update "finalClearColor" accordingly...
                if ((DebugHandler != null) && DebugHandler.IsActiveForCamera(ref cameraData))
                {
                    DebugHandler.TryGetScreenClearColor(ref finalClearColor);
                }

                if (IsRenderPassEnabled(renderPass) && cameraData.cameraType == CameraType.Game)
                {
                    SetNativeRenderPassAttachmentList(renderPass, ref cameraData, passColorAttachment, passDepthAttachment, finalClearFlag, finalClearColor);
                }
                else
                {
                    // Only setup render target if current render pass attachments are different from the active ones
                    if (passColorAttachment != m_ActiveColorAttachments[0] || passDepthAttachment != m_ActiveDepthAttachment || finalClearFlag != ClearFlag.None ||
                        renderPass.colorStoreActions[0] != m_ActiveColorStoreActions[0] || renderPass.depthStoreAction != m_ActiveDepthStoreAction)
                    {
                        SetRenderTarget(cmd, passColorAttachment, passDepthAttachment, finalClearFlag, finalClearColor, renderPass.colorStoreActions[0], renderPass.depthStoreAction);

#if ENABLE_VR && ENABLE_XR_MODULE
                        if (cameraData.xr.enabled)
                        {
                            // SetRenderTarget might alter the internal device state(winding order).
                            // Non-stereo buffer is already updated internally when switching render target. We update stereo buffers here to keep the consistency.
                            bool isRenderToBackBufferTarget = (passColorAttachment == cameraData.xr.renderTarget) && !cameraData.xr.renderTargetIsRenderTexture;
                            cameraData.xr.UpdateGPUViewAndProjectionMatrices(cmd, ref cameraData, !isRenderToBackBufferTarget);
                        }
#endif
                    }
                }
            }
        }

        void BeginXRRendering(CommandBuffer cmd, ScriptableRenderContext context, ref CameraData cameraData)
        {
#if ENABLE_VR && ENABLE_XR_MODULE
            if (cameraData.xr.enabled)
            {
                cameraData.xr.StartSinglePass(cmd);
                cmd.EnableShaderKeyword(ShaderKeywordStrings.UseDrawProcedural);
                context.ExecuteCommandBuffer(cmd);
                cmd.Clear();
            }
#endif
        }

        void EndXRRendering(CommandBuffer cmd, ScriptableRenderContext context, ref CameraData cameraData)
        {
#if ENABLE_VR && ENABLE_XR_MODULE
            if (cameraData.xr.enabled)
            {
                cameraData.xr.StopSinglePass(cmd);
                cmd.DisableShaderKeyword(ShaderKeywordStrings.UseDrawProcedural);
                context.ExecuteCommandBuffer(cmd);
                cmd.Clear();
            }
#endif
        }

        internal static void SetRenderTarget(CommandBuffer cmd, RenderTargetIdentifier colorAttachment, RenderTargetIdentifier depthAttachment, ClearFlag clearFlag, Color clearColor)
        {
            m_ActiveColorAttachments[0] = colorAttachment;
            for (int i = 1; i < m_ActiveColorAttachments.Length; ++i)
                m_ActiveColorAttachments[i] = 0;

            m_ActiveColorStoreActions[0] = RenderBufferStoreAction.Store;
            m_ActiveDepthStoreAction = RenderBufferStoreAction.Store;
            for (int i = 1; i < m_ActiveColorStoreActions.Length; ++i)
                m_ActiveColorStoreActions[i] = RenderBufferStoreAction.Store;

            m_ActiveDepthAttachment = depthAttachment;

            RenderBufferLoadAction colorLoadAction = ((uint)clearFlag & (uint)ClearFlag.Color) != 0 ? RenderBufferLoadAction.DontCare : RenderBufferLoadAction.Load;

            RenderBufferLoadAction depthLoadAction = ((uint)clearFlag & (uint)ClearFlag.Depth) != 0 || ((uint)clearFlag & (uint)ClearFlag.Stencil) != 0 ?
                RenderBufferLoadAction.DontCare : RenderBufferLoadAction.Load;

            SetRenderTarget(cmd, colorAttachment, colorLoadAction, RenderBufferStoreAction.Store,
                depthAttachment, depthLoadAction, RenderBufferStoreAction.Store, clearFlag, clearColor);
        }

        internal static void SetRenderTarget(CommandBuffer cmd, RenderTargetIdentifier colorAttachment, RenderTargetIdentifier depthAttachment, ClearFlag clearFlag, Color clearColor, RenderBufferStoreAction colorStoreAction, RenderBufferStoreAction depthStoreAction)
        {
            m_ActiveColorAttachments[0] = colorAttachment;
            for (int i = 1; i < m_ActiveColorAttachments.Length; ++i)
                m_ActiveColorAttachments[i] = 0;

            m_ActiveColorStoreActions[0] = colorStoreAction;
            m_ActiveDepthStoreAction = depthStoreAction;
            for (int i = 1; i < m_ActiveColorStoreActions.Length; ++i)
                m_ActiveColorStoreActions[i] = RenderBufferStoreAction.Store;

            m_ActiveDepthAttachment = depthAttachment;

            RenderBufferLoadAction colorLoadAction = ((uint)clearFlag & (uint)ClearFlag.Color) != 0 ?
                RenderBufferLoadAction.DontCare : RenderBufferLoadAction.Load;

            RenderBufferLoadAction depthLoadAction = ((uint)clearFlag & (uint)ClearFlag.Depth) != 0 ?
                RenderBufferLoadAction.DontCare : RenderBufferLoadAction.Load;

            // if we shouldn't use optimized store actions then fall back to the conservative safe (un-optimal!) route and just store everything
            if (!m_UseOptimizedStoreActions)
            {
                if (colorStoreAction != RenderBufferStoreAction.StoreAndResolve)
                    colorStoreAction = RenderBufferStoreAction.Store;
                if (depthStoreAction != RenderBufferStoreAction.StoreAndResolve)
                    depthStoreAction = RenderBufferStoreAction.Store;
            }


            SetRenderTarget(cmd, colorAttachment, colorLoadAction, colorStoreAction,
                depthAttachment, depthLoadAction, depthStoreAction, clearFlag, clearColor);
        }

        static void SetRenderTarget(CommandBuffer cmd,
            RenderTargetIdentifier colorAttachment,
            RenderBufferLoadAction colorLoadAction,
            RenderBufferStoreAction colorStoreAction,
            ClearFlag clearFlags,
            Color clearColor)
        {
            CoreUtils.SetRenderTarget(cmd, colorAttachment, colorLoadAction, colorStoreAction, clearFlags, clearColor);
        }

        static void SetRenderTarget(CommandBuffer cmd,
            RenderTargetIdentifier colorAttachment,
            RenderBufferLoadAction colorLoadAction,
            RenderBufferStoreAction colorStoreAction,
            RenderTargetIdentifier depthAttachment,
            RenderBufferLoadAction depthLoadAction,
            RenderBufferStoreAction depthStoreAction,
            ClearFlag clearFlags,
            Color clearColor)
        {
            // XRTODO: Revisit the logic. Why treat CameraTarget depth specially?
            if (depthAttachment == BuiltinRenderTextureType.CameraTarget)
            {
                CoreUtils.SetRenderTarget(cmd, colorAttachment, colorLoadAction, colorStoreAction, depthLoadAction, depthStoreAction, clearFlags, clearColor);
            }
            else
            {
                CoreUtils.SetRenderTarget(cmd, colorAttachment, colorLoadAction, colorStoreAction,
                    depthAttachment, depthLoadAction, depthStoreAction, clearFlags, clearColor);
            }
        }

        static void SetRenderTarget(CommandBuffer cmd, RenderTargetIdentifier[] colorAttachments, RenderTargetIdentifier depthAttachment, ClearFlag clearFlag, Color clearColor)
        {
            m_ActiveColorAttachments = colorAttachments;
            m_ActiveDepthAttachment = depthAttachment;

            CoreUtils.SetRenderTarget(cmd, colorAttachments, depthAttachment, clearFlag, clearColor);
        }

        internal virtual void SwapColorBuffer(CommandBuffer cmd) {}

        [Conditional("UNITY_EDITOR")]
        void DrawGizmos(ScriptableRenderContext context, Camera camera, GizmoSubset gizmoSubset)
        {
#if UNITY_EDITOR
            if (!Handles.ShouldRenderGizmos() || camera.sceneViewFilterMode == Camera.SceneViewFilterMode.ShowFiltered)
                return;

            CommandBuffer cmd = CommandBufferPool.Get();
            using (new ProfilingScope(cmd, Profiling.drawGizmos))
            {
                context.ExecuteCommandBuffer(cmd);
                cmd.Clear();

                context.DrawGizmos(camera, gizmoSubset);
            }

            context.ExecuteCommandBuffer(cmd);
            CommandBufferPool.Release(cmd);
#endif
        }

        [Conditional("UNITY_EDITOR")]
        void DrawWireOverlay(ScriptableRenderContext context, Camera camera)
        {
            context.DrawWireOverlay(camera);
        }

        void InternalStartRendering(ScriptableRenderContext context, ref RenderingData renderingData)
        {
            CommandBuffer cmd = CommandBufferPool.Get();
            using (new ProfilingScope(null, Profiling.internalStartRendering))
            {
                for (int i = 0; i < m_ActiveRenderPassQueue.Count; ++i)
                {
                    m_ActiveRenderPassQueue[i].OnCameraSetup(cmd, ref renderingData);
                }
            }

            context.ExecuteCommandBuffer(cmd);
            CommandBufferPool.Release(cmd);
        }

        void InternalFinishRendering(ScriptableRenderContext context, bool resolveFinalTarget)
        {
            CommandBuffer cmd = CommandBufferPool.Get();
            using (new ProfilingScope(null, Profiling.internalFinishRendering))
            {
                for (int i = 0; i < m_ActiveRenderPassQueue.Count; ++i)
                    m_ActiveRenderPassQueue[i].FrameCleanup(cmd);

                // Happens when rendering the last camera in the camera stack.
                if (resolveFinalTarget)
                {
                    for (int i = 0; i < m_ActiveRenderPassQueue.Count; ++i)
                        m_ActiveRenderPassQueue[i].OnFinishCameraStackRendering(cmd);

                    FinishRendering(cmd);

                    // We finished camera stacking and released all intermediate pipeline textures.
                    m_IsPipelineExecuting = false;
                }
                m_ActiveRenderPassQueue.Clear();
            }

            ResetNativeRenderPassFrameData();

            context.ExecuteCommandBuffer(cmd);
            CommandBufferPool.Release(cmd);
        }

        internal static void SortStable(List<ScriptableRenderPass> list)
        {
            int j;
            for (int i = 1; i < list.Count; ++i)
            {
                ScriptableRenderPass curr = list[i];

                j = i - 1;
                for (; j >= 0 && curr < list[j]; --j)
                    list[j + 1] = list[j];

                list[j + 1] = curr;
            }
        }

        internal struct RenderBlocks : IDisposable
        {
            private NativeArray<RenderPassEvent> m_BlockEventLimits;
            private NativeArray<int> m_BlockRanges;
            private NativeArray<int> m_BlockRangeLengths;
            public RenderBlocks(List<ScriptableRenderPass> activeRenderPassQueue)
            {
                // Upper limits for each block. Each block will contains render passes with events below the limit.
                m_BlockEventLimits = new NativeArray<RenderPassEvent>(k_RenderPassBlockCount, Allocator.Temp);
                m_BlockRanges = new NativeArray<int>(m_BlockEventLimits.Length + 1, Allocator.Temp);
                m_BlockRangeLengths = new NativeArray<int>(m_BlockRanges.Length, Allocator.Temp);

                m_BlockEventLimits[RenderPassBlock.BeforeRendering] = RenderPassEvent.BeforeRenderingPrePasses;
                m_BlockEventLimits[RenderPassBlock.MainRenderingOpaque] = RenderPassEvent.AfterRenderingOpaques;
                m_BlockEventLimits[RenderPassBlock.MainRenderingTransparent] = RenderPassEvent.AfterRenderingPostProcessing;
                m_BlockEventLimits[RenderPassBlock.AfterRendering] = (RenderPassEvent)Int32.MaxValue;

                // blockRanges[0] is always 0
                // blockRanges[i] is the index of the first RenderPass found in m_ActiveRenderPassQueue that has a ScriptableRenderPass.renderPassEvent higher than blockEventLimits[i] (i.e, should be executed after blockEventLimits[i])
                // blockRanges[blockEventLimits.Length] is m_ActiveRenderPassQueue.Count
                FillBlockRanges(activeRenderPassQueue);
                m_BlockEventLimits.Dispose();

                for (int i = 0; i < m_BlockRanges.Length - 1; i++)
                {
                    m_BlockRangeLengths[i] = m_BlockRanges[i + 1] - m_BlockRanges[i];
                }
            }

            //  RAII like Dispose pattern implementation for 'using' keyword
            public void Dispose()
            {
                m_BlockRangeLengths.Dispose();
                m_BlockRanges.Dispose();
            }

            // Fill in render pass indices for each block. End index is startIndex + 1.
            void FillBlockRanges(List<ScriptableRenderPass> activeRenderPassQueue)
            {
                int currRangeIndex = 0;
                int currRenderPass = 0;
                m_BlockRanges[currRangeIndex++] = 0;

                // For each block, it finds the first render pass index that has an event
                // higher than the block limit.
                for (int i = 0; i < m_BlockEventLimits.Length - 1; ++i)
                {
                    while (currRenderPass < activeRenderPassQueue.Count &&
                           activeRenderPassQueue[currRenderPass].renderPassEvent < m_BlockEventLimits[i])
                        currRenderPass++;

                    m_BlockRanges[currRangeIndex++] = currRenderPass;
                }

                m_BlockRanges[currRangeIndex] = activeRenderPassQueue.Count;
            }

            public int GetLength(int index)
            {
                return m_BlockRangeLengths[index];
            }

            // Minimal foreach support
            public struct BlockRange : IDisposable
            {
                int m_Current;
                int m_End;
                public BlockRange(int begin, int end)
                {
                    Assertions.Assert.IsTrue(begin <= end);
                    m_Current = begin < end ? begin : end;
                    m_End   = end >= begin ? end : begin;
                    m_Current -= 1;
                }

                public BlockRange GetEnumerator() { return this; }
                public bool MoveNext() { return ++m_Current < m_End; }
                public int Current { get => m_Current; }
                public void Dispose() {}
            }

            public BlockRange GetRange(int index)
            {
                return new BlockRange(m_BlockRanges[index], m_BlockRanges[index + 1]);
            }
        }
    }
}<|MERGE_RESOLUTION|>--- conflicted
+++ resolved
@@ -441,15 +441,11 @@
         // This should be removed when early camera color target assignment is removed.
         internal bool isCameraColorTargetValid = false;
 
-<<<<<<< HEAD
-        internal bool useRenderPassEnabled { get; private set; }
-=======
         // Temporary variable to disable custom passes using render pass ( due to it potentially breaking projects with custom render features )
         // To enable it - override SupportsNativeRenderPass method in the feature and return true
         internal bool disableNativeRenderPassInFeatures = false;
 
-        internal bool useRenderPassEnabled = false;
->>>>>>> c9464a52
+        internal bool useRenderPassEnabled { get; private set; }
         static RenderTargetIdentifier[] m_ActiveColorAttachments = new RenderTargetIdentifier[] {0, 0, 0, 0, 0, 0, 0, 0 };
         static RenderTargetIdentifier m_ActiveDepthAttachment;
 
