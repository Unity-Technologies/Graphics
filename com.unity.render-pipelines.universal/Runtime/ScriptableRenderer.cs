--- conflicted
+++ resolved
@@ -449,15 +449,11 @@
             new RenderTargetIdentifier[] {0, 0, 0, 0, 0, 0, 0, 0 },  // m_TrimmedColorAttachmentCopies[8] is an array of 8 RenderTargetIdentifiers
         };
 
-<<<<<<< HEAD
-        internal static void ConfigureActiveTarget(RenderTargetIdentifier colorAttachment, RenderTargetIdentifier depthAttachment)
-=======
         private static Plane[] s_Planes = new Plane[6];
         private static Vector4[] s_VectorPlanes = new Vector4[6];
 
         internal static void ConfigureActiveTarget(RenderTargetIdentifier colorAttachment,
             RenderTargetIdentifier depthAttachment)
->>>>>>> 5feb53b8
         {
             m_ActiveColorAttachments[0] = colorAttachment;
             for (int i = 1; i < m_ActiveColorAttachments.Length; ++i)
