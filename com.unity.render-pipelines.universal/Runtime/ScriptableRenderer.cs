using System;
using System.Diagnostics;
using System.Collections.Generic;
using Unity.Collections;
using UnityEditor;
using UnityEngine.Experimental.Rendering;
using UnityEngine.Profiling;

namespace UnityEngine.Rendering.Universal
{
    /// <summary>
    ///  Class <c>ScriptableRenderer</c> implements a rendering strategy. It describes how culling and lighting works and
    /// the effects supported.
    ///
    ///  A renderer can be used for all cameras or be overridden on a per-camera basis. It will implement light culling and setup
    /// and describe a list of <c>ScriptableRenderPass</c> to execute in a frame. The renderer can be extended to support more effect with additional
    ///  <c>ScriptableRendererFeature</c>. Resources for the renderer are serialized in <c>ScriptableRendererData</c>.
    ///
    /// The renderer resources are serialized in <c>ScriptableRendererData</c>.
    /// <seealso cref="ScriptableRendererData"/>
    /// <seealso cref="ScriptableRendererFeature"/>
    /// <seealso cref="ScriptableRenderPass"/>
    /// </summary>
    public abstract partial class ScriptableRenderer : IDisposable
    {
        private static partial class Profiling
        {
            private const string k_Name = nameof(ScriptableRenderer);
            public static readonly ProfilingSampler setPerCameraShaderVariables = new ProfilingSampler($"{k_Name}.{nameof(SetPerCameraShaderVariables)}");
            public static readonly ProfilingSampler sortRenderPasses = new ProfilingSampler($"Sort Render Passes");
            public static readonly ProfilingSampler setupLights = new ProfilingSampler($"{k_Name}.{nameof(SetupLights)}");
            public static readonly ProfilingSampler setupCamera = new ProfilingSampler($"Setup Camera Parameters");
            public static readonly ProfilingSampler addRenderPasses = new ProfilingSampler($"{k_Name}.{nameof(AddRenderPasses)}");
            public static readonly ProfilingSampler setupRenderPasses = new ProfilingSampler($"{k_Name}.{nameof(SetupRenderPasses)}");
            public static readonly ProfilingSampler clearRenderingState = new ProfilingSampler($"{k_Name}.{nameof(ClearRenderingState)}");
            public static readonly ProfilingSampler internalStartRendering = new ProfilingSampler($"{k_Name}.{nameof(InternalStartRendering)}");
            public static readonly ProfilingSampler internalFinishRendering = new ProfilingSampler($"{k_Name}.{nameof(InternalFinishRendering)}");
            public static readonly ProfilingSampler drawGizmos = new ProfilingSampler($"{nameof(DrawGizmos)}");

            public static class RenderBlock
            {
                private const string k_Name = nameof(RenderPassBlock);
                public static readonly ProfilingSampler beforeRendering = new ProfilingSampler($"{k_Name}.{nameof(RenderPassBlock.BeforeRendering)}");
                public static readonly ProfilingSampler mainRenderingOpaque = new ProfilingSampler($"{k_Name}.{nameof(RenderPassBlock.MainRenderingOpaque)}");
                public static readonly ProfilingSampler mainRenderingTransparent = new ProfilingSampler($"{k_Name}.{nameof(RenderPassBlock.MainRenderingTransparent)}");
                public static readonly ProfilingSampler afterRendering = new ProfilingSampler($"{k_Name}.{nameof(RenderPassBlock.AfterRendering)}");
            }

            public static class RenderPass
            {
                private const string k_Name = nameof(ScriptableRenderPass);
                public static readonly ProfilingSampler configure = new ProfilingSampler($"{k_Name}.{nameof(ScriptableRenderPass.Configure)}");
            }
        }

        /// <summary>
        /// Override to provide a custom profiling name
        /// </summary>
        protected ProfilingSampler profilingExecute { get; set; }

        /// <summary>
        /// Configures the supported features for this renderer. When creating custom renderers
        /// for Universal Render Pipeline you can choose to opt-in or out for specific features.
        /// </summary>
        public class RenderingFeatures
        {
            /// <summary>
            /// This setting controls if the camera editor should display the camera stack category.
            /// Renderers that don't support camera stacking will only render camera of type CameraRenderType.Base
            /// <see cref="CameraRenderType"/>
            /// <seealso cref="UniversalAdditionalCameraData.cameraStack"/>
            /// </summary>
            public bool cameraStacking { get; set; } = false;

            /// <summary>
            /// This setting controls if the Universal Render Pipeline asset should expose MSAA option.
            /// </summary>
            public bool msaa { get; set; } = true;
        }

        /// <summary>
        /// The class responsible for providing access to debug view settings to renderers and render passes.
        /// </summary>
        internal DebugHandler DebugHandler { get; }

        /// <summary>
        /// The renderer we are currently rendering with, for low-level render control only.
        /// <c>current</c> is null outside rendering scope.
        /// Similar to https://docs.unity3d.com/ScriptReference/Camera-current.html
        /// </summary>
        internal static ScriptableRenderer current = null;

        /// <summary>
        /// Set camera matrices. This method will set <c>UNITY_MATRIX_V</c>, <c>UNITY_MATRIX_P</c>, <c>UNITY_MATRIX_VP</c> to camera matrices.
        /// Additionally this will also set <c>unity_CameraProjection</c> and <c>unity_CameraProjection</c>.
        /// If <c>setInverseMatrices</c> is set to true this function will also set <c>UNITY_MATRIX_I_V</c> and <c>UNITY_MATRIX_I_VP</c>.
        /// This function has no effect when rendering in stereo. When in stereo rendering you cannot override camera matrices.
        /// If you need to set general purpose view and projection matrices call <see cref="SetViewAndProjectionMatrices(CommandBuffer, Matrix4x4, Matrix4x4, bool)"/> instead.
        /// </summary>
        /// <param name="cmd">CommandBuffer to submit data to GPU.</param>
        /// <param name="cameraData">CameraData containing camera matrices information.</param>
        /// <param name="setInverseMatrices">Set this to true if you also need to set inverse camera matrices.</param>
        public static void SetCameraMatrices(CommandBuffer cmd, ref CameraData cameraData, bool setInverseMatrices)
        {
#if ENABLE_VR && ENABLE_XR_MODULE
            if (cameraData.xr.enabled)
            {
                cameraData.xr.UpdateGPUViewAndProjectionMatrices(cmd, ref cameraData, cameraData.xr.renderTargetIsRenderTexture);
                return;
            }
#endif

            Matrix4x4 viewMatrix = cameraData.GetViewMatrix();
            Matrix4x4 projectionMatrix = cameraData.GetProjectionMatrix();

            // TODO: Investigate why SetViewAndProjectionMatrices is causing y-flip / winding order issue
            // for now using cmd.SetViewProjecionMatrices
            //SetViewAndProjectionMatrices(cmd, viewMatrix, cameraData.GetDeviceProjectionMatrix(), setInverseMatrices);
            cmd.SetViewProjectionMatrices(viewMatrix, projectionMatrix);

            if (setInverseMatrices)
            {
                Matrix4x4 gpuProjectionMatrix = cameraData.GetGPUProjectionMatrix();
                Matrix4x4 viewAndProjectionMatrix = gpuProjectionMatrix * viewMatrix;
                Matrix4x4 inverseViewMatrix = Matrix4x4.Inverse(viewMatrix);
                Matrix4x4 inverseProjectionMatrix = Matrix4x4.Inverse(gpuProjectionMatrix);
                Matrix4x4 inverseViewProjection = inverseViewMatrix * inverseProjectionMatrix;

                // There's an inconsistency in handedness between unity_matrixV and unity_WorldToCamera
                // Unity changes the handedness of unity_WorldToCamera (see Camera::CalculateMatrixShaderProps)
                // we will also change it here to avoid breaking existing shaders. (case 1257518)
                Matrix4x4 worldToCameraMatrix = Matrix4x4.Scale(new Vector3(1.0f, 1.0f, -1.0f)) * viewMatrix;
                Matrix4x4 cameraToWorldMatrix = worldToCameraMatrix.inverse;
                cmd.SetGlobalMatrix(ShaderPropertyId.worldToCameraMatrix, worldToCameraMatrix);
                cmd.SetGlobalMatrix(ShaderPropertyId.cameraToWorldMatrix, cameraToWorldMatrix);

                cmd.SetGlobalMatrix(ShaderPropertyId.inverseViewMatrix, inverseViewMatrix);
                cmd.SetGlobalMatrix(ShaderPropertyId.inverseProjectionMatrix, inverseProjectionMatrix);
                cmd.SetGlobalMatrix(ShaderPropertyId.inverseViewAndProjectionMatrix, inverseViewProjection);
            }

            // TODO: Add SetPerCameraClippingPlaneProperties here once we are sure it correctly behaves in overlay camera for some time
        }

        /// <summary>
        /// Set camera and screen shader variables as described in https://docs.unity3d.com/Manual/SL-UnityShaderVariables.html
        /// </summary>
        /// <param name="cmd">CommandBuffer to submit data to GPU.</param>
        /// <param name="cameraData">CameraData containing camera matrices information.</param>
        void SetPerCameraShaderVariables(CommandBuffer cmd, ref CameraData cameraData)
        {
            using var profScope = new ProfilingScope(null, Profiling.setPerCameraShaderVariables);

            Camera camera = cameraData.camera;

            Rect pixelRect = cameraData.pixelRect;
            float renderScale = cameraData.isSceneViewCamera ? 1f : cameraData.renderScale;
            float scaledCameraWidth = (float)pixelRect.width * renderScale;
            float scaledCameraHeight = (float)pixelRect.height * renderScale;
            float cameraWidth = (float)pixelRect.width;
            float cameraHeight = (float)pixelRect.height;

            // Use eye texture's width and height as screen params when XR is enabled
            if (cameraData.xr.enabled)
            {
                scaledCameraWidth = (float)cameraData.cameraTargetDescriptor.width;
                scaledCameraHeight = (float)cameraData.cameraTargetDescriptor.height;
                cameraWidth = (float)cameraData.cameraTargetDescriptor.width;
                cameraHeight = (float)cameraData.cameraTargetDescriptor.height;

                useRenderPassEnabled = false;
            }

            if (camera.allowDynamicResolution)
            {
                scaledCameraWidth *= ScalableBufferManager.widthScaleFactor;
                scaledCameraHeight *= ScalableBufferManager.heightScaleFactor;
            }

            float near = camera.nearClipPlane;
            float far = camera.farClipPlane;
            float invNear = Mathf.Approximately(near, 0.0f) ? 0.0f : 1.0f / near;
            float invFar = Mathf.Approximately(far, 0.0f) ? 0.0f : 1.0f / far;
            float isOrthographic = camera.orthographic ? 1.0f : 0.0f;

            // From http://www.humus.name/temp/Linearize%20depth.txt
            // But as depth component textures on OpenGL always return in 0..1 range (as in D3D), we have to use
            // the same constants for both D3D and OpenGL here.
            // OpenGL would be this:
            // zc0 = (1.0 - far / near) / 2.0;
            // zc1 = (1.0 + far / near) / 2.0;
            // D3D is this:
            float zc0 = 1.0f - far * invNear;
            float zc1 = far * invNear;

            Vector4 zBufferParams = new Vector4(zc0, zc1, zc0 * invFar, zc1 * invFar);

            if (SystemInfo.usesReversedZBuffer)
            {
                zBufferParams.y += zBufferParams.x;
                zBufferParams.x = -zBufferParams.x;
                zBufferParams.w += zBufferParams.z;
                zBufferParams.z = -zBufferParams.z;
            }

            // Projection flip sign logic is very deep in GfxDevice::SetInvertProjectionMatrix
            // This setup is tailored especially for overlay camera game view
            // For other scenarios this will be overwritten correctly by SetupCameraProperties
            float projectionFlipSign = cameraData.IsCameraProjectionMatrixFlipped() ? -1.0f : 1.0f;
            Vector4 projectionParams = new Vector4(projectionFlipSign, near, far, 1.0f * invFar);
            cmd.SetGlobalVector(ShaderPropertyId.projectionParams, projectionParams);

            Vector4 orthoParams = new Vector4(camera.orthographicSize * cameraData.aspectRatio, camera.orthographicSize, 0.0f, isOrthographic);

            // Camera and Screen variables as described in https://docs.unity3d.com/Manual/SL-UnityShaderVariables.html
            cmd.SetGlobalVector(ShaderPropertyId.worldSpaceCameraPos, cameraData.worldSpaceCameraPos);
            cmd.SetGlobalVector(ShaderPropertyId.screenParams, new Vector4(cameraWidth, cameraHeight, 1.0f + 1.0f / cameraWidth, 1.0f + 1.0f / cameraHeight));
            cmd.SetGlobalVector(ShaderPropertyId.scaledScreenParams, new Vector4(scaledCameraWidth, scaledCameraHeight, 1.0f + 1.0f / scaledCameraWidth, 1.0f + 1.0f / scaledCameraHeight));
            cmd.SetGlobalVector(ShaderPropertyId.zBufferParams, zBufferParams);
            cmd.SetGlobalVector(ShaderPropertyId.orthoParams, orthoParams);

            cmd.SetGlobalVector(ShaderPropertyId.screenSize, new Vector4(cameraWidth, cameraHeight, 1.0f / cameraWidth, 1.0f / cameraHeight));

            //Set per camera matrices.
            SetCameraMatrices(cmd, ref cameraData, true);
        }

        /// <summary>
        /// Set the Camera billboard properties.
        /// </summary>
        /// <param name="cmd">CommandBuffer to submit data to GPU.</param>
        /// <param name="cameraData">CameraData containing camera matrices information.</param>
        void SetPerCameraBillboardProperties(CommandBuffer cmd, ref CameraData cameraData)
        {
            Matrix4x4 worldToCameraMatrix = cameraData.GetViewMatrix();
            Vector3 cameraPos = cameraData.worldSpaceCameraPos;

            CoreUtils.SetKeyword(cmd, ShaderKeywordStrings.BillboardFaceCameraPos, QualitySettings.billboardsFaceCameraPosition);

            Vector3 billboardTangent;
            Vector3 billboardNormal;
            float cameraXZAngle;
            CalculateBillboardProperties(worldToCameraMatrix, out billboardTangent, out billboardNormal, out cameraXZAngle);

            cmd.SetGlobalVector(ShaderPropertyId.billboardNormal, new Vector4(billboardNormal.x, billboardNormal.y, billboardNormal.z, 0.0f));
            cmd.SetGlobalVector(ShaderPropertyId.billboardTangent, new Vector4(billboardTangent.x, billboardTangent.y, billboardTangent.z, 0.0f));
            cmd.SetGlobalVector(ShaderPropertyId.billboardCameraParams, new Vector4(cameraPos.x, cameraPos.y, cameraPos.z, cameraXZAngle));
        }

        private static void CalculateBillboardProperties(
            in Matrix4x4 worldToCameraMatrix,
            out Vector3 billboardTangent,
            out Vector3 billboardNormal,
            out float cameraXZAngle)
        {
            Matrix4x4 cameraToWorldMatrix = worldToCameraMatrix;
            cameraToWorldMatrix = cameraToWorldMatrix.transpose;

            Vector3 cameraToWorldMatrixAxisX = new Vector3(cameraToWorldMatrix.m00, cameraToWorldMatrix.m10, cameraToWorldMatrix.m20);
            Vector3 cameraToWorldMatrixAxisY = new Vector3(cameraToWorldMatrix.m01, cameraToWorldMatrix.m11, cameraToWorldMatrix.m21);
            Vector3 cameraToWorldMatrixAxisZ = new Vector3(cameraToWorldMatrix.m02, cameraToWorldMatrix.m12, cameraToWorldMatrix.m22);

            Vector3 front = cameraToWorldMatrixAxisZ;

            Vector3 worldUp = Vector3.up;
            Vector3 cross = Vector3.Cross(front, worldUp);
            billboardTangent = !Mathf.Approximately(cross.sqrMagnitude, 0.0f)
                ? cross.normalized
                : cameraToWorldMatrixAxisX;

            billboardNormal = Vector3.Cross(worldUp, billboardTangent);
            billboardNormal = !Mathf.Approximately(billboardNormal.sqrMagnitude, 0.0f)
                ? billboardNormal.normalized
                : cameraToWorldMatrixAxisY;

            // SpeedTree generates billboards starting from looking towards X- and rotates counter clock-wisely
            Vector3 worldRight = new Vector3(0, 0, 1);
            // signed angle is calculated on X-Z plane
            float s = worldRight.x * billboardTangent.z - worldRight.z * billboardTangent.x;
            float c = worldRight.x * billboardTangent.x + worldRight.z * billboardTangent.z;
            cameraXZAngle = Mathf.Atan2(s, c);

            // convert to [0,2PI)
            if (cameraXZAngle < 0)
                cameraXZAngle += 2 * Mathf.PI;
        }

        private void SetPerCameraClippingPlaneProperties(CommandBuffer cmd, in CameraData cameraData)
        {
            Matrix4x4 projectionMatrix = cameraData.GetGPUProjectionMatrix();
            Matrix4x4 viewMatrix = cameraData.GetViewMatrix();

            Matrix4x4 viewProj = CoreMatrixUtils.MultiplyProjectionMatrix(projectionMatrix, viewMatrix, cameraData.camera.orthographic);
            Plane[] planes = s_Planes;
            GeometryUtility.CalculateFrustumPlanes(viewProj, planes);

            Vector4[] cameraWorldClipPlanes = s_VectorPlanes;
            for (int i = 0; i < planes.Length; ++i)
                cameraWorldClipPlanes[i] = new Vector4(planes[i].normal.x, planes[i].normal.y, planes[i].normal.z, planes[i].distance);

            cmd.SetGlobalVectorArray(ShaderPropertyId.cameraWorldClipPlanes, cameraWorldClipPlanes);
        }

        /// <summary>
        /// Set shader time variables as described in https://docs.unity3d.com/Manual/SL-UnityShaderVariables.html
        /// </summary>
        /// <param name="cmd">CommandBuffer to submit data to GPU.</param>
        /// <param name="time">Time.</param>
        /// <param name="deltaTime">Delta time.</param>
        /// <param name="smoothDeltaTime">Smooth delta time.</param>
        void SetShaderTimeValues(CommandBuffer cmd, float time, float deltaTime, float smoothDeltaTime)
        {
            float timeEights = time / 8f;
            float timeFourth = time / 4f;
            float timeHalf = time / 2f;

            // Time values
            Vector4 timeVector = time * new Vector4(1f / 20f, 1f, 2f, 3f);
            Vector4 sinTimeVector = new Vector4(Mathf.Sin(timeEights), Mathf.Sin(timeFourth), Mathf.Sin(timeHalf), Mathf.Sin(time));
            Vector4 cosTimeVector = new Vector4(Mathf.Cos(timeEights), Mathf.Cos(timeFourth), Mathf.Cos(timeHalf), Mathf.Cos(time));
            Vector4 deltaTimeVector = new Vector4(deltaTime, 1f / deltaTime, smoothDeltaTime, 1f / smoothDeltaTime);
            Vector4 timeParametersVector = new Vector4(time, Mathf.Sin(time), Mathf.Cos(time), 0.0f);

            cmd.SetGlobalVector(ShaderPropertyId.time, timeVector);
            cmd.SetGlobalVector(ShaderPropertyId.sinTime, sinTimeVector);
            cmd.SetGlobalVector(ShaderPropertyId.cosTime, cosTimeVector);
            cmd.SetGlobalVector(ShaderPropertyId.deltaTime, deltaTimeVector);
            cmd.SetGlobalVector(ShaderPropertyId.timeParameters, timeParametersVector);
        }

        /// <summary>
        /// Returns the camera color target for this renderer.
        /// It's only valid to call cameraColorTarget in the scope of <c>ScriptableRenderPass</c>.
        /// <seealso cref="ScriptableRenderPass"/>.
        /// </summary>
        [Obsolete("Use cameraColorTargetHandle")]
        public RenderTargetIdentifier cameraColorTarget
        {
            get
            {
                if (!m_IsPipelineExecuting)
                {
                    Debug.LogError("You can only call cameraColorTarget inside the scope of a ScriptableRenderPass. Otherwise the pipeline camera target texture might have not been created or might have already been disposed.");
                    return BuiltinRenderTextureType.None;
                }

                return m_CameraColorTarget.nameID;
            }
        }

        /// <summary>
        /// Returns the camera color target for this renderer.
        /// It's only valid to call cameraColorTarget in the scope of <c>ScriptableRenderPass</c>.
        /// <seealso cref="ScriptableRenderPass"/>.
        /// </summary>
        public RTHandle cameraColorTargetHandle
        {
            get
            {
                if (!m_IsPipelineExecuting)
                {
                    Debug.LogError("You can only call cameraColorTarget inside the scope of a ScriptableRenderPass. Otherwise the pipeline camera target texture might have not been created or might have already been disposed.");
                    return null;
                }

                return m_CameraColorTarget.handle;
            }
        }


        /// <summary>
        /// Returns the frontbuffer color target. Returns null if not implemented by the renderer.
        /// It's only valid to call GetCameraColorFrontBuffer in the scope of <c>ScriptableRenderPass</c>.
        /// </summary>
        /// <param name="cmd"></param>
        /// <returns></returns>
        virtual internal RTHandle GetCameraColorFrontBuffer(CommandBuffer cmd)
        {
            return null;
        }


        /// <summary>
        /// Returns the backbuffer color target. Returns null if not implemented by the renderer.
        /// It's only valid to call GetCameraColorBackBuffer in the scope of <c>ScriptableRenderPass</c>.
        /// </summary>
        /// <param name="cmd"></param>
        /// <returns></returns>
        virtual internal RTHandle GetCameraColorBackBuffer(CommandBuffer cmd)
        {
            return null;
        }

        /// <summary>
        /// Returns the camera depth target for this renderer.
        /// It's only valid to call cameraDepthTarget in the scope of <c>ScriptableRenderPass</c>.
        /// <seealso cref="ScriptableRenderPass"/>.
        /// </summary>
        [Obsolete("Use cameraDepthTargetHandle")]
        public RenderTargetIdentifier cameraDepthTarget
        {
            get
            {
                if (!m_IsPipelineExecuting)
                {
                    Debug.LogError("You can only call cameraDepthTarget inside the scope of a ScriptableRenderPass. Otherwise the pipeline camera target texture might have not been created or might have already been disposed.");
                    return BuiltinRenderTextureType.None;
                }

                return m_CameraDepthTarget.nameID;
            }
        }

        /// <summary>
        /// Returns the camera depth target for this renderer.
        /// It's only valid to call cameraDepthTarget in the scope of <c>ScriptableRenderPass</c>.
        /// <seealso cref="ScriptableRenderPass"/>.
        /// </summary>
        public RTHandle cameraDepthTargetHandle
        {
            get
            {
                if (!m_IsPipelineExecuting)
                {
                    Debug.LogError("You can only call cameraDepthTarget inside the scope of a ScriptableRenderPass. Otherwise the pipeline camera target texture might have not been created or might have already been disposed.");
                    return null;
                }

                return m_CameraDepthTarget.handle;
            }
        }

        /// <summary>
        /// Returns a list of renderer features added to this renderer.
        /// <seealso cref="ScriptableRendererFeature"/>
        /// </summary>
        protected List<ScriptableRendererFeature> rendererFeatures
        {
            get => m_RendererFeatures;
        }

        /// <summary>
        /// Returns a list of render passes scheduled to be executed by this renderer.
        /// <seealso cref="ScriptableRenderPass"/>
        /// </summary>
        protected List<ScriptableRenderPass> activeRenderPassQueue
        {
            get => m_ActiveRenderPassQueue;
        }

        /// <summary>
        /// Supported rendering features by this renderer.
        /// <see cref="SupportedRenderingFeatures"/>
        /// </summary>
        public RenderingFeatures supportedRenderingFeatures { get; set; } = new RenderingFeatures();

        /// <summary>
        /// List of unsupported Graphics APIs for this renderer.
        /// <see cref="unsupportedGraphicsDeviceTypes"/>
        /// </summary>
        public GraphicsDeviceType[] unsupportedGraphicsDeviceTypes { get; set; } = new GraphicsDeviceType[0];

        static class RenderPassBlock
        {
            // Executes render passes that are inputs to the main rendering
            // but don't depend on camera state. They all render in monoscopic mode. f.ex, shadow maps.
            public static readonly int BeforeRendering = 0;

            // Main bulk of render pass execution. They required camera state to be properly set
            // and when enabled they will render in stereo.
            public static readonly int MainRenderingOpaque = 1;
            public static readonly int MainRenderingTransparent = 2;

            // Execute after Post-processing.
            public static readonly int AfterRendering = 3;
        }

        private StoreActionsOptimization m_StoreActionsOptimizationSetting = StoreActionsOptimization.Auto;
        private static bool m_UseOptimizedStoreActions = false;

        const int k_RenderPassBlockCount = 4;
        protected static readonly RTHandle k_CameraTarget = RTHandles.Alloc(BuiltinRenderTextureType.CameraTarget);

        List<ScriptableRenderPass> m_ActiveRenderPassQueue = new List<ScriptableRenderPass>(32);
        List<ScriptableRendererFeature> m_RendererFeatures = new List<ScriptableRendererFeature>(10);

        // Compatibility to support setting targets with RenderTargetIdentifier or RTHandle
        // to be removed once setting RenderTargetIdentifier as target is removed
        internal struct RTHandleRenderTargetIdentifierCompat
        {
            public RTHandle handle;
            public RenderTargetIdentifier fallback;
            public bool useRTHandle => handle != null;
            public RenderTargetIdentifier nameID => useRTHandle ? new RenderTargetIdentifier(handle.nameID, 0, CubemapFace.Unknown, -1) : fallback;
        }

        RTHandleRenderTargetIdentifierCompat m_CameraColorTarget;
        RTHandleRenderTargetIdentifierCompat m_CameraDepthTarget;
        RTHandleRenderTargetIdentifierCompat m_CameraResolveTarget;

        bool m_FirstTimeCameraColorTargetIsBound = true; // flag used to track when m_CameraColorTarget should be cleared (if necessary), as well as other special actions only performed the first time m_CameraColorTarget is bound as a render target
        bool m_FirstTimeCameraDepthTargetIsBound = true; // flag used to track when m_CameraDepthTarget should be cleared (if necessary), the first time m_CameraDepthTarget is bound as a render target

        // The pipeline can only guarantee the camera target texture are valid when the pipeline is executing.
        // Trying to access the camera target before or after might be that the pipeline texture have already been disposed.
        bool m_IsPipelineExecuting = false;

        // Temporary variable to disable custom passes using render pass ( due to it potentially breaking projects with custom render features )
        // To enable it - override SupportsNativeRenderPass method in the feature and return true
        internal bool disableNativeRenderPassInFeatures = false;

        internal bool useRenderPassEnabled = false;
        static RenderTargetIdentifier[] m_ActiveColorAttachments = new RenderTargetIdentifier[] { 0, 0, 0, 0, 0, 0, 0, 0 };
        static RenderTargetIdentifier m_ActiveDepthAttachment;

        private static RenderBufferStoreAction[] m_ActiveColorStoreActions = new RenderBufferStoreAction[]
        {
            RenderBufferStoreAction.Store, RenderBufferStoreAction.Store, RenderBufferStoreAction.Store, RenderBufferStoreAction.Store,
            RenderBufferStoreAction.Store, RenderBufferStoreAction.Store, RenderBufferStoreAction.Store, RenderBufferStoreAction.Store
        };

        private static RenderBufferStoreAction m_ActiveDepthStoreAction = RenderBufferStoreAction.Store;

        // CommandBuffer.SetRenderTarget(RenderTargetIdentifier[] colors, RenderTargetIdentifier depth, int mipLevel, CubemapFace cubemapFace, int depthSlice);
        // called from CoreUtils.SetRenderTarget will issue a warning assert from native c++ side if "colors" array contains some invalid RTIDs.
        // To avoid that warning assert we trim the RenderTargetIdentifier[] arrays we pass to CoreUtils.SetRenderTarget.
        // To avoid re-allocating a new array every time we do that, we re-use one of these arrays:
        static RenderTargetIdentifier[][] m_TrimmedColorAttachmentCopies = new RenderTargetIdentifier[][]
        {
            new RenderTargetIdentifier[0],                          // m_TrimmedColorAttachmentCopies[0] is an array of 0 RenderTargetIdentifier - only used to make indexing code easier to read
            new RenderTargetIdentifier[] {0},                        // m_TrimmedColorAttachmentCopies[1] is an array of 1 RenderTargetIdentifier
            new RenderTargetIdentifier[] {0, 0},                     // m_TrimmedColorAttachmentCopies[2] is an array of 2 RenderTargetIdentifiers
            new RenderTargetIdentifier[] {0, 0, 0},                  // m_TrimmedColorAttachmentCopies[3] is an array of 3 RenderTargetIdentifiers
            new RenderTargetIdentifier[] {0, 0, 0, 0},               // m_TrimmedColorAttachmentCopies[4] is an array of 4 RenderTargetIdentifiers
            new RenderTargetIdentifier[] {0, 0, 0, 0, 0},            // m_TrimmedColorAttachmentCopies[5] is an array of 5 RenderTargetIdentifiers
            new RenderTargetIdentifier[] {0, 0, 0, 0, 0, 0},         // m_TrimmedColorAttachmentCopies[6] is an array of 6 RenderTargetIdentifiers
            new RenderTargetIdentifier[] {0, 0, 0, 0, 0, 0, 0},      // m_TrimmedColorAttachmentCopies[7] is an array of 7 RenderTargetIdentifiers
            new RenderTargetIdentifier[] {0, 0, 0, 0, 0, 0, 0, 0 },  // m_TrimmedColorAttachmentCopies[8] is an array of 8 RenderTargetIdentifiers
        };

        private static Plane[] s_Planes = new Plane[6];
        private static Vector4[] s_VectorPlanes = new Vector4[6];

        internal static void ConfigureActiveTarget(RenderTargetIdentifier colorAttachment,
            RenderTargetIdentifier depthAttachment)
        {
            m_ActiveColorAttachments[0] = colorAttachment;
            for (int i = 1; i < m_ActiveColorAttachments.Length; ++i)
                m_ActiveColorAttachments[i] = 0;

            m_ActiveDepthAttachment = depthAttachment;
        }

        internal bool useDepthPriming { get; set; } = false;

        internal bool stripShadowsOffVariants { get; set; } = false;

        internal bool stripAdditionalLightOffVariants { get; set; } = false;

        public ScriptableRenderer(ScriptableRendererData data)
        {
#if DEVELOPMENT_BUILD || UNITY_EDITOR
            DebugHandler = new DebugHandler(data);
#endif
            profilingExecute = new ProfilingSampler($"{nameof(ScriptableRenderer)}.{nameof(ScriptableRenderer.Execute)}: {data.name}");

            foreach (var feature in data.rendererFeatures)
            {
                if (feature == null)
                    continue;

                feature.Create();
                m_RendererFeatures.Add(feature);
            }

            ResetNativeRenderPassFrameData();
            useRenderPassEnabled = data.useNativeRenderPass && SystemInfo.graphicsDeviceType != GraphicsDeviceType.OpenGLES2;
            Clear(CameraRenderType.Base);
            m_ActiveRenderPassQueue.Clear();

            if (UniversalRenderPipeline.asset)
                m_StoreActionsOptimizationSetting = UniversalRenderPipeline.asset.storeActionsOptimization;

            m_UseOptimizedStoreActions = m_StoreActionsOptimizationSetting != StoreActionsOptimization.Store;
        }

        public void Dispose()
        {
            // Dispose all renderer features...
            for (int i = 0; i < m_RendererFeatures.Count; ++i)
            {
                if (rendererFeatures[i] == null)
                    continue;

                rendererFeatures[i].Dispose();
            }

            Dispose(true);
            GC.SuppressFinalize(this);
        }

        protected virtual void Dispose(bool disposing)
        {
        }

        /// <summary>
        /// Configures the camera target.
        /// </summary>
        /// <param name="colorTarget">Camera color target. Pass BuiltinRenderTextureType.CameraTarget if rendering to backbuffer.</param>
        /// <param name="depthTarget">Camera depth target. Pass BuiltinRenderTextureType.CameraTarget if color has depth or rendering to backbuffer.</param>
        [Obsolete("Use RTHandles for colorTarget and depthTarget")]
        public void ConfigureCameraTarget(RenderTargetIdentifier colorTarget, RenderTargetIdentifier depthTarget)
        {
            m_CameraColorTarget = new RTHandleRenderTargetIdentifierCompat { fallback = colorTarget };
            m_CameraDepthTarget = new RTHandleRenderTargetIdentifierCompat { fallback = depthTarget };
        }

        /// <summary>
        /// Configures the camera target.
        /// </summary>
        /// <param name="colorTarget">Camera color target. Pass k_CameraTarget if rendering to backbuffer.</param>
        /// <param name="depthTarget">Camera depth target. Pass k_CameraTarget if color has depth or rendering to backbuffer.</param>
        public void ConfigureCameraTarget(RTHandle colorTarget, RTHandle depthTarget)
        {
            m_CameraColorTarget = new RTHandleRenderTargetIdentifierCompat { handle = colorTarget };
            m_CameraDepthTarget = new RTHandleRenderTargetIdentifierCompat { handle = depthTarget };
        }

        [Obsolete("Use RTHandles for colorTarget, depthTarget and resolveTarget")]
        internal void ConfigureCameraTarget(RenderTargetIdentifier colorTarget, RenderTargetIdentifier depthTarget, RenderTargetIdentifier resolveTarget)
        {
            m_CameraColorTarget = new RTHandleRenderTargetIdentifierCompat { fallback = colorTarget };
            m_CameraDepthTarget = new RTHandleRenderTargetIdentifierCompat { fallback = depthTarget };
            m_CameraResolveTarget = new RTHandleRenderTargetIdentifierCompat { fallback = resolveTarget };
        }

        internal void ConfigureCameraTarget(RTHandle colorTarget, RTHandle depthTarget, RTHandle resolveTarget)
        {
            m_CameraColorTarget = new RTHandleRenderTargetIdentifierCompat { handle = colorTarget };
            m_CameraDepthTarget = new RTHandleRenderTargetIdentifierCompat { handle = depthTarget };
            m_CameraResolveTarget = new RTHandleRenderTargetIdentifierCompat { handle = resolveTarget };
        }

        // This should be removed when early camera color target assignment is removed.
        [Obsolete("Use RTHandle for colorTarget")]
        internal void ConfigureCameraColorTarget(RenderTargetIdentifier colorTarget)
        {
            m_CameraColorTarget = new RTHandleRenderTargetIdentifierCompat { fallback = colorTarget };
        }

        // This should be removed when early camera color target assignment is removed.
        internal void ConfigureCameraColorTarget(RTHandle colorTarget)
        {
            m_CameraColorTarget = new RTHandleRenderTargetIdentifierCompat { handle = colorTarget };
        }

        /// <summary>
        /// Configures the render passes that will execute for this renderer.
        /// This method is called per-camera every frame.
        /// </summary>
        /// <param name="context">Use this render context to issue any draw commands during execution.</param>
        /// <param name="renderingData">Current render state information.</param>
        /// <seealso cref="ScriptableRenderPass"/>
        /// <seealso cref="ScriptableRendererFeature"/>
        public abstract void Setup(ScriptableRenderContext context, ref RenderingData renderingData);

        /// <summary>
        /// Override this method to implement the lighting setup for the renderer. You can use this to
        /// compute and upload light CBUFFER for example.
        /// </summary>
        /// <param name="context">Use this render context to issue any draw commands during execution.</param>
        /// <param name="renderingData">Current render state information.</param>
        public virtual void SetupLights(ScriptableRenderContext context, ref RenderingData renderingData)
        {
        }

        /// <summary>
        /// Override this method to configure the culling parameters for the renderer. You can use this to configure if
        /// lights should be culled per-object or the maximum shadow distance for example.
        /// </summary>
        /// <param name="cullingParameters">Use this to change culling parameters used by the render pipeline.</param>
        /// <param name="cameraData">Current render state information.</param>
        public virtual void SetupCullingParameters(ref ScriptableCullingParameters cullingParameters,
            ref CameraData cameraData)
        {
        }

        /// <summary>
        /// Called upon finishing rendering the camera stack. You can release any resources created by the renderer here.
        /// </summary>
        /// <param name="cmd"></param>
        public virtual void FinishRendering(CommandBuffer cmd)
        {
        }

        /// <summary>
        /// Execute the enqueued render passes. This automatically handles editor and stereo rendering.
        /// </summary>
        /// <param name="context">Use this render context to issue any draw commands during execution.</param>
        /// <param name="renderingData">Current render state information.</param>
        public void Execute(ScriptableRenderContext context, ref RenderingData renderingData)
        {
            // Disable Gizmos when using scene overrides. Gizmos break some effects like Overdraw debug.
            bool drawGizmos = UniversalRenderPipelineDebugDisplaySettings.Instance.renderingSettings.sceneOverrideMode == DebugSceneOverrideMode.None;

            m_IsPipelineExecuting = true;
            ref CameraData cameraData = ref renderingData.cameraData;
            Camera camera = cameraData.camera;

            // Let renderer features call their own setup functions when targets are valid
            if (rendererFeatures.Count != 0 && !renderingData.cameraData.isPreviewCamera)
                SetupRenderPasses(in renderingData);

            CommandBuffer cmd = CommandBufferPool.Get();

            // TODO: move skybox code from C++ to URP in order to remove the call to context.Submit() inside DrawSkyboxPass
            // Until then, we can't use nested profiling scopes with XR multipass
            CommandBuffer cmdScope = renderingData.cameraData.xr.enabled ? null : cmd;

            using (new ProfilingScope(cmdScope, profilingExecute))
            {
                InternalStartRendering(context, ref renderingData);

                // Cache the time for after the call to `SetupCameraProperties` and set the time variables in shader
                // For now we set the time variables per camera, as we plan to remove `SetupCameraProperties`.
                // Setting the time per frame would take API changes to pass the variable to each camera render.
                // Once `SetupCameraProperties` is gone, the variable should be set higher in the call-stack.
#if UNITY_EDITOR
                float time = Application.isPlaying ? Time.time : Time.realtimeSinceStartup;
#else
                float time = Time.time;
#endif
                float deltaTime = Time.deltaTime;
                float smoothDeltaTime = Time.smoothDeltaTime;

                // Initialize Camera Render State
                ClearRenderingState(cmd);
                SetShaderTimeValues(cmd, time, deltaTime, smoothDeltaTime);
                context.ExecuteCommandBuffer(cmd);
                cmd.Clear();
                using (new ProfilingScope(null, Profiling.sortRenderPasses))
                {
                    // Sort the render pass queue
                    SortStable(m_ActiveRenderPassQueue);
                }

                SetupNativeRenderPassFrameData(cameraData, useRenderPassEnabled);

                using var renderBlocks = new RenderBlocks(m_ActiveRenderPassQueue);

                using (new ProfilingScope(null, Profiling.setupLights))
                {
                    SetupLights(context, ref renderingData);
                }

                // Before Render Block. This render blocks always execute in mono rendering.
                // Camera is not setup.
                // Used to render input textures like shadowmaps.
                if (renderBlocks.GetLength(RenderPassBlock.BeforeRendering) > 0)
                {
                    // TODO: Separate command buffers per pass break the profiling scope order/hierarchy.
                    // If a single buffer is used and passed as a param to passes,
                    // put all of the "block" scopes back into the command buffer. (null -> cmd)
                    using var profScope = new ProfilingScope(null, Profiling.RenderBlock.beforeRendering);
                    ExecuteBlock(RenderPassBlock.BeforeRendering, in renderBlocks, context, ref renderingData);
                }

                using (new ProfilingScope(null, Profiling.setupCamera))
                {
                    // This is still required because of the following reasons:
                    // - Camera billboard properties.
                    // - Camera frustum planes: unity_CameraWorldClipPlanes[6]
                    // - _ProjectionParams.x logic is deep inside GfxDevice
                    // NOTE: The only reason we have to call this here and not at the beginning (before shadows)
                    // is because this need to be called for each eye in multi pass VR.
                    // The side effect is that this will override some shader properties we already setup and we will have to
                    // reset them.
                    if (cameraData.renderType == CameraRenderType.Base)
                    {
                        context.SetupCameraProperties(camera);
                        SetPerCameraShaderVariables(cmd, ref cameraData);
                    }
                    else
                    {
                        // Set new properties
                        SetPerCameraShaderVariables(cmd, ref cameraData);
                        SetPerCameraClippingPlaneProperties(cmd, in cameraData);
                        SetPerCameraBillboardProperties(cmd, ref cameraData);
                    }

                    // Reset shader time variables as they were overridden in SetupCameraProperties. If we don't do it we might have a mismatch between shadows and main rendering
                    SetShaderTimeValues(cmd, time, deltaTime, smoothDeltaTime);

#if VISUAL_EFFECT_GRAPH_0_0_1_OR_NEWER
                    //Triggers dispatch per camera, all global parameters should have been setup at this stage.
                    VFX.VFXManager.ProcessCameraCommand(camera, cmd);
#endif
                }

                context.ExecuteCommandBuffer(cmd);
                cmd.Clear();

                BeginXRRendering(cmd, context, ref renderingData.cameraData);

                // In the opaque and transparent blocks the main rendering executes.

                // Opaque blocks...
                if (renderBlocks.GetLength(RenderPassBlock.MainRenderingOpaque) > 0)
                {
                    // TODO: Separate command buffers per pass break the profiling scope order/hierarchy.
                    // If a single buffer is used (passed as a param) for passes,
                    // put all of the "block" scopes back into the command buffer. (i.e. null -> cmd)
                    using var profScope = new ProfilingScope(null, Profiling.RenderBlock.mainRenderingOpaque);
                    ExecuteBlock(RenderPassBlock.MainRenderingOpaque, in renderBlocks, context, ref renderingData);
                }

                // Transparent blocks...
                if (renderBlocks.GetLength(RenderPassBlock.MainRenderingTransparent) > 0)
                {
                    using var profScope = new ProfilingScope(null, Profiling.RenderBlock.mainRenderingTransparent);
                    ExecuteBlock(RenderPassBlock.MainRenderingTransparent, in renderBlocks, context, ref renderingData);
                }

#if ENABLE_VR && ENABLE_XR_MODULE
                if (cameraData.xr.enabled)
                    cameraData.xr.canMarkLateLatch = false;
#endif

                // Draw Gizmos...
                if (drawGizmos)
                {
                    DrawGizmos(context, camera, GizmoSubset.PreImageEffects);
                }

                // In this block after rendering drawing happens, e.g, post processing, video player capture.
                if (renderBlocks.GetLength(RenderPassBlock.AfterRendering) > 0)
                {
                    using var profScope = new ProfilingScope(null, Profiling.RenderBlock.afterRendering);
                    ExecuteBlock(RenderPassBlock.AfterRendering, in renderBlocks, context, ref renderingData);
                }

                EndXRRendering(cmd, context, ref renderingData.cameraData);

                DrawWireOverlay(context, camera);

                if (drawGizmos)
                {
                    DrawGizmos(context, camera, GizmoSubset.PostImageEffects);
                }

                InternalFinishRendering(context, cameraData.resolveFinalTarget);

                for (int i = 0; i < m_ActiveRenderPassQueue.Count; ++i)
                {
                    m_ActiveRenderPassQueue[i].m_ColorAttachmentIndices.Dispose();
                    m_ActiveRenderPassQueue[i].m_InputAttachmentIndices.Dispose();
                }
            }

            context.ExecuteCommandBuffer(cmd);
            CommandBufferPool.Release(cmd);
        }

        /// <summary>
        /// Enqueues a render pass for execution.
        /// </summary>
        /// <param name="pass">Render pass to be enqueued.</param>
        public void EnqueuePass(ScriptableRenderPass pass)
        {
            m_ActiveRenderPassQueue.Add(pass);
            if (disableNativeRenderPassInFeatures)
                pass.useNativeRenderPass = false;
        }

        /// <summary>
        /// Returns a clear flag based on CameraClearFlags.
        /// </summary>
        /// <param name="cameraClearFlags">Camera clear flags.</param>
        /// <returns>A clear flag that tells if color and/or depth should be cleared.</returns>
        protected static ClearFlag GetCameraClearFlag(ref CameraData cameraData)
        {
            var cameraClearFlags = cameraData.camera.clearFlags;

            // Universal RP doesn't support CameraClearFlags.DepthOnly and CameraClearFlags.Nothing.
            // CameraClearFlags.DepthOnly has the same effect of CameraClearFlags.SolidColor
            // CameraClearFlags.Nothing clears Depth on PC/Desktop and in mobile it clears both
            // depth and color.
            // CameraClearFlags.Skybox clears depth only.

            // Implementation details:
            // Camera clear flags are used to initialize the attachments on the first render pass.
            // ClearFlag is used together with Tile Load action to figure out how to clear the camera render target.
            // In Tile Based GPUs ClearFlag.Depth + RenderBufferLoadAction.DontCare becomes DontCare load action.

            // RenderBufferLoadAction.DontCare in PC/Desktop behaves as not clearing screen
            // RenderBufferLoadAction.DontCare in Vulkan/Metal behaves as DontCare load action
            // RenderBufferLoadAction.DontCare in GLES behaves as glInvalidateBuffer

            // Overlay cameras composite on top of previous ones. They don't clear color.
            // For overlay cameras we check if depth should be cleared on not.
            if (cameraData.renderType == CameraRenderType.Overlay)
                return (cameraData.clearDepth) ? ClearFlag.DepthStencil : ClearFlag.None;

            // Certain debug modes (e.g. wireframe/overdraw modes) require that we override clear flags and clear everything.
            var debugHandler = cameraData.renderer.DebugHandler;
            if (debugHandler != null && debugHandler.IsActiveForCamera(ref cameraData) && debugHandler.IsScreenClearNeeded)
                return ClearFlag.All;

            // XRTODO: remove once we have visible area of occlusion mesh available
            if (cameraClearFlags == CameraClearFlags.Skybox && RenderSettings.skybox != null && cameraData.postProcessEnabled && cameraData.xr.enabled)
                return ClearFlag.All;

            if ((cameraClearFlags == CameraClearFlags.Skybox && RenderSettings.skybox != null) ||
                cameraClearFlags == CameraClearFlags.Nothing)
                return ClearFlag.DepthStencil;

            return ClearFlag.All;
        }

        /// <summary>
        /// Calls <c>OnCull</c> for each feature added to this renderer.
        /// <seealso cref="ScriptableRendererFeature.OnCameraPreCull(ScriptableRenderer, in CameraData)"/>
        /// </summary>
        /// <param name="cameraData">Current render state information.</param>
        internal void OnPreCullRenderPasses(in CameraData cameraData)
        {
            // Add render passes from custom renderer features
            for (int i = 0; i < rendererFeatures.Count; ++i)
            {
                if (!rendererFeatures[i].isActive)
                {
                    continue;
                }
                rendererFeatures[i].OnCameraPreCull(this, in cameraData);
            }
        }

        /// <summary>
        /// Calls <c>AddRenderPasses</c> for each feature added to this renderer.
        /// <seealso cref="ScriptableRendererFeature.AddRenderPasses(ScriptableRenderer, ref RenderingData)"/>
        /// </summary>
        /// <param name="renderingData"></param>
        internal void AddRenderPasses(ref RenderingData renderingData)
        {
            using var profScope = new ProfilingScope(null, Profiling.addRenderPasses);

            // Add render passes from custom renderer features
            for (int i = 0; i < rendererFeatures.Count; ++i)
            {
                if (!rendererFeatures[i].isActive)
                {
                    continue;
                }

                if (!rendererFeatures[i].SupportsNativeRenderPass())
                    disableNativeRenderPassInFeatures = true;

                rendererFeatures[i].AddRenderPasses(this, ref renderingData);
                disableNativeRenderPassInFeatures = false;
            }

            // Remove any null render pass that might have been added by user by mistake
            int count = activeRenderPassQueue.Count;
            for (int i = count - 1; i >= 0; i--)
            {
                if (activeRenderPassQueue[i] == null)
                    activeRenderPassQueue.RemoveAt(i);
            }

            // if any pass was injected, the "automatic" store optimization policy will disable the optimized load actions
            if (count > 0 && m_StoreActionsOptimizationSetting == StoreActionsOptimization.Auto)
                m_UseOptimizedStoreActions = false;
        }

        /// <summary>
        /// Calls <c>Setup</c> for each feature added to this renderer.
        /// <seealso cref="ScriptableRendererFeature.SetupRenderPasses(ScriptableRenderer, in RenderingData)"/>
        /// </summary>
        /// <param name="renderingData"></param>
        protected void SetupRenderPasses(in RenderingData renderingData)
        {
            using var profScope = new ProfilingScope(null, Profiling.setupRenderPasses);

            // Add render passes from custom renderer features
            for (int i = 0; i < rendererFeatures.Count; ++i)
            {
                if (!rendererFeatures[i].isActive)
                    continue;

                rendererFeatures[i].SetupRenderPasses(this, in renderingData);
            }

            // Remove any null render pass that might have been added by user by mistake
            int count = activeRenderPassQueue.Count;
            for (int i = count - 1; i >= 0; i--)
            {
                if (activeRenderPassQueue[i] == null)
                    activeRenderPassQueue.RemoveAt(i);
            }

            // if any pass was injected, the "automatic" store optimization policy will disable the optimized load actions
            if (count > 0 && m_StoreActionsOptimizationSetting == StoreActionsOptimization.Auto)
                m_UseOptimizedStoreActions = false;
        }

        void ClearRenderingState(CommandBuffer cmd)
        {
            using var profScope = new ProfilingScope(null, Profiling.clearRenderingState);

            // Reset per-camera shader keywords. They are enabled depending on which render passes are executed.
            cmd.DisableShaderKeyword(ShaderKeywordStrings.MainLightShadows);
            cmd.DisableShaderKeyword(ShaderKeywordStrings.MainLightShadowCascades);
            cmd.DisableShaderKeyword(ShaderKeywordStrings.AdditionalLightsVertex);
            cmd.DisableShaderKeyword(ShaderKeywordStrings.AdditionalLightsPixel);
            cmd.DisableShaderKeyword(ShaderKeywordStrings.ClusteredRendering);
            cmd.DisableShaderKeyword(ShaderKeywordStrings.AdditionalLightShadows);
            cmd.DisableShaderKeyword(ShaderKeywordStrings.ReflectionProbeBlending);
            cmd.DisableShaderKeyword(ShaderKeywordStrings.ReflectionProbeBoxProjection);
            cmd.DisableShaderKeyword(ShaderKeywordStrings.SoftShadows);
            cmd.DisableShaderKeyword(ShaderKeywordStrings.MixedLightingSubtractive); // Backward compatibility
            cmd.DisableShaderKeyword(ShaderKeywordStrings.LightmapShadowMixing);
            cmd.DisableShaderKeyword(ShaderKeywordStrings.ShadowsShadowMask);
            cmd.DisableShaderKeyword(ShaderKeywordStrings.LinearToSRGBConversion);
            cmd.DisableShaderKeyword(ShaderKeywordStrings.LightLayers);
        }

        internal void Clear(CameraRenderType cameraType)
        {
            m_ActiveColorAttachments[0] = BuiltinRenderTextureType.CameraTarget;
            for (int i = 1; i < m_ActiveColorAttachments.Length; ++i)
                m_ActiveColorAttachments[i] = 0;

            m_ActiveDepthAttachment = BuiltinRenderTextureType.CameraTarget;

            m_FirstTimeCameraColorTargetIsBound = cameraType == CameraRenderType.Base;
            m_FirstTimeCameraDepthTargetIsBound = true;

            m_CameraColorTarget = new RTHandleRenderTargetIdentifierCompat { fallback = BuiltinRenderTextureType.CameraTarget };
            m_CameraDepthTarget = new RTHandleRenderTargetIdentifierCompat { fallback = BuiltinRenderTextureType.CameraTarget };
        }

        void ExecuteBlock(int blockIndex, in RenderBlocks renderBlocks,
            ScriptableRenderContext context, ref RenderingData renderingData, bool submit = false)
        {
            foreach (int currIndex in renderBlocks.GetRange(blockIndex))
            {
                var renderPass = m_ActiveRenderPassQueue[currIndex];
                ExecuteRenderPass(context, renderPass, ref renderingData);
            }

            if (submit)
                context.Submit();
        }

        private bool IsRenderPassEnabled(ScriptableRenderPass renderPass)
        {
            return renderPass.useNativeRenderPass && useRenderPassEnabled;
        }

        void ExecuteRenderPass(ScriptableRenderContext context, ScriptableRenderPass renderPass,
            ref RenderingData renderingData)
        {
            // TODO: Separate command buffers per pass break the profiling scope order/hierarchy.
            // If a single buffer is used (passed as a param) and passed to renderPass.Execute, put the scope into command buffer (i.e. null -> cmd)
            using var profScope = new ProfilingScope(null, renderPass.profilingSampler);

            ref CameraData cameraData = ref renderingData.cameraData;

            CommandBuffer cmd = CommandBufferPool.Get();

            // Track CPU only as GPU markers for this scope were "too noisy".
            using (new ProfilingScope(null, Profiling.RenderPass.configure))
            {
                if (IsRenderPassEnabled(renderPass) && cameraData.isRenderPassSupportedCamera)
                    ConfigureNativeRenderPass(cmd, renderPass, cameraData);
                else
                    renderPass.Configure(cmd, cameraData.cameraTargetDescriptor);

                SetRenderPassAttachments(cmd, renderPass, ref cameraData);
            }

            // Also, we execute the commands recorded at this point to ensure SetRenderTarget is called before RenderPass.Execute
            context.ExecuteCommandBuffer(cmd);
            CommandBufferPool.Release(cmd);

            if (IsRenderPassEnabled(renderPass) && cameraData.isRenderPassSupportedCamera)
                ExecuteNativeRenderPass(context, renderPass, cameraData, ref renderingData);
            else
                renderPass.Execute(context, ref renderingData);

#if ENABLE_VR && ENABLE_XR_MODULE
            if (cameraData.xr.enabled && cameraData.xr.hasMarkedLateLatch)
                cameraData.xr.UnmarkLateLatchShaderProperties(cmd, ref cameraData);
#endif
        }

        void SetRenderPassAttachments(CommandBuffer cmd, ScriptableRenderPass renderPass, ref CameraData cameraData)
        {
#pragma warning disable 0618 // Obsolete usage: Using deprecated RenderTargetIdentifiers to ensure backwards compatibility with passes set with RenderTargetIdentifier
            Camera camera = cameraData.camera;
            ClearFlag cameraClearFlag = GetCameraClearFlag(ref cameraData);

            // Invalid configuration - use current attachment setup
            // Note: we only check color buffers. This is only technically correct because for shadowmaps and depth only passes
            // we bind depth as color and Unity handles it underneath. so we never have a situation that all color buffers are null and depth is bound.
            uint validColorBuffersCount = RenderingUtils.GetValidColorBufferCount(renderPass.colorAttachments);
            if (validColorBuffersCount == 0)
                return;

            // We use a different code path for MRT since it calls a different version of API SetRenderTarget
            if (RenderingUtils.IsMRT(renderPass.colorAttachments))
            {
                // In the MRT path we assume that all color attachments are REAL color attachments,
                // and that the depth attachment is a REAL depth attachment too.

                // Determine what attachments need to be cleared. ----------------

                bool needCustomCameraColorClear = false;
                bool needCustomCameraDepthClear = false;

                int cameraColorTargetIndex = RenderingUtils.IndexOf(renderPass.colorAttachments, m_CameraColorTarget.nameID);
                if (cameraColorTargetIndex != -1 && (m_FirstTimeCameraColorTargetIsBound))
                {
                    m_FirstTimeCameraColorTargetIsBound = false; // register that we did clear the camera target the first time it was bound

                    // Overlay cameras composite on top of previous ones. They don't clear.
                    // MTT: Commented due to not implemented yet
                    //                    if (renderingData.cameraData.renderType == CameraRenderType.Overlay)
                    //                        clearFlag = ClearFlag.None;

                    // We need to specifically clear the camera color target.
                    // But there is still a chance we don't need to issue individual clear() on each render-targets if they all have the same clear parameters.
                    needCustomCameraColorClear = (cameraClearFlag & ClearFlag.Color) != (renderPass.clearFlag & ClearFlag.Color)
                        || cameraData.backgroundColor != renderPass.clearColor;
                }

                // Note: if we have to give up the assumption that no depthTarget can be included in the MRT colorAttachments, we might need something like this:
                // int cameraTargetDepthIndex = IndexOf(renderPass.colorAttachments, m_CameraDepthTarget);
                // if( !renderTargetAlreadySet && cameraTargetDepthIndex != -1 && m_FirstTimeCameraDepthTargetIsBound)
                // { ...
                // }
                var depthTargetID = m_CameraDepthTarget.nameID;
#if ENABLE_VR && ENABLE_XR_MODULE
                if (cameraData.xr.enabled)
                    depthTargetID = new RenderTargetIdentifier(depthTargetID, 0, CubemapFace.Unknown, -1);
#endif
                if (renderPass.depthAttachment == depthTargetID && m_FirstTimeCameraDepthTargetIsBound)
                {
                    m_FirstTimeCameraDepthTargetIsBound = false;
                    needCustomCameraDepthClear = (cameraClearFlag & ClearFlag.DepthStencil) != (renderPass.clearFlag & ClearFlag.DepthStencil);
                }

                // Perform all clear operations needed. ----------------
                // We try to minimize calls to SetRenderTarget().

                // We get here only if cameraColorTarget needs to be handled separately from the rest of the color attachments.
                if (needCustomCameraColorClear)
                {
                    // Clear camera color render-target separately from the rest of the render-targets.

                    if ((cameraClearFlag & ClearFlag.Color) != 0 && (!IsRenderPassEnabled(renderPass) || !cameraData.isRenderPassSupportedCamera))
                        SetRenderTarget(cmd, renderPass.colorAttachments[cameraColorTargetIndex], renderPass.depthAttachment, ClearFlag.Color, cameraData.backgroundColor);

                    if ((renderPass.clearFlag & ClearFlag.Color) != 0)
                    {
                        uint otherTargetsCount = RenderingUtils.CountDistinct(renderPass.colorAttachments, m_CameraColorTarget.nameID);
                        var nonCameraAttachments = m_TrimmedColorAttachmentCopies[otherTargetsCount];
                        int writeIndex = 0;
                        for (int readIndex = 0; readIndex < renderPass.colorAttachments.Length; ++readIndex)
                        {
                            if (renderPass.colorAttachments[readIndex] != m_CameraColorTarget.nameID && renderPass.colorAttachments[readIndex] != 0)
                            {
                                nonCameraAttachments[writeIndex] = renderPass.colorAttachments[readIndex];
                                ++writeIndex;
                            }
                        }

                        if (writeIndex != otherTargetsCount)
                            Debug.LogError("writeIndex and otherTargetsCount values differed. writeIndex:" + writeIndex + " otherTargetsCount:" + otherTargetsCount);
                        if (!IsRenderPassEnabled(renderPass) || !cameraData.isRenderPassSupportedCamera)
                            SetRenderTarget(cmd, nonCameraAttachments, m_CameraDepthTarget.nameID, ClearFlag.Color, renderPass.clearColor);
                    }
                }

                // Bind all attachments, clear color only if there was no custom behaviour for cameraColorTarget, clear depth as needed.
                ClearFlag finalClearFlag = ClearFlag.None;
                finalClearFlag |= needCustomCameraDepthClear ? (cameraClearFlag & ClearFlag.DepthStencil) : (renderPass.clearFlag & ClearFlag.DepthStencil);
                finalClearFlag |= needCustomCameraColorClear ? (IsRenderPassEnabled(renderPass) ? (cameraClearFlag & ClearFlag.Color) : 0) : (renderPass.clearFlag & ClearFlag.Color);

                if (IsRenderPassEnabled(renderPass) && cameraData.isRenderPassSupportedCamera)
                    SetNativeRenderPassMRTAttachmentList(renderPass, ref cameraData, needCustomCameraColorClear, finalClearFlag);

                // Only setup render target if current render pass attachments are different from the active ones.
                if (!RenderingUtils.SequenceEqual(renderPass.colorAttachments, m_ActiveColorAttachments) || renderPass.depthAttachment != m_ActiveDepthAttachment || finalClearFlag != ClearFlag.None)
                {
                    int lastValidRTindex = RenderingUtils.LastValid(renderPass.colorAttachments);
                    if (lastValidRTindex >= 0)
                    {
                        int rtCount = lastValidRTindex + 1;
                        var trimmedAttachments = m_TrimmedColorAttachmentCopies[rtCount];
                        for (int i = 0; i < rtCount; ++i)
                            trimmedAttachments[i] = renderPass.colorAttachments[i];

                        if (!IsRenderPassEnabled(renderPass) || !cameraData.isRenderPassSupportedCamera)
                        {
                            if (renderPass.m_UsesRTHandles)
                            {
                                var depthAttachment = m_CameraDepthTarget.handle;

                                if (renderPass.overrideCameraTarget)
                                    depthAttachment = renderPass.depthAttachmentHandle;
                                else
                                    m_FirstTimeCameraDepthTargetIsBound = false;

                                // Only one RTHandle is necessary to set the viewport in dynamic scaling, use depth
                                SetRenderTarget(cmd, trimmedAttachments, depthAttachment, finalClearFlag, renderPass.clearColor);
                            }
                            else
                            {
                                var depthAttachment = m_CameraDepthTarget.nameID;

                                if (renderPass.overrideCameraTarget)
                                    depthAttachment = renderPass.depthAttachment;
                                else
                                    m_FirstTimeCameraDepthTargetIsBound = false;

                                SetRenderTarget(cmd, trimmedAttachments, depthAttachment, finalClearFlag, renderPass.clearColor);
                            }
                        }

#if ENABLE_VR && ENABLE_XR_MODULE
                        if (cameraData.xr.enabled)
                        {
                            // SetRenderTarget might alter the internal device state(winding order).
                            // Non-stereo buffer is already updated internally when switching render target. We update stereo buffers here to keep the consistency.
                            int xrTargetIndex = RenderingUtils.IndexOf(renderPass.colorAttachments, cameraData.xr.renderTarget);
                            bool isRenderToBackBufferTarget = (xrTargetIndex != -1) && !cameraData.xr.renderTargetIsRenderTexture;
                            cameraData.xr.UpdateGPUViewAndProjectionMatrices(cmd, ref cameraData, !isRenderToBackBufferTarget);
                        }
#endif
                    }
                }
            }
            else
            {
                // Currently in non-MRT case, color attachment can actually be a depth attachment.

                var passColorAttachment = renderPass.m_UsesRTHandles ?
                    new RTHandleRenderTargetIdentifierCompat { handle = renderPass.colorAttachmentHandle } :
                new RTHandleRenderTargetIdentifierCompat { fallback = renderPass.colorAttachment };
                var passDepthAttachment = renderPass.m_UsesRTHandles ?
                    new RTHandleRenderTargetIdentifierCompat { handle = renderPass.depthAttachmentHandle } :
                new RTHandleRenderTargetIdentifierCompat { fallback = renderPass.depthAttachment };

                // When render pass doesn't call ConfigureTarget we assume it's expected to render to camera target
                // which might be backbuffer or the framebuffer render textures.

                if (!renderPass.overrideCameraTarget)
                {
                    // Default render pass attachment for passes before main rendering is current active
                    // early return so we don't change current render target setup.
                    if (renderPass.renderPassEvent < RenderPassEvent.BeforeRenderingPrePasses)
                        return;

                    // Otherwise default is the pipeline camera target.
                    passColorAttachment = m_CameraColorTarget;
                    passDepthAttachment = m_CameraDepthTarget;
                }

                ClearFlag finalClearFlag = ClearFlag.None;
                Color finalClearColor;

                if (passColorAttachment.nameID == m_CameraColorTarget.nameID && m_FirstTimeCameraColorTargetIsBound)
                {
                    m_FirstTimeCameraColorTargetIsBound = false; // register that we did clear the camera target the first time it was bound

                    finalClearFlag |= (cameraClearFlag & ClearFlag.Color);
                    finalClearColor = cameraData.backgroundColor;

                    if (m_FirstTimeCameraDepthTargetIsBound)
                    {
                        // m_CameraColorTarget can be an opaque pointer to a RenderTexture with depth-surface.
                        // We cannot infer this information here, so we must assume both camera color and depth are first-time bound here (this is the legacy behaviour).
                        m_FirstTimeCameraDepthTargetIsBound = false;
                        finalClearFlag |= (cameraClearFlag & ClearFlag.DepthStencil);
                    }
                }
                else
                {
                    finalClearFlag |= (renderPass.clearFlag & ClearFlag.Color);
                    finalClearColor = renderPass.clearColor;
                }

                // Condition (m_CameraDepthTarget!=BuiltinRenderTextureType.CameraTarget) below prevents m_FirstTimeCameraDepthTargetIsBound flag from being reset during non-camera passes (such as Color Grading LUT). This ensures that in those cases, cameraDepth will actually be cleared during the later camera pass.
                if (m_CameraDepthTarget.nameID != BuiltinRenderTextureType.CameraTarget && (passDepthAttachment.nameID == m_CameraDepthTarget.nameID || passColorAttachment.nameID == m_CameraDepthTarget.nameID) && m_FirstTimeCameraDepthTargetIsBound)
                {
                    m_FirstTimeCameraDepthTargetIsBound = false;

                    finalClearFlag |= (cameraClearFlag & ClearFlag.DepthStencil);

                    // finalClearFlag |= (cameraClearFlag & ClearFlag.Color);  // <- m_CameraDepthTarget is never a color-surface, so no need to add this here.
                }
                else
                    finalClearFlag |= (renderPass.clearFlag & ClearFlag.DepthStencil);

#if UNITY_EDITOR
                if (CoreUtils.IsSceneFilteringEnabled() && camera.sceneViewFilterMode == Camera.SceneViewFilterMode.ShowFiltered)
                {
                    finalClearColor.a = 0;
                    finalClearFlag &= ~ClearFlag.Depth;
                }
#endif

                // If the debug-handler needs to clear the screen, update "finalClearColor" accordingly...
                if ((DebugHandler != null) && DebugHandler.IsActiveForCamera(ref cameraData))
                {
                    DebugHandler.TryGetScreenClearColor(ref finalClearColor);
                }

                if (IsRenderPassEnabled(renderPass) && cameraData.isRenderPassSupportedCamera)
                {
                    SetNativeRenderPassAttachmentList(renderPass, ref cameraData, passColorAttachment.nameID, passDepthAttachment.nameID, finalClearFlag, finalClearColor);
                }
                else
                {
                    // Only setup render target if current render pass attachments are different from the active ones
                    if (passColorAttachment.nameID != m_ActiveColorAttachments[0] || passDepthAttachment.nameID != m_ActiveDepthAttachment || finalClearFlag != ClearFlag.None ||
                        renderPass.colorStoreActions[0] != m_ActiveColorStoreActions[0] || renderPass.depthStoreAction != m_ActiveDepthStoreAction)
                    {
                        if (passColorAttachment.useRTHandle && passDepthAttachment.useRTHandle)
                            SetRenderTarget(cmd, passColorAttachment.handle, passDepthAttachment.handle, finalClearFlag, finalClearColor, renderPass.colorStoreActions[0], renderPass.depthStoreAction);
                        else
                            SetRenderTarget(cmd, passColorAttachment.fallback, passDepthAttachment.fallback, finalClearFlag, finalClearColor, renderPass.colorStoreActions[0], renderPass.depthStoreAction);

#if ENABLE_VR && ENABLE_XR_MODULE
                        if (cameraData.xr.enabled)
                        {
                            // SetRenderTarget might alter the internal device state(winding order).
                            // Non-stereo buffer is already updated internally when switching render target. We update stereo buffers here to keep the consistency.
                            bool isRenderToBackBufferTarget = passColorAttachment.nameID == cameraData.xr.renderTarget && !cameraData.xr.renderTargetIsRenderTexture;
                            cameraData.xr.UpdateGPUViewAndProjectionMatrices(cmd, ref cameraData, !isRenderToBackBufferTarget);
                        }
#endif
                    }
                }
            }
<<<<<<< HEAD

#if ENABLE_SHADER_DEBUG_PRINT
            ShaderDebugPrintManager.instance.SetShaderDebugPrintInputConstants(cmd, ShaderDebugPrintInputProducer.Get());
            ShaderDebugPrintManager.instance.SetShaderDebugPrintBindings(cmd);
#endif
=======
#pragma warning restore 0618
>>>>>>> 10ea7014
        }

        void BeginXRRendering(CommandBuffer cmd, ScriptableRenderContext context, ref CameraData cameraData)
        {
#if ENABLE_VR && ENABLE_XR_MODULE
            if (cameraData.xr.enabled)
            {
                if (cameraData.xr.isLateLatchEnabled)
                    cameraData.xr.canMarkLateLatch = true;
                cameraData.xr.StartSinglePass(cmd);
                cmd.EnableShaderKeyword(ShaderKeywordStrings.UseDrawProcedural);
                context.ExecuteCommandBuffer(cmd);
                cmd.Clear();
            }
#endif
        }

        void EndXRRendering(CommandBuffer cmd, ScriptableRenderContext context, ref CameraData cameraData)
        {
#if ENABLE_VR && ENABLE_XR_MODULE
            if (cameraData.xr.enabled)
            {
                cameraData.xr.StopSinglePass(cmd);
                cmd.DisableShaderKeyword(ShaderKeywordStrings.UseDrawProcedural);
                context.ExecuteCommandBuffer(cmd);
                cmd.Clear();
            }
#endif
        }

        [Obsolete("Use RTHandles for colorAttachment and depthAttachment")]
        internal static void SetRenderTarget(CommandBuffer cmd, RenderTargetIdentifier colorAttachment, RenderTargetIdentifier depthAttachment, ClearFlag clearFlag, Color clearColor)
        {
            m_ActiveColorAttachments[0] = colorAttachment;
            for (int i = 1; i < m_ActiveColorAttachments.Length; ++i)
                m_ActiveColorAttachments[i] = 0;

            m_ActiveColorStoreActions[0] = RenderBufferStoreAction.Store;
            m_ActiveDepthStoreAction = RenderBufferStoreAction.Store;
            for (int i = 1; i < m_ActiveColorStoreActions.Length; ++i)
                m_ActiveColorStoreActions[i] = RenderBufferStoreAction.Store;

            m_ActiveDepthAttachment = depthAttachment;

            RenderBufferLoadAction colorLoadAction = ((uint)clearFlag & (uint)ClearFlag.Color) != 0 ? RenderBufferLoadAction.DontCare : RenderBufferLoadAction.Load;

            RenderBufferLoadAction depthLoadAction = ((uint)clearFlag & (uint)ClearFlag.Depth) != 0 || ((uint)clearFlag & (uint)ClearFlag.Stencil) != 0 ?
                RenderBufferLoadAction.DontCare : RenderBufferLoadAction.Load;

            SetRenderTarget(cmd, colorAttachment, colorLoadAction, RenderBufferStoreAction.Store,
                depthAttachment, depthLoadAction, RenderBufferStoreAction.Store, clearFlag, clearColor);
        }

        internal static void SetRenderTarget(CommandBuffer cmd, RTHandle colorAttachment, RTHandle depthAttachment, ClearFlag clearFlag, Color clearColor)
        {
            m_ActiveColorAttachments[0] = colorAttachment;
            for (int i = 1; i < m_ActiveColorAttachments.Length; ++i)
                m_ActiveColorAttachments[i] = 0;

            m_ActiveColorStoreActions[0] = RenderBufferStoreAction.Store;
            m_ActiveDepthStoreAction = RenderBufferStoreAction.Store;
            for (int i = 1; i < m_ActiveColorStoreActions.Length; ++i)
                m_ActiveColorStoreActions[i] = RenderBufferStoreAction.Store;

            m_ActiveDepthAttachment = depthAttachment;

            RenderBufferLoadAction colorLoadAction = ((uint)clearFlag & (uint)ClearFlag.Color) != 0 ? RenderBufferLoadAction.DontCare : RenderBufferLoadAction.Load;

            RenderBufferLoadAction depthLoadAction = ((uint)clearFlag & (uint)ClearFlag.Depth) != 0 || ((uint)clearFlag & (uint)ClearFlag.Stencil) != 0 ?
                RenderBufferLoadAction.DontCare : RenderBufferLoadAction.Load;

            // Storing depth and color in the same RT should only be possible with alias RTHandles, those that create rendertargets with RTAlloc()
            if (colorAttachment.rt == null && depthAttachment.rt == null && depthAttachment.nameID == k_CameraTarget.nameID)
                SetRenderTarget(cmd, colorAttachment, colorLoadAction, RenderBufferStoreAction.Store,
                    colorAttachment, depthLoadAction, RenderBufferStoreAction.Store, clearFlag, clearColor);
            else
                SetRenderTarget(cmd, colorAttachment, colorLoadAction, RenderBufferStoreAction.Store,
                    depthAttachment, depthLoadAction, RenderBufferStoreAction.Store, clearFlag, clearColor);
        }

        [Obsolete("Use RTHandles for colorAttachment and depthAttachment")]
        internal static void SetRenderTarget(CommandBuffer cmd, RenderTargetIdentifier colorAttachment, RenderTargetIdentifier depthAttachment, ClearFlag clearFlag, Color clearColor, RenderBufferStoreAction colorStoreAction, RenderBufferStoreAction depthStoreAction)
        {
            m_ActiveColorAttachments[0] = colorAttachment;
            for (int i = 1; i < m_ActiveColorAttachments.Length; ++i)
                m_ActiveColorAttachments[i] = 0;

            m_ActiveColorStoreActions[0] = colorStoreAction;
            m_ActiveDepthStoreAction = depthStoreAction;
            for (int i = 1; i < m_ActiveColorStoreActions.Length; ++i)
                m_ActiveColorStoreActions[i] = RenderBufferStoreAction.Store;

            m_ActiveDepthAttachment = depthAttachment;

            RenderBufferLoadAction colorLoadAction = ((uint)clearFlag & (uint)ClearFlag.Color) != 0 ?
                RenderBufferLoadAction.DontCare : RenderBufferLoadAction.Load;

            RenderBufferLoadAction depthLoadAction = ((uint)clearFlag & (uint)ClearFlag.Depth) != 0 ?
                RenderBufferLoadAction.DontCare : RenderBufferLoadAction.Load;

            // if we shouldn't use optimized store actions then fall back to the conservative safe (un-optimal!) route and just store everything
            if (!m_UseOptimizedStoreActions)
            {
                if (colorStoreAction != RenderBufferStoreAction.StoreAndResolve)
                    colorStoreAction = RenderBufferStoreAction.Store;
                if (depthStoreAction != RenderBufferStoreAction.StoreAndResolve)
                    depthStoreAction = RenderBufferStoreAction.Store;
            }


            SetRenderTarget(cmd, colorAttachment, colorLoadAction, colorStoreAction,
                depthAttachment, depthLoadAction, depthStoreAction, clearFlag, clearColor);
        }

        internal static void SetRenderTarget(CommandBuffer cmd, RTHandle colorAttachment, RTHandle depthAttachment, ClearFlag clearFlag, Color clearColor, RenderBufferStoreAction colorStoreAction, RenderBufferStoreAction depthStoreAction)
        {
            m_ActiveColorAttachments[0] = colorAttachment;
            for (int i = 1; i < m_ActiveColorAttachments.Length; ++i)
                m_ActiveColorAttachments[i] = 0;

            m_ActiveColorStoreActions[0] = colorStoreAction;
            m_ActiveDepthStoreAction = depthStoreAction;
            for (int i = 1; i < m_ActiveColorStoreActions.Length; ++i)
                m_ActiveColorStoreActions[i] = RenderBufferStoreAction.Store;

            m_ActiveDepthAttachment = depthAttachment;

            RenderBufferLoadAction colorLoadAction = ((uint)clearFlag & (uint)ClearFlag.Color) != 0 ?
                RenderBufferLoadAction.DontCare : RenderBufferLoadAction.Load;

            RenderBufferLoadAction depthLoadAction = ((uint)clearFlag & (uint)ClearFlag.Depth) != 0 ?
                RenderBufferLoadAction.DontCare : RenderBufferLoadAction.Load;

            // if we shouldn't use optimized store actions then fall back to the conservative safe (un-optimal!) route and just store everything
            if (!m_UseOptimizedStoreActions)
            {
                if (colorStoreAction != RenderBufferStoreAction.StoreAndResolve)
                    colorStoreAction = RenderBufferStoreAction.Store;
                if (depthStoreAction != RenderBufferStoreAction.StoreAndResolve)
                    depthStoreAction = RenderBufferStoreAction.Store;
            }


            SetRenderTarget(cmd, colorAttachment, colorLoadAction, colorStoreAction,
                depthAttachment, depthLoadAction, depthStoreAction, clearFlag, clearColor);
        }

        [Obsolete("Use RTHandle for colorAttachment")]
        static void SetRenderTarget(CommandBuffer cmd,
            RenderTargetIdentifier colorAttachment,
            RenderBufferLoadAction colorLoadAction,
            RenderBufferStoreAction colorStoreAction,
            ClearFlag clearFlags,
            Color clearColor)
        {
            CoreUtils.SetRenderTarget(cmd, colorAttachment, colorLoadAction, colorStoreAction, clearFlags, clearColor);
        }

        static void SetRenderTarget(CommandBuffer cmd,
            RTHandle colorAttachment,
            RenderBufferLoadAction colorLoadAction,
            RenderBufferStoreAction colorStoreAction,
            ClearFlag clearFlags,
            Color clearColor)
        {
            CoreUtils.SetRenderTarget(cmd, colorAttachment, colorLoadAction, colorStoreAction, clearFlags, clearColor);
        }

        [Obsolete("Use RTHandles for colorAttachment and depthAttachment")]
        static void SetRenderTarget(CommandBuffer cmd,
            RenderTargetIdentifier colorAttachment,
            RenderBufferLoadAction colorLoadAction,
            RenderBufferStoreAction colorStoreAction,
            RenderTargetIdentifier depthAttachment,
            RenderBufferLoadAction depthLoadAction,
            RenderBufferStoreAction depthStoreAction,
            ClearFlag clearFlags,
            Color clearColor)
        {
            // XRTODO: Revisit the logic. Why treat CameraTarget depth specially?
            if (depthAttachment == BuiltinRenderTextureType.CameraTarget)
            {
                CoreUtils.SetRenderTarget(cmd, colorAttachment, colorLoadAction, colorStoreAction, depthLoadAction, depthStoreAction, clearFlags, clearColor);
            }
            else
            {
                CoreUtils.SetRenderTarget(cmd, colorAttachment, colorLoadAction, colorStoreAction,
                    depthAttachment, depthLoadAction, depthStoreAction, clearFlags, clearColor);
            }
        }

        static void SetRenderTarget(CommandBuffer cmd,
            RTHandle colorAttachment,
            RenderBufferLoadAction colorLoadAction,
            RenderBufferStoreAction colorStoreAction,
            RTHandle depthAttachment,
            RenderBufferLoadAction depthLoadAction,
            RenderBufferStoreAction depthStoreAction,
            ClearFlag clearFlags,
            Color clearColor)
        {
            // XRTODO: Revisit the logic. Why treat CameraTarget depth specially?
            if (depthAttachment.nameID == BuiltinRenderTextureType.CameraTarget)
                CoreUtils.SetRenderTarget(cmd, colorAttachment, colorLoadAction, colorStoreAction,
                    colorAttachment, depthLoadAction, depthStoreAction, clearFlags, clearColor);
            else
                CoreUtils.SetRenderTarget(cmd, colorAttachment, colorLoadAction, colorStoreAction,
                    depthAttachment, depthLoadAction, depthStoreAction, clearFlags, clearColor);
        }

        [Obsolete("Use RTHandles for colorAttachments and depthAttachment")]
        static void SetRenderTarget(CommandBuffer cmd, RenderTargetIdentifier[] colorAttachments, RenderTargetIdentifier depthAttachment, ClearFlag clearFlag, Color clearColor)
        {
            m_ActiveColorAttachments = colorAttachments;
            m_ActiveDepthAttachment = depthAttachment;

            CoreUtils.SetRenderTarget(cmd, colorAttachments, depthAttachment, clearFlag, clearColor);
        }

        [Obsolete("Use RTHandle for colorAttachments")]
        static void SetRenderTarget(CommandBuffer cmd, RenderTargetIdentifier[] colorAttachments, RTHandle depthAttachment, ClearFlag clearFlag, Color clearColor)
        {
            m_ActiveColorAttachments = colorAttachments;
            m_ActiveDepthAttachment = depthAttachment.nameID;

            CoreUtils.SetRenderTarget(cmd, m_ActiveColorAttachments, depthAttachment, clearFlag, clearColor);
        }

        static void SetRenderTarget(CommandBuffer cmd, RTHandle[] colorAttachments, RTHandle depthAttachment, ClearFlag clearFlag, Color clearColor)
        {
            if (m_ActiveColorAttachments.Length != colorAttachments.Length)
                m_ActiveColorAttachments = new RenderTargetIdentifier[colorAttachments.Length];

            for (int i = 0; i < colorAttachments.Length; ++i)
                m_ActiveColorAttachments[i] = colorAttachments[i].nameID;
            m_ActiveDepthAttachment = depthAttachment.nameID;

            CoreUtils.SetRenderTarget(cmd, m_ActiveColorAttachments, depthAttachment, clearFlag, clearColor);
        }

        internal virtual void SwapColorBuffer(CommandBuffer cmd) { }
        internal virtual void EnableSwapBufferMSAA(bool enable) { }

        [Conditional("UNITY_EDITOR")]
        void DrawGizmos(ScriptableRenderContext context, Camera camera, GizmoSubset gizmoSubset)
        {
#if UNITY_EDITOR
            if (!Handles.ShouldRenderGizmos() || camera.sceneViewFilterMode == Camera.SceneViewFilterMode.ShowFiltered)
                return;

            CommandBuffer cmd = CommandBufferPool.Get();
            using (new ProfilingScope(cmd, Profiling.drawGizmos))
            {
                context.ExecuteCommandBuffer(cmd);
                cmd.Clear();

                context.DrawGizmos(camera, gizmoSubset);
            }

            context.ExecuteCommandBuffer(cmd);
            CommandBufferPool.Release(cmd);
#endif
        }

        [Conditional("UNITY_EDITOR")]
        void DrawWireOverlay(ScriptableRenderContext context, Camera camera)
        {
            context.DrawWireOverlay(camera);
        }

        void InternalStartRendering(ScriptableRenderContext context, ref RenderingData renderingData)
        {
            CommandBuffer cmd = CommandBufferPool.Get();
            using (new ProfilingScope(null, Profiling.internalStartRendering))
            {
                for (int i = 0; i < m_ActiveRenderPassQueue.Count; ++i)
                {
                    m_ActiveRenderPassQueue[i].OnCameraSetup(cmd, ref renderingData);
                }
            }

            context.ExecuteCommandBuffer(cmd);
            CommandBufferPool.Release(cmd);
        }

        void InternalFinishRendering(ScriptableRenderContext context, bool resolveFinalTarget)
        {
            CommandBuffer cmd = CommandBufferPool.Get();
            using (new ProfilingScope(null, Profiling.internalFinishRendering))
            {
                for (int i = 0; i < m_ActiveRenderPassQueue.Count; ++i)
                    m_ActiveRenderPassQueue[i].FrameCleanup(cmd);

                // Happens when rendering the last camera in the camera stack.
                if (resolveFinalTarget)
                {
                    for (int i = 0; i < m_ActiveRenderPassQueue.Count; ++i)
                        m_ActiveRenderPassQueue[i].OnFinishCameraStackRendering(cmd);

                    FinishRendering(cmd);

                    // We finished camera stacking and released all intermediate pipeline textures.
                    m_IsPipelineExecuting = false;
                }
                m_ActiveRenderPassQueue.Clear();
            }

            ResetNativeRenderPassFrameData();

            context.ExecuteCommandBuffer(cmd);
            CommandBufferPool.Release(cmd);
        }

        internal static void SortStable(List<ScriptableRenderPass> list)
        {
            int j;
            for (int i = 1; i < list.Count; ++i)
            {
                ScriptableRenderPass curr = list[i];

                j = i - 1;
                for (; j >= 0 && curr < list[j]; --j)
                    list[j + 1] = list[j];

                list[j + 1] = curr;
            }
        }

        internal struct RenderBlocks : IDisposable
        {
            private NativeArray<RenderPassEvent> m_BlockEventLimits;
            private NativeArray<int> m_BlockRanges;
            private NativeArray<int> m_BlockRangeLengths;
            public RenderBlocks(List<ScriptableRenderPass> activeRenderPassQueue)
            {
                // Upper limits for each block. Each block will contains render passes with events below the limit.
                m_BlockEventLimits = new NativeArray<RenderPassEvent>(k_RenderPassBlockCount, Allocator.Temp);
                m_BlockRanges = new NativeArray<int>(m_BlockEventLimits.Length + 1, Allocator.Temp);
                m_BlockRangeLengths = new NativeArray<int>(m_BlockRanges.Length, Allocator.Temp);

                m_BlockEventLimits[RenderPassBlock.BeforeRendering] = RenderPassEvent.BeforeRenderingPrePasses;
                m_BlockEventLimits[RenderPassBlock.MainRenderingOpaque] = RenderPassEvent.AfterRenderingOpaques;
                m_BlockEventLimits[RenderPassBlock.MainRenderingTransparent] = RenderPassEvent.AfterRenderingPostProcessing;
                m_BlockEventLimits[RenderPassBlock.AfterRendering] = (RenderPassEvent)Int32.MaxValue;

                // blockRanges[0] is always 0
                // blockRanges[i] is the index of the first RenderPass found in m_ActiveRenderPassQueue that has a ScriptableRenderPass.renderPassEvent higher than blockEventLimits[i] (i.e, should be executed after blockEventLimits[i])
                // blockRanges[blockEventLimits.Length] is m_ActiveRenderPassQueue.Count
                FillBlockRanges(activeRenderPassQueue);
                m_BlockEventLimits.Dispose();

                for (int i = 0; i < m_BlockRanges.Length - 1; i++)
                {
                    m_BlockRangeLengths[i] = m_BlockRanges[i + 1] - m_BlockRanges[i];
                }
            }

            //  RAII like Dispose pattern implementation for 'using' keyword
            public void Dispose()
            {
                m_BlockRangeLengths.Dispose();
                m_BlockRanges.Dispose();
            }

            // Fill in render pass indices for each block. End index is startIndex + 1.
            void FillBlockRanges(List<ScriptableRenderPass> activeRenderPassQueue)
            {
                int currRangeIndex = 0;
                int currRenderPass = 0;
                m_BlockRanges[currRangeIndex++] = 0;

                // For each block, it finds the first render pass index that has an event
                // higher than the block limit.
                for (int i = 0; i < m_BlockEventLimits.Length - 1; ++i)
                {
                    while (currRenderPass < activeRenderPassQueue.Count &&
                           activeRenderPassQueue[currRenderPass].renderPassEvent < m_BlockEventLimits[i])
                        currRenderPass++;

                    m_BlockRanges[currRangeIndex++] = currRenderPass;
                }

                m_BlockRanges[currRangeIndex] = activeRenderPassQueue.Count;
            }

            public int GetLength(int index)
            {
                return m_BlockRangeLengths[index];
            }

            // Minimal foreach support
            public struct BlockRange : IDisposable
            {
                int m_Current;
                int m_End;
                public BlockRange(int begin, int end)
                {
                    Assertions.Assert.IsTrue(begin <= end);
                    m_Current = begin < end ? begin : end;
                    m_End = end >= begin ? end : begin;
                    m_Current -= 1;
                }

                public BlockRange GetEnumerator() { return this; }
                public bool MoveNext() { return ++m_Current < m_End; }
                public int Current { get => m_Current; }
                public void Dispose() { }
            }

            public BlockRange GetRange(int index)
            {
                return new BlockRange(m_BlockRanges[index], m_BlockRanges[index + 1]);
            }
        }
    }
}<|MERGE_RESOLUTION|>--- conflicted
+++ resolved
@@ -1344,15 +1344,12 @@
                     }
                 }
             }
-<<<<<<< HEAD
 
 #if ENABLE_SHADER_DEBUG_PRINT
             ShaderDebugPrintManager.instance.SetShaderDebugPrintInputConstants(cmd, ShaderDebugPrintInputProducer.Get());
             ShaderDebugPrintManager.instance.SetShaderDebugPrintBindings(cmd);
 #endif
-=======
 #pragma warning restore 0618
->>>>>>> 10ea7014
         }
 
         void BeginXRRendering(CommandBuffer cmd, ScriptableRenderContext context, ref CameraData cameraData)
