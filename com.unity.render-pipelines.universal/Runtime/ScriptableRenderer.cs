using System;
using System.Collections;
using System.Diagnostics;
using System.Collections.Generic;
using System.Linq;
using Unity.Collections;
using UnityEngine.Experimental.Rendering;
using UnityEngine.Profiling;

namespace UnityEngine.Rendering.Universal
{
    /// <summary>
    ///  Class <c>ScriptableRenderer</c> implements a rendering strategy. It describes how culling and lighting works and
    /// the effects supported.
    ///
    ///  A renderer can be used for all cameras or be overridden on a per-camera basis. It will implement light culling and setup
    /// and describe a list of <c>ScriptableRenderPass</c> to execute in a frame. The renderer can be extended to support more effect with additional
    ///  <c>ScriptableRendererFeature</c>. Resources for the renderer are serialized in <c>ScriptableRendererData</c>.
    ///
    /// he renderer resources are serialized in <c>ScriptableRendererData</c>.
    /// <seealso cref="ScriptableRendererData"/>
    /// <seealso cref="ScriptableRendererFeature"/>
    /// <seealso cref="ScriptableRenderPass"/>
    /// </summary>
    public abstract partial class ScriptableRenderer : IDisposable
    {
        private static class Profiling
        {
            private const string k_Name = nameof(ScriptableRenderer);
            public static readonly ProfilingSampler setPerCameraShaderVariables = new ProfilingSampler($"{k_Name}.{nameof(SetPerCameraShaderVariables)}");
            public static readonly ProfilingSampler sortRenderPasses            = new ProfilingSampler($"Sort Render Passes");
            public static readonly ProfilingSampler setupLights                 = new ProfilingSampler($"{k_Name}.{nameof(SetupLights)}");
            public static readonly ProfilingSampler setupCamera                 = new ProfilingSampler($"Setup Camera Parameters");
            public static readonly ProfilingSampler addRenderPasses             = new ProfilingSampler($"{k_Name}.{nameof(AddRenderPasses)}");
            public static readonly ProfilingSampler clearRenderingState         = new ProfilingSampler($"{k_Name}.{nameof(ClearRenderingState)}");
            public static readonly ProfilingSampler internalStartRendering      = new ProfilingSampler($"{k_Name}.{nameof(InternalStartRendering)}");
            public static readonly ProfilingSampler internalFinishRendering     = new ProfilingSampler($"{k_Name}.{nameof(InternalFinishRendering)}");
            public static readonly ProfilingSampler drawGizmos                  = new ProfilingSampler($"{nameof(DrawGizmos)}");

            public static class RenderBlock
            {
                private const string k_Name = nameof(RenderPassBlock);
                public static readonly ProfilingSampler beforeRendering          = new ProfilingSampler($"{k_Name}.{nameof(RenderPassBlock.BeforeRendering)}");
                public static readonly ProfilingSampler mainRenderingOpaque      = new ProfilingSampler($"{k_Name}.{nameof(RenderPassBlock.MainRenderingOpaque)}");
                public static readonly ProfilingSampler mainRenderingTransparent = new ProfilingSampler($"{k_Name}.{nameof(RenderPassBlock.MainRenderingTransparent)}");
                public static readonly ProfilingSampler afterRendering           = new ProfilingSampler($"{k_Name}.{nameof(RenderPassBlock.AfterRendering)}");
            }

            public static class RenderPass
            {
                private const string k_Name = nameof(ScriptableRenderPass);
                public static readonly ProfilingSampler configure = new ProfilingSampler($"{k_Name}.{nameof(ScriptableRenderPass.Configure)}");
            }
        }

        /// <summary>
        /// Override to provide a custom profiling name
        /// </summary>
        protected ProfilingSampler profilingExecute { get; set; }

        /// <summary>
        /// Configures the supported features for this renderer. When creating custom renderers
        /// for Universal Render Pipeline you can choose to opt-in or out for specific features.
        /// </summary>
        public class RenderingFeatures
        {
            /// <summary>
            /// This setting controls if the camera editor should display the camera stack category.
            /// Renderers that don't support camera stacking will only render camera of type CameraRenderType.Base
            /// <see cref="CameraRenderType"/>
            /// <seealso cref="UniversalAdditionalCameraData.cameraStack"/>
            /// </summary>
            public bool cameraStacking { get; set; } = false;

            /// <summary>
            /// This setting controls if the Universal Render Pipeline asset should expose MSAA option.
            /// </summary>
            public bool msaa { get; set; } = true;
        }

        /// <summary>
        /// The renderer we are currently rendering with, for low-level render control only.
        /// <c>current</c> is null outside rendering scope.
        /// Similar to https://docs.unity3d.com/ScriptReference/Camera-current.html
        /// </summary>
        internal static ScriptableRenderer current = null;

        /// <summary>
        /// Set camera matrices. This method will set <c>UNITY_MATRIX_V</c>, <c>UNITY_MATRIX_P</c>, <c>UNITY_MATRIX_VP</c> to camera matrices.
        /// Additionally this will also set <c>unity_CameraProjection</c> and <c>unity_CameraProjection</c>.
        /// If <c>setInverseMatrices</c> is set to true this function will also set <c>UNITY_MATRIX_I_V</c> and <c>UNITY_MATRIX_I_VP</c>.
        /// This function has no effect when rendering in stereo. When in stereo rendering you cannot override camera matrices.
        /// If you need to set general purpose view and projection matrices call <see cref="SetViewAndProjectionMatrices(CommandBuffer, Matrix4x4, Matrix4x4, bool)"/> instead.
        /// </summary>
        /// <param name="cmd">CommandBuffer to submit data to GPU.</param>
        /// <param name="cameraData">CameraData containing camera matrices information.</param>
        /// <param name="setInverseMatrices">Set this to true if you also need to set inverse camera matrices.</param>
        public static void SetCameraMatrices(CommandBuffer cmd, ref CameraData cameraData, bool setInverseMatrices)
        {
#if ENABLE_VR && ENABLE_XR_MODULE
            if (cameraData.xr.enabled)
            {
                cameraData.xr.UpdateGPUViewAndProjectionMatrices(cmd, ref cameraData, cameraData.xr.renderTargetIsRenderTexture);
                return;
            }
#endif

            Matrix4x4 viewMatrix = cameraData.GetViewMatrix();
            Matrix4x4 projectionMatrix = cameraData.GetProjectionMatrix();

            // TODO: Investigate why SetViewAndProjectionMatrices is causing y-flip / winding order issue
            // for now using cmd.SetViewProjecionMatrices
            //SetViewAndProjectionMatrices(cmd, viewMatrix, cameraData.GetDeviceProjectionMatrix(), setInverseMatrices);
            cmd.SetViewProjectionMatrices(viewMatrix, projectionMatrix);

            if (setInverseMatrices)
            {
                Matrix4x4 gpuProjectionMatrix = cameraData.GetGPUProjectionMatrix();
                Matrix4x4 viewAndProjectionMatrix = gpuProjectionMatrix * viewMatrix;
                Matrix4x4 inverseViewMatrix = Matrix4x4.Inverse(viewMatrix);
                Matrix4x4 inverseProjectionMatrix = Matrix4x4.Inverse(gpuProjectionMatrix);
                Matrix4x4 inverseViewProjection = inverseViewMatrix * inverseProjectionMatrix;

                // There's an inconsistency in handedness between unity_matrixV and unity_WorldToCamera
                // Unity changes the handedness of unity_WorldToCamera (see Camera::CalculateMatrixShaderProps)
                // we will also change it here to avoid breaking existing shaders. (case 1257518)
                Matrix4x4 worldToCameraMatrix = Matrix4x4.Scale(new Vector3(1.0f, 1.0f, -1.0f)) * viewMatrix;
                Matrix4x4 cameraToWorldMatrix = worldToCameraMatrix.inverse;
                cmd.SetGlobalMatrix(ShaderPropertyId.worldToCameraMatrix, worldToCameraMatrix);
                cmd.SetGlobalMatrix(ShaderPropertyId.cameraToWorldMatrix, cameraToWorldMatrix);

                cmd.SetGlobalMatrix(ShaderPropertyId.inverseViewMatrix, inverseViewMatrix);
                cmd.SetGlobalMatrix(ShaderPropertyId.inverseProjectionMatrix, inverseProjectionMatrix);
                cmd.SetGlobalMatrix(ShaderPropertyId.inverseViewAndProjectionMatrix, inverseViewProjection);
            }

            // TODO: Add SetPerCameraClippingPlaneProperties here once we are sure it correctly behaves in overlay camera for some time
        }

        /// <summary>
        /// Set camera and screen shader variables as described in https://docs.unity3d.com/Manual/SL-UnityShaderVariables.html
        /// </summary>
        /// <param name="cmd">CommandBuffer to submit data to GPU.</param>
        /// <param name="cameraData">CameraData containing camera matrices information.</param>
        void SetPerCameraShaderVariables(CommandBuffer cmd, ref CameraData cameraData)
        {
            using var profScope = new ProfilingScope(null, Profiling.setPerCameraShaderVariables);

            Camera camera = cameraData.camera;

            Rect pixelRect = cameraData.pixelRect;
            float renderScale = cameraData.isSceneViewCamera ? 1f : cameraData.renderScale;
            float scaledCameraWidth = (float)pixelRect.width * renderScale;
            float scaledCameraHeight = (float)pixelRect.height * renderScale;
            float cameraWidth = (float)pixelRect.width;
            float cameraHeight = (float)pixelRect.height;

            // Use eye texture's width and height as screen params when XR is enabled
            if (cameraData.xr.enabled)
            {
                scaledCameraWidth = (float)cameraData.cameraTargetDescriptor.width;
                scaledCameraHeight = (float)cameraData.cameraTargetDescriptor.height;
                cameraWidth = (float)cameraData.cameraTargetDescriptor.width;
                cameraHeight = (float)cameraData.cameraTargetDescriptor.height;
            }

            if (camera.allowDynamicResolution)
            {
                scaledCameraWidth *= ScalableBufferManager.widthScaleFactor;
                scaledCameraHeight *= ScalableBufferManager.heightScaleFactor;
            }

            float near = camera.nearClipPlane;
            float far = camera.farClipPlane;
            float invNear = Mathf.Approximately(near, 0.0f) ? 0.0f : 1.0f / near;
            float invFar = Mathf.Approximately(far, 0.0f) ? 0.0f : 1.0f / far;
            float isOrthographic = camera.orthographic ? 1.0f : 0.0f;

            // From http://www.humus.name/temp/Linearize%20depth.txt
            // But as depth component textures on OpenGL always return in 0..1 range (as in D3D), we have to use
            // the same constants for both D3D and OpenGL here.
            // OpenGL would be this:
            // zc0 = (1.0 - far / near) / 2.0;
            // zc1 = (1.0 + far / near) / 2.0;
            // D3D is this:
            float zc0 = 1.0f - far * invNear;
            float zc1 = far * invNear;

            Vector4 zBufferParams = new Vector4(zc0, zc1, zc0 * invFar, zc1 * invFar);

            if (SystemInfo.usesReversedZBuffer)
            {
                zBufferParams.y += zBufferParams.x;
                zBufferParams.x = -zBufferParams.x;
                zBufferParams.w += zBufferParams.z;
                zBufferParams.z = -zBufferParams.z;
            }

            // Projection flip sign logic is very deep in GfxDevice::SetInvertProjectionMatrix
            // This setup is tailored especially for overlay camera game view
            // For other scenarios this will be overwritten correctly by SetupCameraProperties
            bool isOffscreen = cameraData.targetTexture != null;
            bool invertProjectionMatrix = isOffscreen && SystemInfo.graphicsUVStartsAtTop;
            float projectionFlipSign = invertProjectionMatrix ? -1.0f : 1.0f;
            Vector4 projectionParams = new Vector4(projectionFlipSign, near, far, 1.0f * invFar);
            cmd.SetGlobalVector(ShaderPropertyId.projectionParams, projectionParams);

            Vector4 orthoParams = new Vector4(camera.orthographicSize * cameraData.aspectRatio, camera.orthographicSize, 0.0f, isOrthographic);

            // Camera and Screen variables as described in https://docs.unity3d.com/Manual/SL-UnityShaderVariables.html
            cmd.SetGlobalVector(ShaderPropertyId.worldSpaceCameraPos, cameraData.worldSpaceCameraPos);
            cmd.SetGlobalVector(ShaderPropertyId.screenParams, new Vector4(cameraWidth, cameraHeight, 1.0f + 1.0f / cameraWidth, 1.0f + 1.0f / cameraHeight));
            cmd.SetGlobalVector(ShaderPropertyId.scaledScreenParams, new Vector4(scaledCameraWidth, scaledCameraHeight, 1.0f + 1.0f / scaledCameraWidth, 1.0f + 1.0f / scaledCameraHeight));
            cmd.SetGlobalVector(ShaderPropertyId.zBufferParams, zBufferParams);
            cmd.SetGlobalVector(ShaderPropertyId.orthoParams, orthoParams);
        }

        /// <summary>
        /// Set the Camera billboard properties.
        /// </summary>
        /// <param name="cmd">CommandBuffer to submit data to GPU.</param>
        /// <param name="cameraData">CameraData containing camera matrices information.</param>
        void SetPerCameraBillboardProperties(CommandBuffer cmd, ref CameraData cameraData)
        {
            Matrix4x4 worldToCameraMatrix = cameraData.GetViewMatrix();
            Vector3 cameraPos = cameraData.worldSpaceCameraPos;

            CoreUtils.SetKeyword(cmd, ShaderKeywordStrings.BillboardFaceCameraPos, QualitySettings.billboardsFaceCameraPosition);

            Vector3 billboardTangent;
            Vector3 billboardNormal;
            float cameraXZAngle;
            CalculateBillboardProperties(worldToCameraMatrix, out billboardTangent, out billboardNormal, out cameraXZAngle);

            cmd.SetGlobalVector(ShaderPropertyId.billboardNormal, new Vector4(billboardNormal.x, billboardNormal.y, billboardNormal.z, 0.0f));
            cmd.SetGlobalVector(ShaderPropertyId.billboardTangent, new Vector4(billboardTangent.x, billboardTangent.y, billboardTangent.z, 0.0f));
            cmd.SetGlobalVector(ShaderPropertyId.billboardCameraParams, new Vector4(cameraPos.x, cameraPos.y, cameraPos.z, cameraXZAngle));
        }

        private static void CalculateBillboardProperties(
            in Matrix4x4 worldToCameraMatrix,
            out Vector3 billboardTangent,
            out Vector3 billboardNormal,
            out float cameraXZAngle)
        {
            Matrix4x4 cameraToWorldMatrix = worldToCameraMatrix;
            cameraToWorldMatrix = cameraToWorldMatrix.transpose;

            Vector3 cameraToWorldMatrixAxisX = new Vector3(cameraToWorldMatrix.m00, cameraToWorldMatrix.m10, cameraToWorldMatrix.m20);
            Vector3 cameraToWorldMatrixAxisY = new Vector3(cameraToWorldMatrix.m01, cameraToWorldMatrix.m11, cameraToWorldMatrix.m21);
            Vector3 cameraToWorldMatrixAxisZ = new Vector3(cameraToWorldMatrix.m02, cameraToWorldMatrix.m12, cameraToWorldMatrix.m22);

            Vector3 front = cameraToWorldMatrixAxisZ;

            Vector3 worldUp = Vector3.up;
            Vector3 cross = Vector3.Cross(front, worldUp);
            billboardTangent = !Mathf.Approximately(cross.sqrMagnitude, 0.0f)
                ? cross.normalized
                : cameraToWorldMatrixAxisX;

            billboardNormal = Vector3.Cross(worldUp, billboardTangent);
            billboardNormal = !Mathf.Approximately(billboardNormal.sqrMagnitude, 0.0f)
                ? billboardNormal.normalized
                : cameraToWorldMatrixAxisY;

            // SpeedTree generates billboards starting from looking towards X- and rotates counter clock-wisely
            Vector3 worldRight = new Vector3(0, 0, 1);
            // signed angle is calculated on X-Z plane
            float s = worldRight.x * billboardTangent.z - worldRight.z * billboardTangent.x;
            float c = worldRight.x * billboardTangent.x + worldRight.z * billboardTangent.z;
            cameraXZAngle = Mathf.Atan2(s, c);

            // convert to [0,2PI)
            if (cameraXZAngle < 0)
                cameraXZAngle += 2 * Mathf.PI;
        }

        private void SetPerCameraClippingPlaneProperties(CommandBuffer cmd, in CameraData cameraData)
        {
            Matrix4x4 projectionMatrix = cameraData.GetGPUProjectionMatrix();
            Matrix4x4 viewMatrix = cameraData.GetViewMatrix();

            Matrix4x4 viewProj = CoreMatrixUtils.MultiplyProjectionMatrix(projectionMatrix, viewMatrix, cameraData.camera.orthographic);
            Plane[] planes = s_Planes;
            GeometryUtility.CalculateFrustumPlanes(viewProj, planes);

            Vector4[] cameraWorldClipPlanes = s_VectorPlanes;
            for (int i = 0; i < planes.Length; ++i)
                cameraWorldClipPlanes[i] = new Vector4(planes[i].normal.x, planes[i].normal.y, planes[i].normal.z, planes[i].distance);

            cmd.SetGlobalVectorArray(ShaderPropertyId.cameraWorldClipPlanes, cameraWorldClipPlanes);
        }

        /// <summary>
        /// Set shader time variables as described in https://docs.unity3d.com/Manual/SL-UnityShaderVariables.html
        /// </summary>
        /// <param name="cmd">CommandBuffer to submit data to GPU.</param>
        /// <param name="time">Time.</param>
        /// <param name="deltaTime">Delta time.</param>
        /// <param name="smoothDeltaTime">Smooth delta time.</param>
        void SetShaderTimeValues(CommandBuffer cmd, float time, float deltaTime, float smoothDeltaTime)
        {
            float timeEights = time / 8f;
            float timeFourth = time / 4f;
            float timeHalf = time / 2f;

            // Time values
            Vector4 timeVector = time * new Vector4(1f / 20f, 1f, 2f, 3f);
            Vector4 sinTimeVector = new Vector4(Mathf.Sin(timeEights), Mathf.Sin(timeFourth), Mathf.Sin(timeHalf), Mathf.Sin(time));
            Vector4 cosTimeVector = new Vector4(Mathf.Cos(timeEights), Mathf.Cos(timeFourth), Mathf.Cos(timeHalf), Mathf.Cos(time));
            Vector4 deltaTimeVector = new Vector4(deltaTime, 1f / deltaTime, smoothDeltaTime, 1f / smoothDeltaTime);
            Vector4 timeParametersVector = new Vector4(time, Mathf.Sin(time), Mathf.Cos(time), 0.0f);

            cmd.SetGlobalVector(ShaderPropertyId.time, timeVector);
            cmd.SetGlobalVector(ShaderPropertyId.sinTime, sinTimeVector);
            cmd.SetGlobalVector(ShaderPropertyId.cosTime, cosTimeVector);
            cmd.SetGlobalVector(ShaderPropertyId.deltaTime, deltaTimeVector);
            cmd.SetGlobalVector(ShaderPropertyId.timeParameters, timeParametersVector);
        }

        /// <summary>
        /// Returns the camera color target for this renderer.
        /// It's only valid to call cameraColorTarget in the scope of <c>ScriptableRenderPass</c>.
        /// <seealso cref="ScriptableRenderPass"/>.
        /// </summary>
        public RenderTargetIdentifier cameraColorTarget
        {
            get
            {
                if (!(m_IsPipelineExecuting || isCameraColorTargetValid))
                {
                    Debug.LogWarning("You can only call cameraColorTarget inside the scope of a ScriptableRenderPass. Otherwise the pipeline camera target texture might have not been created or might have already been disposed.");
                    // TODO: Ideally we should return an error texture (BuiltinRenderTextureType.None?)
                    // but this might break some existing content, so we return the pipeline texture in the hope it gives a "soft" upgrade to users.
                }

                return m_CameraColorTarget;
            }
        }

        /// <summary>
        /// Returns the camera depth target for this renderer.
        /// It's only valid to call cameraDepthTarget in the scope of <c>ScriptableRenderPass</c>.
        /// <seealso cref="ScriptableRenderPass"/>.
        /// </summary>
        public RenderTargetIdentifier cameraDepthTarget
        {
            get
            {
                if (!m_IsPipelineExecuting)
                {
                    Debug.LogWarning("You can only call cameraDepthTarget inside the scope of a ScriptableRenderPass. Otherwise the pipeline camera target texture might have not been created or might have already been disposed.");
                    // TODO: Ideally we should return an error texture (BuiltinRenderTextureType.None?)
                    // but this might break some existing content, so we return the pipeline texture in the hope it gives a "soft" upgrade to users.
                }

                return m_CameraDepthTarget;
            }
        }

        /// <summary>
        /// Returns a list of renderer features added to this renderer.
        /// <seealso cref="ScriptableRendererFeature"/>
        /// </summary>
        protected List<ScriptableRendererFeature> rendererFeatures
        {
            get => m_RendererFeatures;
        }

        /// <summary>
        /// Returns a list of render passes scheduled to be executed by this renderer.
        /// <seealso cref="ScriptableRenderPass"/>
        /// </summary>
        protected List<ScriptableRenderPass> activeRenderPassQueue
        {
            get => m_ActiveRenderPassQueue;
        }

        /// <summary>
        /// Supported rendering features by this renderer.
        /// <see cref="SupportedRenderingFeatures"/>
        /// </summary>
        public RenderingFeatures supportedRenderingFeatures { get; set; } = new RenderingFeatures();

        /// <summary>
        /// List of unsupported Graphics APIs for this renderer.
        /// <see cref="unsupportedGraphicsDeviceTypes"/>
        /// </summary>
        public GraphicsDeviceType[] unsupportedGraphicsDeviceTypes { get; set; } = new GraphicsDeviceType[0];

        static class RenderPassBlock
        {
            // Executes render passes that are inputs to the main rendering
            // but don't depend on camera state. They all render in monoscopic mode. f.ex, shadow maps.
            public static readonly int BeforeRendering = 0;

            // Main bulk of render pass execution. They required camera state to be properly set
            // and when enabled they will render in stereo.
            public static readonly int MainRenderingOpaque = 1;
            public static readonly int MainRenderingTransparent = 2;

            // Execute after Post-processing.
            public static readonly int AfterRendering = 3;
        }

        const int k_RenderPassBlockCount = 4;

        List<ScriptableRenderPass> m_ActiveRenderPassQueue = new List<ScriptableRenderPass>(32);
        List<ScriptableRendererFeature> m_RendererFeatures = new List<ScriptableRendererFeature>(10);
        RenderTargetIdentifier m_CameraColorTarget;
        RenderTargetIdentifier m_CameraDepthTarget;
        RenderTargetIdentifier m_CameraResolveTarget;

        bool m_FirstTimeCameraColorTargetIsBound = true; // flag used to track when m_CameraColorTarget should be cleared (if necessary), as well as other special actions only performed the first time m_CameraColorTarget is bound as a render target
        bool m_FirstTimeCameraDepthTargetIsBound = true; // flag used to track when m_CameraDepthTarget should be cleared (if necessary), the first time m_CameraDepthTarget is bound as a render target

        // The pipeline can only guarantee the camera target texture are valid when the pipeline is executing.
        // Trying to access the camera target before or after might be that the pipeline texture have already been disposed.
        bool m_IsPipelineExecuting = false;
        // This should be removed when early camera color target assignment is removed.
        internal bool isCameraColorTargetValid = false;

        internal bool useRenderPassEnabled = false;
        static RenderTargetIdentifier[] m_ActiveColorAttachments = new RenderTargetIdentifier[] {0, 0, 0, 0, 0, 0, 0, 0 };
        static RenderTargetIdentifier m_ActiveDepthAttachment;

        static AttachmentDescriptor[] m_ActiveColorAttachmentDescriptors = new AttachmentDescriptor[]
        {
            RenderingUtils.emptyAttachment, RenderingUtils.emptyAttachment, RenderingUtils.emptyAttachment,
            RenderingUtils.emptyAttachment, RenderingUtils.emptyAttachment, RenderingUtils.emptyAttachment,
            RenderingUtils.emptyAttachment, RenderingUtils.emptyAttachment
        };
        static AttachmentDescriptor m_ActiveDepthAttachmentDescriptor;

        // CommandBuffer.SetRenderTarget(RenderTargetIdentifier[] colors, RenderTargetIdentifier depth, int mipLevel, CubemapFace cubemapFace, int depthSlice);
        // called from CoreUtils.SetRenderTarget will issue a warning assert from native c++ side if "colors" array contains some invalid RTIDs.
        // To avoid that warning assert we trim the RenderTargetIdentifier[] arrays we pass to CoreUtils.SetRenderTarget.
        // To avoid re-allocating a new array every time we do that, we re-use one of these arrays:
        static RenderTargetIdentifier[][] m_TrimmedColorAttachmentCopies = new RenderTargetIdentifier[][]
        {
            new RenderTargetIdentifier[0],                          // m_TrimmedColorAttachmentCopies[0] is an array of 0 RenderTargetIdentifier - only used to make indexing code easier to read
            new RenderTargetIdentifier[] {0},                        // m_TrimmedColorAttachmentCopies[1] is an array of 1 RenderTargetIdentifier
            new RenderTargetIdentifier[] {0, 0},                     // m_TrimmedColorAttachmentCopies[2] is an array of 2 RenderTargetIdentifiers
            new RenderTargetIdentifier[] {0, 0, 0},                  // m_TrimmedColorAttachmentCopies[3] is an array of 3 RenderTargetIdentifiers
            new RenderTargetIdentifier[] {0, 0, 0, 0},               // m_TrimmedColorAttachmentCopies[4] is an array of 4 RenderTargetIdentifiers
            new RenderTargetIdentifier[] {0, 0, 0, 0, 0},            // m_TrimmedColorAttachmentCopies[5] is an array of 5 RenderTargetIdentifiers
            new RenderTargetIdentifier[] {0, 0, 0, 0, 0, 0},         // m_TrimmedColorAttachmentCopies[6] is an array of 6 RenderTargetIdentifiers
            new RenderTargetIdentifier[] {0, 0, 0, 0, 0, 0, 0},      // m_TrimmedColorAttachmentCopies[7] is an array of 7 RenderTargetIdentifiers
            new RenderTargetIdentifier[] {0, 0, 0, 0, 0, 0, 0, 0 },  // m_TrimmedColorAttachmentCopies[8] is an array of 8 RenderTargetIdentifiers
        };

<<<<<<< HEAD
        const int kRenderPassMapSize = 10;
        const int kRenderPassMaxCount = 20;
        Dictionary<Hash128, int[]> mergeableRenderPassesMap = new Dictionary<Hash128, int[]>(kRenderPassMapSize);
        int[][] mergeableRenderPassesMapArrays;
        Hash128[] sceneIndexToPassHash = new Hash128[kRenderPassMaxCount];
        Dictionary<Hash128, int> renderPassesAttachmentCount = new Dictionary<Hash128, int>(kRenderPassMapSize);
=======
        private static Plane[] s_Planes = new Plane[6];
        private static Vector4[] s_VectorPlanes = new Vector4[6];
>>>>>>> f9f231b6

        internal static void ConfigureActiveTarget(RenderTargetIdentifier colorAttachment,
            RenderTargetIdentifier depthAttachment)
        {
            m_ActiveColorAttachments[0] = colorAttachment;
            for (int i = 1; i < m_ActiveColorAttachments.Length; ++i)
                m_ActiveColorAttachments[i] = 0;

            m_ActiveDepthAttachment = depthAttachment;
        }

        public ScriptableRenderer(ScriptableRendererData data)
        {
            profilingExecute = new ProfilingSampler($"{nameof(ScriptableRenderer)}.{nameof(ScriptableRenderer.Execute)}: {data.name}");

            foreach (var feature in data.rendererFeatures)
            {
                if (feature == null)
                    continue;

                feature.Create();
                m_RendererFeatures.Add(feature);
            }

            mergeableRenderPassesMapArrays = new int[kRenderPassMapSize][];
            for (int i = 0; i < kRenderPassMapSize; ++i)
            {
                mergeableRenderPassesMapArrays[i] = new int[kRenderPassMaxCount];
                for (int j = 0; j < kRenderPassMaxCount; ++j)
                {
                    mergeableRenderPassesMapArrays[i][j] = -1;
                }
            }

            useRenderPassEnabled = data.useNativeRenderPass;
            Clear(CameraRenderType.Base);
            m_ActiveRenderPassQueue.Clear();
        }

        public void Dispose()
        {
            // Dispose all renderer features...
            for (int i = 0; i < m_RendererFeatures.Count; ++i)
            {
                if (rendererFeatures[i] == null)
                    continue;

                rendererFeatures[i].Dispose();
            }

            Dispose(true);
            GC.SuppressFinalize(this);
        }

        protected virtual void Dispose(bool disposing)
        {
        }

        /// <summary>
        /// Configures the camera target.
        /// </summary>
        /// <param name="colorTarget">Camera color target. Pass BuiltinRenderTextureType.CameraTarget if rendering to backbuffer.</param>
        /// <param name="depthTarget">Camera depth target. Pass BuiltinRenderTextureType.CameraTarget if color has depth or rendering to backbuffer.</param>
        public void ConfigureCameraTarget(RenderTargetIdentifier colorTarget, RenderTargetIdentifier depthTarget)
        {
            m_CameraColorTarget = colorTarget;
            m_CameraDepthTarget = depthTarget;
        }

#if ENABLE_RENDER_PASS_UI
        internal void ConfigureCameraTarget(RenderTargetIdentifier colorTarget, RenderTargetIdentifier depthTarget, RenderTargetIdentifier resolveTarget)
        {
            m_CameraColorTarget = colorTarget;
            m_CameraDepthTarget = depthTarget;
            m_CameraResolveTarget = resolveTarget;
        }

#endif

        // This should be removed when early camera color target assignment is removed.
        internal void ConfigureCameraColorTarget(RenderTargetIdentifier colorTarget)
        {
            m_CameraColorTarget = colorTarget;
        }

        /// <summary>
        /// Configures the render passes that will execute for this renderer.
        /// This method is called per-camera every frame.
        /// </summary>
        /// <param name="context">Use this render context to issue any draw commands during execution.</param>
        /// <param name="renderingData">Current render state information.</param>
        /// <seealso cref="ScriptableRenderPass"/>
        /// <seealso cref="ScriptableRendererFeature"/>
        public abstract void Setup(ScriptableRenderContext context, ref RenderingData renderingData);

        /// <summary>
        /// Override this method to implement the lighting setup for the renderer. You can use this to
        /// compute and upload light CBUFFER for example.
        /// </summary>
        /// <param name="context">Use this render context to issue any draw commands during execution.</param>
        /// <param name="renderingData">Current render state information.</param>
        public virtual void SetupLights(ScriptableRenderContext context, ref RenderingData renderingData)
        {
        }

        /// <summary>
        /// Override this method to configure the culling parameters for the renderer. You can use this to configure if
        /// lights should be culled per-object or the maximum shadow distance for example.
        /// </summary>
        /// <param name="cullingParameters">Use this to change culling parameters used by the render pipeline.</param>
        /// <param name="cameraData">Current render state information.</param>
        public virtual void SetupCullingParameters(ref ScriptableCullingParameters cullingParameters,
            ref CameraData cameraData)
        {
        }

        /// <summary>
        /// Called upon finishing rendering the camera stack. You can release any resources created by the renderer here.
        /// </summary>
        /// <param name="cmd"></param>
        public virtual void FinishRendering(CommandBuffer cmd)
        {
        }

        private void SetLastPassFlag(CameraData cameraData)
        {
            //TODO: edge cases to detect that should affect possible passes to merge
            // - different depth attachment
            // - total number of color attachment > 8

            // Go through all the passes and mark the final one as last pass

            int lastPassIndex = m_ActiveRenderPassQueue.Count - 1;

            // Make sure the list is already sorted!

            mergeableRenderPassesMap.Clear();
            renderPassesAttachmentCount.Clear();

            uint currentHashIndex = 0;
            // reset all the passes last pass flag
            for (int i = 0; i < m_ActiveRenderPassQueue.Count; ++i)
            {
                var renderPass = m_ActiveRenderPassQueue[i];

                // Empty configure to setup dimensions/targets and whatever data is needed for merging
                // We do not execute this at this time, so render targets are still invalid
                CommandBuffer cmd = CommandBufferPool.Get();
                renderPass.Configure(cmd, cameraData.cameraTargetDescriptor);
                CommandBufferPool.Release(cmd);

                var width = renderPass.renderTargetWidth != -1 ? renderPass.renderTargetWidth : cameraData.cameraTargetDescriptor.width;
                var height = renderPass.renderTargetHeight != -1 ? renderPass.renderTargetHeight : cameraData.cameraTargetDescriptor.height;
                var sampleCount = renderPass.renderTargetSampleCount != -1 ? renderPass.renderTargetSampleCount : cameraData.cameraTargetDescriptor.msaaSamples;
                var rtID = renderPass.depthOnly ? renderPass.colorAttachment.GetHashCode() : renderPass.depthAttachment.GetHashCode();

                renderPass.isLastPass = false;
                renderPass.sceneIndex = i;

                Hash128 hash = RenderingUtils.CreateRenderPassHash(width, height, rtID, sampleCount, currentHashIndex);

                sceneIndexToPassHash[i] = hash;

                if (!IsRenderPassEnabled(renderPass))
                    continue;

                if (!mergeableRenderPassesMap.ContainsKey(hash))
                {
                    mergeableRenderPassesMap.Add(hash, mergeableRenderPassesMapArrays[mergeableRenderPassesMap.Count]);
                    renderPassesAttachmentCount.Add(hash, 0);
                }
                else if (mergeableRenderPassesMap[hash][RenderingUtils.GetValidPassIndexCount(mergeableRenderPassesMap[hash]) - 1] != (i - 1))
                {
                    // if the passes are not sequential we want to split the current mergeable passes list. So we increment the hashIndex and update the hash

                    currentHashIndex++;
                    hash = RenderingUtils.CreateRenderPassHash(width, height, rtID, sampleCount, currentHashIndex);

                    sceneIndexToPassHash[i] = hash;

                    mergeableRenderPassesMap.Add(hash, mergeableRenderPassesMapArrays[mergeableRenderPassesMap.Count]);
                    renderPassesAttachmentCount.Add(hash, 0);
                }

                mergeableRenderPassesMap[hash][RenderingUtils.GetValidPassIndexCount(mergeableRenderPassesMap[hash])] = i;
            }

            m_ActiveRenderPassQueue[lastPassIndex].isLastPass = true;

            for (int i = 0; i < m_ActiveRenderPassQueue.Count; ++i)
                m_ActiveRenderPassQueue[i].attachmentIndices = new NativeArray<int>(8, Allocator.Temp);
        }

        /// <summary>
        /// Execute the enqueued render passes. This automatically handles editor and stereo rendering.
        /// </summary>
        /// <param name="context">Use this render context to issue any draw commands during execution.</param>
        /// <param name="renderingData">Current render state information.</param>
        public void Execute(ScriptableRenderContext context, ref RenderingData renderingData)
        {
            m_IsPipelineExecuting = true;
            ref CameraData cameraData = ref renderingData.cameraData;
            Camera camera = cameraData.camera;

            CommandBuffer cmd = CommandBufferPool.Get();

            // TODO: move skybox code from C++ to URP in order to remove the call to context.Submit() inside DrawSkyboxPass
            // Until then, we can't use nested profiling scopes with XR multipass
            CommandBuffer cmdScope = renderingData.cameraData.xr.enabled ? null : cmd;

            using (new ProfilingScope(cmdScope, profilingExecute))
            {
                InternalStartRendering(context, ref renderingData);

                // Cache the time for after the call to `SetupCameraProperties` and set the time variables in shader
                // For now we set the time variables per camera, as we plan to remove `SetupCameraProperties`.
                // Setting the time per frame would take API changes to pass the variable to each camera render.
                // Once `SetupCameraProperties` is gone, the variable should be set higher in the call-stack.
#if UNITY_EDITOR
                float time = Application.isPlaying ? Time.time : Time.realtimeSinceStartup;
#else
                float time = Time.time;
#endif
                float deltaTime = Time.deltaTime;
                float smoothDeltaTime = Time.smoothDeltaTime;

                // Initialize Camera Render State
                ClearRenderingState(cmd);
                SetPerCameraShaderVariables(cmd, ref cameraData);
                SetShaderTimeValues(cmd, time, deltaTime, smoothDeltaTime);
                context.ExecuteCommandBuffer(cmd);
                cmd.Clear();
                using (new ProfilingScope(null, Profiling.sortRenderPasses))
                {
                    // Sort the render pass queue
                    SortStable(m_ActiveRenderPassQueue);
                }

                SetLastPassFlag(cameraData);

                using var renderBlocks = new RenderBlocks(m_ActiveRenderPassQueue);

                using (new ProfilingScope(null, Profiling.setupLights))
                {
                    SetupLights(context, ref renderingData);
                }

                // Before Render Block. This render blocks always execute in mono rendering.
                // Camera is not setup.
                // Used to render input textures like shadowmaps.
                if (renderBlocks.GetLength(RenderPassBlock.BeforeRendering) > 0)
                {
                    // TODO: Separate command buffers per pass break the profiling scope order/hierarchy.
                    // If a single buffer is used and passed as a param to passes,
                    // put all of the "block" scopes back into the command buffer. (null -> cmd)
                    using var profScope = new ProfilingScope(null, Profiling.RenderBlock.beforeRendering);
                    ExecuteBlock(RenderPassBlock.BeforeRendering, in renderBlocks, context, ref renderingData);
                }

                using (new ProfilingScope(null, Profiling.setupCamera))
                {
                    // This is still required because of the following reasons:
                    // - Camera billboard properties.
                    // - Camera frustum planes: unity_CameraWorldClipPlanes[6]
                    // - _ProjectionParams.x logic is deep inside GfxDevice
                    // NOTE: The only reason we have to call this here and not at the beginning (before shadows)
                    // is because this need to be called for each eye in multi pass VR.
                    // The side effect is that this will override some shader properties we already setup and we will have to
                    // reset them.
                    if (cameraData.renderType == CameraRenderType.Base)
                    {
                        context.SetupCameraProperties(camera);
                        SetCameraMatrices(cmd, ref cameraData, true);
                    }
                    else
                    {
                        // Set new properties
                        SetCameraMatrices(cmd, ref cameraData, true);
                        SetPerCameraClippingPlaneProperties(cmd, in cameraData);
                        SetPerCameraBillboardProperties(cmd, ref cameraData);
                    }

                    // Reset shader time variables as they were overridden in SetupCameraProperties. If we don't do it we might have a mismatch between shadows and main rendering
                    SetShaderTimeValues(cmd, time, deltaTime, smoothDeltaTime);

#if VISUAL_EFFECT_GRAPH_0_0_1_OR_NEWER
                    //Triggers dispatch per camera, all global parameters should have been setup at this stage.
                    VFX.VFXManager.ProcessCameraCommand(camera, cmd);
#endif
                }

                context.ExecuteCommandBuffer(cmd);
                cmd.Clear();

                BeginXRRendering(cmd, context, ref renderingData.cameraData);

                // In the opaque and transparent blocks the main rendering executes.

                // Opaque blocks...
                if (renderBlocks.GetLength(RenderPassBlock.MainRenderingOpaque) > 0)
                {
                    // TODO: Separate command buffers per pass break the profiling scope order/hierarchy.
                    // If a single buffer is used (passed as a param) for passes,
                    // put all of the "block" scopes back into the command buffer. (i.e. null -> cmd)
                    using var profScope = new ProfilingScope(null, Profiling.RenderBlock.mainRenderingOpaque);
                    ExecuteBlock(RenderPassBlock.MainRenderingOpaque, in renderBlocks, context, ref renderingData);
                }

                // Transparent blocks...
                if (renderBlocks.GetLength(RenderPassBlock.MainRenderingTransparent) > 0)
                {
                    using var profScope = new ProfilingScope(null, Profiling.RenderBlock.mainRenderingTransparent);
                    ExecuteBlock(RenderPassBlock.MainRenderingTransparent, in renderBlocks, context, ref renderingData);
                }

                // Draw Gizmos...
                DrawGizmos(context, camera, GizmoSubset.PreImageEffects);

                // In this block after rendering drawing happens, e.g, post processing, video player capture.
                if (renderBlocks.GetLength(RenderPassBlock.AfterRendering) > 0)
                {
                    using var profScope = new ProfilingScope(null, Profiling.RenderBlock.afterRendering);
                    ExecuteBlock(RenderPassBlock.AfterRendering, in renderBlocks, context, ref renderingData);
                }

                EndXRRendering(cmd, context, ref renderingData.cameraData);

                DrawWireOverlay(context, camera);
                DrawGizmos(context, camera, GizmoSubset.PostImageEffects);

                InternalFinishRendering(context, cameraData.resolveFinalTarget);

                for (int i = 0; i < m_ActiveRenderPassQueue.Count; ++i)
                    m_ActiveRenderPassQueue[i].attachmentIndices.Dispose();
            }

            context.ExecuteCommandBuffer(cmd);
            CommandBufferPool.Release(cmd);
        }

        /// <summary>
        /// Enqueues a render pass for execution.
        /// </summary>
        /// <param name="pass">Render pass to be enqueued.</param>
        public void EnqueuePass(ScriptableRenderPass pass)
        {
            m_ActiveRenderPassQueue.Add(pass);
        }

        /// <summary>
        /// Returns a clear flag based on CameraClearFlags.
        /// </summary>
        /// <param name="cameraClearFlags">Camera clear flags.</param>
        /// <returns>A clear flag that tells if color and/or depth should be cleared.</returns>
        protected static ClearFlag GetCameraClearFlag(ref CameraData cameraData)
        {
            var cameraClearFlags = cameraData.camera.clearFlags;

            // Universal RP doesn't support CameraClearFlags.DepthOnly and CameraClearFlags.Nothing.
            // CameraClearFlags.DepthOnly has the same effect of CameraClearFlags.SolidColor
            // CameraClearFlags.Nothing clears Depth on PC/Desktop and in mobile it clears both
            // depth and color.
            // CameraClearFlags.Skybox clears depth only.

            // Implementation details:
            // Camera clear flags are used to initialize the attachments on the first render pass.
            // ClearFlag is used together with Tile Load action to figure out how to clear the camera render target.
            // In Tile Based GPUs ClearFlag.Depth + RenderBufferLoadAction.DontCare becomes DontCare load action.
            // While ClearFlag.All + RenderBufferLoadAction.DontCare become Clear load action.
            // In mobile we force ClearFlag.All as DontCare doesn't have noticeable perf. difference from Clear
            // and this avoid tile clearing issue when not rendering all pixels in some GPUs.
            // In desktop/consoles there's actually performance difference between DontCare and Clear.

            // RenderBufferLoadAction.DontCare in PC/Desktop behaves as not clearing screen
            // RenderBufferLoadAction.DontCare in Vulkan/Metal behaves as DontCare load action
            // RenderBufferLoadAction.DontCare in GLES behaves as glInvalidateBuffer

            // Overlay cameras composite on top of previous ones. They don't clear color.
            // For overlay cameras we check if depth should be cleared on not.
            if (cameraData.renderType == CameraRenderType.Overlay)
                return (cameraData.clearDepth) ? ClearFlag.DepthStencil : ClearFlag.None;

            // Always clear on first render pass in mobile as it's same perf of DontCare and avoid tile clearing issues.
            if (Application.isMobilePlatform)
                return ClearFlag.All;

            if ((cameraClearFlags == CameraClearFlags.Skybox && RenderSettings.skybox != null) ||
                cameraClearFlags == CameraClearFlags.Nothing)
                return ClearFlag.DepthStencil;

            return ClearFlag.All;
        }

        /// <summary>
        /// Calls <c>AddRenderPasses</c> for each feature added to this renderer.
        /// <seealso cref="ScriptableRendererFeature.AddRenderPasses(ScriptableRenderer, ref RenderingData)"/>
        /// </summary>
        /// <param name="renderingData"></param>
        protected void AddRenderPasses(ref RenderingData renderingData)
        {
            using var profScope = new ProfilingScope(null, Profiling.addRenderPasses);

            // Add render passes from custom renderer features
            for (int i = 0; i < rendererFeatures.Count; ++i)
            {
                if (!rendererFeatures[i].isActive)
                {
                    continue;
                }
                rendererFeatures[i].AddRenderPasses(this, ref renderingData);
            }

            // Remove any null render pass that might have been added by user by mistake
            int count = activeRenderPassQueue.Count;
            for (int i = count - 1; i >= 0; i--)
            {
                if (activeRenderPassQueue[i] == null)
                    activeRenderPassQueue.RemoveAt(i);
            }
        }

        void ClearRenderingState(CommandBuffer cmd)
        {
            using var profScope = new ProfilingScope(null, Profiling.clearRenderingState);

            // Reset per-camera shader keywords. They are enabled depending on which render passes are executed.
            cmd.DisableShaderKeyword(ShaderKeywordStrings.MainLightShadows);
            cmd.DisableShaderKeyword(ShaderKeywordStrings.MainLightShadowCascades);
            cmd.DisableShaderKeyword(ShaderKeywordStrings.MainLightShadowScreen);
            cmd.DisableShaderKeyword(ShaderKeywordStrings.AdditionalLightsVertex);
            cmd.DisableShaderKeyword(ShaderKeywordStrings.AdditionalLightsPixel);
            cmd.DisableShaderKeyword(ShaderKeywordStrings.AdditionalLightShadows);
            cmd.DisableShaderKeyword(ShaderKeywordStrings.SoftShadows);
            cmd.DisableShaderKeyword(ShaderKeywordStrings.MixedLightingSubtractive); // Backward compatibility
            cmd.DisableShaderKeyword(ShaderKeywordStrings.LightmapShadowMixing);
            cmd.DisableShaderKeyword(ShaderKeywordStrings.ShadowsShadowMask);
            cmd.DisableShaderKeyword(ShaderKeywordStrings.LinearToSRGBConversion);
        }

        internal void Clear(CameraRenderType cameraType)
        {
            m_ActiveColorAttachments[0] = BuiltinRenderTextureType.CameraTarget;
            for (int i = 1; i < m_ActiveColorAttachments.Length; ++i)
                m_ActiveColorAttachments[i] = 0;

            m_ActiveDepthAttachment = BuiltinRenderTextureType.CameraTarget;

            m_FirstTimeCameraColorTargetIsBound = cameraType == CameraRenderType.Base;
            m_FirstTimeCameraDepthTargetIsBound = true;

            m_CameraColorTarget = BuiltinRenderTextureType.CameraTarget;
            m_CameraDepthTarget = BuiltinRenderTextureType.CameraTarget;
        }

        void ExecuteBlock(int blockIndex, in RenderBlocks renderBlocks,
            ScriptableRenderContext context, ref RenderingData renderingData, bool submit = false)
        {
            foreach (int currIndex in renderBlocks.GetRange(blockIndex))
            {
                var renderPass = m_ActiveRenderPassQueue[currIndex];
                ExecuteRenderPass(context, renderPass, ref renderingData);
            }

            if (submit)
                context.Submit();
        }

        private bool IsRenderPassEnabled(ScriptableRenderPass renderPass)
        {
            return renderPass.useNativeRenderPass && useRenderPassEnabled;
        }

        void ConfigureRenderPass(CommandBuffer cmd, ScriptableRenderPass renderPass, CameraData cameraData)
        {
            if (IsRenderPassEnabled(renderPass))
            {
                int currentSceneIndex = renderPass.sceneIndex;
                Hash128 currentPassHash = sceneIndexToPassHash[currentSceneIndex];
                List<int> currentMergeablePasses = mergeableRenderPassesMap[currentPassHash];
                bool isFirstMergeablePass = currentMergeablePasses.First() == currentSceneIndex;

                if (isFirstMergeablePass)
                {
                    foreach (var passIdx in currentMergeablePasses)
                    {
                        if (passIdx == -1)
                            break;
                        ScriptableRenderPass pass = m_ActiveRenderPassQueue[passIdx];

                        pass.Configure(cmd, cameraData.cameraTargetDescriptor);
                    }
                }
            }
            else
            {
                renderPass.Configure(cmd, cameraData.cameraTargetDescriptor);
            }
        }

        void ExecuteRenderPass(ScriptableRenderContext context, ScriptableRenderPass renderPass,
            ref RenderingData renderingData)
        {
            // TODO: Separate command buffers per pass break the profiling scope order/hierarchy.
            // If a single buffer is used (passed as a param) and passed to renderPass.Execute, put the scope into command buffer (i.e. null -> cmd)
            using var profScope = new ProfilingScope(null, renderPass.profilingSampler);

            ref CameraData cameraData = ref renderingData.cameraData;

            CommandBuffer cmd = CommandBufferPool.Get();

            // Track CPU only as GPU markers for this scope were "too noisy".
            using (new ProfilingScope(null, Profiling.RenderPass.configure))
            {
                ConfigureRenderPass(cmd, renderPass, cameraData);
                SetRenderPassAttachments(cmd, renderPass, ref cameraData);
            }

            // Also, we execute the commands recorded at this point to ensure SetRenderTarget is called before RenderPass.Execute
            context.ExecuteCommandBuffer(cmd);
            CommandBufferPool.Release(cmd);

            if (IsRenderPassEnabled(renderPass) && cameraData.cameraType == CameraType.Game)
            {
                int currentSceneIndex = renderPass.sceneIndex;
                Hash128 currentPassHash = sceneIndexToPassHash[currentSceneIndex];
                int[] currentMergeablePasses = mergeableRenderPassesMap[currentPassHash];

                int validColorBuffersCount = renderPassesAttachmentCount[currentPassHash];

                bool isLastPass = renderPass.isLastPass;
                // TODO: review the lastPassToBB logic to mak it work with merged passes
                // keep track if this is the current camera's last pass and the RT is the backbuffer (BuiltinRenderTextureType.CameraTarget)
                bool isLastPassToBB = isLastPass && (m_ActiveColorAttachmentDescriptors[0].loadStoreTarget == BuiltinRenderTextureType.CameraTarget);
                bool useDepth = m_ActiveDepthAttachment == RenderTargetHandle.CameraTarget.Identifier() && (!(isLastPassToBB || (isLastPass && cameraData.camera.targetTexture != null)));

                var attachments =
                    new NativeArray<AttachmentDescriptor>(useDepth && !renderPass.depthOnly ? validColorBuffersCount + 1 : 1, Allocator.Temp);

                for (int i = 0; i < validColorBuffersCount; ++i)
                    attachments[i] = m_ActiveColorAttachmentDescriptors[i];

                if (useDepth && !renderPass.depthOnly)
                    attachments[validColorBuffersCount] = m_ActiveDepthAttachmentDescriptor;

                var desc = renderingData.cameraData.cameraTargetDescriptor;
                var sampleCount = desc.msaaSamples;
                int width = renderPass.renderTargetWidth != -1 ? renderPass.renderTargetWidth : desc.width;
                int height = renderPass.renderTargetHeight != -1 ? renderPass.renderTargetHeight : desc.height;
                sampleCount = renderPass.renderTargetSampleCount != -1
                    ? renderPass.renderTargetSampleCount
                    : sampleCount;

                bool isFirstMergeablePass = currentMergeablePasses[0] == currentSceneIndex;
                int validPassCount = RenderingUtils.GetValidPassIndexCount(currentMergeablePasses);
                bool isLastMergeablePass = currentMergeablePasses[validPassCount - 1] == currentSceneIndex;

                var attachmentIndicesCount = RenderingUtils.GetSubPassAttachmentIndicesCount(renderPass);

                var attachmentIndices = new NativeArray<int>(!renderPass.depthOnly ? (int)attachmentIndicesCount : 0, Allocator.Temp);
                if (!renderPass.depthOnly)
                {
                    for (int i = 0; i < attachmentIndicesCount; ++i)
                    {
                        attachmentIndices[i] = renderPass.attachmentIndices[i];
                    }
                }

                if (validPassCount == 1 || isFirstMergeablePass)
                {
                    context.BeginRenderPass(width, height, Math.Max(sampleCount, 1), attachments,
                        useDepth ? (!renderPass.depthOnly ? validColorBuffersCount : 0) : -1);
                    attachments.Dispose();

                    context.BeginSubPass(attachmentIndices);
                }
                else if (!isFirstMergeablePass)
                {
                    if (!RenderingUtils.AreAttachmentIndicesCompatible(m_ActiveRenderPassQueue[currentSceneIndex - 1], m_ActiveRenderPassQueue[currentSceneIndex]))
                    {
                        context.EndSubPass();
                        context.BeginSubPass(attachmentIndices);
                    }
                }

                attachmentIndices.Dispose();

                renderPass.Execute(context, ref renderingData);

                if (validPassCount == 1 || isLastMergeablePass)
                {
                    context.EndSubPass();
                    context.EndRenderPass();
                }

                for (int i = 0; i < m_ActiveColorAttachmentDescriptors.Length; ++i)
                {
                    m_ActiveColorAttachmentDescriptors[i] = RenderingUtils.emptyAttachment;
                }
                m_ActiveDepthAttachmentDescriptor = RenderingUtils.emptyAttachment;
            }
            else
                renderPass.Execute(context, ref renderingData);
        }

        void SetRenderPassAttachments(CommandBuffer cmd, ScriptableRenderPass renderPass, ref CameraData cameraData)
        {
            Camera camera = cameraData.camera;
            ClearFlag cameraClearFlag = GetCameraClearFlag(ref cameraData);

            // Invalid configuration - use current attachment setup
            // Note: we only check color buffers. This is only technically correct because for shadowmaps and depth only passes
            // we bind depth as color and Unity handles it underneath. so we never have a situation that all color buffers are null and depth is bound.
            uint validColorBuffersCount = RenderingUtils.GetValidColorBufferCount(renderPass.colorAttachments);
            if (validColorBuffersCount == 0)
                return;

            // We use a different code path for MRT since it calls a different version of API SetRenderTarget
            if (RenderingUtils.IsMRT(renderPass.colorAttachments))
            {
                // In the MRT path we assume that all color attachments are REAL color attachments,
                // and that the depth attachment is a REAL depth attachment too.


                // Determine what attachments need to be cleared. ----------------

                bool needCustomCameraColorClear = false;
                bool needCustomCameraDepthClear = false;

                int cameraColorTargetIndex = RenderingUtils.IndexOf(renderPass.colorAttachments, m_CameraColorTarget);
                if (cameraColorTargetIndex != -1 && (m_FirstTimeCameraColorTargetIsBound))
                {
                    m_FirstTimeCameraColorTargetIsBound = false; // register that we did clear the camera target the first time it was bound

                    // Overlay cameras composite on top of previous ones. They don't clear.
                    // MTT: Commented due to not implemented yet
                    //                    if (renderingData.cameraData.renderType == CameraRenderType.Overlay)
                    //                        clearFlag = ClearFlag.None;

                    // We need to specifically clear the camera color target.
                    // But there is still a chance we don't need to issue individual clear() on each render-targets if they all have the same clear parameters.
                    needCustomCameraColorClear = (cameraClearFlag & ClearFlag.Color) != (renderPass.clearFlag & ClearFlag.Color)
                        || CoreUtils.ConvertSRGBToActiveColorSpace(camera.backgroundColor) != renderPass.clearColor;
                }

                // Note: if we have to give up the assumption that no depthTarget can be included in the MRT colorAttachments, we might need something like this:
                // int cameraTargetDepthIndex = IndexOf(renderPass.colorAttachments, m_CameraDepthTarget);
                // if( !renderTargetAlreadySet && cameraTargetDepthIndex != -1 && m_FirstTimeCameraDepthTargetIsBound)
                // { ...
                // }

                if (renderPass.depthAttachment == m_CameraDepthTarget && m_FirstTimeCameraDepthTargetIsBound)
                {
                    m_FirstTimeCameraDepthTargetIsBound = false;
                    needCustomCameraDepthClear = (cameraClearFlag & ClearFlag.DepthStencil) != (renderPass.clearFlag & ClearFlag.DepthStencil);
                }

                // Perform all clear operations needed. ----------------
                // We try to minimize calls to SetRenderTarget().

                // We get here only if cameraColorTarget needs to be handled separately from the rest of the color attachments.
                if (needCustomCameraColorClear)
                {
                    // Clear camera color render-target separately from the rest of the render-targets.

                    if ((cameraClearFlag & ClearFlag.Color) != 0 && (!IsRenderPassEnabled(renderPass) || cameraData.cameraType != CameraType.Game))
                        SetRenderTarget(cmd, renderPass.colorAttachments[cameraColorTargetIndex], renderPass.depthAttachment, ClearFlag.Color, CoreUtils.ConvertSRGBToActiveColorSpace(camera.backgroundColor));

                    if ((renderPass.clearFlag & ClearFlag.Color) != 0)
                    {
                        uint otherTargetsCount = RenderingUtils.CountDistinct(renderPass.colorAttachments, m_CameraColorTarget);
                        var nonCameraAttachments = m_TrimmedColorAttachmentCopies[otherTargetsCount];
                        int writeIndex = 0;
                        for (int readIndex = 0; readIndex < renderPass.colorAttachments.Length; ++readIndex)
                        {
                            if (renderPass.colorAttachments[readIndex] != m_CameraColorTarget && renderPass.colorAttachments[readIndex] != 0)
                            {
                                nonCameraAttachments[writeIndex] = renderPass.colorAttachments[readIndex];
                                ++writeIndex;
                            }
                        }

                        if (writeIndex != otherTargetsCount)
                            Debug.LogError("writeIndex and otherTargetsCount values differed. writeIndex:" + writeIndex + " otherTargetsCount:" + otherTargetsCount);
                        if (!IsRenderPassEnabled(renderPass) || cameraData.cameraType != CameraType.Game)
                            SetRenderTarget(cmd, nonCameraAttachments, m_CameraDepthTarget, ClearFlag.Color, renderPass.clearColor);
                    }
                }

                if (IsRenderPassEnabled(renderPass) && cameraData.cameraType == CameraType.Game)
                {
                    int currentSceneIndex = renderPass.sceneIndex;
                    Hash128 currentPassHash = sceneIndexToPassHash[currentSceneIndex];
                    int[] currentMergeablePasses = mergeableRenderPassesMap[currentPassHash];
                    bool isFirstMergeablePass = currentMergeablePasses.First() == currentSceneIndex;

                    if (!isFirstMergeablePass)
                        return;

                    renderPassesAttachmentCount[currentPassHash] = 0;

                    int currentAttachmentIdx = 0;
                    foreach (var passIdx in currentMergeablePasses)
                    {
                        if (passIdx == -1)
                            break;
                        ScriptableRenderPass pass = m_ActiveRenderPassQueue[passIdx];

                        for (int i = 0; i < pass.attachmentIndices.Length; ++i)
                            pass.attachmentIndices[i] = -1;

                        // TODO: review the lastPassToBB logic to mak it work with merged passes
                        bool isLastPass = pass.isLastPass;
                        bool isLastPassToBB = false;

                        for (int i = 0; i < validColorBuffersCount; ++i)
                        {
                            AttachmentDescriptor currentAttachmentDescriptor = new AttachmentDescriptor(pass.renderTargetFormat[i] != GraphicsFormat.None ? pass.renderTargetFormat[i] : SystemInfo.GetGraphicsFormat(DefaultFormat.LDR));

                            // if this is the current camera's last pass, also check if one of the RTs is the backbuffer (BuiltinRenderTextureType.CameraTarget)
                            isLastPassToBB |= isLastPass && (pass.colorAttachments[i] == BuiltinRenderTextureType.CameraTarget);

                            int existingAttachmentIndex = RenderingUtils.FindAttachmentDescriptorIndexInList(currentAttachmentIdx, currentAttachmentDescriptor, m_ActiveColorAttachmentDescriptors);

                            if (existingAttachmentIndex == -1)
                            {
                                // add a new attachment

                                m_ActiveColorAttachmentDescriptors[currentAttachmentIdx] = currentAttachmentDescriptor;

                                m_ActiveColorAttachmentDescriptors[currentAttachmentIdx].ConfigureTarget(pass.colorAttachments[i], false, true);
                                if (needCustomCameraColorClear)
                                    m_ActiveColorAttachmentDescriptors[currentAttachmentIdx].ConfigureClear(Color.black, 1.0f, 0);

                                pass.attachmentIndices[i] = currentAttachmentIdx;

                                currentAttachmentIdx++;
                                renderPassesAttachmentCount[currentPassHash]++;
                            }
                            else
                            {
                                // attachment was already present
                                pass.attachmentIndices[i] = existingAttachmentIndex;
                            }
                        }

                        // TODO: this is redundant and is being setup for each attachment. Needs to be done only once per mergeable pass list (we need to make sure mergeable passes use the same depth!)
                        m_ActiveDepthAttachmentDescriptor = new AttachmentDescriptor(GraphicsFormat.DepthAuto);
                        m_ActiveDepthAttachmentDescriptor.ConfigureTarget(pass.depthAttachment, !needCustomCameraDepthClear, !isLastPassToBB);
                        if (needCustomCameraDepthClear)
                            m_ActiveDepthAttachmentDescriptor.ConfigureClear(Color.black, 1.0f, 0);
                    }
                }

                // Bind all attachments, clear color only if there was no custom behaviour for cameraColorTarget, clear depth as needed.
                ClearFlag finalClearFlag = ClearFlag.None;
                finalClearFlag |= needCustomCameraDepthClear ? (cameraClearFlag & ClearFlag.DepthStencil) : (renderPass.clearFlag & ClearFlag.DepthStencil);
                finalClearFlag |= needCustomCameraColorClear ? 0 : (renderPass.clearFlag & ClearFlag.Color);

                // Only setup render target if current render pass attachments are different from the active ones.
                if (!RenderingUtils.SequenceEqual(renderPass.colorAttachments, m_ActiveColorAttachments) || renderPass.depthAttachment != m_ActiveDepthAttachment || finalClearFlag != ClearFlag.None)
                {
                    int lastValidRTindex = RenderingUtils.LastValid(renderPass.colorAttachments);
                    if (lastValidRTindex >= 0)
                    {
                        int rtCount = lastValidRTindex + 1;
                        var trimmedAttachments = m_TrimmedColorAttachmentCopies[rtCount];
                        for (int i = 0; i < rtCount; ++i)
                            trimmedAttachments[i] = renderPass.colorAttachments[i];

                        if (!IsRenderPassEnabled(renderPass) || cameraData.cameraType != CameraType.Game)
                            SetRenderTarget(cmd, trimmedAttachments, renderPass.depthAttachment, finalClearFlag, renderPass.clearColor);

                    #if ENABLE_VR && ENABLE_XR_MODULE
                        if (cameraData.xr.enabled)
                        {
                            // SetRenderTarget might alter the internal device state(winding order).
                            // Non-stereo buffer is already updated internally when switching render target. We update stereo buffers here to keep the consistency.
                            int xrTargetIndex = RenderingUtils.IndexOf(renderPass.colorAttachments, cameraData.xr.renderTarget);
                            bool isRenderToBackBufferTarget = (xrTargetIndex != -1) && !cameraData.xr.renderTargetIsRenderTexture;
                            cameraData.xr.UpdateGPUViewAndProjectionMatrices(cmd, ref cameraData, !isRenderToBackBufferTarget);
                        }
                    #endif
                    }
                }
            }
            else
            {
                // Currently in non-MRT case, color attachment can actually be a depth attachment.

                RenderTargetIdentifier passColorAttachment = renderPass.colorAttachment;
                RenderTargetIdentifier passDepthAttachment = renderPass.depthAttachment;

                // When render pass doesn't call ConfigureTarget we assume it's expected to render to camera target
                // which might be backbuffer or the framebuffer render textures.
                if (!renderPass.overrideCameraTarget)
                {
                    // Default render pass attachment for passes before main rendering is current active
                    // early return so we don't change current render target setup.
                    if (renderPass.renderPassEvent < RenderPassEvent.BeforeRenderingOpaques)
                        return;

                    // Otherwise default is the pipeline camera target.
                    passColorAttachment = m_CameraColorTarget;
                    passDepthAttachment = m_CameraDepthTarget;
                }

                ClearFlag finalClearFlag = ClearFlag.None;
                Color finalClearColor;

                if (passColorAttachment == m_CameraColorTarget && (m_FirstTimeCameraColorTargetIsBound))
                {
                    m_FirstTimeCameraColorTargetIsBound = false; // register that we did clear the camera target the first time it was bound

                    finalClearFlag |= (cameraClearFlag & ClearFlag.Color);
                    finalClearColor = CoreUtils.ConvertSRGBToActiveColorSpace(camera.backgroundColor);

                    if (m_FirstTimeCameraDepthTargetIsBound)
                    {
                        // m_CameraColorTarget can be an opaque pointer to a RenderTexture with depth-surface.
                        // We cannot infer this information here, so we must assume both camera color and depth are first-time bound here (this is the legacy behaviour).
                        m_FirstTimeCameraDepthTargetIsBound = false;
                        finalClearFlag |= (cameraClearFlag & ClearFlag.DepthStencil);
                    }
                }
                else
                {
                    finalClearFlag |= (renderPass.clearFlag & ClearFlag.Color);
                    finalClearColor = renderPass.clearColor;
                }

                // Condition (m_CameraDepthTarget!=BuiltinRenderTextureType.CameraTarget) below prevents m_FirstTimeCameraDepthTargetIsBound flag from being reset during non-camera passes (such as Color Grading LUT). This ensures that in those cases, cameraDepth will actually be cleared during the later camera pass.
                if ((m_CameraDepthTarget != BuiltinRenderTextureType.CameraTarget) && (passDepthAttachment == m_CameraDepthTarget || passColorAttachment == m_CameraDepthTarget) && m_FirstTimeCameraDepthTargetIsBound)
                {
                    m_FirstTimeCameraDepthTargetIsBound = false;

                    finalClearFlag |= (cameraClearFlag & ClearFlag.DepthStencil);

                    // finalClearFlag |= (cameraClearFlag & ClearFlag.Color);  // <- m_CameraDepthTarget is never a color-surface, so no need to add this here.
                }
                else
                    finalClearFlag |= (renderPass.clearFlag & ClearFlag.DepthStencil);

                if (IsRenderPassEnabled(renderPass) && cameraData.cameraType == CameraType.Game)
                {
                    int currentSceneIndex = renderPass.sceneIndex;
                    Hash128 currentPassHash = sceneIndexToPassHash[currentSceneIndex];
                    int[] currentMergeablePasses = mergeableRenderPassesMap[currentPassHash];
                    bool isFirstMergeablePass = currentMergeablePasses.First() == currentSceneIndex;

                    if (!isFirstMergeablePass)
                        return;

                    renderPassesAttachmentCount[currentPassHash] = 0;

                    int currentAttachmentIdx = 0;
                    foreach (var passIdx in currentMergeablePasses)
                    {
                        if (passIdx == -1)
                            break;
                        ScriptableRenderPass pass = m_ActiveRenderPassQueue[passIdx];

                        for (int i = 0; i < pass.attachmentIndices.Length; ++i)
                            pass.attachmentIndices[i] = -1;

                        AttachmentDescriptor currentAttachmentDescriptor = new AttachmentDescriptor(cameraData.cameraTargetDescriptor.graphicsFormat);

                        //if (!pass.overrideCameraTarget)
                        //  m_ActiveColorAttachmentDescriptors[0] = new AttachmentDescriptor(cameraData.cameraTargetDescriptor.graphicsFormat);
                        if (pass.overrideCameraTarget)
                        {
                            GraphicsFormat hdrFormat = GraphicsFormat.None;
                            if (cameraData.isHdrEnabled)
                            {
                                if (!Graphics.preserveFramebufferAlpha && RenderingUtils.SupportsGraphicsFormat(GraphicsFormat.B10G11R11_UFloatPack32, FormatUsage.Linear | FormatUsage.Render))
                                    hdrFormat = GraphicsFormat.B10G11R11_UFloatPack32;
                                else if (RenderingUtils.SupportsGraphicsFormat(GraphicsFormat.R16G16B16A16_SFloat, FormatUsage.Linear | FormatUsage.Render))
                                    hdrFormat = GraphicsFormat.R16G16B16A16_SFloat;
                                else
                                    hdrFormat = SystemInfo.GetGraphicsFormat(DefaultFormat.HDR);
                            }

                            var defaultFormat = cameraData.isHdrEnabled ? hdrFormat : SystemInfo.GetGraphicsFormat(DefaultFormat.LDR);
                            currentAttachmentDescriptor = new AttachmentDescriptor(pass.renderTargetFormat[0] != GraphicsFormat.None ? pass.renderTargetFormat[0] : defaultFormat);
                        }

                        bool isLastPass = pass.isLastPass;
                        var samples = pass.renderTargetSampleCount != -1 ? pass.renderTargetSampleCount : cameraData.cameraTargetDescriptor.msaaSamples;

                        var colorAttachmentTarget = (pass.depthOnly || passColorAttachment != BuiltinRenderTextureType.CameraTarget)
                            ? passColorAttachment
                            : (cameraData.targetTexture != null
                                ? new RenderTargetIdentifier(cameraData.targetTexture.colorBuffer)
                                : BuiltinRenderTextureType.CameraTarget);

                        var depthAttachmentTarget = (passDepthAttachment != BuiltinRenderTextureType.CameraTarget)
                            ? passDepthAttachment
                            : (cameraData.targetTexture != null
                                ? new RenderTargetIdentifier(cameraData.targetTexture.depthBuffer)
                                : BuiltinRenderTextureType.Depth);

                        // TODO: review the lastPassToBB logic to mak it work with merged passes
                        // keep track if this is the current camera's last pass and the RT is the backbuffer (BuiltinRenderTextureType.CameraTarget)
                        // knowing isLastPassToBB can help decide the optimal store action as it gives us additional information about the current frame
                        bool isLastPassToBB = isLastPass && (colorAttachmentTarget == BuiltinRenderTextureType.CameraTarget);
                        currentAttachmentDescriptor.ConfigureTarget(colorAttachmentTarget, ((uint)finalClearFlag & (uint)ClearFlag.Color) == 0, !(samples > 1 && isLastPassToBB));

                        // TODO: this is redundant and is being setup for each attachment. Needs to be done only once per mergeable pass list (we need to make sure mergeable passes use the same depth!)
                        m_ActiveDepthAttachmentDescriptor = new AttachmentDescriptor(GraphicsFormat.DepthAuto);
                        m_ActiveDepthAttachmentDescriptor.ConfigureTarget(depthAttachmentTarget, ((uint)finalClearFlag & (uint)ClearFlag.Depth) == 0 , !isLastPassToBB);

                        if (finalClearFlag != ClearFlag.None)
                        {
                            // We don't clear color for Overlay render targets, however pipeline set's up depth only render passes as color attachments which we do need to clear
                            if ((cameraData.renderType != CameraRenderType.Overlay || pass.depthOnly && ((uint)finalClearFlag & (uint)ClearFlag.Color) != 0))
                                currentAttachmentDescriptor.ConfigureClear(finalClearColor, 1.0f, 0);
                            if (((uint)finalClearFlag & (uint)ClearFlag.Depth) != 0)
                                m_ActiveDepthAttachmentDescriptor.ConfigureClear(Color.black, 1.0f, 0);
                        }

                        if (samples > 1)
                            currentAttachmentDescriptor.ConfigureResolveTarget(colorAttachmentTarget); // resolving to the implicit color target's resolve surface TODO: handle m_CameraResolveTarget if present?

                        int existingAttachmentIndex = RenderingUtils.FindAttachmentDescriptorIndexInList(currentAttachmentIdx, currentAttachmentDescriptor, m_ActiveColorAttachmentDescriptors);

                        if (existingAttachmentIndex == -1)
                        {
                            // add a new attachment
                            pass.attachmentIndices[0] = currentAttachmentIdx;
                            m_ActiveColorAttachmentDescriptors[currentAttachmentIdx] = currentAttachmentDescriptor;
                            currentAttachmentIdx++;
                            renderPassesAttachmentCount[currentPassHash]++;
                        }
                        else
                        {
                            // attachment was already present
                            pass.attachmentIndices[0] = existingAttachmentIndex;
                        }
                    }
                }
                else
                {
                    // Only setup render target if current render pass attachments are different from the active ones
                    if (passColorAttachment != m_ActiveColorAttachments[0] || passDepthAttachment != m_ActiveDepthAttachment || finalClearFlag != ClearFlag.None)
                    {
                        SetRenderTarget(cmd, passColorAttachment, passDepthAttachment, finalClearFlag, finalClearColor);

#if ENABLE_VR && ENABLE_XR_MODULE
                        if (cameraData.xr.enabled)
                        {
                            // SetRenderTarget might alter the internal device state(winding order).
                            // Non-stereo buffer is already updated internally when switching render target. We update stereo buffers here to keep the consistency.
                            bool isRenderToBackBufferTarget = (passColorAttachment == cameraData.xr.renderTarget) && !cameraData.xr.renderTargetIsRenderTexture;
                            cameraData.xr.UpdateGPUViewAndProjectionMatrices(cmd, ref cameraData, !isRenderToBackBufferTarget);
                        }
#endif
                    }
                }
            }
        }

        void BeginXRRendering(CommandBuffer cmd, ScriptableRenderContext context, ref CameraData cameraData)
        {
#if ENABLE_VR && ENABLE_XR_MODULE
            if (cameraData.xr.enabled)
            {
                cameraData.xr.StartSinglePass(cmd);
                cmd.EnableShaderKeyword(ShaderKeywordStrings.UseDrawProcedural);
                context.ExecuteCommandBuffer(cmd);
                cmd.Clear();
            }
#endif
        }

        void EndXRRendering(CommandBuffer cmd, ScriptableRenderContext context, ref CameraData cameraData)
        {
#if ENABLE_VR && ENABLE_XR_MODULE
            if (cameraData.xr.enabled)
            {
                cameraData.xr.StopSinglePass(cmd);
                cmd.DisableShaderKeyword(ShaderKeywordStrings.UseDrawProcedural);
                context.ExecuteCommandBuffer(cmd);
                cmd.Clear();
            }
#endif
        }

        internal static void SetRenderTarget(CommandBuffer cmd, RenderTargetIdentifier colorAttachment, RenderTargetIdentifier depthAttachment, ClearFlag clearFlag, Color clearColor)
        {
            m_ActiveColorAttachments[0] = colorAttachment;
            for (int i = 1; i < m_ActiveColorAttachments.Length; ++i)
                m_ActiveColorAttachments[i] = 0;

            m_ActiveDepthAttachment = depthAttachment;

            RenderBufferLoadAction colorLoadAction = ((uint)clearFlag & (uint)ClearFlag.Color) != 0 ?
                RenderBufferLoadAction.DontCare : RenderBufferLoadAction.Load;

            RenderBufferLoadAction depthLoadAction = ((uint)clearFlag & (uint)ClearFlag.Depth) != 0 || ((uint)clearFlag & (uint)ClearFlag.Stencil) != 0 ?
                RenderBufferLoadAction.DontCare : RenderBufferLoadAction.Load;

            SetRenderTarget(cmd, colorAttachment, colorLoadAction, RenderBufferStoreAction.Store,
                depthAttachment, depthLoadAction, RenderBufferStoreAction.Store, clearFlag, clearColor);
        }

        static void SetRenderTarget(
            CommandBuffer cmd,
            RenderTargetIdentifier colorAttachment,
            RenderBufferLoadAction colorLoadAction,
            RenderBufferStoreAction colorStoreAction,
            ClearFlag clearFlags,
            Color clearColor)
        {
            CoreUtils.SetRenderTarget(cmd, colorAttachment, colorLoadAction, colorStoreAction, clearFlags, clearColor);
        }

        static void SetRenderTarget(
            CommandBuffer cmd,
            RenderTargetIdentifier colorAttachment,
            RenderBufferLoadAction colorLoadAction,
            RenderBufferStoreAction colorStoreAction,
            RenderTargetIdentifier depthAttachment,
            RenderBufferLoadAction depthLoadAction,
            RenderBufferStoreAction depthStoreAction,
            ClearFlag clearFlags,
            Color clearColor)
        {
            // XRTODO: Revisit the logic. Why treat CameraTarget depth specially?
            if (depthAttachment == BuiltinRenderTextureType.CameraTarget)
            {
                SetRenderTarget(cmd, colorAttachment, colorLoadAction, colorStoreAction, clearFlags, clearColor);
            }
            else
            {
                CoreUtils.SetRenderTarget(cmd, colorAttachment, colorLoadAction, colorStoreAction,
                    depthAttachment, depthLoadAction, depthStoreAction, clearFlags, clearColor);
            }
        }

        static void SetRenderTarget(CommandBuffer cmd, RenderTargetIdentifier[] colorAttachments, RenderTargetIdentifier depthAttachment, ClearFlag clearFlag, Color clearColor)
        {
            m_ActiveColorAttachments = colorAttachments;
            m_ActiveDepthAttachment = depthAttachment;

            CoreUtils.SetRenderTarget(cmd, colorAttachments, depthAttachment, clearFlag, clearColor);
        }

        [Conditional("UNITY_EDITOR")]
        void DrawGizmos(ScriptableRenderContext context, Camera camera, GizmoSubset gizmoSubset)
        {
#if UNITY_EDITOR
            if (!UnityEditor.Handles.ShouldRenderGizmos())
                return;

            CommandBuffer cmd = CommandBufferPool.Get();
            using (new ProfilingScope(cmd, Profiling.drawGizmos))
            {
                context.ExecuteCommandBuffer(cmd);
                cmd.Clear();

                context.DrawGizmos(camera, gizmoSubset);
            }

            context.ExecuteCommandBuffer(cmd);
            CommandBufferPool.Release(cmd);
#endif
        }

        [Conditional("UNITY_EDITOR")]
        void DrawWireOverlay(ScriptableRenderContext context, Camera camera)
        {
            context.DrawWireOverlay(camera);
        }

        void InternalStartRendering(ScriptableRenderContext context, ref RenderingData renderingData)
        {
            CommandBuffer cmd = CommandBufferPool.Get();
            using (new ProfilingScope(null, Profiling.internalStartRendering))
            {
                for (int i = 0; i < m_ActiveRenderPassQueue.Count; ++i)
                {
                    m_ActiveRenderPassQueue[i].OnCameraSetup(cmd, ref renderingData);
                }
            }

            context.ExecuteCommandBuffer(cmd);
            CommandBufferPool.Release(cmd);
        }

        void InternalFinishRendering(ScriptableRenderContext context, bool resolveFinalTarget)
        {
            CommandBuffer cmd = CommandBufferPool.Get();
            using (new ProfilingScope(null, Profiling.internalFinishRendering))
            {
                for (int i = 0; i < m_ActiveRenderPassQueue.Count; ++i)
                    m_ActiveRenderPassQueue[i].FrameCleanup(cmd);

                // Happens when rendering the last camera in the camera stack.
                if (resolveFinalTarget)
                {
                    for (int i = 0; i < m_ActiveRenderPassQueue.Count; ++i)
                        m_ActiveRenderPassQueue[i].OnFinishCameraStackRendering(cmd);

                    FinishRendering(cmd);

                    // We finished camera stacking and released all intermediate pipeline textures.
                    m_IsPipelineExecuting = false;
                }
                m_ActiveRenderPassQueue.Clear();
            }

            for (int i = 0; i < kRenderPassMapSize; ++i)
            {
                for (int j = 0; j < kRenderPassMaxCount; ++j)
                {
                    mergeableRenderPassesMapArrays[i][j] = -1;
                }
            }

            context.ExecuteCommandBuffer(cmd);
            CommandBufferPool.Release(cmd);
        }

        internal static void SortStable(List<ScriptableRenderPass> list)
        {
            int j;
            for (int i = 1; i < list.Count; ++i)
            {
                ScriptableRenderPass curr = list[i];

                j = i - 1;
                for (; j >= 0 && curr < list[j]; --j)
                    list[j + 1] = list[j];

                list[j + 1] = curr;
            }
        }

        internal struct RenderBlocks : IDisposable
        {
            private NativeArray<RenderPassEvent> m_BlockEventLimits;
            private NativeArray<int> m_BlockRanges;
            private NativeArray<int> m_BlockRangeLengths;
            public RenderBlocks(List<ScriptableRenderPass> activeRenderPassQueue)
            {
                // Upper limits for each block. Each block will contains render passes with events below the limit.
                m_BlockEventLimits = new NativeArray<RenderPassEvent>(k_RenderPassBlockCount, Allocator.Temp);
                m_BlockRanges = new NativeArray<int>(m_BlockEventLimits.Length + 1, Allocator.Temp);
                m_BlockRangeLengths = new NativeArray<int>(m_BlockRanges.Length, Allocator.Temp);

                m_BlockEventLimits[RenderPassBlock.BeforeRendering] = RenderPassEvent.BeforeRenderingPrePasses;
                m_BlockEventLimits[RenderPassBlock.MainRenderingOpaque] = RenderPassEvent.AfterRenderingOpaques;
                m_BlockEventLimits[RenderPassBlock.MainRenderingTransparent] = RenderPassEvent.AfterRenderingPostProcessing;
                m_BlockEventLimits[RenderPassBlock.AfterRendering] = (RenderPassEvent)Int32.MaxValue;

                // blockRanges[0] is always 0
                // blockRanges[i] is the index of the first RenderPass found in m_ActiveRenderPassQueue that has a ScriptableRenderPass.renderPassEvent higher than blockEventLimits[i] (i.e, should be executed after blockEventLimits[i])
                // blockRanges[blockEventLimits.Length] is m_ActiveRenderPassQueue.Count
                FillBlockRanges(activeRenderPassQueue);
                m_BlockEventLimits.Dispose();

                for (int i = 0; i < m_BlockRanges.Length - 1; i++)
                {
                    m_BlockRangeLengths[i] = m_BlockRanges[i + 1] - m_BlockRanges[i];
                }
            }

            //  RAII like Dispose pattern implementation for 'using' keyword
            public void Dispose()
            {
                m_BlockRangeLengths.Dispose();
                m_BlockRanges.Dispose();
            }

            // Fill in render pass indices for each block. End index is startIndex + 1.
            void FillBlockRanges(List<ScriptableRenderPass> activeRenderPassQueue)
            {
                int currRangeIndex = 0;
                int currRenderPass = 0;
                m_BlockRanges[currRangeIndex++] = 0;

                // For each block, it finds the first render pass index that has an event
                // higher than the block limit.
                for (int i = 0; i < m_BlockEventLimits.Length - 1; ++i)
                {
                    while (currRenderPass < activeRenderPassQueue.Count &&
                           activeRenderPassQueue[currRenderPass].renderPassEvent < m_BlockEventLimits[i])
                        currRenderPass++;

                    m_BlockRanges[currRangeIndex++] = currRenderPass;
                }

                m_BlockRanges[currRangeIndex] = activeRenderPassQueue.Count;
            }

            public int GetLength(int index)
            {
                return m_BlockRangeLengths[index];
            }

            // Minimal foreach support
            public struct BlockRange : IDisposable
            {
                int m_Current;
                int m_End;
                public BlockRange(int begin, int end)
                {
                    Assertions.Assert.IsTrue(begin <= end);
                    m_Current = begin < end ? begin : end;
                    m_End   = end >= begin ? end : begin;
                    m_Current -= 1;
                }

                public BlockRange GetEnumerator() { return this; }
                public bool MoveNext() { return ++m_Current < m_End; }
                public int Current { get => m_Current; }
                public void Dispose() {}
            }

            public BlockRange GetRange(int index)
            {
                return new BlockRange(m_BlockRanges[index], m_BlockRanges[index + 1]);
            }
        }
    }
}<|MERGE_RESOLUTION|>--- conflicted
+++ resolved
@@ -449,17 +449,15 @@
             new RenderTargetIdentifier[] {0, 0, 0, 0, 0, 0, 0, 0 },  // m_TrimmedColorAttachmentCopies[8] is an array of 8 RenderTargetIdentifiers
         };
 
-<<<<<<< HEAD
         const int kRenderPassMapSize = 10;
         const int kRenderPassMaxCount = 20;
         Dictionary<Hash128, int[]> mergeableRenderPassesMap = new Dictionary<Hash128, int[]>(kRenderPassMapSize);
         int[][] mergeableRenderPassesMapArrays;
         Hash128[] sceneIndexToPassHash = new Hash128[kRenderPassMaxCount];
         Dictionary<Hash128, int> renderPassesAttachmentCount = new Dictionary<Hash128, int>(kRenderPassMapSize);
-=======
+
         private static Plane[] s_Planes = new Plane[6];
         private static Vector4[] s_VectorPlanes = new Vector4[6];
->>>>>>> f9f231b6
 
         internal static void ConfigureActiveTarget(RenderTargetIdentifier colorAttachment,
             RenderTargetIdentifier depthAttachment)
