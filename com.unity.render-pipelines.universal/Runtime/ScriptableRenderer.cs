--- conflicted
+++ resolved
@@ -927,287 +927,6 @@
             return renderPass.useNativeRenderPass && useRenderPassEnabled;
         }
 
-<<<<<<< HEAD
-        // ------------------------------ BEGIN RENDER PASS API SPECIFIC METHODS. TODO: move to a separate file/namespace ---------------------------------------
-
-        void NativeRenderPass_SetMRTAttachmentsList(ScriptableRenderPass renderPass, ref CameraData cameraData, uint validColorBuffersCount, bool needCustomCameraColorClear, bool needCustomCameraDepthClear)
-        {
-            if (IsRenderPassEnabled(renderPass) && cameraData.cameraType == CameraType.Game)
-            {
-                int currentSceneIndex = renderPass.sceneIndex;
-                Hash128 currentPassHash = sceneIndexToPassHash[currentSceneIndex];
-                int[] currentMergeablePasses = mergeableRenderPassesMap[currentPassHash];
-                bool isFirstMergeablePass = currentMergeablePasses.First() == currentSceneIndex;
-
-                if (!isFirstMergeablePass)
-                    return;
-
-                renderPassesAttachmentCount[currentPassHash] = 0;
-
-                int currentAttachmentIdx = 0;
-                foreach (var passIdx in currentMergeablePasses)
-                {
-                    if (passIdx == -1)
-                        break;
-                    ScriptableRenderPass pass = m_ActiveRenderPassQueue[passIdx];
-
-                    for (int i = 0; i < pass.attachmentIndices.Length; ++i)
-                        pass.attachmentIndices[i] = -1;
-
-                    // TODO: review the lastPassToBB logic to mak it work with merged passes
-                    bool isLastPass = pass.isLastPass;
-                    bool isLastPassToBB = false;
-
-                    for (int i = 0; i < validColorBuffersCount; ++i)
-                    {
-                        AttachmentDescriptor currentAttachmentDescriptor = new AttachmentDescriptor(pass.renderTargetFormat[i] != GraphicsFormat.None ? pass.renderTargetFormat[i] : SystemInfo.GetGraphicsFormat(DefaultFormat.LDR));
-
-                        // if this is the current camera's last pass, also check if one of the RTs is the backbuffer (BuiltinRenderTextureType.CameraTarget)
-                        isLastPassToBB |= isLastPass && (pass.colorAttachments[i] == BuiltinRenderTextureType.CameraTarget);
-
-                        int existingAttachmentIndex = RenderingUtils.FindAttachmentDescriptorIndexInList(currentAttachmentIdx, currentAttachmentDescriptor, m_ActiveColorAttachmentDescriptors);
-
-                        if (existingAttachmentIndex == -1)
-                        {
-                            // add a new attachment
-
-                            m_ActiveColorAttachmentDescriptors[currentAttachmentIdx] = currentAttachmentDescriptor;
-
-                            m_ActiveColorAttachmentDescriptors[currentAttachmentIdx].ConfigureTarget(pass.colorAttachments[i], false, true);
-                            if (needCustomCameraColorClear)
-                                m_ActiveColorAttachmentDescriptors[currentAttachmentIdx].ConfigureClear(Color.black, 1.0f, 0);
-
-                            pass.attachmentIndices[i] = currentAttachmentIdx;
-
-                            currentAttachmentIdx++;
-                            renderPassesAttachmentCount[currentPassHash]++;
-                        }
-                        else
-                        {
-                            // attachment was already present
-                            pass.attachmentIndices[i] = existingAttachmentIndex;
-                        }
-                    }
-
-                    // TODO: this is redundant and is being setup for each attachment. Needs to be done only once per mergeable pass list (we need to make sure mergeable passes use the same depth!)
-                    m_ActiveDepthAttachmentDescriptor = new AttachmentDescriptor(GraphicsFormat.DepthAuto);
-                    m_ActiveDepthAttachmentDescriptor.ConfigureTarget(pass.depthAttachment, !needCustomCameraDepthClear, !isLastPassToBB);
-                    if (needCustomCameraDepthClear)
-                        m_ActiveDepthAttachmentDescriptor.ConfigureClear(Color.black, 1.0f, 0);
-                }
-            }
-        }
-
-        void NativeRenderPass_SetAttachmentList(ScriptableRenderPass renderPass, ref CameraData cameraData, RenderTargetIdentifier passColorAttachment, RenderTargetIdentifier passDepthAttachment, ClearFlag finalClearFlag, Color finalClearColor)
-        {
-            int currentSceneIndex = renderPass.sceneIndex;
-            Hash128 currentPassHash = sceneIndexToPassHash[currentSceneIndex];
-            int[] currentMergeablePasses = mergeableRenderPassesMap[currentPassHash];
-            bool isFirstMergeablePass = currentMergeablePasses.First() == currentSceneIndex;
-
-            if (!isFirstMergeablePass)
-                return;
-
-            renderPassesAttachmentCount[currentPassHash] = 0;
-
-            int currentAttachmentIdx = 0;
-            foreach (var passIdx in currentMergeablePasses)
-            {
-                if (passIdx == -1)
-                    break;
-                ScriptableRenderPass pass = m_ActiveRenderPassQueue[passIdx];
-
-                for (int i = 0; i < pass.attachmentIndices.Length; ++i)
-                    pass.attachmentIndices[i] = -1;
-
-                AttachmentDescriptor currentAttachmentDescriptor;
-                var usesTargetTexture = cameraData.targetTexture != null;
-                var depthOnly = renderPass.depthOnly || (usesTargetTexture &&
-                                cameraData.targetTexture.graphicsFormat == GraphicsFormat.DepthAuto);
-                // Offscreen depth-only cameras need this set explicitly
-                if (depthOnly && usesTargetTexture)
-                {
-                    passColorAttachment = new RenderTargetIdentifier(cameraData.targetTexture);
-                    currentAttachmentDescriptor = new AttachmentDescriptor(GraphicsFormat.DepthAuto);
-                }
-                else
-                    currentAttachmentDescriptor = new AttachmentDescriptor(cameraData.cameraTargetDescriptor.graphicsFormat);
-
-                if (pass.overrideCameraTarget)
-                {
-                    GraphicsFormat hdrFormat = GraphicsFormat.None;
-                    if (cameraData.isHdrEnabled)
-                    {
-                        if (!Graphics.preserveFramebufferAlpha && RenderingUtils.SupportsGraphicsFormat(GraphicsFormat.B10G11R11_UFloatPack32, FormatUsage.Linear | FormatUsage.Render))
-                            hdrFormat = GraphicsFormat.B10G11R11_UFloatPack32;
-                        else if (RenderingUtils.SupportsGraphicsFormat(GraphicsFormat.R16G16B16A16_SFloat, FormatUsage.Linear | FormatUsage.Render))
-                            hdrFormat = GraphicsFormat.R16G16B16A16_SFloat;
-                        else
-                            hdrFormat = SystemInfo.GetGraphicsFormat(DefaultFormat.HDR);
-                    }
-
-                    var defaultFormat = cameraData.isHdrEnabled ? hdrFormat : SystemInfo.GetGraphicsFormat(DefaultFormat.LDR);
-                    currentAttachmentDescriptor = new AttachmentDescriptor(pass.renderTargetFormat[0] != GraphicsFormat.None ? pass.renderTargetFormat[0] : defaultFormat);
-                }
-
-                bool isLastPass = pass.isLastPass;
-                var samples = pass.renderTargetSampleCount != -1 ? pass.renderTargetSampleCount : cameraData.cameraTargetDescriptor.msaaSamples;
-
-                var colorAttachmentTarget = (depthOnly || passColorAttachment != BuiltinRenderTextureType.CameraTarget)
-                    ? passColorAttachment
-                    : (usesTargetTexture ? new RenderTargetIdentifier(cameraData.targetTexture.colorBuffer)
-                        : BuiltinRenderTextureType.CameraTarget);
-
-                var depthAttachmentTarget = (passDepthAttachment != BuiltinRenderTextureType.CameraTarget)
-                    ? passDepthAttachment
-                    : (usesTargetTexture ? new RenderTargetIdentifier(cameraData.targetTexture.depthBuffer)
-                        : BuiltinRenderTextureType.Depth);
-
-                // TODO: review the lastPassToBB logic to mak it work with merged passes
-                // keep track if this is the current camera's last pass and the RT is the backbuffer (BuiltinRenderTextureType.CameraTarget)
-                // knowing isLastPassToBB can help decide the optimal store action as it gives us additional information about the current frame
-                bool isLastPassToBB = isLastPass && (colorAttachmentTarget == BuiltinRenderTextureType.CameraTarget);
-                currentAttachmentDescriptor.ConfigureTarget(colorAttachmentTarget, ((uint)finalClearFlag & (uint)ClearFlag.Color) == 0, !(samples > 1 && isLastPassToBB));
-
-                // TODO: this is redundant and is being setup for each attachment. Needs to be done only once per mergeable pass list (we need to make sure mergeable passes use the same depth!)
-                m_ActiveDepthAttachmentDescriptor = new AttachmentDescriptor(GraphicsFormat.DepthAuto);
-                m_ActiveDepthAttachmentDescriptor.ConfigureTarget(depthAttachmentTarget, ((uint)finalClearFlag & (uint)ClearFlag.Depth) == 0 , !isLastPassToBB);
-
-                if (finalClearFlag != ClearFlag.None)
-                {
-                    // We don't clear color for Overlay render targets, however pipeline set's up depth only render passes as color attachments which we do need to clear
-                    if ((cameraData.renderType != CameraRenderType.Overlay || depthOnly && ((uint)finalClearFlag & (uint)ClearFlag.Color) != 0))
-                        currentAttachmentDescriptor.ConfigureClear(finalClearColor, 1.0f, 0);
-                    if (((uint)finalClearFlag & (uint)ClearFlag.Depth) != 0)
-                        m_ActiveDepthAttachmentDescriptor.ConfigureClear(Color.black, 1.0f, 0);
-                }
-
-                if (samples > 1)
-                    currentAttachmentDescriptor.ConfigureResolveTarget(colorAttachmentTarget); // resolving to the implicit color target's resolve surface TODO: handle m_CameraResolveTarget if present?
-
-                int existingAttachmentIndex = RenderingUtils.FindAttachmentDescriptorIndexInList(currentAttachmentIdx, currentAttachmentDescriptor, m_ActiveColorAttachmentDescriptors);
-
-                if (existingAttachmentIndex == -1)
-                {
-                    // add a new attachment
-                    pass.attachmentIndices[0] = currentAttachmentIdx;
-                    m_ActiveColorAttachmentDescriptors[currentAttachmentIdx] = currentAttachmentDescriptor;
-                    currentAttachmentIdx++;
-                    renderPassesAttachmentCount[currentPassHash]++;
-                }
-                else
-                {
-                    // attachment was already present
-                    pass.attachmentIndices[0] = existingAttachmentIndex;
-                }
-            }
-        }
-
-        void NativeRenderPass_Configure(CommandBuffer cmd, ScriptableRenderPass renderPass, CameraData cameraData)
-        {
-            int currentSceneIndex = renderPass.sceneIndex;
-            Hash128 currentPassHash = sceneIndexToPassHash[currentSceneIndex];
-            int[] currentMergeablePasses = mergeableRenderPassesMap[currentPassHash];
-            bool isFirstMergeablePass = currentMergeablePasses.First() == currentSceneIndex;
-
-            if (isFirstMergeablePass)
-            {
-                foreach (var passIdx in currentMergeablePasses)
-                {
-                    if (passIdx == -1)
-                        break;
-                    ScriptableRenderPass pass = m_ActiveRenderPassQueue[passIdx];
-
-                    pass.Configure(cmd, cameraData.cameraTargetDescriptor);
-                }
-            }
-        }
-
-        void NativeRenderPass_Execute(ScriptableRenderContext context, ScriptableRenderPass renderPass, CameraData cameraData, ref RenderingData renderingData)
-        {
-            int currentSceneIndex = renderPass.sceneIndex;
-            Hash128 currentPassHash = sceneIndexToPassHash[currentSceneIndex];
-            int[] currentMergeablePasses = mergeableRenderPassesMap[currentPassHash];
-
-            int validColorBuffersCount = renderPassesAttachmentCount[currentPassHash];
-
-            bool isLastPass = renderPass.isLastPass;
-            // TODO: review the lastPassToBB logic to mak it work with merged passes
-            // keep track if this is the current camera's last pass and the RT is the backbuffer (BuiltinRenderTextureType.CameraTarget)
-            bool isLastPassToBB = isLastPass && (m_ActiveColorAttachmentDescriptors[0].loadStoreTarget == BuiltinRenderTextureType.CameraTarget);
-            bool useDepth = m_ActiveDepthAttachment == RenderTargetHandle.CameraTarget.Identifier() && (!(isLastPassToBB || (isLastPass && cameraData.camera.targetTexture != null)));
-            var depthOnly = renderPass.depthOnly || (cameraData.targetTexture != null && cameraData.targetTexture.graphicsFormat == GraphicsFormat.DepthAuto);
-
-            var attachments =
-                new NativeArray<AttachmentDescriptor>(useDepth && !depthOnly ? validColorBuffersCount + 1 : 1, Allocator.Temp);
-
-            for (int i = 0; i < validColorBuffersCount; ++i)
-                attachments[i] = m_ActiveColorAttachmentDescriptors[i];
-
-            if (useDepth && !depthOnly)
-                attachments[validColorBuffersCount] = m_ActiveDepthAttachmentDescriptor;
-
-            var desc = renderingData.cameraData.cameraTargetDescriptor;
-            var sampleCount = desc.msaaSamples;
-            int width = renderPass.renderTargetWidth != -1 ? renderPass.renderTargetWidth : desc.width;
-            int height = renderPass.renderTargetHeight != -1 ? renderPass.renderTargetHeight : desc.height;
-            sampleCount = renderPass.renderTargetSampleCount != -1
-                ? renderPass.renderTargetSampleCount
-                : sampleCount;
-
-            bool isFirstMergeablePass = currentMergeablePasses[0] == currentSceneIndex;
-            int validPassCount = RenderingUtils.GetValidPassIndexCount(currentMergeablePasses);
-            bool isLastMergeablePass = currentMergeablePasses[validPassCount - 1] == currentSceneIndex;
-
-            var attachmentIndicesCount = RenderingUtils.GetSubPassAttachmentIndicesCount(renderPass);
-
-            var attachmentIndices = new NativeArray<int>(!depthOnly ? (int)attachmentIndicesCount : 0, Allocator.Temp);
-            if (!depthOnly)
-            {
-                for (int i = 0; i < attachmentIndicesCount; ++i)
-                {
-                    attachmentIndices[i] = renderPass.attachmentIndices[i];
-                }
-            }
-
-            if (validPassCount == 1 || isFirstMergeablePass)
-            {
-                context.BeginRenderPass(width, height, Math.Max(sampleCount, 1), attachments,
-                    useDepth ? (!depthOnly ? validColorBuffersCount : 0) : -1);
-                attachments.Dispose();
-
-                context.BeginSubPass(attachmentIndices);
-            }
-            else if (!isFirstMergeablePass)
-            {
-                if (!RenderingUtils.AreAttachmentIndicesCompatible(m_ActiveRenderPassQueue[currentSceneIndex - 1], m_ActiveRenderPassQueue[currentSceneIndex]))
-                {
-                    context.EndSubPass();
-                    context.BeginSubPass(attachmentIndices);
-                }
-            }
-
-            attachmentIndices.Dispose();
-
-            renderPass.Execute(context, ref renderingData);
-
-            if (validPassCount == 1 || isLastMergeablePass)
-            {
-                context.EndSubPass();
-                context.EndRenderPass();
-            }
-
-            for (int i = 0; i < m_ActiveColorAttachmentDescriptors.Length; ++i)
-            {
-                m_ActiveColorAttachmentDescriptors[i] = RenderingUtils.emptyAttachment;
-            }
-            m_ActiveDepthAttachmentDescriptor = RenderingUtils.emptyAttachment;
-        }
-
-        // ------------------------------ END RENDER PASS API SPECIFIC METHODS. TODO: move to a separate file/namespace ---------------------------------------
-
-=======
->>>>>>> f7d061aa
         void ExecuteRenderPass(ScriptableRenderContext context, ScriptableRenderPass renderPass,
             ref RenderingData renderingData)
         {
