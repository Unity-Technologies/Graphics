using System;
using System.Collections;
using System.Diagnostics;
using System.Collections.Generic;
using System.Linq;
using Unity.Collections;
using UnityEngine.Experimental.Rendering;
using UnityEngine.Profiling;

namespace UnityEngine.Rendering.Universal
{
    /// <summary>
    ///  Class <c>ScriptableRenderer</c> implements a rendering strategy. It describes how culling and lighting works and
    /// the effects supported.
    ///
    ///  A renderer can be used for all cameras or be overridden on a per-camera basis. It will implement light culling and setup
    /// and describe a list of <c>ScriptableRenderPass</c> to execute in a frame. The renderer can be extended to support more effect with additional
    ///  <c>ScriptableRendererFeature</c>. Resources for the renderer are serialized in <c>ScriptableRendererData</c>.
    ///
    /// he renderer resources are serialized in <c>ScriptableRendererData</c>.
    /// <seealso cref="ScriptableRendererData"/>
    /// <seealso cref="ScriptableRendererFeature"/>
    /// <seealso cref="ScriptableRenderPass"/>
    /// </summary>
    public abstract partial class ScriptableRenderer : IDisposable
    {
        private static class Profiling
        {
            private const string k_Name = nameof(ScriptableRenderer);
            public static readonly ProfilingSampler setPerCameraShaderVariables = new ProfilingSampler($"{k_Name}.{nameof(SetPerCameraShaderVariables)}");
            public static readonly ProfilingSampler sortRenderPasses            = new ProfilingSampler($"Sort Render Passes");
            public static readonly ProfilingSampler setupLights                 = new ProfilingSampler($"{k_Name}.{nameof(SetupLights)}");
            public static readonly ProfilingSampler setupCamera                 = new ProfilingSampler($"Setup Camera Parameters");
            public static readonly ProfilingSampler addRenderPasses             = new ProfilingSampler($"{k_Name}.{nameof(AddRenderPasses)}");
            public static readonly ProfilingSampler clearRenderingState         = new ProfilingSampler($"{k_Name}.{nameof(ClearRenderingState)}");
            public static readonly ProfilingSampler internalStartRendering      = new ProfilingSampler($"{k_Name}.{nameof(InternalStartRendering)}");
            public static readonly ProfilingSampler internalFinishRendering     = new ProfilingSampler($"{k_Name}.{nameof(InternalFinishRendering)}");
            public static readonly ProfilingSampler drawGizmos                  = new ProfilingSampler($"{nameof(DrawGizmos)}");

            public static class RenderBlock
            {
                private const string k_Name = nameof(RenderPassBlock);
                public static readonly ProfilingSampler beforeRendering          = new ProfilingSampler($"{k_Name}.{nameof(RenderPassBlock.BeforeRendering)}");
                public static readonly ProfilingSampler mainRenderingOpaque      = new ProfilingSampler($"{k_Name}.{nameof(RenderPassBlock.MainRenderingOpaque)}");
                public static readonly ProfilingSampler mainRenderingTransparent = new ProfilingSampler($"{k_Name}.{nameof(RenderPassBlock.MainRenderingTransparent)}");
                public static readonly ProfilingSampler afterRendering           = new ProfilingSampler($"{k_Name}.{nameof(RenderPassBlock.AfterRendering)}");
            }

            public static class RenderPass
            {
                private const string k_Name = nameof(ScriptableRenderPass);
                public static readonly ProfilingSampler configure = new ProfilingSampler($"{k_Name}.{nameof(ScriptableRenderPass.Configure)}");
            }
        }

        /// <summary>
        /// Override to provide a custom profiling name
        /// </summary>
        protected ProfilingSampler profilingExecute { get; set; }

        /// <summary>
        /// Configures the supported features for this renderer. When creating custom renderers
        /// for Universal Render Pipeline you can choose to opt-in or out for specific features.
        /// </summary>
        public class RenderingFeatures
        {
            /// <summary>
            /// This setting controls if the camera editor should display the camera stack category.
            /// Renderers that don't support camera stacking will only render camera of type CameraRenderType.Base
            /// <see cref="CameraRenderType"/>
            /// <seealso cref="UniversalAdditionalCameraData.cameraStack"/>
            /// </summary>
            public bool cameraStacking { get; set; } = false;

            /// <summary>
            /// This setting controls if the Universal Render Pipeline asset should expose MSAA option.
            /// </summary>
            public bool msaa { get; set; } = true;
        }

        /// <summary>
        /// The renderer we are currently rendering with, for low-level render control only.
        /// <c>current</c> is null outside rendering scope.
        /// Similar to https://docs.unity3d.com/ScriptReference/Camera-current.html
        /// </summary>
        internal static ScriptableRenderer current = null;

        /// <summary>
        /// Set camera matrices. This method will set <c>UNITY_MATRIX_V</c>, <c>UNITY_MATRIX_P</c>, <c>UNITY_MATRIX_VP</c> to camera matrices.
        /// Additionally this will also set <c>unity_CameraProjection</c> and <c>unity_CameraProjection</c>.
        /// If <c>setInverseMatrices</c> is set to true this function will also set <c>UNITY_MATRIX_I_V</c> and <c>UNITY_MATRIX_I_VP</c>.
        /// This function has no effect when rendering in stereo. When in stereo rendering you cannot override camera matrices.
        /// If you need to set general purpose view and projection matrices call <see cref="SetViewAndProjectionMatrices(CommandBuffer, Matrix4x4, Matrix4x4, bool)"/> instead.
        /// </summary>
        /// <param name="cmd">CommandBuffer to submit data to GPU.</param>
        /// <param name="cameraData">CameraData containing camera matrices information.</param>
        /// <param name="setInverseMatrices">Set this to true if you also need to set inverse camera matrices.</param>
        public static void SetCameraMatrices(CommandBuffer cmd, ref CameraData cameraData, bool setInverseMatrices)
        {
#if ENABLE_VR && ENABLE_XR_MODULE
            if (cameraData.xr.enabled)
            {
                cameraData.xr.UpdateGPUViewAndProjectionMatrices(cmd, ref cameraData, cameraData.xr.renderTargetIsRenderTexture);
                return;
            }
#endif

            Matrix4x4 viewMatrix = cameraData.GetViewMatrix();
            Matrix4x4 projectionMatrix = cameraData.GetProjectionMatrix();

            // TODO: Investigate why SetViewAndProjectionMatrices is causing y-flip / winding order issue
            // for now using cmd.SetViewProjecionMatrices
            //SetViewAndProjectionMatrices(cmd, viewMatrix, cameraData.GetDeviceProjectionMatrix(), setInverseMatrices);
            cmd.SetViewProjectionMatrices(viewMatrix, projectionMatrix);

            if (setInverseMatrices)
            {
                Matrix4x4 gpuProjectionMatrix = cameraData.GetGPUProjectionMatrix();
                Matrix4x4 viewAndProjectionMatrix = gpuProjectionMatrix * viewMatrix;
                Matrix4x4 inverseViewMatrix = Matrix4x4.Inverse(viewMatrix);
                Matrix4x4 inverseProjectionMatrix = Matrix4x4.Inverse(gpuProjectionMatrix);
                Matrix4x4 inverseViewProjection = inverseViewMatrix * inverseProjectionMatrix;

                // There's an inconsistency in handedness between unity_matrixV and unity_WorldToCamera
                // Unity changes the handedness of unity_WorldToCamera (see Camera::CalculateMatrixShaderProps)
                // we will also change it here to avoid breaking existing shaders. (case 1257518)
                Matrix4x4 worldToCameraMatrix = Matrix4x4.Scale(new Vector3(1.0f, 1.0f, -1.0f)) * viewMatrix;
                Matrix4x4 cameraToWorldMatrix = worldToCameraMatrix.inverse;
                cmd.SetGlobalMatrix(ShaderPropertyId.worldToCameraMatrix, worldToCameraMatrix);
                cmd.SetGlobalMatrix(ShaderPropertyId.cameraToWorldMatrix, cameraToWorldMatrix);

                cmd.SetGlobalMatrix(ShaderPropertyId.inverseViewMatrix, inverseViewMatrix);
                cmd.SetGlobalMatrix(ShaderPropertyId.inverseProjectionMatrix, inverseProjectionMatrix);
                cmd.SetGlobalMatrix(ShaderPropertyId.inverseViewAndProjectionMatrix, inverseViewProjection);
            }

            // TODO: missing unity_CameraWorldClipPlanes[6], currently set by context.SetupCameraProperties
        }

        /// <summary>
        /// Set camera and screen shader variables as described in https://docs.unity3d.com/Manual/SL-UnityShaderVariables.html
        /// </summary>
        /// <param name="cmd">CommandBuffer to submit data to GPU.</param>
        /// <param name="cameraData">CameraData containing camera matrices information.</param>
        void SetPerCameraShaderVariables(CommandBuffer cmd, ref CameraData cameraData)
        {
            using var profScope = new ProfilingScope(cmd, Profiling.setPerCameraShaderVariables);

            Camera camera = cameraData.camera;

            Rect pixelRect = cameraData.pixelRect;
            float renderScale = cameraData.isSceneViewCamera ? 1f : cameraData.renderScale;
            float scaledCameraWidth = (float)pixelRect.width * renderScale;
            float scaledCameraHeight = (float)pixelRect.height * renderScale;
            float cameraWidth = (float)pixelRect.width;
            float cameraHeight = (float)pixelRect.height;

            // Use eye texture's width and height as screen params when XR is enabled
            if (cameraData.xr.enabled)
            {
                scaledCameraWidth = (float)cameraData.cameraTargetDescriptor.width;
                scaledCameraHeight = (float)cameraData.cameraTargetDescriptor.height;
                cameraWidth = (float)cameraData.cameraTargetDescriptor.width;
                cameraHeight = (float)cameraData.cameraTargetDescriptor.height;
            }

            if (camera.allowDynamicResolution)
            {
                scaledCameraWidth *= ScalableBufferManager.widthScaleFactor;
                scaledCameraHeight *= ScalableBufferManager.heightScaleFactor;
            }

            float near = camera.nearClipPlane;
            float far = camera.farClipPlane;
            float invNear = Mathf.Approximately(near, 0.0f) ? 0.0f : 1.0f / near;
            float invFar = Mathf.Approximately(far, 0.0f) ? 0.0f : 1.0f / far;
            float isOrthographic = camera.orthographic ? 1.0f : 0.0f;

            // From http://www.humus.name/temp/Linearize%20depth.txt
            // But as depth component textures on OpenGL always return in 0..1 range (as in D3D), we have to use
            // the same constants for both D3D and OpenGL here.
            // OpenGL would be this:
            // zc0 = (1.0 - far / near) / 2.0;
            // zc1 = (1.0 + far / near) / 2.0;
            // D3D is this:
            float zc0 = 1.0f - far * invNear;
            float zc1 = far * invNear;

            Vector4 zBufferParams = new Vector4(zc0, zc1, zc0 * invFar, zc1 * invFar);

            if (SystemInfo.usesReversedZBuffer)
            {
                zBufferParams.y += zBufferParams.x;
                zBufferParams.x = -zBufferParams.x;
                zBufferParams.w += zBufferParams.z;
                zBufferParams.z = -zBufferParams.z;
            }

            // Projection flip sign logic is very deep in GfxDevice::SetInvertProjectionMatrix
            // For now we don't deal with _ProjectionParams.x and let SetupCameraProperties handle it.
            // We need to enable this when we remove SetupCameraProperties
            // float projectionFlipSign = ???
            // Vector4 projectionParams = new Vector4(projectionFlipSign, near, far, 1.0f * invFar);
            // cmd.SetGlobalVector(ShaderPropertyId.projectionParams, projectionParams);

            Vector4 orthoParams = new Vector4(camera.orthographicSize * cameraData.aspectRatio, camera.orthographicSize, 0.0f, isOrthographic);

            // Camera and Screen variables as described in https://docs.unity3d.com/Manual/SL-UnityShaderVariables.html
            cmd.SetGlobalVector(ShaderPropertyId.worldSpaceCameraPos, camera.transform.position);
            cmd.SetGlobalVector(ShaderPropertyId.screenParams, new Vector4(cameraWidth, cameraHeight, 1.0f + 1.0f / cameraWidth, 1.0f + 1.0f / cameraHeight));
            cmd.SetGlobalVector(ShaderPropertyId.scaledScreenParams, new Vector4(scaledCameraWidth, scaledCameraHeight, 1.0f + 1.0f / scaledCameraWidth, 1.0f + 1.0f / scaledCameraHeight));
            cmd.SetGlobalVector(ShaderPropertyId.zBufferParams, zBufferParams);
            cmd.SetGlobalVector(ShaderPropertyId.orthoParams, orthoParams);
        }

        /// <summary>
        /// Set shader time variables as described in https://docs.unity3d.com/Manual/SL-UnityShaderVariables.html
        /// </summary>
        /// <param name="cmd">CommandBuffer to submit data to GPU.</param>
        /// <param name="time">Time.</param>
        /// <param name="deltaTime">Delta time.</param>
        /// <param name="smoothDeltaTime">Smooth delta time.</param>
        void SetShaderTimeValues(CommandBuffer cmd, float time, float deltaTime, float smoothDeltaTime)
        {
            float timeEights = time / 8f;
            float timeFourth = time / 4f;
            float timeHalf = time / 2f;

            // Time values
            Vector4 timeVector = time * new Vector4(1f / 20f, 1f, 2f, 3f);
            Vector4 sinTimeVector = new Vector4(Mathf.Sin(timeEights), Mathf.Sin(timeFourth), Mathf.Sin(timeHalf), Mathf.Sin(time));
            Vector4 cosTimeVector = new Vector4(Mathf.Cos(timeEights), Mathf.Cos(timeFourth), Mathf.Cos(timeHalf), Mathf.Cos(time));
            Vector4 deltaTimeVector = new Vector4(deltaTime, 1f / deltaTime, smoothDeltaTime, 1f / smoothDeltaTime);
            Vector4 timeParametersVector = new Vector4(time, Mathf.Sin(time), Mathf.Cos(time), 0.0f);

            cmd.SetGlobalVector(ShaderPropertyId.time, timeVector);
            cmd.SetGlobalVector(ShaderPropertyId.sinTime, sinTimeVector);
            cmd.SetGlobalVector(ShaderPropertyId.cosTime, cosTimeVector);
            cmd.SetGlobalVector(ShaderPropertyId.deltaTime, deltaTimeVector);
            cmd.SetGlobalVector(ShaderPropertyId.timeParameters, timeParametersVector);
        }

        /// <summary>
        /// Returns the camera color target for this renderer.
        /// It's only valid to call cameraColorTarget in the scope of <c>ScriptableRenderPass</c>.
        /// <seealso cref="ScriptableRenderPass"/>.
        /// </summary>
        public RenderTargetIdentifier cameraColorTarget
        {
            get
            {
                if (!(m_IsPipelineExecuting || isCameraColorTargetValid))
                {
                    Debug.LogWarning("You can only call cameraColorTarget inside the scope of a ScriptableRenderPass. Otherwise the pipeline camera target texture might have not been created or might have already been disposed.");
                    // TODO: Ideally we should return an error texture (BuiltinRenderTextureType.None?)
                    // but this might break some existing content, so we return the pipeline texture in the hope it gives a "soft" upgrade to users.
                }

                return m_CameraColorTarget;
            }
        }

        /// <summary>
        /// Returns the camera depth target for this renderer.
        /// It's only valid to call cameraDepthTarget in the scope of <c>ScriptableRenderPass</c>.
        /// <seealso cref="ScriptableRenderPass"/>.
        /// </summary>
        public RenderTargetIdentifier cameraDepthTarget
        {
            get
            {
                if (!m_IsPipelineExecuting)
                {
                    Debug.LogWarning("You can only call cameraDepthTarget inside the scope of a ScriptableRenderPass. Otherwise the pipeline camera target texture might have not been created or might have already been disposed.");
                    // TODO: Ideally we should return an error texture (BuiltinRenderTextureType.None?)
                    // but this might break some existing content, so we return the pipeline texture in the hope it gives a "soft" upgrade to users.
                }

                return m_CameraDepthTarget;
            }
        }

        /// <summary>
        /// Returns a list of renderer features added to this renderer.
        /// <seealso cref="ScriptableRendererFeature"/>
        /// </summary>
        protected List<ScriptableRendererFeature> rendererFeatures
        {
            get => m_RendererFeatures;
        }

        /// <summary>
        /// Returns a list of render passes scheduled to be executed by this renderer.
        /// <seealso cref="ScriptableRenderPass"/>
        /// </summary>
        protected List<ScriptableRenderPass> activeRenderPassQueue
        {
            get => m_ActiveRenderPassQueue;
        }

        /// <summary>
        /// Supported rendering features by this renderer.
        /// <see cref="SupportedRenderingFeatures"/>
        /// </summary>
        public RenderingFeatures supportedRenderingFeatures { get; set; } = new RenderingFeatures();

        /// <summary>
        /// List of unsupported Graphics APIs for this renderer.
        /// <see cref="unsupportedGraphicsDeviceTypes"/>
        /// </summary>
        public GraphicsDeviceType[] unsupportedGraphicsDeviceTypes { get; set; } = new GraphicsDeviceType[0];

        static class RenderPassBlock
        {
            // Executes render passes that are inputs to the main rendering
            // but don't depend on camera state. They all render in monoscopic mode. f.ex, shadow maps.
            public static readonly int BeforeRendering = 0;

            // Main bulk of render pass execution. They required camera state to be properly set
            // and when enabled they will render in stereo.
            public static readonly int MainRenderingOpaque = 1;
            public static readonly int MainRenderingTransparent = 2;

            // Execute after Post-processing.
            public static readonly int AfterRendering = 3;
        }

        const int k_RenderPassBlockCount = 4;

        List<ScriptableRenderPass> m_ActiveRenderPassQueue = new List<ScriptableRenderPass>(32);
        List<ScriptableRendererFeature> m_RendererFeatures = new List<ScriptableRendererFeature>(10);
        RenderTargetIdentifier m_CameraColorTarget;
        RenderTargetIdentifier m_CameraDepthTarget;
        RenderTargetIdentifier m_CameraResolveTarget;

        bool m_FirstTimeCameraColorTargetIsBound = true; // flag used to track when m_CameraColorTarget should be cleared (if necessary), as well as other special actions only performed the first time m_CameraColorTarget is bound as a render target
        bool m_FirstTimeCameraDepthTargetIsBound = true; // flag used to track when m_CameraDepthTarget should be cleared (if necessary), the first time m_CameraDepthTarget is bound as a render target

        // The pipeline can only guarantee the camera target texture are valid when the pipeline is executing.
        // Trying to access the camera target before or after might be that the pipeline texture have already been disposed.
        bool m_IsPipelineExecuting = false;
        // This should be removed when early camera color target assignment is removed.
        internal bool isCameraColorTargetValid = false;

        internal bool useRenderPassEnabled = false;
        static RenderTargetIdentifier[] m_ActiveColorAttachments = new RenderTargetIdentifier[] {0, 0, 0, 0, 0, 0, 0, 0 };
        static RenderTargetIdentifier m_ActiveDepthAttachment;

        static AttachmentDescriptor[] m_ActiveColorAttachmentDescriptors = new AttachmentDescriptor[]
        {
            RenderingUtils.emptyAttachment, RenderingUtils.emptyAttachment, RenderingUtils.emptyAttachment,
            RenderingUtils.emptyAttachment, RenderingUtils.emptyAttachment, RenderingUtils.emptyAttachment,
            RenderingUtils.emptyAttachment, RenderingUtils.emptyAttachment
        };
        static AttachmentDescriptor m_ActiveDepthAttachmentDescriptor;

        // CommandBuffer.SetRenderTarget(RenderTargetIdentifier[] colors, RenderTargetIdentifier depth, int mipLevel, CubemapFace cubemapFace, int depthSlice);
        // called from CoreUtils.SetRenderTarget will issue a warning assert from native c++ side if "colors" array contains some invalid RTIDs.
        // To avoid that warning assert we trim the RenderTargetIdentifier[] arrays we pass to CoreUtils.SetRenderTarget.
        // To avoid re-allocating a new array every time we do that, we re-use one of these arrays:
        static RenderTargetIdentifier[][] m_TrimmedColorAttachmentCopies = new RenderTargetIdentifier[][]
        {
            new RenderTargetIdentifier[0],                          // m_TrimmedColorAttachmentCopies[0] is an array of 0 RenderTargetIdentifier - only used to make indexing code easier to read
            new RenderTargetIdentifier[] {0},                        // m_TrimmedColorAttachmentCopies[1] is an array of 1 RenderTargetIdentifier
            new RenderTargetIdentifier[] {0, 0},                     // m_TrimmedColorAttachmentCopies[2] is an array of 2 RenderTargetIdentifiers
            new RenderTargetIdentifier[] {0, 0, 0},                  // m_TrimmedColorAttachmentCopies[3] is an array of 3 RenderTargetIdentifiers
            new RenderTargetIdentifier[] {0, 0, 0, 0},               // m_TrimmedColorAttachmentCopies[4] is an array of 4 RenderTargetIdentifiers
            new RenderTargetIdentifier[] {0, 0, 0, 0, 0},            // m_TrimmedColorAttachmentCopies[5] is an array of 5 RenderTargetIdentifiers
            new RenderTargetIdentifier[] {0, 0, 0, 0, 0, 0},         // m_TrimmedColorAttachmentCopies[6] is an array of 6 RenderTargetIdentifiers
            new RenderTargetIdentifier[] {0, 0, 0, 0, 0, 0, 0},      // m_TrimmedColorAttachmentCopies[7] is an array of 7 RenderTargetIdentifiers
            new RenderTargetIdentifier[] {0, 0, 0, 0, 0, 0, 0, 0 },  // m_TrimmedColorAttachmentCopies[8] is an array of 8 RenderTargetIdentifiers
        };

        const int kRenderPassMapSize = 10;
        const int kRenderPassMaxCount = 20;
        Dictionary<Hash128, int[]> mergeableRenderPassesMap = new Dictionary<Hash128, int[]>(kRenderPassMapSize);
        int[][] mergeableRenderPassesMapArrays;
        Hash128[] sceneIndexToPassHash = new Hash128[kRenderPassMaxCount];
        Dictionary<Hash128, int> renderPassesAttachmentCount = new Dictionary<Hash128, int>(kRenderPassMapSize);

        internal static void ConfigureActiveTarget(RenderTargetIdentifier colorAttachment,
            RenderTargetIdentifier depthAttachment)
        {
            m_ActiveColorAttachments[0] = colorAttachment;
            for (int i = 1; i < m_ActiveColorAttachments.Length; ++i)
                m_ActiveColorAttachments[i] = 0;

            m_ActiveDepthAttachment = depthAttachment;
        }

        public ScriptableRenderer(ScriptableRendererData data)
        {
            profilingExecute = new ProfilingSampler($"{nameof(ScriptableRenderer)}.{nameof(ScriptableRenderer.Execute)}: {data.name}");

            foreach (var feature in data.rendererFeatures)
            {
                if (feature == null)
                    continue;

                feature.Create();
                m_RendererFeatures.Add(feature);
            }

            mergeableRenderPassesMapArrays = new int[kRenderPassMapSize][];
            for (int i = 0; i < kRenderPassMapSize; ++i)
            {
                mergeableRenderPassesMapArrays[i] = new int[kRenderPassMaxCount];
                for (int j = 0; j < kRenderPassMaxCount; ++j)
                {
                    mergeableRenderPassesMapArrays[i][j] = -1;
                }
            }

            useRenderPassEnabled = data.useNativeRenderPass;
            Clear(CameraRenderType.Base);
            m_ActiveRenderPassQueue.Clear();
        }

        public void Dispose()
        {
            // Dispose all renderer features...
            for (int i = 0; i < m_RendererFeatures.Count; ++i)
            {
                if (rendererFeatures[i] == null)
                    continue;

                rendererFeatures[i].Dispose();
            }

            Dispose(true);
            GC.SuppressFinalize(this);
        }

        protected virtual void Dispose(bool disposing)
        {
        }

        /// <summary>
        /// Configures the camera target.
        /// </summary>
        /// <param name="colorTarget">Camera color target. Pass BuiltinRenderTextureType.CameraTarget if rendering to backbuffer.</param>
        /// <param name="depthTarget">Camera depth target. Pass BuiltinRenderTextureType.CameraTarget if color has depth or rendering to backbuffer.</param>
        public void ConfigureCameraTarget(RenderTargetIdentifier colorTarget, RenderTargetIdentifier depthTarget)
        {
            m_CameraColorTarget = colorTarget;
            m_CameraDepthTarget = depthTarget;
        }

#if ENABLE_RENDER_PASS_UI
        internal void ConfigureCameraTarget(RenderTargetIdentifier colorTarget, RenderTargetIdentifier depthTarget, RenderTargetIdentifier resolveTarget)
        {
            m_CameraColorTarget = colorTarget;
            m_CameraDepthTarget = depthTarget;
            m_CameraResolveTarget = resolveTarget;
        }

#endif

        // This should be removed when early camera color target assignment is removed.
        internal void ConfigureCameraColorTarget(RenderTargetIdentifier colorTarget)
        {
            m_CameraColorTarget = colorTarget;
        }

        /// <summary>
        /// Configures the render passes that will execute for this renderer.
        /// This method is called per-camera every frame.
        /// </summary>
        /// <param name="context">Use this render context to issue any draw commands during execution.</param>
        /// <param name="renderingData">Current render state information.</param>
        /// <seealso cref="ScriptableRenderPass"/>
        /// <seealso cref="ScriptableRendererFeature"/>
        public abstract void Setup(ScriptableRenderContext context, ref RenderingData renderingData);

        /// <summary>
        /// Override this method to implement the lighting setup for the renderer. You can use this to
        /// compute and upload light CBUFFER for example.
        /// </summary>
        /// <param name="context">Use this render context to issue any draw commands during execution.</param>
        /// <param name="renderingData">Current render state information.</param>
        public virtual void SetupLights(ScriptableRenderContext context, ref RenderingData renderingData)
        {
        }

        /// <summary>
        /// Override this method to configure the culling parameters for the renderer. You can use this to configure if
        /// lights should be culled per-object or the maximum shadow distance for example.
        /// </summary>
        /// <param name="cullingParameters">Use this to change culling parameters used by the render pipeline.</param>
        /// <param name="cameraData">Current render state information.</param>
        public virtual void SetupCullingParameters(ref ScriptableCullingParameters cullingParameters,
            ref CameraData cameraData)
        {
        }

        /// <summary>
        /// Called upon finishing rendering the camera stack. You can release any resources created by the renderer here.
        /// </summary>
        /// <param name="cmd"></param>
        public virtual void FinishRendering(CommandBuffer cmd)
        {
        }

        private void SetLastPassFlag(CameraData cameraData)
        {
            //TODO: edge cases to detect that should affect possible passes to merge
            // - different depth attachment
            // - total number of color attachment > 8

            // Go through all the passes and mark the final one as last pass

            int lastPassIndex = m_ActiveRenderPassQueue.Count - 1;

            // Make sure the list is already sorted!

            mergeableRenderPassesMap.Clear();
            renderPassesAttachmentCount.Clear();

            uint currentHashIndex = 0;
            // reset all the passes last pass flag
            for (int i = 0; i < m_ActiveRenderPassQueue.Count; ++i)
            {
                var renderPass = m_ActiveRenderPassQueue[i];

                // Empty configure to setup dimensions/targets and whatever data is needed for merging
                // We do not execute this at this time, so render targets are still invalid
                CommandBuffer cmd = CommandBufferPool.Get();
                renderPass.Configure(cmd, cameraData.cameraTargetDescriptor);
                CommandBufferPool.Release(cmd);

                var width = renderPass.renderTargetWidth != -1 ? renderPass.renderTargetWidth : cameraData.cameraTargetDescriptor.width;
                var height = renderPass.renderTargetHeight != -1 ? renderPass.renderTargetHeight : cameraData.cameraTargetDescriptor.height;
                var sampleCount = renderPass.renderTargetSampleCount != -1 ? renderPass.renderTargetSampleCount : cameraData.cameraTargetDescriptor.msaaSamples;
                var rtID = renderPass.depthOnly ? renderPass.colorAttachment.GetHashCode() : renderPass.depthAttachment.GetHashCode();

                renderPass.isLastPass = false;
                renderPass.sceneIndex = i;

                Hash128 hash = RenderingUtils.CreateRenderPassHash(width, height, rtID, sampleCount, currentHashIndex);

                sceneIndexToPassHash[i] = hash;

                if (!IsRenderPassEnabled(renderPass))
                    continue;

                if (!mergeableRenderPassesMap.ContainsKey(hash))
                {
                    mergeableRenderPassesMap.Add(hash, mergeableRenderPassesMapArrays[mergeableRenderPassesMap.Count]);
                    renderPassesAttachmentCount.Add(hash, 0);
                }
                else if (mergeableRenderPassesMap[hash][RenderingUtils.GetValidPassIndexCount(mergeableRenderPassesMap[hash]) - 1] != (i - 1))
                {
                    // if the passes are not sequential we want to split the current mergeable passes list. So we increment the hashIndex and update the hash

                    currentHashIndex++;
                    hash = RenderingUtils.CreateRenderPassHash(width, height, rtID, sampleCount, currentHashIndex);

                    sceneIndexToPassHash[i] = hash;

                    mergeableRenderPassesMap.Add(hash, mergeableRenderPassesMapArrays[mergeableRenderPassesMap.Count]);
                    renderPassesAttachmentCount.Add(hash, 0);
                }

                mergeableRenderPassesMap[hash][RenderingUtils.GetValidPassIndexCount(mergeableRenderPassesMap[hash])] = i;
            }

            m_ActiveRenderPassQueue[lastPassIndex].isLastPass = true;

            for (int i = 0; i < m_ActiveRenderPassQueue.Count; ++i)
                m_ActiveRenderPassQueue[i].attachmentIndices = new NativeArray<int>(8, Allocator.Temp);
        }

        /// <summary>
        /// Execute the enqueued render passes. This automatically handles editor and stereo rendering.
        /// </summary>
        /// <param name="context">Use this render context to issue any draw commands during execution.</param>
        /// <param name="renderingData">Current render state information.</param>
        public void Execute(ScriptableRenderContext context, ref RenderingData renderingData)
        {
            m_IsPipelineExecuting = true;
            ref CameraData cameraData = ref renderingData.cameraData;
            Camera camera = cameraData.camera;

            CommandBuffer cmd = CommandBufferPool.Get();
            using (new ProfilingScope(cmd, profilingExecute))
            {
                InternalStartRendering(context, ref renderingData);

                // Cache the time for after the call to `SetupCameraProperties` and set the time variables in shader
                // For now we set the time variables per camera, as we plan to remove `SetupCameraProperties`.
                // Setting the time per frame would take API changes to pass the variable to each camera render.
                // Once `SetupCameraProperties` is gone, the variable should be set higher in the call-stack.
#if UNITY_EDITOR
                float time = Application.isPlaying ? Time.time : Time.realtimeSinceStartup;
#else
                float time = Time.time;
#endif
                float deltaTime = Time.deltaTime;
                float smoothDeltaTime = Time.smoothDeltaTime;

                // Initialize Camera Render State
                ClearRenderingState(cmd);
                SetPerCameraShaderVariables(cmd, ref cameraData);
                SetShaderTimeValues(cmd, time, deltaTime, smoothDeltaTime);
                context.ExecuteCommandBuffer(cmd);
                cmd.Clear();
                using (new ProfilingScope(cmd, Profiling.sortRenderPasses))
                {
                    // Sort the render pass queue
                    SortStable(m_ActiveRenderPassQueue);
                }

                SetLastPassFlag(cameraData);

                using var renderBlocks = new RenderBlocks(m_ActiveRenderPassQueue);

                using (new ProfilingScope(cmd, Profiling.setupLights))
                {
                    SetupLights(context, ref renderingData);
                }

                using (new ProfilingScope(cmd, Profiling.RenderBlock.beforeRendering))
                {
                    // Before Render Block. This render blocks always execute in mono rendering.
                    // Camera is not setup. Lights are not setup.
                    // Used to render input textures like shadowmaps.
                    ExecuteBlock(RenderPassBlock.BeforeRendering, in renderBlocks, context, ref renderingData);
                }

                using (new ProfilingScope(cmd, Profiling.setupCamera))
                {
                    // This is still required because of the following reasons:
                    // - Camera billboard properties.
                    // - Camera frustum planes: unity_CameraWorldClipPlanes[6]
                    // - _ProjectionParams.x logic is deep inside GfxDevice
                    // NOTE: The only reason we have to call this here and not at the beginning (before shadows)
                    // is because this need to be called for each eye in multi pass VR.
                    // The side effect is that this will override some shader properties we already setup and we will have to
                    // reset them.
                    context.SetupCameraProperties(camera);
                    SetCameraMatrices(cmd, ref cameraData, true);

                    // Reset shader time variables as they were overridden in SetupCameraProperties. If we don't do it we might have a mismatch between shadows and main rendering
                    SetShaderTimeValues(cmd, time, deltaTime, smoothDeltaTime);

#if VISUAL_EFFECT_GRAPH_0_0_1_OR_NEWER
                    //Triggers dispatch per camera, all global parameters should have been setup at this stage.
                    VFX.VFXManager.ProcessCameraCommand(camera, cmd);
#endif
                }

                context.ExecuteCommandBuffer(cmd);
                cmd.Clear();

                BeginXRRendering(cmd, context, ref renderingData.cameraData);

                // In the opaque and transparent blocks the main rendering executes.

                // Opaque blocks...
                if (renderBlocks.GetLength(RenderPassBlock.MainRenderingOpaque) > 0)
                {
                    using var profScope = new ProfilingScope(cmd, Profiling.RenderBlock.mainRenderingOpaque);
                    ExecuteBlock(RenderPassBlock.MainRenderingOpaque, in renderBlocks, context, ref renderingData);
                }

                // Transparent blocks...
                if (renderBlocks.GetLength(RenderPassBlock.MainRenderingTransparent) > 0)
                {
                    using var profScope = new ProfilingScope(cmd, Profiling.RenderBlock.mainRenderingTransparent);
                    ExecuteBlock(RenderPassBlock.MainRenderingTransparent, in renderBlocks, context, ref renderingData);
                }

                // Draw Gizmos...
                DrawGizmos(context, camera, GizmoSubset.PreImageEffects);

                // In this block after rendering drawing happens, e.g, post processing, video player capture.
                if (renderBlocks.GetLength(RenderPassBlock.AfterRendering) > 0)
                {
                    using var profScope = new ProfilingScope(cmd, Profiling.RenderBlock.afterRendering);
                    ExecuteBlock(RenderPassBlock.AfterRendering, in renderBlocks, context, ref renderingData);
                }

                EndXRRendering(cmd, context, ref renderingData.cameraData);

                DrawWireOverlay(context, camera);
                DrawGizmos(context, camera, GizmoSubset.PostImageEffects);

                InternalFinishRendering(context, cameraData.resolveFinalTarget);

                for (int i = 0; i < m_ActiveRenderPassQueue.Count; ++i)
                    m_ActiveRenderPassQueue[i].attachmentIndices.Dispose();
            }

            context.ExecuteCommandBuffer(cmd);
            CommandBufferPool.Release(cmd);
        }

        /// <summary>
        /// Enqueues a render pass for execution.
        /// </summary>
        /// <param name="pass">Render pass to be enqueued.</param>
        public void EnqueuePass(ScriptableRenderPass pass)
        {
            m_ActiveRenderPassQueue.Add(pass);
        }

        /// <summary>
        /// Returns a clear flag based on CameraClearFlags.
        /// </summary>
        /// <param name="cameraClearFlags">Camera clear flags.</param>
        /// <returns>A clear flag that tells if color and/or depth should be cleared.</returns>
        protected static ClearFlag GetCameraClearFlag(ref CameraData cameraData)
        {
            var cameraClearFlags = cameraData.camera.clearFlags;

            // Universal RP doesn't support CameraClearFlags.DepthOnly and CameraClearFlags.Nothing.
            // CameraClearFlags.DepthOnly has the same effect of CameraClearFlags.SolidColor
            // CameraClearFlags.Nothing clears Depth on PC/Desktop and in mobile it clears both
            // depth and color.
            // CameraClearFlags.Skybox clears depth only.

            // Implementation details:
            // Camera clear flags are used to initialize the attachments on the first render pass.
            // ClearFlag is used together with Tile Load action to figure out how to clear the camera render target.
            // In Tile Based GPUs ClearFlag.Depth + RenderBufferLoadAction.DontCare becomes DontCare load action.
            // While ClearFlag.All + RenderBufferLoadAction.DontCare become Clear load action.
            // In mobile we force ClearFlag.All as DontCare doesn't have noticeable perf. difference from Clear
            // and this avoid tile clearing issue when not rendering all pixels in some GPUs.
            // In desktop/consoles there's actually performance difference between DontCare and Clear.

            // RenderBufferLoadAction.DontCare in PC/Desktop behaves as not clearing screen
            // RenderBufferLoadAction.DontCare in Vulkan/Metal behaves as DontCare load action
            // RenderBufferLoadAction.DontCare in GLES behaves as glInvalidateBuffer

            // Overlay cameras composite on top of previous ones. They don't clear color.
            // For overlay cameras we check if depth should be cleared on not.
            if (cameraData.renderType == CameraRenderType.Overlay)
                return (cameraData.clearDepth) ? ClearFlag.Depth : ClearFlag.None;

            // Always clear on first render pass in mobile as it's same perf of DontCare and avoid tile clearing issues.
            if (Application.isMobilePlatform)
                return ClearFlag.All;

            if ((cameraClearFlags == CameraClearFlags.Skybox && RenderSettings.skybox != null) ||
                cameraClearFlags == CameraClearFlags.Nothing)
                return ClearFlag.Depth;

            return ClearFlag.All;
        }

        /// <summary>
        /// Calls <c>AddRenderPasses</c> for each feature added to this renderer.
        /// <seealso cref="ScriptableRendererFeature.AddRenderPasses(ScriptableRenderer, ref RenderingData)"/>
        /// </summary>
        /// <param name="renderingData"></param>
        protected void AddRenderPasses(ref RenderingData renderingData)
        {
            using var profScope = new ProfilingScope(null, Profiling.addRenderPasses);

            // Add render passes from custom renderer features
            for (int i = 0; i < rendererFeatures.Count; ++i)
            {
                if (!rendererFeatures[i].isActive)
                {
                    continue;
                }
                rendererFeatures[i].AddRenderPasses(this, ref renderingData);
            }

            // Remove any null render pass that might have been added by user by mistake
            int count = activeRenderPassQueue.Count;
            for (int i = count - 1; i >= 0; i--)
            {
                if (activeRenderPassQueue[i] == null)
                    activeRenderPassQueue.RemoveAt(i);
            }
        }

        void ClearRenderingState(CommandBuffer cmd)
        {
            using var profScope = new ProfilingScope(cmd, Profiling.clearRenderingState);

            // Reset per-camera shader keywords. They are enabled depending on which render passes are executed.
            cmd.DisableShaderKeyword(ShaderKeywordStrings.MainLightShadows);
            cmd.DisableShaderKeyword(ShaderKeywordStrings.MainLightShadowCascades);
            cmd.DisableShaderKeyword(ShaderKeywordStrings.MainLightShadowScreen);
            cmd.DisableShaderKeyword(ShaderKeywordStrings.AdditionalLightsVertex);
            cmd.DisableShaderKeyword(ShaderKeywordStrings.AdditionalLightsPixel);
            cmd.DisableShaderKeyword(ShaderKeywordStrings.AdditionalLightShadows);
            cmd.DisableShaderKeyword(ShaderKeywordStrings.SoftShadows);
            cmd.DisableShaderKeyword(ShaderKeywordStrings.MixedLightingSubtractive); // Backward compatibility
            cmd.DisableShaderKeyword(ShaderKeywordStrings.LightmapShadowMixing);
            cmd.DisableShaderKeyword(ShaderKeywordStrings.ShadowsShadowMask);
            cmd.DisableShaderKeyword(ShaderKeywordStrings.LinearToSRGBConversion);
        }

        internal void Clear(CameraRenderType cameraType)
        {
            m_ActiveColorAttachments[0] = BuiltinRenderTextureType.CameraTarget;
            for (int i = 1; i < m_ActiveColorAttachments.Length; ++i)
                m_ActiveColorAttachments[i] = 0;

            m_ActiveDepthAttachment = BuiltinRenderTextureType.CameraTarget;

            m_FirstTimeCameraColorTargetIsBound = cameraType == CameraRenderType.Base;
            m_FirstTimeCameraDepthTargetIsBound = true;

            m_CameraColorTarget = BuiltinRenderTextureType.CameraTarget;
            m_CameraDepthTarget = BuiltinRenderTextureType.CameraTarget;
        }

        void ExecuteBlock(int blockIndex, in RenderBlocks renderBlocks,
            ScriptableRenderContext context, ref RenderingData renderingData, bool submit = false)
        {
            foreach (int currIndex in renderBlocks.GetRange(blockIndex))
            {
                var renderPass = m_ActiveRenderPassQueue[currIndex];
                ExecuteRenderPass(context, renderPass, ref renderingData);
            }

            if (submit)
                context.Submit();
        }

        private bool IsRenderPassEnabled(ScriptableRenderPass renderPass)
        {
            return renderPass.useNativeRenderPass && useRenderPassEnabled;
        }

        void ConfigureRenderPass(CommandBuffer cmd, ScriptableRenderPass renderPass, CameraData cameraData)
        {
            if (IsRenderPassEnabled(renderPass))
            {
                int currentSceneIndex = renderPass.sceneIndex;
                Hash128 currentPassHash = sceneIndexToPassHash[currentSceneIndex];
                List<int> currentMergeablePasses = mergeableRenderPassesMap[currentPassHash];
                bool isFirstMergeablePass = currentMergeablePasses.First() == currentSceneIndex;

                if (isFirstMergeablePass)
                {
                    foreach (var passIdx in currentMergeablePasses)
                    {
                        ScriptableRenderPass pass = m_ActiveRenderPassQueue[passIdx];

                        pass.Configure(cmd, cameraData.cameraTargetDescriptor);
                    }
                }
            }
            else
            {
                renderPass.Configure(cmd, cameraData.cameraTargetDescriptor);
            }
        }

        void ExecuteRenderPass(ScriptableRenderContext context, ScriptableRenderPass renderPass,
            ref RenderingData renderingData)
        {
            using var profScope = new ProfilingScope(null, renderPass.profilingSampler);

            ref CameraData cameraData = ref renderingData.cameraData;

            CommandBuffer cmd = CommandBufferPool.Get();

            // Track CPU only as GPU markers for this scope were "too noisy".
            using (new ProfilingScope(cmd, Profiling.RenderPass.configure))
            {
<<<<<<< HEAD
                if (IsRenderPassEnabled(renderPass))
                {
                    int currentSceneIndex = renderPass.sceneIndex;
                    Hash128 currentPassHash = sceneIndexToPassHash[currentSceneIndex];
                    int[] currentMergeablePasses = mergeableRenderPassesMap[currentPassHash];
                    bool isFirstMergeablePass = currentMergeablePasses.First() == currentSceneIndex;

                    if (isFirstMergeablePass)
                    {
                        foreach (var passIdx in currentMergeablePasses)
                        {
                            if (passIdx == -1)
                                break;
                            ScriptableRenderPass pass = m_ActiveRenderPassQueue[passIdx];

                            pass.Configure(cmd, cameraData.cameraTargetDescriptor);
                        }
                    }
                }
                else
                {
                    renderPass.Configure(cmd, cameraData.cameraTargetDescriptor);
                }


=======
                ConfigureRenderPass(cmd, renderPass, cameraData);
>>>>>>> ac46e52a
                SetRenderPassAttachments(cmd, renderPass, ref cameraData);
            }

            // Also, we execute the commands recorded at this point to ensure SetRenderTarget is called before RenderPass.Execute
            context.ExecuteCommandBuffer(cmd);
            CommandBufferPool.Release(cmd);

            if (IsRenderPassEnabled(renderPass) && cameraData.cameraType == CameraType.Game)
            {
                int currentSceneIndex = renderPass.sceneIndex;
                Hash128 currentPassHash = sceneIndexToPassHash[currentSceneIndex];
                int[] currentMergeablePasses = mergeableRenderPassesMap[currentPassHash];

                int validColorBuffersCount = renderPassesAttachmentCount[currentPassHash];

                bool isLastPass = renderPass.isLastPass;
                // TODO: review the lastPassToBB logic to mak it work with merged passes
                // keep track if this is the current camera's last pass and the RT is the backbuffer (BuiltinRenderTextureType.CameraTarget)
                bool isLastPassToBB = isLastPass && (m_ActiveColorAttachmentDescriptors[0].loadStoreTarget == BuiltinRenderTextureType.CameraTarget);
                bool useDepth = m_ActiveDepthAttachment == RenderTargetHandle.CameraTarget.Identifier() && (!(isLastPassToBB || (isLastPass && cameraData.camera.targetTexture != null)));

                var attachments =
                    new NativeArray<AttachmentDescriptor>(useDepth && !renderPass.depthOnly ? validColorBuffersCount + 1 : 1, Allocator.Temp);

                for (int i = 0; i < validColorBuffersCount; ++i)
                    attachments[i] = m_ActiveColorAttachmentDescriptors[i];

                if (useDepth && !renderPass.depthOnly)
                    attachments[validColorBuffersCount] = m_ActiveDepthAttachmentDescriptor;

                var desc = renderingData.cameraData.cameraTargetDescriptor;
                var sampleCount = desc.msaaSamples;
                int width = renderPass.renderTargetWidth != -1 ? renderPass.renderTargetWidth : desc.width;
                int height = renderPass.renderTargetHeight != -1 ? renderPass.renderTargetHeight : desc.height;
                sampleCount = renderPass.renderTargetSampleCount != -1
                    ? renderPass.renderTargetSampleCount
                    : sampleCount;

                bool isFirstMergeablePass = currentMergeablePasses[0] == currentSceneIndex;
                int validPassCount = RenderingUtils.GetValidPassIndexCount(currentMergeablePasses);
                bool isLastMergeablePass = currentMergeablePasses[validPassCount - 1] == currentSceneIndex;

                var attachmentIndicesCount = RenderingUtils.GetSubPassAttachmentIndicesCount(renderPass);

                var attachmentIndices = new NativeArray<int>(!renderPass.depthOnly ? (int)attachmentIndicesCount : 0, Allocator.Temp);
                if (!renderPass.depthOnly)
                {
                    for (int i = 0; i < attachmentIndicesCount; ++i)
                    {
                        attachmentIndices[i] = renderPass.attachmentIndices[i];
                    }
                }

                if (validPassCount == 1 || isFirstMergeablePass)
                {
                    context.BeginRenderPass(width, height, Math.Max(sampleCount, 1), attachments,
                        useDepth ? (!renderPass.depthOnly ? validColorBuffersCount : 0) : -1);
                    attachments.Dispose();

                    context.BeginSubPass(attachmentIndices);
                }
                else if (!isFirstMergeablePass)
                {
                    if (!RenderingUtils.AreAttachmentIndicesCompatible(m_ActiveRenderPassQueue[currentSceneIndex - 1], m_ActiveRenderPassQueue[currentSceneIndex]))
                    {
                        context.EndSubPass();
                        context.BeginSubPass(attachmentIndices);
                    }
                }

                attachmentIndices.Dispose();

                renderPass.Execute(context, ref renderingData);

                if (validPassCount == 1 || isLastMergeablePass)
                {
                    context.EndSubPass();
                    context.EndRenderPass();
                }

                for (int i = 0; i < m_ActiveColorAttachmentDescriptors.Length; ++i)
                {
                    m_ActiveColorAttachmentDescriptors[i] = RenderingUtils.emptyAttachment;
                }
                m_ActiveDepthAttachmentDescriptor = RenderingUtils.emptyAttachment;
            }
            else
                renderPass.Execute(context, ref renderingData);
        }

        void SetRenderPassAttachments(CommandBuffer cmd, ScriptableRenderPass renderPass, ref CameraData cameraData)
        {
            Camera camera = cameraData.camera;
            ClearFlag cameraClearFlag = GetCameraClearFlag(ref cameraData);

            // Invalid configuration - use current attachment setup
            // Note: we only check color buffers. This is only technically correct because for shadowmaps and depth only passes
            // we bind depth as color and Unity handles it underneath. so we never have a situation that all color buffers are null and depth is bound.
            uint validColorBuffersCount = RenderingUtils.GetValidColorBufferCount(renderPass.colorAttachments);
            if (validColorBuffersCount == 0)
                return;

            // We use a different code path for MRT since it calls a different version of API SetRenderTarget
            if (RenderingUtils.IsMRT(renderPass.colorAttachments))
            {
                // In the MRT path we assume that all color attachments are REAL color attachments,
                // and that the depth attachment is a REAL depth attachment too.


                // Determine what attachments need to be cleared. ----------------

                bool needCustomCameraColorClear = false;
                bool needCustomCameraDepthClear = false;

                int cameraColorTargetIndex = RenderingUtils.IndexOf(renderPass.colorAttachments, m_CameraColorTarget);
                if (cameraColorTargetIndex != -1 && (m_FirstTimeCameraColorTargetIsBound))
                {
                    m_FirstTimeCameraColorTargetIsBound = false; // register that we did clear the camera target the first time it was bound

                    // Overlay cameras composite on top of previous ones. They don't clear.
                    // MTT: Commented due to not implemented yet
                    //                    if (renderingData.cameraData.renderType == CameraRenderType.Overlay)
                    //                        clearFlag = ClearFlag.None;

                    // We need to specifically clear the camera color target.
                    // But there is still a chance we don't need to issue individual clear() on each render-targets if they all have the same clear parameters.
                    needCustomCameraColorClear = (cameraClearFlag & ClearFlag.Color) != (renderPass.clearFlag & ClearFlag.Color)
                        || CoreUtils.ConvertSRGBToActiveColorSpace(camera.backgroundColor) != renderPass.clearColor;
                }

                // Note: if we have to give up the assumption that no depthTarget can be included in the MRT colorAttachments, we might need something like this:
                // int cameraTargetDepthIndex = IndexOf(renderPass.colorAttachments, m_CameraDepthTarget);
                // if( !renderTargetAlreadySet && cameraTargetDepthIndex != -1 && m_FirstTimeCameraDepthTargetIsBound)
                // { ...
                // }

                if (renderPass.depthAttachment == m_CameraDepthTarget && m_FirstTimeCameraDepthTargetIsBound)
                {
                    m_FirstTimeCameraDepthTargetIsBound = false;
                    needCustomCameraDepthClear = (cameraClearFlag & ClearFlag.Depth) != (renderPass.clearFlag & ClearFlag.Depth);
                }

                // Perform all clear operations needed. ----------------
                // We try to minimize calls to SetRenderTarget().

                // We get here only if cameraColorTarget needs to be handled separately from the rest of the color attachments.
                if (needCustomCameraColorClear)
                {
                    // Clear camera color render-target separately from the rest of the render-targets.

                    if ((cameraClearFlag & ClearFlag.Color) != 0 && (!IsRenderPassEnabled(renderPass) || cameraData.cameraType != CameraType.Game))
                        SetRenderTarget(cmd, renderPass.colorAttachments[cameraColorTargetIndex], renderPass.depthAttachment, ClearFlag.Color, CoreUtils.ConvertSRGBToActiveColorSpace(camera.backgroundColor));

                    if ((renderPass.clearFlag & ClearFlag.Color) != 0)
                    {
                        uint otherTargetsCount = RenderingUtils.CountDistinct(renderPass.colorAttachments, m_CameraColorTarget);
                        var nonCameraAttachments = m_TrimmedColorAttachmentCopies[otherTargetsCount];
                        int writeIndex = 0;
                        for (int readIndex = 0; readIndex < renderPass.colorAttachments.Length; ++readIndex)
                        {
                            if (renderPass.colorAttachments[readIndex] != m_CameraColorTarget && renderPass.colorAttachments[readIndex] != 0)
                            {
                                nonCameraAttachments[writeIndex] = renderPass.colorAttachments[readIndex];
                                ++writeIndex;
                            }
                        }

                        if (writeIndex != otherTargetsCount)
                            Debug.LogError("writeIndex and otherTargetsCount values differed. writeIndex:" + writeIndex + " otherTargetsCount:" + otherTargetsCount);
                        if (!IsRenderPassEnabled(renderPass) || cameraData.cameraType != CameraType.Game)
                            SetRenderTarget(cmd, nonCameraAttachments, m_CameraDepthTarget, ClearFlag.Color, renderPass.clearColor);
                    }
                }

                if (IsRenderPassEnabled(renderPass) && cameraData.cameraType == CameraType.Game)
                {
                    int currentSceneIndex = renderPass.sceneIndex;
                    Hash128 currentPassHash = sceneIndexToPassHash[currentSceneIndex];
                    int[] currentMergeablePasses = mergeableRenderPassesMap[currentPassHash];
                    bool isFirstMergeablePass = currentMergeablePasses.First() == currentSceneIndex;

                    if (!isFirstMergeablePass)
                        return;

                    renderPassesAttachmentCount[currentPassHash] = 0;

                    int currentAttachmentIdx = 0;
                    foreach (var passIdx in currentMergeablePasses)
                    {
                        if (passIdx == -1)
                            break;
                        ScriptableRenderPass pass = m_ActiveRenderPassQueue[passIdx];

                        for (int i = 0; i < pass.attachmentIndices.Length; ++i)
                            pass.attachmentIndices[i] = -1;

                        // TODO: review the lastPassToBB logic to mak it work with merged passes
                        bool isLastPass = pass.isLastPass;
                        bool isLastPassToBB = false;

                        for (int i = 0; i < validColorBuffersCount; ++i)
                        {
                            AttachmentDescriptor currentAttachmentDescriptor = new AttachmentDescriptor(pass.renderTargetFormat[i] != GraphicsFormat.None ? pass.renderTargetFormat[i] : SystemInfo.GetGraphicsFormat(DefaultFormat.LDR));

                            // if this is the current camera's last pass, also check if one of the RTs is the backbuffer (BuiltinRenderTextureType.CameraTarget)
                            isLastPassToBB |= isLastPass && (pass.colorAttachments[i] == BuiltinRenderTextureType.CameraTarget);

                            int existingAttachmentIndex = RenderingUtils.FindAttachmentDescriptorIndexInList(currentAttachmentIdx, currentAttachmentDescriptor, m_ActiveColorAttachmentDescriptors);

                            if (existingAttachmentIndex == -1)
                            {
                                // add a new attachment

                                m_ActiveColorAttachmentDescriptors[currentAttachmentIdx] = currentAttachmentDescriptor;

                                m_ActiveColorAttachmentDescriptors[currentAttachmentIdx].ConfigureTarget(pass.colorAttachments[i], false, true);
                                if (needCustomCameraColorClear)
                                    m_ActiveColorAttachmentDescriptors[currentAttachmentIdx].ConfigureClear(Color.black, 1.0f, 0);

                                pass.attachmentIndices[i] = currentAttachmentIdx;

                                currentAttachmentIdx++;
                                renderPassesAttachmentCount[currentPassHash]++;
                            }
                            else
                            {
                                // attachment was already present
                                pass.attachmentIndices[i] = existingAttachmentIndex;
                            }
                        }

                        // TODO: this is redundant and is being setup for each attachment. Needs to be done only once per mergeable pass list (we need to make sure mergeable passes use the same depth!)
                        m_ActiveDepthAttachmentDescriptor = new AttachmentDescriptor(GraphicsFormat.DepthAuto);
                        m_ActiveDepthAttachmentDescriptor.ConfigureTarget(pass.depthAttachment, !needCustomCameraDepthClear, !isLastPassToBB);
                        if (needCustomCameraDepthClear)
                            m_ActiveDepthAttachmentDescriptor.ConfigureClear(Color.black, 1.0f, 0);
                    }
                }

                // Bind all attachments, clear color only if there was no custom behaviour for cameraColorTarget, clear depth as needed.
                ClearFlag finalClearFlag = ClearFlag.None;
                finalClearFlag |= needCustomCameraDepthClear ? (cameraClearFlag & ClearFlag.Depth) : (renderPass.clearFlag & ClearFlag.Depth);
                finalClearFlag |= needCustomCameraColorClear ? 0 : (renderPass.clearFlag & ClearFlag.Color);

                // Only setup render target if current render pass attachments are different from the active ones.
                if (!RenderingUtils.SequenceEqual(renderPass.colorAttachments, m_ActiveColorAttachments) || renderPass.depthAttachment != m_ActiveDepthAttachment || finalClearFlag != ClearFlag.None)
                {
                    int lastValidRTindex = RenderingUtils.LastValid(renderPass.colorAttachments);
                    if (lastValidRTindex >= 0)
                    {
                        int rtCount = lastValidRTindex + 1;
                        var trimmedAttachments = m_TrimmedColorAttachmentCopies[rtCount];
                        for (int i = 0; i < rtCount; ++i)
                            trimmedAttachments[i] = renderPass.colorAttachments[i];

                        if (!IsRenderPassEnabled(renderPass) || cameraData.cameraType != CameraType.Game)
                            SetRenderTarget(cmd, trimmedAttachments, renderPass.depthAttachment, finalClearFlag, renderPass.clearColor);

                    #if ENABLE_VR && ENABLE_XR_MODULE
                        if (cameraData.xr.enabled)
                        {
                            // SetRenderTarget might alter the internal device state(winding order).
                            // Non-stereo buffer is already updated internally when switching render target. We update stereo buffers here to keep the consistency.
                            int xrTargetIndex = RenderingUtils.IndexOf(renderPass.colorAttachments, cameraData.xr.renderTarget);
                            bool isRenderToBackBufferTarget = (xrTargetIndex != -1) && !cameraData.xr.renderTargetIsRenderTexture;
                            cameraData.xr.UpdateGPUViewAndProjectionMatrices(cmd, ref cameraData, !isRenderToBackBufferTarget);
                        }
                    #endif
                    }
                }
            }
            else
            {
                // Currently in non-MRT case, color attachment can actually be a depth attachment.

                RenderTargetIdentifier passColorAttachment = renderPass.colorAttachment;
                RenderTargetIdentifier passDepthAttachment = renderPass.depthAttachment;

                // When render pass doesn't call ConfigureTarget we assume it's expected to render to camera target
                // which might be backbuffer or the framebuffer render textures.
                if (!renderPass.overrideCameraTarget)
                {
                    // Default render pass attachment for passes before main rendering is current active
                    // early return so we don't change current render target setup.
                    if (renderPass.renderPassEvent < RenderPassEvent.BeforeRenderingOpaques)
                        return;

                    // Otherwise default is the pipeline camera target.
                    passColorAttachment = m_CameraColorTarget;
                    passDepthAttachment = m_CameraDepthTarget;
                }

                ClearFlag finalClearFlag = ClearFlag.None;
                Color finalClearColor;

                if (passColorAttachment == m_CameraColorTarget && (m_FirstTimeCameraColorTargetIsBound))
                {
                    m_FirstTimeCameraColorTargetIsBound = false; // register that we did clear the camera target the first time it was bound

                    finalClearFlag |= (cameraClearFlag & ClearFlag.Color);
                    finalClearColor = CoreUtils.ConvertSRGBToActiveColorSpace(camera.backgroundColor);

                    if (m_FirstTimeCameraDepthTargetIsBound)
                    {
                        // m_CameraColorTarget can be an opaque pointer to a RenderTexture with depth-surface.
                        // We cannot infer this information here, so we must assume both camera color and depth are first-time bound here (this is the legacy behaviour).
                        m_FirstTimeCameraDepthTargetIsBound = false;
                        finalClearFlag |= (cameraClearFlag & ClearFlag.Depth);
                    }
                }
                else
                {
                    finalClearFlag |= (renderPass.clearFlag & ClearFlag.Color);
                    finalClearColor = renderPass.clearColor;
                }

                // Condition (m_CameraDepthTarget!=BuiltinRenderTextureType.CameraTarget) below prevents m_FirstTimeCameraDepthTargetIsBound flag from being reset during non-camera passes (such as Color Grading LUT). This ensures that in those cases, cameraDepth will actually be cleared during the later camera pass.
                if ((m_CameraDepthTarget != BuiltinRenderTextureType.CameraTarget) && (passDepthAttachment == m_CameraDepthTarget || passColorAttachment == m_CameraDepthTarget) && m_FirstTimeCameraDepthTargetIsBound)
                {
                    m_FirstTimeCameraDepthTargetIsBound = false;

                    finalClearFlag |= (cameraClearFlag & ClearFlag.Depth);

                    // finalClearFlag |= (cameraClearFlag & ClearFlag.Color);  // <- m_CameraDepthTarget is never a color-surface, so no need to add this here.
                }
                else
                    finalClearFlag |= (renderPass.clearFlag & ClearFlag.Depth);

                if (IsRenderPassEnabled(renderPass) && cameraData.cameraType == CameraType.Game)
                {
                    int currentSceneIndex = renderPass.sceneIndex;
                    Hash128 currentPassHash = sceneIndexToPassHash[currentSceneIndex];
                    int[] currentMergeablePasses = mergeableRenderPassesMap[currentPassHash];
                    bool isFirstMergeablePass = currentMergeablePasses.First() == currentSceneIndex;

                    if (!isFirstMergeablePass)
                        return;

                    renderPassesAttachmentCount[currentPassHash] = 0;

                    int currentAttachmentIdx = 0;
                    foreach (var passIdx in currentMergeablePasses)
                    {
                        if (passIdx == -1)
                            break;
                        ScriptableRenderPass pass = m_ActiveRenderPassQueue[passIdx];

                        for (int i = 0; i < pass.attachmentIndices.Length; ++i)
                            pass.attachmentIndices[i] = -1;

                        AttachmentDescriptor currentAttachmentDescriptor = new AttachmentDescriptor(cameraData.cameraTargetDescriptor.graphicsFormat);

                        //if (!pass.overrideCameraTarget)
                        //  m_ActiveColorAttachmentDescriptors[0] = new AttachmentDescriptor(cameraData.cameraTargetDescriptor.graphicsFormat);
                        if (pass.overrideCameraTarget)
                        {
                            GraphicsFormat hdrFormat = GraphicsFormat.None;
                            if (cameraData.isHdrEnabled)
                            {
                                if (!Graphics.preserveFramebufferAlpha && RenderingUtils.SupportsGraphicsFormat(GraphicsFormat.B10G11R11_UFloatPack32, FormatUsage.Linear | FormatUsage.Render))
                                    hdrFormat = GraphicsFormat.B10G11R11_UFloatPack32;
                                else if (RenderingUtils.SupportsGraphicsFormat(GraphicsFormat.R16G16B16A16_SFloat, FormatUsage.Linear | FormatUsage.Render))
                                    hdrFormat = GraphicsFormat.R16G16B16A16_SFloat;
                                else
                                    hdrFormat = SystemInfo.GetGraphicsFormat(DefaultFormat.HDR);
                            }

                            var defaultFormat = cameraData.isHdrEnabled ? hdrFormat : SystemInfo.GetGraphicsFormat(DefaultFormat.LDR);
                            currentAttachmentDescriptor = new AttachmentDescriptor(pass.renderTargetFormat[0] != GraphicsFormat.None ? pass.renderTargetFormat[0] : defaultFormat);
                        }

                        bool isLastPass = pass.isLastPass;
                        var samples = pass.renderTargetSampleCount != -1 ? pass.renderTargetSampleCount : cameraData.cameraTargetDescriptor.msaaSamples;

                        var colorAttachmentTarget = (pass.depthOnly || passColorAttachment != BuiltinRenderTextureType.CameraTarget)
                            ? passColorAttachment
                            : (cameraData.targetTexture != null
                                ? new RenderTargetIdentifier(cameraData.targetTexture.colorBuffer)
                                : BuiltinRenderTextureType.CameraTarget);

                        var depthAttachmentTarget = (passDepthAttachment != BuiltinRenderTextureType.CameraTarget)
                            ? passDepthAttachment
                            : (cameraData.targetTexture != null
                                ? new RenderTargetIdentifier(cameraData.targetTexture.depthBuffer)
                                : BuiltinRenderTextureType.Depth);

                        // TODO: review the lastPassToBB logic to mak it work with merged passes
                        // keep track if this is the current camera's last pass and the RT is the backbuffer (BuiltinRenderTextureType.CameraTarget)
                        // knowing isLastPassToBB can help decide the optimal store action as it gives us additional information about the current frame
                        bool isLastPassToBB = isLastPass && (colorAttachmentTarget == BuiltinRenderTextureType.CameraTarget);
                        currentAttachmentDescriptor.ConfigureTarget(colorAttachmentTarget, ((uint)finalClearFlag & (uint)ClearFlag.Color) == 0, !(samples > 1 && isLastPassToBB));

                        // TODO: this is redundant and is being setup for each attachment. Needs to be done only once per mergeable pass list (we need to make sure mergeable passes use the same depth!)
                        m_ActiveDepthAttachmentDescriptor = new AttachmentDescriptor(GraphicsFormat.DepthAuto);
                        m_ActiveDepthAttachmentDescriptor.ConfigureTarget(depthAttachmentTarget, ((uint)finalClearFlag & (uint)ClearFlag.Depth) == 0 , !isLastPassToBB);

                        if (finalClearFlag != ClearFlag.None)
                        {
                            // We don't clear color for Overlay render targets, however pipeline set's up depth only render passes as color attachments which we do need to clear
                            if ((cameraData.renderType != CameraRenderType.Overlay || pass.depthOnly && ((uint)finalClearFlag & (uint)ClearFlag.Color) != 0))
                                currentAttachmentDescriptor.ConfigureClear(finalClearColor, 1.0f, 0);
                            if (((uint)finalClearFlag & (uint)ClearFlag.Depth) != 0)
                                m_ActiveDepthAttachmentDescriptor.ConfigureClear(Color.black, 1.0f, 0);
                        }

                        if (samples > 1)
                            currentAttachmentDescriptor.ConfigureResolveTarget(colorAttachmentTarget); // resolving to the implicit color target's resolve surface TODO: handle m_CameraResolveTarget if present?

                        int existingAttachmentIndex = RenderingUtils.FindAttachmentDescriptorIndexInList(currentAttachmentIdx, currentAttachmentDescriptor, m_ActiveColorAttachmentDescriptors);

                        if (existingAttachmentIndex == -1)
                        {
                            // add a new attachment
                            pass.attachmentIndices[0] = currentAttachmentIdx;
                            m_ActiveColorAttachmentDescriptors[currentAttachmentIdx] = currentAttachmentDescriptor;
                            currentAttachmentIdx++;
                            renderPassesAttachmentCount[currentPassHash]++;
                        }
                        else
                        {
                            // attachment was already present
                            pass.attachmentIndices[0] = existingAttachmentIndex;
                        }
                    }
                }
                else
                {
                    // Only setup render target if current render pass attachments are different from the active ones
                    if (passColorAttachment != m_ActiveColorAttachments[0] || passDepthAttachment != m_ActiveDepthAttachment || finalClearFlag != ClearFlag.None)
                    {
                        SetRenderTarget(cmd, passColorAttachment, passDepthAttachment, finalClearFlag, finalClearColor);

#if ENABLE_VR && ENABLE_XR_MODULE
                        if (cameraData.xr.enabled)
                        {
                            // SetRenderTarget might alter the internal device state(winding order).
                            // Non-stereo buffer is already updated internally when switching render target. We update stereo buffers here to keep the consistency.
                            bool isRenderToBackBufferTarget = (passColorAttachment == cameraData.xr.renderTarget) && !cameraData.xr.renderTargetIsRenderTexture;
                            cameraData.xr.UpdateGPUViewAndProjectionMatrices(cmd, ref cameraData, !isRenderToBackBufferTarget);
                        }
#endif
                    }
                }
            }
        }

        void BeginXRRendering(CommandBuffer cmd, ScriptableRenderContext context, ref CameraData cameraData)
        {
#if ENABLE_VR && ENABLE_XR_MODULE
            if (cameraData.xr.enabled)
            {
                cameraData.xr.StartSinglePass(cmd);
                cmd.EnableShaderKeyword(ShaderKeywordStrings.UseDrawProcedural);
                context.ExecuteCommandBuffer(cmd);
                cmd.Clear();
            }
#endif
        }

        void EndXRRendering(CommandBuffer cmd, ScriptableRenderContext context, ref CameraData cameraData)
        {
#if ENABLE_VR && ENABLE_XR_MODULE
            if (cameraData.xr.enabled)
            {
                cameraData.xr.StopSinglePass(cmd);
                cmd.DisableShaderKeyword(ShaderKeywordStrings.UseDrawProcedural);
                context.ExecuteCommandBuffer(cmd);
                cmd.Clear();
            }
#endif
        }

        internal static void SetRenderTarget(CommandBuffer cmd, RenderTargetIdentifier colorAttachment, RenderTargetIdentifier depthAttachment, ClearFlag clearFlag, Color clearColor)
        {
            m_ActiveColorAttachments[0] = colorAttachment;
            for (int i = 1; i < m_ActiveColorAttachments.Length; ++i)
                m_ActiveColorAttachments[i] = 0;

            m_ActiveDepthAttachment = depthAttachment;

            RenderBufferLoadAction colorLoadAction = ((uint)clearFlag & (uint)ClearFlag.Color) != 0 ?
                RenderBufferLoadAction.DontCare : RenderBufferLoadAction.Load;

            RenderBufferLoadAction depthLoadAction = ((uint)clearFlag & (uint)ClearFlag.Depth) != 0 ?
                RenderBufferLoadAction.DontCare : RenderBufferLoadAction.Load;

            SetRenderTarget(cmd, colorAttachment, colorLoadAction, RenderBufferStoreAction.Store,
                depthAttachment, depthLoadAction, RenderBufferStoreAction.Store, clearFlag, clearColor);
        }

        static void SetRenderTarget(
            CommandBuffer cmd,
            RenderTargetIdentifier colorAttachment,
            RenderBufferLoadAction colorLoadAction,
            RenderBufferStoreAction colorStoreAction,
            ClearFlag clearFlags,
            Color clearColor)
        {
            CoreUtils.SetRenderTarget(cmd, colorAttachment, colorLoadAction, colorStoreAction, clearFlags, clearColor);
        }

        static void SetRenderTarget(
            CommandBuffer cmd,
            RenderTargetIdentifier colorAttachment,
            RenderBufferLoadAction colorLoadAction,
            RenderBufferStoreAction colorStoreAction,
            RenderTargetIdentifier depthAttachment,
            RenderBufferLoadAction depthLoadAction,
            RenderBufferStoreAction depthStoreAction,
            ClearFlag clearFlags,
            Color clearColor)
        {
            // XRTODO: Revisit the logic. Why treat CameraTarget depth specially?
            if (depthAttachment == BuiltinRenderTextureType.CameraTarget)
            {
                SetRenderTarget(cmd, colorAttachment, colorLoadAction, colorStoreAction, clearFlags, clearColor);
            }
            else
            {
                CoreUtils.SetRenderTarget(cmd, colorAttachment, colorLoadAction, colorStoreAction,
                    depthAttachment, depthLoadAction, depthStoreAction, clearFlags, clearColor);
            }
        }

        static void SetRenderTarget(CommandBuffer cmd, RenderTargetIdentifier[] colorAttachments, RenderTargetIdentifier depthAttachment, ClearFlag clearFlag, Color clearColor)
        {
            m_ActiveColorAttachments = colorAttachments;
            m_ActiveDepthAttachment = depthAttachment;

            CoreUtils.SetRenderTarget(cmd, colorAttachments, depthAttachment, clearFlag, clearColor);
        }

        [Conditional("UNITY_EDITOR")]
        void DrawGizmos(ScriptableRenderContext context, Camera camera, GizmoSubset gizmoSubset)
        {
#if UNITY_EDITOR
            if (!UnityEditor.Handles.ShouldRenderGizmos())
                return;

            CommandBuffer cmd = CommandBufferPool.Get();
            using (new ProfilingScope(cmd, Profiling.drawGizmos))
            {
                context.ExecuteCommandBuffer(cmd);
                cmd.Clear();

                context.DrawGizmos(camera, gizmoSubset);
            }

            context.ExecuteCommandBuffer(cmd);
            CommandBufferPool.Release(cmd);
#endif
        }

        [Conditional("UNITY_EDITOR")]
        void DrawWireOverlay(ScriptableRenderContext context, Camera camera)
        {
            context.DrawWireOverlay(camera);
        }

        void InternalStartRendering(ScriptableRenderContext context, ref RenderingData renderingData)
        {
            CommandBuffer cmd = CommandBufferPool.Get();
            using (new ProfilingScope(cmd, Profiling.internalStartRendering))
            {
                for (int i = 0; i < m_ActiveRenderPassQueue.Count; ++i)
                {
                    m_ActiveRenderPassQueue[i].OnCameraSetup(cmd, ref renderingData);
                }
            }

            context.ExecuteCommandBuffer(cmd);
            CommandBufferPool.Release(cmd);
        }

        void InternalFinishRendering(ScriptableRenderContext context, bool resolveFinalTarget)
        {
            CommandBuffer cmd = CommandBufferPool.Get();
            using (new ProfilingScope(cmd, Profiling.internalFinishRendering))
            {
                for (int i = 0; i < m_ActiveRenderPassQueue.Count; ++i)
                    m_ActiveRenderPassQueue[i].FrameCleanup(cmd);

                // Happens when rendering the last camera in the camera stack.
                if (resolveFinalTarget)
                {
                    for (int i = 0; i < m_ActiveRenderPassQueue.Count; ++i)
                        m_ActiveRenderPassQueue[i].OnFinishCameraStackRendering(cmd);

                    FinishRendering(cmd);

                    // We finished camera stacking and released all intermediate pipeline textures.
                    m_IsPipelineExecuting = false;
                }
                m_ActiveRenderPassQueue.Clear();
            }

            for (int i = 0; i < kRenderPassMapSize; ++i)
            {
                for (int j = 0; j < kRenderPassMaxCount; ++j)
                {
                    mergeableRenderPassesMapArrays[i][j] = -1;
                }
            }

            context.ExecuteCommandBuffer(cmd);
            CommandBufferPool.Release(cmd);
        }

        internal static void SortStable(List<ScriptableRenderPass> list)
        {
            int j;
            for (int i = 1; i < list.Count; ++i)
            {
                ScriptableRenderPass curr = list[i];

                j = i - 1;
                for (; j >= 0 && curr < list[j]; --j)
                    list[j + 1] = list[j];

                list[j + 1] = curr;
            }
        }

        internal struct RenderBlocks : IDisposable
        {
            private NativeArray<RenderPassEvent> m_BlockEventLimits;
            private NativeArray<int> m_BlockRanges;
            private NativeArray<int> m_BlockRangeLengths;
            public RenderBlocks(List<ScriptableRenderPass> activeRenderPassQueue)
            {
                // Upper limits for each block. Each block will contains render passes with events below the limit.
                m_BlockEventLimits = new NativeArray<RenderPassEvent>(k_RenderPassBlockCount, Allocator.Temp);
                m_BlockRanges = new NativeArray<int>(m_BlockEventLimits.Length + 1, Allocator.Temp);
                m_BlockRangeLengths = new NativeArray<int>(m_BlockRanges.Length, Allocator.Temp);

                m_BlockEventLimits[RenderPassBlock.BeforeRendering] = RenderPassEvent.BeforeRenderingPrePasses;
                m_BlockEventLimits[RenderPassBlock.MainRenderingOpaque] = RenderPassEvent.AfterRenderingOpaques;
                m_BlockEventLimits[RenderPassBlock.MainRenderingTransparent] = RenderPassEvent.AfterRenderingPostProcessing;
                m_BlockEventLimits[RenderPassBlock.AfterRendering] = (RenderPassEvent)Int32.MaxValue;

                // blockRanges[0] is always 0
                // blockRanges[i] is the index of the first RenderPass found in m_ActiveRenderPassQueue that has a ScriptableRenderPass.renderPassEvent higher than blockEventLimits[i] (i.e, should be executed after blockEventLimits[i])
                // blockRanges[blockEventLimits.Length] is m_ActiveRenderPassQueue.Count
                FillBlockRanges(activeRenderPassQueue);
                m_BlockEventLimits.Dispose();

                for (int i = 0; i < m_BlockRanges.Length - 1; i++)
                {
                    m_BlockRangeLengths[i] = m_BlockRanges[i + 1] - m_BlockRanges[i];
                }
            }

            //  RAII like Dispose pattern implementation for 'using' keyword
            public void Dispose()
            {
                m_BlockRangeLengths.Dispose();
                m_BlockRanges.Dispose();
            }

            // Fill in render pass indices for each block. End index is startIndex + 1.
            void FillBlockRanges(List<ScriptableRenderPass> activeRenderPassQueue)
            {
                int currRangeIndex = 0;
                int currRenderPass = 0;
                m_BlockRanges[currRangeIndex++] = 0;

                // For each block, it finds the first render pass index that has an event
                // higher than the block limit.
                for (int i = 0; i < m_BlockEventLimits.Length - 1; ++i)
                {
                    while (currRenderPass < activeRenderPassQueue.Count &&
                           activeRenderPassQueue[currRenderPass].renderPassEvent < m_BlockEventLimits[i])
                        currRenderPass++;

                    m_BlockRanges[currRangeIndex++] = currRenderPass;
                }

                m_BlockRanges[currRangeIndex] = activeRenderPassQueue.Count;
            }

            public int GetLength(int index)
            {
                return m_BlockRangeLengths[index];
            }

            // Minimal foreach support
            public struct BlockRange : IDisposable
            {
                int m_Current;
                int m_End;
                public BlockRange(int begin, int end)
                {
                    Assertions.Assert.IsTrue(begin <= end);
                    m_Current = begin < end ? begin : end;
                    m_End   = end >= begin ? end : begin;
                    m_Current -= 1;
                }

                public BlockRange GetEnumerator() { return this; }
                public bool MoveNext() { return ++m_Current < m_End; }
                public int Current { get => m_Current; }
                public void Dispose() {}
            }

            public BlockRange GetRange(int index)
            {
                return new BlockRange(m_BlockRanges[index], m_BlockRanges[index + 1]);
            }
        }
    }
}<|MERGE_RESOLUTION|>--- conflicted
+++ resolved
@@ -840,6 +840,8 @@
                 {
                     foreach (var passIdx in currentMergeablePasses)
                     {
+                        if (passIdx == -1)
+                            break;
                         ScriptableRenderPass pass = m_ActiveRenderPassQueue[passIdx];
 
                         pass.Configure(cmd, cameraData.cameraTargetDescriptor);
@@ -864,35 +866,7 @@
             // Track CPU only as GPU markers for this scope were "too noisy".
             using (new ProfilingScope(cmd, Profiling.RenderPass.configure))
             {
-<<<<<<< HEAD
-                if (IsRenderPassEnabled(renderPass))
-                {
-                    int currentSceneIndex = renderPass.sceneIndex;
-                    Hash128 currentPassHash = sceneIndexToPassHash[currentSceneIndex];
-                    int[] currentMergeablePasses = mergeableRenderPassesMap[currentPassHash];
-                    bool isFirstMergeablePass = currentMergeablePasses.First() == currentSceneIndex;
-
-                    if (isFirstMergeablePass)
-                    {
-                        foreach (var passIdx in currentMergeablePasses)
-                        {
-                            if (passIdx == -1)
-                                break;
-                            ScriptableRenderPass pass = m_ActiveRenderPassQueue[passIdx];
-
-                            pass.Configure(cmd, cameraData.cameraTargetDescriptor);
-                        }
-                    }
-                }
-                else
-                {
-                    renderPass.Configure(cmd, cameraData.cameraTargetDescriptor);
-                }
-
-
-=======
                 ConfigureRenderPass(cmd, renderPass, cameraData);
->>>>>>> ac46e52a
                 SetRenderPassAttachments(cmd, renderPass, ref cameraData);
             }
 
