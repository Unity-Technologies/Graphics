--- conflicted
+++ resolved
@@ -53,14 +53,8 @@
             m_CurrentPostProcessData = null;
             m_BlitMaterial = null;
 
-<<<<<<< HEAD
-            m_AfterPostProcessColor.Init("_AfterPostProcessTexture");
-            m_ColorGradingLut.Init("_InternalGradingLut");
-=======
             m_AfterPostProcessColor = null;
             m_ColorGradingLut = null;
-
->>>>>>> 597e8c0c
             m_RendererPostProcessData = rendererPostProcessData;
         }
 
