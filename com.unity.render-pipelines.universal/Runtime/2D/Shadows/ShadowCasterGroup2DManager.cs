using System.Collections;
using System.Collections.Generic;
using UnityEngine;

#if UNITY_EDITOR
using UnityEditor;
#endif

namespace UnityEngine.Rendering.Universal
{
#if UNITY_EDITOR
    [InitializeOnLoadAttribute]
#endif
    internal class ShadowCasterGroup2DManager
    {
        static List<ShadowCasterGroup2D> s_ShadowCasterGroups = null;

        public static List<ShadowCasterGroup2D> shadowCasterGroups { get { return s_ShadowCasterGroups; } }


<<<<<<< HEAD
#if UNITY_EDITOR
        static ShadowCasterGroup2DManager()
        {
            EditorApplication.playModeStateChanged += OnPlayModeStateChanged;
        }

        private static void OnPlayModeStateChanged(PlayModeStateChange state)
        {
            if (state == PlayModeStateChange.ExitingEditMode || state == PlayModeStateChange.ExitingPlayMode)
                s_ShadowCasterGroups.Clear();
        }

#endif

=======
        public static void CacheValues()
        {
            if (shadowCasterGroups != null)
            {
                for (int i = 0; i < shadowCasterGroups.Count; i++)
                {
                    if (shadowCasterGroups[i] != null)
                        shadowCasterGroups[i].CacheValues();
                }
            }
        }

>>>>>>> 7758d6ca
        public static void AddShadowCasterGroupToList(ShadowCasterGroup2D shadowCaster, List<ShadowCasterGroup2D> list)
        {
            int positionToInsert = 0;
            for (positionToInsert = 0; positionToInsert < list.Count; positionToInsert++)
            {
                if (shadowCaster.GetShadowGroup() == list[positionToInsert].GetShadowGroup())
                    break;
            }

            list.Insert(positionToInsert, shadowCaster);
        }

        public static void RemoveShadowCasterGroupFromList(ShadowCasterGroup2D shadowCaster, List<ShadowCasterGroup2D> list)
        {
            list.Remove(shadowCaster);
        }

        static CompositeShadowCaster2D FindTopMostCompositeShadowCaster(ShadowCaster2D shadowCaster)
        {
            CompositeShadowCaster2D retGroup = null;

            Transform transformToCheck = shadowCaster.transform.parent;
            while (transformToCheck != null)
            {
                CompositeShadowCaster2D currentGroup;
                if (transformToCheck.TryGetComponent<CompositeShadowCaster2D>(out currentGroup))
                    retGroup = currentGroup;

                transformToCheck = transformToCheck.parent;
            }

            return retGroup;
        }

        public static bool AddToShadowCasterGroup(ShadowCaster2D shadowCaster, ref ShadowCasterGroup2D shadowCasterGroup)
        {
            ShadowCasterGroup2D newShadowCasterGroup = FindTopMostCompositeShadowCaster(shadowCaster) as ShadowCasterGroup2D;

            if (newShadowCasterGroup == null)
                newShadowCasterGroup = shadowCaster.GetComponent<ShadowCaster2D>();

            if (newShadowCasterGroup != null && shadowCasterGroup != newShadowCasterGroup)
            {
                newShadowCasterGroup.RegisterShadowCaster2D(shadowCaster);
                shadowCasterGroup = newShadowCasterGroup;
                return true;
            }

            return false;
        }

        public static void RemoveFromShadowCasterGroup(ShadowCaster2D shadowCaster, ShadowCasterGroup2D shadowCasterGroup)
        {
            if (shadowCasterGroup != null)
                shadowCasterGroup.UnregisterShadowCaster2D(shadowCaster);
        }

        public static void AddGroup(ShadowCasterGroup2D group)
        {
            if (group == null)
                return;

            if (s_ShadowCasterGroups == null)
                s_ShadowCasterGroups = new List<ShadowCasterGroup2D>();

            AddShadowCasterGroupToList(group, s_ShadowCasterGroups);
        }

        public static void RemoveGroup(ShadowCasterGroup2D group)
        {
            if (group != null && s_ShadowCasterGroups != null)
                RemoveShadowCasterGroupFromList(group, s_ShadowCasterGroups);
        }
    }
}<|MERGE_RESOLUTION|>--- conflicted
+++ resolved
@@ -18,7 +18,6 @@
         public static List<ShadowCasterGroup2D> shadowCasterGroups { get { return s_ShadowCasterGroups; } }
 
 
-<<<<<<< HEAD
 #if UNITY_EDITOR
         static ShadowCasterGroup2DManager()
         {
@@ -33,7 +32,6 @@
 
 #endif
 
-=======
         public static void CacheValues()
         {
             if (shadowCasterGroups != null)
@@ -46,7 +44,7 @@
             }
         }
 
->>>>>>> 7758d6ca
+
         public static void AddShadowCasterGroupToList(ShadowCasterGroup2D shadowCaster, List<ShadowCasterGroup2D> list)
         {
             int positionToInsert = 0;
