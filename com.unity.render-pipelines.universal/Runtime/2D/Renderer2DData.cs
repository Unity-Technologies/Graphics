--- conflicted
+++ resolved
@@ -42,11 +42,8 @@
         [SerializeField]
         bool m_UseDepthStencilBuffer = true;
 
-<<<<<<< HEAD
-=======
         [SerializeField]
         uint m_MaxLightRenderTextureCount = 16;
->>>>>>> 385a48d1
 
         [SerializeField, Reload("Shaders/2D/Light2D-Shape.shader")]
         Shader m_ShapeLightShader = null;
