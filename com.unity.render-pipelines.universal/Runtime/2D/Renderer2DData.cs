--- conflicted
+++ resolved
@@ -88,15 +88,12 @@
         [HideInInspector]
         private Texture2D m_FallOffLookup = null;
 
-<<<<<<< HEAD
         [SerializeField] 
         private bool m_EnableBatching = false;
         
-=======
         internal Material m_BlitMaterial;
         internal Material m_SamplingMaterial;
 
->>>>>>> c4cf050a
         public float hdrEmulationScale => m_HDREmulationScale;
         internal float lightRenderTextureScale => m_LightRenderTextureScale;
         public Light2DBlendStyle[] lightBlendStyles => m_LightBlendStyles;
