using System.Collections.Generic;
using UnityEngine.Rendering;
using UnityEngine.Rendering.Universal;

namespace UnityEngine.Experimental.Rendering.Universal
{
    internal static class RendererLighting
    {
        private static readonly ProfilingSampler m_ProfilingSampler = new ProfilingSampler("Draw Normals");
        private static readonly ShaderTagId k_NormalsRenderingPassName = new ShaderTagId("NormalsRendering");
        private static readonly Color k_NormalClearColor = new Color(0.5f, 0.5f, 1.0f, 1.0f);
        private static readonly string k_SpriteLightKeyword = "SPRITE_LIGHT";
        private static readonly string k_UsePointLightCookiesKeyword = "USE_POINT_LIGHT_COOKIES";
        private static readonly string k_LightQualityFastKeyword = "LIGHT_QUALITY_FAST";
        private static readonly string k_UseNormalMap = "USE_NORMAL_MAP";
        private static readonly string k_UseAdditiveBlendingKeyword = "USE_ADDITIVE_BLENDING";

        private static readonly string[] k_UseBlendStyleKeywords =
        {
            "USE_SHAPE_LIGHT_TYPE_0", "USE_SHAPE_LIGHT_TYPE_1", "USE_SHAPE_LIGHT_TYPE_2", "USE_SHAPE_LIGHT_TYPE_3"
        };

        private static readonly int[] k_BlendFactorsPropIDs =
        {
            Shader.PropertyToID("_ShapeLightBlendFactors0"),
            Shader.PropertyToID("_ShapeLightBlendFactors1"),
            Shader.PropertyToID("_ShapeLightBlendFactors2"),
            Shader.PropertyToID("_ShapeLightBlendFactors3")
        };

        private static readonly int[] k_MaskFilterPropIDs =
        {
            Shader.PropertyToID("_ShapeLightMaskFilter0"),
            Shader.PropertyToID("_ShapeLightMaskFilter1"),
            Shader.PropertyToID("_ShapeLightMaskFilter2"),
            Shader.PropertyToID("_ShapeLightMaskFilter3")
        };

        private static readonly int[] k_InvertedFilterPropIDs =
        {
            Shader.PropertyToID("_ShapeLightInvertedFilter0"),
            Shader.PropertyToID("_ShapeLightInvertedFilter1"),
            Shader.PropertyToID("_ShapeLightInvertedFilter2"),
            Shader.PropertyToID("_ShapeLightInvertedFilter3")
        };

        private static GraphicsFormat s_RenderTextureFormatToUse = GraphicsFormat.R8G8B8A8_UNorm;
        private static bool s_HasSetupRenderTextureFormatToUse;

        private static readonly int k_SrcBlendID = Shader.PropertyToID("_SrcBlend");
        private static readonly int k_DstBlendID = Shader.PropertyToID("_DstBlend");
        private static readonly int k_FalloffIntensityID = Shader.PropertyToID("_FalloffIntensity");
        private static readonly int k_LightColorID = Shader.PropertyToID("_LightColor");
        private static readonly int k_VolumeOpacityID = Shader.PropertyToID("_VolumeOpacity");
        private static readonly int k_CookieTexID = Shader.PropertyToID("_CookieTex");
        private static readonly int k_FalloffLookupID = Shader.PropertyToID("_FalloffLookup");
        private static readonly int k_LightPositionID = Shader.PropertyToID("_LightPosition");
        private static readonly int k_LightInvMatrixID = Shader.PropertyToID("_LightInvMatrix");
        private static readonly int k_LightNoRotInvMatrixID = Shader.PropertyToID("_LightNoRotInvMatrix");
        private static readonly int k_InnerRadiusMultID = Shader.PropertyToID("_InnerRadiusMult");
        private static readonly int k_OuterAngleID = Shader.PropertyToID("_OuterAngle");
        private static readonly int k_InnerAngleMultID = Shader.PropertyToID("_InnerAngleMult");
        private static readonly int k_LightLookupID = Shader.PropertyToID("_LightLookup");
        private static readonly int k_IsFullSpotlightID = Shader.PropertyToID("_IsFullSpotlight");
        private static readonly int k_LightZDistanceID = Shader.PropertyToID("_LightZDistance");
        private static readonly int k_PointLightCookieTexID = Shader.PropertyToID("_PointLightCookieTex");

        private static GraphicsFormat GetRenderTextureFormat()
        {
            if (!s_HasSetupRenderTextureFormatToUse)
            {
                if (SystemInfo.IsFormatSupported(GraphicsFormat.B10G11R11_UFloatPack32, FormatUsage.Linear | FormatUsage.Render))
                    s_RenderTextureFormatToUse = GraphicsFormat.B10G11R11_UFloatPack32;
                else if (SystemInfo.IsFormatSupported(GraphicsFormat.R16G16B16A16_SFloat, FormatUsage.Linear | FormatUsage.Render))
                    s_RenderTextureFormatToUse = GraphicsFormat.R16G16B16A16_SFloat;

                s_HasSetupRenderTextureFormatToUse = true;
            }

            return s_RenderTextureFormatToUse;
        }

        public static void CreateNormalMapRenderTexture(this IRenderPass2D pass, RenderingData renderingData, CommandBuffer cmd, float renderScale)
        {
            if (renderScale != pass.rendererData.normalsRenderTargetScale)
            {
                if(pass.rendererData.isNormalsRenderTargetValid)
                {
                    cmd.ReleaseTemporaryRT(pass.rendererData.normalsRenderTarget.id);
                }

                pass.rendererData.isNormalsRenderTargetValid = true;
                pass.rendererData.normalsRenderTargetScale = renderScale;

                var descriptor = new RenderTextureDescriptor(
                    (int)(renderingData.cameraData.cameraTargetDescriptor.width * renderScale),
                    (int)(renderingData.cameraData.cameraTargetDescriptor.height * renderScale));

                descriptor.graphicsFormat = GetRenderTextureFormat();
                descriptor.useMipMap = false;
                descriptor.autoGenerateMips = false;
                descriptor.depthBufferBits = 0;
                descriptor.msaaSamples = renderingData.cameraData.cameraTargetDescriptor.msaaSamples;
                descriptor.dimension = TextureDimension.Tex2D;

                cmd.GetTemporaryRT(pass.rendererData.normalsRenderTarget.id, descriptor, FilterMode.Bilinear);
            }
        }

        public static RenderTextureDescriptor GetBlendStyleRenderTextureDesc(this IRenderPass2D pass, RenderingData renderingData)
        {
            var renderTextureScale = Mathf.Clamp(pass.rendererData.lightRenderTextureScale, 0.01f, 1.0f);
            var width = (int)(renderingData.cameraData.cameraTargetDescriptor.width * renderTextureScale);
            var height = (int)(renderingData.cameraData.cameraTargetDescriptor.height * renderTextureScale);

            var descriptor = new RenderTextureDescriptor(width, height);
            descriptor.graphicsFormat = GetRenderTextureFormat();
            descriptor.useMipMap = false;
            descriptor.autoGenerateMips = false;
            descriptor.depthBufferBits = 0;
            descriptor.msaaSamples = 1;
            descriptor.dimension = TextureDimension.Tex2D;

            return descriptor;
        }

        public static void EnableBlendStyle(CommandBuffer cmd, int blendStyleIndex, bool enabled)
        {
            var keyword = k_UseBlendStyleKeywords[blendStyleIndex];

            if (enabled)
                cmd.EnableShaderKeyword(keyword);
            else
                cmd.DisableShaderKeyword(keyword);
        }

        public static void ReleaseRenderTextures(this IRenderPass2D pass, CommandBuffer cmd)
        {
            pass.rendererData.isNormalsRenderTargetValid = false;
            pass.rendererData.normalsRenderTargetScale = 0.0f;
            cmd.ReleaseTemporaryRT(pass.rendererData.normalsRenderTarget.id);
            cmd.ReleaseTemporaryRT(pass.rendererData.shadowsRenderTarget.id);
        }

        private static void RenderLightSet(IRenderPass2D pass, RenderingData renderingData, int blendStyleIndex, CommandBuffer cmd, int layerToRender, RenderTargetIdentifier renderTexture, List<Light2D> lights)
        {
            foreach (var light in lights)
            {
                if (light != null &&
                    light.lightType != Light2D.LightType.Global &&
                    light.blendStyleIndex == blendStyleIndex &&
                    light.IsLitLayer(layerToRender))
                {
                    // Render light
                    var lightMaterial = pass.rendererData.GetLightMaterial(light, false);
                    if (lightMaterial == null)
                        continue;

                    var lightMesh = light.lightMesh;
                    if (lightMesh == null)
                        continue;

                    ShadowRendering.RenderShadows(pass, renderingData, cmd, layerToRender, light, light.shadowIntensity, renderTexture, renderTexture);

                    if (light.lightType == Light2D.LightType.Sprite && light.lightCookieSprite != null && light.lightCookieSprite.texture != null)
                        cmd.SetGlobalTexture(k_CookieTexID, light.lightCookieSprite.texture);

                    cmd.SetGlobalFloat(k_FalloffIntensityID, light.falloffIntensity);
                    cmd.SetGlobalColor(k_LightColorID, light.intensity * light.color);
                    cmd.SetGlobalFloat(k_VolumeOpacityID, light.volumeOpacity);

                    if (light.useNormalMap || light.lightType == Light2D.LightType.Point)
                        SetPointLightShaderGlobals(pass, cmd, light);

                    // Light code could be combined...
                    if (light.lightType == Light2D.LightType.Parametric || light.lightType == Light2D.LightType.Freeform || light.lightType == Light2D.LightType.Sprite)
                    {
                        cmd.DrawMesh(lightMesh, light.transform.localToWorldMatrix, lightMaterial);
                    }
                    else if (light.lightType == Light2D.LightType.Point)
                    {
                        var scale = new Vector3(light.pointLightOuterRadius, light.pointLightOuterRadius, light.pointLightOuterRadius);
                        var matrix = Matrix4x4.TRS(light.transform.position, Quaternion.identity, scale);
                        cmd.DrawMesh(lightMesh, matrix, lightMaterial);
                    }
                }
            }
        }

        public static void RenderLightVolumes(this IRenderPass2D pass, RenderingData renderingData, CommandBuffer cmd, int layerToRender, int endLayerValue, RenderTargetIdentifier renderTexture, RenderTargetIdentifier depthTexture, List<Light2D> lights)
        {
            for (var i = 0; i < lights.Count; i++)
            {
                var light = lights[i];

                if (light.lightType == Light2D.LightType.Global)
                    continue;

                if (light.volumeOpacity <= 0.0f)
                    continue;

                var topMostLayerValue = light.GetTopMostLitLayer();
                if (endLayerValue == topMostLayerValue) // this implies the layer is correct
                {
                    var lightVolumeMaterial = pass.rendererData.GetLightMaterial(light, true);
                    var lightMesh = light.lightMesh;

                    ShadowRendering.RenderShadows(pass, renderingData, cmd, layerToRender, light, light.shadowVolumeIntensity, renderTexture, depthTexture);

                    if (light.lightType == Light2D.LightType.Sprite && light.lightCookieSprite != null && light.lightCookieSprite.texture != null)
                        cmd.SetGlobalTexture(k_CookieTexID, light.lightCookieSprite.texture);

                    cmd.SetGlobalFloat(k_FalloffIntensityID, light.falloffIntensity);
                    cmd.SetGlobalFloat(k_FalloffDistanceID, light.shapeLightFalloffSize);
                    cmd.SetGlobalVector(k_FalloffOffsetID, light.shapeLightFalloffOffset);
                    cmd.SetGlobalColor(k_LightColorID, light.intensity * light.color);
                    cmd.SetGlobalFloat(k_VolumeOpacityID, light.volumeOpacity);

                    // Is this needed
                    if (light.useNormalMap || light.lightType == Light2D.LightType.Point)
                        SetPointLightShaderGlobals(pass, cmd, light);

                    // Could be combined...
                    if (light.lightType == Light2D.LightType.Parametric || light.lightType == Light2D.LightType.Freeform || light.lightType == Light2D.LightType.Sprite)
                    {
<<<<<<< HEAD
                        if (light != null && light.lightType != Light2D.LightType.Global && light.volumeOpacity > 0.0f && light.blendStyleIndex == blendStyleIndex && light.IsLitLayer(layerToRender))
                        {
                            var lightVolumeMaterial = pass.rendererData.GetLightMaterial(light, true);
                            if (lightVolumeMaterial != null)
                            {
                                var lightMesh = light.lightMesh;
                                if (lightMesh != null)
                                {
                                    ShadowRendering.RenderShadows(pass, renderingData, cmd, layerToRender, light, light.shadowVolumeIntensity, renderTexture, depthTexture);

                                    if (light.lightType == Light2D.LightType.Sprite && light.lightCookieSprite != null && light.lightCookieSprite.texture != null)
                                        cmd.SetGlobalTexture(k_CookieTexID, light.lightCookieSprite.texture);

                                    cmd.SetGlobalFloat(k_FalloffIntensityID, light.falloffIntensity);
                                    cmd.SetGlobalColor(k_LightColorID, light.intensity * light.color);
                                    cmd.SetGlobalFloat(k_VolumeOpacityID, light.volumeOpacity);

                                    // Is this needed
                                    if (light.useNormalMap || light.lightType == Light2D.LightType.Point)
                                        SetPointLightShaderGlobals(cmd, light);

                                    // Could be combined...
                                    if (light.lightType == Light2D.LightType.Parametric || light.lightType == Light2D.LightType.Freeform || light.lightType == Light2D.LightType.Sprite)
                                    {
                                        cmd.DrawMesh(lightMesh, light.transform.localToWorldMatrix, lightVolumeMaterial);
                                    }
                                    else if (light.lightType == Light2D.LightType.Point)
                                    {
                                        var scale = new Vector3(light.pointLightOuterRadius, light.pointLightOuterRadius, light.pointLightOuterRadius);
                                        var matrix = Matrix4x4.TRS(light.transform.position, Quaternion.identity, scale);
                                        cmd.DrawMesh(lightMesh, matrix, lightVolumeMaterial);
                                    }
                                }
                            }
                        }
=======
                        cmd.DrawMesh(lightMesh, light.transform.localToWorldMatrix, lightVolumeMaterial);
                    }
                    else if (light.lightType == Light2D.LightType.Point)
                    {
                        var scale = new Vector3(light.pointLightOuterRadius, light.pointLightOuterRadius, light.pointLightOuterRadius);
                        var matrix = Matrix4x4.TRS(light.transform.position, Quaternion.identity, scale);
                        cmd.DrawMesh(lightMesh, matrix, lightVolumeMaterial);
>>>>>>> f4b0eb00
                    }
                }
            }
        }

        public static void SetShapeLightShaderGlobals(this IRenderPass2D pass, CommandBuffer cmd)
        {
            for (var i = 0; i < pass.rendererData.lightBlendStyles.Length; i++)
            {
                var blendStyle = pass.rendererData.lightBlendStyles[i];
                if (i >= k_BlendFactorsPropIDs.Length)
                    break;

                cmd.SetGlobalVector(k_BlendFactorsPropIDs[i], blendStyle.blendFactors);
                cmd.SetGlobalVector(k_MaskFilterPropIDs[i], blendStyle.maskTextureChannelFilter.mask);
                cmd.SetGlobalVector(k_InvertedFilterPropIDs[i], blendStyle.maskTextureChannelFilter.inverted);
            }

            cmd.SetGlobalTexture(k_FalloffLookupID, pass.rendererData.fallOffLookup);
        }

        private static float GetNormalizedInnerRadius(Light2D light)
        {
            return light.pointLightInnerRadius / light.pointLightOuterRadius;
        }

        private static float GetNormalizedAngle(float angle)
        {
            return (angle / 360.0f);
        }

        private static void GetScaledLightInvMatrix(Light2D light, out Matrix4x4 retMatrix, bool includeRotation)
        {
            var outerRadius = light.pointLightOuterRadius;
            var lightScale = Vector3.one;
            var outerRadiusScale = new Vector3(lightScale.x * outerRadius, lightScale.y * outerRadius, lightScale.z * outerRadius);

            var transform = light.transform;
            var rotation = includeRotation ? transform.rotation : Quaternion.identity;

            var scaledLightMat = Matrix4x4.TRS(transform.position, rotation, outerRadiusScale);
            retMatrix = Matrix4x4.Inverse(scaledLightMat);
        }

        private static void SetPointLightShaderGlobals(IRenderPass2D pass, CommandBuffer cmd, Light2D light)
        {
            // This is used for the lookup texture
            GetScaledLightInvMatrix(light, out var lightInverseMatrix, true);
            GetScaledLightInvMatrix(light, out var lightNoRotInverseMatrix, false);

            var innerRadius = GetNormalizedInnerRadius(light);
            var innerAngle = GetNormalizedAngle(light.pointLightInnerAngle);
            var outerAngle = GetNormalizedAngle(light.pointLightOuterAngle);
            var innerRadiusMult = 1 / (1 - innerRadius);

            cmd.SetGlobalVector(k_LightPositionID, light.transform.position);
            cmd.SetGlobalMatrix(k_LightInvMatrixID, lightInverseMatrix);
            cmd.SetGlobalMatrix(k_LightNoRotInvMatrixID, lightNoRotInverseMatrix);
            cmd.SetGlobalFloat(k_InnerRadiusMultID, innerRadiusMult);
            cmd.SetGlobalFloat(k_OuterAngleID, outerAngle);
            cmd.SetGlobalFloat(k_InnerAngleMultID, 1 / (outerAngle - innerAngle));
            cmd.SetGlobalTexture(k_LightLookupID, Light2DLookupTexture.GetLightLookupTexture());
            cmd.SetGlobalTexture(k_FalloffLookupID, pass.rendererData.fallOffLookup);
            cmd.SetGlobalFloat(k_FalloffIntensityID, light.falloffIntensity);
            cmd.SetGlobalFloat(k_IsFullSpotlightID, innerAngle == 1 ? 1.0f : 0.0f);

            cmd.SetGlobalFloat(k_LightZDistanceID, light.pointLightDistance);

            if (light.lightCookieSprite != null && light.lightCookieSprite.texture != null)
                cmd.SetGlobalTexture(k_PointLightCookieTexID, light.lightCookieSprite.texture);
        }

        public static void ClearDirtyLighting(this IRenderPass2D pass, CommandBuffer cmd, uint blendStylesUsed)
        {
            for (var i = 0; i < pass.rendererData.lightBlendStyles.Length; ++i)
            {
                if ((blendStylesUsed & (uint)(1 << i)) == 0)
                    continue;

                if (!pass.rendererData.lightBlendStyles[i].isDirty)
                    continue;

                cmd.SetRenderTarget(pass.rendererData.lightBlendStyles[i].renderTargetHandle.Identifier());
                cmd.ClearRenderTarget(false, true, Color.black);
                pass.rendererData.lightBlendStyles[i].isDirty = false;
            }
        }

        public static void RenderNormals(this IRenderPass2D pass, ScriptableRenderContext context, RenderingData renderingData, DrawingSettings drawSettings, FilteringSettings filterSettings, RenderTargetIdentifier depthTarget, CommandBuffer cmd, LightStats lightStats)
        {
            using (new ProfilingScope(cmd, m_ProfilingSampler))
            {
                // figure out the scale
                var normalRTScale = 0.0f;

                if (depthTarget != BuiltinRenderTextureType.None)
                    normalRTScale = 1.0f;
                else
                    normalRTScale = Mathf.Clamp(pass.rendererData.lightRenderTextureScale, 0.01f, 1.0f);

                pass.CreateNormalMapRenderTexture(renderingData, cmd, normalRTScale);

                if (depthTarget != BuiltinRenderTextureType.None)
                {
                    cmd.SetRenderTarget(
                        pass.rendererData.normalsRenderTarget.Identifier(),
                        RenderBufferLoadAction.DontCare,
                        RenderBufferStoreAction.Store,
                        depthTarget,
                        RenderBufferLoadAction.Load,
                        RenderBufferStoreAction.DontCare);
                }
                else
                    cmd.SetRenderTarget(pass.rendererData.normalsRenderTarget.Identifier(), RenderBufferLoadAction.DontCare, RenderBufferStoreAction.Store);

                cmd.ClearRenderTarget(false, true, k_NormalClearColor);

                context.ExecuteCommandBuffer(cmd);
                cmd.Clear();

                drawSettings.SetShaderPassName(0, k_NormalsRenderingPassName);
                context.DrawRenderers(renderingData.cullResults, ref drawSettings, ref filterSettings);
            }
        }

        public static void RenderLights(this IRenderPass2D pass, RenderingData renderingData, CommandBuffer cmd, int layerToRender, ref LayerBatch layerBatch, ref RenderTextureDescriptor rtDesc)
        {
            var blendStyles = pass.rendererData.lightBlendStyles;

            for (var i = 0; i < blendStyles.Length; ++i)
            {
                if ((layerBatch.lightStats.blendStylesUsed & (uint)(1 << i)) == 0)
                    continue;

                var sampleName = blendStyles[i].name;
                cmd.BeginSample(sampleName);

                if (!Light2DManager.GetGlobalColor(layerToRender, i, out var clearColor))
                    clearColor = Color.black;

                var anyLights = (layerBatch.lightStats.blendStylesWithLights & (uint)(1 << i)) != 0;

                var desc = rtDesc;
                if (!anyLights) // No lights -- create tiny texture
                    desc.width = desc.height = 4;
                var identifier = layerBatch.GetRTId(cmd, desc, i);

                cmd.SetRenderTarget(identifier,
                    RenderBufferLoadAction.DontCare,
                    RenderBufferStoreAction.Store,
                    RenderBufferLoadAction.DontCare,
                    RenderBufferStoreAction.DontCare);
                cmd.ClearRenderTarget(false, true, clearColor);

                if (anyLights)
                {
                    RenderLightSet(
                        pass, renderingData,
                        i,
                        cmd,
                        layerToRender,
                        identifier,
                        pass.rendererData.lightCullResult.visibleLights
                    );
                }

                cmd.EndSample(sampleName);
            }
        }

        private static void SetBlendModes(Material material, BlendMode src, BlendMode dst)
        {
            material.SetFloat(k_SrcBlendID, (float)src);
            material.SetFloat(k_DstBlendID, (float)dst);
        }

        private static uint GetLightMaterialIndex(Light2D light, bool isVolume)
        {
            var isPoint = light.isPointLight;
            var bitIndex = 0;
            var volumeBit = isVolume ? 1u << bitIndex : 0u;
            bitIndex++;
            var shapeBit = !isPoint ? 1u << bitIndex : 0u;
            bitIndex++;
            var additiveBit = light.alphaBlendOnOverlap ? 0u : 1u << bitIndex;
            bitIndex++;
            var spriteBit = light.lightType == Light2D.LightType.Sprite ? 1u << bitIndex : 0u;
            bitIndex++;
            var pointCookieBit = (isPoint && light.lightCookieSprite != null && light.lightCookieSprite.texture != null) ? 1u << bitIndex : 0u;
            bitIndex++;
            var pointFastQualityBit = (isPoint && light.pointLightQuality == Light2D.PointLightQuality.Fast) ? 1u << bitIndex : 0u;
            bitIndex++;
            var useNormalMap = light.useNormalMap ? 1u << bitIndex : 0u;

            return pointFastQualityBit | pointCookieBit | spriteBit | additiveBit | shapeBit | volumeBit | useNormalMap;
        }

        private static Material CreateLightMaterial(Renderer2DData rendererData, Light2D light, bool isVolume)
        {
            var isPoint = light.isPointLight;
            Material material;

            if (isVolume)
                material = CoreUtils.CreateEngineMaterial(isPoint ? rendererData.pointLightVolumeShader : rendererData.shapeLightVolumeShader);
            else
            {
                material = CoreUtils.CreateEngineMaterial(isPoint ? rendererData.pointLightShader : rendererData.shapeLightShader);

                if (!light.alphaBlendOnOverlap)
                {
                    SetBlendModes(material, BlendMode.One, BlendMode.One);
                    material.EnableKeyword(k_UseAdditiveBlendingKeyword);
                }
                else
                    SetBlendModes(material, BlendMode.SrcAlpha, BlendMode.OneMinusSrcAlpha);
            }

            if (light.lightType == Light2D.LightType.Sprite)
                material.EnableKeyword(k_SpriteLightKeyword);

            if (isPoint && light.lightCookieSprite != null && light.lightCookieSprite.texture != null)
                material.EnableKeyword(k_UsePointLightCookiesKeyword);

            if (isPoint && light.pointLightQuality == Light2D.PointLightQuality.Fast)
                material.EnableKeyword(k_LightQualityFastKeyword);

            if (light.useNormalMap)
                material.EnableKeyword(k_UseNormalMap);

            return material;
        }

        private static Material GetLightMaterial(this Renderer2DData rendererData, Light2D light, bool isVolume)
        {
            var materialIndex = GetLightMaterialIndex(light, isVolume);

            if (!rendererData.lightMaterials.TryGetValue(materialIndex, out var material))
            {
                material = CreateLightMaterial(rendererData, light, isVolume);
                rendererData.lightMaterials[materialIndex] = material;
            }

            return material;
        }
    }
}<|MERGE_RESOLUTION|>--- conflicted
+++ resolved
@@ -96,15 +96,15 @@
                     (int)(renderingData.cameraData.cameraTargetDescriptor.width * renderScale),
                     (int)(renderingData.cameraData.cameraTargetDescriptor.height * renderScale));
 
-                descriptor.graphicsFormat = GetRenderTextureFormat();
-                descriptor.useMipMap = false;
-                descriptor.autoGenerateMips = false;
-                descriptor.depthBufferBits = 0;
-                descriptor.msaaSamples = renderingData.cameraData.cameraTargetDescriptor.msaaSamples;
-                descriptor.dimension = TextureDimension.Tex2D;
-
-                cmd.GetTemporaryRT(pass.rendererData.normalsRenderTarget.id, descriptor, FilterMode.Bilinear);
-            }
+            descriptor.graphicsFormat = GetRenderTextureFormat();
+            descriptor.useMipMap = false;
+            descriptor.autoGenerateMips = false;
+            descriptor.depthBufferBits = 0;
+            descriptor.msaaSamples = renderingData.cameraData.cameraTargetDescriptor.msaaSamples;
+            descriptor.dimension = TextureDimension.Tex2D;
+
+            cmd.GetTemporaryRT(pass.rendererData.normalsRenderTarget.id, descriptor, FilterMode.Bilinear);
+        }
         }
 
         public static RenderTextureDescriptor GetBlendStyleRenderTextureDesc(this IRenderPass2D pass, RenderingData renderingData)
@@ -185,13 +185,13 @@
                     }
                 }
             }
-        }
+            }
 
         public static void RenderLightVolumes(this IRenderPass2D pass, RenderingData renderingData, CommandBuffer cmd, int layerToRender, int endLayerValue, RenderTargetIdentifier renderTexture, RenderTargetIdentifier depthTexture, List<Light2D> lights)
-        {
-            for (var i = 0; i < lights.Count; i++)
-            {
-                var light = lights[i];
+            {
+                for (var i = 0; i < lights.Count; i++)
+                {
+                    var light = lights[i];
 
                 if (light.lightType == Light2D.LightType.Global)
                     continue;
@@ -201,37 +201,10 @@
 
                 var topMostLayerValue = light.GetTopMostLitLayer();
                 if (endLayerValue == topMostLayerValue) // this implies the layer is correct
-                {
-                    var lightVolumeMaterial = pass.rendererData.GetLightMaterial(light, true);
-                    var lightMesh = light.lightMesh;
-
-                    ShadowRendering.RenderShadows(pass, renderingData, cmd, layerToRender, light, light.shadowVolumeIntensity, renderTexture, depthTexture);
-
-                    if (light.lightType == Light2D.LightType.Sprite && light.lightCookieSprite != null && light.lightCookieSprite.texture != null)
-                        cmd.SetGlobalTexture(k_CookieTexID, light.lightCookieSprite.texture);
-
-                    cmd.SetGlobalFloat(k_FalloffIntensityID, light.falloffIntensity);
-                    cmd.SetGlobalFloat(k_FalloffDistanceID, light.shapeLightFalloffSize);
-                    cmd.SetGlobalVector(k_FalloffOffsetID, light.shapeLightFalloffOffset);
-                    cmd.SetGlobalColor(k_LightColorID, light.intensity * light.color);
-                    cmd.SetGlobalFloat(k_VolumeOpacityID, light.volumeOpacity);
-
-                    // Is this needed
-                    if (light.useNormalMap || light.lightType == Light2D.LightType.Point)
-                        SetPointLightShaderGlobals(pass, cmd, light);
-
-                    // Could be combined...
-                    if (light.lightType == Light2D.LightType.Parametric || light.lightType == Light2D.LightType.Freeform || light.lightType == Light2D.LightType.Sprite)
-                    {
-<<<<<<< HEAD
-                        if (light != null && light.lightType != Light2D.LightType.Global && light.volumeOpacity > 0.0f && light.blendStyleIndex == blendStyleIndex && light.IsLitLayer(layerToRender))
                         {
                             var lightVolumeMaterial = pass.rendererData.GetLightMaterial(light, true);
-                            if (lightVolumeMaterial != null)
-                            {
                                 var lightMesh = light.lightMesh;
-                                if (lightMesh != null)
-                                {
+
                                     ShadowRendering.RenderShadows(pass, renderingData, cmd, layerToRender, light, light.shadowVolumeIntensity, renderTexture, depthTexture);
 
                                     if (light.lightType == Light2D.LightType.Sprite && light.lightCookieSprite != null && light.lightCookieSprite.texture != null)
@@ -243,7 +216,7 @@
 
                                     // Is this needed
                                     if (light.useNormalMap || light.lightType == Light2D.LightType.Point)
-                                        SetPointLightShaderGlobals(cmd, light);
+                        SetPointLightShaderGlobals(pass, cmd, light);
 
                                     // Could be combined...
                                     if (light.lightType == Light2D.LightType.Parametric || light.lightType == Light2D.LightType.Freeform || light.lightType == Light2D.LightType.Sprite)
@@ -259,19 +232,6 @@
                                 }
                             }
                         }
-=======
-                        cmd.DrawMesh(lightMesh, light.transform.localToWorldMatrix, lightVolumeMaterial);
-                    }
-                    else if (light.lightType == Light2D.LightType.Point)
-                    {
-                        var scale = new Vector3(light.pointLightOuterRadius, light.pointLightOuterRadius, light.pointLightOuterRadius);
-                        var matrix = Matrix4x4.TRS(light.transform.position, Quaternion.identity, scale);
-                        cmd.DrawMesh(lightMesh, matrix, lightVolumeMaterial);
->>>>>>> f4b0eb00
-                    }
-                }
-            }
-        }
 
         public static void SetShapeLightShaderGlobals(this IRenderPass2D pass, CommandBuffer cmd)
         {
@@ -379,16 +339,16 @@
                         depthTarget,
                         RenderBufferLoadAction.Load,
                         RenderBufferStoreAction.DontCare);
-                }
+            }
                 else
                     cmd.SetRenderTarget(pass.rendererData.normalsRenderTarget.Identifier(), RenderBufferLoadAction.DontCare, RenderBufferStoreAction.Store);
 
                 cmd.ClearRenderTarget(false, true, k_NormalClearColor);
 
-                context.ExecuteCommandBuffer(cmd);
+            context.ExecuteCommandBuffer(cmd);
                 cmd.Clear();
 
-                drawSettings.SetShaderPassName(0, k_NormalsRenderingPassName);
+            drawSettings.SetShaderPassName(0, k_NormalsRenderingPassName);
                 context.DrawRenderers(renderingData.cullResults, ref drawSettings, ref filterSettings);
             }
         }
@@ -423,15 +383,15 @@
                 cmd.ClearRenderTarget(false, true, clearColor);
 
                 if (anyLights)
-                {
+            {
                     RenderLightSet(
-                        pass, renderingData,
-                        i,
-                        cmd,
-                        layerToRender,
+                    pass, renderingData,
+                    i,
+                    cmd,
+                    layerToRender,
                         identifier,
-                        pass.rendererData.lightCullResult.visibleLights
-                    );
+                    pass.rendererData.lightCullResult.visibleLights
+                );
                 }
 
                 cmd.EndSample(sampleName);
