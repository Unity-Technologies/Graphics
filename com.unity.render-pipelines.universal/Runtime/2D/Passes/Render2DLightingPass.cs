--- conflicted
+++ resolved
@@ -42,12 +42,9 @@
             m_Renderer2DData = rendererData;
             m_BlitMaterial = blitMaterial;
             m_SamplingMaterial = samplingMaterial;
-<<<<<<< HEAD
             overrideCameraClear = true;
-=======
 
             m_CameraSortingLayerBoundsIndex = GetCameraSortingLayerBoundsIndex();
->>>>>>> fbe3aa26
         }
 
         internal void Setup(bool useDepth)
