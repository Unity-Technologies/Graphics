using System.Collections.Generic;
using Unity.Mathematics;
using UnityEngine.Rendering;
using UnityEngine.Profiling;
using UnityEngine.Rendering.Universal;

namespace UnityEngine.Experimental.Rendering.Universal
{
    internal class Render2DLightingPass : ScriptableRenderPass, IRenderPass2D
    {
        private static readonly int k_HDREmulationScaleID = Shader.PropertyToID("_HDREmulationScale");
        private static readonly int k_InverseHDREmulationScaleID = Shader.PropertyToID("_InverseHDREmulationScale");
        private static readonly int k_UseSceneLightingID = Shader.PropertyToID("_UseSceneLighting");
        private static readonly int k_RendererColorID = Shader.PropertyToID("_RendererColor");

        private static readonly int[] k_ShapeLightTextureIDs =
        {
            Shader.PropertyToID("_ShapeLightTexture0"),
            Shader.PropertyToID("_ShapeLightTexture1"),
            Shader.PropertyToID("_ShapeLightTexture2"),
            Shader.PropertyToID("_ShapeLightTexture3")
        };

        private static readonly ShaderTagId k_CombinedRenderingPassNameOld = new ShaderTagId("Lightweight2D");
        private static readonly ShaderTagId k_CombinedRenderingPassName = new ShaderTagId("Universal2D");
        private static readonly ShaderTagId k_NormalsRenderingPassName = new ShaderTagId("NormalsRendering");
        private static readonly ShaderTagId k_LegacyPassName = new ShaderTagId("SRPDefaultUnlit");
        private static readonly List<ShaderTagId> k_ShaderTags = new List<ShaderTagId>() { k_LegacyPassName, k_CombinedRenderingPassName, k_CombinedRenderingPassNameOld };

        private static readonly ProfilingSampler m_ProfilingDrawLights = new ProfilingSampler("Draw 2D Lights");
        private static readonly ProfilingSampler m_ProfilingDrawLightTextures = new ProfilingSampler("Draw 2D Lights Textures");
        private static readonly ProfilingSampler m_ProfilingDrawRenderers = new ProfilingSampler("Draw All Renderers");
        private static readonly ProfilingSampler m_ProfilingDrawLayerBatch = new ProfilingSampler("Draw Layer Batch");
        private static readonly ProfilingSampler m_ProfilingSamplerUnlit = new ProfilingSampler("Render Unlit");

        private readonly Renderer2DData m_Renderer2DData;
        private bool m_HasValidDepth;

        public Render2DLightingPass(Renderer2DData rendererData)
        {
            m_Renderer2DData = rendererData;
        }

        internal void Setup(bool hasValidDepth)
        {
            m_HasValidDepth = hasValidDepth;
        }

        private void GetTransparencySortingMode(Camera camera, ref SortingSettings sortingSettings)
        {
            var mode = camera.transparencySortMode;

            if (mode == TransparencySortMode.Default)
            {
                mode = m_Renderer2DData.transparencySortMode;
                if (mode == TransparencySortMode.Default)
                    mode = camera.orthographic ? TransparencySortMode.Orthographic : TransparencySortMode.Perspective;
            }

            if (mode == TransparencySortMode.Perspective)
            {
                sortingSettings.distanceMetric = DistanceMetric.Perspective;
            }
            else if (mode == TransparencySortMode.Orthographic)
            {
                sortingSettings.distanceMetric = DistanceMetric.Orthographic;
            }
            else
            {
                sortingSettings.distanceMetric = DistanceMetric.CustomAxis;
                sortingSettings.customAxis = m_Renderer2DData.transparencySortAxis;
            }
        }

        private int DrawLayerBatches(
            LayerBatch[] layerBatches,
            int batchCount,
            int startIndex,
            CommandBuffer cmd,
            ScriptableRenderContext context,
            ref RenderingData renderingData,
            ref FilteringSettings filterSettings,
            ref DrawingSettings normalsDrawSettings,
            ref DrawingSettings drawSettings,
            ref RenderTextureDescriptor desc)
        {
            var batchesDrawn = 0;
            var rtCount = 0U;
            // Draw lights
            using (new ProfilingScope(cmd, m_ProfilingDrawLights))
            {
                for (var i = startIndex; i < batchCount; ++i)
                {
                    ref var layerBatch = ref layerBatches[i];

                    var blendStyleMask = layerBatch.lightStats.blendStylesUsed;
                    var blendStyleCount = 0U;
                    while (blendStyleMask > 0)
                    {
                        blendStyleCount += blendStyleMask & 1;
                        blendStyleMask >>= 1;
                    }

                    rtCount += blendStyleCount;

                    if (rtCount > LayerUtility.maxTextureCount)
                        break;

                    batchesDrawn++;

                    if (layerBatch.lightStats.totalNormalMapUsage > 0)
                    {
                        filterSettings.sortingLayerRange = layerBatch.layerRange;
                        var depthTarget = m_HasValidDepth ? depthAttachment : BuiltinRenderTextureType.None;
                        this.RenderNormals(context, renderingData, normalsDrawSettings, filterSettings, depthTarget, cmd, layerBatch.lightStats);
                    }

                    using (new ProfilingScope(cmd, m_ProfilingDrawLightTextures))
                    {
                        this.RenderLights(renderingData, cmd, layerBatch.startLayerID, ref layerBatch, ref desc);
                    }
                }
            }

            // Draw renderers
            var blendStylesCount = m_Renderer2DData.lightBlendStyles.Length;
            using (new ProfilingScope(cmd, m_ProfilingDrawRenderers))
            {
                CoreUtils.SetRenderTarget(cmd, colorAttachment, depthAttachment, ClearFlag.None, Color.white);

                for (var i = startIndex; i < startIndex + batchesDrawn; i++)
                {
                    using (new ProfilingScope(cmd, m_ProfilingDrawLayerBatch))
                    {
                        // This is a local copy of the array element (it's a struct). Remember to add a ref here if you need to modify the real thing.
                        var layerBatch = layerBatches[i];

                        if (layerBatch.lightStats.totalLights > 0)
                        {
                            for (var blendStyleIndex = 0; blendStyleIndex < blendStylesCount; blendStyleIndex++)
                            {
                                var blendStyleMask = (uint)(1 << blendStyleIndex);
                                var blendStyleUsed = (layerBatch.lightStats.blendStylesUsed & blendStyleMask) > 0;

                                if (blendStyleUsed)
                                {
                                    var identifier = layerBatch.GetRTId(cmd, desc, blendStyleIndex);
                                    cmd.SetGlobalTexture(k_ShapeLightTextureIDs[blendStyleIndex], identifier);
                                }

                                RendererLighting.EnableBlendStyle(cmd, blendStyleIndex, blendStyleUsed);
                            }
                        }
                        else
                        {
                            for (var blendStyleIndex = 0; blendStyleIndex < k_ShapeLightTextureIDs.Length; blendStyleIndex++)
                            {
                                cmd.SetGlobalTexture(k_ShapeLightTextureIDs[blendStyleIndex], Texture2D.blackTexture);
                                RendererLighting.EnableBlendStyle(cmd, blendStyleIndex, blendStyleIndex == 0);
                            }
                        }

                        context.ExecuteCommandBuffer(cmd);
                        cmd.Clear();

                        filterSettings.sortingLayerRange = layerBatch.layerRange;
                        context.DrawRenderers(renderingData.cullResults, ref drawSettings, ref filterSettings);

                        // Draw light volumes
                        if (layerBatch.lightStats.totalVolumetricUsage > 0)
                        {
                            var sampleName = "Render 2D Light Volumes";
                            cmd.BeginSample(sampleName);

                            this.RenderLightVolumes(renderingData, cmd, layerBatch.startLayerID, layerBatch.endLayerValue, colorAttachment, depthAttachment, m_Renderer2DData.lightCullResult.visibleLights);

                            cmd.EndSample(sampleName);
                        }
                    }
                }
            }

            for (var i = startIndex; i < startIndex + batchesDrawn; ++i)
            {
                ref var layerBatch = ref layerBatches[i];
                layerBatch.ReleaseRT(cmd);
            }

            return batchesDrawn;
        }

        public override void Execute(ScriptableRenderContext context, ref RenderingData renderingData)
        {
            var isLitView = true;

#if UNITY_EDITOR
            if (renderingData.cameraData.isSceneViewCamera)
                isLitView = UnityEditor.SceneView.currentDrawingSceneView.sceneLighting;

            if (renderingData.cameraData.camera.cameraType == CameraType.Preview)
                isLitView = false;
#endif
            var camera = renderingData.cameraData.camera;
            var filterSettings = new FilteringSettings();
            filterSettings.renderQueueRange = RenderQueueRange.all;
            filterSettings.layerMask = -1;
            filterSettings.renderingLayerMask = 0xFFFFFFFF;
            filterSettings.sortingLayerRange = SortingLayerRange.all;

            LayerUtility.InitializeBudget(m_Renderer2DData.lightRenderTextureMemoryBudget);

            var isSceneLit = m_Renderer2DData.lightCullResult.IsSceneLit();
            if (isSceneLit)
            {
<<<<<<< HEAD
                Light2DBatch.StartScope();

                var cmd = CommandBufferPool.Get();
                cmd.Clear();

                using (new ProfilingScope(cmd, m_ProfilingSampler))
                {
                    this.CreateNormalMapRenderTexture(renderingData, cmd);

                    cmd.SetGlobalFloat(k_HDREmulationScaleID, m_Renderer2DData.hdrEmulationScale);
                    cmd.SetGlobalFloat(k_InverseHDREmulationScaleID, 1.0f / m_Renderer2DData.hdrEmulationScale);
                    cmd.SetGlobalFloat(k_UseSceneLightingID, isLitView ? 1.0f : 0.0f);
                    cmd.SetGlobalColor(k_RendererColorID, Color.white);
                    this.SetShapeLightShaderGlobals(cmd);

                    context.ExecuteCommandBuffer(cmd);

                    var combinedDrawSettings = CreateDrawingSettings(k_ShaderTags, ref renderingData, SortingCriteria.CommonTransparent);
                    var normalsDrawSettings = CreateDrawingSettings(k_NormalsRenderingPassName, ref renderingData, SortingCriteria.CommonTransparent);

                    var sortSettings = combinedDrawSettings.sortingSettings;
                    GetTransparencySortingMode(camera, ref sortSettings);
                    combinedDrawSettings.sortingSettings = sortSettings;
                    normalsDrawSettings.sortingSettings = sortSettings;

                    var blendStylesCount = m_Renderer2DData.lightBlendStyles.Length;
                    for (var i = 0; i < cachedSortingLayers.Length;)
                    {
                        var layerToRender = cachedSortingLayers[i].id;
                        var lightStats = m_Renderer2DData.lightCullResult.GetLightStatsByLayer(layerToRender);

                        cmd.Clear();
                        for (var blendStyleIndex = 0; blendStyleIndex < blendStylesCount; blendStyleIndex++)
                        {
                            var blendStyleMask = (uint) (1 << blendStyleIndex);
                            var blendStyleUsed = (lightStats.blendStylesUsed & blendStyleMask) > 0;

                            if (blendStyleUsed && !m_Renderer2DData.lightBlendStyles[blendStyleIndex].hasRenderTarget)
                            {
                                this.CreateBlendStyleRenderTexture(renderingData, cmd, blendStyleIndex);
                            }

                            RendererLighting.EnableBlendStyle(cmd, blendStyleIndex, blendStyleUsed);
                        }

                        context.ExecuteCommandBuffer(cmd);

                        // find the highest layer that share the same set of lights as this layer
                        var upperLayerInBatch = FindUpperBoundInBatch(i, cachedSortingLayers);
                        // Some renderers override their sorting layer value with short.MinValue or short.MaxValue.
                        // When drawing the first sorting layer, we should include the range from short.MinValue to layerValue.
                        // Similarly, when drawing the last sorting layer, include the range from layerValue to short.MaxValue.
                        var startLayerValue = (short) cachedSortingLayers[i].value;
                        var lowerBound = (i == 0) ? short.MinValue : startLayerValue;
                        var endLayerValue = (short) cachedSortingLayers[upperLayerInBatch].value;
                        var upperBound = (upperLayerInBatch == cachedSortingLayers.Length - 1) ? short.MaxValue : endLayerValue;
                        // renderer within this range share the same set of lights so they should be rendered together
                        filterSettings.sortingLayerRange = new SortingLayerRange(lowerBound, upperBound);

                        // Start Rendering
                        if (lightStats.totalNormalMapUsage > 0)
                            this.RenderNormals(context, renderingData.cullResults, normalsDrawSettings, filterSettings, depthAttachment);

                        cmd.Clear();
                        if (lightStats.totalLights > 0)
                        {
                            this.RenderLights(renderingData, cmd, layerToRender, lightStats.blendStylesUsed);
                        }
                        else
                        {
                            this.ClearDirtyLighting(cmd, lightStats.blendStylesUsed);
                        }
=======
                var combinedDrawSettings = CreateDrawingSettings(k_ShaderTags, ref renderingData, SortingCriteria.CommonTransparent);
                var normalsDrawSettings = CreateDrawingSettings(k_NormalsRenderingPassName, ref renderingData, SortingCriteria.CommonTransparent);
>>>>>>> f01fd5fa

                var sortSettings = combinedDrawSettings.sortingSettings;
                GetTransparencySortingMode(camera, ref sortSettings);
                combinedDrawSettings.sortingSettings = sortSettings;
                normalsDrawSettings.sortingSettings = sortSettings;

                var cmd = CommandBufferPool.Get();
                cmd.SetGlobalFloat(k_HDREmulationScaleID, m_Renderer2DData.hdrEmulationScale);
                cmd.SetGlobalFloat(k_InverseHDREmulationScaleID, 1.0f / m_Renderer2DData.hdrEmulationScale);
                cmd.SetGlobalFloat(k_UseSceneLightingID, isLitView ? 1.0f : 0.0f);
                cmd.SetGlobalColor(k_RendererColorID, Color.white);
                this.SetShapeLightShaderGlobals(cmd);

                var desc = this.GetBlendStyleRenderTextureDesc(renderingData);

                var layerBatches = LayerUtility.CalculateBatches(m_Renderer2DData.lightCullResult, out var batchCount);
                var batchesDrawn = 0;

                for (var i = 0; i < batchCount; i += batchesDrawn)
                    batchesDrawn = DrawLayerBatches(layerBatches, batchCount, i, cmd, context, ref renderingData, ref filterSettings, ref normalsDrawSettings, ref combinedDrawSettings, ref desc);

                this.ReleaseRenderTextures(cmd);
                context.ExecuteCommandBuffer(cmd);
                CommandBufferPool.Release(cmd);
<<<<<<< HEAD

                filterSettings.sortingLayerRange = SortingLayerRange.all;
                RenderingUtils.RenderObjectsWithError(context, ref renderingData.cullResults, camera, filterSettings, SortingCriteria.None);

                Light2DBatch.EndScope();
=======
>>>>>>> f01fd5fa
            }
            else
            {
                var unlitDrawSettings = CreateDrawingSettings(k_ShaderTags, ref renderingData, SortingCriteria.CommonTransparent);

                var cmd = CommandBufferPool.Get();
                using (new ProfilingScope(cmd, m_ProfilingSamplerUnlit))
                {
                    CoreUtils.SetRenderTarget(cmd, colorAttachment, depthAttachment, ClearFlag.None, Color.white);

                    cmd.SetGlobalFloat(k_UseSceneLightingID, isLitView ? 1.0f : 0.0f);
                    cmd.SetGlobalColor(k_RendererColorID, Color.white);

                    for (var blendStyleIndex = 0; blendStyleIndex < k_ShapeLightTextureIDs.Length; blendStyleIndex++)
                    {
                        if (blendStyleIndex == 0)
                            cmd.SetGlobalTexture(k_ShapeLightTextureIDs[blendStyleIndex], Texture2D.blackTexture);

                        RendererLighting.EnableBlendStyle(cmd, blendStyleIndex, blendStyleIndex == 0);
                    }
                }

                context.ExecuteCommandBuffer(cmd);
                CommandBufferPool.Release(cmd);

                Profiler.BeginSample("Render Sprites Unlit");
                    context.DrawRenderers(renderingData.cullResults, ref unlitDrawSettings, ref filterSettings);
                Profiler.EndSample();
            }

            filterSettings.sortingLayerRange = SortingLayerRange.all;
            RenderingUtils.RenderObjectsWithError(context, ref renderingData.cullResults, camera, filterSettings, SortingCriteria.None);
        }

        Renderer2DData IRenderPass2D.rendererData
        {
            get { return m_Renderer2DData; }
        }
    }
}<|MERGE_RESOLUTION|>--- conflicted
+++ resolved
@@ -172,7 +172,8 @@
                             var sampleName = "Render 2D Light Volumes";
                             cmd.BeginSample(sampleName);
 
-                            this.RenderLightVolumes(renderingData, cmd, layerBatch.startLayerID, layerBatch.endLayerValue, colorAttachment, depthAttachment, m_Renderer2DData.lightCullResult.visibleLights);
+                            var enableBatching = m_Renderer2DData.lightBlendStyles[i].blendMode == Light2DBlendStyle.BlendMode.Additive;
+                            this.RenderLightVolumes(renderingData, cmd, layerBatch.startLayerID, layerBatch.endLayerValue, colorAttachment, depthAttachment, m_Renderer2DData.lightCullResult.visibleLights, enableBatching);
 
                             cmd.EndSample(sampleName);
                         }
@@ -212,83 +213,10 @@
             var isSceneLit = m_Renderer2DData.lightCullResult.IsSceneLit();
             if (isSceneLit)
             {
-<<<<<<< HEAD
                 Light2DBatch.StartScope();
 
-                var cmd = CommandBufferPool.Get();
-                cmd.Clear();
-
-                using (new ProfilingScope(cmd, m_ProfilingSampler))
-                {
-                    this.CreateNormalMapRenderTexture(renderingData, cmd);
-
-                    cmd.SetGlobalFloat(k_HDREmulationScaleID, m_Renderer2DData.hdrEmulationScale);
-                    cmd.SetGlobalFloat(k_InverseHDREmulationScaleID, 1.0f / m_Renderer2DData.hdrEmulationScale);
-                    cmd.SetGlobalFloat(k_UseSceneLightingID, isLitView ? 1.0f : 0.0f);
-                    cmd.SetGlobalColor(k_RendererColorID, Color.white);
-                    this.SetShapeLightShaderGlobals(cmd);
-
-                    context.ExecuteCommandBuffer(cmd);
-
-                    var combinedDrawSettings = CreateDrawingSettings(k_ShaderTags, ref renderingData, SortingCriteria.CommonTransparent);
-                    var normalsDrawSettings = CreateDrawingSettings(k_NormalsRenderingPassName, ref renderingData, SortingCriteria.CommonTransparent);
-
-                    var sortSettings = combinedDrawSettings.sortingSettings;
-                    GetTransparencySortingMode(camera, ref sortSettings);
-                    combinedDrawSettings.sortingSettings = sortSettings;
-                    normalsDrawSettings.sortingSettings = sortSettings;
-
-                    var blendStylesCount = m_Renderer2DData.lightBlendStyles.Length;
-                    for (var i = 0; i < cachedSortingLayers.Length;)
-                    {
-                        var layerToRender = cachedSortingLayers[i].id;
-                        var lightStats = m_Renderer2DData.lightCullResult.GetLightStatsByLayer(layerToRender);
-
-                        cmd.Clear();
-                        for (var blendStyleIndex = 0; blendStyleIndex < blendStylesCount; blendStyleIndex++)
-                        {
-                            var blendStyleMask = (uint) (1 << blendStyleIndex);
-                            var blendStyleUsed = (lightStats.blendStylesUsed & blendStyleMask) > 0;
-
-                            if (blendStyleUsed && !m_Renderer2DData.lightBlendStyles[blendStyleIndex].hasRenderTarget)
-                            {
-                                this.CreateBlendStyleRenderTexture(renderingData, cmd, blendStyleIndex);
-                            }
-
-                            RendererLighting.EnableBlendStyle(cmd, blendStyleIndex, blendStyleUsed);
-                        }
-
-                        context.ExecuteCommandBuffer(cmd);
-
-                        // find the highest layer that share the same set of lights as this layer
-                        var upperLayerInBatch = FindUpperBoundInBatch(i, cachedSortingLayers);
-                        // Some renderers override their sorting layer value with short.MinValue or short.MaxValue.
-                        // When drawing the first sorting layer, we should include the range from short.MinValue to layerValue.
-                        // Similarly, when drawing the last sorting layer, include the range from layerValue to short.MaxValue.
-                        var startLayerValue = (short) cachedSortingLayers[i].value;
-                        var lowerBound = (i == 0) ? short.MinValue : startLayerValue;
-                        var endLayerValue = (short) cachedSortingLayers[upperLayerInBatch].value;
-                        var upperBound = (upperLayerInBatch == cachedSortingLayers.Length - 1) ? short.MaxValue : endLayerValue;
-                        // renderer within this range share the same set of lights so they should be rendered together
-                        filterSettings.sortingLayerRange = new SortingLayerRange(lowerBound, upperBound);
-
-                        // Start Rendering
-                        if (lightStats.totalNormalMapUsage > 0)
-                            this.RenderNormals(context, renderingData.cullResults, normalsDrawSettings, filterSettings, depthAttachment);
-
-                        cmd.Clear();
-                        if (lightStats.totalLights > 0)
-                        {
-                            this.RenderLights(renderingData, cmd, layerToRender, lightStats.blendStylesUsed);
-                        }
-                        else
-                        {
-                            this.ClearDirtyLighting(cmd, lightStats.blendStylesUsed);
-                        }
-=======
                 var combinedDrawSettings = CreateDrawingSettings(k_ShaderTags, ref renderingData, SortingCriteria.CommonTransparent);
                 var normalsDrawSettings = CreateDrawingSettings(k_NormalsRenderingPassName, ref renderingData, SortingCriteria.CommonTransparent);
->>>>>>> f01fd5fa
 
                 var sortSettings = combinedDrawSettings.sortingSettings;
                 GetTransparencySortingMode(camera, ref sortSettings);
@@ -313,14 +241,8 @@
                 this.ReleaseRenderTextures(cmd);
                 context.ExecuteCommandBuffer(cmd);
                 CommandBufferPool.Release(cmd);
-<<<<<<< HEAD
-
-                filterSettings.sortingLayerRange = SortingLayerRange.all;
-                RenderingUtils.RenderObjectsWithError(context, ref renderingData.cullResults, camera, filterSettings, SortingCriteria.None);
 
                 Light2DBatch.EndScope();
-=======
->>>>>>> f01fd5fa
             }
             else
             {
