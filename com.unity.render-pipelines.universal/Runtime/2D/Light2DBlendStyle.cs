using System;
using UnityEngine.Scripting.APIUpdating;

namespace UnityEngine.Rendering.Universal
{
    /// <summary>
    /// Controls how the light texture is used when rendering Sprites and other 2D renderers.
    /// </summary>
    [Serializable]
<<<<<<< HEAD
=======
    [MovedFrom("UnityEngine.Experimental.Rendering.Universal")]
>>>>>>> 26a7c912
    public struct Light2DBlendStyle
    {
        internal enum TextureChannel
        {
            None = 0,
            R = 1,
            G = 2,
            B = 3,
            A = 4,
            OneMinusR = 5,
            OneMinusG = 6,
            OneMinusB = 7,
            OneMinusA = 8
        }

        internal struct MaskChannelFilter
        {
            public Vector4 mask { get; private set; }
            public Vector4 inverted { get; private set; }

            public MaskChannelFilter(Vector4 m, Vector4 i)
            {
                mask = m;
                inverted = i;
            }
        }

        internal enum BlendMode
        {
            Additive = 0,
            Multiply = 1,
            Subtractive = 2
        }

        [Serializable]
        internal struct BlendFactors
        {
            public float multiplicative;
            public float additive;
        }

        /// <summary>
        /// Returns the name of the blend style
        /// </summary>
        public string name;

        [SerializeField]
        internal TextureChannel maskTextureChannel;

        [SerializeField]
        internal BlendMode blendMode;

        internal Vector2 blendFactors
        {
            get
            {
                var result = new Vector2();

                switch (blendMode)
                {
                    case BlendMode.Additive:
                        result.x = 0.0f;
                        result.y = 1.0f;
                        break;
                    case BlendMode.Multiply:
                        result.x = 1.0f;
                        result.y = 0.0f;
                        break;
                    case BlendMode.Subtractive:
                        result.x = 0.0f;
                        result.y = -1.0f;
                        break;
                    default:
                        result.x = 1.0f;
                        result.y = 0.0f;
                        break;
                }

                return result;
            }
        }

        internal MaskChannelFilter maskTextureChannelFilter
        {
            get
            {
                switch (maskTextureChannel)
                {
                    case TextureChannel.R:
                        return new MaskChannelFilter(new Vector4(1, 0, 0, 0), new Vector4(0, 0, 0, 0));
                    case TextureChannel.OneMinusR:
                        return new MaskChannelFilter(new Vector4(1, 0, 0, 0), new Vector4(1, 0, 0, 0));
                    case TextureChannel.G:
                        return new MaskChannelFilter(new Vector4(0, 1, 0, 0), new Vector4(0, 0, 0, 0));
                    case TextureChannel.OneMinusG:
                        return new MaskChannelFilter(new Vector4(0, 1, 0, 0), new Vector4(0, 1, 0, 0));
                    case TextureChannel.B:
                        return new MaskChannelFilter(new Vector4(0, 0, 1, 0), new Vector4(0, 0, 0, 0));
                    case TextureChannel.OneMinusB:
                        return new MaskChannelFilter(new Vector4(0, 0, 1, 0), new Vector4(0, 0, 1, 0));
                    case TextureChannel.A:
                        return new MaskChannelFilter(new Vector4(0, 0, 0, 1), new Vector4(0, 0, 0, 0));
                    case TextureChannel.OneMinusA:
                        return new MaskChannelFilter(new Vector4(0, 0, 0, 1), new Vector4(0, 0, 0, 1));
                    case TextureChannel.None:
                    default:
                        return new MaskChannelFilter(Vector4.zero, Vector4.zero);
                }
            }
        }

        // Transient data
        internal bool isDirty { get; set; }
        internal bool hasRenderTarget { get; set; }
        internal RenderTargetHandle renderTargetHandle;
    }
}<|MERGE_RESOLUTION|>--- conflicted
+++ resolved
@@ -7,10 +7,7 @@
     /// Controls how the light texture is used when rendering Sprites and other 2D renderers.
     /// </summary>
     [Serializable]
-<<<<<<< HEAD
-=======
     [MovedFrom("UnityEngine.Experimental.Rendering.Universal")]
->>>>>>> 26a7c912
     public struct Light2DBlendStyle
     {
         internal enum TextureChannel
