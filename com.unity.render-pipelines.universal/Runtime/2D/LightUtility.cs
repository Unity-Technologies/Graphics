--- conflicted
+++ resolved
@@ -32,7 +32,6 @@
             return changed;
         }
 
-<<<<<<< HEAD
         private enum PivotType
         {
             PivotBase,
@@ -41,12 +40,9 @@
             PivotSkip,
             PivotClip
         };
-        
-        private struct ParametricLightMeshVertex
-=======
+
         [Serializable]
         internal struct ParametricLightMeshVertex
->>>>>>> f4b0eb00
         {
             public float3 position;
             public Color color;
