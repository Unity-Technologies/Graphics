--- conflicted
+++ resolved
@@ -273,14 +273,12 @@
         /// </summary>
         public float normalMapDistance => m_NormalMapDistance;
 
-<<<<<<< HEAD
         /// <summary>
         /// Returns the calculation quality for the normal map rendering. Please refer to NormalMapQuality.
         /// </summary>
         public NormalMapQuality normalMapQuality => m_NormalMapQuality;
-=======
+
         public bool renderVolumetricShadows => volumetricShadowsEnabled && shadowVolumeIntensity > 0;
->>>>>>> 5feb53b8
 
         internal int GetTopMostLitLayer()
         {
