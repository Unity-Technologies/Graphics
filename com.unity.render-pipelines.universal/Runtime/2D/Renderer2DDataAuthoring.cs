--- conflicted
+++ resolved
@@ -39,11 +39,7 @@
             return null;
         }
 
-<<<<<<< HEAD
-        public override void OnEnableInEditor()
-=======
         private void InitializeSpriteEditorPrefs()
->>>>>>> d2d91462
         {
             // Provide a list of suggested texture property names to Sprite Editor via EditorPrefs.
             const string suggestedNamesKey = "SecondarySpriteTexturePropertyNames";
@@ -104,9 +100,6 @@
             m_LightBlendStyles[3].name = "Additive with Mask";
             m_LightBlendStyles[3].blendMode = Light2DBlendStyle.BlendMode.Additive;
             m_LightBlendStyles[3].maskTextureChannel = Light2DBlendStyle.TextureChannel.R;
-
-            // Initialize Editor Prefs for Sprite Editor
-            InitializeSpriteEditorPrefs();
         }
 #endif
     }
