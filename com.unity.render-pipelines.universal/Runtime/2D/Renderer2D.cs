--- conflicted
+++ resolved
@@ -157,10 +157,9 @@
             bool ppcUsesOffscreenRT = false;
             bool ppcUpscaleRT = false;
 
-<<<<<<< HEAD
             bool savedIsOrthographic = renderingData.cameraData.camera.orthographic;
             float savedOrthographicSize = renderingData.cameraData.camera.orthographicSize;
-=======
+
             if (DebugHandler != null)
             {
                 if (DebugHandler.AreAnySettingsActive)
@@ -173,7 +172,6 @@
                     DebugHandler.Setup(context);
                 }
             }
->>>>>>> ef6bcf28
 
 #if UNITY_EDITOR
             // The scene view camera cannot be uninitialized or skybox when using the 2D renderer.
