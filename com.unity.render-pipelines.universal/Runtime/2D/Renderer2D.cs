--- conflicted
+++ resolved
@@ -66,16 +66,7 @@
 
         protected override void Dispose(bool disposing)
         {
-<<<<<<< HEAD
-            // always dispose unmanaged resources
-            m_PostProcessPass.Cleanup();
-            m_FinalPostProcessPass.Cleanup();
-            m_ColorGradingLutPass.Cleanup();
-
-            CoreUtils.Destroy(m_BlitMaterial);
-=======
             m_PostProcessPasses.Dispose();
->>>>>>> c6335a12
         }
 
         public Renderer2DData GetRenderer2DData()
