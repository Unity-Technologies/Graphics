// XRSystem is where information about XR views and passes are read from 2 exclusive sources:
// - XRDisplaySubsystem from the XR SDK
// - the test automated test framework

#if ENABLE_VR && ENABLE_XR_MODULE

using System;
using System.Collections.Generic;
using UnityEngine.XR;

namespace UnityEngine.Rendering.Universal
{
    internal partial class XRSystem
    {
        // Valid empty pass when a camera is not using XR
        internal readonly XRPass emptyPass = new XRPass();

        // Store active passes and avoid allocating memory every frames
        List<XRPass> framePasses = new List<XRPass>();

        // XR SDK display interface
        static List<XRDisplaySubsystem> displayList = new List<XRDisplaySubsystem>();
        XRDisplaySubsystem display = null;

        // Internal resources used by XR rendering
        Material occlusionMeshMaterial = null;
        Material mirrorViewMaterial = null;
        MaterialPropertyBlock mirrorViewMaterialProperty = new MaterialPropertyBlock();

        RenderTexture testRenderTexture = null;

        const string k_XRMirrorTag = "XR Mirror View";
        static ProfilingSampler _XRMirrorProfilingSampler = new ProfilingSampler(k_XRMirrorTag);

        internal XRSystem()
        {
            RefreshXrSdk();

            TextureXR.maxViews = Math.Max(TextureXR.slices, GetMaxViews());
        }

        internal void InitializeXRSystemData(XRSystemData data)
        {
            if (data)
            {
                if (occlusionMeshMaterial != null)
                    CoreUtils.Destroy(occlusionMeshMaterial);

                if (mirrorViewMaterial != null)
                    CoreUtils.Destroy(mirrorViewMaterial);

                occlusionMeshMaterial = CoreUtils.CreateEngineMaterial(data.shaders.xrOcclusionMeshPS);
                mirrorViewMaterial = CoreUtils.CreateEngineMaterial(data.shaders.xrMirrorViewPS);
            }
        }

        static void GetDisplaySubsystem()
        {
#if UNITY_2020_2_OR_NEWER
            //SubsystemManager.GetSubsystems(displayList);
            SubsystemManager.GetInstances(displayList);
#else
            SubsystemManager.GetInstances(displayList);
#endif
        }

        // With XR SDK: disable legacy VR system before rendering first frame
        [RuntimeInitializeOnLoadMethod(RuntimeInitializeLoadType.BeforeSplashScreen)]
        internal static void XRSystemInit()
        {
            if (GraphicsSettings.currentRenderPipeline == null)
                return;

            GetDisplaySubsystem();

            // XRTODO: refactor with RefreshXrSdk()
            for (int i = 0; i < displayList.Count; i++)
            {
                displayList[i].disableLegacyRenderer = true;
                displayList[i].textureLayout = XRDisplaySubsystem.TextureLayout.Texture2DArray;
                displayList[i].sRGB = QualitySettings.activeColorSpace == ColorSpace.Linear;
            }
        }

        internal static void UpdateMSAALevel(int level)
        {
            GetDisplaySubsystem();

#if UNITY_2020_2_OR_NEWER
            for (int i = 0; i < displayList.Count; i++)
                displayList[i].SetMSAALevel(level);
#endif
        }

        internal static void UpdateRenderScale(float renderScale)
        {
            GetDisplaySubsystem();

            for (int i = 0; i < displayList.Count; i++)
                displayList[i].scaleOfAllRenderTargets = renderScale;
        }

        // Compute the maximum number of views (slices) to allocate for texture arrays
        internal int GetMaxViews()
        {
            int maxViews = 1;

            if (display != null)
            {
                // XRTODO : replace by API from XR SDK, assume we have 2 slices until then
                maxViews = 2;
            }
#if DEVELOPMENT_BUILD || UNITY_EDITOR
            else if (XRGraphicsAutomatedTests.enabled)
            {
                maxViews = Math.Max(maxViews, 2);
            }
#endif

            return maxViews;
        }

        internal List<XRPass> SetupFrame(CameraData cameraData)
        {
            Camera camera = cameraData.camera;
            bool xrEnabled = RefreshXrSdk();

            if (display != null)
            {
                // XRTODO: Handle stereo mode selection in URP pipeline asset UI
                display.textureLayout = XRDisplaySubsystem.TextureLayout.Texture2DArray;
                display.zNear = camera.nearClipPlane;
                display.zFar  = camera.farClipPlane;
                display.sRGB  = QualitySettings.activeColorSpace == ColorSpace.Linear;
            }

            if (framePasses.Count > 0)
            {
                Debug.LogWarning("XRSystem.ReleaseFrame() was not called!");
                ReleaseFrame();
            }

            if (camera == null)
                return framePasses;

            // Enable XR layout only for game camera
            bool isGameCamera = (camera.cameraType == CameraType.Game || camera.cameraType == CameraType.VR);
            bool xrSupported = isGameCamera && camera.targetTexture == null && cameraData.xrRendering;
<<<<<<< HEAD
=======

#if DEVELOPMENT_BUILD || UNITY_EDITOR
>>>>>>> e41d8958
            if (XRGraphicsAutomatedTests.enabled && XRGraphicsAutomatedTests.running && isGameCamera && LayoutSinglePassTestMode(cameraData, new XRLayout() { camera = camera, xrSystem = this }))
            {
                // test layout in used
            }
            else
#endif
            if (xrEnabled && xrSupported)
            {
                // Disable vsync on the main display when rendering to a XR device
                // XRTODO: Quest provider has a bug where vSyncCount must be 1, otherwise app is locked to 30fps
                if (Application.platform == RuntimePlatform.Android)
                    QualitySettings.vSyncCount = 1;
                else
                    QualitySettings.vSyncCount = 0;

                CreateLayoutFromXrSdk(camera, singlePassAllowed: true);
            }
            else
            {
                AddPassToFrame(emptyPass);
            }

            return framePasses;
        }

        internal void ReleaseFrame()
        {
            foreach (XRPass xrPass in framePasses)
            {
                if (xrPass != emptyPass)
                    XRPass.Release(xrPass);
            }

            framePasses.Clear();

            if (testRenderTexture)
                RenderTexture.ReleaseTemporary(testRenderTexture);
        }

        bool RefreshXrSdk()
        {
            GetDisplaySubsystem();

            if (displayList.Count > 0)
            {
                if (displayList.Count > 1)
                    throw new NotImplementedException("Only 1 XR display is supported.");

                display = displayList[0];
                display.disableLegacyRenderer = true;

                // Refresh max views
                TextureXR.maxViews = Math.Max(TextureXR.slices, GetMaxViews());

                return display.running;
            }
            else
            {
                display = null;
            }

            return false;
        }

        // Used for camera stacking where we need to update the parameters per camera
        internal void UpdateFromCamera(ref XRPass xrPass, CameraData cameraData)
        {
            bool isGameCamera = (cameraData.camera.cameraType == CameraType.Game || cameraData.camera.cameraType == CameraType.VR);
            if (XRGraphicsAutomatedTests.enabled && XRGraphicsAutomatedTests.running && isGameCamera)
            {
                // XR test framework code path. Update 2nd view with camera's view projection data
                Matrix4x4 projMatrix = cameraData.camera.projectionMatrix;
                Matrix4x4 viewMatrix = cameraData.camera.worldToCameraMatrix;
                Rect      viewport = new Rect(0, 0, testRenderTexture.width, testRenderTexture.height);
                int       textureArraySlice = -1;
                xrPass.UpdateView(1, projMatrix, viewMatrix, viewport, textureArraySlice);

                // Update culling params for this xr pass using camera's culling params
                cameraData.camera.TryGetCullingParameters(false, out var cullingParams);
                //// Disable legacy stereo culling path
                cullingParams.cullingOptions &= ~CullingOptions.Stereo;
                xrPass.UpdateCullingParams(0, cullingParams);
            }
            else if (xrPass.enabled && display != null)
            {
                display.GetRenderPass(xrPass.multipassId, out var renderPass);
                display.GetCullingParameters(cameraData.camera, renderPass.cullingPassIndex, out var cullingParams);
                // Disable legacy stereo culling path
                cullingParams.cullingOptions &= ~CullingOptions.Stereo;

                xrPass.UpdateCullingParams(cullingPassId: renderPass.cullingPassIndex, cullingParams);
                if (xrPass.singlePassEnabled)
                {

                    for (int renderParamIndex = 0; renderParamIndex < renderPass.GetRenderParameterCount(); ++renderParamIndex)
                    {
                        renderPass.GetRenderParameter(cameraData.camera, renderParamIndex, out var renderParam);
                        xrPass.UpdateView(renderParamIndex, renderPass, renderParam);
                    }
                }
                else
                {
                    renderPass.GetRenderParameter(cameraData.camera, 0, out var renderParam);
                    xrPass.UpdateView(0, renderPass, renderParam);
                }
            }
        }

        void CreateLayoutFromXrSdk(Camera camera, bool singlePassAllowed)
        {
            bool CanUseSinglePass(XRDisplaySubsystem.XRRenderPass renderPass)
            {
                if (renderPass.renderTargetDesc.dimension != TextureDimension.Tex2DArray)
                    return false;

                if (renderPass.GetRenderParameterCount() != 2 || renderPass.renderTargetDesc.volumeDepth != 2)
                    return false;

                renderPass.GetRenderParameter(camera, 0, out var renderParam0);
                renderPass.GetRenderParameter(camera, 1, out var renderParam1);

                if (renderParam0.textureArraySlice != 0 || renderParam1.textureArraySlice != 1)
                    return false;

                if (renderParam0.viewport != renderParam1.viewport)
                    return false;

                return true;
            }

            for (int renderPassIndex = 0; renderPassIndex < display.GetRenderPassCount(); ++renderPassIndex)
            {
                display.GetRenderPass(renderPassIndex, out var renderPass);
                display.GetCullingParameters(camera, renderPass.cullingPassIndex, out var cullingParams);

                // Disable legacy stereo culling path
                cullingParams.cullingOptions &= ~CullingOptions.Stereo;

                if (singlePassAllowed && CanUseSinglePass(renderPass))
                {
                    var xrPass = XRPass.Create(renderPass, multipassId: framePasses.Count, cullingParams, occlusionMeshMaterial);

                    for (int renderParamIndex = 0; renderParamIndex < renderPass.GetRenderParameterCount(); ++renderParamIndex)
                    {
                        renderPass.GetRenderParameter(camera, renderParamIndex, out var renderParam);
                        xrPass.AddView(renderPass, renderParam);
                    }

                    AddPassToFrame(xrPass);
                }
                else
                {
                    for (int renderParamIndex = 0; renderParamIndex < renderPass.GetRenderParameterCount(); ++renderParamIndex)
                    {
                        renderPass.GetRenderParameter(camera, renderParamIndex, out var renderParam);

                        var xrPass = XRPass.Create(renderPass, multipassId: framePasses.Count, cullingParams, occlusionMeshMaterial);
                        xrPass.AddView(renderPass, renderParam);

                        AddPassToFrame(xrPass);
                    }
                }
            }
        }

        internal void Dispose()
        {
            CoreUtils.Destroy(occlusionMeshMaterial);
            CoreUtils.Destroy(mirrorViewMaterial);
        }

        internal void AddPassToFrame(XRPass xrPass)
        {
            xrPass.UpdateOcclusionMesh();
            framePasses.Add(xrPass);
        }

        internal static class XRShaderIDs
        {
            public static readonly int _SourceTexArraySlice = Shader.PropertyToID("_SourceTexArraySlice");
            public static readonly int _SRGBRead            = Shader.PropertyToID("_SRGBRead");
        }

        internal void RenderMirrorView(CommandBuffer cmd, Camera camera)
        {
            // XRTODO : remove this check when the Quest plugin is fixed
            if (Application.platform == RuntimePlatform.Android)
                return;

            if (display == null || !display.running || !mirrorViewMaterial)
                return;

            using (new ProfilingScope(cmd, _XRMirrorProfilingSampler))
            {
                cmd.SetRenderTarget(camera.targetTexture != null  ? camera.targetTexture : new RenderTargetIdentifier(BuiltinRenderTextureType.CameraTarget));
                bool yflip = camera.targetTexture != null || camera.cameraType == CameraType.SceneView || camera.cameraType == CameraType.Preview;
                int mirrorBlitMode = display.GetPreferredMirrorBlitMode();
                if (display.GetMirrorViewBlitDesc(null, out var blitDesc, mirrorBlitMode))
                {
                    if (blitDesc.nativeBlitAvailable)
                    {
                        display.AddGraphicsThreadMirrorViewBlit(cmd, blitDesc.nativeBlitInvalidStates, mirrorBlitMode);
                    }
                    else
                    {
                        for (int i = 0; i < blitDesc.blitParamsCount; ++i)
                        {
                            blitDesc.GetBlitParameter(i, out var blitParam);

                            Vector4 scaleBias = yflip ? new Vector4(blitParam.srcRect.width, -blitParam.srcRect.height, blitParam.srcRect.x, blitParam.srcRect.height + blitParam.srcRect.y) :
                                                        new Vector4(blitParam.srcRect.width, blitParam.srcRect.height, blitParam.srcRect.x, blitParam.srcRect.y);
                            Vector4 scaleBiasRt = new Vector4(blitParam.destRect.width, blitParam.destRect.height, blitParam.destRect.x, blitParam.destRect.y);

                            mirrorViewMaterialProperty.SetInt(XRShaderIDs._SRGBRead, (blitParam.srcTex.sRGB) ? 0 : 1);
                            mirrorViewMaterialProperty.SetTexture(ShaderPropertyId.sourceTex, blitParam.srcTex);
                            mirrorViewMaterialProperty.SetVector(ShaderPropertyId.scaleBias, scaleBias);
                            mirrorViewMaterialProperty.SetVector(ShaderPropertyId.scaleBiasRt, scaleBiasRt);
                            mirrorViewMaterialProperty.SetInt(XRShaderIDs._SourceTexArraySlice, blitParam.srcTexArraySlice);

                            int shaderPass = (blitParam.srcTex.dimension == TextureDimension.Tex2DArray) ? 1 : 0;
                            cmd.DrawProcedural(Matrix4x4.identity, mirrorViewMaterial, shaderPass, MeshTopology.Quads, 4, 1, mirrorViewMaterialProperty);
                        }
                    }
                }
                else
                {
                    cmd.ClearRenderTarget(true, true, Color.black);
                }
            }
        }

#if DEVELOPMENT_BUILD || UNITY_EDITOR
        static MaterialPropertyBlock testMirrorViewMaterialProperty = new MaterialPropertyBlock();
        static Material testMirrorViewMaterial = null;

        static void copyToTestRenderTexture(XRPass pass, CommandBuffer cmd, RenderTexture rt, Rect viewport)
        {
            cmd.SetViewport(viewport);
            cmd.SetRenderTarget(rt == null ? new RenderTargetIdentifier(BuiltinRenderTextureType.CameraTarget) : rt);

            Vector4 scaleBias = new Vector4(1.0f, 1.0f, 0.0f, 0.0f);
            Vector4 scaleBiasRT = new Vector4(1.0f, 1.0f, 0.0f, 0.0f);

            if (rt == null)
            {
                scaleBias.y = -1.0f;
                scaleBias.w = 1.0f;
            }

            testMirrorViewMaterialProperty.SetVector(ShaderPropertyId.scaleBias, scaleBias);
            testMirrorViewMaterialProperty.SetVector(ShaderPropertyId.scaleBiasRt, scaleBiasRT);

            // Copy result from the second slice
            testMirrorViewMaterialProperty.SetInt(XRShaderIDs._SourceTexArraySlice, 1);

            cmd.DrawProcedural(Matrix4x4.identity, testMirrorViewMaterial, 1, MeshTopology.Quads, 4, 1, testMirrorViewMaterialProperty);
        }

        static XRPass.CustomMirrorView testMirrorView = copyToTestRenderTexture;

        bool LayoutSinglePassTestMode(CameraData cameraData, XRLayout frameLayout)
        {
            Camera camera = frameLayout.camera;

            if (camera == null)
                return false;

            if (camera.TryGetCullingParameters(false, out var cullingParams))
            {
                cullingParams.stereoProjectionMatrix = camera.projectionMatrix;
                cullingParams.stereoViewMatrix = camera.worldToCameraMatrix;

                // Allocate temp target to render test scene with single-pass
                // And copy the last view to the actual render texture used to compare image in test framework
                {
                    RenderTextureDescriptor rtDesc = cameraData.cameraTargetDescriptor;
                    rtDesc.dimension = TextureDimension.Tex2DArray;
                    rtDesc.volumeDepth = 2;
<<<<<<< HEAD
                    // If camera renders to subrect, we adjust size to match back buffer/target texture
                    if(!cameraData.isDefaultViewport)
=======

                    // If camera renders to subrect and it renders to backbuffer, we adjust size to match back buffer
                    if (!cameraData.isDefaultViewport && cameraData.targetTexture == null)
>>>>>>> e41d8958
                    {
                        if (cameraData.targetTexture == null)
                        {
                            rtDesc.width = (int)(rtDesc.width / cameraData.camera.rect.width);
                            rtDesc.height = (int)(rtDesc.height / cameraData.camera.rect.height);
                        }
                        else
                        {
                            rtDesc.width = (int)(cameraData.targetTexture.width);
                            rtDesc.height = (int)(cameraData.targetTexture.height);
                        }
                    }
                    testRenderTexture = RenderTexture.GetTemporary(rtDesc);

                    testMirrorViewMaterial = mirrorViewMaterial;
                    testMirrorViewMaterialProperty.SetInt(XRShaderIDs._SRGBRead, (testRenderTexture.sRGB) ? 0 : 1);
                    testMirrorViewMaterialProperty.SetTexture(ShaderPropertyId.sourceTex, testRenderTexture);
                }

                var passInfo = new XRPassCreateInfo
                {
                    multipassId = 0,
                    cullingPassId = 0,
                    cullingParameters = cullingParams,
                    renderTarget = testRenderTexture,
                    renderTargetIsRenderTexture = true,
                    customMirrorView = testMirrorView
                };

                var viewInfo2 = new XRViewCreateInfo
                {
                    projMatrix = camera.projectionMatrix,
                    viewMatrix = camera.worldToCameraMatrix,
                    viewport = new Rect(0, 0, testRenderTexture.width, testRenderTexture.height),
                    textureArraySlice = -1
                };

                // Change the first view so that it's a different viewpoint and projection to detect more issues
                var viewInfo1 = viewInfo2;
                var planes = viewInfo1.projMatrix.decomposeProjection;
                planes.left *= 0.44f;
                planes.right *= 0.88f;
                planes.top *= 0.11f;
                planes.bottom *= 0.33f;
                viewInfo1.projMatrix = Matrix4x4.Frustum(planes);
                viewInfo1.viewMatrix *= Matrix4x4.Translate(new Vector3(.34f, 0.25f, -0.08f));

                // single-pass 2x rendering
                {
                    XRPass pass = frameLayout.CreatePass(passInfo);

                    frameLayout.AddViewToPass(viewInfo1, pass);
                    frameLayout.AddViewToPass(viewInfo2, pass);
                }

                // valid layout
                return true;
            }

            return false;
        }
#endif
    }
}

#endif<|MERGE_RESOLUTION|>--- conflicted
+++ resolved
@@ -146,11 +146,8 @@
             // Enable XR layout only for game camera
             bool isGameCamera = (camera.cameraType == CameraType.Game || camera.cameraType == CameraType.VR);
             bool xrSupported = isGameCamera && camera.targetTexture == null && cameraData.xrRendering;
-<<<<<<< HEAD
-=======
 
 #if DEVELOPMENT_BUILD || UNITY_EDITOR
->>>>>>> e41d8958
             if (XRGraphicsAutomatedTests.enabled && XRGraphicsAutomatedTests.running && isGameCamera && LayoutSinglePassTestMode(cameraData, new XRLayout() { camera = camera, xrSystem = this }))
             {
                 // test layout in used
@@ -429,14 +426,8 @@
                     RenderTextureDescriptor rtDesc = cameraData.cameraTargetDescriptor;
                     rtDesc.dimension = TextureDimension.Tex2DArray;
                     rtDesc.volumeDepth = 2;
-<<<<<<< HEAD
                     // If camera renders to subrect, we adjust size to match back buffer/target texture
-                    if(!cameraData.isDefaultViewport)
-=======
-
-                    // If camera renders to subrect and it renders to backbuffer, we adjust size to match back buffer
-                    if (!cameraData.isDefaultViewport && cameraData.targetTexture == null)
->>>>>>> e41d8958
+                    if (!cameraData.isDefaultViewport)
                     {
                         if (cameraData.targetTexture == null)
                         {
