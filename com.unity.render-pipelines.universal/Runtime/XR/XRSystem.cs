// XRSystem is where information about XR views and passes are read from 2 exclusive sources:
// - XRDisplaySubsystem from the XR SDK
// - the test automated test framework

#if ENABLE_VR && ENABLE_XR_MODULE

using System;
using System.Collections.Generic;
using UnityEngine.XR;

namespace UnityEngine.Rendering.Universal
{
    internal partial class XRSystem
    {
        // Valid empty pass when a camera is not using XR
        internal readonly XRPass emptyPass = new XRPass();

        // Store active passes and avoid allocating memory every frames
        List<XRPass> framePasses = new List<XRPass>();

        // XR SDK display interface
        static List<XRDisplaySubsystem> displayList = new List<XRDisplaySubsystem>();
        XRDisplaySubsystem              display = null;
        // XRSDK does not support msaa per XR display. All displays share the same msaa level.
        static  int                     msaaLevel = 1;

        // Internal resources used by XR rendering
        Material                        occlusionMeshMaterial = null;
        Material                        mirrorViewMaterial = null;
        MaterialPropertyBlock           mirrorViewMaterialProperty = new MaterialPropertyBlock();

        RenderTexture testRenderTexture = null;

        const string k_XRMirrorTag = "XR Mirror View";
        static ProfilingSampler _XRMirrorProfilingSampler = new ProfilingSampler(k_XRMirrorTag);

        internal XRSystem()
        {
            RefreshXrSdk();

            TextureXR.maxViews = Math.Max(TextureXR.slices, GetMaxViews());
        }

        internal void InitializeXRSystemData(XRSystemData data)
        {
            if (data)
            {
                if (occlusionMeshMaterial != null)
                    CoreUtils.Destroy(occlusionMeshMaterial);

                if (mirrorViewMaterial != null)
                    CoreUtils.Destroy(mirrorViewMaterial);

                occlusionMeshMaterial = CoreUtils.CreateEngineMaterial(data.shaders.xrOcclusionMeshPS);
                mirrorViewMaterial = CoreUtils.CreateEngineMaterial(data.shaders.xrMirrorViewPS);
            }
        }

        static void GetDisplaySubsystem()
        {
#if UNITY_2020_2_OR_NEWER
            //SubsystemManager.GetSubsystems(displayList);
            SubsystemManager.GetInstances(displayList);
#else
            SubsystemManager.GetInstances(displayList);
#endif
        }

        // With XR SDK: disable legacy VR system before rendering first frame
        [RuntimeInitializeOnLoadMethod(RuntimeInitializeLoadType.BeforeSplashScreen)]
        internal static void XRSystemInit()
        {
            if (GraphicsSettings.currentRenderPipeline == null)
                return;

            GetDisplaySubsystem();

            // XRTODO: refactor with RefreshXrSdk()
            for (int i = 0; i < displayList.Count; i++)
            {
                displayList[i].disableLegacyRenderer = true;
                displayList[i].textureLayout = XRDisplaySubsystem.TextureLayout.Texture2DArray;
                displayList[i].sRGB = QualitySettings.activeColorSpace == ColorSpace.Linear;
            }
        }

        internal static void UpdateMSAALevel(int level)
        {
            if (msaaLevel == level)
                return;

            level = Mathf.NextPowerOfTwo(level);
            level = Mathf.Clamp(level, (int)MsaaQuality.Disabled, (int)MsaaQuality._8x);

            GetDisplaySubsystem();

#if UNITY_2020_2_OR_NEWER
            for (int i = 0; i < displayList.Count; i++)
                displayList[i].SetMSAALevel(level);
#endif
            msaaLevel = level;
        }

        internal static int GetMSAALevel()
        {
            return msaaLevel;
        }

        internal static void UpdateRenderScale(float renderScale)
        {
            GetDisplaySubsystem();

            for (int i = 0; i < displayList.Count; i++)
                displayList[i].scaleOfAllRenderTargets = renderScale;
        }

        // Compute the maximum number of views (slices) to allocate for texture arrays
        internal int GetMaxViews()
        {
            int maxViews = 1;

            if (display != null)
            {
                // XRTODO : replace by API from XR SDK, assume we have 2 slices until then
                maxViews = 2;
            }
#if DEVELOPMENT_BUILD || UNITY_EDITOR
            else if (XRGraphicsAutomatedTests.enabled)
            {
                maxViews = Math.Max(maxViews, 2);
            }
#endif

            return maxViews;
        }

<<<<<<< HEAD
        internal void BeginLateLatching(Camera camera, XRPass xrPass)
        {
            //Only support late latching for multiview use case
            if (display != null && xrPass.singlePassEnabled && xrPass.viewCount == 2)
            {
                display.BeginRecordingIfLateLatched(camera);
                xrPass.isLateLatchEnabled = true;
            }
        }

        internal void EndLateLatching(Camera camera, XRPass xrPass)
        {
            if (display != null)
            {
                display.EndRecordingIfLateLatched(camera);
                xrPass.isLateLatchEnabled = false;
            }
        }

        internal List<XRPass> SetupFrame(CameraData cameraData)
=======
        internal List<XRPass> SetupFrame(Camera camera, bool enableXRRendering)
>>>>>>> 13f8b20f
        {
            bool xrEnabled = RefreshXrSdk();

            if (display != null)
            {
                // XRTODO: Handle stereo mode selection in URP pipeline asset UI
                display.textureLayout = XRDisplaySubsystem.TextureLayout.Texture2DArray;
                display.zNear = camera.nearClipPlane;
                display.zFar  = camera.farClipPlane;
                display.sRGB  = QualitySettings.activeColorSpace == ColorSpace.Linear;
            }

            if (framePasses.Count > 0)
            {
                Debug.LogWarning("XRSystem.ReleaseFrame() was not called!");
                ReleaseFrame();
            }

            if (camera == null)
                return framePasses;

            // Enable XR layout only for game camera
            bool isGameCamera = (camera.cameraType == CameraType.Game || camera.cameraType == CameraType.VR);
            bool xrSupported = isGameCamera && camera.targetTexture == null && enableXRRendering;

            if (xrEnabled && xrSupported)
            {
                // Disable vsync on the main display when rendering to a XR device.
                QualitySettings.vSyncCount = 0;
                // On Android and iOS, vSyncCount is ignored and all frame rate control is done using Application.targetFrameRate.
                float frameRate = 300.0f;
                Application.targetFrameRate = Mathf.CeilToInt(frameRate);

                CreateLayoutFromXrSdk(camera, singlePassAllowed: true);

                OverrideForAutomatedTests(camera);
            }
            else
            {
                AddPassToFrame(emptyPass);
            }

            return framePasses;
        }

        internal void ReleaseFrame()
        {
            foreach (XRPass xrPass in framePasses)
            {
                if (xrPass != emptyPass)
                    XRPass.Release(xrPass);
            }

            framePasses.Clear();

            if (testRenderTexture)
                RenderTexture.ReleaseTemporary(testRenderTexture);
        }

        internal bool RefreshXrSdk()
        {
            GetDisplaySubsystem();

            if (displayList.Count > 0)
            {
                if (displayList.Count > 1)
                    throw new NotImplementedException("Only 1 XR display is supported.");

                display = displayList[0];
                display.disableLegacyRenderer = true;

                // Refresh max views
                TextureXR.maxViews = Math.Max(TextureXR.slices, GetMaxViews());

                return display.running;
            }
            else
            {
                display = null;
            }

            return false;
        }

        // Used for updating URP cameraData data struct with XRPass data.
        internal void UpdateCameraData(ref CameraData baseCameraData, in XRPass xr)
        {
            // Update cameraData viewport for XR
            Rect cameraRect = baseCameraData.camera.rect;
            Rect xrViewport = xr.GetViewport();
            baseCameraData.pixelRect = new Rect(cameraRect.x * xrViewport.width + xrViewport.x,
                cameraRect.y * xrViewport.height + xrViewport.y,
                cameraRect.width * xrViewport.width,
                cameraRect.height * xrViewport.height);
            Rect camPixelRect = baseCameraData.pixelRect;
            baseCameraData.pixelWidth  = (int)System.Math.Round(camPixelRect.width + camPixelRect.x) - (int)System.Math.Round(camPixelRect.x);
            baseCameraData.pixelHeight = (int)System.Math.Round(camPixelRect.height + camPixelRect.y) - (int)System.Math.Round(camPixelRect.y);
            baseCameraData.aspectRatio = (float)baseCameraData.pixelWidth / (float)baseCameraData.pixelHeight;

            bool isDefaultXRViewport = (!(Math.Abs(xrViewport.x) > 0.0f || Math.Abs(xrViewport.y) > 0.0f ||
                Math.Abs(xrViewport.width) < xr.renderTargetDesc.width ||
                Math.Abs(xrViewport.height) < xr.renderTargetDesc.height));
            baseCameraData.isDefaultViewport = baseCameraData.isDefaultViewport && isDefaultXRViewport;

            // Update cameraData cameraTargetDescriptor for XR. This descriptor is mainly used for configuring intermediate screen space textures
            var originalTargetDesc = baseCameraData.cameraTargetDescriptor;
            baseCameraData.cameraTargetDescriptor = xr.renderTargetDesc;
            if (baseCameraData.isHdrEnabled)
            {
                baseCameraData.cameraTargetDescriptor.graphicsFormat = originalTargetDesc.graphicsFormat;
            }
            baseCameraData.cameraTargetDescriptor.msaaSamples = originalTargetDesc.msaaSamples;
            baseCameraData.cameraTargetDescriptor.width = baseCameraData.pixelWidth;
            baseCameraData.cameraTargetDescriptor.height = baseCameraData.pixelHeight;
        }

        // Used for camera stacking where we need to update the parameters per camera
        internal void UpdateFromCamera(ref XRPass xrPass, CameraData cameraData)
        {
            if (xrPass.enabled && display != null)
            {
                display.GetRenderPass(xrPass.multipassId, out var renderPass);
                display.GetCullingParameters(cameraData.camera, renderPass.cullingPassIndex, out var cullingParams);

                // Disable legacy stereo culling path
                cullingParams.cullingOptions &= ~CullingOptions.Stereo;

                xrPass.UpdateCullingParams(cullingPassId: renderPass.cullingPassIndex, cullingParams);

                if (xrPass.singlePassEnabled)
                {
                    for (int renderParamIndex = 0; renderParamIndex < renderPass.GetRenderParameterCount(); ++renderParamIndex)
                    {
                        renderPass.GetRenderParameter(cameraData.camera, renderParamIndex, out var renderParam);
                        xrPass.UpdateView(renderParamIndex, renderPass, renderParam);
                    }
                }
                else
                {
                    renderPass.GetRenderParameter(cameraData.camera, 0, out var renderParam);
                    xrPass.UpdateView(0, renderPass, renderParam);
                }

                OverrideForAutomatedTests(cameraData.camera);
            }
        }

        void CreateLayoutFromXrSdk(Camera camera, bool singlePassAllowed)
        {
            bool CanUseSinglePass(XRDisplaySubsystem.XRRenderPass renderPass)
            {
                if (renderPass.renderTargetDesc.dimension != TextureDimension.Tex2DArray)
                    return false;

                if (renderPass.GetRenderParameterCount() != 2 || renderPass.renderTargetDesc.volumeDepth != 2)
                    return false;

                renderPass.GetRenderParameter(camera, 0, out var renderParam0);
                renderPass.GetRenderParameter(camera, 1, out var renderParam1);

                if (renderParam0.textureArraySlice != 0 || renderParam1.textureArraySlice != 1)
                    return false;

                if (renderParam0.viewport != renderParam1.viewport)
                    return false;

                return true;
            }

            for (int renderPassIndex = 0; renderPassIndex < display.GetRenderPassCount(); ++renderPassIndex)
            {
                display.GetRenderPass(renderPassIndex, out var renderPass);
                display.GetCullingParameters(camera, renderPass.cullingPassIndex, out var cullingParams);

                // Disable legacy stereo culling path
                cullingParams.cullingOptions &= ~CullingOptions.Stereo;

                if (singlePassAllowed && CanUseSinglePass(renderPass))
                {
                    var xrPass = XRPass.Create(renderPass, multipassId: framePasses.Count, cullingParams, occlusionMeshMaterial);

                    for (int renderParamIndex = 0; renderParamIndex < renderPass.GetRenderParameterCount(); ++renderParamIndex)
                    {
                        renderPass.GetRenderParameter(camera, renderParamIndex, out var renderParam);
                        xrPass.AddView(renderPass, renderParam);
                    }

                    AddPassToFrame(xrPass);
                }
                else
                {
                    for (int renderParamIndex = 0; renderParamIndex < renderPass.GetRenderParameterCount(); ++renderParamIndex)
                    {
                        renderPass.GetRenderParameter(camera, renderParamIndex, out var renderParam);

                        var xrPass = XRPass.Create(renderPass, multipassId: framePasses.Count, cullingParams, occlusionMeshMaterial);
                        xrPass.AddView(renderPass, renderParam);

                        AddPassToFrame(xrPass);
                    }
                }
            }
        }

        internal void Dispose()
        {
            CoreUtils.Destroy(occlusionMeshMaterial);
            CoreUtils.Destroy(mirrorViewMaterial);
        }

        internal void AddPassToFrame(XRPass xrPass)
        {
            xrPass.UpdateOcclusionMesh();
            framePasses.Add(xrPass);
        }

        internal static class XRShaderIDs
        {
            public static readonly int _SourceTexArraySlice = Shader.PropertyToID("_SourceTexArraySlice");
            public static readonly int _SRGBRead            = Shader.PropertyToID("_SRGBRead");
            public static readonly int _SRGBWrite           = Shader.PropertyToID("_SRGBWrite");
        }

        internal void RenderMirrorView(CommandBuffer cmd, Camera camera)
        {
            // XRTODO : remove this check when the Quest plugin is fixed
            if (Application.platform == RuntimePlatform.Android && !XRGraphicsAutomatedTests.running)
                return;

            if (display == null || !display.running || !mirrorViewMaterial)
                return;

            using (new ProfilingScope(cmd, _XRMirrorProfilingSampler))
            {
                cmd.SetRenderTarget(camera.targetTexture != null  ? camera.targetTexture : new RenderTargetIdentifier(BuiltinRenderTextureType.CameraTarget));
                bool yflip = camera.targetTexture != null || camera.cameraType == CameraType.SceneView || camera.cameraType == CameraType.Preview;
                int mirrorBlitMode = display.GetPreferredMirrorBlitMode();
                if (display.GetMirrorViewBlitDesc(null, out var blitDesc, mirrorBlitMode))
                {
                    if (blitDesc.nativeBlitAvailable)
                    {
                        display.AddGraphicsThreadMirrorViewBlit(cmd, blitDesc.nativeBlitInvalidStates, mirrorBlitMode);
                    }
                    else
                    {
                        for (int i = 0; i < blitDesc.blitParamsCount; ++i)
                        {
                            blitDesc.GetBlitParameter(i, out var blitParam);

                            Vector4 scaleBias = yflip ? new Vector4(blitParam.srcRect.width, -blitParam.srcRect.height, blitParam.srcRect.x, blitParam.srcRect.height + blitParam.srcRect.y) :
                                new Vector4(blitParam.srcRect.width, blitParam.srcRect.height, blitParam.srcRect.x, blitParam.srcRect.y);
                            Vector4 scaleBiasRt = new Vector4(blitParam.destRect.width, blitParam.destRect.height, blitParam.destRect.x, blitParam.destRect.y);

                            // Eye texture is always gamma corrected, use explicit sRGB read in shader if srcTex formats is not sRGB format. sRGB format will have implicit sRGB read so it is already handled.
                            mirrorViewMaterialProperty.SetFloat(XRShaderIDs._SRGBRead, (blitParam.srcTex.sRGB) ? 0.0f : 1.0f);
                            // Perform explicit sRGB write in shader if color space is gamma
                            mirrorViewMaterialProperty.SetFloat(XRShaderIDs._SRGBWrite, (QualitySettings.activeColorSpace == ColorSpace.Linear) ? 0.0f : 1.0f);
                            mirrorViewMaterialProperty.SetTexture(ShaderPropertyId.sourceTex, blitParam.srcTex);
                            mirrorViewMaterialProperty.SetVector(ShaderPropertyId.scaleBias, scaleBias);
                            mirrorViewMaterialProperty.SetVector(ShaderPropertyId.scaleBiasRt, scaleBiasRt);
                            mirrorViewMaterialProperty.SetFloat(XRShaderIDs._SourceTexArraySlice, (float)blitParam.srcTexArraySlice);

                            int shaderPass = (blitParam.srcTex.dimension == TextureDimension.Tex2DArray) ? 1 : 0;
                            cmd.DrawProcedural(Matrix4x4.identity, mirrorViewMaterial, shaderPass, MeshTopology.Quads, 4, 1, mirrorViewMaterialProperty);
                        }
                    }
                }
                else
                {
                    cmd.ClearRenderTarget(true, true, Color.black);
                }
            }
        }

        private void OverrideForAutomatedTests(Camera camera)
        {
#if DEVELOPMENT_BUILD || UNITY_EDITOR
            if (XRGraphicsAutomatedTests.enabled && XRGraphicsAutomatedTests.running)
            {
                var camProjMatrix = camera.projectionMatrix;
                var camViewMatrix = camera.worldToCameraMatrix;

                if (camera.TryGetCullingParameters(false, out var cullingParams))
                {
                    cullingParams.stereoProjectionMatrix = camProjMatrix;
                    cullingParams.stereoViewMatrix = camViewMatrix;
                    cullingParams.stereoSeparationDistance = 0.0f;
                    cullingParams.cullingOptions &= ~CullingOptions.Stereo;

                    for (int passId = 0; passId < framePasses.Count; passId++)
                    {
                        framePasses[passId].UpdateCullingParams(framePasses[passId].cullingPassId, cullingParams);

                        for (int viewId = 0; viewId < framePasses[passId].viewCount; viewId++)
                        {
                            var projMatrix = camProjMatrix;
                            var viewMatrix = camViewMatrix;

                            // Alter the first view in order to detect more issues
                            bool isFirstViewMultiPass = framePasses.Count == 2 && passId == 0;
                            bool isFirstViewSinglePass = framePasses.Count == 1 && viewId == 0;

                            if (isFirstViewMultiPass || isFirstViewSinglePass)
                            {
                                var planes = projMatrix.decomposeProjection;
                                planes.left *= 0.44f;
                                planes.right *= 0.88f;
                                planes.top *= 0.11f;
                                planes.bottom *= 0.33f;
                                projMatrix = Matrix4x4.Frustum(planes);
                                viewMatrix *= Matrix4x4.Translate(new Vector3(.34f, 0.25f, -0.08f));
                            }

                            framePasses[passId].UpdateView(viewId, projMatrix, viewMatrix, framePasses[passId].GetViewport(viewId), viewId);
                        }
                    }
                }
            }
#endif
        }
    }
}

#endif<|MERGE_RESOLUTION|>--- conflicted
+++ resolved
@@ -134,7 +134,6 @@
             return maxViews;
         }
 
-<<<<<<< HEAD
         internal void BeginLateLatching(Camera camera, XRPass xrPass)
         {
             //Only support late latching for multiview use case
@@ -154,10 +153,7 @@
             }
         }
 
-        internal List<XRPass> SetupFrame(CameraData cameraData)
-=======
         internal List<XRPass> SetupFrame(Camera camera, bool enableXRRendering)
->>>>>>> 13f8b20f
         {
             bool xrEnabled = RefreshXrSdk();
 
