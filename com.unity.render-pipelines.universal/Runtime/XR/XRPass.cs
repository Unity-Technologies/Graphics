// This file contain the two main data structures controlled by the XRSystem.
// XRView contains the parameters required to render (proj and view matrices, viewport, etc)
// XRPass holds the render target information and a list of XRView.
// When a pass has 2+ views, single-pass will be active.
// To avoid allocating every frame, XRView is a struct and XRPass is pooled.

#if ENABLE_VR && ENABLE_XR_MODULE

using System;
using System.Collections.Generic;
using UnityEngine.XR;

namespace UnityEngine.Rendering.Universal
{
    internal struct XRPassCreateInfo
    {
        public int multipassId;
        public int cullingPassId;
        public RenderTexture renderTarget;
        public RenderTextureDescriptor renderTargetDesc;
        public bool renderTargetIsRenderTexture;
        public ScriptableCullingParameters cullingParameters;
        public XRPass.CustomMirrorView customMirrorView;
    }

    internal struct XRViewCreateInfo
    {
        public Matrix4x4 projMatrix;
        public Matrix4x4 viewMatrix;
        public Rect viewport;
        public int textureArraySlice;
    }

    internal struct XRView
    {
        internal readonly Matrix4x4 projMatrix;
        internal readonly Matrix4x4 viewMatrix;
        internal readonly Rect viewport;
        internal readonly Mesh occlusionMesh;
        internal readonly int textureArraySlice;

        internal XRView(Matrix4x4 proj, Matrix4x4 view, Rect vp, int dstSlice)
        {
            projMatrix = proj;
            viewMatrix = view;
            viewport = vp;
            occlusionMesh = null;
            textureArraySlice = dstSlice;
        }

        internal XRView(XRDisplaySubsystem.XRRenderPass renderPass, XRDisplaySubsystem.XRRenderParameter renderParameter)
        {
            projMatrix = renderParameter.projection;
            viewMatrix = renderParameter.view;
            viewport = renderParameter.viewport;
            occlusionMesh = renderParameter.occlusionMesh;
            textureArraySlice = renderParameter.textureArraySlice;

            // Convert viewport from normalized to screen space
            viewport.x      *= renderPass.renderTargetDesc.width;
            viewport.width  *= renderPass.renderTargetDesc.width;
            viewport.y      *= renderPass.renderTargetDesc.height;
            viewport.height *= renderPass.renderTargetDesc.height;
        }
    }

    class XRPass
    {
        internal List<XRView> views = new List<XRView>(2);

        internal bool enabled      { get => views.Count > 0; }
        internal bool xrSdkEnabled { get; private set; }
        internal bool copyDepth    { get; private set; }

        internal int multipassId    { get; private set; }
        internal int cullingPassId  { get; private set; }

        // Ability to specify where to render the pass
        internal RenderTargetIdentifier  renderTarget     { get; private set; }
        internal RenderTextureDescriptor renderTargetDesc { get; private set; }
        static   RenderTargetIdentifier  invalidRT = -1;
        internal bool                    renderTargetValid { get => renderTarget != invalidRT; }
        internal bool                    renderTargetIsRenderTexture { get; private set; }

        // Access to view information
        internal Matrix4x4 GetProjMatrix(int viewIndex = 0)  { return views[viewIndex].projMatrix; }
        internal Matrix4x4 GetViewMatrix(int viewIndex = 0)  { return views[viewIndex].viewMatrix; }
        internal int GetTextureArraySlice(int viewIndex = 0) { return views[viewIndex].textureArraySlice; }
        internal Rect GetViewport(int viewIndex = 0)         { return views[viewIndex].viewport; }

        // Combined projection and view matrices for culling
        internal ScriptableCullingParameters cullingParams { get; private set; }

        // Single-pass rendering support (instanced draw calls or multiview extension)
        internal int viewCount { get => views.Count; }
        internal bool singlePassEnabled { get => viewCount > 1; }

        // Occlusion mesh rendering
        Material occlusionMeshMaterial = null;
        Mesh occlusionMeshCombined = null;
        int occlusionMeshCombinedHashCode = 0;

        internal bool isOcclusionMeshSupported { get => enabled && xrSdkEnabled && occlusionMeshMaterial != null; }

        internal bool hasValidOcclusionMesh
        {
            get
            {
                if (isOcclusionMeshSupported)
                {
                    if (singlePassEnabled)
                        return occlusionMeshCombined != null;
                    else
                        return views[0].occlusionMesh != null;
                }

                return false;
            }
        }

        // Ability to override mirror view behavior for each pass
        internal delegate void CustomMirrorView(XRPass pass, CommandBuffer cmd, RenderTexture rt, Rect viewport);
        CustomMirrorView customMirrorView = null;
        internal void SetCustomMirrorView(CustomMirrorView callback) => customMirrorView = callback;

        const string k_XRCustomMirrorTag = "XR Custom Mirror View";
        static ProfilingSampler _XRCustomMirrorProfilingSampler = new ProfilingSampler(k_XRCustomMirrorTag);
        const string k_XROcclusionTag = "XR Occlusion Mesh";
        static ProfilingSampler _XROcclusionProfilingSampler = new ProfilingSampler(k_XROcclusionTag);

        internal static XRPass Create(XRPassCreateInfo createInfo)
        {
            XRPass passInfo = GenericPool<XRPass>.Get();

            passInfo.multipassId = createInfo.multipassId;
            passInfo.cullingPassId = createInfo.cullingPassId;
            passInfo.cullingParams = createInfo.cullingParameters;
            passInfo.customMirrorView = createInfo.customMirrorView;
            passInfo.views.Clear();

            if (createInfo.renderTarget != null)
            {
                passInfo.renderTarget = new RenderTargetIdentifier(createInfo.renderTarget, 0, CubemapFace.Unknown, -1);
                passInfo.renderTargetDesc = createInfo.renderTarget.descriptor;
                passInfo.renderTargetIsRenderTexture = createInfo.renderTargetIsRenderTexture;
            }
            else
            {
                passInfo.renderTarget = invalidRT;
                passInfo.renderTargetDesc = createInfo.renderTargetDesc;
                passInfo.renderTargetIsRenderTexture = createInfo.renderTargetIsRenderTexture;
            }

            passInfo.occlusionMeshMaterial = null;
            passInfo.xrSdkEnabled = false;
            passInfo.copyDepth = false;

            return passInfo;
        }

        internal void UpdateView(int viewId, XRDisplaySubsystem.XRRenderPass xrSdkRenderPass, XRDisplaySubsystem.XRRenderParameter xrSdkRenderParameter)
        {
            if (viewId >= views.Count)
                throw new NotImplementedException($"Invalid XR setup to update, trying to update non-existing xr view.");

            views[viewId] = new XRView(xrSdkRenderPass, xrSdkRenderParameter);
        }

        internal void UpdateView(int viewId, Matrix4x4 proj, Matrix4x4 view, Rect vp, int textureArraySlice = -1)
        {
            if (viewId >= views.Count)
                throw new NotImplementedException($"Invalid XR setup to update, trying to update non-existing xr view.");

            views[viewId] = new XRView(proj, view, vp, textureArraySlice);
        }

        internal void UpdateCullingParams(int cullingPassId, ScriptableCullingParameters cullingParams)
        {
            this.cullingPassId = cullingPassId;
            this.cullingParams = cullingParams;
        }

        internal void AddView(Matrix4x4 proj, Matrix4x4 view, Rect vp, int textureArraySlice = -1)
        {
            AddViewInternal(new XRView(proj, view, vp, textureArraySlice));
        }

        internal static XRPass Create(XRDisplaySubsystem.XRRenderPass xrRenderPass, int multipassId, ScriptableCullingParameters cullingParameters, Material occlusionMeshMaterial)
        {
            XRPass passInfo = GenericPool<XRPass>.Get();

            passInfo.multipassId = multipassId;
            passInfo.cullingPassId = xrRenderPass.cullingPassIndex;
            passInfo.cullingParams = cullingParameters;
            passInfo.views.Clear();

            // URP ScriptableRenderer does not track current active depth slice state. We make sure to set all texture slices(-1) across the pipeline to ensure consistency.
            passInfo.renderTarget = new RenderTargetIdentifier(xrRenderPass.renderTarget, 0, CubemapFace.Unknown, -1);

            RenderTextureDescriptor xrDesc = xrRenderPass.renderTargetDesc;
            RenderTextureDescriptor rtDesc = new RenderTextureDescriptor(xrDesc.width, xrDesc.height, xrDesc.colorFormat, xrDesc.depthBufferBits, xrDesc.mipCount);
            rtDesc.dimension   = xrRenderPass.renderTargetDesc.dimension;
            rtDesc.volumeDepth = xrRenderPass.renderTargetDesc.volumeDepth;
            rtDesc.vrUsage     = xrRenderPass.renderTargetDesc.vrUsage;
            rtDesc.sRGB        = xrRenderPass.renderTargetDesc.sRGB;

            // Can't use xr descriptor directly as its descriptor force off y-flip cap
            //passInfo.renderTargetDesc = xrDesc;
            passInfo.renderTargetDesc = rtDesc;

            // Eye textures are back buffer type internally (See c++ core XRTextureManager)
            passInfo.renderTargetIsRenderTexture = false;
            passInfo.occlusionMeshMaterial = occlusionMeshMaterial;
            passInfo.xrSdkEnabled = true;
            passInfo.copyDepth = xrRenderPass.shouldFillOutDepth;
            passInfo.customMirrorView = null;

            Debug.Assert(passInfo.renderTargetValid, "Invalid render target from XRDisplaySubsystem!");

            return passInfo;
        }

        internal void AddView(XRDisplaySubsystem.XRRenderPass xrSdkRenderPass, XRDisplaySubsystem.XRRenderParameter xrSdkRenderParameter)
        {
            AddViewInternal(new XRView(xrSdkRenderPass, xrSdkRenderParameter));
        }

        internal static void Release(XRPass xrPass)
        {
            GenericPool<XRPass>.Release(xrPass);
        }

        internal void AddViewInternal(XRView xrView)
        {
            // XRTODO: Fix hard coded max views
            int maxSupportedViews = Math.Min(TextureXR.slices, 2/*ShaderConfig.s_XrMaxViews*/);

            if (views.Count < maxSupportedViews)
            {
                views.Add(xrView);
            }
            else
            {
                throw new NotImplementedException($"Invalid XR setup for single-pass, trying to add too many views! Max supported: {maxSupportedViews}");
            }
        }

        // Must be called after all views have been added to the pass
        internal void UpdateOcclusionMesh()
        {
            if (isOcclusionMeshSupported && TryGetOcclusionMeshCombinedHashCode(out var hashCode))
            {
                if (occlusionMeshCombined == null || hashCode != occlusionMeshCombinedHashCode)
                {
                    CreateOcclusionMeshCombined();
                    occlusionMeshCombinedHashCode = hashCode;
                }
            }
            else
            {
                occlusionMeshCombined = null;
                occlusionMeshCombinedHashCode = 0;
            }
        }

        private bool TryGetOcclusionMeshCombinedHashCode(out int hashCode)
        {
            hashCode = 17;

            for (int viewId = 0; viewId < viewCount; ++viewId)
            {
                if (views[viewId].occlusionMesh != null)
                {
                    hashCode = hashCode * 23 + views[viewId].occlusionMesh.GetHashCode();
                }
                else
                {
                    hashCode = 0;
                    return false;
                } 
            }

            return true;
        }

        // Create a new mesh that contains the occlusion data from all views
        private void CreateOcclusionMeshCombined()
        {
            occlusionMeshCombined = new Mesh();
            occlusionMeshCombined.indexFormat = IndexFormat.UInt16;

            int combinedVertexCount = 0;
            uint combinedIndexCount = 0;

            for (int viewId = 0; viewId < viewCount; ++viewId)
            {
                Mesh mesh = views[viewId].occlusionMesh;

                Debug.Assert(mesh != null);
                Debug.Assert(mesh.subMeshCount == 1);
                Debug.Assert(mesh.indexFormat == IndexFormat.UInt16);

                combinedVertexCount += mesh.vertexCount;
                combinedIndexCount += mesh.GetIndexCount(0);
            }

            Vector3[] vertices = new Vector3[combinedVertexCount];
            ushort[] indices = new ushort[combinedIndexCount];
            int vertexStart = 0;
            int indexStart = 0;

            for (int viewId = 0; viewId < viewCount; ++viewId)
            {
                Mesh mesh = views[viewId].occlusionMesh;
                var meshIndices = mesh.GetIndices(0);

                // Encore the viewId into the z channel
                {
                    mesh.vertices.CopyTo(vertices, vertexStart);

                    for (int i = 0; i < mesh.vertices.Length; i++)
                        vertices[vertexStart + i].z = viewId;
                }

                // Combine indices into one buffer
                for (int i = 0; i < meshIndices.Length; i++)
                {
                    int newIndex = vertexStart + meshIndices[i];
                    Debug.Assert(meshIndices[i] < ushort.MaxValue);

                    indices[indexStart + i] = (ushort)newIndex;
                }
                
                vertexStart += mesh.vertexCount;
                indexStart += meshIndices.Length;
            }

            occlusionMeshCombined.vertices = vertices;
            occlusionMeshCombined.SetIndices(indices, MeshTopology.Triangles, 0);
        }

        Vector4[] stereoEyeIndices = new Vector4[2] { Vector4.zero , Vector4.one };

        internal void StartSinglePass(CommandBuffer cmd)
        {
            if (enabled)
            {
                if (singlePassEnabled)
                {
                    if (viewCount <= TextureXR.slices)
                    {
                        // XRTODO: check gfxDevice multiview extension support here
                        if (Application.platform == RuntimePlatform.Android)
                        {
                            cmd.EnableShaderKeyword("STEREO_MULTIVIEW_ON");
                            cmd.SetGlobalVectorArray("unity_StereoEyeIndices", stereoEyeIndices);
                        }
                        else
                        {
                            cmd.EnableShaderKeyword("STEREO_INSTANCING_ON");
                            cmd.SetInstanceMultiplier((uint)viewCount);
                        }
                    }
                    else
                    {
                        throw new NotImplementedException($"Invalid XR setup for single-pass, trying to render too many views! Max supported: {TextureXR.slices}");
                    }
                }
            }
        }

        internal void StopSinglePass(CommandBuffer cmd)
        {
            if (enabled)
            {
                if (singlePassEnabled)
                {
                    if (Application.platform == RuntimePlatform.Android)
                    {
                        cmd.DisableShaderKeyword("STEREO_MULTIVIEW_ON");
                    }
                    else
                    {
                        cmd.DisableShaderKeyword("STEREO_INSTANCING_ON");
                        cmd.SetInstanceMultiplier(1);
                    }
                }
            }
        }

        internal void EndCamera(CommandBuffer cmd, CameraData cameraData)
        {
            if (!enabled)
                return;

            StopSinglePass(cmd);

            // Callback for custom mirror view
            if (customMirrorView != null)
            {
                using (new ProfilingScope(cmd, _XRCustomMirrorProfilingSampler))
                {
                    customMirrorView(this, cmd, cameraData.targetTexture, cameraData.pixelRect);
                }
            }
        }

        internal void RenderOcclusionMesh(CommandBuffer cmd)
        {
            if (isOcclusionMeshSupported)
            {
                using (new ProfilingScope(cmd, _XROcclusionProfilingSampler))
                {
                    if (singlePassEnabled)
                    {
                        if (occlusionMeshCombined != null && SystemInfo.supportsRenderTargetArrayIndexFromVertexShader)
                        {
                            StopSinglePass(cmd);

                            cmd.EnableShaderKeyword("XR_OCCLUSION_MESH_COMBINED");
                            cmd.DrawMesh(occlusionMeshCombined, Matrix4x4.identity, occlusionMeshMaterial);
                            cmd.DisableShaderKeyword("XR_OCCLUSION_MESH_COMBINED");

                            StartSinglePass(cmd);
                        }
                    }
                    else if (views[0].occlusionMesh != null)
                    {
                        cmd.DrawMesh(views[0].occlusionMesh, Matrix4x4.identity, occlusionMeshMaterial);
                    }
                }
            }
        }

        // Store array to avoid allocating every frame
        private Matrix4x4[] stereoProjectionMatrix = new Matrix4x4[2];
        private Matrix4x4[] stereoViewMatrix = new Matrix4x4[2];
        private Matrix4x4[] stereoCameraProjectionMatrix = new Matrix4x4[2];

        internal void UpdateGPUViewAndProjectionMatrices(CommandBuffer cmd, ref CameraData cameraData, bool isRenderToTexture)
        {
            Matrix4x4 projectionMatrix = GL.GetGPUProjectionMatrix(cameraData.xr.GetProjMatrix(0), isRenderToTexture);
            RenderingUtils.SetViewAndProjectionMatrices(cmd, cameraData.xr.GetViewMatrix(0), projectionMatrix, true);

            if (cameraData.xr.singlePassEnabled)
            {
                for (int i = 0; i < 2; i++)
                {
                    stereoCameraProjectionMatrix[i] = cameraData.xr.GetProjMatrix(i);
                    stereoViewMatrix[i] = cameraData.xr.GetViewMatrix(i);
                    stereoProjectionMatrix[i] = GL.GetGPUProjectionMatrix(stereoCameraProjectionMatrix[i], isRenderToTexture);
                }
                RenderingUtils.SetStereoViewAndProjectionMatrices(cmd, stereoViewMatrix, stereoProjectionMatrix, stereoCameraProjectionMatrix, true);
            }
        }
    }
}

#else
namespace UnityEngine.Rendering.Universal
{
    internal class XRPass
    {
        internal static readonly XRPass emptyPass = new XRPass();

        internal bool enabled { get => false; }
        internal void StartSinglePass(CommandBuffer cmd) { }
        internal void StopSinglePass(CommandBuffer cmd) { }
<<<<<<< HEAD
        internal void EndCamera(CommandBuffer cmd, Camera camera) { }
        internal void RenderOcclusionMesh(CommandBuffer cmd) { }
=======
        internal void EndCamera(CommandBuffer cmd, CameraData camera) { }
>>>>>>> b8664152
    }
}
#endif<|MERGE_RESOLUTION|>--- conflicted
+++ resolved
@@ -466,12 +466,8 @@
         internal bool enabled { get => false; }
         internal void StartSinglePass(CommandBuffer cmd) { }
         internal void StopSinglePass(CommandBuffer cmd) { }
-<<<<<<< HEAD
-        internal void EndCamera(CommandBuffer cmd, Camera camera) { }
+        internal void EndCamera(CommandBuffer cmd, CameraData camera) { }
         internal void RenderOcclusionMesh(CommandBuffer cmd) { }
-=======
-        internal void EndCamera(CommandBuffer cmd, CameraData camera) { }
->>>>>>> b8664152
     }
 }
 #endif