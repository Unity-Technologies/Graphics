using System;
using UnityEngine.Experimental.Rendering;
using Unity.Mathematics;
using System.Runtime.InteropServices;

namespace UnityEngine.Rendering.Universal
{
    internal class LightCookieManager : IDisposable
    {
        static class ShaderProperty
        {
            public static readonly int mainLightTexture = Shader.PropertyToID("_MainLightCookieTexture");
            public static readonly int mainLightWorldToLight = Shader.PropertyToID("_MainLightWorldToLight");
            public static readonly int mainLightCookieFormat = Shader.PropertyToID("_MainLightCookieFormat");

            public static readonly int additionalLightsCookieAtlasTexture = Shader.PropertyToID("_AdditionalLightsCookieAtlasTexture");
            public static readonly int additionalLightsCookieAtlasFormat = Shader.PropertyToID("_AdditionalLightsCookieAtlasFormat");

            public static readonly int additionalLightsCookieAtlasUVRectBuffer = Shader.PropertyToID("_AdditionalLightsCookieAtlasUVRectBuffer");
            public static readonly int additionalLightsWorldToLightBuffer = Shader.PropertyToID("_AdditionalLightsWorldToLightBuffer"); // TODO: really a light property
            public static readonly int additionalLightsLightTypeBuffer = Shader.PropertyToID("_AdditionalLightsLightTypeBuffer"); // TODO: really a light property

            public static readonly int additionalLightsCookieAtlasUVRects = Shader.PropertyToID("_AdditionalLightsCookieAtlasUVRects");
            public static readonly int additionalLightsWorldToLights = Shader.PropertyToID("_AdditionalLightsWorldToLights"); // TODO: really a light property
            public static readonly int additionalLightsLightTypes = Shader.PropertyToID("_AdditionalLightsLightTypes"); // TODO: really a light property
        }

        private enum LightCookieShaderFormat
        {
            RGB = 0,
            Alpha = 1,
            Red = 2
        }

        public struct Settings
        {
            public struct AtlasSettings
            {
                public Vector2Int resolution;
                public GraphicsFormat format;
                public bool useMips;

                public bool isPow2 => Mathf.IsPowerOfTwo(resolution.x) && Mathf.IsPowerOfTwo(resolution.y);
                public bool isSquare => resolution.x == resolution.y;
            }

            public AtlasSettings atlas;
            public int   maxAdditionalLights;        // UniversalRenderPipeline.maxVisibleAdditionalLights;
            public float cubeOctahedralSizeScale;    // Cube octahedral projection size scale.
            public bool  useStructuredBuffer;        // RenderingUtils.useStructuredBuffer

            public static Settings GetDefault()
            {
                Settings s;
                s.atlas.resolution    = new Vector2Int(1024, 1024);
                s.atlas.format        = GraphicsFormat.R8G8B8A8_SRGB;
                s.atlas.useMips       = false; // TODO: set to true, make sure they work proper first! Disable them for now...
                s.maxAdditionalLights = UniversalRenderPipeline.maxVisibleAdditionalLights;
                // (Scale * W * Scale * H) / (6 * WH) == (Scale^2 / 6)
                // 1: 1/6 = 16%, 2: 4/6 = 66%, 4: 16/6 == 266% of cube pixels
                // 100% cube pixels == sqrt(6) ~= 2.45f --> 2.5;
                s.cubeOctahedralSizeScale = s.atlas.useMips && s.atlas.isPow2 ? 2.0f : 2.5f;
                s.useStructuredBuffer     = RenderingUtils.useStructuredBuffer;
                return s;
            }
        }

        private struct LightCookieMapping
        {
            public ushort visibleLightIndex; // Index into visible light (src)
            public ushort lightBufferIndex;  // Index into light shader data buffer (dst)
        }

        private readonly struct WorkSlice<T>
        {
            private readonly T[] m_Data;
            private readonly int m_Start;
            private readonly int m_Length;

            public WorkSlice(T[] src, int srcLen = -1) : this(src, 0, srcLen) {}

            public WorkSlice(T[] src, int srcStart, int srcLen = -1)
            {
                m_Data = src;
                m_Start = srcStart;
                m_Length = (srcLen < 0) ? src.Length : Math.Min(srcLen, src.Length);
                Assertions.Assert.IsTrue(m_Start + m_Length <= capacity);
            }

            public T this[int index]
            {
                get => m_Data[m_Start + index];
                set => m_Data[m_Start + index] = value;
            }

            public int length => m_Length;
            public int capacity => m_Data.Length;
        }

        private class WorkMemory
        {
            public LightCookieMapping[] lightMappings;
            public Vector4[] uvRects;

            public void Resize(int size)
            {
                if (size <= lightMappings?.Length)
                    return;

                // Avoid allocs on every tiny size change.
                size = Math.Max(size, ((size + 15) / 16) * 16);

                lightMappings = new LightCookieMapping[size];
                uvRects = new Vector4[size];
            }
        }

        /// Must match light data layout.
        private class LightCookieShaderData : IDisposable
        {
            int  m_Size = 0;
            bool m_UseStructuredBuffer;

            // Shader data CPU arrays, used to upload the data to GPU
            Matrix4x4[] m_WorldToLightCpuData;
            Vector4[]   m_AtlasUVRectCpuData;
            float[]     m_LightTypeCpuData;

            // Compute buffer counterparts for the CPU data
            ComputeBuffer  m_WorldToLightBuffer;    // TODO: WorldToLight matrices should be general property of lights!!
            ComputeBuffer  m_AtlasUVRectBuffer;
            ComputeBuffer  m_LightTypeBuffer;

            public Matrix4x4[] worldToLights  => m_WorldToLightCpuData;
            public Vector4[]   atlasUVRects   => m_AtlasUVRectCpuData;
            public float[]     lightTypes     => m_LightTypeCpuData;

            public LightCookieShaderData(int size, bool useStructuredBuffer)
            {
                m_UseStructuredBuffer = useStructuredBuffer;
                Resize(size);
            }

            public void Dispose()
            {
                if (m_UseStructuredBuffer)
                {
                    m_WorldToLightBuffer?.Dispose();
                    m_AtlasUVRectBuffer?.Dispose();
                    m_LightTypeBuffer?.Dispose();
                }
            }

            public void Resize(int size)
            {
                if (size <= m_Size)
                    return;

                if (m_Size > 0)
                    Dispose();

                if (m_UseStructuredBuffer)
                {
                    m_WorldToLightBuffer = new ComputeBuffer(size, Marshal.SizeOf<Matrix4x4>());
                    m_AtlasUVRectBuffer  = new ComputeBuffer(size, Marshal.SizeOf<Vector4>());
                    m_LightTypeBuffer    = new ComputeBuffer(size, Marshal.SizeOf<float>());
                }

                m_WorldToLightCpuData  = new Matrix4x4[size];
                m_AtlasUVRectCpuData   = new Vector4[size];
                m_LightTypeCpuData     = new float[size];

                m_Size = size;
            }

            public void Apply(CommandBuffer cmd)
            {
                if (m_UseStructuredBuffer)
                {
                    m_WorldToLightBuffer.SetData(m_WorldToLightCpuData);
                    m_AtlasUVRectBuffer.SetData(m_AtlasUVRectCpuData);
                    m_LightTypeBuffer.SetData(m_LightTypeCpuData);

                    cmd.SetGlobalBuffer(ShaderProperty.additionalLightsWorldToLightBuffer, m_WorldToLightBuffer);
                    cmd.SetGlobalBuffer(ShaderProperty.additionalLightsCookieAtlasUVRectBuffer, m_AtlasUVRectBuffer);
                    cmd.SetGlobalBuffer(ShaderProperty.additionalLightsLightTypeBuffer, m_LightTypeBuffer);
                }
                else
                {
                    cmd.SetGlobalMatrixArray(ShaderProperty.additionalLightsWorldToLights, m_WorldToLightCpuData);
                    cmd.SetGlobalVectorArray(ShaderProperty.additionalLightsCookieAtlasUVRects, m_AtlasUVRectCpuData);
                    cmd.SetGlobalFloatArray(ShaderProperty.additionalLightsLightTypes, m_LightTypeCpuData);
                }
            }
        }

        Texture2DAtlas        m_AdditionalLightsCookieAtlas;
        LightCookieShaderData m_AdditionalLightsCookieShaderData;
        WorkMemory            m_WorkMem;

        // map[visibleLightIndex] = ShaderDataIndex
        int[] m_VisibleLightIndexToShaderDataIndex;

        readonly Settings     m_Settings;

        // Unity defines directional light UVs over a unit box centered at light.
        // i.e. (0, 1) uv == (-0.5, 0.5) world area instead of the (0,1) world area.
        static readonly Matrix4x4 s_DirLightProj = Matrix4x4.Ortho(-0.5f, 0.5f, -0.5f, 0.5f, -0.5f, 0.5f);

        public LightCookieManager(ref Settings settings)
        {
            m_Settings = settings;
            m_WorkMem = new WorkMemory();
        }

        void InitAdditionalLights(int size)
        {
            if (m_Settings.atlas.useMips && m_Settings.atlas.isPow2)
            {
                // TODO: MipMaps still have sampling artifacts. FIX FIX

                // Supports mip padding for correct filtering at the edges.
                m_AdditionalLightsCookieAtlas = new PowerOfTwoTextureAtlas(
                    m_Settings.atlas.resolution.x,
                    4,
                    m_Settings.atlas.format,
                    FilterMode.Bilinear,
                    "Universal Light Cookie Pow2 Atlas",
                    true);
            }
            else
            {
                // No mip padding support.
                m_AdditionalLightsCookieAtlas = new Texture2DAtlas(
                    m_Settings.atlas.resolution.x,
                    m_Settings.atlas.resolution.y,
                    m_Settings.atlas.format,
                    FilterMode.Bilinear,
                    false,
                    "Universal Light Cookie Atlas",
                    false); // to support mips, use Pow2Atlas
            }


            m_AdditionalLightsCookieShaderData = new LightCookieShaderData(size, m_Settings.useStructuredBuffer);
            const int mainLightCount = 1;
            m_VisibleLightIndexToShaderDataIndex = new int[m_Settings.maxAdditionalLights + mainLightCount];
        }

        public bool isInitialized() => m_AdditionalLightsCookieAtlas != null && m_AdditionalLightsCookieShaderData != null;

        /// <summary>
        /// Release LightCookieManager resources.
        /// </summary>
        public void Dispose()
        {
            m_AdditionalLightsCookieAtlas?.Release();
            m_AdditionalLightsCookieShaderData?.Dispose();
        }

        // by VisibleLight
        public int GetLightCookieShaderDataIndex(int visibleLightIndex)
        {
            if (!isInitialized())
                return -1;
            return m_VisibleLightIndexToShaderDataIndex[visibleLightIndex];
        }

        public void Setup(ScriptableRenderContext ctx, CommandBuffer cmd, ref LightData lightData)
        {
            using var profScope = new ProfilingScope(cmd, ProfilingSampler.Get(URPProfileId.LightCookies));

            // Main light, 1 directional, bound directly
            bool isMainLightAvailable = lightData.mainLightIndex >= 0;
            if (isMainLightAvailable)
            {
                var mainLight = lightData.visibleLights[lightData.mainLightIndex];
                isMainLightAvailable = SetupMainLight(cmd, ref mainLight);
            }

            // Additional lights, N spot and point lights in atlas
            bool isAdditionalLightsAvailable = lightData.additionalLightsCount > 0;
            if (isAdditionalLightsAvailable)
                isAdditionalLightsAvailable = SetupAdditionalLights(cmd, ref lightData);

            // Main and additional lights are merged into one keyword to reduce variants.
            bool isLightCookieEnabled = isMainLightAvailable || isAdditionalLightsAvailable;
            CoreUtils.SetKeyword(cmd, ShaderKeywordStrings.LightCookies, isLightCookieEnabled);
        }

        bool SetupMainLight(CommandBuffer cmd, ref VisibleLight visibleMainLight)
        {
            var mainLight                 = visibleMainLight.light;
            var cookieTexture             = mainLight.cookie;
            bool isMainLightCookieEnabled = cookieTexture != null;

            if (isMainLightCookieEnabled)
            {
                Matrix4x4 cookieUVTransform = Matrix4x4.identity;
                float cookieFormat     = (float)GetLightCookieShaderFormat(cookieTexture.graphicsFormat);

                if (mainLight.TryGetComponent(out UniversalAdditionalLightData additionalLightData))
                    GetLightUVScaleOffset(ref additionalLightData, ref cookieUVTransform);

                Matrix4x4 cookieMatrix = s_DirLightProj * cookieUVTransform *
                    visibleMainLight.localToWorldMatrix.inverse;

                cmd.SetGlobalTexture(ShaderProperty.mainLightTexture,       cookieTexture);
                cmd.SetGlobalMatrix(ShaderProperty.mainLightWorldToLight,   cookieMatrix);
                cmd.SetGlobalFloat(ShaderProperty.mainLightCookieFormat,    cookieFormat);
            }

            return isMainLightCookieEnabled;
        }

        private LightCookieShaderFormat GetLightCookieShaderFormat(GraphicsFormat cookieFormat)
        {
            // RGB 0, A 1, R 2, (G 3), (B 4)
            switch (cookieFormat)
            {
                default:
                    return LightCookieShaderFormat.RGB;
                case (GraphicsFormat)54:    // A8_Unorm TODO: GraphicsFormat does not expose yet.
                case (GraphicsFormat)55:    // A16_Unorm TODO: GraphicsFormat does not expose yet.
                    return LightCookieShaderFormat.Alpha;
                case GraphicsFormat.R8_SRGB:
                case GraphicsFormat.R8_UNorm:
                case GraphicsFormat.R8_UInt:
                case GraphicsFormat.R8_SNorm:
                case GraphicsFormat.R8_SInt:
                case GraphicsFormat.R16_UNorm:
                case GraphicsFormat.R16_UInt:
                case GraphicsFormat.R16_SNorm:
                case GraphicsFormat.R16_SInt:
                case GraphicsFormat.R16_SFloat:
                case GraphicsFormat.R32_UInt:
                case GraphicsFormat.R32_SInt:
                case GraphicsFormat.R32_SFloat:
                    return LightCookieShaderFormat.Red;
            }
        }

        private void GetLightUVScaleOffset(ref UniversalAdditionalLightData additionalLightData, ref Matrix4x4 uvTransform)
        {
            Vector2 uvScale  = Vector2.one / additionalLightData.lightCookieSize;
            Vector2 uvOffset = additionalLightData.lightCookieOffset;

            if (Mathf.Abs(uvScale.x) < half.MinValue)
                uvScale.x = Mathf.Sign(uvScale.x) * half.MinValue;
            if (Mathf.Abs(uvScale.y) < half.MinValue)
                uvScale.y = Mathf.Sign(uvScale.y) * half.MinValue;

            uvTransform = Matrix4x4.Scale(new Vector3(uvScale.x, uvScale.y, 1));
            uvTransform.SetColumn(3, new Vector4(-uvOffset.x * uvScale.x, -uvOffset.y * uvScale.y, 0, 1));
        }

        bool SetupAdditionalLights(CommandBuffer cmd, ref LightData lightData)
        {
            int maxLightCount = Math.Min(m_Settings.maxAdditionalLights, lightData.visibleLights.Length);
            m_WorkMem.Resize(maxLightCount);

            int validLightCount = FilterAndValidateAdditionalLights(ref lightData, m_WorkMem.lightMappings);

            // Early exit if no valid cookie lights
            if (validLightCount <= 0)
                return false;

            // Lazy init GPU resources
            if (!isInitialized())
                InitAdditionalLights(validLightCount);

            // Update Atlas
            var validLights = new WorkSlice<LightCookieMapping>(m_WorkMem.lightMappings, validLightCount);
            int validUVRectCount = UpdateAdditionalLightsAtlas(cmd, ref lightData, ref validLights, m_WorkMem.uvRects);

            // Upload shader data
            var validUvRects = new WorkSlice<Vector4>(m_WorkMem.uvRects, validUVRectCount);
            UploadAdditionalLights(cmd, ref lightData, ref validLights, ref validUvRects);

            bool isAdditionalLightsEnabled = validUvRects.length > 0;

            return isAdditionalLightsEnabled;
        }

        int FilterAndValidateAdditionalLights(ref LightData lightData, LightCookieMapping[] validLightMappings)
        {
            int skipMainLightIndex = lightData.mainLightIndex;
            int lightBufferOffset = 0;
            int validLightCount = 0;

            // Warn on dropped lights

            int maxLights = Math.Min(lightData.visibleLights.Length, validLightMappings.Length);
            for (int i = 0; i < maxLights; i++)
            {
                if (i == skipMainLightIndex)
                {
                    lightBufferOffset -= 1;
                    continue;
                }

                Light light = lightData.visibleLights[i].light;

                // Skip lights without a cookie texture
                if (light.cookie == null)
                    continue;

                // Only spot and point lights are supported.
                // Directional lights basically work,
                // but would require a lot of constants for the uv transform parameters
                // and there are very few use cases for multiple global cookies.
                var lightType = lightData.visibleLights[i].lightType;
                if (!(lightType == LightType.Spot ||
                      lightType == LightType.Point))
                {
<<<<<<< HEAD
                    Debug.LogWarning($"Additional {lightType.ToString()} light called '{light.name}' has a light cookie which will not be visible.", light);
=======
                    Debug.LogWarning($"Additional {lightType.ToString()} light called '{light.name}' has a light cookie which will not be visible.", lightData.visibleLights[i].light);
>>>>>>> d4716281
                    continue;
                }

                // TODO: check if this is necessary
                // Skip vertex lights, no support
                if (light.renderMode == LightRenderMode.ForceVertex)
                {
                    Debug.LogWarning($"Additional {lightType.ToString()} light called '{light.name}' is a vertex light and its light cookie will not be visible.", light);
                    continue;
                }

                Assertions.Assert.IsTrue(i < ushort.MaxValue);

                LightCookieMapping lp;
                lp.visibleLightIndex = (ushort)i;
                lp.lightBufferIndex  = (ushort)(i + lightBufferOffset);

                validLightMappings[validLightCount++] = lp;
            }

            return validLightCount;
        }

        int UpdateAdditionalLightsAtlas(CommandBuffer cmd, ref LightData lightData, ref WorkSlice<LightCookieMapping> validLightMappings, Vector4[] textureAtlasUVRects)
        {
            // Test if a texture is in atlas
            // If yes
            //  --> add UV rect
            // If no
            //    --> add into atlas
            // If no space
            //     --> clear atlas
            //     --> re-insert in priority order
            //     --> TODO: add partial eviction mechanism??
            //     If space
            //         --> add UV rect
            //     If no space
            //         --> warn
            //         --> exit
            //         --> TODO: remaining textures might fit into the atlas, add support

            bool atlasResetBefore = false;
            int uvRectCount = 0;
            for (int i = 0; i < validLightMappings.length; i++)
            {
                var lcm = validLightMappings[i];
                Light light = lightData.visibleLights[lcm.visibleLightIndex].light;
                Texture cookie = light.cookie;

                Vector4 uvScaleOffset = Vector4.zero;
                if (cookie.dimension == TextureDimension.Cube)
                {
                    Assertions.Assert.IsTrue(light.type == LightType.Point);
                    uvScaleOffset = FetchCube(cmd, cookie);
                }
                else
                {
                    Assertions.Assert.IsTrue(light.type == LightType.Spot || light.type == LightType.Directional, "Light type needs 2D texture!");
                    uvScaleOffset = Fetch2D(cmd, cookie);
                }

                bool isCached = uvScaleOffset != Vector4.zero;
                if (!isCached)
                {
                    if (atlasResetBefore)
                    {
                        // TODO: better messages
                        Debug.LogError("Universal Light Cookie Manager: Atlas full!");
                        return uvRectCount;
                    }

                    // Clear atlas allocs
                    m_AdditionalLightsCookieAtlas.ResetAllocator();

                    // Try to reinsert in priority order
                    i = 0;
                    uvRectCount = 0;
                    atlasResetBefore = true;
                    continue;
                }

                // Adjust atlas UVs for OpenGL
                if (!SystemInfo.graphicsUVStartsAtTop)
                    uvScaleOffset.w = 1.0f - uvScaleOffset.w - uvScaleOffset.y;

                textureAtlasUVRects[uvRectCount++] = uvScaleOffset;
            }

            return uvRectCount;
        }

        Vector4 Fetch2D(CommandBuffer cmd, Texture cookie)
        {
            Assertions.Assert.IsTrue(cookie != null);
            Assertions.Assert.IsTrue(cookie.dimension == TextureDimension.Tex2D);

            Vector4 uvScaleOffset = Vector4.zero;
            m_AdditionalLightsCookieAtlas.UpdateTexture(cmd, cookie, ref uvScaleOffset, cookie);
            if (m_Settings.atlas.useMips)
            {
                // Payload texture is inset
                uvScaleOffset = (m_AdditionalLightsCookieAtlas as PowerOfTwoTextureAtlas).GetPayloadScaleOffset(cookie, uvScaleOffset);
            }
            else
            {
                // Shrink by 0.5px to clamp sampling atlas neighbors (no padding)
                var size = new Vector2(cookie.width, cookie.height);
                var shrinkOffset = Vector2.one * 0.5f / size;
                var shrinkScale = (size - Vector2.one) / size;
                uvScaleOffset.z += uvScaleOffset.x * shrinkOffset.x;
                uvScaleOffset.w += uvScaleOffset.y * shrinkOffset.y;
                uvScaleOffset.x *= shrinkScale.x;
                uvScaleOffset.y *= shrinkScale.y;
            }

            return uvScaleOffset;
        }

        Vector4 FetchCube(CommandBuffer cmd, Texture cookie)
        {
            Assertions.Assert.IsTrue(cookie != null);
            Assertions.Assert.IsTrue(cookie.dimension == TextureDimension.Cube);

            Vector4 uvScaleOffset = Vector4.zero;

            // Check if texture is present
            bool isCached = m_AdditionalLightsCookieAtlas.IsCached(out uvScaleOffset, cookie);
            if (isCached)
            {
                // Update contents if required
                m_AdditionalLightsCookieAtlas.UpdateTexture(cmd, cookie, ref uvScaleOffset);

                return uvScaleOffset;
            }

            // Scale octahedral projection, so that cube -> oct2D pixel count match better.
            int octCookieSize = ComputeOctahedralCookieSize(cookie);

            // Allocate new
            bool isAllocated = m_AdditionalLightsCookieAtlas.AllocateTexture(cmd, ref uvScaleOffset, cookie, octCookieSize, octCookieSize);

            if (isAllocated)
                return uvScaleOffset;

            return Vector4.zero;
        }

        int ComputeOctahedralCookieSize(Texture cookie)
        {
            // Map 6*WxH pixels into 2W*2H pixels, so 4/6 ratio or 66% of cube pixels.
            int octCookieSize = Math.Max(cookie.width, cookie.height);
            if (m_Settings.atlas.isPow2)
                octCookieSize = octCookieSize * Mathf.NextPowerOfTwo((int)m_Settings.cubeOctahedralSizeScale);
            else
                octCookieSize = (int)(octCookieSize * m_Settings.cubeOctahedralSizeScale + 0.5f);
            return octCookieSize;
        }

        void UploadAdditionalLights(CommandBuffer cmd, ref LightData lightData, ref WorkSlice<LightCookieMapping> validLightMappings, ref WorkSlice<Vector4> validUvRects)
        {
            Assertions.Assert.IsTrue(m_AdditionalLightsCookieAtlas != null);
            Assertions.Assert.IsTrue(m_AdditionalLightsCookieShaderData != null);

            cmd.SetGlobalTexture(ShaderProperty.additionalLightsCookieAtlasTexture, m_AdditionalLightsCookieAtlas.AtlasTexture);
            cmd.SetGlobalFloat(ShaderProperty.additionalLightsCookieAtlasFormat, (float)GetLightCookieShaderFormat(m_AdditionalLightsCookieAtlas.AtlasTexture.rt.graphicsFormat));

            m_AdditionalLightsCookieShaderData.Resize(m_Settings.maxAdditionalLights);

            // Resize visible light data map if needed
            if (m_VisibleLightIndexToShaderDataIndex.Length < lightData.visibleLights.Length)
                m_VisibleLightIndexToShaderDataIndex = new int[lightData.visibleLights.Length];

            // Clear the light to data mapping
            int len = Math.Min(m_VisibleLightIndexToShaderDataIndex.Length, lightData.visibleLights.Length);
            for (int i = 0; i < len; i++)
                m_VisibleLightIndexToShaderDataIndex[i] = -1;

            var worldToLights = m_AdditionalLightsCookieShaderData.worldToLights;
            var atlasUVRects = m_AdditionalLightsCookieShaderData.atlasUVRects;
            var lightTypes = m_AdditionalLightsCookieShaderData.lightTypes;

            // TODO: clear enable bits instead
            // Set all rects to Invalid (Vector4.zero).
            Array.Clear(atlasUVRects, 0, atlasUVRects.Length);

            // TODO: technically, we don't need to upload constants again if we knew the lights, atlas (rects) or visible order haven't changed.
            // TODO: but detecting that, might be as time consuming as just doing the work.

            // Fill shader data. Layout should match primary light data for additional lights.
            // Currently it's the same as visible lights, but main light(s) dropped.
            for (int i = 0; i < validUvRects.length; i++)
            {
                int visIndex = validLightMappings[i].visibleLightIndex;
                int bufIndex = validLightMappings[i].lightBufferIndex;

                // Update the mapping
                m_VisibleLightIndexToShaderDataIndex[visIndex] = bufIndex;

                // Update the (cpu) data
                lightTypes[bufIndex]    = (int)lightData.visibleLights[visIndex].lightType;
                worldToLights[bufIndex] = lightData.visibleLights[visIndex].localToWorldMatrix.inverse;
                atlasUVRects[bufIndex]  = validUvRects[i];

                // Spot projection
                if (lightData.visibleLights[visIndex].lightType == LightType.Spot)
                {
                    // VisibleLight.localToWorldMatrix only contains position & rotation.
                    // Multiply projection for spot light.
                    float spotAngle = lightData.visibleLights[visIndex].spotAngle;
                    float spotRange = lightData.visibleLights[visIndex].range;
                    var perp = Matrix4x4.Perspective(spotAngle, 1, 0.001f, spotRange);

                    // Cancel embedded camera view axis flip (https://docs.unity3d.com/2021.1/Documentation/ScriptReference/Matrix4x4.Perspective.html)
                    perp.SetColumn(2, perp.GetColumn(2) * -1);

                    // world -> light local -> light perspective
                    worldToLights[bufIndex] = perp * worldToLights[bufIndex];
                }
            }

            // Apply changes and upload to GPU
            m_AdditionalLightsCookieShaderData.Apply(cmd);
        }
    }
}<|MERGE_RESOLUTION|>--- conflicted
+++ resolved
@@ -413,11 +413,7 @@
                 if (!(lightType == LightType.Spot ||
                       lightType == LightType.Point))
                 {
-<<<<<<< HEAD
                     Debug.LogWarning($"Additional {lightType.ToString()} light called '{light.name}' has a light cookie which will not be visible.", light);
-=======
-                    Debug.LogWarning($"Additional {lightType.ToString()} light called '{light.name}' has a light cookie which will not be visible.", lightData.visibleLights[i].light);
->>>>>>> d4716281
                     continue;
                 }
 
