using System;
using UnityEngine.Experimental.Rendering;
using Unity.Mathematics;
using System.Runtime.InteropServices;

namespace UnityEngine.Rendering.Universal
{
    internal class LightCookieManager : IDisposable
    {
        static class ShaderProperty
        {
            public static readonly int mainLightTexture = Shader.PropertyToID("_MainLightCookieTexture");
            public static readonly int mainLightWorldToLight = Shader.PropertyToID("_MainLightWorldToLight");
            public static readonly int mainLightCookieTextureFormat = Shader.PropertyToID("_MainLightCookieTextureFormat");

            public static readonly int additionalLightsCookieAtlasTexture = Shader.PropertyToID("_AdditionalLightsCookieAtlasTexture");
            public static readonly int additionalLightsCookieAtlasTextureFormat = Shader.PropertyToID("_AdditionalLightsCookieAtlasTextureFormat");

            public static readonly int additionalLightsCookieEnableBits = Shader.PropertyToID("_AdditionalLightsCookieEnableBits");

            public static readonly int additionalLightsCookieAtlasUVRectBuffer = Shader.PropertyToID("_AdditionalLightsCookieAtlasUVRectBuffer");
            public static readonly int additionalLightsCookieAtlasUVRects = Shader.PropertyToID("_AdditionalLightsCookieAtlasUVRects");

            // TODO: these should be generic light property
            public static readonly int additionalLightsWorldToLightBuffer = Shader.PropertyToID("_AdditionalLightsWorldToLightBuffer");
            public static readonly int additionalLightsLightTypeBuffer = Shader.PropertyToID("_AdditionalLightsLightTypeBuffer");

            public static readonly int additionalLightsWorldToLights = Shader.PropertyToID("_AdditionalLightsWorldToLights");
            public static readonly int additionalLightsLightTypes = Shader.PropertyToID("_AdditionalLightsLightTypes");
        }

        private enum LightCookieShaderFormat
        {
            RGB = 0,
            Alpha = 1,
            Red = 2
        }

        public struct Settings
        {
            public struct AtlasSettings
            {
                public Vector2Int resolution;
                public GraphicsFormat format;
                public bool useMips;

                public bool isPow2 => Mathf.IsPowerOfTwo(resolution.x) && Mathf.IsPowerOfTwo(resolution.y);
                public bool isSquare => resolution.x == resolution.y;
            }

            public AtlasSettings atlas;
            public int maxAdditionalLights;        // UniversalRenderPipeline.maxVisibleAdditionalLights;
            public float cubeOctahedralSizeScale;  // Cube octahedral projection size scale.
            public bool useStructuredBuffer;       // RenderingUtils.useStructuredBuffer

            public static Settings GetDefault()
            {
                Settings s;
                s.atlas.resolution = new Vector2Int(1024, 1024);
                s.atlas.format = GraphicsFormat.R8G8B8A8_SRGB;
                s.atlas.useMips = false; // TODO: set to true, make sure they work proper first! Disable them for now...
                s.maxAdditionalLights = UniversalRenderPipeline.maxVisibleAdditionalLights;

                // (Scale * W * Scale * H) / (6 * WH) == (Scale^2 / 6)
                // 1: 1/6 = 16%, 2: 4/6 = 66%, 4: 16/6 == 266% of cube pixels
                // 100% cube pixels == sqrt(6) ~= 2.45f --> 2.5;
                s.cubeOctahedralSizeScale = s.atlas.useMips && s.atlas.isPow2 ? 2.0f : 2.5f;
                s.useStructuredBuffer = RenderingUtils.useStructuredBuffer;
                return s;
            }
        }

        private struct LightCookieMapping
        {
            public ushort visibleLightIndex; // Index into visible light (src)
            public ushort lightBufferIndex;  // Index into light shader data buffer (dst)
        }

        private readonly struct WorkSlice<T>
        {
            private readonly T[] m_Data;
            private readonly int m_Start;
            private readonly int m_Length;

            public WorkSlice(T[] src, int srcLen = -1) : this(src, 0, srcLen) {}

            public WorkSlice(T[] src, int srcStart, int srcLen = -1)
            {
                m_Data = src;
                m_Start = srcStart;
                m_Length = (srcLen < 0) ? src.Length : Math.Min(srcLen, src.Length);
                Assertions.Assert.IsTrue(m_Start + m_Length <= capacity);
            }

            public T this[int index]
            {
                get => m_Data[m_Start + index];
                set => m_Data[m_Start + index] = value;
            }

            public int length => m_Length;
            public int capacity => m_Data.Length;
        }

        private class WorkMemory
        {
            public LightCookieMapping[] lightMappings;
            public Vector4[] uvRects;

            public void Resize(int size)
            {
                if (size <= lightMappings?.Length)
                    return;

                // Avoid allocs on every tiny size change.
                size = Math.Max(size, ((size + 15) / 16) * 16);

                lightMappings = new LightCookieMapping[size];
                uvRects = new Vector4[size];
            }
        }

        private struct ShaderBitArray
        {
            const int k_BitsPerElement = 32;
            const int k_ElementShift = 5;
            const int k_ElementMask = (1 << k_ElementShift) - 1;

            private float[] m_Data;

            public int elemLength => m_Data == null ? 0 : m_Data.Length;
            public int bitCapacity => elemLength * k_BitsPerElement;
            public float[] data => m_Data;

            public void Resize(int bitCount)
            {
                if (bitCapacity > bitCount)
                    return;

                int newElemCount = ((bitCount + (k_BitsPerElement - 1)) / k_BitsPerElement);
                if (newElemCount == m_Data?.Length)
                    return;

                var newData = new float[newElemCount];
                if (m_Data != null)
                {
                    for (int i = 0; i < m_Data.Length; i++)
                        newData[i] = m_Data[i];
                }
                m_Data = newData;
            }

            public void Clear()
            {
                for (int i = 0; i < m_Data.Length; i++)
                    m_Data[i] = 0;
            }

            private void GetElementIndexAndBitOffset(int index, out int elemIndex, out int bitOffset)
            {
                elemIndex = index >> k_ElementShift;
                bitOffset = index & k_ElementMask;
            }

            public bool this[int index]
            {
                get
                {
                    GetElementIndexAndBitOffset(index, out var elemIndex, out var bitOffset);

                    unsafe
                    {
                        fixed(float* floatData = m_Data)
                        {
                            uint* uintElem = (uint*)&floatData[elemIndex];
                            bool val = ((*uintElem) & (1u << bitOffset)) != 0u;
                            return val;
                        }
                    }
                }
                set
                {
                    GetElementIndexAndBitOffset(index, out var elemIndex, out var bitOffset);
                    unsafe
                    {
                        fixed(float* floatData = m_Data)
                        {
                            uint* uintElem = (uint*)&floatData[elemIndex];
                            if (value == true)
                                *uintElem = (*uintElem) | (1u << bitOffset);
                            else
                                *uintElem = (*uintElem) & ~(1u << bitOffset);
                        }
                    }
                }
            }

            public override string ToString()
            {
                unsafe
                {
                    Debug.Assert(bitCapacity < 4096, "Bit string too long! It was truncated!");
                    int len = Math.Min(bitCapacity, 4096);
                    byte* buf = stackalloc byte[len];
                    for (int i = 0; i < len; i++)
                    {
                        buf[i] = (byte)(this[i] ? '1' : '0');
                    }

                    return new string((sbyte*)buf, 0, len, System.Text.Encoding.UTF8);
                }
            }
        }

        /// Must match light data layout.
        private class LightCookieShaderData : IDisposable
        {
            int  m_Size = 0;
            bool m_UseStructuredBuffer;

            // Shader data CPU arrays, used to upload the data to GPU
            Matrix4x4[] m_WorldToLightCpuData;
            Vector4[] m_AtlasUVRectCpuData;
            float[] m_LightTypeCpuData;
            ShaderBitArray m_CookieEnableBitsCpuData;

            // Compute buffer counterparts for the CPU data
            ComputeBuffer m_WorldToLightBuffer;    // TODO: WorldToLight matrices should be general property of lights!!
            ComputeBuffer m_AtlasUVRectBuffer;
            ComputeBuffer m_LightTypeBuffer;

            public Matrix4x4[] worldToLights  => m_WorldToLightCpuData;
            public ShaderBitArray cookieEnableBits  => m_CookieEnableBitsCpuData;
            public Vector4[] atlasUVRects   => m_AtlasUVRectCpuData;
            public float[] lightTypes     => m_LightTypeCpuData;

            public LightCookieShaderData(int size, bool useStructuredBuffer)
            {
                m_UseStructuredBuffer = useStructuredBuffer;
                Resize(size);
            }

            public void Dispose()
            {
                if (m_UseStructuredBuffer)
                {
                    m_WorldToLightBuffer?.Dispose();
                    m_AtlasUVRectBuffer?.Dispose();
                    m_LightTypeBuffer?.Dispose();
                }
            }

            public void Resize(int size)
            {
                if (size <= m_Size)
                    return;

                if (m_Size > 0)
                    Dispose();

                m_WorldToLightCpuData = new Matrix4x4[size];
                m_AtlasUVRectCpuData = new Vector4[size];
                m_LightTypeCpuData = new float[size];
                m_CookieEnableBitsCpuData.Resize(size);

                if (m_UseStructuredBuffer)
                {
                    m_WorldToLightBuffer = new ComputeBuffer(size, Marshal.SizeOf<Matrix4x4>());
                    m_AtlasUVRectBuffer = new ComputeBuffer(size, Marshal.SizeOf<Vector4>());
                    m_LightTypeBuffer = new ComputeBuffer(size, Marshal.SizeOf<float>());
                }

                m_Size = size;
            }

            public void Apply(CommandBuffer cmd)
            {
                if (m_UseStructuredBuffer)
                {
                    m_WorldToLightBuffer.SetData(m_WorldToLightCpuData);
                    m_AtlasUVRectBuffer.SetData(m_AtlasUVRectCpuData);
                    m_LightTypeBuffer.SetData(m_LightTypeCpuData);

                    cmd.SetGlobalBuffer(ShaderProperty.additionalLightsWorldToLightBuffer, m_WorldToLightBuffer);
                    cmd.SetGlobalBuffer(ShaderProperty.additionalLightsCookieAtlasUVRectBuffer, m_AtlasUVRectBuffer);
                    cmd.SetGlobalBuffer(ShaderProperty.additionalLightsLightTypeBuffer, m_LightTypeBuffer);
                }
                else
                {
                    cmd.SetGlobalMatrixArray(ShaderProperty.additionalLightsWorldToLights, m_WorldToLightCpuData);
                    cmd.SetGlobalVectorArray(ShaderProperty.additionalLightsCookieAtlasUVRects, m_AtlasUVRectCpuData);
                    cmd.SetGlobalFloatArray(ShaderProperty.additionalLightsLightTypes, m_LightTypeCpuData);
                }

                cmd.SetGlobalFloatArray(ShaderProperty.additionalLightsCookieEnableBits, m_CookieEnableBitsCpuData.data);
            }
        }

<<<<<<< HEAD
        internal bool IsKeywordLightCookieEnabled { get; private set; }

        Texture2DAtlas        m_AdditionalLightsCookieAtlas;
=======
        Texture2DAtlas m_AdditionalLightsCookieAtlas;
>>>>>>> 2c6b35f2
        LightCookieShaderData m_AdditionalLightsCookieShaderData;
        WorkMemory m_WorkMem;

        // map[visibleLightIndex] = ShaderDataIndex
        int[] m_VisibleLightIndexToShaderDataIndex;

        readonly Settings m_Settings;

        // Unity defines directional light UVs over a unit box centered at light.
        // i.e. (0, 1) uv == (-0.5, 0.5) world area instead of the (0,1) world area.
        static readonly Matrix4x4 s_DirLightProj = Matrix4x4.Ortho(-0.5f, 0.5f, -0.5f, 0.5f, -0.5f, 0.5f);

        public LightCookieManager(ref Settings settings)
        {
            m_Settings = settings;
            m_WorkMem = new WorkMemory();
        }

        void InitAdditionalLights(int size)
        {
            if (m_Settings.atlas.useMips && m_Settings.atlas.isPow2)
            {
                // TODO: MipMaps still have sampling artifacts. FIX FIX

                // Supports mip padding for correct filtering at the edges.
                m_AdditionalLightsCookieAtlas = new PowerOfTwoTextureAtlas(
                    m_Settings.atlas.resolution.x,
                    4,
                    m_Settings.atlas.format,
                    FilterMode.Bilinear,
                    "Universal Light Cookie Pow2 Atlas",
                    true);
            }
            else
            {
                // No mip padding support.
                m_AdditionalLightsCookieAtlas = new Texture2DAtlas(
                    m_Settings.atlas.resolution.x,
                    m_Settings.atlas.resolution.y,
                    m_Settings.atlas.format,
                    FilterMode.Bilinear,
                    false,
                    "Universal Light Cookie Atlas",
                    false); // to support mips, use Pow2Atlas
            }


            m_AdditionalLightsCookieShaderData = new LightCookieShaderData(size, m_Settings.useStructuredBuffer);
            const int mainLightCount = 1;
            m_VisibleLightIndexToShaderDataIndex = new int[m_Settings.maxAdditionalLights + mainLightCount];
        }

        public bool isInitialized() => m_AdditionalLightsCookieAtlas != null && m_AdditionalLightsCookieShaderData != null;

        /// <summary>
        /// Release LightCookieManager resources.
        /// </summary>
        public void Dispose()
        {
            m_AdditionalLightsCookieAtlas?.Release();
            m_AdditionalLightsCookieShaderData?.Dispose();
        }

        // by VisibleLight
        public int GetLightCookieShaderDataIndex(int visibleLightIndex)
        {
            if (!isInitialized())
                return -1;
            return m_VisibleLightIndexToShaderDataIndex[visibleLightIndex];
        }

        public void Setup(ScriptableRenderContext ctx, CommandBuffer cmd, ref LightData lightData)
        {
            using var profScope = new ProfilingScope(cmd, ProfilingSampler.Get(URPProfileId.LightCookies));

            // Main light, 1 directional, bound directly
            bool isMainLightAvailable = lightData.mainLightIndex >= 0;
            if (isMainLightAvailable)
            {
                var mainLight = lightData.visibleLights[lightData.mainLightIndex];
                isMainLightAvailable = SetupMainLight(cmd, ref mainLight);
            }

            // Additional lights, N spot and point lights in atlas
            bool isAdditionalLightsAvailable = lightData.additionalLightsCount > 0;
            if (isAdditionalLightsAvailable)
                isAdditionalLightsAvailable = SetupAdditionalLights(cmd, ref lightData);

            // Main and additional lights are merged into one keyword to reduce variants.
            IsKeywordLightCookieEnabled = isMainLightAvailable || isAdditionalLightsAvailable;
            CoreUtils.SetKeyword(cmd, ShaderKeywordStrings.LightCookies, IsKeywordLightCookieEnabled);
        }

        bool SetupMainLight(CommandBuffer cmd, ref VisibleLight visibleMainLight)
        {
            var mainLight = visibleMainLight.light;
            var cookieTexture = mainLight.cookie;
            bool isMainLightCookieEnabled = cookieTexture != null;

            if (isMainLightCookieEnabled)
            {
                Matrix4x4 cookieUVTransform = Matrix4x4.identity;
                float cookieFormat = (float)GetLightCookieShaderFormat(cookieTexture.graphicsFormat);

                if (mainLight.TryGetComponent(out UniversalAdditionalLightData additionalLightData))
                    GetLightUVScaleOffset(ref additionalLightData, ref cookieUVTransform);

                Matrix4x4 cookieMatrix = s_DirLightProj * cookieUVTransform *
                    visibleMainLight.localToWorldMatrix.inverse;

                cmd.SetGlobalTexture(ShaderProperty.mainLightTexture, cookieTexture);
                cmd.SetGlobalMatrix(ShaderProperty.mainLightWorldToLight, cookieMatrix);
                cmd.SetGlobalFloat(ShaderProperty.mainLightCookieTextureFormat, cookieFormat);
            }

            return isMainLightCookieEnabled;
        }

        private LightCookieShaderFormat GetLightCookieShaderFormat(GraphicsFormat cookieFormat)
        {
            // RGB 0, A 1, R 2, (G 3), (B 4)
            switch (cookieFormat)
            {
                default:
                    return LightCookieShaderFormat.RGB;
                case (GraphicsFormat)54:    // A8_Unorm TODO: GraphicsFormat does not expose yet.
                case (GraphicsFormat)55:    // A16_Unorm TODO: GraphicsFormat does not expose yet.
                    return LightCookieShaderFormat.Alpha;
                case GraphicsFormat.R8_SRGB:
                case GraphicsFormat.R8_UNorm:
                case GraphicsFormat.R8_UInt:
                case GraphicsFormat.R8_SNorm:
                case GraphicsFormat.R8_SInt:
                case GraphicsFormat.R16_UNorm:
                case GraphicsFormat.R16_UInt:
                case GraphicsFormat.R16_SNorm:
                case GraphicsFormat.R16_SInt:
                case GraphicsFormat.R16_SFloat:
                case GraphicsFormat.R32_UInt:
                case GraphicsFormat.R32_SInt:
                case GraphicsFormat.R32_SFloat:
                    return LightCookieShaderFormat.Red;
            }
        }

        private void GetLightUVScaleOffset(ref UniversalAdditionalLightData additionalLightData, ref Matrix4x4 uvTransform)
        {
            Vector2 uvScale  = Vector2.one / additionalLightData.lightCookieSize;
            Vector2 uvOffset = additionalLightData.lightCookieOffset;

            if (Mathf.Abs(uvScale.x) < half.MinValue)
                uvScale.x = Mathf.Sign(uvScale.x) * half.MinValue;
            if (Mathf.Abs(uvScale.y) < half.MinValue)
                uvScale.y = Mathf.Sign(uvScale.y) * half.MinValue;

            uvTransform = Matrix4x4.Scale(new Vector3(uvScale.x, uvScale.y, 1));
            uvTransform.SetColumn(3, new Vector4(-uvOffset.x * uvScale.x, -uvOffset.y * uvScale.y, 0, 1));
        }

        bool SetupAdditionalLights(CommandBuffer cmd, ref LightData lightData)
        {
            int maxLightCount = Math.Min(m_Settings.maxAdditionalLights, lightData.visibleLights.Length);
            m_WorkMem.Resize(maxLightCount);

            int validLightCount = FilterAndValidateAdditionalLights(ref lightData, m_WorkMem.lightMappings);

            // Early exit if no valid cookie lights
            if (validLightCount <= 0)
                return false;

            // Lazy init GPU resources
            if (!isInitialized())
                InitAdditionalLights(validLightCount);

            // Update Atlas
            var validLights = new WorkSlice<LightCookieMapping>(m_WorkMem.lightMappings, validLightCount);
            int validUVRectCount = UpdateAdditionalLightsAtlas(cmd, ref lightData, ref validLights, m_WorkMem.uvRects);

            // Upload shader data
            var validUvRects = new WorkSlice<Vector4>(m_WorkMem.uvRects, validUVRectCount);
            UploadAdditionalLights(cmd, ref lightData, ref validLights, ref validUvRects);

            bool isAdditionalLightsEnabled = validUvRects.length > 0;

            return isAdditionalLightsEnabled;
        }

        int FilterAndValidateAdditionalLights(ref LightData lightData, LightCookieMapping[] validLightMappings)
        {
            int skipMainLightIndex = lightData.mainLightIndex;
            int lightBufferOffset = 0;
            int validLightCount = 0;

            // Warn on dropped lights

            int maxLights = Math.Min(lightData.visibleLights.Length, validLightMappings.Length);
            for (int i = 0; i < maxLights; i++)
            {
                if (i == skipMainLightIndex)
                {
                    lightBufferOffset -= 1;
                    continue;
                }

                Light light = lightData.visibleLights[i].light;

                // Skip lights without a cookie texture
                if (light.cookie == null)
                    continue;

                // Only spot and point lights are supported.
                // Directional lights basically work,
                // but would require a lot of constants for the uv transform parameters
                // and there are very few use cases for multiple global cookies.
                var lightType = lightData.visibleLights[i].lightType;
                if (!(lightType == LightType.Spot ||
                      lightType == LightType.Point))
                {
                    Debug.LogWarning($"Additional {lightType.ToString()} light called '{light.name}' has a light cookie which will not be visible.", light);
                    continue;
                }

                // TODO: check if this is necessary
                // Skip vertex lights, no support
                if (light.renderMode == LightRenderMode.ForceVertex)
                {
                    Debug.LogWarning($"Additional {lightType.ToString()} light called '{light.name}' is a vertex light and its light cookie will not be visible.", light);
                    continue;
                }

                Assertions.Assert.IsTrue(i < ushort.MaxValue);

                LightCookieMapping lp;
                lp.visibleLightIndex = (ushort)i;
                lp.lightBufferIndex  = (ushort)(i + lightBufferOffset);

                validLightMappings[validLightCount++] = lp;
            }

            return validLightCount;
        }

        int UpdateAdditionalLightsAtlas(CommandBuffer cmd, ref LightData lightData, ref WorkSlice<LightCookieMapping> validLightMappings, Vector4[] textureAtlasUVRects)
        {
            bool atlasResetBefore = false;
            int uvRectCount = 0;
            for (int i = 0; i < validLightMappings.length; i++)
            {
                var lcm = validLightMappings[i];
                Light light = lightData.visibleLights[lcm.visibleLightIndex].light;
                Texture cookie = light.cookie;

                Vector4 uvScaleOffset = Vector4.zero;
                if (cookie.dimension == TextureDimension.Cube)
                {
                    Assertions.Assert.IsTrue(light.type == LightType.Point);
                    uvScaleOffset = FetchCube(cmd, cookie);
                }
                else
                {
                    Assertions.Assert.IsTrue(light.type == LightType.Spot || light.type == LightType.Directional, "Light type needs 2D texture!");
                    uvScaleOffset = Fetch2D(cmd, cookie);
                }

                bool isCached = uvScaleOffset != Vector4.zero;
                if (!isCached)
                {
                    if (atlasResetBefore)
                    {
                        // TODO: better messages
                        Debug.LogError("Universal Light Cookie Manager: Atlas full!");
                        return uvRectCount;
                    }

                    // Clear atlas allocs
                    m_AdditionalLightsCookieAtlas.ResetAllocator();

                    // Try to reinsert in priority order
                    i = 0;
                    uvRectCount = 0;
                    atlasResetBefore = true;
                    continue;
                }

                // Adjust atlas UVs for OpenGL
                if (!SystemInfo.graphicsUVStartsAtTop)
                    uvScaleOffset.w = 1.0f - uvScaleOffset.w - uvScaleOffset.y;

                textureAtlasUVRects[uvRectCount++] = uvScaleOffset;
            }

            return uvRectCount;
        }

        Vector4 Fetch2D(CommandBuffer cmd, Texture cookie)
        {
            Assertions.Assert.IsTrue(cookie != null);
            Assertions.Assert.IsTrue(cookie.dimension == TextureDimension.Tex2D);

            Vector4 uvScaleOffset = Vector4.zero;
            m_AdditionalLightsCookieAtlas.UpdateTexture(cmd, cookie, ref uvScaleOffset, cookie);
            if (m_Settings.atlas.useMips)
            {
                // Payload texture is inset
                uvScaleOffset = (m_AdditionalLightsCookieAtlas as PowerOfTwoTextureAtlas).GetPayloadScaleOffset(cookie, uvScaleOffset);
            }
            else
            {
                // Shrink by 0.5px to clamp sampling atlas neighbors (no padding)
                var size = new Vector2(cookie.width, cookie.height);
                var shrinkOffset = Vector2.one * 0.5f / size;
                var shrinkScale = (size - Vector2.one) / size;
                uvScaleOffset.z += uvScaleOffset.x * shrinkOffset.x;
                uvScaleOffset.w += uvScaleOffset.y * shrinkOffset.y;
                uvScaleOffset.x *= shrinkScale.x;
                uvScaleOffset.y *= shrinkScale.y;
            }

            return uvScaleOffset;
        }

        Vector4 FetchCube(CommandBuffer cmd, Texture cookie)
        {
            Assertions.Assert.IsTrue(cookie != null);
            Assertions.Assert.IsTrue(cookie.dimension == TextureDimension.Cube);

            Vector4 uvScaleOffset = Vector4.zero;

            // Check if texture is present
            bool isCached = m_AdditionalLightsCookieAtlas.IsCached(out uvScaleOffset, cookie);
            if (isCached)
            {
                // Update contents if required
                m_AdditionalLightsCookieAtlas.UpdateTexture(cmd, cookie, ref uvScaleOffset);

                return uvScaleOffset;
            }

            // Scale octahedral projection, so that cube -> oct2D pixel count match better.
            int octCookieSize = ComputeOctahedralCookieSize(cookie);

            // Allocate new
            bool isAllocated = m_AdditionalLightsCookieAtlas.AllocateTexture(cmd, ref uvScaleOffset, cookie, octCookieSize, octCookieSize);

            if (isAllocated)
                return uvScaleOffset;

            return Vector4.zero;
        }

        int ComputeOctahedralCookieSize(Texture cookie)
        {
            // Map 6*WxH pixels into 2W*2H pixels, so 4/6 ratio or 66% of cube pixels.
            int octCookieSize = Math.Max(cookie.width, cookie.height);
            if (m_Settings.atlas.isPow2)
                octCookieSize = octCookieSize * Mathf.NextPowerOfTwo((int)m_Settings.cubeOctahedralSizeScale);
            else
                octCookieSize = (int)(octCookieSize * m_Settings.cubeOctahedralSizeScale + 0.5f);
            return octCookieSize;
        }

        void UploadAdditionalLights(CommandBuffer cmd, ref LightData lightData, ref WorkSlice<LightCookieMapping> validLightMappings, ref WorkSlice<Vector4> validUvRects)
        {
            Assertions.Assert.IsTrue(m_AdditionalLightsCookieAtlas != null);
            Assertions.Assert.IsTrue(m_AdditionalLightsCookieShaderData != null);

            cmd.SetGlobalTexture(ShaderProperty.additionalLightsCookieAtlasTexture, m_AdditionalLightsCookieAtlas.AtlasTexture);
            cmd.SetGlobalFloat(ShaderProperty.additionalLightsCookieAtlasTextureFormat, (float)GetLightCookieShaderFormat(m_AdditionalLightsCookieAtlas.AtlasTexture.rt.graphicsFormat));

            m_AdditionalLightsCookieShaderData.Resize(m_Settings.maxAdditionalLights);

            // Resize visible light data map if needed
            if (m_VisibleLightIndexToShaderDataIndex.Length < lightData.visibleLights.Length)
                m_VisibleLightIndexToShaderDataIndex = new int[lightData.visibleLights.Length];

            // Clear the light to data mapping
            int len = Math.Min(m_VisibleLightIndexToShaderDataIndex.Length, lightData.visibleLights.Length);
            for (int i = 0; i < len; i++)
                m_VisibleLightIndexToShaderDataIndex[i] = -1;

            var worldToLights = m_AdditionalLightsCookieShaderData.worldToLights;
            var cookieEnableBits = m_AdditionalLightsCookieShaderData.cookieEnableBits;
            var atlasUVRects = m_AdditionalLightsCookieShaderData.atlasUVRects;
            var lightTypes = m_AdditionalLightsCookieShaderData.lightTypes;

            // Set all rects to Invalid (Vector4.zero).
            Array.Clear(atlasUVRects, 0, atlasUVRects.Length);
            cookieEnableBits.Clear();

            // TODO: technically, we don't need to upload constants again if we knew the lights, atlas (rects) or visible order haven't changed.
            // TODO: but detecting that, might be as time consuming as just doing the work.

            // Fill shader data. Layout should match primary light data for additional lights.
            // Currently it's the same as visible lights, but main light(s) dropped.
            for (int i = 0; i < validUvRects.length; i++)
            {
                int visIndex = validLightMappings[i].visibleLightIndex;
                int bufIndex = validLightMappings[i].lightBufferIndex;

                // Update the mapping
                m_VisibleLightIndexToShaderDataIndex[visIndex] = bufIndex;

                // Update the (cpu) data
                lightTypes[bufIndex] = (int)lightData.visibleLights[visIndex].lightType;
                worldToLights[bufIndex] = lightData.visibleLights[visIndex].localToWorldMatrix.inverse;
                atlasUVRects[bufIndex] = validUvRects[i];
                cookieEnableBits[bufIndex] = true;

                // Spot projection
                if (lightData.visibleLights[visIndex].lightType == LightType.Spot)
                {
                    // VisibleLight.localToWorldMatrix only contains position & rotation.
                    // Multiply projection for spot light.
                    float spotAngle = lightData.visibleLights[visIndex].spotAngle;
                    float spotRange = lightData.visibleLights[visIndex].range;
                    var perp = Matrix4x4.Perspective(spotAngle, 1, 0.001f, spotRange);

                    // Cancel embedded camera view axis flip (https://docs.unity3d.com/2021.1/Documentation/ScriptReference/Matrix4x4.Perspective.html)
                    perp.SetColumn(2, perp.GetColumn(2) * -1);

                    // world -> light local -> light perspective
                    worldToLights[bufIndex] = perp * worldToLights[bufIndex];
                }
            }

            // Apply changes and upload to GPU
            m_AdditionalLightsCookieShaderData.Apply(cmd);
        }
    }
}<|MERGE_RESOLUTION|>--- conflicted
+++ resolved
@@ -296,13 +296,9 @@
             }
         }
 
-<<<<<<< HEAD
         internal bool IsKeywordLightCookieEnabled { get; private set; }
 
-        Texture2DAtlas        m_AdditionalLightsCookieAtlas;
-=======
         Texture2DAtlas m_AdditionalLightsCookieAtlas;
->>>>>>> 2c6b35f2
         LightCookieShaderData m_AdditionalLightsCookieShaderData;
         WorkMemory m_WorkMem;
 
