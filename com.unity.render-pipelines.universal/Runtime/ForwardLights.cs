--- conflicted
+++ resolved
@@ -68,28 +68,17 @@
             public bool clusteredRendering;
             public int tileSize;
 
-<<<<<<< HEAD
-            static internal InitParams GetDefault(UniversalRenderer renderer)
+            static internal InitParams Create()
             {
                 InitParams p;
                 {
-                    var settings = LightCookieManager.Settings.GetDefault();
-                    settings.atlas.format = renderer.rendererData.additionalLightsCookieFormat;
-                    settings.atlas.resolution = renderer.rendererData.additionalLightsCookieResolution;
-=======
-            static internal InitParams Create()
-            {
-                InitParams p;
-                {
                     var settings = LightCookieManager.Settings.Create();
-                    var asset = UniversalRenderPipeline.asset;
-                    if (asset)
+                    var rendererData = UniversalRenderPipeline.asset.scriptableRendererData as UniversalRendererData;
+                    if (rendererData != null)
                     {
-                        settings.atlas.format = asset.additionalLightsCookieFormat;
-                        settings.atlas.resolution = asset.additionalLightsCookieResolution;
+                        settings.atlas.format = rendererData.additionalLightsCookieFormat;
+                        settings.atlas.resolution = rendererData.additionalLightsCookieResolution;
                     }
->>>>>>> d2d91462
-
                     p.lightCookieManager = new LightCookieManager(ref settings);
                     p.clusteredRendering = false;
                     p.tileSize = 32;
@@ -98,14 +87,10 @@
             }
         }
 
-<<<<<<< HEAD
-        public ForwardLights(UniversalRenderer renderer) : this(InitParams.GetDefault(renderer)) { }
-=======
         /// <summary>
         /// Creates a new <c>ForwardLights</c> instance.
         /// </summary>
         public ForwardLights() : this(InitParams.Create()) { }
->>>>>>> d2d91462
 
         internal ForwardLights(InitParams initParams)
         {
