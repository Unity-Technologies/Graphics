using System.Collections.Generic;
using UnityEngine.Rendering.Universal.Internal;

namespace UnityEngine.Rendering.Universal
{
    internal class DecalDrawGBufferSystem : DecalDrawSystem
    {
        public DecalDrawGBufferSystem(DecalEntityManager entityManager) : base("DecalDrawGBufferSystem.Execute", entityManager) { }
        protected override int GetPassIndex(DecalCachedChunk decalCachedChunk) => decalCachedChunk.passIndexGBuffer;
    }

    internal class DecalGBufferRenderPass : ScriptableRenderPass
    {
        private FilteringSettings m_FilteringSettings;
        private ProfilingSampler m_ProfilingSampler;
        private List<ShaderTagId> m_ShaderTagIdList;
        private DecalDrawGBufferSystem m_DrawSystem;
        private DecalScreenSpaceSettings m_Settings;
        private DeferredLights m_DeferredLights;
        private RenderTargetIdentifier[] m_GbufferAttachments;

        public DecalGBufferRenderPass(DecalScreenSpaceSettings settings, DecalDrawGBufferSystem drawSystem)
        {
            renderPassEvent = RenderPassEvent.AfterRenderingGbuffer;

            m_DrawSystem = drawSystem;
            m_Settings = settings;
            m_ProfilingSampler = new ProfilingSampler("Decal GBuffer Render");
            m_FilteringSettings = new FilteringSettings(RenderQueueRange.opaque, -1);

            m_ShaderTagIdList = new List<ShaderTagId>();
            if (drawSystem == null)
                m_ShaderTagIdList.Add(new ShaderTagId(DecalShaderPassNames.DecalGBufferProjector));
            else
                m_ShaderTagIdList.Add(new ShaderTagId(DecalShaderPassNames.DecalGBufferMesh));
        }

        internal void Setup(DeferredLights deferredLights)
        {
            m_DeferredLights = deferredLights;
        }

        public override void OnCameraSetup(CommandBuffer cmd, ref RenderingData renderingData)
        {
<<<<<<< HEAD
            ConfigureTarget(m_DeferredLights.GbufferAttachments, m_DeferredLights.DepthAttachmentHandle);
=======
            if (m_DeferredLights != null && m_DeferredLights.UseRenderPass)
            {
                if (m_GbufferAttachments == null)
                    m_GbufferAttachments = new RenderTargetIdentifier[]
                    {
                        m_DeferredLights.GbufferAttachmentIdentifiers[0], m_DeferredLights.GbufferAttachmentIdentifiers[1],
                        m_DeferredLights.GbufferAttachmentIdentifiers[2], m_DeferredLights.GbufferAttachmentIdentifiers[3]
                    };
                ConfigureInputAttachments(m_DeferredLights.DepthCopyTextureIdentifier, false);
            }
            else
                m_GbufferAttachments = m_DeferredLights.GbufferAttachmentIdentifiers;

            ConfigureTarget(m_GbufferAttachments, m_DeferredLights.DepthAttachmentIdentifier);
>>>>>>> 9c37f8de
        }

        public override void Execute(ScriptableRenderContext context, ref RenderingData renderingData)
        {
            SortingCriteria sortingCriteria = renderingData.cameraData.defaultOpaqueSortFlags;
            DrawingSettings drawingSettings = CreateDrawingSettings(m_ShaderTagIdList, ref renderingData, sortingCriteria);

            CommandBuffer cmd = CommandBufferPool.Get();
            using (new ProfilingScope(cmd, m_ProfilingSampler))
            {
                context.ExecuteCommandBuffer(cmd);
                cmd.Clear();

                NormalReconstruction.SetupProperties(cmd, renderingData.cameraData);

                CoreUtils.SetKeyword(cmd, ShaderKeywordStrings.DecalNormalBlendLow, m_Settings.normalBlend == DecalNormalBlend.Low);
                CoreUtils.SetKeyword(cmd, ShaderKeywordStrings.DecalNormalBlendMedium, m_Settings.normalBlend == DecalNormalBlend.Medium);
                CoreUtils.SetKeyword(cmd, ShaderKeywordStrings.DecalNormalBlendHigh, m_Settings.normalBlend == DecalNormalBlend.High);

                context.ExecuteCommandBuffer(cmd);
                cmd.Clear();

                m_DrawSystem?.Execute(cmd);

                context.DrawRenderers(renderingData.cullResults, ref drawingSettings, ref m_FilteringSettings);
            }
            context.ExecuteCommandBuffer(cmd);
            CommandBufferPool.Release(cmd);
        }

        public override void OnCameraCleanup(CommandBuffer cmd)
        {
            if (cmd == null)
            {
                throw new System.ArgumentNullException("cmd");
            }

            CoreUtils.SetKeyword(cmd, ShaderKeywordStrings.DecalNormalBlendLow, false);
            CoreUtils.SetKeyword(cmd, ShaderKeywordStrings.DecalNormalBlendMedium, false);
            CoreUtils.SetKeyword(cmd, ShaderKeywordStrings.DecalNormalBlendHigh, false);
        }
    }
}<|MERGE_RESOLUTION|>--- conflicted
+++ resolved
@@ -42,9 +42,6 @@
 
         public override void OnCameraSetup(CommandBuffer cmd, ref RenderingData renderingData)
         {
-<<<<<<< HEAD
-            ConfigureTarget(m_DeferredLights.GbufferAttachments, m_DeferredLights.DepthAttachmentHandle);
-=======
             if (m_DeferredLights != null && m_DeferredLights.UseRenderPass)
             {
                 if (m_GbufferAttachments == null)
@@ -53,13 +50,12 @@
                         m_DeferredLights.GbufferAttachmentIdentifiers[0], m_DeferredLights.GbufferAttachmentIdentifiers[1],
                         m_DeferredLights.GbufferAttachmentIdentifiers[2], m_DeferredLights.GbufferAttachmentIdentifiers[3]
                     };
-                ConfigureInputAttachments(m_DeferredLights.DepthCopyTextureIdentifier, false);
+                ConfigureInputAttachments(m_DeferredLights.DepthCopyTexture, false);
             }
             else
                 m_GbufferAttachments = m_DeferredLights.GbufferAttachmentIdentifiers;
 
-            ConfigureTarget(m_GbufferAttachments, m_DeferredLights.DepthAttachmentIdentifier);
->>>>>>> 9c37f8de
+            ConfigureTarget(m_GbufferAttachments, m_DeferredLights.DepthAttachmentHandle);
         }
 
         public override void Execute(ScriptableRenderContext context, ref RenderingData renderingData)
