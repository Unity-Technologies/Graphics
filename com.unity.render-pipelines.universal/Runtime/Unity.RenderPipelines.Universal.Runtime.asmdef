{
    "name": "Unity.RenderPipelines.Universal.Runtime",
    "references": [
        "GUID:df380645f10b7bc4b97d4f5eb6303d95",
        "GUID:ab67fb10353d84448ac887a7367cbda8",
<<<<<<< HEAD
        "GUID:7dbf32976982c98448af054f2512cb79"
=======
        "GUID:d8b63aba1907145bea998dd612889d6b",
        "GUID:2665a8d13d1b3f18800f46e256720795"
>>>>>>> c37668b9
    ],
    "includePlatforms": [],
    "excludePlatforms": [],
    "allowUnsafeCode": true,
    "overrideReferences": false,
    "precompiledReferences": [],
    "autoReferenced": true,
    "defineConstraints": [],
    "versionDefines": [
        {
            "name": "com.unity.visualeffectgraph",
            "expression": "0.0.1",
            "define": "VISUAL_EFFECT_GRAPH_0_0_1_OR_NEWER"
        },
        {
            "name": "com.unity.adaptiveperformance",
            "expression": "2.0.0-preview.5",
            "define": "ADAPTIVE_PERFORMANCE_2_1_0_OR_NEWER"
        },
        {
            "name": "com.unity.modules.vr",
            "expression": "1.0.0",
            "define": "ENABLE_VR_MODULE"
        },
        {
            "name": "com.unity.modules.xr",
            "expression": "1.0.0",
            "define": "ENABLE_XR_MODULE"
        }
    ],
    "noEngineReferences": false
}<|MERGE_RESOLUTION|>--- conflicted
+++ resolved
@@ -3,12 +3,9 @@
     "references": [
         "GUID:df380645f10b7bc4b97d4f5eb6303d95",
         "GUID:ab67fb10353d84448ac887a7367cbda8",
-<<<<<<< HEAD
-        "GUID:7dbf32976982c98448af054f2512cb79"
-=======
+        "GUID:7dbf32976982c98448af054f2512cb79",
         "GUID:d8b63aba1907145bea998dd612889d6b",
         "GUID:2665a8d13d1b3f18800f46e256720795"
->>>>>>> c37668b9
     ],
     "includePlatforms": [],
     "excludePlatforms": [],
