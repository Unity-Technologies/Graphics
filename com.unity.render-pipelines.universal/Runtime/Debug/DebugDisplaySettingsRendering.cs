using System;
using UnityEngine;
using NameAndTooltip = UnityEngine.Rendering.DebugUI.Widget.NameAndTooltip;

namespace UnityEngine.Rendering.Universal
{
    class DebugDisplaySettingsRendering : IDebugDisplaySettingsData
    {
        // Under the hood, the implementation uses a single enum (DebugSceneOverrideMode). For UI, we have split
        // this enum into WireframeMode and a separate Overdraw boolean.

        enum WireframeMode
        {
            None,
            Wireframe,
            SolidWireframe,
            ShadedWireframe,
        }

        WireframeMode m_WireframeMode = WireframeMode.None;
        WireframeMode wireframeMode
        {
            get => m_WireframeMode;
            set
            {
                m_WireframeMode = value;
                UpdateDebugSceneOverrideMode();
            }
        }

        bool m_Overdraw = false;

        bool overdraw
        {
            get => m_Overdraw;
            set
            {
                m_Overdraw = value;
                UpdateDebugSceneOverrideMode();
            }
        }

        void UpdateDebugSceneOverrideMode()
        {
            switch (wireframeMode)
            {
                case WireframeMode.Wireframe:
                    debugSceneOverrideMode = DebugSceneOverrideMode.Wireframe;
                    break;
                case WireframeMode.SolidWireframe:
                    debugSceneOverrideMode = DebugSceneOverrideMode.SolidWireframe;
                    break;
                case WireframeMode.ShadedWireframe:
                    debugSceneOverrideMode = DebugSceneOverrideMode.ShadedWireframe;
                    break;
                default:
                    debugSceneOverrideMode = overdraw ? DebugSceneOverrideMode.Overdraw : DebugSceneOverrideMode.None;
                    break;
            }
        }

        internal DebugFullScreenMode debugFullScreenMode { get; private set; } = DebugFullScreenMode.None;
        internal int debugFullScreenModeOutputSizeScreenPercent { get; private set; } = 50;
        internal DebugSceneOverrideMode debugSceneOverrideMode { get; private set; } = DebugSceneOverrideMode.None;
        internal DebugMipInfoMode debugMipInfoMode { get; private set; } = DebugMipInfoMode.None;

        internal DebugPostProcessingMode debugPostProcessingMode { get; private set; } = DebugPostProcessingMode.Auto;
        internal bool enableMsaa { get; private set; } = true;
        internal bool enableHDR { get; private set; } = true;

        #region Pixel validation

        internal DebugValidationMode validationMode { get; private set; }
        internal PixelValidationChannels validationChannels { get; private set; } = PixelValidationChannels.RGB;
        internal float ValidationRangeMin { get; private set; } = 0.0f;
        internal float ValidationRangeMax { get; private set; } = 1.0f;

        static class Strings
        {
            public const string RangeValidationSettingsContainerName = "Pixel Range Settings";

            public static readonly NameAndTooltip MapOverlays = new() { name = "Map Overlays", tooltip = "Overlays render pipeline textures to validate the scene." };
            public static readonly NameAndTooltip MapSize = new() { name = "Map Size", tooltip = "Set the size of the render pipeline texture in the scene." };
            public static readonly NameAndTooltip AdditionalWireframeModes = new() { name = "Additional Wireframe Modes", tooltip = "Debug the scene with additional wireframe shader views that are different from those in the scene view." };
            public static readonly NameAndTooltip Overdraw = new() { name = "Overdraw", tooltip = "Debug anywhere pixels are overdrawn on top of each other." };
            public static readonly NameAndTooltip PostProcessing = new() { name = "Post-processing", tooltip = "Override the controls for Post Processing in the scene." };
            public static readonly NameAndTooltip MSAA = new() { name = "MSAA", tooltip = "Use the checkbox to disable MSAA in the scene." };
            public static readonly NameAndTooltip HDR = new() { name = "HDR", tooltip = "Use the checkbox to disable High Dynamic Range in the scene." };
            public static readonly NameAndTooltip PixelValidationMode = new() { name = "Pixel Validation Mode", tooltip = "Choose between modes that validate pixel on screen." };
            public static readonly NameAndTooltip Channels = new() { name = "Channels", tooltip = "Choose the texture channel used to validate the scene." };
            public static readonly NameAndTooltip ValueRangeMin = new() { name = "Value Range Min", tooltip = "Any values set below this field will be considered invalid and will appear red on screen." };
            public static readonly NameAndTooltip ValueRangeMax = new() { name = "Value Range Max", tooltip = "Any values set above this field will be considered invalid and will appear blue on screen." };
        }

<<<<<<< HEAD
        static void DebugPixelValidationModeChanged(DebugUI.Field<int> field, int value)
        {
            // Hacky way to hide non-relevant UI options based on displayNames.
            var mode = (DebugValidationMode)value;
            var validationWidgets = field.parent.children;
            foreach (var widget in validationWidgets)
            {
                if ((mode == DebugValidationMode.None || mode == DebugValidationMode.HighlightNanInfNegative) &&
                    widget.displayName == Strings.RangeValidationSettingsContainerName)
                {
                    widget.isHidden = true;
                }
                else if (mode == DebugValidationMode.HighlightOutsideOfRange && widget.displayName == Strings.RangeValidationSettingsContainerName)
                {
                    widget.isHidden = false;
                }
                else
                {
                    widget.isHidden = false;
                }
            }
            DebugManager.instance.ReDrawOnScreenDebug();
        }

=======
>>>>>>> 20e2160c
        #endregion

        internal static class WidgetFactory
        {
            internal static DebugUI.Widget CreateMapOverlays(DebugDisplaySettingsRendering data) => new DebugUI.EnumField
            {
                nameAndTooltip = Strings.MapOverlays,
                autoEnum = typeof(DebugFullScreenMode),
                getter = () => (int)data.debugFullScreenMode,
                setter = (value) => {},
                getIndex = () => (int)data.debugFullScreenMode,
                setIndex = (value) => data.debugFullScreenMode = (DebugFullScreenMode)value
            };

            internal static DebugUI.Widget CreateMapOverlaySize(DebugDisplaySettingsRendering data) => new DebugUI.Container()
            {
                children =
                {
                    new DebugUI.IntField
                    {
<<<<<<< HEAD
                        nameAndTooltip = Strings.MapSize,
                        getter = () => data.debugFullScreenModeOutputSize,
                        setter = value => data.debugFullScreenModeOutputSize = value,
=======
                        displayName = "Map Size",
                        getter = () => data.debugFullScreenModeOutputSizeScreenPercent,
                        setter = value => data.debugFullScreenModeOutputSizeScreenPercent = value,
>>>>>>> 20e2160c
                        incStep = 10,
                        min = () => 0,
                        max = () => 100
                    }
                }
            };

            internal static DebugUI.Widget CreateAdditionalWireframeShaderViews(DebugDisplaySettingsRendering data) => new DebugUI.EnumField
            {
                nameAndTooltip = Strings.AdditionalWireframeModes,
                autoEnum = typeof(WireframeMode),
                getter = () => (int)data.wireframeMode,
                setter = (value) => {},
                getIndex = () => (int)data.wireframeMode,
                setIndex = (value) => data.wireframeMode = (WireframeMode)value
            };

            internal static DebugUI.Widget CreateOverdraw(DebugDisplaySettingsRendering data) => new DebugUI.BoolField
            {
                nameAndTooltip = Strings.Overdraw,
                getter = () => data.overdraw,
                setter = (value) => data.overdraw = value
            };

            internal static DebugUI.Widget CreatePostProcessing(DebugDisplaySettingsRendering data) => new DebugUI.EnumField
            {
                nameAndTooltip = Strings.PostProcessing,
                autoEnum = typeof(DebugPostProcessingMode),
                getter = () => (int)data.debugPostProcessingMode,
                setter = (value) => data.debugPostProcessingMode = (DebugPostProcessingMode)value,
                getIndex = () => (int)data.debugPostProcessingMode,
                setIndex = (value) => data.debugPostProcessingMode = (DebugPostProcessingMode)value
            };

            internal static DebugUI.Widget CreateMSAA(DebugDisplaySettingsRendering data) => new DebugUI.BoolField
            {
                nameAndTooltip = Strings.MSAA,
                getter = () => data.enableMsaa,
                setter = (value) => data.enableMsaa = value
            };

            internal static DebugUI.Widget CreateHDR(DebugDisplaySettingsRendering data) => new DebugUI.BoolField
            {
                nameAndTooltip = Strings.HDR,
                getter = () => data.enableHDR,
                setter = (value) => data.enableHDR = value
            };

            internal static DebugUI.Widget CreatePixelValidationMode(DebugDisplaySettingsRendering data) => new DebugUI.EnumField
            {
                nameAndTooltip = Strings.PixelValidationMode,
                autoEnum = typeof(DebugValidationMode),
                getter = () => (int)data.validationMode,
                setter = (value) => {},
                getIndex = () => (int)data.validationMode,
                setIndex = (value) => data.validationMode = (DebugValidationMode)value,
                onValueChanged = (_, _) => DebugManager.instance.ReDrawOnScreenDebug()
            };

            internal static DebugUI.Widget CreatePixelValidationChannels(DebugDisplaySettingsRendering data) => new DebugUI.EnumField
            {
                nameAndTooltip = Strings.Channels,
                autoEnum = typeof(PixelValidationChannels),
                getter = () => (int)data.validationChannels,
                setter = (value) => {},
                getIndex = () => (int)data.validationChannels,
                setIndex = (value) => data.validationChannels = (PixelValidationChannels)value
            };

            internal static DebugUI.Widget CreatePixelValueRangeMin(DebugDisplaySettingsRendering data) => new DebugUI.FloatField
            {
                nameAndTooltip = Strings.ValueRangeMin,
                getter = () => data.ValidationRangeMin,
                setter = (value) => data.ValidationRangeMin = value,
                incStep = 0.01f
            };

            internal static DebugUI.Widget CreatePixelValueRangeMax(DebugDisplaySettingsRendering data) => new DebugUI.FloatField
            {
                nameAndTooltip = Strings.ValueRangeMax,
                getter = () => data.ValidationRangeMax,
                setter = (value) => data.ValidationRangeMax = value,
                incStep = 0.01f
            };
        }

        private class SettingsPanel : DebugDisplaySettingsPanel
        {
            public override string PanelName => "Rendering";

            public SettingsPanel(DebugDisplaySettingsRendering data)
            {
                AddWidget(new DebugUI.Foldout
                {
                    displayName = "Rendering Debug",
                    isHeader = true,
                    opened = true,
                    children =
                    {
                        WidgetFactory.CreateMapOverlays(data),
                        WidgetFactory.CreateMapOverlaySize(data),
                        WidgetFactory.CreateHDR(data),
                        WidgetFactory.CreateMSAA(data),
                        WidgetFactory.CreatePostProcessing(data),
                        WidgetFactory.CreateAdditionalWireframeShaderViews(data),
                        WidgetFactory.CreateOverdraw(data)
                    }
                });

                AddWidget(new DebugUI.Foldout
                {
                    displayName = "Pixel Validation",
                    isHeader = true,
                    opened = true,
                    children =
                    {
                        WidgetFactory.CreatePixelValidationMode(data),
                        new DebugUI.Container()
                        {
<<<<<<< HEAD
                            displayName = Strings.RangeValidationSettingsContainerName,
                            isHidden = true,
=======
                            displayName = k_RangeValidationSettingsContainerName,
                            isHiddenCallback = () => data.validationMode != DebugValidationMode.HighlightOutsideOfRange,
>>>>>>> 20e2160c
                            children =
                            {
                                WidgetFactory.CreatePixelValidationChannels(data),
                                WidgetFactory.CreatePixelValueRangeMin(data),
                                WidgetFactory.CreatePixelValueRangeMax(data)
                            }
                        }
                    }
                });
            }
        }

        #region IDebugDisplaySettingsData
        public bool AreAnySettingsActive => (debugPostProcessingMode != DebugPostProcessingMode.Auto) ||
        (debugFullScreenMode != DebugFullScreenMode.None) ||
        (debugSceneOverrideMode != DebugSceneOverrideMode.None) ||
        (debugMipInfoMode != DebugMipInfoMode.None) ||
        (validationMode != DebugValidationMode.None) ||
        !enableMsaa ||
        !enableHDR;

        public bool IsPostProcessingAllowed => (debugPostProcessingMode != DebugPostProcessingMode.Disabled) &&
        (debugSceneOverrideMode == DebugSceneOverrideMode.None) &&
        (debugMipInfoMode == DebugMipInfoMode.None);

        public bool IsLightingActive => (debugSceneOverrideMode == DebugSceneOverrideMode.None) &&
        (debugMipInfoMode == DebugMipInfoMode.None);

        public bool TryGetScreenClearColor(ref Color color)
        {
            switch (debugSceneOverrideMode)
            {
                case DebugSceneOverrideMode.None:
                case DebugSceneOverrideMode.ShadedWireframe:
                    return false;

                case DebugSceneOverrideMode.Overdraw:
                    color = Color.black;
                    return true;

                case DebugSceneOverrideMode.Wireframe:
                case DebugSceneOverrideMode.SolidWireframe:
                    color = new Color(0.1f, 0.1f, 0.1f, 1.0f);
                    return true;

                default:
                    throw new ArgumentOutOfRangeException(nameof(color));
            }       // End of switch.
        }

        public IDebugDisplaySettingsPanelDisposable CreatePanel()
        {
            return new SettingsPanel(this);
        }

        #endregion
    }
}<|MERGE_RESOLUTION|>--- conflicted
+++ resolved
@@ -92,33 +92,6 @@
             public static readonly NameAndTooltip ValueRangeMax = new() { name = "Value Range Max", tooltip = "Any values set above this field will be considered invalid and will appear blue on screen." };
         }
 
-<<<<<<< HEAD
-        static void DebugPixelValidationModeChanged(DebugUI.Field<int> field, int value)
-        {
-            // Hacky way to hide non-relevant UI options based on displayNames.
-            var mode = (DebugValidationMode)value;
-            var validationWidgets = field.parent.children;
-            foreach (var widget in validationWidgets)
-            {
-                if ((mode == DebugValidationMode.None || mode == DebugValidationMode.HighlightNanInfNegative) &&
-                    widget.displayName == Strings.RangeValidationSettingsContainerName)
-                {
-                    widget.isHidden = true;
-                }
-                else if (mode == DebugValidationMode.HighlightOutsideOfRange && widget.displayName == Strings.RangeValidationSettingsContainerName)
-                {
-                    widget.isHidden = false;
-                }
-                else
-                {
-                    widget.isHidden = false;
-                }
-            }
-            DebugManager.instance.ReDrawOnScreenDebug();
-        }
-
-=======
->>>>>>> 20e2160c
         #endregion
 
         internal static class WidgetFactory
@@ -139,15 +112,9 @@
                 {
                     new DebugUI.IntField
                     {
-<<<<<<< HEAD
                         nameAndTooltip = Strings.MapSize,
-                        getter = () => data.debugFullScreenModeOutputSize,
-                        setter = value => data.debugFullScreenModeOutputSize = value,
-=======
-                        displayName = "Map Size",
                         getter = () => data.debugFullScreenModeOutputSizeScreenPercent,
                         setter = value => data.debugFullScreenModeOutputSizeScreenPercent = value,
->>>>>>> 20e2160c
                         incStep = 10,
                         min = () => 0,
                         max = () => 100
@@ -267,13 +234,8 @@
                         WidgetFactory.CreatePixelValidationMode(data),
                         new DebugUI.Container()
                         {
-<<<<<<< HEAD
                             displayName = Strings.RangeValidationSettingsContainerName,
-                            isHidden = true,
-=======
-                            displayName = k_RangeValidationSettingsContainerName,
                             isHiddenCallback = () => data.validationMode != DebugValidationMode.HighlightOutsideOfRange,
->>>>>>> 20e2160c
                             children =
                             {
                                 WidgetFactory.CreatePixelValidationChannels(data),
