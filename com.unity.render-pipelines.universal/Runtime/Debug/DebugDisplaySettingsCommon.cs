using System.Collections.Generic;

namespace UnityEngine.Rendering.Universal
{
    class DebugDisplaySettingsCommon : IDebugDisplaySettingsData
    {
        internal static class WidgetFactory
        {
            internal static DebugUI.Widget CreateMissingDebugShadersWarning() => new DebugUI.MessageBox
            {
                displayName = "Warning: the debug shader variants are missing. Ensure that the \"Strip Debug Variants\" option is disabled in URP Global Settings.",
                style = DebugUI.MessageBox.Style.Warning,
                isHiddenCallback = () =>
                {
#if UNITY_EDITOR
                    return true;
#else
                    if (UniversalRenderPipelineGlobalSettings.instance != null)
                        return !UniversalRenderPipelineGlobalSettings.instance.stripDebugVariants;
                    return true;
#endif
                }
            };
        }

        private class SettingsPanel : DebugDisplaySettingsPanel
        {
            public override string PanelName => "Frequently Used";

            const string k_GoToSectionString = "Go to Section...";

            public SettingsPanel()
            {
<<<<<<< HEAD
                AddWidget(WidgetFactory.CreateMissingDebugShadersWarning());

                var debugDisplaySettings = UniversalRenderPipelineDebugDisplaySettings.Instance;
                var materialSettingsData = debugDisplaySettings.MaterialSettings;
=======
                AddWidget(DebugDisplaySettingsCommon.WidgetFactory.CreateMissingDebugShadersWarning());

                var materialSettingsData = DebugDisplaySettings.Instance.MaterialSettings;
>>>>>>> 1ee5912c
                AddWidget(new DebugUI.Foldout
                {
                    displayName = "Material Filters",
                    isHeader = true,
                    opened = true,
                    children =
                    {
                        DebugDisplaySettingsMaterial.WidgetFactory.CreateMaterialOverride(materialSettingsData)
                    },
                    contextMenuItems = new List<DebugUI.Foldout.ContextMenuItem>()
                    {
                        new DebugUI.Foldout.ContextMenuItem
                        {
                            displayName = k_GoToSectionString,
                            action = () => { DebugManager.instance.RequestEditorWindowPanelIndex(1); }
                        }
                    }
                });

                var lightingSettingsData = debugDisplaySettings.LightingSettings;
                AddWidget(new DebugUI.Foldout
                {
                    displayName = "Lighting Debug Modes",
                    isHeader = true,
                    opened = true,
                    children =
                    {
                        DebugDisplaySettingsLighting.WidgetFactory.CreateLightingDebugMode(lightingSettingsData),
                        DebugDisplaySettingsLighting.WidgetFactory.CreateLightingFeatures(lightingSettingsData)
                    },
                    contextMenuItems = new List<DebugUI.Foldout.ContextMenuItem>()
                    {
                        new DebugUI.Foldout.ContextMenuItem
                        {
                            displayName = k_GoToSectionString,
                            action = () => { DebugManager.instance.RequestEditorWindowPanelIndex(2); }
                        }
                    }
                });

                var renderingSettingsData = debugDisplaySettings.RenderingSettings;
                AddWidget(new DebugUI.Foldout
                {
                    displayName = "Rendering Debug",
                    isHeader = true,
                    opened = true,
                    children =
                    {
                        DebugDisplaySettingsRendering.WidgetFactory.CreateHDR(renderingSettingsData),
                        DebugDisplaySettingsRendering.WidgetFactory.CreateMSAA(renderingSettingsData),
                        DebugDisplaySettingsRendering.WidgetFactory.CreatePostProcessing(renderingSettingsData),
                        DebugDisplaySettingsRendering.WidgetFactory.CreateAdditionalWireframeShaderViews(renderingSettingsData),
                        DebugDisplaySettingsRendering.WidgetFactory.CreateWireframeNotSupportedWarning(renderingSettingsData),
                        DebugDisplaySettingsRendering.WidgetFactory.CreateOverdraw(renderingSettingsData)
                    },
                    contextMenuItems = new List<DebugUI.Foldout.ContextMenuItem>()
                    {
                        new DebugUI.Foldout.ContextMenuItem
                        {
                            displayName = k_GoToSectionString,
                            action = () => { DebugManager.instance.RequestEditorWindowPanelIndex(3); }
                        }
                    }
                });
            }
        }

        #region IDebugDisplaySettingsData
        UniversalRenderPipelineDebugDisplaySettings debugDisplaySettings => UniversalRenderPipelineDebugDisplaySettings.Instance;
        public bool AreAnySettingsActive => debugDisplaySettings.AreAnySettingsActive;
        public bool IsPostProcessingAllowed => debugDisplaySettings.IsPostProcessingAllowed;
        public bool IsLightingActive => debugDisplaySettings.IsLightingActive;
        public bool TryGetScreenClearColor(ref Color color) => debugDisplaySettings.TryGetScreenClearColor(ref color);

        public IDebugDisplaySettingsPanelDisposable CreatePanel()
        {
            return new SettingsPanel();
        }

        #endregion
    }
}<|MERGE_RESOLUTION|>--- conflicted
+++ resolved
@@ -1,4 +1,5 @@
 using System.Collections.Generic;
+using UnityEngine;
 
 namespace UnityEngine.Rendering.Universal
 {
@@ -31,16 +32,9 @@
 
             public SettingsPanel()
             {
-<<<<<<< HEAD
-                AddWidget(WidgetFactory.CreateMissingDebugShadersWarning());
-
-                var debugDisplaySettings = UniversalRenderPipelineDebugDisplaySettings.Instance;
-                var materialSettingsData = debugDisplaySettings.MaterialSettings;
-=======
                 AddWidget(DebugDisplaySettingsCommon.WidgetFactory.CreateMissingDebugShadersWarning());
 
                 var materialSettingsData = DebugDisplaySettings.Instance.MaterialSettings;
->>>>>>> 1ee5912c
                 AddWidget(new DebugUI.Foldout
                 {
                     displayName = "Material Filters",
@@ -60,7 +54,7 @@
                     }
                 });
 
-                var lightingSettingsData = debugDisplaySettings.LightingSettings;
+                var lightingSettingsData = DebugDisplaySettings.Instance.LightingSettings;
                 AddWidget(new DebugUI.Foldout
                 {
                     displayName = "Lighting Debug Modes",
@@ -81,7 +75,7 @@
                     }
                 });
 
-                var renderingSettingsData = debugDisplaySettings.RenderingSettings;
+                var renderingSettingsData = DebugDisplaySettings.Instance.RenderingSettings;
                 AddWidget(new DebugUI.Foldout
                 {
                     displayName = "Rendering Debug",
@@ -109,11 +103,11 @@
         }
 
         #region IDebugDisplaySettingsData
-        UniversalRenderPipelineDebugDisplaySettings debugDisplaySettings => UniversalRenderPipelineDebugDisplaySettings.Instance;
-        public bool AreAnySettingsActive => debugDisplaySettings.AreAnySettingsActive;
-        public bool IsPostProcessingAllowed => debugDisplaySettings.IsPostProcessingAllowed;
-        public bool IsLightingActive => debugDisplaySettings.IsLightingActive;
-        public bool TryGetScreenClearColor(ref Color color) => debugDisplaySettings.TryGetScreenClearColor(ref color);
+
+        public bool AreAnySettingsActive => DebugDisplaySettings.Instance.AreAnySettingsActive;
+        public bool IsPostProcessingAllowed => DebugDisplaySettings.Instance.IsPostProcessingAllowed;
+        public bool IsLightingActive => DebugDisplaySettings.Instance.IsLightingActive;
+        public bool TryGetScreenClearColor(ref Color color) => DebugDisplaySettings.Instance.TryGetScreenClearColor(ref color);
 
         public IDebugDisplaySettingsPanelDisposable CreatePanel()
         {
