<ui:UXML xmlns:ui="UnityEngine.UIElements" xmlns:uie="UnityEditor.UIElements" xsi="http://www.w3.org/2001/XMLSchema-instance" engine="UnityEngine.UIElements" editor="UnityEditor.UIElements" noNamespaceSchemaLocation="../../../../../UIElementsSchema/UIElements.xsd" editor-extension-mode="False">
    <Style src="project://database/Packages/com.unity.render-pipelines.core/Runtime/Debugging/RenderingDebugger/Styles/PanelStyle.uss?fileID=7433441132597879392&amp;guid=1a7d736459387bd4db58b84f407db331&amp;type=3#PanelStyle" />
    <ui:Foldout text="Material Filters" name="MaterialFilters" binding-path="materialFiltersExpanded">
        <ui:EnumField label="Material Override" type="UnityEngine.Rendering.Universal.DebugMaterialMode, Unity.RenderPipeline.Universal.ShaderLibrary" tooltip="Use the drop-down to select a Material property to visualize on every GameObject on screen." name="materialDebugMode" binding-path="materialDebugMode" />
        <ui:EnumField label="Vertex Attribute" type="UnityEngine.Rendering.Universal.DebugVertexAttributeMode, Unity.RenderPipeline.Universal.ShaderLibrary" />
    </ui:Foldout>
    <ui:Foldout text="Material Validation" name="MaterialValidation" binding-path="materialValidationExpanded">
        <ui:EnumField label="Material Validation Mode" type="UnityEngine.Rendering.Universal.DebugMaterialValidationMode, Unity.RenderPipeline.Universal.ShaderLibrary" tooltip="Debug and validate material properties." binding-path="materialValidationMode" name="materialValidationMode" />
<<<<<<< HEAD
        <ui:GroupBox text="Albedo Settings" name="AlbedoSettings">
            <ui:EnumField label="Validation Mode" type="UnityEngine.Rendering.Universal.DebugDisplaySettingsMaterial+AlbedoDebugValidationPreset, Unity.RenderPipelines.Universal.Runtime" tooltip="Validate using a list of preset surfaces and inputs based on real-world surfaces." binding-path="albedoValidationPreset" name="albedoValidationPreset" />
            <uie:ColorField label="Target Color" binding-path="albedoCompareColor" name="albedoCompareColor" tooltip="Custom target color for albedo validation."/>
            <ui:FloatField label="Min Luminance" value="0" tooltip="Any values set below this field are invalid and appear red on screen." name="MinLuminance" binding-path="albedoMinLuminance" />
            <ui:FloatField label="Max Luminance" value="0" tooltip="Any values set above this field are invalid and appear blue on screen." name="MaxLuminance" binding-path="albedoMaxLuminance" />
            <ui:FloatField label="Hue Tolerance" value="0" tooltip="Validate a material based on a specific hue." binding-path="albedoHueTolerance" name="albedoHueTolerance"/>
            <ui:FloatField label="Saturation Tolerance" value="0" tooltip="Validate a material based on a specific Saturation." binding-path="albedoSaturationTolerance" name="albedoSaturationTolerance"/>
        </ui:GroupBox>
        <ui:GroupBox text="Metallic Settings" name="MetallicSettings">
=======
        <ui:GroupBox text="Albedo Settings" name="AlbedoSettings" class="subsetting">
            <ui:EnumField label="Validation Mode" type="UnityEngine.Rendering.Universal.DebugDisplaySettingsMaterial+AlbedoDebugValidationPreset, Unity.RenderPipelines.Universal.Runtime" tooltip="Validate using a list of preset surfaces and inputs based on real-world surfaces." binding-path="albedoValidationPreset" name="albedoValidationPreset" />
            <uie:ColorField label="Target Color" binding-path="albedoCompareColor" name="albedoCompareColor" tooltip="Custom target color for albedo validation." />
            <ui:FloatField label="Min Luminance" value="0" tooltip="Any values set below this field are invalid and appear red on screen." name="MinLuminance" binding-path="albedoMinLuminance" />
            <ui:FloatField label="Max Luminance" value="0" tooltip="Any values set above this field are invalid and appear blue on screen." name="MaxLuminance" binding-path="albedoMaxLuminance" />
            <ui:FloatField label="Hue Tolerance" value="0" tooltip="Validate a material based on a specific hue." binding-path="albedoHueTolerance" name="albedoHueTolerance" />
            <ui:FloatField label="Saturation Tolerance" value="0" tooltip="Validate a material based on a specific Saturation." binding-path="albedoSaturationTolerance" name="albedoSaturationTolerance" />
        </ui:GroupBox>
        <ui:GroupBox text="Metallic Settings" name="MetallicSettings" class="subsetting">
>>>>>>> 02e4723b
            <ui:FloatField label="Min Value" value="0" tooltip="Any values set below this field are invalid and appear red on screen." name="MetallicMaxValue" binding-path="metallicMinValue" />
            <ui:FloatField label="Max Value" value="0" tooltip="Any values set above this field are invalid and appear blue on screen." name="MetallicMaxValue" binding-path="metallicMaxValue" />
        </ui:GroupBox>
    </ui:Foldout>
</ui:UXML><|MERGE_RESOLUTION|>--- conflicted
+++ resolved
@@ -6,17 +6,6 @@
     </ui:Foldout>
     <ui:Foldout text="Material Validation" name="MaterialValidation" binding-path="materialValidationExpanded">
         <ui:EnumField label="Material Validation Mode" type="UnityEngine.Rendering.Universal.DebugMaterialValidationMode, Unity.RenderPipeline.Universal.ShaderLibrary" tooltip="Debug and validate material properties." binding-path="materialValidationMode" name="materialValidationMode" />
-<<<<<<< HEAD
-        <ui:GroupBox text="Albedo Settings" name="AlbedoSettings">
-            <ui:EnumField label="Validation Mode" type="UnityEngine.Rendering.Universal.DebugDisplaySettingsMaterial+AlbedoDebugValidationPreset, Unity.RenderPipelines.Universal.Runtime" tooltip="Validate using a list of preset surfaces and inputs based on real-world surfaces." binding-path="albedoValidationPreset" name="albedoValidationPreset" />
-            <uie:ColorField label="Target Color" binding-path="albedoCompareColor" name="albedoCompareColor" tooltip="Custom target color for albedo validation."/>
-            <ui:FloatField label="Min Luminance" value="0" tooltip="Any values set below this field are invalid and appear red on screen." name="MinLuminance" binding-path="albedoMinLuminance" />
-            <ui:FloatField label="Max Luminance" value="0" tooltip="Any values set above this field are invalid and appear blue on screen." name="MaxLuminance" binding-path="albedoMaxLuminance" />
-            <ui:FloatField label="Hue Tolerance" value="0" tooltip="Validate a material based on a specific hue." binding-path="albedoHueTolerance" name="albedoHueTolerance"/>
-            <ui:FloatField label="Saturation Tolerance" value="0" tooltip="Validate a material based on a specific Saturation." binding-path="albedoSaturationTolerance" name="albedoSaturationTolerance"/>
-        </ui:GroupBox>
-        <ui:GroupBox text="Metallic Settings" name="MetallicSettings">
-=======
         <ui:GroupBox text="Albedo Settings" name="AlbedoSettings" class="subsetting">
             <ui:EnumField label="Validation Mode" type="UnityEngine.Rendering.Universal.DebugDisplaySettingsMaterial+AlbedoDebugValidationPreset, Unity.RenderPipelines.Universal.Runtime" tooltip="Validate using a list of preset surfaces and inputs based on real-world surfaces." binding-path="albedoValidationPreset" name="albedoValidationPreset" />
             <uie:ColorField label="Target Color" binding-path="albedoCompareColor" name="albedoCompareColor" tooltip="Custom target color for albedo validation." />
@@ -26,7 +15,6 @@
             <ui:FloatField label="Saturation Tolerance" value="0" tooltip="Validate a material based on a specific Saturation." binding-path="albedoSaturationTolerance" name="albedoSaturationTolerance" />
         </ui:GroupBox>
         <ui:GroupBox text="Metallic Settings" name="MetallicSettings" class="subsetting">
->>>>>>> 02e4723b
             <ui:FloatField label="Min Value" value="0" tooltip="Any values set below this field are invalid and appear red on screen." name="MetallicMaxValue" binding-path="metallicMinValue" />
             <ui:FloatField label="Max Value" value="0" tooltip="Any values set above this field are invalid and appear blue on screen." name="MetallicMaxValue" binding-path="metallicMaxValue" />
         </ui:GroupBox>
