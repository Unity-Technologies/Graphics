--- conflicted
+++ resolved
@@ -263,16 +263,10 @@
                 cmd.SetGlobalInteger(k_DebugMaterialValidationModeId, (int)MaterialSettings.materialValidationMode);
 
                 // Rendering settings...
-<<<<<<< HEAD
-                cmd.SetGlobalInteger(k_DebugMipInfoModeId, (int)RenderingSettings.debugMipInfoMode);
-                cmd.SetGlobalInteger(k_DebugSceneOverrideModeId, (int)RenderingSettings.debugSceneOverrideMode);
-                cmd.SetGlobalInteger(k_DebugFullScreenModeId, (int)RenderingSettings.debugFullScreenMode);
-                cmd.SetGlobalInteger(k_DebugMaxPixelCost, (int)RenderingSettings.maxPixelCost);
-=======
                 cmd.SetGlobalInteger(k_DebugMipInfoModeId, (int)RenderingSettings.mipInfoMode);
                 cmd.SetGlobalInteger(k_DebugSceneOverrideModeId, (int)RenderingSettings.sceneOverrideMode);
                 cmd.SetGlobalInteger(k_DebugFullScreenModeId, (int)RenderingSettings.fullScreenDebugMode);
->>>>>>> 5163cbcc
+                cmd.SetGlobalInteger(k_DebugMaxPixelCost, (int)RenderingSettings.maxPixelCost);
                 cmd.SetGlobalInteger(k_DebugValidationModeId, (int)RenderingSettings.validationMode);
                 cmd.SetGlobalColor(k_DebugValidateBelowMinThresholdColorPropertyId, Color.red);
                 cmd.SetGlobalColor(k_DebugValidateAboveMaxThresholdColorPropertyId, Color.blue);
