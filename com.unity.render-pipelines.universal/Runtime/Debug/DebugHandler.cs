--- conflicted
+++ resolved
@@ -149,11 +149,7 @@
                 }
             }
 
-<<<<<<< HEAD
             switch (MaterialSettings.MaterialValidationMode)
-=======
-            switch(ValidationSettings.validationMode)
->>>>>>> 05e389e3
             {
                 case DebugMaterialValidationMode.Albedo:
                     cmd.SetGlobalFloat(kDebugValidateAlbedoMinLuminanceId, MaterialSettings.AlbedoMinLuminance);
