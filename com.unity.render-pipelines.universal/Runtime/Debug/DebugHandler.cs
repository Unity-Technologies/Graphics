--- conflicted
+++ resolved
@@ -64,10 +64,7 @@
         public bool IsLightingActive => m_DebugDisplaySettings.IsLightingActive;
 
         // These modes would require putting custom data into gbuffer, so instead we just disable deferred mode.
-        /// <summary>
-        /// Returns true if forward rendering is used to render this debug mode, even if deferred rendering is active.
-        /// </summary>
-        public bool IsActiveModeUnsupportedForDeferred =>
+        internal bool IsActiveModeUnsupportedForDeferred =>
             m_DebugDisplaySettings.RenderingSettings.debugSceneOverrideMode == DebugSceneOverrideMode.Overdraw ||
             m_DebugDisplaySettings.MaterialSettings.DebugVertexAttributeIndexData != DebugVertexAttributeMode.None;
 
@@ -81,14 +78,7 @@
         internal Material ReplacementMaterial => m_ReplacementMaterial;
         internal DebugDisplaySettings DebugDisplaySettings => m_DebugDisplaySettings;
 
-<<<<<<< HEAD
-        /// <summary>
-        /// Returns true if the current debug mode requires screen to be cleared.
-        /// </summary>
-        public bool IsScreenClearNeeded
-=======
         internal bool IsScreenClearNeeded
->>>>>>> f5c63ed9
         {
             get
             {
@@ -109,31 +99,12 @@
             m_ReplacementMaterial = (debugReplacementShader == null) ? null : CoreUtils.CreateEngineMaterial(debugReplacementShader);
         }
 
-<<<<<<< HEAD
-        /// <summary>
-        /// Returns true if any debug mode is active for the provided camera.
-        /// </summary>
-        /// <param name="cameraData"></param>
-        /// <returns></returns>
-        public bool IsActiveForCamera(ref CameraData cameraData)
-=======
         internal bool IsActiveForCamera(ref CameraData cameraData)
->>>>>>> f5c63ed9
         {
             return !cameraData.isPreviewCamera && AreAnySettingsActive;
         }
 
-<<<<<<< HEAD
-        /// <summary>
-        /// Returns information about a possibly active on-screen debug mode.
-        /// </summary>
-        /// <param name="debugFullScreenMode">Currently active on-screen debug mode.</param>
-        /// <param name="outputHeight">The expected pixel height of the debug view on screen.</param>
-        /// <returns>True if an on-screen debug mode is active.</returns>
-        public bool TryGetFullscreenDebugMode(out DebugFullScreenMode debugFullScreenMode, out int outputHeight)
-=======
-        internal bool TryGetFullscreenDebugMode(out DebugFullScreenMode debugFullScreenMode)
->>>>>>> f5c63ed9
+        internal bool TryGetFullscreenDebugMode(out DebugFullScreenMode debugFullScreenMode, out int outputHeight)
         {
             debugFullScreenMode = RenderingSettings.debugFullScreenMode;
             outputHeight = RenderingSettings.debugFullScreenModeOutputSize;
@@ -183,11 +154,7 @@
                 }
             }
 
-<<<<<<< HEAD
             switch (MaterialSettings.MaterialValidationMode)
-=======
-            switch (ValidationSettings.validationMode)
->>>>>>> f5c63ed9
             {
                 case DebugMaterialValidationMode.Albedo:
                     cmd.SetGlobalFloat(k_DebugValidateAlbedoMinLuminanceId, MaterialSettings.AlbedoMinLuminance);
@@ -204,47 +171,21 @@
             }
         }
 
-<<<<<<< HEAD
-        /// <summary>
-        /// Sets the provided render target to be displayed by the Rendering Debugger.
-        /// </summary>
-        /// <param name="renderTargetIdentifier">Render target identifier.</param>
-        /// <param name="displayRect">Pixel dimensions of the rectangle used to render the debug texture.</param>
-        public void SetDebugRenderTarget(RenderTargetIdentifier renderTargetIdentifier, Rect displayRect)
-=======
         internal void SetDebugRenderTarget(RenderTargetIdentifier renderTargetIdentifier, Rect displayRect)
->>>>>>> f5c63ed9
         {
             m_HasDebugRenderTarget = true;
             m_DebugRenderTargetIdentifier = renderTargetIdentifier;
             m_DebugRenderTargetPixelRect = new Vector4(displayRect.x, displayRect.y, displayRect.width, displayRect.height);
         }
 
-<<<<<<< HEAD
-        /// <summary>
-        /// Clear currently active debug render target.
-        /// </summary>
-        public void ResetDebugRenderTarget()
-=======
         internal void ResetDebugRenderTarget()
->>>>>>> f5c63ed9
         {
             m_HasDebugRenderTarget = false;
         }
 
-        /// <summary>
-        /// Sets the shader properties and keywords for the final debug pass.
-        /// </summary>
-        /// <param name="cmd">Associated command buffer.</param>
-        /// <param name="cameraData">Camera being rendered.</param>
         [Conditional("DEVELOPMENT_BUILD"), Conditional("UNITY_EDITOR")]
         internal void UpdateShaderGlobalPropertiesFinalBlitPass(CommandBuffer cmd, ref CameraData cameraData)
         {
-<<<<<<< HEAD
-=======
-            DebugDisplaySettingsValidation validationSettings = m_DebugDisplaySettings.ValidationSettings;
-
->>>>>>> f5c63ed9
             if (IsActiveForCamera(ref cameraData))
             {
                 cmd.EnableShaderKeyword(ShaderKeywordStrings._DEBUG_SHADER);
@@ -269,16 +210,12 @@
             }
         }
 
-        /// <summary>
-        /// Sets the majority of shader properties and keywords.
-        /// </summary>
-        /// <param name="context"></param>
         [Conditional("DEVELOPMENT_BUILD"), Conditional("UNITY_EDITOR")]
         internal void Setup(ScriptableRenderContext context)
         {
             var cmd = CommandBufferPool.Get("");
 
-            cmd.DisableShaderKeyword("_DEBUG_SHADER");
+            cmd.DisableShaderKeyword(ShaderKeywordStrings._DEBUG_SHADER);
 
             // Material settings...
             cmd.SetGlobalFloat(k_DebugMaterialModeId, (int)MaterialSettings.DebugMaterialModeData);
@@ -392,11 +329,7 @@
             #endregion
         }
 
-<<<<<<< HEAD
-        public IEnumerable<DebugRenderSetup> CreateDebugRenderSetupEnumerable(ScriptableRenderContext context,
-=======
         internal IEnumerable<DebugRenderSetup> CreateDebugRenderSetupEnumerable(ScriptableRenderContext context,
->>>>>>> f5c63ed9
             CommandBuffer commandBuffer)
         {
             return new DebugRenderPassEnumerable(this, context, commandBuffer);
