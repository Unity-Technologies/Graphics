using UnityEngine.Rendering.Universal.Internal;

namespace UnityEngine.Rendering.Universal
{
    /// <summary>
    /// Default renderer for Universal RP.
    /// This renderer is supported on all Universal RP supported platforms.
    /// It uses a classic forward rendering strategy with per-object light culling.
    /// </summary>
    public sealed class ForwardRenderer : ScriptableRenderer
    {
        const int k_DepthStencilBufferBits = 32;
        const string k_CreateCameraTextures = "Create Camera Texture";

        ColorGradingLutPass m_ColorGradingLutPass;
        DepthOnlyPass m_DepthPrepass;
        MainLightShadowCasterPass m_MainLightShadowCasterPass;
        AdditionalLightsShadowCasterPass m_AdditionalLightsShadowCasterPass;
        DrawObjectsPass m_RenderOpaqueForwardPass;
        DrawSkyboxPass m_DrawSkyboxPass;
        CopyDepthPass m_CopyDepthPass;
        CopyColorPass m_CopyColorPass;
        TransparentSettingsPass m_TransparentSettingsPass;
        DrawObjectsPass m_RenderTransparentForwardPass;
        InvokeOnRenderObjectCallbackPass m_OnRenderObjectCallbackPass;
        PostProcessPass m_PostProcessPass;
        PostProcessPass m_FinalPostProcessPass;
        FinalBlitPass m_FinalBlitPass;
        CapturePass m_CapturePass;
#if ENABLE_VR && ENABLE_XR_MODULE
        XROcclusionMeshPass m_XROcclusionMeshPass;
#endif
#if UNITY_EDITOR
        SceneViewDepthCopyPass m_SceneViewDepthCopyPass;
#endif

        RenderTargetHandle m_ActiveCameraColorAttachment;
        RenderTargetHandle m_ActiveCameraDepthAttachment;
        RenderTargetHandle m_CameraColorAttachment;
        RenderTargetHandle m_CameraDepthAttachment;
        RenderTargetHandle m_DepthTexture;
        RenderTargetHandle m_OpaqueColor;
        RenderTargetHandle m_AfterPostProcessColor;
        RenderTargetHandle m_ColorGradingLut;

        ForwardLights m_ForwardLights;
        StencilState m_DefaultStencilState;

        Material m_BlitMaterial;
        Material m_CopyDepthMaterial;
        Material m_SamplingMaterial;
        Material m_ScreenspaceShadowsMaterial;

        public ForwardRenderer(ForwardRendererData data) : base(data)
        {
#if ENABLE_VR && ENABLE_XR_MODULE
            UniversalRenderPipeline.m_XRSystem.InitializeXRSystemData(data.xrSystemData);
#endif

            m_BlitMaterial = CoreUtils.CreateEngineMaterial(data.shaders.blitPS);
            m_CopyDepthMaterial = CoreUtils.CreateEngineMaterial(data.shaders.copyDepthPS);
            m_SamplingMaterial = CoreUtils.CreateEngineMaterial(data.shaders.samplingPS);
            m_ScreenspaceShadowsMaterial = CoreUtils.CreateEngineMaterial(data.shaders.screenSpaceShadowPS);

            StencilStateData stencilData = data.defaultStencilState;
            m_DefaultStencilState = StencilState.defaultValue;
            m_DefaultStencilState.enabled = stencilData.overrideStencilState;
            m_DefaultStencilState.SetCompareFunction(stencilData.stencilCompareFunction);
            m_DefaultStencilState.SetPassOperation(stencilData.passOperation);
            m_DefaultStencilState.SetFailOperation(stencilData.failOperation);
            m_DefaultStencilState.SetZFailOperation(stencilData.zFailOperation);

            // Note: Since all custom render passes inject first and we have stable sort,
            // we inject the builtin passes in the before events.
            m_MainLightShadowCasterPass = new MainLightShadowCasterPass(RenderPassEvent.BeforeRenderingShadows);
            m_AdditionalLightsShadowCasterPass = new AdditionalLightsShadowCasterPass(RenderPassEvent.BeforeRenderingShadows);
#if ENABLE_VR && ENABLE_XR_MODULE
            m_XROcclusionMeshPass = new XROcclusionMeshPass(RenderPassEvent.BeforeRenderingPrepasses);
#endif
            m_DepthPrepass = new DepthOnlyPass(RenderPassEvent.BeforeRenderingPrepasses, RenderQueueRange.opaque, data.opaqueLayerMask);
            m_ColorGradingLutPass = new ColorGradingLutPass(RenderPassEvent.BeforeRenderingPrepasses, data.postProcessData);
            m_RenderOpaqueForwardPass = new DrawObjectsPass("Render Opaques", true, RenderPassEvent.BeforeRenderingOpaques, RenderQueueRange.opaque, data.opaqueLayerMask, m_DefaultStencilState, stencilData.stencilReference);
            m_CopyDepthPass = new CopyDepthPass(RenderPassEvent.AfterRenderingSkybox, m_CopyDepthMaterial);
            m_DrawSkyboxPass = new DrawSkyboxPass(RenderPassEvent.BeforeRenderingSkybox);
            m_CopyColorPass = new CopyColorPass(RenderPassEvent.BeforeRenderingTransparents, m_SamplingMaterial, m_BlitMaterial);
            m_TransparentSettingsPass = new TransparentSettingsPass(RenderPassEvent.BeforeRenderingTransparents, data.shadowTransparentReceive);
            m_RenderTransparentForwardPass = new DrawObjectsPass("Render Transparents", false, RenderPassEvent.BeforeRenderingTransparents, RenderQueueRange.transparent, data.transparentLayerMask, m_DefaultStencilState, stencilData.stencilReference);
            m_OnRenderObjectCallbackPass = new InvokeOnRenderObjectCallbackPass(RenderPassEvent.BeforeRenderingPostProcessing);
            m_PostProcessPass = new PostProcessPass(RenderPassEvent.BeforeRenderingPostProcessing, data.postProcessData, m_BlitMaterial);
            m_FinalPostProcessPass = new PostProcessPass(RenderPassEvent.AfterRendering + 1, data.postProcessData, m_BlitMaterial);
            m_CapturePass = new CapturePass(RenderPassEvent.AfterRendering);
            m_FinalBlitPass = new FinalBlitPass(RenderPassEvent.AfterRendering + 1, m_BlitMaterial);

#if UNITY_EDITOR
            m_SceneViewDepthCopyPass = new SceneViewDepthCopyPass(RenderPassEvent.AfterRendering + 9, m_CopyDepthMaterial);
#endif

            // RenderTexture format depends on camera and pipeline (HDR, non HDR, etc)
            // Samples (MSAA) depend on camera and pipeline
            m_CameraColorAttachment.Init("_CameraColorTexture");
            m_CameraDepthAttachment.Init("_CameraDepthAttachment");
            m_DepthTexture.Init("_CameraDepthTexture");
            m_OpaqueColor.Init("_CameraOpaqueTexture");
            m_AfterPostProcessColor.Init("_AfterPostProcessTexture");
            m_ColorGradingLut.Init("_InternalGradingLut");
            m_ForwardLights = new ForwardLights();

            supportedRenderingFeatures = new RenderingFeatures()
            {
                cameraStacking = true,
            };
        }

        /// <inheritdoc />
        protected override void Dispose(bool disposing)
        {
            // always dispose unmanaged resources
            m_PostProcessPass.Cleanup();
            CoreUtils.Destroy(m_BlitMaterial);
            CoreUtils.Destroy(m_CopyDepthMaterial);
            CoreUtils.Destroy(m_SamplingMaterial);
            CoreUtils.Destroy(m_ScreenspaceShadowsMaterial);
        }

        /// <inheritdoc />
        public override void Setup(ScriptableRenderContext context, ref RenderingData renderingData)
        {
            Camera camera = renderingData.cameraData.camera;
            ref CameraData cameraData = ref renderingData.cameraData;
            RenderTextureDescriptor cameraTargetDescriptor = renderingData.cameraData.cameraTargetDescriptor;

            // Special path for depth only offscreen cameras. Only write opaques + transparents.
            bool isOffscreenDepthTexture = cameraData.targetTexture != null && cameraData.targetTexture.format == RenderTextureFormat.Depth;
            if (isOffscreenDepthTexture)
            {
                ConfigureCameraTarget(BuiltinRenderTextureType.CameraTarget, BuiltinRenderTextureType.CameraTarget);

                for (int i = 0; i < rendererFeatures.Count; ++i)
                {
                    if(rendererFeatures[i].isActive)
                        rendererFeatures[i].AddRenderPasses(this, ref renderingData);
                }

                EnqueuePass(m_RenderOpaqueForwardPass);
                EnqueuePass(m_DrawSkyboxPass);
                EnqueuePass(m_RenderTransparentForwardPass);
                return;
            }

            // Should apply post-processing after rendering this camera?
            bool applyPostProcessing = cameraData.postProcessEnabled;
            // There's at least a camera in the camera stack that applies post-processing
            bool anyPostProcessing = renderingData.postProcessingEnabled;


            // We generate color LUT in the base camera only. This allows us to not break render pass execution for overlay cameras.
            bool generateColorGradingLUT = anyPostProcessing && cameraData.renderType == CameraRenderType.Base;
            bool isSceneViewCamera = cameraData.isSceneViewCamera;
            bool isPreviewCamera = cameraData.isPreviewCamera;
            bool requiresDepthTexture = cameraData.requiresDepthTexture;

            bool mainLightShadows = m_MainLightShadowCasterPass.Setup(ref renderingData);
            bool additionalLightShadows = m_AdditionalLightsShadowCasterPass.Setup(ref renderingData);
            bool transparentsNeedSettingsPass = m_TransparentSettingsPass.Setup(ref renderingData);

            // Depth prepass is generated in the following cases:
            // - If game or offscreen camera requires it we check if we can copy the depth from the rendering opaques pass and use that instead.
            // - Scene or preview cameras always require a depth texture. We do a depth pre-pass to simplify it and it shouldn't matter much for editor.
            bool requiresDepthPrepass = requiresDepthTexture && !CanCopyDepth(ref renderingData.cameraData);
            requiresDepthPrepass |= isSceneViewCamera;
            requiresDepthPrepass |= isPreviewCamera;

            // The copying of depth should normally happen after rendering opaques.
            // But if we only require it for post processing or the scene camera then we do it after rendering transparent objects
            m_CopyDepthPass.renderPassEvent = (!requiresDepthTexture && (applyPostProcessing || isSceneViewCamera)) ? RenderPassEvent.AfterRenderingTransparents : RenderPassEvent.AfterRenderingOpaques;

            // XRTODO: CopyDepth pass is disabled in XR due to required work to handle camera matrices in URP and y-flip.
            // IF this condition is removed make sure the CopyDepthPass.cs is working properly on all XR modes. This requires PureXR SDK integration.
            if (cameraData.xr.enabled && requiresDepthTexture)
                requiresDepthPrepass = true;

            bool createColorTexture = RequiresIntermediateColorTexture(ref cameraData);
            createColorTexture &= !isPreviewCamera;

            // If camera requires depth and there's no depth pre-pass we create a depth texture that can be read later by effect requiring it.
            bool createDepthTexture = cameraData.requiresDepthTexture && !requiresDepthPrepass;
            createDepthTexture |= (cameraData.renderType == CameraRenderType.Base && !cameraData.resolveFinalTarget);
#if ENABLE_VR && ENABLE_XR_MODULE
            if (cameraData.xr.enabled)
            {
                // URP can't handle msaa/size mismatch between depth RT and color RT(for now we create intermediate depth to ensure they match)
                createDepthTexture |= createColorTexture && cameraTargetDescriptor.msaaSamples != cameraData.xr.renderTargetDesc.msaaSamples;
            }
#endif

#if UNITY_ANDROID
            if (SystemInfo.graphicsDeviceType != GraphicsDeviceType.Vulkan)
            {
                // GLES can not use render texture's depth buffer with the color buffer of the backbuffer
                // in such case we create a color texture for it too.
                createColorTexture |= createDepthTexture;
            }
#endif

            // Configure all settings require to start a new camera stack (base camera only)
            if (cameraData.renderType == CameraRenderType.Base)
            {
                RenderTargetHandle cameraTargetHandle = RenderTargetHandle.GetCameraTarget(cameraData.xr);

                m_ActiveCameraColorAttachment = (createColorTexture) ? m_CameraColorAttachment : cameraTargetHandle;
                m_ActiveCameraDepthAttachment = (createDepthTexture) ? m_CameraDepthAttachment : cameraTargetHandle;

                bool intermediateRenderTexture = createColorTexture || createDepthTexture;

                // Doesn't create texture for Overlay cameras as they are already overlaying on top of created textures.
                if (intermediateRenderTexture)
                    CreateCameraRenderTarget(context, ref cameraTargetDescriptor, createColorTexture, createDepthTexture);

                // if rendering to intermediate render texture we don't have to create msaa backbuffer
                int backbufferMsaaSamples = (intermediateRenderTexture) ? 1 : cameraTargetDescriptor.msaaSamples;

                if (Camera.main == camera && camera.cameraType == CameraType.Game && cameraData.targetTexture == null)
                    SetupBackbufferFormat(backbufferMsaaSamples, cameraData.xr.enabled);
            }
            else
            {
                m_ActiveCameraColorAttachment = m_CameraColorAttachment;
                m_ActiveCameraDepthAttachment = m_CameraDepthAttachment;
            }

            // Assign camera targets (color and depth)
            {
                var activeColorRenderTargetId = m_ActiveCameraColorAttachment.Identifier();
                var activeDepthRenderTargetId = m_ActiveCameraDepthAttachment.Identifier();

#if ENABLE_VR && ENABLE_XR_MODULE
                if (cameraData.xr.enabled)
                {
                    activeColorRenderTargetId = new RenderTargetIdentifier(activeColorRenderTargetId, 0, CubemapFace.Unknown, -1);
                    activeDepthRenderTargetId = new RenderTargetIdentifier(activeDepthRenderTargetId, 0, CubemapFace.Unknown, -1);
                }
#endif

                ConfigureCameraTarget(activeColorRenderTargetId, activeDepthRenderTargetId);
            }

            for (int i = 0; i < rendererFeatures.Count; ++i)
            {
                if(rendererFeatures[i].isActive)
                    rendererFeatures[i].AddRenderPasses(this, ref renderingData);
            }

            int count = activeRenderPassQueue.Count;
            for (int i = count - 1; i >= 0; i--)
            {
                if(activeRenderPassQueue[i] == null)
                    activeRenderPassQueue.RemoveAt(i);
            }
            bool hasPassesAfterPostProcessing = activeRenderPassQueue.Find(x => x.renderPassEvent == RenderPassEvent.AfterRendering) != null;

            if (mainLightShadows)
                EnqueuePass(m_MainLightShadowCasterPass);

            if (additionalLightShadows)
                EnqueuePass(m_AdditionalLightsShadowCasterPass);

#if ENABLE_VR && ENABLE_XR_MODULE
            if (cameraData.xr.hasValidOcclusionMesh)
            {
                m_XROcclusionMeshPass.Setup(m_ActiveCameraDepthAttachment);
                EnqueuePass(m_XROcclusionMeshPass);
            }
#endif

            if (requiresDepthPrepass)
            {
                m_DepthPrepass.Setup(cameraTargetDescriptor, m_DepthTexture);
                EnqueuePass(m_DepthPrepass);
            }

            if (generateColorGradingLUT)
            {
                m_ColorGradingLutPass.Setup(m_ColorGradingLut);
                EnqueuePass(m_ColorGradingLutPass);
            }

            EnqueuePass(m_RenderOpaqueForwardPass);

            bool isOverlayCamera = cameraData.renderType == CameraRenderType.Overlay;
            if (camera.clearFlags == CameraClearFlags.Skybox && RenderSettings.skybox != null && !isOverlayCamera)
                EnqueuePass(m_DrawSkyboxPass);

            // If a depth texture was created we necessarily need to copy it, otherwise we could have render it to a renderbuffer
            if (!requiresDepthPrepass && renderingData.cameraData.requiresDepthTexture && createDepthTexture)
            {
                m_CopyDepthPass.Setup(m_ActiveCameraDepthAttachment, m_DepthTexture);
                EnqueuePass(m_CopyDepthPass);
            }

            if (renderingData.cameraData.requiresOpaqueTexture)
            {
                // TODO: Downsampling method should be store in the renderer instead of in the asset.
                // We need to migrate this data to renderer. For now, we query the method in the active asset.
                Downsampling downsamplingMethod = UniversalRenderPipeline.asset.opaqueDownsampling;
                m_CopyColorPass.Setup(m_ActiveCameraColorAttachment.Identifier(), m_OpaqueColor, downsamplingMethod);
                EnqueuePass(m_CopyColorPass);
            }

            if (transparentsNeedSettingsPass)
            {
                EnqueuePass(m_TransparentSettingsPass);
            }

            EnqueuePass(m_RenderTransparentForwardPass);
            EnqueuePass(m_OnRenderObjectCallbackPass);

            bool lastCameraInTheStack = cameraData.resolveFinalTarget;
            bool hasCaptureActions = renderingData.cameraData.captureActions != null && lastCameraInTheStack;
            bool applyFinalPostProcessing = anyPostProcessing && lastCameraInTheStack &&
                                     renderingData.cameraData.antialiasing == AntialiasingMode.FastApproximateAntialiasing;

            // When post-processing is enabled we can use the stack to resolve rendering to camera target (screen or RT).
            // However when there are render passes executing after post we avoid resolving to screen so rendering continues (before sRGBConvertion etc)
            bool resolvePostProcessingToCameraTarget = !hasCaptureActions && !hasPassesAfterPostProcessing && !applyFinalPostProcessing;

            if (lastCameraInTheStack)
            {
                // Post-processing will resolve to final target. No need for final blit pass.
                if (applyPostProcessing)
                {
                    var destination = resolvePostProcessingToCameraTarget ? RenderTargetHandle.CameraTarget : m_AfterPostProcessColor;

                    // if resolving to screen we need to be able to perform sRGBConvertion in post-processing if necessary
                    bool doSRGBConvertion = resolvePostProcessingToCameraTarget;
                    m_PostProcessPass.Setup(cameraTargetDescriptor, m_ActiveCameraColorAttachment, destination, m_ActiveCameraDepthAttachment, m_ColorGradingLut, applyFinalPostProcessing, doSRGBConvertion);
                    EnqueuePass(m_PostProcessPass);
                }

                if (renderingData.cameraData.captureActions != null)
                {
                    m_CapturePass.Setup(m_ActiveCameraColorAttachment);
                    EnqueuePass(m_CapturePass);
                }

                // if we applied post-processing for this camera it means current active texture is m_AfterPostProcessColor
                var sourceForFinalPass = (applyPostProcessing) ? m_AfterPostProcessColor : m_ActiveCameraColorAttachment;

                // Do FXAA or any other final post-processing effect that might need to run after AA.
                if (applyFinalPostProcessing)
                {
                    m_FinalPostProcessPass.SetupFinalPass(sourceForFinalPass);
                    EnqueuePass(m_FinalPostProcessPass);
                }

                // if post-processing then we already resolved to camera target while doing post.
                // Also only do final blit if camera is not rendering to RT.
                bool cameraTargetResolved =
                    // final PP always blit to camera target
                    applyFinalPostProcessing ||
                    // no final PP but we have PP stack. In that case it blit unless there are render pass after PP
                    (applyPostProcessing && !hasPassesAfterPostProcessing) ||
                    // offscreen camera rendering to a texture, we don't need a blit pass to resolve to screen
                    m_ActiveCameraColorAttachment == RenderTargetHandle.GetCameraTarget(cameraData.xr);

                // We need final blit to resolve to screen
                if (!cameraTargetResolved)
                {
                    m_FinalBlitPass.Setup(cameraTargetDescriptor, sourceForFinalPass);
                    EnqueuePass(m_FinalBlitPass);
                }
            }

            // stay in RT so we resume rendering on stack after post-processing
            else if (applyPostProcessing)
            {
                m_PostProcessPass.Setup(cameraTargetDescriptor, m_ActiveCameraColorAttachment, m_AfterPostProcessColor, m_ActiveCameraDepthAttachment, m_ColorGradingLut, false, false);
                EnqueuePass(m_PostProcessPass);
            }

#if UNITY_EDITOR
            if (isSceneViewCamera)
            {
                // Scene view camera should always resolve target (not stacked)
                Assertions.Assert.IsTrue(lastCameraInTheStack, "Editor camera must resolve target upon finish rendering.");
                m_SceneViewDepthCopyPass.Setup(m_DepthTexture);
                EnqueuePass(m_SceneViewDepthCopyPass);
            }
#endif
        }

        /// <inheritdoc />
        public override void SetupLights(ScriptableRenderContext context, ref RenderingData renderingData)
        {
            m_ForwardLights.Setup(context, ref renderingData);
        }

        /// <inheritdoc />
        public override void SetupCullingParameters(ref ScriptableCullingParameters cullingParameters,
            ref CameraData cameraData)
        {
            // TODO: PerObjectCulling also affect reflection probes. Enabling it for now.
            // if (asset.additionalLightsRenderingMode == LightRenderingMode.Disabled ||
            //     asset.maxAdditionalLightsCount == 0)
            // {
            //     cullingParameters.cullingOptions |= CullingOptions.DisablePerObjectCulling;
            // }

            // We disable shadow casters if both shadow casting modes are turned off
            // or the shadow distance has been turned down to zero
            bool isShadowCastingDisabled = !UniversalRenderPipeline.asset.supportsMainLightShadows && !UniversalRenderPipeline.asset.supportsAdditionalLightShadows;
            bool isShadowDistanceZero = Mathf.Approximately(cameraData.maxShadowDistance, 0.0f);
            if (isShadowCastingDisabled || isShadowDistanceZero)
            {
                cullingParameters.cullingOptions &= ~CullingOptions.ShadowCasters;
            }

            // We set the number of maximum visible lights allowed and we add one for the mainlight...
            cullingParameters.maximumVisibleLights = UniversalRenderPipeline.maxVisibleAdditionalLights + 1;
            cullingParameters.shadowDistance = cameraData.maxShadowDistance;
        }

        /// <inheritdoc />
        public override void FinishRendering(CommandBuffer cmd)
        {
            if (m_ActiveCameraColorAttachment != RenderTargetHandle.CameraTarget)
            {
                cmd.ReleaseTemporaryRT(m_ActiveCameraColorAttachment.id);
                m_ActiveCameraColorAttachment = RenderTargetHandle.CameraTarget;
            }

            if (m_ActiveCameraDepthAttachment != RenderTargetHandle.CameraTarget)
            {
                cmd.ReleaseTemporaryRT(m_ActiveCameraDepthAttachment.id);
                m_ActiveCameraDepthAttachment = RenderTargetHandle.CameraTarget;
            }
        }

        void CreateCameraRenderTarget(ScriptableRenderContext context, ref RenderTextureDescriptor descriptor, bool createColor, bool createDepth)
        {
            CommandBuffer cmd = CommandBufferPool.Get(k_CreateCameraTextures);
            int msaaSamples = descriptor.msaaSamples;
            if (createColor)
            {
                bool useDepthRenderBuffer = m_ActiveCameraDepthAttachment == RenderTargetHandle.CameraTarget;
                var colorDescriptor = descriptor;
                colorDescriptor.depthBufferBits = (useDepthRenderBuffer) ? k_DepthStencilBufferBits : 0;
                cmd.GetTemporaryRT(m_ActiveCameraColorAttachment.id, colorDescriptor, FilterMode.Bilinear);
            }

            if (createDepth)
            {
                var depthDescriptor = descriptor;
                depthDescriptor.colorFormat = RenderTextureFormat.Depth;
                depthDescriptor.depthBufferBits = k_DepthStencilBufferBits;
                depthDescriptor.bindMS = msaaSamples > 1 && !SystemInfo.supportsMultisampleAutoResolve && (SystemInfo.supportsMultisampledTextures != 0);
                cmd.GetTemporaryRT(m_ActiveCameraDepthAttachment.id, depthDescriptor, FilterMode.Point);
            }

            context.ExecuteCommandBuffer(cmd);
            CommandBufferPool.Release(cmd);
        }

        void SetupBackbufferFormat(int msaaSamples, bool xrEnabled)
        {
#if ENABLE_VR && ENABLE_VR_MODULE
            if (!xrEnabled)
                return;

            bool msaaSampleCountHasChanged = false;
            int currentQualitySettingsSampleCount = QualitySettings.antiAliasing;
            if (currentQualitySettingsSampleCount != msaaSamples &&
                !(currentQualitySettingsSampleCount == 0 && msaaSamples == 1))
            {
                msaaSampleCountHasChanged = true;
            }

            // There's no exposed API to control how a backbuffer is created with MSAA
            // By settings antiAliasing we match what the amount of samples in camera data with backbuffer
            // We only do this for the main camera and this only takes effect in the beginning of next frame.
            // This settings should not be changed on a frame basis so that's fine.
            QualitySettings.antiAliasing = msaaSamples;

            if (xrEnabled && msaaSampleCountHasChanged)
                XR.XRDevice.UpdateEyeTextureMSAASetting();
#endif
        }

        /// <summary>
        /// Checks if the pipeline needs to create a intermediate render texture.
        /// </summary>
        /// <param name="cameraData">CameraData contains all relevant render target information for the camera.</param>
        /// <seealso cref="CameraData"/>
        /// <returns>Return true if pipeline needs to render to a intermediate render texture.</returns>
        bool RequiresIntermediateColorTexture(ref CameraData cameraData)
        {
            // When rendering a camera stack we always create an intermediate render texture to composite camera results.
            // We create it upon rendering the Base camera.
            if (cameraData.renderType == CameraRenderType.Base && !cameraData.resolveFinalTarget)
                return true;

            bool isSceneViewCamera = cameraData.isSceneViewCamera;
            var cameraTargetDescriptor = cameraData.cameraTargetDescriptor;
            int msaaSamples = cameraTargetDescriptor.msaaSamples;
            bool isScaledRender = !Mathf.Approximately(cameraData.renderScale, 1.0f);
            bool isCompatibleBackbufferTextureDimension = cameraTargetDescriptor.dimension == TextureDimension.Tex2D;
            bool requiresExplicitMsaaResolve = msaaSamples > 1 && !SystemInfo.supportsMultisampleAutoResolve;
            bool isOffscreenRender = cameraData.targetTexture != null && !isSceneViewCamera;
            bool isCapturing = cameraData.captureActions != null;

#if ENABLE_VR && ENABLE_XR_MODULE
            if (cameraData.xr.enabled)
                isCompatibleBackbufferTextureDimension = cameraData.xr.renderTargetDesc.dimension == cameraTargetDescriptor.dimension;
#endif

            bool requiresBlitForOffscreenCamera = cameraData.postProcessEnabled || cameraData.requiresOpaqueTexture || requiresExplicitMsaaResolve || !cameraData.isDefaultViewport;
            if (isOffscreenRender)
                return requiresBlitForOffscreenCamera;

<<<<<<< HEAD
            // TODO: why is requiresBlitForOffscreenCamera used here?
            return requiresBlitForOffscreenCamera || cameraData.isSceneViewCamera || isScaledRender || cameraData.isHdrEnabled ||
                   !isCompatibleBackbufferTextureDimension || isCapturing || cameraData.requireSrgbConversion;
=======
            return requiresBlitForOffscreenCamera || isSceneViewCamera || isScaledRender || cameraData.isHdrEnabled ||
                   !isCompatibleBackbufferTextureDimension || isCapturing || (Display.main.requiresBlitToBackbuffer && !isStereoEnabled);
>>>>>>> 5c135fa4
        }

        bool CanCopyDepth(ref CameraData cameraData)
        {
            bool msaaEnabledForCamera = cameraData.cameraTargetDescriptor.msaaSamples > 1;
            bool supportsTextureCopy = SystemInfo.copyTextureSupport != CopyTextureSupport.None;
            bool supportsDepthTarget = RenderingUtils.SupportsRenderTextureFormat(RenderTextureFormat.Depth);
            bool supportsDepthCopy = !msaaEnabledForCamera && (supportsDepthTarget || supportsTextureCopy);

            // TODO:  We don't have support to highp Texture2DMS currently and this breaks depth precision.
            // currently disabling it until shader changes kick in.
            //bool msaaDepthResolve = msaaEnabledForCamera && SystemInfo.supportsMultisampledTextures != 0;
            bool msaaDepthResolve = false;
            return supportsDepthCopy || msaaDepthResolve;
        }
    }
}<|MERGE_RESOLUTION|>--- conflicted
+++ resolved
@@ -516,14 +516,8 @@
             if (isOffscreenRender)
                 return requiresBlitForOffscreenCamera;
 
-<<<<<<< HEAD
-            // TODO: why is requiresBlitForOffscreenCamera used here?
-            return requiresBlitForOffscreenCamera || cameraData.isSceneViewCamera || isScaledRender || cameraData.isHdrEnabled ||
+            return requiresBlitForOffscreenCamera || isSceneViewCamera || isScaledRender || cameraData.isHdrEnabled ||
                    !isCompatibleBackbufferTextureDimension || isCapturing || cameraData.requireSrgbConversion;
-=======
-            return requiresBlitForOffscreenCamera || isSceneViewCamera || isScaledRender || cameraData.isHdrEnabled ||
-                   !isCompatibleBackbufferTextureDimension || isCapturing || (Display.main.requiresBlitToBackbuffer && !isStereoEnabled);
->>>>>>> 5c135fa4
         }
 
         bool CanCopyDepth(ref CameraData cameraData)
