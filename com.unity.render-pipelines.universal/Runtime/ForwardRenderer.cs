using UnityEngine.Rendering.Universal.Internal;
using System.Reflection;

namespace UnityEngine.Rendering.Universal
{
    /// <summary>
    /// Rendering modes for Universal renderer.
    /// </summary>
    public enum RenderingMode
    {
        /// <summary>Render all objects and lighting in one pass, with a hard limit on the number of lights that can be applied on an object.</summary>
        Forward,
        /// <summary>Render all objects first in a g-buffer pass, then apply all lighting in a separate pass using deferred shading.</summary>
        Deferred
    };

    /// <summary>
    /// Default renderer for Universal RP.
    /// This renderer is supported on all Universal RP supported platforms.
    /// It uses a classic forward rendering strategy with per-object light culling.
    /// </summary>
    public sealed class ForwardRenderer : ScriptableRenderer
    {
<<<<<<< HEAD
        const int k_DepthStencilBufferBits = 32;
        private readonly ProfilingSampler m_ProfilingSetup;
=======
        static readonly int k_DepthStencilBufferBits = 32;
        static readonly string k_CreateCameraTextures = "Create Camera Texture";
        private static readonly ProfilingSampler m_ProfilingSampler = new ProfilingSampler(k_CreateCameraTextures);
>>>>>>> 544d920d

        // Rendering mode setup from UI.
        internal RenderingMode renderingMode { get { return m_RenderingMode;  } }
        // Actual rendering mode, which may be different (ex: wireframe rendering, harware not capable of deferred rendering).
        internal RenderingMode actualRenderingMode { get { return GL.wireframe || m_DeferredLights == null || !m_DeferredLights.IsRuntimeSupportedThisFrame()  ? RenderingMode.Forward : this.renderingMode; } }
        internal bool accurateGbufferNormals { get { return m_DeferredLights != null ? m_DeferredLights.AccurateGbufferNormals : false; } }
        ColorGradingLutPass m_ColorGradingLutPass;
        DepthOnlyPass m_DepthPrepass;
        DepthNormalOnlyPass m_DepthNormalPrepass;
        MainLightShadowCasterPass m_MainLightShadowCasterPass;
        AdditionalLightsShadowCasterPass m_AdditionalLightsShadowCasterPass;
        GBufferPass m_GBufferPass;
        CopyDepthPass m_GBufferCopyDepthPass;
        TileDepthRangePass m_TileDepthRangePass;
        TileDepthRangePass m_TileDepthRangeExtraPass; // TODO use subpass API to hide this pass
        DeferredPass m_DeferredPass;
        DrawObjectsPass m_RenderOpaqueForwardOnlyPass;
        DrawObjectsPass m_RenderOpaqueForwardPass;
        DrawSkyboxPass m_DrawSkyboxPass;
        CopyDepthPass m_CopyDepthPass;
        CopyColorPass m_CopyColorPass;
        TransparentSettingsPass m_TransparentSettingsPass;
        DrawObjectsPass m_RenderTransparentForwardPass;
        InvokeOnRenderObjectCallbackPass m_OnRenderObjectCallbackPass;
        PostProcessPass m_PostProcessPass;
        PostProcessPass m_FinalPostProcessPass;
        FinalBlitPass m_FinalBlitPass;
        CapturePass m_CapturePass;
#if ENABLE_VR && ENABLE_XR_MODULE
        XROcclusionMeshPass m_XROcclusionMeshPass;
#endif
#if UNITY_EDITOR
        SceneViewDepthCopyPass m_SceneViewDepthCopyPass;
#endif

        RenderTargetHandle m_ActiveCameraColorAttachment;
        RenderTargetHandle m_ActiveCameraDepthAttachment;
        RenderTargetHandle m_CameraColorAttachment;
        RenderTargetHandle m_CameraDepthAttachment;
        RenderTargetHandle m_DepthTexture;
        RenderTargetHandle m_NormalsTexture;
        RenderTargetHandle[] m_GBufferHandles;
        RenderTargetHandle m_OpaqueColor;
        RenderTargetHandle m_AfterPostProcessColor;
        RenderTargetHandle m_ColorGradingLut;
        // For tiled-deferred shading.
        RenderTargetHandle m_DepthInfoTexture;
        RenderTargetHandle m_TileDepthInfoTexture;

        ForwardLights m_ForwardLights;
        DeferredLights m_DeferredLights;
        RenderingMode m_RenderingMode;
        StencilState m_DefaultStencilState;

        Material m_BlitMaterial;
        Material m_CopyDepthMaterial;
        Material m_SamplingMaterial;
        Material m_ScreenspaceShadowsMaterial;
        Material m_TileDepthInfoMaterial;
        Material m_TileDeferredMaterial;
        Material m_StencilDeferredMaterial;

        public ForwardRenderer(ForwardRendererData data) : base(data)
        {
            m_ProfilingSetup = new ProfilingSampler(GetType().Name + ".Setup");

#if ENABLE_VR && ENABLE_XR_MODULE
            UniversalRenderPipeline.m_XRSystem.InitializeXRSystemData(data.xrSystemData);
#endif

            m_BlitMaterial = CoreUtils.CreateEngineMaterial(data.shaders.blitPS);
            m_CopyDepthMaterial = CoreUtils.CreateEngineMaterial(data.shaders.copyDepthPS);
            m_SamplingMaterial = CoreUtils.CreateEngineMaterial(data.shaders.samplingPS);
            m_ScreenspaceShadowsMaterial = CoreUtils.CreateEngineMaterial(data.shaders.screenSpaceShadowPS);
            m_TileDepthInfoMaterial = CoreUtils.CreateEngineMaterial(data.shaders.tileDepthInfoPS);
            m_TileDeferredMaterial = CoreUtils.CreateEngineMaterial(data.shaders.tileDeferredPS);
            m_StencilDeferredMaterial = CoreUtils.CreateEngineMaterial(data.shaders.stencilDeferredPS);

            StencilStateData stencilData = data.defaultStencilState;
            m_DefaultStencilState = StencilState.defaultValue;
            m_DefaultStencilState.enabled = stencilData.overrideStencilState;
            m_DefaultStencilState.SetCompareFunction(stencilData.stencilCompareFunction);
            m_DefaultStencilState.SetPassOperation(stencilData.passOperation);
            m_DefaultStencilState.SetFailOperation(stencilData.failOperation);
            m_DefaultStencilState.SetZFailOperation(stencilData.zFailOperation);

            m_ForwardLights = new ForwardLights();
            //m_DeferredLights.LightCulling = data.lightCulling;
            this.m_RenderingMode = data.renderingMode;

            // Note: Since all custom render passes inject first and we have stable sort,
            // we inject the builtin passes in the before events.
            m_MainLightShadowCasterPass = new MainLightShadowCasterPass(RenderPassEvent.BeforeRenderingShadows);
            m_AdditionalLightsShadowCasterPass = new AdditionalLightsShadowCasterPass(RenderPassEvent.BeforeRenderingShadows);
#if ENABLE_VR && ENABLE_XR_MODULE
            m_XROcclusionMeshPass = new XROcclusionMeshPass(RenderPassEvent.BeforeRenderingOpaques);
#endif
            m_DepthPrepass = new DepthOnlyPass(RenderPassEvent.BeforeRenderingPrepasses, RenderQueueRange.opaque, data.opaqueLayerMask);
            m_DepthNormalPrepass = new DepthNormalOnlyPass(RenderPassEvent.BeforeRenderingPrepasses, RenderQueueRange.opaque, data.opaqueLayerMask);
            m_ColorGradingLutPass = new ColorGradingLutPass(RenderPassEvent.BeforeRenderingPrepasses, data.postProcessData);

            if (this.renderingMode == RenderingMode.Deferred)
            {
                m_DeferredLights = new DeferredLights(m_TileDepthInfoMaterial, m_TileDeferredMaterial, m_StencilDeferredMaterial);
                m_DeferredLights.AccurateGbufferNormals = data.accurateGbufferNormals;
                //m_DeferredLights.TiledDeferredShading = data.tiledDeferredShading;
                m_DeferredLights.TiledDeferredShading = false;
                UniversalRenderPipelineAsset urpAsset = GraphicsSettings.renderPipelineAsset as UniversalRenderPipelineAsset;

                m_GBufferPass = new GBufferPass(RenderPassEvent.BeforeRenderingOpaques, RenderQueueRange.opaque, data.opaqueLayerMask, m_DefaultStencilState, stencilData.stencilReference, m_DeferredLights);
                // Forward-only pass only runs if deferred renderer is enabled.
                // It allows specific materials to be rendered in a forward-like pass.
                // We render both gbuffer pass and forward-only pass before the deferred lighting pass so we can minimize copies of depth buffer and
                // benefits from some depth rejection.
                // - If a material can be rendered either forward or deferred, then it should declare a UniversalForward and a UniversalGBuffer pass.
                // - If a material cannot be lit in deferred (unlit, bakedLit, special material such as hair, skin shader), then it should declare UniversalForwardOnly pass
                // - Legacy materials have unamed pass, which is implicitely renamed as SRPDefaultUnlit. In that case, they are considered forward-only too.
                // TO declare a material with unnamed pass and UniversalForward/UniversalForwardOnly pass is an ERROR, as the material will be rendered twice.
                StencilState forwardOnlyStencilState = DeferredLights.OverwriteStencil(m_DefaultStencilState, (int)StencilUsage.MaterialMask);
                ShaderTagId[] forwardOnlyShaderTagIds = new ShaderTagId[] { new ShaderTagId("SRPDefaultUnlit"), new ShaderTagId("UniversalForwardOnly") };
                int forwardOnlyStencilRef = stencilData.stencilReference | (int)StencilUsage.MaterialUnlit;
                m_RenderOpaqueForwardOnlyPass = new DrawObjectsPass("Render Opaques Forward Only", forwardOnlyShaderTagIds, true, RenderPassEvent.BeforeRenderingOpaques + 1, RenderQueueRange.opaque, data.opaqueLayerMask, forwardOnlyStencilState, forwardOnlyStencilRef);
                m_GBufferCopyDepthPass = new CopyDepthPass(RenderPassEvent.BeforeRenderingOpaques + 2, m_CopyDepthMaterial);
                m_TileDepthRangePass = new TileDepthRangePass(RenderPassEvent.BeforeRenderingOpaques + 3, m_DeferredLights, 0);
                m_TileDepthRangeExtraPass = new TileDepthRangePass(RenderPassEvent.BeforeRenderingOpaques + 4, m_DeferredLights, 1);
                m_DeferredPass = new DeferredPass(RenderPassEvent.BeforeRenderingOpaques + 5, m_DeferredLights);
            }

            // Always create this pass even in deferred because we use it for wireframe rendering in the Editor or offscreen depth texture rendering.
            m_RenderOpaqueForwardPass = new DrawObjectsPass(URPProfileId.DrawOpaqueObjects, true, RenderPassEvent.BeforeRenderingOpaques, RenderQueueRange.opaque, data.opaqueLayerMask, m_DefaultStencilState, stencilData.stencilReference);

            m_CopyDepthPass = new CopyDepthPass(RenderPassEvent.AfterRenderingSkybox, m_CopyDepthMaterial);
            m_DrawSkyboxPass = new DrawSkyboxPass(RenderPassEvent.BeforeRenderingSkybox);
            m_CopyColorPass = new CopyColorPass(RenderPassEvent.AfterRenderingSkybox, m_SamplingMaterial, m_BlitMaterial);
#if ADAPTIVE_PERFORMANCE_2_0_0_OR_NEWER
            if (!UniversalRenderPipeline.asset.useAdaptivePerformance || AdaptivePerformance.AdaptivePerformanceRenderSettings.SkipTransparentObjects == false)
#endif
            {
                m_TransparentSettingsPass = new TransparentSettingsPass(RenderPassEvent.BeforeRenderingTransparents, data.shadowTransparentReceive);
                m_RenderTransparentForwardPass = new DrawObjectsPass(URPProfileId.DrawTransparentObjects, false, RenderPassEvent.BeforeRenderingTransparents, RenderQueueRange.transparent, data.transparentLayerMask, m_DefaultStencilState, stencilData.stencilReference);
            }
            m_OnRenderObjectCallbackPass = new InvokeOnRenderObjectCallbackPass(RenderPassEvent.BeforeRenderingPostProcessing);
            m_PostProcessPass = new PostProcessPass(RenderPassEvent.BeforeRenderingPostProcessing, data.postProcessData, m_BlitMaterial);
            m_FinalPostProcessPass = new PostProcessPass(RenderPassEvent.AfterRendering + 1, data.postProcessData, m_BlitMaterial);
            m_CapturePass = new CapturePass(RenderPassEvent.AfterRendering);
            m_FinalBlitPass = new FinalBlitPass(RenderPassEvent.AfterRendering + 1, m_BlitMaterial);

#if UNITY_EDITOR
            m_SceneViewDepthCopyPass = new SceneViewDepthCopyPass(RenderPassEvent.AfterRendering + 9, m_CopyDepthMaterial);
#endif

            // RenderTexture format depends on camera and pipeline (HDR, non HDR, etc)
            // Samples (MSAA) depend on camera and pipeline
            m_CameraColorAttachment.Init("_CameraColorTexture");
            m_CameraDepthAttachment.Init("_CameraDepthAttachment");
            m_DepthTexture.Init("_CameraDepthTexture");
            m_NormalsTexture.Init("_CameraNormalsTexture");
            if (this.renderingMode == RenderingMode.Deferred)
            {
                m_GBufferHandles = new RenderTargetHandle[(int)DeferredLights.GBufferHandles.Count];
                m_GBufferHandles[(int)DeferredLights.GBufferHandles.DepthAsColor].Init("_GBufferDepthAsColor");
                m_GBufferHandles[(int)DeferredLights.GBufferHandles.Albedo].Init("_GBuffer0");
                m_GBufferHandles[(int)DeferredLights.GBufferHandles.SpecularMetallic].Init("_GBuffer1");
                m_GBufferHandles[(int)DeferredLights.GBufferHandles.NormalSmoothness].Init("_GBuffer2");
                m_GBufferHandles[(int)DeferredLights.GBufferHandles.Lighting] = new RenderTargetHandle();
                m_GBufferHandles[(int)DeferredLights.GBufferHandles.ShadowMask].Init("_GBuffer4");
            }
            m_OpaqueColor.Init("_CameraOpaqueTexture");
            m_AfterPostProcessColor.Init("_AfterPostProcessTexture");
            m_ColorGradingLut.Init("_InternalGradingLut");
            m_DepthInfoTexture.Init("_DepthInfoTexture");
            m_TileDepthInfoTexture.Init("_TileDepthInfoTexture");

            supportedRenderingFeatures = new RenderingFeatures()
            {
                cameraStacking = true,
            };

            if (this.renderingMode == RenderingMode.Deferred)
            {
                unsupportedGraphicsDeviceTypes = new GraphicsDeviceType[] {
                    GraphicsDeviceType.OpenGLCore,
                    GraphicsDeviceType.OpenGLES2,
                    GraphicsDeviceType.OpenGLES3
                };
            }
        }

        /// <inheritdoc />
        protected override void Dispose(bool disposing)
        {
            // always dispose unmanaged resources
            m_PostProcessPass.Cleanup();
            m_FinalPostProcessPass.Cleanup();
            m_ColorGradingLutPass.Cleanup();

            CoreUtils.Destroy(m_BlitMaterial);
            CoreUtils.Destroy(m_CopyDepthMaterial);
            CoreUtils.Destroy(m_SamplingMaterial);
            CoreUtils.Destroy(m_ScreenspaceShadowsMaterial);
            CoreUtils.Destroy(m_TileDepthInfoMaterial);
            CoreUtils.Destroy(m_TileDeferredMaterial);
            CoreUtils.Destroy(m_StencilDeferredMaterial);
        }

        /// <inheritdoc />
        public override void Setup(ScriptableRenderContext context, ref RenderingData renderingData)
        {
            using var profScope = new ProfilingScope(null, m_ProfilingSetup);

#if ADAPTIVE_PERFORMANCE_2_0_0_OR_NEWER
            bool needTransparencyPass = !UniversalRenderPipeline.asset.useAdaptivePerformance || !AdaptivePerformance.AdaptivePerformanceRenderSettings.SkipTransparentObjects;
#endif
            Camera camera = renderingData.cameraData.camera;
            ref CameraData cameraData = ref renderingData.cameraData;
            RenderTextureDescriptor cameraTargetDescriptor = renderingData.cameraData.cameraTargetDescriptor;

            // Special path for depth only offscreen cameras. Only write opaques + transparents.
            bool isOffscreenDepthTexture = cameraData.targetTexture != null && cameraData.targetTexture.format == RenderTextureFormat.Depth;
            if (isOffscreenDepthTexture)
            {
                ConfigureCameraTarget(BuiltinRenderTextureType.CameraTarget, BuiltinRenderTextureType.CameraTarget);
                AddRenderPasses(ref renderingData);
                EnqueuePass(m_RenderOpaqueForwardPass);
                EnqueuePass(m_DrawSkyboxPass);
#if ADAPTIVE_PERFORMANCE_2_0_0_OR_NEWER
                if (!needTransparencyPass)
                    return;
#endif
                EnqueuePass(m_RenderTransparentForwardPass);
                return;
            }

            if (m_DeferredLights != null)
                m_DeferredLights.ResolveMixedLightingMode(ref renderingData);

            // Add render passes and gather the input requirements
            AddRenderPasses(ref renderingData);
            RenderPassInputSummary renderPassInputs = GetRenderPassInputs(ref renderingData);

            // Should apply post-processing after rendering this camera?
            bool applyPostProcessing = cameraData.postProcessEnabled;

            // There's at least a camera in the camera stack that applies post-processing
            bool anyPostProcessing = renderingData.postProcessingEnabled;

            // TODO: We could cache and generate the LUT before rendering the stack
            bool generateColorGradingLUT = cameraData.postProcessEnabled;
            bool isSceneViewCamera = cameraData.isSceneViewCamera;
            bool isPreviewCamera = cameraData.isPreviewCamera;
            bool requiresDepthTexture = cameraData.requiresDepthTexture || renderPassInputs.requiresDepthTexture || this.actualRenderingMode == RenderingMode.Deferred;

            bool mainLightShadows = m_MainLightShadowCasterPass.Setup(ref renderingData);
            bool additionalLightShadows = m_AdditionalLightsShadowCasterPass.Setup(ref renderingData);
            bool transparentsNeedSettingsPass = m_TransparentSettingsPass.Setup(ref renderingData);

            // Depth prepass is generated in the following cases:
            // - If game or offscreen camera requires it we check if we can copy the depth from the rendering opaques pass and use that instead.
            // - Scene or preview cameras always require a depth texture. We do a depth pre-pass to simplify it and it shouldn't matter much for editor.
            // - Render passes require it
            bool requiresDepthPrepass = requiresDepthTexture && !CanCopyDepth(ref renderingData.cameraData);
            requiresDepthPrepass |= isSceneViewCamera;
            requiresDepthPrepass |= isPreviewCamera;
            requiresDepthPrepass |= renderPassInputs.requiresDepthPrepass;
            requiresDepthPrepass |= renderPassInputs.requiresNormalsTexture;

            // The copying of depth should normally happen after rendering opaques.
            // But if we only require it for post processing or the scene camera then we do it after rendering transparent objects
            m_CopyDepthPass.renderPassEvent = (!requiresDepthTexture && (applyPostProcessing || isSceneViewCamera)) ? RenderPassEvent.AfterRenderingTransparents : RenderPassEvent.AfterRenderingOpaques;

            // XRTODO: CopyDepth pass is disabled in XR due to required work to handle camera matrices in URP and y-flip.
            // IF this condition is removed make sure the CopyDepthPass.cs is working properly on all XR modes. This requires PureXR SDK integration.
            if (cameraData.xr.enabled && requiresDepthTexture)
                requiresDepthPrepass = true;

            bool createColorTexture = RequiresIntermediateColorTexture(ref cameraData);
            createColorTexture |= (rendererFeatures.Count != 0);
            createColorTexture |= renderPassInputs.requiresColorTexture;
            createColorTexture &= !isPreviewCamera;

            // If camera requires depth and there's no depth pre-pass we create a depth texture that can be read later by effect requiring it.
            // When deferred renderer is enabled, we must always create a depth texture and CANNOT use BuiltinRenderTextureType.CameraTarget. This is to get
            // around a bug where during gbuffer pass (MRT pass), the camera depth attachment is correctly bound, but during
            // deferred pass ("camera color" + "camera depth"), the implicit depth surface of "camera color" is used instead of "camera depth",
            // because BuiltinRenderTextureType.CameraTarget for depth means there is no explicit depth attachment...
            bool createDepthTexture = cameraData.requiresDepthTexture && !requiresDepthPrepass;
            createDepthTexture |= (cameraData.renderType == CameraRenderType.Base && !cameraData.resolveFinalTarget);
            // Deferred renderer always need to access depth buffer.
            createDepthTexture |= this.actualRenderingMode == RenderingMode.Deferred;
#if ENABLE_VR && ENABLE_XR_MODULE
            if (cameraData.xr.enabled)
            {
                // URP can't handle msaa/size mismatch between depth RT and color RT(for now we create intermediate depth to ensure they match)
                createDepthTexture |= createColorTexture;
            }
#endif

#if UNITY_ANDROID || UNITY_WEBGL
            if (SystemInfo.graphicsDeviceType != GraphicsDeviceType.Vulkan)
            {
                // GLES can not use render texture's depth buffer with the color buffer of the backbuffer
                // in such case we create a color texture for it too.
                createColorTexture |= createDepthTexture;
            }
#endif

            // Configure all settings require to start a new camera stack (base camera only)
            if (cameraData.renderType == CameraRenderType.Base)
            {
                RenderTargetHandle cameraTargetHandle = RenderTargetHandle.GetCameraTarget(cameraData.xr);

                m_ActiveCameraColorAttachment = (createColorTexture) ? m_CameraColorAttachment : cameraTargetHandle;
                m_ActiveCameraDepthAttachment = (createDepthTexture) ? m_CameraDepthAttachment : cameraTargetHandle;

                bool intermediateRenderTexture = createColorTexture || createDepthTexture;

                // Doesn't create texture for Overlay cameras as they are already overlaying on top of created textures.
                if (intermediateRenderTexture)
                    CreateCameraRenderTarget(context, ref cameraTargetDescriptor, createColorTexture, createDepthTexture);
            }
            else
            {
                m_ActiveCameraColorAttachment = m_CameraColorAttachment;
                m_ActiveCameraDepthAttachment = m_CameraDepthAttachment;
            }

            // Assign camera targets (color and depth)
            {
                var activeColorRenderTargetId = m_ActiveCameraColorAttachment.Identifier();
                var activeDepthRenderTargetId = m_ActiveCameraDepthAttachment.Identifier();

#if ENABLE_VR && ENABLE_XR_MODULE
                if (cameraData.xr.enabled)
                {
                    activeColorRenderTargetId = new RenderTargetIdentifier(activeColorRenderTargetId, 0, CubemapFace.Unknown, -1);
                    activeDepthRenderTargetId = new RenderTargetIdentifier(activeDepthRenderTargetId, 0, CubemapFace.Unknown, -1);
                }
#endif

                ConfigureCameraTarget(activeColorRenderTargetId, activeDepthRenderTargetId);
            }

            int count = activeRenderPassQueue.Count;
            for (int i = count - 1; i >= 0; i--)
            {
                if(activeRenderPassQueue[i] == null)
                    activeRenderPassQueue.RemoveAt(i);
            }
            bool hasPassesAfterPostProcessing = activeRenderPassQueue.Find(x => x.renderPassEvent == RenderPassEvent.AfterRendering) != null;

            if (mainLightShadows)
                EnqueuePass(m_MainLightShadowCasterPass);

            if (additionalLightShadows)
                EnqueuePass(m_AdditionalLightsShadowCasterPass);

            if (requiresDepthPrepass)
            {
                if (renderPassInputs.requiresNormalsTexture)
                {
                    m_DepthNormalPrepass.Setup(cameraTargetDescriptor, m_DepthTexture, m_NormalsTexture);
                    EnqueuePass(m_DepthNormalPrepass);
                }
                else
                {
                    m_DepthPrepass.Setup(cameraTargetDescriptor, m_DepthTexture);
                    EnqueuePass(m_DepthPrepass);
                }
            }

            if (generateColorGradingLUT)
            {
                m_ColorGradingLutPass.Setup(m_ColorGradingLut);
                EnqueuePass(m_ColorGradingLutPass);
            }

#if ENABLE_VR && ENABLE_XR_MODULE
            if (cameraData.xr.hasValidOcclusionMesh)
                EnqueuePass(m_XROcclusionMeshPass);
#endif

            if (this.actualRenderingMode == RenderingMode.Deferred)
                EnqueueDeferred(ref renderingData, requiresDepthPrepass, mainLightShadows, additionalLightShadows);
            else
                EnqueuePass(m_RenderOpaqueForwardPass);

            Skybox cameraSkybox;
            cameraData.camera.TryGetComponent<Skybox>(out cameraSkybox);
            bool isOverlayCamera = cameraData.renderType == CameraRenderType.Overlay;
            if (camera.clearFlags == CameraClearFlags.Skybox && (RenderSettings.skybox != null || cameraSkybox?.material != null) && !isOverlayCamera)
                EnqueuePass(m_DrawSkyboxPass);

            // If a depth texture was created we necessarily need to copy it, otherwise we could have render it to a renderbuffer.
            // If deferred rendering path was selected, it has already made a copy.
            if (!requiresDepthPrepass && renderingData.cameraData.requiresDepthTexture && createDepthTexture && this.actualRenderingMode != RenderingMode.Deferred)
            {
                m_CopyDepthPass.Setup(m_ActiveCameraDepthAttachment, m_DepthTexture);
                EnqueuePass(m_CopyDepthPass);
            }

            if (renderingData.cameraData.requiresOpaqueTexture || renderPassInputs.requiresColorTexture)
            {
                // TODO: Downsampling method should be store in the renderer instead of in the asset.
                // We need to migrate this data to renderer. For now, we query the method in the active asset.
                Downsampling downsamplingMethod = UniversalRenderPipeline.asset.opaqueDownsampling;
                m_CopyColorPass.Setup(m_ActiveCameraColorAttachment.Identifier(), m_OpaqueColor, downsamplingMethod);
                EnqueuePass(m_CopyColorPass);
            }
#if ADAPTIVE_PERFORMANCE_2_0_0_OR_NEWER
            if (needTransparencyPass)
#endif
            {
                if (transparentsNeedSettingsPass)
                {
                    EnqueuePass(m_TransparentSettingsPass);
                }

                EnqueuePass(m_RenderTransparentForwardPass);
            }
            EnqueuePass(m_OnRenderObjectCallbackPass);

            bool lastCameraInTheStack = cameraData.resolveFinalTarget;
            bool hasCaptureActions = renderingData.cameraData.captureActions != null && lastCameraInTheStack;
            bool applyFinalPostProcessing = anyPostProcessing && lastCameraInTheStack &&
                                     renderingData.cameraData.antialiasing == AntialiasingMode.FastApproximateAntialiasing;

            // When post-processing is enabled we can use the stack to resolve rendering to camera target (screen or RT).
            // However when there are render passes executing after post we avoid resolving to screen so rendering continues (before sRGBConvertion etc)
            bool resolvePostProcessingToCameraTarget = !hasCaptureActions && !hasPassesAfterPostProcessing && !applyFinalPostProcessing;

            if (lastCameraInTheStack)
            {
                // Post-processing will resolve to final target. No need for final blit pass.
                if (applyPostProcessing)
                {
                    var destination = resolvePostProcessingToCameraTarget ? RenderTargetHandle.CameraTarget : m_AfterPostProcessColor;

                    // if resolving to screen we need to be able to perform sRGBConvertion in post-processing if necessary
                    bool doSRGBConvertion = resolvePostProcessingToCameraTarget;
                    m_PostProcessPass.Setup(cameraTargetDescriptor, m_ActiveCameraColorAttachment, destination, m_ActiveCameraDepthAttachment, m_ColorGradingLut, applyFinalPostProcessing, doSRGBConvertion);
                    EnqueuePass(m_PostProcessPass);
                }

                if (renderingData.cameraData.captureActions != null)
                {
                    m_CapturePass.Setup(m_ActiveCameraColorAttachment);
                    EnqueuePass(m_CapturePass);
                }

                // if we applied post-processing for this camera it means current active texture is m_AfterPostProcessColor
                var sourceForFinalPass = (applyPostProcessing) ? m_AfterPostProcessColor : m_ActiveCameraColorAttachment;

                // Do FXAA or any other final post-processing effect that might need to run after AA.
                if (applyFinalPostProcessing)
                {
                    m_FinalPostProcessPass.SetupFinalPass(sourceForFinalPass);
                    EnqueuePass(m_FinalPostProcessPass);
                }

                // if post-processing then we already resolved to camera target while doing post.
                // Also only do final blit if camera is not rendering to RT.
                bool cameraTargetResolved =
                    // final PP always blit to camera target
                    applyFinalPostProcessing ||
                    // no final PP but we have PP stack. In that case it blit unless there are render pass after PP
                    (applyPostProcessing && !hasPassesAfterPostProcessing) ||
                    // offscreen camera rendering to a texture, we don't need a blit pass to resolve to screen
                    m_ActiveCameraColorAttachment == RenderTargetHandle.GetCameraTarget(cameraData.xr);

                // We need final blit to resolve to screen
                if (!cameraTargetResolved)
                {
                    m_FinalBlitPass.Setup(cameraTargetDescriptor, sourceForFinalPass);
                    EnqueuePass(m_FinalBlitPass);
                }
            }

            // stay in RT so we resume rendering on stack after post-processing
            else if (applyPostProcessing)
            {
                m_PostProcessPass.Setup(cameraTargetDescriptor, m_ActiveCameraColorAttachment, m_AfterPostProcessColor, m_ActiveCameraDepthAttachment, m_ColorGradingLut, false, false);
                EnqueuePass(m_PostProcessPass);
            }

#if UNITY_EDITOR
            if (isSceneViewCamera)
            {
                // Scene view camera should always resolve target (not stacked)
                Assertions.Assert.IsTrue(lastCameraInTheStack, "Editor camera must resolve target upon finish rendering.");
                m_SceneViewDepthCopyPass.Setup(m_DepthTexture);
                EnqueuePass(m_SceneViewDepthCopyPass);
            }
#endif
        }

        /// <inheritdoc />
        public override void SetupLights(ScriptableRenderContext context, ref RenderingData renderingData)
        {
            using var profScope = UniversalProfiling.GetCpuScope(MethodBase.GetCurrentMethod());

            m_ForwardLights.Setup(context, ref renderingData);

            // Perform per-tile light culling on CPU
            if (this.actualRenderingMode == RenderingMode.Deferred)
                m_DeferredLights.SetupLights(context, ref renderingData);
        }

        /// <inheritdoc />
        public override void SetupCullingParameters(ref ScriptableCullingParameters cullingParameters,
            ref CameraData cameraData)
        {
            using var profScope = UniversalProfiling.GetCpuScope(MethodBase.GetCurrentMethod());

            // TODO: PerObjectCulling also affect reflection probes. Enabling it for now.
            // if (asset.additionalLightsRenderingMode == LightRenderingMode.Disabled ||
            //     asset.maxAdditionalLightsCount == 0)
            // {
            //     cullingParameters.cullingOptions |= CullingOptions.DisablePerObjectCulling;
            // }

            // We disable shadow casters if both shadow casting modes are turned off
            // or the shadow distance has been turned down to zero
            bool isShadowCastingDisabled = !UniversalRenderPipeline.asset.supportsMainLightShadows && !UniversalRenderPipeline.asset.supportsAdditionalLightShadows;
            bool isShadowDistanceZero = Mathf.Approximately(cameraData.maxShadowDistance, 0.0f);
            if (isShadowCastingDisabled || isShadowDistanceZero)
            {
                cullingParameters.cullingOptions &= ~CullingOptions.ShadowCasters;
            }

            if (this.actualRenderingMode == RenderingMode.Deferred)
                cullingParameters.maximumVisibleLights = 0xFFFF;
            else
            {
                // We set the number of maximum visible lights allowed and we add one for the mainlight...
                cullingParameters.maximumVisibleLights = UniversalRenderPipeline.maxVisibleAdditionalLights + 1;
            }
            cullingParameters.shadowDistance = cameraData.maxShadowDistance;
        }

        /// <inheritdoc />
        public override void FinishRendering(CommandBuffer cmd)
        {
            if (m_ActiveCameraColorAttachment != RenderTargetHandle.CameraTarget)
            {
                cmd.ReleaseTemporaryRT(m_ActiveCameraColorAttachment.id);
                m_ActiveCameraColorAttachment = RenderTargetHandle.CameraTarget;
            }

            if (m_ActiveCameraDepthAttachment != RenderTargetHandle.CameraTarget)
            {
                cmd.ReleaseTemporaryRT(m_ActiveCameraDepthAttachment.id);
                m_ActiveCameraDepthAttachment = RenderTargetHandle.CameraTarget;
            }
        }

        void EnqueueDeferred(ref RenderingData renderingData, bool hasDepthPrepass, bool applyMainShadow, bool applyAdditionalShadow)
        {
            // the last slice is the lighting buffer created in DeferredRenderer.cs
            m_GBufferHandles[(int)DeferredLights.GBufferHandles.Lighting] = m_ActiveCameraColorAttachment;

            m_DeferredLights.Setup(
                ref renderingData,
                applyAdditionalShadow ? m_AdditionalLightsShadowCasterPass : null,
                hasDepthPrepass,
                renderingData.cameraData.renderType == CameraRenderType.Overlay,
                m_DepthTexture,
                m_DepthInfoTexture,
                m_TileDepthInfoTexture,
                m_ActiveCameraDepthAttachment, m_GBufferHandles
            );
            
            EnqueuePass(m_GBufferPass);

            EnqueuePass(m_RenderOpaqueForwardOnlyPass);

            //Must copy depth for deferred shading: TODO wait for API fix to bind depth texture as read-only resource.
            if (!hasDepthPrepass)
            {
                m_GBufferCopyDepthPass.Setup(m_CameraDepthAttachment, m_DepthTexture);
                EnqueuePass(m_GBufferCopyDepthPass);
            }

            // Note: DeferredRender.Setup is called by UniversalRenderPipeline.RenderSingleCamera (overrides ScriptableRenderer.Setup).
            // At this point, we do not know if m_DeferredLights.m_Tilers[x].m_Tiles actually contain any indices of lights intersecting tiles (If there are no lights intersecting tiles, we could skip several following passes) : this information is computed in DeferredRender.SetupLights, which is called later by UniversalRenderPipeline.RenderSingleCamera (via ScriptableRenderer.Execute).
            // However HasTileLights uses m_HasTileVisLights which is calculated by CheckHasTileLights from all visibleLights. visibleLights is the list of lights that have passed camera culling, so we know they are in front of the camera. So we can assume m_DeferredLights.m_Tilers[x].m_Tiles will not be empty in that case.
            // m_DeferredLights.m_Tilers[x].m_Tiles could be empty if we implemented an algorithm accessing scene depth information on the CPU side, but this (access depth from CPU) will probably not happen.
            if (m_DeferredLights.HasTileLights())
            {
                // Compute for each tile a 32bits bitmask in which a raised bit means "this 1/32th depth slice contains geometry that could intersect with lights".
                // Per-tile bitmasks are obtained by merging together the per-pixel bitmasks computed for each individual pixel of the tile.
                EnqueuePass(m_TileDepthRangePass);

                // On some platform, splitting the bitmasks computation into two passes:
                //   1/ Compute bitmasks for individual or small blocks of pixels
                //   2/ merge those individual bitmasks into per-tile bitmasks
                // provides better performance that doing it in a single above pass.
                if (m_DeferredLights.HasTileDepthRangeExtraPass())
                    EnqueuePass(m_TileDepthRangeExtraPass);
            }

            EnqueuePass(m_DeferredPass);
        }

        private struct RenderPassInputSummary
        {
            internal bool requiresDepthTexture;
            internal bool requiresDepthPrepass;
            internal bool requiresNormalsTexture;
            internal bool requiresColorTexture;
        }

        private void AddRenderPasses(ref RenderingData renderingData)
        {
            for (int i = 0; i < rendererFeatures.Count; ++i)
            {
                if (!rendererFeatures[i].isActive)
                {
                    continue;
                }
                rendererFeatures[i].AddRenderPasses(this, ref renderingData);
            }
        }

        private RenderPassInputSummary GetRenderPassInputs(ref RenderingData renderingData)
        {
            RenderPassInputSummary inputSummary = new RenderPassInputSummary();
            for (int i = 0; i < activeRenderPassQueue.Count; ++i)
            {
                ScriptableRenderPass pass = activeRenderPassQueue[i];
                bool needsDepth   = (pass.input & ScriptableRenderPassInput.Depth) != ScriptableRenderPassInput.None;
                bool needsNormals = (pass.input & ScriptableRenderPassInput.Normal) != ScriptableRenderPassInput.None;
                bool needsColor   = (pass.input & ScriptableRenderPassInput.Color) != ScriptableRenderPassInput.None;
                bool eventBeforeOpaque = pass.renderPassEvent <= RenderPassEvent.BeforeRenderingOpaques;

                inputSummary.requiresDepthTexture   |= needsDepth;
                inputSummary.requiresDepthPrepass   |= needsNormals || needsDepth && eventBeforeOpaque;
                inputSummary.requiresNormalsTexture |= needsNormals;
                inputSummary.requiresColorTexture   |= needsColor;
            }

            return inputSummary;
        }

        void CreateCameraRenderTarget(ScriptableRenderContext context, ref RenderTextureDescriptor descriptor, bool createColor, bool createDepth)
        {
            CommandBuffer cmd = CommandBufferPool.Get();
            using (UniversalProfiling.GetGpuCpuScope(cmd, MethodBase.GetCurrentMethod()))
            {
                int msaaSamples = descriptor.msaaSamples;
                if (createColor)
                {
                    bool useDepthRenderBuffer = m_ActiveCameraDepthAttachment == RenderTargetHandle.CameraTarget;
                    var colorDescriptor = descriptor;
                    colorDescriptor.depthBufferBits = (useDepthRenderBuffer) ? k_DepthStencilBufferBits : 0;
                    cmd.GetTemporaryRT(m_ActiveCameraColorAttachment.id, colorDescriptor, FilterMode.Bilinear);
                }

                if (createDepth)
                {
                    var depthDescriptor = descriptor;
                    depthDescriptor.colorFormat = RenderTextureFormat.Depth;
                    depthDescriptor.depthBufferBits = k_DepthStencilBufferBits;
                    cmd.GetTemporaryRT(m_ActiveCameraDepthAttachment.id, depthDescriptor, FilterMode.Point);
                }
            }

            context.ExecuteCommandBuffer(cmd);
            CommandBufferPool.Release(cmd);
        }

        bool PlatformRequiresExplicitMsaaResolve()
        {
            return !SystemInfo.supportsMultisampleAutoResolve &&
                   SystemInfo.graphicsDeviceType != GraphicsDeviceType.Metal;
        }

        /// <summary>
        /// Checks if the pipeline needs to create a intermediate render texture.
        /// </summary>
        /// <param name="cameraData">CameraData contains all relevant render target information for the camera.</param>
        /// <seealso cref="CameraData"/>
        /// <returns>Return true if pipeline needs to render to a intermediate render texture.</returns>
        bool RequiresIntermediateColorTexture(ref CameraData cameraData)
        {
            // When rendering a camera stack we always create an intermediate render texture to composite camera results.
            // We create it upon rendering the Base camera.
            if (cameraData.renderType == CameraRenderType.Base && !cameraData.resolveFinalTarget)
                return true;

            // Always force rendering into intermediate color texture if deferred rendering mode is selected.
            // Reason: without intermediate color texture, the target camera texture is y-flipped.
            // However, the target camera texture is bound during gbuffer pass and deferred pass.
            // Gbuffer pass will not be y-flipped because it is MRT (see ScriptableRenderContext implementation),
            // while deferred pass will be y-flipped, which breaks rendering.
            // This incurs an extra blit into at the end of rendering.
            if (this.actualRenderingMode == RenderingMode.Deferred)
                return true;

            bool isSceneViewCamera = cameraData.isSceneViewCamera;
            var cameraTargetDescriptor = cameraData.cameraTargetDescriptor;
            int msaaSamples = cameraTargetDescriptor.msaaSamples;
            bool isScaledRender = !Mathf.Approximately(cameraData.renderScale, 1.0f);
            bool isCompatibleBackbufferTextureDimension = cameraTargetDescriptor.dimension == TextureDimension.Tex2D;
            bool requiresExplicitMsaaResolve = msaaSamples > 1 && PlatformRequiresExplicitMsaaResolve();
            bool isOffscreenRender = cameraData.targetTexture != null && !isSceneViewCamera;
            bool isCapturing = cameraData.captureActions != null;

#if ENABLE_VR && ENABLE_XR_MODULE
            if (cameraData.xr.enabled)
                isCompatibleBackbufferTextureDimension = cameraData.xr.renderTargetDesc.dimension == cameraTargetDescriptor.dimension;
#endif

            bool requiresBlitForOffscreenCamera = cameraData.postProcessEnabled || cameraData.requiresOpaqueTexture || requiresExplicitMsaaResolve || !cameraData.isDefaultViewport;
            if (isOffscreenRender)
                return requiresBlitForOffscreenCamera;

            return requiresBlitForOffscreenCamera || isSceneViewCamera || isScaledRender || cameraData.isHdrEnabled ||
                   !isCompatibleBackbufferTextureDimension || isCapturing || cameraData.requireSrgbConversion;
        }

        bool CanCopyDepth(ref CameraData cameraData)
        {
            bool msaaEnabledForCamera = cameraData.cameraTargetDescriptor.msaaSamples > 1;
            bool supportsTextureCopy = SystemInfo.copyTextureSupport != CopyTextureSupport.None;
            bool supportsDepthTarget = RenderingUtils.SupportsRenderTextureFormat(RenderTextureFormat.Depth);
            bool supportsDepthCopy = !msaaEnabledForCamera && (supportsDepthTarget || supportsTextureCopy);

            // TODO:  We don't have support to highp Texture2DMS currently and this breaks depth precision.
            // currently disabling it until shader changes kick in.
            //bool msaaDepthResolve = msaaEnabledForCamera && SystemInfo.supportsMultisampledTextures != 0;
            bool msaaDepthResolve = false;
            return supportsDepthCopy || msaaDepthResolve;
        }
    }
}<|MERGE_RESOLUTION|>--- conflicted
+++ resolved
@@ -21,14 +21,8 @@
     /// </summary>
     public sealed class ForwardRenderer : ScriptableRenderer
     {
-<<<<<<< HEAD
         const int k_DepthStencilBufferBits = 32;
         private readonly ProfilingSampler m_ProfilingSetup;
-=======
-        static readonly int k_DepthStencilBufferBits = 32;
-        static readonly string k_CreateCameraTextures = "Create Camera Texture";
-        private static readonly ProfilingSampler m_ProfilingSampler = new ProfilingSampler(k_CreateCameraTextures);
->>>>>>> 544d920d
 
         // Rendering mode setup from UI.
         internal RenderingMode renderingMode { get { return m_RenderingMode;  } }
