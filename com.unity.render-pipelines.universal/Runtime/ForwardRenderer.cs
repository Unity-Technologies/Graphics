using UnityEngine.Rendering.Universal.Internal;
using System.Reflection;

namespace UnityEngine.Rendering.Universal
{
    /// <summary>
    /// Rendering modes for Universal renderer.
    /// </summary>
    public enum RenderingMode
    {
        /// <summary>Render all objects and lighting in one pass, with a hard limit on the number of lights that can be applied on an object.</summary>
        Forward,
        /// <summary>Render all objects first in a g-buffer pass, then apply all lighting in a separate pass using deferred shading.</summary>
        Deferred
    };

    /// <summary>
    /// Default renderer for Universal RP.
    /// This renderer is supported on all Universal RP supported platforms.
    /// It uses a classic forward rendering strategy with per-object light culling.
    /// </summary>
    public sealed class ForwardRenderer : ScriptableRenderer
    {
        const int k_DepthStencilBufferBits = 32;

        private static class Profiling
        {
            private const string k_Name = nameof(ForwardRenderer);
            public static readonly ProfilingSampler createCameraRenderTarget = new ProfilingSampler($"{k_Name}.{nameof(CreateCameraRenderTarget)}");
        }

        // Rendering mode setup from UI.
        internal RenderingMode renderingMode { get { return m_RenderingMode;  } }
        // Actual rendering mode, which may be different (ex: wireframe rendering, harware not capable of deferred rendering).
        internal RenderingMode actualRenderingMode { get { return GL.wireframe || m_DeferredLights == null || !m_DeferredLights.IsRuntimeSupportedThisFrame()  ? RenderingMode.Forward : this.renderingMode; } }
        internal bool accurateGbufferNormals { get { return m_DeferredLights != null ? m_DeferredLights.AccurateGbufferNormals : false; } }
        ColorGradingLutPass m_ColorGradingLutPass;
        DepthOnlyPass m_DepthPrepass;
        DepthNormalOnlyPass m_DepthNormalPrepass;
        MainLightShadowCasterPass m_MainLightShadowCasterPass;
        AdditionalLightsShadowCasterPass m_AdditionalLightsShadowCasterPass;
        GBufferPass m_GBufferPass;
        CopyDepthPass m_GBufferCopyDepthPass;
        TileDepthRangePass m_TileDepthRangePass;
        TileDepthRangePass m_TileDepthRangeExtraPass; // TODO use subpass API to hide this pass
        DeferredPass m_DeferredPass;
        DrawObjectsPass m_RenderOpaqueForwardOnlyPass;
        DrawObjectsPass m_RenderOpaqueForwardPass;
        DrawSkyboxPass m_DrawSkyboxPass;
        CopyDepthPass m_CopyDepthPass;
        CopyColorPass m_CopyColorPass;
        TransparentSettingsPass m_TransparentSettingsPass;
        DrawObjectsPass m_RenderTransparentForwardPass;
        InvokeOnRenderObjectCallbackPass m_OnRenderObjectCallbackPass;
        PostProcessPass m_PostProcessPass;
        PostProcessPass m_FinalPostProcessPass;
        FinalBlitPass m_FinalBlitPass;
        CapturePass m_CapturePass;
#if ENABLE_VR && ENABLE_XR_MODULE
        XROcclusionMeshPass m_XROcclusionMeshPass;
        CopyDepthPass m_XRCopyDepthPass;
#endif
#if UNITY_EDITOR
        SceneViewDepthCopyPass m_SceneViewDepthCopyPass;
#endif

        RenderTargetHandle m_ActiveCameraColorAttachment;
        RenderTargetHandle m_ActiveCameraDepthAttachment;
        RenderTargetHandle m_CameraColorAttachment;
        RenderTargetHandle m_CameraDepthAttachment;
        RenderTargetHandle m_DepthTexture;
        RenderTargetHandle m_NormalsTexture;
        RenderTargetHandle[] m_GBufferHandles;
        RenderTargetHandle m_OpaqueColor;
        RenderTargetHandle m_AfterPostProcessColor;
        RenderTargetHandle m_ColorGradingLut;
        // For tiled-deferred shading.
        RenderTargetHandle m_DepthInfoTexture;
        RenderTargetHandle m_TileDepthInfoTexture;

        ForwardLights m_ForwardLights;
        DeferredLights m_DeferredLights;
        RenderingMode m_RenderingMode;
        StencilState m_DefaultStencilState;

        // Materials used in URP Scriptable Render Passes
        Material m_BlitMaterial = null;
        Material m_CopyDepthMaterial = null;
        Material m_SamplingMaterial = null;
        Material m_TileDepthInfoMaterial = null;
        Material m_TileDeferredMaterial = null;
        Material m_StencilDeferredMaterial = null;

        public ForwardRenderer(ForwardRendererData data) : base(data)
        {
            UniversalRenderPipelineAsset urpAsset = GraphicsSettings.renderPipelineAsset as UniversalRenderPipelineAsset;

#if ENABLE_VR && ENABLE_XR_MODULE
            UniversalRenderPipeline.m_XRSystem.InitializeXRSystemData(data.xrSystemData);
#endif

            m_BlitMaterial = CoreUtils.CreateEngineMaterial(data.shaders.blitPS);
            m_CopyDepthMaterial = CoreUtils.CreateEngineMaterial(data.shaders.copyDepthPS);
            m_SamplingMaterial = CoreUtils.CreateEngineMaterial(data.shaders.samplingPS);
            //m_TileDepthInfoMaterial = CoreUtils.CreateEngineMaterial(data.shaders.tileDepthInfoPS);
            //m_TileDeferredMaterial = CoreUtils.CreateEngineMaterial(data.shaders.tileDeferredPS);
            m_StencilDeferredMaterial = CoreUtils.CreateEngineMaterial(data.shaders.stencilDeferredPS);

            StencilStateData stencilData = data.defaultStencilState;
            m_DefaultStencilState = StencilState.defaultValue;
            m_DefaultStencilState.enabled = stencilData.overrideStencilState;
            m_DefaultStencilState.SetCompareFunction(stencilData.stencilCompareFunction);
            m_DefaultStencilState.SetPassOperation(stencilData.passOperation);
            m_DefaultStencilState.SetFailOperation(stencilData.failOperation);
            m_DefaultStencilState.SetZFailOperation(stencilData.zFailOperation);

            m_ForwardLights = new ForwardLights();
            //m_DeferredLights.LightCulling = data.lightCulling;
            this.m_RenderingMode = data.renderingMode;

            // Note: Since all custom render passes inject first and we have stable sort,
            // we inject the builtin passes in the before events.
            m_MainLightShadowCasterPass = new MainLightShadowCasterPass(RenderPassEvent.BeforeRenderingShadows);
            m_AdditionalLightsShadowCasterPass = new AdditionalLightsShadowCasterPass(RenderPassEvent.BeforeRenderingShadows);
#if ENABLE_VR && ENABLE_XR_MODULE
            m_XROcclusionMeshPass = new XROcclusionMeshPass(RenderPassEvent.BeforeRenderingOpaques);
            // Schedule XR copydepth right after m_FinalBlitPass(AfterRendering + 1)
            m_XRCopyDepthPass = new CopyDepthPass(RenderPassEvent.AfterRendering + 2, m_CopyDepthMaterial);
#endif
<<<<<<< HEAD
            m_DepthPrepass = new DepthOnlyPass(RenderPassEvent.BeforeRenderingPrePasses, RenderQueueRange.opaque, data.opaqueLayerMask);
            m_DepthNormalPrepass = new DepthNormalOnlyPass(RenderPassEvent.BeforeRenderingPrePasses, RenderQueueRange.opaque, data.opaqueLayerMask);
            m_ColorGradingLutPass = new ColorGradingLutPass(RenderPassEvent.BeforeRenderingPrePasses, data.postProcessData);
=======
            m_DepthPrepass = new DepthOnlyPass(RenderPassEvent.BeforeRenderingPrepasses, RenderQueueRange.opaque, data.opaqueLayerMask);
            m_DepthNormalPrepass = new DepthNormalOnlyPass(RenderPassEvent.BeforeRenderingPrepasses, RenderQueueRange.opaque, data.opaqueLayerMask);
>>>>>>> f617b067

            if (this.renderingMode == RenderingMode.Deferred)
            {
                m_DeferredLights = new DeferredLights(m_TileDepthInfoMaterial, m_TileDeferredMaterial, m_StencilDeferredMaterial);
                m_DeferredLights.AccurateGbufferNormals = data.accurateGbufferNormals;
                //m_DeferredLights.TiledDeferredShading = data.tiledDeferredShading;
                m_DeferredLights.TiledDeferredShading = false;

                m_GBufferPass = new GBufferPass(RenderPassEvent.BeforeRenderingOpaques, RenderQueueRange.opaque, data.opaqueLayerMask, m_DefaultStencilState, stencilData.stencilReference, m_DeferredLights);
                // Forward-only pass only runs if deferred renderer is enabled.
                // It allows specific materials to be rendered in a forward-like pass.
                // We render both gbuffer pass and forward-only pass before the deferred lighting pass so we can minimize copies of depth buffer and
                // benefits from some depth rejection.
                // - If a material can be rendered either forward or deferred, then it should declare a UniversalForward and a UniversalGBuffer pass.
                // - If a material cannot be lit in deferred (unlit, bakedLit, special material such as hair, skin shader), then it should declare UniversalForwardOnly pass
                // - Legacy materials have unamed pass, which is implicitely renamed as SRPDefaultUnlit. In that case, they are considered forward-only too.
                // TO declare a material with unnamed pass and UniversalForward/UniversalForwardOnly pass is an ERROR, as the material will be rendered twice.
                StencilState forwardOnlyStencilState = DeferredLights.OverwriteStencil(m_DefaultStencilState, (int)StencilUsage.MaterialMask);
                ShaderTagId[] forwardOnlyShaderTagIds = new ShaderTagId[]
                {
                    new ShaderTagId("UniversalForwardOnly"),
                    new ShaderTagId("SRPDefaultUnlit"), // Legacy shaders (do not have a gbuffer pass) are considered forward-only for backward compatibility
                    new ShaderTagId("LightweightForward") // Legacy shaders (do not have a gbuffer pass) are considered forward-only for backward compatibility
                };
                int forwardOnlyStencilRef = stencilData.stencilReference | (int)StencilUsage.MaterialUnlit;
                m_RenderOpaqueForwardOnlyPass = new DrawObjectsPass("Render Opaques Forward Only", forwardOnlyShaderTagIds, true, RenderPassEvent.BeforeRenderingOpaques + 1, RenderQueueRange.opaque, data.opaqueLayerMask, forwardOnlyStencilState, forwardOnlyStencilRef);
                m_GBufferCopyDepthPass = new CopyDepthPass(RenderPassEvent.BeforeRenderingOpaques + 2, m_CopyDepthMaterial);
                m_TileDepthRangePass = new TileDepthRangePass(RenderPassEvent.BeforeRenderingOpaques + 3, m_DeferredLights, 0);
                m_TileDepthRangeExtraPass = new TileDepthRangePass(RenderPassEvent.BeforeRenderingOpaques + 4, m_DeferredLights, 1);
                m_DeferredPass = new DeferredPass(RenderPassEvent.BeforeRenderingOpaques + 5, m_DeferredLights);
            }

            // Always create this pass even in deferred because we use it for wireframe rendering in the Editor or offscreen depth texture rendering.
            m_RenderOpaqueForwardPass = new DrawObjectsPass(URPProfileId.DrawOpaqueObjects, true, RenderPassEvent.BeforeRenderingOpaques, RenderQueueRange.opaque, data.opaqueLayerMask, m_DefaultStencilState, stencilData.stencilReference);

            m_CopyDepthPass = new CopyDepthPass(RenderPassEvent.AfterRenderingSkybox, m_CopyDepthMaterial);
            m_DrawSkyboxPass = new DrawSkyboxPass(RenderPassEvent.BeforeRenderingSkybox);
            m_CopyColorPass = new CopyColorPass(RenderPassEvent.AfterRenderingSkybox, m_SamplingMaterial, m_BlitMaterial);
#if ADAPTIVE_PERFORMANCE_2_1_0_OR_NEWER
            if (!UniversalRenderPipeline.asset.useAdaptivePerformance || AdaptivePerformance.AdaptivePerformanceRenderSettings.SkipTransparentObjects == false)
#endif
            {
                m_TransparentSettingsPass = new TransparentSettingsPass(RenderPassEvent.BeforeRenderingTransparents, data.shadowTransparentReceive);
                m_RenderTransparentForwardPass = new DrawObjectsPass(URPProfileId.DrawTransparentObjects, false, RenderPassEvent.BeforeRenderingTransparents, RenderQueueRange.transparent, data.transparentLayerMask, m_DefaultStencilState, stencilData.stencilReference);
            }
            m_OnRenderObjectCallbackPass = new InvokeOnRenderObjectCallbackPass(RenderPassEvent.BeforeRenderingPostProcessing);
#pragma warning disable 618 // Obsolete warning
            PostProcessData postProcessData = data.postProcessData ? data.postProcessData : urpAsset.postProcessData;
#pragma warning restore 618 // Obsolete warning
            if (postProcessData != null)
            {
                m_ColorGradingLutPass = new ColorGradingLutPass(RenderPassEvent.BeforeRenderingPrepasses, postProcessData);
                m_PostProcessPass = new PostProcessPass(RenderPassEvent.BeforeRenderingPostProcessing, postProcessData, m_BlitMaterial);
                m_FinalPostProcessPass = new PostProcessPass(RenderPassEvent.AfterRendering + 1, postProcessData, m_BlitMaterial);
                m_AfterPostProcessColor.Init("_AfterPostProcessTexture");
                m_ColorGradingLut.Init("_InternalGradingLut");
            }

            m_CapturePass = new CapturePass(RenderPassEvent.AfterRendering);
            m_FinalBlitPass = new FinalBlitPass(RenderPassEvent.AfterRendering + 1, m_BlitMaterial);

#if UNITY_EDITOR
            m_SceneViewDepthCopyPass = new SceneViewDepthCopyPass(RenderPassEvent.AfterRendering + 9, m_CopyDepthMaterial);
#endif

            // RenderTexture format depends on camera and pipeline (HDR, non HDR, etc)
            // Samples (MSAA) depend on camera and pipeline
            m_CameraColorAttachment.Init("_CameraColorTexture");
            m_CameraDepthAttachment.Init("_CameraDepthAttachment");
            m_DepthTexture.Init("_CameraDepthTexture");
            m_NormalsTexture.Init("_CameraNormalsTexture");
            if (this.renderingMode == RenderingMode.Deferred)
            {
                m_GBufferHandles = new RenderTargetHandle[(int)DeferredLights.GBufferHandles.Count];
                m_GBufferHandles[(int)DeferredLights.GBufferHandles.DepthAsColor].Init("_GBufferDepthAsColor");
                m_GBufferHandles[(int)DeferredLights.GBufferHandles.Albedo].Init("_GBuffer0");
                m_GBufferHandles[(int)DeferredLights.GBufferHandles.SpecularMetallic].Init("_GBuffer1");
                m_GBufferHandles[(int)DeferredLights.GBufferHandles.NormalSmoothness].Init("_GBuffer2");
                m_GBufferHandles[(int)DeferredLights.GBufferHandles.Lighting] = new RenderTargetHandle();
                m_GBufferHandles[(int)DeferredLights.GBufferHandles.ShadowMask].Init("_GBuffer4");
            }
            m_OpaqueColor.Init("_CameraOpaqueTexture");
            m_DepthInfoTexture.Init("_DepthInfoTexture");
            m_TileDepthInfoTexture.Init("_TileDepthInfoTexture");

            supportedRenderingFeatures = new RenderingFeatures()
            {
                cameraStacking = true,
            };

            if (this.renderingMode == RenderingMode.Deferred)
            {
                // Deferred rendering does not support MSAA.
                this.supportedRenderingFeatures.msaa = false;

                // Avoid legacy platforms: use vulkan instead.
                unsupportedGraphicsDeviceTypes = new GraphicsDeviceType[]
                {
                    GraphicsDeviceType.OpenGLCore,
                    GraphicsDeviceType.OpenGLES2,
                    GraphicsDeviceType.OpenGLES3
                };
            }
        }

        /// <inheritdoc />
        protected override void Dispose(bool disposing)
        {
            // always dispose unmanaged resources
            m_PostProcessPass?.Cleanup();
            m_FinalPostProcessPass?.Cleanup();
            m_ColorGradingLutPass?.Cleanup();

            CoreUtils.Destroy(m_BlitMaterial);
            CoreUtils.Destroy(m_CopyDepthMaterial);
            CoreUtils.Destroy(m_SamplingMaterial);
            CoreUtils.Destroy(m_TileDepthInfoMaterial);
            CoreUtils.Destroy(m_TileDeferredMaterial);
            CoreUtils.Destroy(m_StencilDeferredMaterial);
        }

        /// <inheritdoc />
        public override void Setup(ScriptableRenderContext context, ref RenderingData renderingData)
        {
#if ADAPTIVE_PERFORMANCE_2_1_0_OR_NEWER
            bool needTransparencyPass = !UniversalRenderPipeline.asset.useAdaptivePerformance || !AdaptivePerformance.AdaptivePerformanceRenderSettings.SkipTransparentObjects;
#endif
            Camera camera = renderingData.cameraData.camera;
            ref CameraData cameraData = ref renderingData.cameraData;
            RenderTextureDescriptor cameraTargetDescriptor = renderingData.cameraData.cameraTargetDescriptor;

            // Special path for depth only offscreen cameras. Only write opaques + transparents.
            bool isOffscreenDepthTexture = cameraData.targetTexture != null && cameraData.targetTexture.format == RenderTextureFormat.Depth;
            if (isOffscreenDepthTexture)
            {
                ConfigureCameraTarget(BuiltinRenderTextureType.CameraTarget, BuiltinRenderTextureType.CameraTarget);
                AddRenderPasses(ref renderingData);
                EnqueuePass(m_RenderOpaqueForwardPass);

                // TODO: Do we need to inject transparents and skybox when rendering depth only camera? They don't write to depth.
                EnqueuePass(m_DrawSkyboxPass);
#if ADAPTIVE_PERFORMANCE_2_1_0_OR_NEWER
                if (!needTransparencyPass)
                    return;
#endif
                EnqueuePass(m_RenderTransparentForwardPass);
                return;
            }

            if (m_DeferredLights != null)
                m_DeferredLights.ResolveMixedLightingMode(ref renderingData);

            // Assign the camera color target early in case it is needed during AddRenderPasses.
            bool isPreviewCamera = cameraData.isPreviewCamera;
            var createColorTexture = rendererFeatures.Count != 0 && !isPreviewCamera;
            if (createColorTexture)
            {
                m_ActiveCameraColorAttachment = m_CameraColorAttachment;
                var activeColorRenderTargetId = m_ActiveCameraColorAttachment.Identifier();
#if ENABLE_VR && ENABLE_XR_MODULE
                if (cameraData.xr.enabled) activeColorRenderTargetId = new RenderTargetIdentifier(activeColorRenderTargetId, 0, CubemapFace.Unknown, -1);
#endif
                ConfigureCameraColorTarget(activeColorRenderTargetId);
            }

            // Add render passes and gather the input requirements
            isCameraColorTargetValid = true;
            AddRenderPasses(ref renderingData);
            isCameraColorTargetValid = false;
            RenderPassInputSummary renderPassInputs = GetRenderPassInputs(ref renderingData);

            // Should apply post-processing after rendering this camera?
            bool applyPostProcessing = cameraData.postProcessEnabled && m_PostProcessPass != null;

            // There's at least a camera in the camera stack that applies post-processing
            bool anyPostProcessing = renderingData.postProcessingEnabled && m_FinalPostProcessPass != null;

            // TODO: We could cache and generate the LUT before rendering the stack
            bool generateColorGradingLUT = cameraData.postProcessEnabled && m_ColorGradingLutPass != null;
            bool isSceneViewCamera = cameraData.isSceneViewCamera;
            bool requiresDepthTexture = cameraData.requiresDepthTexture || renderPassInputs.requiresDepthTexture || this.actualRenderingMode == RenderingMode.Deferred;

            bool mainLightShadows = m_MainLightShadowCasterPass.Setup(ref renderingData);
            bool additionalLightShadows = m_AdditionalLightsShadowCasterPass.Setup(ref renderingData);
            bool transparentsNeedSettingsPass = m_TransparentSettingsPass.Setup(ref renderingData);

            // Depth prepass is generated in the following cases:
            // - If game or offscreen camera requires it we check if we can copy the depth from the rendering opaques pass and use that instead.
            // - Scene or preview cameras always require a depth texture. We do a depth pre-pass to simplify it and it shouldn't matter much for editor.
            // - Render passes require it
            bool requiresDepthPrepass = requiresDepthTexture && !CanCopyDepth(ref renderingData.cameraData);
            requiresDepthPrepass |= isSceneViewCamera;
            requiresDepthPrepass |= isPreviewCamera;
            requiresDepthPrepass |= renderPassInputs.requiresDepthPrepass;
            requiresDepthPrepass |= renderPassInputs.requiresNormalsTexture;

            // The copying of depth should normally happen after rendering opaques.
            // But if we only require it for post processing or the scene camera then we do it after rendering transparent objects
            m_CopyDepthPass.renderPassEvent = (!requiresDepthTexture && (applyPostProcessing || isSceneViewCamera)) ? RenderPassEvent.AfterRenderingTransparents : RenderPassEvent.AfterRenderingOpaques;
            createColorTexture |= RequiresIntermediateColorTexture(ref cameraData);
            createColorTexture |= renderPassInputs.requiresColorTexture;
            createColorTexture &= !isPreviewCamera;

            // If camera requires depth and there's no depth pre-pass we create a depth texture that can be read later by effect requiring it.
            // When deferred renderer is enabled, we must always create a depth texture and CANNOT use BuiltinRenderTextureType.CameraTarget. This is to get
            // around a bug where during gbuffer pass (MRT pass), the camera depth attachment is correctly bound, but during
            // deferred pass ("camera color" + "camera depth"), the implicit depth surface of "camera color" is used instead of "camera depth",
            // because BuiltinRenderTextureType.CameraTarget for depth means there is no explicit depth attachment...
            bool createDepthTexture = cameraData.requiresDepthTexture && !requiresDepthPrepass;
            createDepthTexture |= (cameraData.renderType == CameraRenderType.Base && !cameraData.resolveFinalTarget);
            // Deferred renderer always need to access depth buffer.
            createDepthTexture |= this.actualRenderingMode == RenderingMode.Deferred;
#if ENABLE_VR && ENABLE_XR_MODULE
            if (cameraData.xr.enabled)
            {
                // URP can't handle msaa/size mismatch between depth RT and color RT(for now we create intermediate textures to ensure they match)
                createDepthTexture |= createColorTexture;
                createColorTexture = createDepthTexture;
            }
#endif

#if UNITY_ANDROID || UNITY_WEBGL
            if (SystemInfo.graphicsDeviceType != GraphicsDeviceType.Vulkan)
            {
                // GLES can not use render texture's depth buffer with the color buffer of the backbuffer
                // in such case we create a color texture for it too.
                createColorTexture |= createDepthTexture;
            }
#endif

            // Configure all settings require to start a new camera stack (base camera only)
            if (cameraData.renderType == CameraRenderType.Base)
            {
                RenderTargetHandle cameraTargetHandle = RenderTargetHandle.GetCameraTarget(cameraData.xr);

                m_ActiveCameraColorAttachment = (createColorTexture) ? m_CameraColorAttachment : cameraTargetHandle;
                m_ActiveCameraDepthAttachment = (createDepthTexture) ? m_CameraDepthAttachment : cameraTargetHandle;

                bool intermediateRenderTexture = createColorTexture || createDepthTexture;

                // Doesn't create texture for Overlay cameras as they are already overlaying on top of created textures.
                if (intermediateRenderTexture)
                    CreateCameraRenderTarget(context, ref cameraTargetDescriptor, createColorTexture, createDepthTexture);
            }
            else
            {
                m_ActiveCameraColorAttachment = m_CameraColorAttachment;
                m_ActiveCameraDepthAttachment = m_CameraDepthAttachment;
            }

            // Assign camera targets (color and depth)
            {
                var activeColorRenderTargetId = m_ActiveCameraColorAttachment.Identifier();
                var activeDepthRenderTargetId = m_ActiveCameraDepthAttachment.Identifier();

#if ENABLE_VR && ENABLE_XR_MODULE
                if (cameraData.xr.enabled)
                {
                    activeColorRenderTargetId = new RenderTargetIdentifier(activeColorRenderTargetId, 0, CubemapFace.Unknown, -1);
                    activeDepthRenderTargetId = new RenderTargetIdentifier(activeDepthRenderTargetId, 0, CubemapFace.Unknown, -1);
                }
#endif

                ConfigureCameraTarget(activeColorRenderTargetId, activeDepthRenderTargetId);
            }

            bool hasPassesAfterPostProcessing = activeRenderPassQueue.Find(x => x.renderPassEvent == RenderPassEvent.AfterRendering) != null;

            if (mainLightShadows)
                EnqueuePass(m_MainLightShadowCasterPass);

            if (additionalLightShadows)
                EnqueuePass(m_AdditionalLightsShadowCasterPass);

            if (requiresDepthPrepass)
            {
                if (renderPassInputs.requiresNormalsTexture)
                {
                    m_DepthNormalPrepass.Setup(cameraTargetDescriptor, m_DepthTexture, m_NormalsTexture);
                    EnqueuePass(m_DepthNormalPrepass);
                }
                else
                {
                    m_DepthPrepass.Setup(cameraTargetDescriptor, m_DepthTexture);
                    EnqueuePass(m_DepthPrepass);
                }
            }

            if (generateColorGradingLUT)
            {
                m_ColorGradingLutPass.Setup(m_ColorGradingLut);
                EnqueuePass(m_ColorGradingLutPass);
            }

#if ENABLE_VR && ENABLE_XR_MODULE
            if (cameraData.xr.hasValidOcclusionMesh)
                EnqueuePass(m_XROcclusionMeshPass);
#endif

            if (this.actualRenderingMode == RenderingMode.Deferred)
                EnqueueDeferred(ref renderingData, requiresDepthPrepass, mainLightShadows, additionalLightShadows);
            else
                EnqueuePass(m_RenderOpaqueForwardPass);

            Skybox cameraSkybox;
            cameraData.camera.TryGetComponent<Skybox>(out cameraSkybox);
            bool isOverlayCamera = cameraData.renderType == CameraRenderType.Overlay;
            if (camera.clearFlags == CameraClearFlags.Skybox && (RenderSettings.skybox != null || cameraSkybox?.material != null) && !isOverlayCamera)
                EnqueuePass(m_DrawSkyboxPass);

            // If a depth texture was created we necessarily need to copy it, otherwise we could have render it to a renderbuffer.
            // If deferred rendering path was selected, it has already made a copy.
            bool requiresDepthCopyPass = !requiresDepthPrepass
                && renderingData.cameraData.requiresDepthTexture
                && createDepthTexture
                && this.actualRenderingMode != RenderingMode.Deferred;
            if (requiresDepthCopyPass)
            {
                m_CopyDepthPass.Setup(m_ActiveCameraDepthAttachment, m_DepthTexture);
                EnqueuePass(m_CopyDepthPass);
            }

            // For Base Cameras: Set the depth texture to the far Z if we do not have a depth prepass or copy depth
            if (cameraData.renderType == CameraRenderType.Base && !requiresDepthPrepass && !requiresDepthCopyPass)
            {
                Shader.SetGlobalTexture(m_DepthTexture.id, SystemInfo.usesReversedZBuffer ? Texture2D.blackTexture : Texture2D.whiteTexture);
            }

            if (renderingData.cameraData.requiresOpaqueTexture || renderPassInputs.requiresColorTexture)
            {
                // TODO: Downsampling method should be store in the renderer instead of in the asset.
                // We need to migrate this data to renderer. For now, we query the method in the active asset.
                Downsampling downsamplingMethod = UniversalRenderPipeline.asset.opaqueDownsampling;
                m_CopyColorPass.Setup(m_ActiveCameraColorAttachment.Identifier(), m_OpaqueColor, downsamplingMethod);
                EnqueuePass(m_CopyColorPass);
            }
#if ADAPTIVE_PERFORMANCE_2_1_0_OR_NEWER
            if (needTransparencyPass)
#endif
            {
                if (transparentsNeedSettingsPass)
                {
                    EnqueuePass(m_TransparentSettingsPass);
                }

                EnqueuePass(m_RenderTransparentForwardPass);
            }
            EnqueuePass(m_OnRenderObjectCallbackPass);

            bool lastCameraInTheStack = cameraData.resolveFinalTarget;
            bool hasCaptureActions = renderingData.cameraData.captureActions != null && lastCameraInTheStack;
            bool applyFinalPostProcessing = anyPostProcessing && lastCameraInTheStack &&
                renderingData.cameraData.antialiasing == AntialiasingMode.FastApproximateAntialiasing;

            // When post-processing is enabled we can use the stack to resolve rendering to camera target (screen or RT).
            // However when there are render passes executing after post we avoid resolving to screen so rendering continues (before sRGBConvertion etc)
            bool resolvePostProcessingToCameraTarget = !hasCaptureActions && !hasPassesAfterPostProcessing && !applyFinalPostProcessing;

            if (lastCameraInTheStack)
            {
                // Post-processing will resolve to final target. No need for final blit pass.
                if (applyPostProcessing)
                {
                    var destination = resolvePostProcessingToCameraTarget ? RenderTargetHandle.CameraTarget : m_AfterPostProcessColor;

                    // if resolving to screen we need to be able to perform sRGBConvertion in post-processing if necessary
                    bool doSRGBConvertion = resolvePostProcessingToCameraTarget;
                    m_PostProcessPass.Setup(cameraTargetDescriptor, m_ActiveCameraColorAttachment, destination, m_ActiveCameraDepthAttachment, m_ColorGradingLut, applyFinalPostProcessing, doSRGBConvertion);
                    EnqueuePass(m_PostProcessPass);
                }


                // if we applied post-processing for this camera it means current active texture is m_AfterPostProcessColor
                var sourceForFinalPass = (applyPostProcessing) ? m_AfterPostProcessColor : m_ActiveCameraColorAttachment;

                // Do FXAA or any other final post-processing effect that might need to run after AA.
                if (applyFinalPostProcessing)
                {
                    m_FinalPostProcessPass.SetupFinalPass(sourceForFinalPass);
                    EnqueuePass(m_FinalPostProcessPass);
                }

                if (renderingData.cameraData.captureActions != null)
                {
                    m_CapturePass.Setup(sourceForFinalPass);
                    EnqueuePass(m_CapturePass);
                }

                // if post-processing then we already resolved to camera target while doing post.
                // Also only do final blit if camera is not rendering to RT.
                bool cameraTargetResolved =
                    // final PP always blit to camera target
                    applyFinalPostProcessing ||
                    // no final PP but we have PP stack. In that case it blit unless there are render pass after PP
                    (applyPostProcessing && !hasPassesAfterPostProcessing) ||
                    // offscreen camera rendering to a texture, we don't need a blit pass to resolve to screen
                    m_ActiveCameraColorAttachment == RenderTargetHandle.GetCameraTarget(cameraData.xr);

                // We need final blit to resolve to screen
                if (!cameraTargetResolved)
                {
                    m_FinalBlitPass.Setup(cameraTargetDescriptor, sourceForFinalPass);
                    EnqueuePass(m_FinalBlitPass);
                }

#if ENABLE_VR && ENABLE_XR_MODULE
                bool depthTargetResolved =
                    // active depth is depth target, we don't need a blit pass to resolve
                    m_ActiveCameraDepthAttachment == RenderTargetHandle.GetCameraTarget(cameraData.xr);

                if (!depthTargetResolved && cameraData.xr.copyDepth)
                {
                    m_XRCopyDepthPass.Setup(m_ActiveCameraDepthAttachment, RenderTargetHandle.GetCameraTarget(cameraData.xr));
                    EnqueuePass(m_XRCopyDepthPass);
                }
#endif
            }
            // stay in RT so we resume rendering on stack after post-processing
            else if (applyPostProcessing)
            {
                m_PostProcessPass.Setup(cameraTargetDescriptor, m_ActiveCameraColorAttachment, m_AfterPostProcessColor, m_ActiveCameraDepthAttachment, m_ColorGradingLut, false, false);
                EnqueuePass(m_PostProcessPass);
            }

#if UNITY_EDITOR
            if (isSceneViewCamera)
            {
                // Scene view camera should always resolve target (not stacked)
                Assertions.Assert.IsTrue(lastCameraInTheStack, "Editor camera must resolve target upon finish rendering.");
                m_SceneViewDepthCopyPass.Setup(m_DepthTexture);
                EnqueuePass(m_SceneViewDepthCopyPass);
            }
#endif
        }

        /// <inheritdoc />
        public override void SetupLights(ScriptableRenderContext context, ref RenderingData renderingData)
        {
            m_ForwardLights.Setup(context, ref renderingData);

            // Perform per-tile light culling on CPU
            if (this.actualRenderingMode == RenderingMode.Deferred)
                m_DeferredLights.SetupLights(context, ref renderingData);
        }

        /// <inheritdoc />
        public override void SetupCullingParameters(ref ScriptableCullingParameters cullingParameters,
            ref CameraData cameraData)
        {
            // TODO: PerObjectCulling also affect reflection probes. Enabling it for now.
            // if (asset.additionalLightsRenderingMode == LightRenderingMode.Disabled ||
            //     asset.maxAdditionalLightsCount == 0)
            // {
            //     cullingParameters.cullingOptions |= CullingOptions.DisablePerObjectCulling;
            // }

            // We disable shadow casters if both shadow casting modes are turned off
            // or the shadow distance has been turned down to zero
            bool isShadowCastingDisabled = !UniversalRenderPipeline.asset.supportsMainLightShadows && !UniversalRenderPipeline.asset.supportsAdditionalLightShadows;
            bool isShadowDistanceZero = Mathf.Approximately(cameraData.maxShadowDistance, 0.0f);
            if (isShadowCastingDisabled || isShadowDistanceZero)
            {
                cullingParameters.cullingOptions &= ~CullingOptions.ShadowCasters;
            }

            if (this.actualRenderingMode == RenderingMode.Deferred)
                cullingParameters.maximumVisibleLights = 0xFFFF;
            else
            {
                // We set the number of maximum visible lights allowed and we add one for the mainlight...
                //
                // Note: However ScriptableRenderContext.Cull() does not differentiate between light types.
                //       If there is no active main light in the scene, ScriptableRenderContext.Cull() might return  ( cullingParameters.maximumVisibleLights )  visible additional lights.
                //       i.e ScriptableRenderContext.Cull() might return  ( UniversalRenderPipeline.maxVisibleAdditionalLights + 1 )  visible additional lights !
                cullingParameters.maximumVisibleLights = UniversalRenderPipeline.maxVisibleAdditionalLights + 1;
            }
            cullingParameters.shadowDistance = cameraData.maxShadowDistance;
        }

        /// <inheritdoc />
        public override void FinishRendering(CommandBuffer cmd)
        {
            if (m_ActiveCameraColorAttachment != RenderTargetHandle.CameraTarget)
            {
                cmd.ReleaseTemporaryRT(m_ActiveCameraColorAttachment.id);
                m_ActiveCameraColorAttachment = RenderTargetHandle.CameraTarget;
            }

            if (m_ActiveCameraDepthAttachment != RenderTargetHandle.CameraTarget)
            {
                cmd.ReleaseTemporaryRT(m_ActiveCameraDepthAttachment.id);
                m_ActiveCameraDepthAttachment = RenderTargetHandle.CameraTarget;
            }
        }

        void EnqueueDeferred(ref RenderingData renderingData, bool hasDepthPrepass, bool applyMainShadow, bool applyAdditionalShadow)
        {
            // the last slice is the lighting buffer created in DeferredRenderer.cs
            m_GBufferHandles[(int)DeferredLights.GBufferHandles.Lighting] = m_ActiveCameraColorAttachment;

            m_DeferredLights.Setup(
                ref renderingData,
                applyAdditionalShadow ? m_AdditionalLightsShadowCasterPass : null,
                hasDepthPrepass,
                renderingData.cameraData.renderType == CameraRenderType.Overlay,
                m_DepthTexture,
                m_DepthInfoTexture,
                m_TileDepthInfoTexture,
                m_ActiveCameraDepthAttachment, m_GBufferHandles
            );

            EnqueuePass(m_GBufferPass);

            EnqueuePass(m_RenderOpaqueForwardOnlyPass);

            //Must copy depth for deferred shading: TODO wait for API fix to bind depth texture as read-only resource.
            if (!hasDepthPrepass)
            {
                m_GBufferCopyDepthPass.Setup(m_CameraDepthAttachment, m_DepthTexture);
                EnqueuePass(m_GBufferCopyDepthPass);
            }

            // Note: DeferredRender.Setup is called by UniversalRenderPipeline.RenderSingleCamera (overrides ScriptableRenderer.Setup).
            // At this point, we do not know if m_DeferredLights.m_Tilers[x].m_Tiles actually contain any indices of lights intersecting tiles (If there are no lights intersecting tiles, we could skip several following passes) : this information is computed in DeferredRender.SetupLights, which is called later by UniversalRenderPipeline.RenderSingleCamera (via ScriptableRenderer.Execute).
            // However HasTileLights uses m_HasTileVisLights which is calculated by CheckHasTileLights from all visibleLights. visibleLights is the list of lights that have passed camera culling, so we know they are in front of the camera. So we can assume m_DeferredLights.m_Tilers[x].m_Tiles will not be empty in that case.
            // m_DeferredLights.m_Tilers[x].m_Tiles could be empty if we implemented an algorithm accessing scene depth information on the CPU side, but this (access depth from CPU) will probably not happen.
            if (m_DeferredLights.HasTileLights())
            {
                // Compute for each tile a 32bits bitmask in which a raised bit means "this 1/32th depth slice contains geometry that could intersect with lights".
                // Per-tile bitmasks are obtained by merging together the per-pixel bitmasks computed for each individual pixel of the tile.
                EnqueuePass(m_TileDepthRangePass);

                // On some platform, splitting the bitmasks computation into two passes:
                //   1/ Compute bitmasks for individual or small blocks of pixels
                //   2/ merge those individual bitmasks into per-tile bitmasks
                // provides better performance that doing it in a single above pass.
                if (m_DeferredLights.HasTileDepthRangeExtraPass())
                    EnqueuePass(m_TileDepthRangeExtraPass);
            }

            EnqueuePass(m_DeferredPass);
        }

        private struct RenderPassInputSummary
        {
            internal bool requiresDepthTexture;
            internal bool requiresDepthPrepass;
            internal bool requiresNormalsTexture;
            internal bool requiresColorTexture;
        }

        private RenderPassInputSummary GetRenderPassInputs(ref RenderingData renderingData)
        {
            RenderPassInputSummary inputSummary = new RenderPassInputSummary();
            for (int i = 0; i < activeRenderPassQueue.Count; ++i)
            {
                ScriptableRenderPass pass = activeRenderPassQueue[i];
                bool needsDepth   = (pass.input & ScriptableRenderPassInput.Depth) != ScriptableRenderPassInput.None;
                bool needsNormals = (pass.input & ScriptableRenderPassInput.Normal) != ScriptableRenderPassInput.None;
                bool needsColor   = (pass.input & ScriptableRenderPassInput.Color) != ScriptableRenderPassInput.None;
                bool eventBeforeOpaque = pass.renderPassEvent <= RenderPassEvent.BeforeRenderingOpaques;

                inputSummary.requiresDepthTexture   |= needsDepth;
                inputSummary.requiresDepthPrepass   |= needsNormals || needsDepth && eventBeforeOpaque;
                inputSummary.requiresNormalsTexture |= needsNormals;
                inputSummary.requiresColorTexture   |= needsColor;
            }

            return inputSummary;
        }

        void CreateCameraRenderTarget(ScriptableRenderContext context, ref RenderTextureDescriptor descriptor, bool createColor, bool createDepth)
        {
            CommandBuffer cmd = CommandBufferPool.Get();
            using (new ProfilingScope(cmd, Profiling.createCameraRenderTarget))
            {
                if (createColor)
                {
                    bool useDepthRenderBuffer = m_ActiveCameraDepthAttachment == RenderTargetHandle.CameraTarget;
                    var colorDescriptor = descriptor;
                    colorDescriptor.useMipMap = false;
                    colorDescriptor.autoGenerateMips = false;
                    colorDescriptor.depthBufferBits = (useDepthRenderBuffer) ? k_DepthStencilBufferBits : 0;
                    cmd.GetTemporaryRT(m_ActiveCameraColorAttachment.id, colorDescriptor, FilterMode.Bilinear);
                }

                if (createDepth)
                {
                    var depthDescriptor = descriptor;
                    depthDescriptor.useMipMap = false;
                    depthDescriptor.autoGenerateMips = false;
#if ENABLE_VR && ENABLE_XR_MODULE
                    // XRTODO: Enabled this line for non-XR pass? URP copy depth pass is already capable of handling MSAA.
                    depthDescriptor.bindMS = depthDescriptor.msaaSamples > 1 && !SystemInfo.supportsMultisampleAutoResolve && (SystemInfo.supportsMultisampledTextures != 0);
#endif
                    depthDescriptor.colorFormat = RenderTextureFormat.Depth;
                    depthDescriptor.depthBufferBits = k_DepthStencilBufferBits;
                    cmd.GetTemporaryRT(m_ActiveCameraDepthAttachment.id, depthDescriptor, FilterMode.Point);
                }
            }

            context.ExecuteCommandBuffer(cmd);
            CommandBufferPool.Release(cmd);
        }

        bool PlatformRequiresExplicitMsaaResolve()
        {
            #if UNITY_EDITOR
            // In the editor play-mode we use a Game View Render Texture, with
            // samples count forced to 1 so we always need to do an explicit MSAA resolve.
            return true;
            #else
            // On Metal/iOS the MSAA resolve is done implicitly as part of the renderpass, so we do not need an extra intermediate pass for the explicit autoresolve.
            // TODO: should also be valid on Metal MacOS/Editor, but currently not working as expected. Remove the "mobile only" requirement once trunk has a fix.
            return !SystemInfo.supportsMultisampleAutoResolve
                && !(SystemInfo.graphicsDeviceType == GraphicsDeviceType.Metal && Application.isMobilePlatform);
            #endif
        }

        /// <summary>
        /// Checks if the pipeline needs to create a intermediate render texture.
        /// </summary>
        /// <param name="cameraData">CameraData contains all relevant render target information for the camera.</param>
        /// <seealso cref="CameraData"/>
        /// <returns>Return true if pipeline needs to render to a intermediate render texture.</returns>
        bool RequiresIntermediateColorTexture(ref CameraData cameraData)
        {
            // When rendering a camera stack we always create an intermediate render texture to composite camera results.
            // We create it upon rendering the Base camera.
            if (cameraData.renderType == CameraRenderType.Base && !cameraData.resolveFinalTarget)
                return true;

            // Always force rendering into intermediate color texture if deferred rendering mode is selected.
            // Reason: without intermediate color texture, the target camera texture is y-flipped.
            // However, the target camera texture is bound during gbuffer pass and deferred pass.
            // Gbuffer pass will not be y-flipped because it is MRT (see ScriptableRenderContext implementation),
            // while deferred pass will be y-flipped, which breaks rendering.
            // This incurs an extra blit into at the end of rendering.
            if (this.actualRenderingMode == RenderingMode.Deferred)
                return true;

            bool isSceneViewCamera = cameraData.isSceneViewCamera;
            var cameraTargetDescriptor = cameraData.cameraTargetDescriptor;
            int msaaSamples = cameraTargetDescriptor.msaaSamples;
            bool isScaledRender = !Mathf.Approximately(cameraData.renderScale, 1.0f);
            bool isCompatibleBackbufferTextureDimension = cameraTargetDescriptor.dimension == TextureDimension.Tex2D;
            bool requiresExplicitMsaaResolve = msaaSamples > 1 && PlatformRequiresExplicitMsaaResolve();
            bool isOffscreenRender = cameraData.targetTexture != null && !isSceneViewCamera;
            bool isCapturing = cameraData.captureActions != null;

#if ENABLE_VR && ENABLE_XR_MODULE
            if (cameraData.xr.enabled)
                isCompatibleBackbufferTextureDimension = cameraData.xr.renderTargetDesc.dimension == cameraTargetDescriptor.dimension;
#endif

            bool requiresBlitForOffscreenCamera = cameraData.postProcessEnabled || cameraData.requiresOpaqueTexture || requiresExplicitMsaaResolve || !cameraData.isDefaultViewport;
            if (isOffscreenRender)
                return requiresBlitForOffscreenCamera;

            return requiresBlitForOffscreenCamera || isSceneViewCamera || isScaledRender || cameraData.isHdrEnabled ||
                !isCompatibleBackbufferTextureDimension || isCapturing || cameraData.requireSrgbConversion;
        }

        bool CanCopyDepth(ref CameraData cameraData)
        {
            bool msaaEnabledForCamera = cameraData.cameraTargetDescriptor.msaaSamples > 1;
            bool supportsTextureCopy = SystemInfo.copyTextureSupport != CopyTextureSupport.None;
            bool supportsDepthTarget = RenderingUtils.SupportsRenderTextureFormat(RenderTextureFormat.Depth);
            bool supportsDepthCopy = !msaaEnabledForCamera && (supportsDepthTarget || supportsTextureCopy);

            // TODO:  We don't have support to highp Texture2DMS currently and this breaks depth precision.
            // currently disabling it until shader changes kick in.
            //bool msaaDepthResolve = msaaEnabledForCamera && SystemInfo.supportsMultisampledTextures != 0;
            bool msaaDepthResolve = false;
            return supportsDepthCopy || msaaDepthResolve;
        }
    }
}<|MERGE_RESOLUTION|>--- conflicted
+++ resolved
@@ -127,14 +127,8 @@
             // Schedule XR copydepth right after m_FinalBlitPass(AfterRendering + 1)
             m_XRCopyDepthPass = new CopyDepthPass(RenderPassEvent.AfterRendering + 2, m_CopyDepthMaterial);
 #endif
-<<<<<<< HEAD
             m_DepthPrepass = new DepthOnlyPass(RenderPassEvent.BeforeRenderingPrePasses, RenderQueueRange.opaque, data.opaqueLayerMask);
             m_DepthNormalPrepass = new DepthNormalOnlyPass(RenderPassEvent.BeforeRenderingPrePasses, RenderQueueRange.opaque, data.opaqueLayerMask);
-            m_ColorGradingLutPass = new ColorGradingLutPass(RenderPassEvent.BeforeRenderingPrePasses, data.postProcessData);
-=======
-            m_DepthPrepass = new DepthOnlyPass(RenderPassEvent.BeforeRenderingPrepasses, RenderQueueRange.opaque, data.opaqueLayerMask);
-            m_DepthNormalPrepass = new DepthNormalOnlyPass(RenderPassEvent.BeforeRenderingPrepasses, RenderQueueRange.opaque, data.opaqueLayerMask);
->>>>>>> f617b067
 
             if (this.renderingMode == RenderingMode.Deferred)
             {
