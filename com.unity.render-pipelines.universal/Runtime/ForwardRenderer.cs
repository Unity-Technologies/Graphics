using UnityEngine.Rendering.Universal.Internal;

namespace UnityEngine.Rendering.Universal
{
    /// <summary>
    /// Rendering modes for Universal renderer.
    /// </summary>
    public enum RenderingMode
    {
        /// <summary>Render all objects and lighting in one pass, with a hard limit on the number of lights that can be applied on an object.</summary>
        Forward,
        /// <summary>Render all objects first in a g-buffer pass, then apply all lighting in a separate pass using deferred shading.</summary>
        Deferred
    };

    /// <summary>
    /// Default renderer for Universal RP.
    /// This renderer is supported on all Universal RP supported platforms.
    /// It uses a classic forward rendering strategy with per-object light culling.
    /// </summary>
    public sealed class ForwardRenderer : ScriptableRenderer
    {
        static readonly int k_DepthStencilBufferBits = 32;
        static readonly string k_CreateCameraTextures = "Create Camera Texture";
        private static readonly ProfilingSampler m_ProfilingSampler = new ProfilingSampler(k_CreateCameraTextures);

        // Rendering mode setup from UI.
        internal RenderingMode renderingMode { get { return m_RenderingMode;  } }
        // Actual rendering mode, which may be different (ex: wireframe rendering, harware not capable of deferred rendering).
        internal RenderingMode actualRenderingMode { get { return GL.wireframe || m_DeferredLights == null || !m_DeferredLights.IsRuntimeSupportedThisFrame()  ? RenderingMode.Forward : this.renderingMode; } }
        internal bool accurateGbufferNormals { get { return m_DeferredLights != null ? m_DeferredLights.AccurateGbufferNormals : false; } }
        ColorGradingLutPass m_ColorGradingLutPass;
        DepthOnlyPass m_DepthPrepass;
        DepthNormalOnlyPass m_DepthNormalPrepass;
        MainLightShadowCasterPass m_MainLightShadowCasterPass;
        AdditionalLightsShadowCasterPass m_AdditionalLightsShadowCasterPass;
        GBufferPass m_GBufferPass;
        CopyDepthPass m_GBufferCopyDepthPass;
        TileDepthRangePass m_TileDepthRangePass;
        TileDepthRangePass m_TileDepthRangeExtraPass; // TODO use subpass API to hide this pass
        DeferredPass m_DeferredPass;
        DrawObjectsPass m_RenderOpaqueForwardOnlyPass;
        DrawObjectsPass m_RenderOpaqueForwardPass;
        DrawSkyboxPass m_DrawSkyboxPass;
        CopyDepthPass m_CopyDepthPass;
        CopyColorPass m_CopyColorPass;
        TransparentSettingsPass m_TransparentSettingsPass;
        DrawObjectsPass m_RenderTransparentForwardPass;
        InvokeOnRenderObjectCallbackPass m_OnRenderObjectCallbackPass;
        PostProcessPass m_PostProcessPass;
        PostProcessPass m_FinalPostProcessPass;
        FinalBlitPass m_FinalBlitPass;
        CapturePass m_CapturePass;
#if ENABLE_VR && ENABLE_XR_MODULE
        XROcclusionMeshPass m_XROcclusionMeshPass;
#endif
#if UNITY_EDITOR
        SceneViewDepthCopyPass m_SceneViewDepthCopyPass;
#endif

        RenderTargetHandle m_ActiveCameraColorAttachment;
        RenderTargetHandle m_ActiveCameraDepthAttachment;
        RenderTargetHandle m_CameraColorAttachment;
        RenderTargetHandle m_CameraDepthAttachment;
        RenderTargetHandle m_DepthTexture;
        RenderTargetHandle m_NormalsTexture;
        RenderTargetHandle[] m_GBufferHandles;
        RenderTargetHandle m_OpaqueColor;
        RenderTargetHandle m_AfterPostProcessColor;
        RenderTargetHandle m_ColorGradingLut;
        // For tiled-deferred shading.
        RenderTargetHandle m_DepthInfoTexture;
        RenderTargetHandle m_TileDepthInfoTexture;

        ForwardLights m_ForwardLights;
        DeferredLights m_DeferredLights;
        RenderingMode m_RenderingMode;
        StencilState m_DefaultStencilState;

        Material m_BlitMaterial;
        Material m_CopyDepthMaterial;
        Material m_SamplingMaterial;
        Material m_ScreenspaceShadowsMaterial;
        Material m_TileDepthInfoMaterial;
        Material m_TileDeferredMaterial;
        Material m_StencilDeferredMaterial;

        public ForwardRenderer(ForwardRendererData data) : base(data)
        {
#if ENABLE_VR && ENABLE_XR_MODULE
            UniversalRenderPipeline.m_XRSystem.InitializeXRSystemData(data.xrSystemData);
#endif

            m_BlitMaterial = CoreUtils.CreateEngineMaterial(data.shaders.blitPS);
            m_CopyDepthMaterial = CoreUtils.CreateEngineMaterial(data.shaders.copyDepthPS);
            m_SamplingMaterial = CoreUtils.CreateEngineMaterial(data.shaders.samplingPS);
            m_ScreenspaceShadowsMaterial = CoreUtils.CreateEngineMaterial(data.shaders.screenSpaceShadowPS);
            m_TileDepthInfoMaterial = CoreUtils.CreateEngineMaterial(data.shaders.tileDepthInfoPS);
            m_TileDeferredMaterial = CoreUtils.CreateEngineMaterial(data.shaders.tileDeferredPS);
            m_StencilDeferredMaterial = CoreUtils.CreateEngineMaterial(data.shaders.stencilDeferredPS);

            StencilStateData stencilData = data.defaultStencilState;
            m_DefaultStencilState = StencilState.defaultValue;
            m_DefaultStencilState.enabled = stencilData.overrideStencilState;
            m_DefaultStencilState.SetCompareFunction(stencilData.stencilCompareFunction);
            m_DefaultStencilState.SetPassOperation(stencilData.passOperation);
            m_DefaultStencilState.SetFailOperation(stencilData.failOperation);
            m_DefaultStencilState.SetZFailOperation(stencilData.zFailOperation);

            m_ForwardLights = new ForwardLights();
            //m_DeferredLights.LightCulling = data.lightCulling;
            this.m_RenderingMode = data.renderingMode;

            // Note: Since all custom render passes inject first and we have stable sort,
            // we inject the builtin passes in the before events.
            m_MainLightShadowCasterPass = new MainLightShadowCasterPass(RenderPassEvent.BeforeRenderingShadows);
            m_AdditionalLightsShadowCasterPass = new AdditionalLightsShadowCasterPass(RenderPassEvent.BeforeRenderingShadows);
#if ENABLE_VR && ENABLE_XR_MODULE
            m_XROcclusionMeshPass = new XROcclusionMeshPass(RenderPassEvent.BeforeRenderingOpaques);
#endif
            m_DepthPrepass = new DepthOnlyPass(RenderPassEvent.BeforeRenderingPrepasses, RenderQueueRange.opaque, data.opaqueLayerMask);
            m_DepthNormalPrepass = new DepthNormalOnlyPass(RenderPassEvent.BeforeRenderingPrepasses, RenderQueueRange.opaque, data.opaqueLayerMask);
            m_ColorGradingLutPass = new ColorGradingLutPass(RenderPassEvent.BeforeRenderingPrepasses, data.postProcessData);

            if (this.renderingMode == RenderingMode.Deferred)
            {
                m_DeferredLights = new DeferredLights(m_TileDepthInfoMaterial, m_TileDeferredMaterial, m_StencilDeferredMaterial);
                m_DeferredLights.AccurateGbufferNormals = data.accurateGbufferNormals;
                //m_DeferredLights.TiledDeferredShading = data.tiledDeferredShading;
                m_DeferredLights.TiledDeferredShading = false;
                UniversalRenderPipelineAsset urpAsset = GraphicsSettings.renderPipelineAsset as UniversalRenderPipelineAsset;

                m_GBufferPass = new GBufferPass(RenderPassEvent.BeforeRenderingOpaques, RenderQueueRange.opaque, data.opaqueLayerMask, m_DefaultStencilState, stencilData.stencilReference, m_DeferredLights);
                // Forward-only pass only runs if deferred renderer is enabled.
                // It allows specific materials to be rendered in a forward-like pass.
                // We render both gbuffer pass and forward-only pass before the deferred lighting pass so we can minimize copies of depth buffer and
                // benefits from some depth rejection.
                // - If a material can be rendered either forward or deferred, then it should declare a UniversalForward and a UniversalGBuffer pass.
                // - If a material cannot be lit in deferred (unlit, bakedLit, special material such as hair, skin shader), then it should declare UniversalForwardOnly pass
                // - Legacy materials have unamed pass, which is implicitely renamed as SRPDefaultUnlit. In that case, they are considered forward-only too.
                // TO declare a material with unnamed pass and UniversalForward/UniversalForwardOnly pass is an ERROR, as the material will be rendered twice.
                StencilState forwardOnlyStencilState = DeferredLights.OverwriteStencil(m_DefaultStencilState, (int)StencilUsage.MaterialMask);
                ShaderTagId[] forwardOnlyShaderTagIds = new ShaderTagId[] { new ShaderTagId("SRPDefaultUnlit"), new ShaderTagId("UniversalForwardOnly") };
                int forwardOnlyStencilRef = stencilData.stencilReference | (int)StencilUsage.MaterialUnlit;
                m_RenderOpaqueForwardOnlyPass = new DrawObjectsPass("Render Opaques Forward Only", forwardOnlyShaderTagIds, true, RenderPassEvent.BeforeRenderingOpaques + 1, RenderQueueRange.opaque, data.opaqueLayerMask, forwardOnlyStencilState, forwardOnlyStencilRef);
                m_GBufferCopyDepthPass = new CopyDepthPass(RenderPassEvent.BeforeRenderingOpaques + 2, m_CopyDepthMaterial);
                m_TileDepthRangePass = new TileDepthRangePass(RenderPassEvent.BeforeRenderingOpaques + 3, m_DeferredLights, 0);
                m_TileDepthRangeExtraPass = new TileDepthRangePass(RenderPassEvent.BeforeRenderingOpaques + 4, m_DeferredLights, 1);
                m_DeferredPass = new DeferredPass(RenderPassEvent.BeforeRenderingOpaques + 5, m_DeferredLights);
            }

            // Always create this pass even in deferred because we use it for wireframe rendering in the Editor or offscreen depth texture rendering.
            m_RenderOpaqueForwardPass = new DrawObjectsPass(URPProfileId.DrawOpaqueObjects, true, RenderPassEvent.BeforeRenderingOpaques, RenderQueueRange.opaque, data.opaqueLayerMask, m_DefaultStencilState, stencilData.stencilReference);

            m_CopyDepthPass = new CopyDepthPass(RenderPassEvent.AfterRenderingSkybox, m_CopyDepthMaterial);
            m_DrawSkyboxPass = new DrawSkyboxPass(RenderPassEvent.BeforeRenderingSkybox);
            m_CopyColorPass = new CopyColorPass(RenderPassEvent.AfterRenderingSkybox, m_SamplingMaterial, m_BlitMaterial);
#if ADAPTIVE_PERFORMANCE_2_0_0_OR_NEWER
            if (!UniversalRenderPipeline.asset.useAdaptivePerformance || AdaptivePerformance.AdaptivePerformanceRenderSettings.SkipTransparentObjects == false)
#endif
            {
                m_TransparentSettingsPass = new TransparentSettingsPass(RenderPassEvent.BeforeRenderingTransparents, data.shadowTransparentReceive);
                m_RenderTransparentForwardPass = new DrawObjectsPass(URPProfileId.DrawTransparentObjects, false, RenderPassEvent.BeforeRenderingTransparents, RenderQueueRange.transparent, data.transparentLayerMask, m_DefaultStencilState, stencilData.stencilReference);
            }
            m_OnRenderObjectCallbackPass = new InvokeOnRenderObjectCallbackPass(RenderPassEvent.BeforeRenderingPostProcessing);
            m_PostProcessPass = new PostProcessPass(RenderPassEvent.BeforeRenderingPostProcessing, data.postProcessData, m_BlitMaterial);
            m_FinalPostProcessPass = new PostProcessPass(RenderPassEvent.AfterRendering + 1, data.postProcessData, m_BlitMaterial);
            m_CapturePass = new CapturePass(RenderPassEvent.AfterRendering);
            m_FinalBlitPass = new FinalBlitPass(RenderPassEvent.AfterRendering + 1, m_BlitMaterial);

#if UNITY_EDITOR
            m_SceneViewDepthCopyPass = new SceneViewDepthCopyPass(RenderPassEvent.AfterRendering + 9, m_CopyDepthMaterial);
#endif

            // RenderTexture format depends on camera and pipeline (HDR, non HDR, etc)
            // Samples (MSAA) depend on camera and pipeline
            m_CameraColorAttachment.Init("_CameraColorTexture");
            m_CameraDepthAttachment.Init("_CameraDepthAttachment");
            m_DepthTexture.Init("_CameraDepthTexture");
            m_NormalsTexture.Init("_CameraNormalsTexture");
            if (this.renderingMode == RenderingMode.Deferred)
            {
                m_GBufferHandles = new RenderTargetHandle[(int)DeferredLights.GBufferHandles.Count];
                m_GBufferHandles[(int)DeferredLights.GBufferHandles.DepthAsColor].Init("_GBufferDepthAsColor");
                m_GBufferHandles[(int)DeferredLights.GBufferHandles.Albedo].Init("_GBuffer0");
                m_GBufferHandles[(int)DeferredLights.GBufferHandles.SpecularMetallic].Init("_GBuffer1");
                m_GBufferHandles[(int)DeferredLights.GBufferHandles.NormalSmoothness].Init("_GBuffer2");
                m_GBufferHandles[(int)DeferredLights.GBufferHandles.Lighting] = new RenderTargetHandle();
                m_GBufferHandles[(int)DeferredLights.GBufferHandles.ShadowMask].Init("_GBuffer4");
            }
            m_OpaqueColor.Init("_CameraOpaqueTexture");
            m_AfterPostProcessColor.Init("_AfterPostProcessTexture");
            m_ColorGradingLut.Init("_InternalGradingLut");
            m_DepthInfoTexture.Init("_DepthInfoTexture");
            m_TileDepthInfoTexture.Init("_TileDepthInfoTexture");

            supportedRenderingFeatures = new RenderingFeatures()
            {
                cameraStacking = true,
            };

            if (this.renderingMode == RenderingMode.Deferred)
            {
                unsupportedGraphicsDeviceTypes = new GraphicsDeviceType[] {
                    GraphicsDeviceType.OpenGLCore,
                    GraphicsDeviceType.OpenGLES2,
                    GraphicsDeviceType.OpenGLES3
                };
            }
        }

        /// <inheritdoc />
        protected override void Dispose(bool disposing)
        {
            // always dispose unmanaged resources
            m_PostProcessPass.Cleanup();
<<<<<<< HEAD
            // m_FinalPostProcessPass.Cleanup() ?
=======
            m_FinalPostProcessPass.Cleanup();
            m_ColorGradingLutPass.Cleanup();

>>>>>>> 124a6148
            CoreUtils.Destroy(m_BlitMaterial);
            CoreUtils.Destroy(m_CopyDepthMaterial);
            CoreUtils.Destroy(m_SamplingMaterial);
            CoreUtils.Destroy(m_ScreenspaceShadowsMaterial);
            CoreUtils.Destroy(m_TileDepthInfoMaterial);
            CoreUtils.Destroy(m_TileDeferredMaterial);
            CoreUtils.Destroy(m_StencilDeferredMaterial);
        }

        /// <inheritdoc />
        public override void Setup(ScriptableRenderContext context, ref RenderingData renderingData)
        {
#if ADAPTIVE_PERFORMANCE_2_0_0_OR_NEWER
            bool needTransparencyPass = !UniversalRenderPipeline.asset.useAdaptivePerformance || !AdaptivePerformance.AdaptivePerformanceRenderSettings.SkipTransparentObjects;
#endif
            Camera camera = renderingData.cameraData.camera;
            ref CameraData cameraData = ref renderingData.cameraData;
            RenderTextureDescriptor cameraTargetDescriptor = renderingData.cameraData.cameraTargetDescriptor;

            // Special path for depth only offscreen cameras. Only write opaques + transparents.
            bool isOffscreenDepthTexture = cameraData.targetTexture != null && cameraData.targetTexture.format == RenderTextureFormat.Depth;
            if (isOffscreenDepthTexture)
            {
                ConfigureCameraTarget(BuiltinRenderTextureType.CameraTarget, BuiltinRenderTextureType.CameraTarget);
                AddRenderPasses(ref renderingData);
                EnqueuePass(m_RenderOpaqueForwardPass);
                EnqueuePass(m_DrawSkyboxPass);
#if ADAPTIVE_PERFORMANCE_2_0_0_OR_NEWER
                if (!needTransparencyPass)
                    return;
#endif
                EnqueuePass(m_RenderTransparentForwardPass);
                return;
            }

            if (m_DeferredLights != null)
                m_DeferredLights.ResolveMixedLightingMode(ref renderingData);

            // Add render passes and gather the input requirements
            AddRenderPasses(ref renderingData);
            RenderPassInputSummary renderPassInputs = GetRenderPassInputs(ref renderingData);

            // Should apply post-processing after rendering this camera?
            bool applyPostProcessing = cameraData.postProcessEnabled;

            // There's at least a camera in the camera stack that applies post-processing
            bool anyPostProcessing = renderingData.postProcessingEnabled;

            // TODO: We could cache and generate the LUT before rendering the stack
            bool generateColorGradingLUT = cameraData.postProcessEnabled;
            bool isSceneViewCamera = cameraData.isSceneViewCamera;
            bool isPreviewCamera = cameraData.isPreviewCamera;
            bool requiresDepthTexture = cameraData.requiresDepthTexture || renderPassInputs.requiresDepthTexture || this.actualRenderingMode == RenderingMode.Deferred;

            bool mainLightShadows = m_MainLightShadowCasterPass.Setup(ref renderingData);
            bool additionalLightShadows = m_AdditionalLightsShadowCasterPass.Setup(ref renderingData);
            bool transparentsNeedSettingsPass = m_TransparentSettingsPass.Setup(ref renderingData);

            // Depth prepass is generated in the following cases:
            // - If game or offscreen camera requires it we check if we can copy the depth from the rendering opaques pass and use that instead.
            // - Scene or preview cameras always require a depth texture. We do a depth pre-pass to simplify it and it shouldn't matter much for editor.
            // - Render passes require it
            bool requiresDepthPrepass = requiresDepthTexture && !CanCopyDepth(ref renderingData.cameraData);
            requiresDepthPrepass |= isSceneViewCamera;
            requiresDepthPrepass |= isPreviewCamera;
            requiresDepthPrepass |= renderPassInputs.requiresDepthPrepass;
            requiresDepthPrepass |= renderPassInputs.requiresNormalsTexture;

            // The copying of depth should normally happen after rendering opaques.
            // But if we only require it for post processing or the scene camera then we do it after rendering transparent objects
            m_CopyDepthPass.renderPassEvent = (!requiresDepthTexture && (applyPostProcessing || isSceneViewCamera)) ? RenderPassEvent.AfterRenderingTransparents : RenderPassEvent.AfterRenderingOpaques;

            // XRTODO: CopyDepth pass is disabled in XR due to required work to handle camera matrices in URP and y-flip.
            // IF this condition is removed make sure the CopyDepthPass.cs is working properly on all XR modes. This requires PureXR SDK integration.
            if (cameraData.xr.enabled && requiresDepthTexture)
                requiresDepthPrepass = true;

            bool createColorTexture = RequiresIntermediateColorTexture(ref cameraData);
            createColorTexture |= (rendererFeatures.Count != 0);
            createColorTexture |= renderPassInputs.requiresColorTexture;
            createColorTexture &= !isPreviewCamera;

            // If camera requires depth and there's no depth pre-pass we create a depth texture that can be read later by effect requiring it.
            // When deferred renderer is enabled, we must always create a depth texture and CANNOT use BuiltinRenderTextureType.CameraTarget. This is to get
            // around a bug where during gbuffer pass (MRT pass), the camera depth attachment is correctly bound, but during
            // deferred pass ("camera color" + "camera depth"), the implicit depth surface of "camera color" is used instead of "camera depth",
            // because BuiltinRenderTextureType.CameraTarget for depth means there is no explicit depth attachment...
            bool createDepthTexture = cameraData.requiresDepthTexture && !requiresDepthPrepass;
            createDepthTexture |= (cameraData.renderType == CameraRenderType.Base && !cameraData.resolveFinalTarget);
            // Deferred renderer always need to access depth buffer.
            createDepthTexture |= this.actualRenderingMode == RenderingMode.Deferred;
#if ENABLE_VR && ENABLE_XR_MODULE
            if (cameraData.xr.enabled)
            {
                // URP can't handle msaa/size mismatch between depth RT and color RT(for now we create intermediate depth to ensure they match)
                createDepthTexture |= createColorTexture && cameraTargetDescriptor.msaaSamples != cameraData.xr.renderTargetDesc.msaaSamples;
            }
#endif

#if UNITY_ANDROID || UNITY_WEBGL
            if (SystemInfo.graphicsDeviceType != GraphicsDeviceType.Vulkan)
            {
                // GLES can not use render texture's depth buffer with the color buffer of the backbuffer
                // in such case we create a color texture for it too.
                createColorTexture |= createDepthTexture;
            }
#endif

            // Configure all settings require to start a new camera stack (base camera only)
            if (cameraData.renderType == CameraRenderType.Base)
            {
                RenderTargetHandle cameraTargetHandle = RenderTargetHandle.GetCameraTarget(cameraData.xr);

                m_ActiveCameraColorAttachment = (createColorTexture) ? m_CameraColorAttachment : cameraTargetHandle;
                m_ActiveCameraDepthAttachment = (createDepthTexture) ? m_CameraDepthAttachment : cameraTargetHandle;

                bool intermediateRenderTexture = createColorTexture || createDepthTexture;

                // Doesn't create texture for Overlay cameras as they are already overlaying on top of created textures.
                if (intermediateRenderTexture)
                    CreateCameraRenderTarget(context, ref cameraTargetDescriptor, createColorTexture, createDepthTexture);
            }
            else
            {
                m_ActiveCameraColorAttachment = m_CameraColorAttachment;
                m_ActiveCameraDepthAttachment = m_CameraDepthAttachment;
            }

            // Assign camera targets (color and depth)
            {
                var activeColorRenderTargetId = m_ActiveCameraColorAttachment.Identifier();
                var activeDepthRenderTargetId = m_ActiveCameraDepthAttachment.Identifier();

#if ENABLE_VR && ENABLE_XR_MODULE
                if (cameraData.xr.enabled)
                {
                    activeColorRenderTargetId = new RenderTargetIdentifier(activeColorRenderTargetId, 0, CubemapFace.Unknown, -1);
                    activeDepthRenderTargetId = new RenderTargetIdentifier(activeDepthRenderTargetId, 0, CubemapFace.Unknown, -1);
                }
#endif

                ConfigureCameraTarget(activeColorRenderTargetId, activeDepthRenderTargetId);
            }

            int count = activeRenderPassQueue.Count;
            for (int i = count - 1; i >= 0; i--)
            {
                if(activeRenderPassQueue[i] == null)
                    activeRenderPassQueue.RemoveAt(i);
            }
            bool hasPassesAfterPostProcessing = activeRenderPassQueue.Find(x => x.renderPassEvent == RenderPassEvent.AfterRendering) != null;

            if (mainLightShadows)
                EnqueuePass(m_MainLightShadowCasterPass);

            if (additionalLightShadows)
                EnqueuePass(m_AdditionalLightsShadowCasterPass);

            if (requiresDepthPrepass)
            {
                if (renderPassInputs.requiresNormalsTexture)
                {
                    m_DepthNormalPrepass.Setup(cameraTargetDescriptor, m_DepthTexture, m_NormalsTexture);
                    EnqueuePass(m_DepthNormalPrepass);
                }
                else
                {
                    m_DepthPrepass.Setup(cameraTargetDescriptor, m_DepthTexture);
                    EnqueuePass(m_DepthPrepass);
                }
            }

            if (generateColorGradingLUT)
            {
                m_ColorGradingLutPass.Setup(m_ColorGradingLut);
                EnqueuePass(m_ColorGradingLutPass);
            }

#if ENABLE_VR && ENABLE_XR_MODULE
            if (cameraData.xr.hasValidOcclusionMesh)
                EnqueuePass(m_XROcclusionMeshPass);
#endif

            if (this.actualRenderingMode == RenderingMode.Deferred)
                EnqueueDeferred(ref renderingData, requiresDepthPrepass, mainLightShadows, additionalLightShadows);
            else
                EnqueuePass(m_RenderOpaqueForwardPass);

            Skybox cameraSkybox;
            cameraData.camera.TryGetComponent<Skybox>(out cameraSkybox);
            bool isOverlayCamera = cameraData.renderType == CameraRenderType.Overlay;
            if (camera.clearFlags == CameraClearFlags.Skybox && (RenderSettings.skybox != null || cameraSkybox?.material != null) && !isOverlayCamera)
                EnqueuePass(m_DrawSkyboxPass);

            // If a depth texture was created we necessarily need to copy it, otherwise we could have render it to a renderbuffer.
            // If deferred rendering path was selected, it has already made a copy.
            if (!requiresDepthPrepass && renderingData.cameraData.requiresDepthTexture && createDepthTexture && this.actualRenderingMode != RenderingMode.Deferred)
            {
                m_CopyDepthPass.Setup(m_ActiveCameraDepthAttachment, m_DepthTexture);
                EnqueuePass(m_CopyDepthPass);
            }

            if (renderingData.cameraData.requiresOpaqueTexture || renderPassInputs.requiresColorTexture)
            {
                // TODO: Downsampling method should be store in the renderer instead of in the asset.
                // We need to migrate this data to renderer. For now, we query the method in the active asset.
                Downsampling downsamplingMethod = UniversalRenderPipeline.asset.opaqueDownsampling;
                m_CopyColorPass.Setup(m_ActiveCameraColorAttachment.Identifier(), m_OpaqueColor, downsamplingMethod);
                EnqueuePass(m_CopyColorPass);
            }
#if ADAPTIVE_PERFORMANCE_2_0_0_OR_NEWER
            if (needTransparencyPass)
#endif
            {
                if (transparentsNeedSettingsPass)
                {
                    EnqueuePass(m_TransparentSettingsPass);
                }

                EnqueuePass(m_RenderTransparentForwardPass);
            }
            EnqueuePass(m_OnRenderObjectCallbackPass);

            bool lastCameraInTheStack = cameraData.resolveFinalTarget;
            bool hasCaptureActions = renderingData.cameraData.captureActions != null && lastCameraInTheStack;
            bool applyFinalPostProcessing = anyPostProcessing && lastCameraInTheStack &&
                                     renderingData.cameraData.antialiasing == AntialiasingMode.FastApproximateAntialiasing;

            // When post-processing is enabled we can use the stack to resolve rendering to camera target (screen or RT).
            // However when there are render passes executing after post we avoid resolving to screen so rendering continues (before sRGBConvertion etc)
            bool resolvePostProcessingToCameraTarget = !hasCaptureActions && !hasPassesAfterPostProcessing && !applyFinalPostProcessing;

            if (lastCameraInTheStack)
            {
                // Post-processing will resolve to final target. No need for final blit pass.
                if (applyPostProcessing)
                {
                    var destination = resolvePostProcessingToCameraTarget ? RenderTargetHandle.CameraTarget : m_AfterPostProcessColor;

                    // if resolving to screen we need to be able to perform sRGBConvertion in post-processing if necessary
                    bool doSRGBConvertion = resolvePostProcessingToCameraTarget;
                    m_PostProcessPass.Setup(cameraTargetDescriptor, m_ActiveCameraColorAttachment, destination, m_ActiveCameraDepthAttachment, m_ColorGradingLut, applyFinalPostProcessing, doSRGBConvertion);
                    EnqueuePass(m_PostProcessPass);
                }

                if (renderingData.cameraData.captureActions != null)
                {
                    m_CapturePass.Setup(m_ActiveCameraColorAttachment);
                    EnqueuePass(m_CapturePass);
                }

                // if we applied post-processing for this camera it means current active texture is m_AfterPostProcessColor
                var sourceForFinalPass = (applyPostProcessing) ? m_AfterPostProcessColor : m_ActiveCameraColorAttachment;

                // Do FXAA or any other final post-processing effect that might need to run after AA.
                if (applyFinalPostProcessing)
                {
                    m_FinalPostProcessPass.SetupFinalPass(sourceForFinalPass);
                    EnqueuePass(m_FinalPostProcessPass);
                }

                // if post-processing then we already resolved to camera target while doing post.
                // Also only do final blit if camera is not rendering to RT.
                bool cameraTargetResolved =
                    // final PP always blit to camera target
                    applyFinalPostProcessing ||
                    // no final PP but we have PP stack. In that case it blit unless there are render pass after PP
                    (applyPostProcessing && !hasPassesAfterPostProcessing) ||
                    // offscreen camera rendering to a texture, we don't need a blit pass to resolve to screen
                    m_ActiveCameraColorAttachment == RenderTargetHandle.GetCameraTarget(cameraData.xr);

                // We need final blit to resolve to screen
                if (!cameraTargetResolved)
                {
                    m_FinalBlitPass.Setup(cameraTargetDescriptor, sourceForFinalPass);
                    EnqueuePass(m_FinalBlitPass);
                }
            }

            // stay in RT so we resume rendering on stack after post-processing
            else if (applyPostProcessing)
            {
                m_PostProcessPass.Setup(cameraTargetDescriptor, m_ActiveCameraColorAttachment, m_AfterPostProcessColor, m_ActiveCameraDepthAttachment, m_ColorGradingLut, false, false);
                EnqueuePass(m_PostProcessPass);
            }

#if UNITY_EDITOR
            if (isSceneViewCamera)
            {
                // Scene view camera should always resolve target (not stacked)
                Assertions.Assert.IsTrue(lastCameraInTheStack, "Editor camera must resolve target upon finish rendering.");
                m_SceneViewDepthCopyPass.Setup(m_DepthTexture);
                EnqueuePass(m_SceneViewDepthCopyPass);
            }
#endif
        }

        /// <inheritdoc />
        public override void SetupLights(ScriptableRenderContext context, ref RenderingData renderingData)
        {
            m_ForwardLights.Setup(context, ref renderingData);

            // Perform per-tile light culling on CPU
            if (this.actualRenderingMode == RenderingMode.Deferred)
                m_DeferredLights.SetupLights(context, ref renderingData);
        }

        /// <inheritdoc />
        public override void SetupCullingParameters(ref ScriptableCullingParameters cullingParameters,
            ref CameraData cameraData)
        {
            // TODO: PerObjectCulling also affect reflection probes. Enabling it for now.
            // if (asset.additionalLightsRenderingMode == LightRenderingMode.Disabled ||
            //     asset.maxAdditionalLightsCount == 0)
            // {
            //     cullingParameters.cullingOptions |= CullingOptions.DisablePerObjectCulling;
            // }

            // We disable shadow casters if both shadow casting modes are turned off
            // or the shadow distance has been turned down to zero
            bool isShadowCastingDisabled = !UniversalRenderPipeline.asset.supportsMainLightShadows && !UniversalRenderPipeline.asset.supportsAdditionalLightShadows;
            bool isShadowDistanceZero = Mathf.Approximately(cameraData.maxShadowDistance, 0.0f);
            if (isShadowCastingDisabled || isShadowDistanceZero)
            {
                cullingParameters.cullingOptions &= ~CullingOptions.ShadowCasters;
            }

            if (this.actualRenderingMode == RenderingMode.Deferred)
                cullingParameters.maximumVisibleLights = 0xFFFF;
            else
            {
                // We set the number of maximum visible lights allowed and we add one for the mainlight...
                cullingParameters.maximumVisibleLights = UniversalRenderPipeline.maxVisibleAdditionalLights + 1;
            }
            cullingParameters.shadowDistance = cameraData.maxShadowDistance;
        }

        /// <inheritdoc />
        public override void FinishRendering(CommandBuffer cmd)
        {
            if (m_ActiveCameraColorAttachment != RenderTargetHandle.CameraTarget)
            {
                cmd.ReleaseTemporaryRT(m_ActiveCameraColorAttachment.id);
                m_ActiveCameraColorAttachment = RenderTargetHandle.CameraTarget;
            }

            if (m_ActiveCameraDepthAttachment != RenderTargetHandle.CameraTarget)
            {
                cmd.ReleaseTemporaryRT(m_ActiveCameraDepthAttachment.id);
                m_ActiveCameraDepthAttachment = RenderTargetHandle.CameraTarget;
            }
        }

        void EnqueueDeferred(ref RenderingData renderingData, bool hasDepthPrepass, bool applyMainShadow, bool applyAdditionalShadow)
        {
            // the last slice is the lighting buffer created in DeferredRenderer.cs
            m_GBufferHandles[(int)DeferredLights.GBufferHandles.Lighting] = m_ActiveCameraColorAttachment;

            m_DeferredLights.Setup(
                ref renderingData,
                applyAdditionalShadow ? m_AdditionalLightsShadowCasterPass : null,
                hasDepthPrepass,
                renderingData.cameraData.renderType == CameraRenderType.Overlay,
                m_DepthTexture,
                m_DepthInfoTexture,
                m_TileDepthInfoTexture,
                m_ActiveCameraDepthAttachment, m_GBufferHandles
            );
            
            EnqueuePass(m_GBufferPass);

            EnqueuePass(m_RenderOpaqueForwardOnlyPass);

            //Must copy depth for deferred shading: TODO wait for API fix to bind depth texture as read-only resource.
            if (!hasDepthPrepass)
            {
                m_GBufferCopyDepthPass.Setup(m_CameraDepthAttachment, m_DepthTexture);
                EnqueuePass(m_GBufferCopyDepthPass);
            }

            // Note: DeferredRender.Setup is called by UniversalRenderPipeline.RenderSingleCamera (overrides ScriptableRenderer.Setup).
            // At this point, we do not know if m_DeferredLights.m_Tilers[x].m_Tiles actually contain any indices of lights intersecting tiles (If there are no lights intersecting tiles, we could skip several following passes) : this information is computed in DeferredRender.SetupLights, which is called later by UniversalRenderPipeline.RenderSingleCamera (via ScriptableRenderer.Execute).
            // However HasTileLights uses m_HasTileVisLights which is calculated by CheckHasTileLights from all visibleLights. visibleLights is the list of lights that have passed camera culling, so we know they are in front of the camera. So we can assume m_DeferredLights.m_Tilers[x].m_Tiles will not be empty in that case.
            // m_DeferredLights.m_Tilers[x].m_Tiles could be empty if we implemented an algorithm accessing scene depth information on the CPU side, but this (access depth from CPU) will probably not happen.
            if (m_DeferredLights.HasTileLights())
            {
                // Compute for each tile a 32bits bitmask in which a raised bit means "this 1/32th depth slice contains geometry that could intersect with lights".
                // Per-tile bitmasks are obtained by merging together the per-pixel bitmasks computed for each individual pixel of the tile.
                EnqueuePass(m_TileDepthRangePass);

                // On some platform, splitting the bitmasks computation into two passes:
                //   1/ Compute bitmasks for individual or small blocks of pixels
                //   2/ merge those individual bitmasks into per-tile bitmasks
                // provides better performance that doing it in a single above pass.
                if (m_DeferredLights.HasTileDepthRangeExtraPass())
                    EnqueuePass(m_TileDepthRangeExtraPass);
            }

            EnqueuePass(m_DeferredPass);
        }

        private struct RenderPassInputSummary
        {
            internal bool requiresDepthTexture;
            internal bool requiresDepthPrepass;
            internal bool requiresNormalsTexture;
            internal bool requiresColorTexture;
        }

        private void AddRenderPasses(ref RenderingData renderingData)
        {
            for (int i = 0; i < rendererFeatures.Count; ++i)
            {
                if (!rendererFeatures[i].isActive)
                {
                    continue;
                }
                rendererFeatures[i].AddRenderPasses(this, ref renderingData);
            }
        }

        private RenderPassInputSummary GetRenderPassInputs(ref RenderingData renderingData)
        {
            RenderPassInputSummary inputSummary = new RenderPassInputSummary();
            for (int i = 0; i < activeRenderPassQueue.Count; ++i)
            {
                ScriptableRenderPass pass = activeRenderPassQueue[i];
                bool needsDepth   = (pass.input & ScriptableRenderPassInput.Depth) != ScriptableRenderPassInput.None;
                bool needsNormals = (pass.input & ScriptableRenderPassInput.Normal) != ScriptableRenderPassInput.None;
                bool needsColor   = (pass.input & ScriptableRenderPassInput.Color) != ScriptableRenderPassInput.None;
                bool eventBeforeOpaque = pass.renderPassEvent <= RenderPassEvent.BeforeRenderingOpaques;

                inputSummary.requiresDepthTexture   |= needsDepth;
                inputSummary.requiresDepthPrepass   |= needsNormals || needsDepth && eventBeforeOpaque;
                inputSummary.requiresNormalsTexture |= needsNormals;
                inputSummary.requiresColorTexture   |= needsColor;
            }

            return inputSummary;
        }

        void CreateCameraRenderTarget(ScriptableRenderContext context, ref RenderTextureDescriptor descriptor, bool createColor, bool createDepth)
        {
            CommandBuffer cmd = CommandBufferPool.Get();
            using (new ProfilingScope(cmd, m_ProfilingSampler))
            {
                int msaaSamples = descriptor.msaaSamples;
                if (createColor)
                {
                    bool useDepthRenderBuffer = m_ActiveCameraDepthAttachment == RenderTargetHandle.CameraTarget;
                    var colorDescriptor = descriptor;
                    colorDescriptor.depthBufferBits = (useDepthRenderBuffer) ? k_DepthStencilBufferBits : 0;
                    cmd.GetTemporaryRT(m_ActiveCameraColorAttachment.id, colorDescriptor, FilterMode.Bilinear);
                }

                if (createDepth)
                {
                    var depthDescriptor = descriptor;
                    depthDescriptor.colorFormat = RenderTextureFormat.Depth;
                    depthDescriptor.depthBufferBits = k_DepthStencilBufferBits;
                    cmd.GetTemporaryRT(m_ActiveCameraDepthAttachment.id, depthDescriptor, FilterMode.Point);
                }
            }

            context.ExecuteCommandBuffer(cmd);
            CommandBufferPool.Release(cmd);
        }

        bool PlatformRequiresExplicitMsaaResolve()
        {
            return !SystemInfo.supportsMultisampleAutoResolve &&
                   SystemInfo.graphicsDeviceType != GraphicsDeviceType.Metal;
        }

        /// <summary>
        /// Checks if the pipeline needs to create a intermediate render texture.
        /// </summary>
        /// <param name="cameraData">CameraData contains all relevant render target information for the camera.</param>
        /// <seealso cref="CameraData"/>
        /// <returns>Return true if pipeline needs to render to a intermediate render texture.</returns>
        bool RequiresIntermediateColorTexture(ref CameraData cameraData)
        {
            // When rendering a camera stack we always create an intermediate render texture to composite camera results.
            // We create it upon rendering the Base camera.
            if (cameraData.renderType == CameraRenderType.Base && !cameraData.resolveFinalTarget)
                return true;

            // Always force rendering into intermediate color texture if deferred rendering mode is selected.
            // Reason: without intermediate color texture, the target camera texture is y-flipped.
            // However, the target camera texture is bound during gbuffer pass and deferred pass.
            // Gbuffer pass will not be y-flipped because it is MRT (see ScriptableRenderContext implementation),
            // while deferred pass will be y-flipped, which breaks rendering.
            // This incurs an extra blit into at the end of rendering.
            if (this.actualRenderingMode == RenderingMode.Deferred)
                return true;

            bool isSceneViewCamera = cameraData.isSceneViewCamera;
            var cameraTargetDescriptor = cameraData.cameraTargetDescriptor;
            int msaaSamples = cameraTargetDescriptor.msaaSamples;
            bool isScaledRender = !Mathf.Approximately(cameraData.renderScale, 1.0f);
            bool isCompatibleBackbufferTextureDimension = cameraTargetDescriptor.dimension == TextureDimension.Tex2D;
            bool requiresExplicitMsaaResolve = msaaSamples > 1 && PlatformRequiresExplicitMsaaResolve();
            bool isOffscreenRender = cameraData.targetTexture != null && !isSceneViewCamera;
            bool isCapturing = cameraData.captureActions != null;

#if ENABLE_VR && ENABLE_XR_MODULE
            if (cameraData.xr.enabled)
                isCompatibleBackbufferTextureDimension = cameraData.xr.renderTargetDesc.dimension == cameraTargetDescriptor.dimension;
#endif

            bool requiresBlitForOffscreenCamera = cameraData.postProcessEnabled || cameraData.requiresOpaqueTexture || requiresExplicitMsaaResolve || !cameraData.isDefaultViewport;
            if (isOffscreenRender)
                return requiresBlitForOffscreenCamera;

            return requiresBlitForOffscreenCamera || isSceneViewCamera || isScaledRender || cameraData.isHdrEnabled ||
                   !isCompatibleBackbufferTextureDimension || isCapturing || cameraData.requireSrgbConversion;
        }

        bool CanCopyDepth(ref CameraData cameraData)
        {
            bool msaaEnabledForCamera = cameraData.cameraTargetDescriptor.msaaSamples > 1;
            bool supportsTextureCopy = SystemInfo.copyTextureSupport != CopyTextureSupport.None;
            bool supportsDepthTarget = RenderingUtils.SupportsRenderTextureFormat(RenderTextureFormat.Depth);
            bool supportsDepthCopy = !msaaEnabledForCamera && (supportsDepthTarget || supportsTextureCopy);

            // TODO:  We don't have support to highp Texture2DMS currently and this breaks depth precision.
            // currently disabling it until shader changes kick in.
            //bool msaaDepthResolve = msaaEnabledForCamera && SystemInfo.supportsMultisampledTextures != 0;
            bool msaaDepthResolve = false;
            return supportsDepthCopy || msaaDepthResolve;
        }
    }
}<|MERGE_RESOLUTION|>--- conflicted
+++ resolved
@@ -214,13 +214,9 @@
         {
             // always dispose unmanaged resources
             m_PostProcessPass.Cleanup();
-<<<<<<< HEAD
-            // m_FinalPostProcessPass.Cleanup() ?
-=======
             m_FinalPostProcessPass.Cleanup();
             m_ColorGradingLutPass.Cleanup();
 
->>>>>>> 124a6148
             CoreUtils.Destroy(m_BlitMaterial);
             CoreUtils.Destroy(m_CopyDepthMaterial);
             CoreUtils.Destroy(m_SamplingMaterial);
