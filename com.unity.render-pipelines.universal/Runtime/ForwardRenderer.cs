--- conflicted
+++ resolved
@@ -82,11 +82,7 @@
             m_RenderOpaqueForwardPass = new DrawObjectsPass("Render Opaques", true, RenderPassEvent.BeforeRenderingOpaques, RenderQueueRange.opaque, data.opaqueLayerMask, m_DefaultStencilState, stencilData.stencilReference);
             m_CopyDepthPass = new CopyDepthPass(RenderPassEvent.AfterRenderingSkybox, m_CopyDepthMaterial);
             m_DrawSkyboxPass = new DrawSkyboxPass(RenderPassEvent.BeforeRenderingSkybox);
-<<<<<<< HEAD
-            m_CopyColorPass = new CopyColorPass(RenderPassEvent.AfterRenderingSkybox, m_SamplingMaterial);
-=======
-            m_CopyColorPass = new CopyColorPass(RenderPassEvent.BeforeRenderingTransparents, m_SamplingMaterial, m_BlitMaterial);
->>>>>>> 77349236
+            m_CopyColorPass = new CopyColorPass(RenderPassEvent.AfterRenderingSkybox, m_SamplingMaterial, m_BlitMaterial);
             m_TransparentSettingsPass = new TransparentSettingsPass(RenderPassEvent.BeforeRenderingTransparents, data.shadowTransparentReceive);
             m_RenderTransparentForwardPass = new DrawObjectsPass("Render Transparents", false, RenderPassEvent.BeforeRenderingTransparents, RenderQueueRange.transparent, data.transparentLayerMask, m_DefaultStencilState, stencilData.stencilReference);
             m_OnRenderObjectCallbackPass = new InvokeOnRenderObjectCallbackPass(RenderPassEvent.BeforeRenderingPostProcessing);
