--- conflicted
+++ resolved
@@ -76,21 +76,12 @@
             m_MainLightShadowCasterPass = new MainLightShadowCasterPass(RenderPassEvent.BeforeRenderingShadows);
             m_AdditionalLightsShadowCasterPass = new AdditionalLightsShadowCasterPass(RenderPassEvent.BeforeRenderingShadows);
 #if ENABLE_VR && ENABLE_XR_MODULE
-<<<<<<< HEAD
-            m_XROcclusionMeshPass = new XROcclusionMeshPass(RenderPassEvent.BeforeRenderingPrePasses);
+            m_XROcclusionMeshPass = new XROcclusionMeshPass(RenderPassEvent.BeforeRenderingOpaques);
 #endif
             m_DepthPrepass = new DepthOnlyPass(RenderPassEvent.BeforeRenderingPrePasses, RenderQueueRange.opaque, data.opaqueLayerMask);
             m_DepthNormalPrepass = new DepthNormalOnlyPass(RenderPassEvent.BeforeRenderingPrePasses, RenderQueueRange.opaque, data.opaqueLayerMask);
             m_ColorGradingLutPass = new ColorGradingLutPass(RenderPassEvent.BeforeRenderingPrePasses, data.postProcessData);
-            m_RenderOpaqueForwardPass = new DrawObjectsPass("Render Opaques", true, RenderPassEvent.BeforeRenderingOpaques, RenderQueueRange.opaque, data.opaqueLayerMask, m_DefaultStencilState, stencilData.stencilReference);
-=======
-            m_XROcclusionMeshPass = new XROcclusionMeshPass(RenderPassEvent.BeforeRenderingOpaques);
-#endif
-            m_DepthPrepass = new DepthOnlyPass(RenderPassEvent.BeforeRenderingPrepasses, RenderQueueRange.opaque, data.opaqueLayerMask);
-            m_DepthNormalPrepass = new DepthNormalOnlyPass(RenderPassEvent.BeforeRenderingPrepasses, RenderQueueRange.opaque, data.opaqueLayerMask);
-            m_ColorGradingLutPass = new ColorGradingLutPass(RenderPassEvent.BeforeRenderingPrepasses, data.postProcessData);
             m_RenderOpaqueForwardPass = new DrawObjectsPass(URPProfileId.DrawOpaqueObjects, true, RenderPassEvent.BeforeRenderingOpaques, RenderQueueRange.opaque, data.opaqueLayerMask, m_DefaultStencilState, stencilData.stencilReference);
->>>>>>> eb48d4ee
             m_CopyDepthPass = new CopyDepthPass(RenderPassEvent.AfterRenderingSkybox, m_CopyDepthMaterial);
             m_DrawSkyboxPass = new DrawSkyboxPass(RenderPassEvent.BeforeRenderingSkybox);
             m_CopyColorPass = new CopyColorPass(RenderPassEvent.AfterRenderingSkybox, m_SamplingMaterial, m_BlitMaterial);
