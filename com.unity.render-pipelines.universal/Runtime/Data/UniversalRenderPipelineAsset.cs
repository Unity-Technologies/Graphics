using System;
#if UNITY_EDITOR
using UnityEditor;
using UnityEditor.ProjectWindowCallback;
using System.IO;
using UnityEditorInternal;
#endif
using System.ComponentModel;
using System.Linq;

namespace UnityEngine.Rendering.Universal
{
<<<<<<< HEAD
=======
    public enum ShadowQuality
    {
        Disabled,
        HardShadows,
        SoftShadows,
    }

    /// <summary>
    /// This controls the size of the shadow map texture.
    /// </summary>
    public enum ShadowResolution
    {
        /// <summary>
        /// Use this for 256x256 shadow resolution.
        /// </summary>
        _256 = 256,

        /// <summary>
        /// Use this for 512x512 shadow resolution.
        /// </summary>
        _512 = 512,

        /// <summary>
        /// Use this for 1024x1024 shadow resolution.
        /// </summary>
        _1024 = 1024,

        /// <summary>
        /// Use this for 2048x2048 shadow resolution.
        /// </summary>
        _2048 = 2048,

        /// <summary>
        /// Use this for 4096x4096 shadow resolution.
        /// </summary>
        _4096 = 4096
    }

    /// <summary>
    /// This controls the size of the Light Cookie atlas texture for additional lights (point, spot).
    /// </summary>
    public enum LightCookieResolution
    {
        /// <summary>
        /// Use this for 256x256 Light Cookie resolution.
        /// </summary>
        _256 = 256,

        /// <summary>
        /// Use this for 512x512 Light Cookie resolution.
        /// </summary>
        _512 = 512,

        /// <summary>
        /// Use this for 1024x1024 Light Cookie resolution.
        /// </summary>
        _1024 = 1024,

        /// <summary>
        /// Use this for 2048x2048 Light Cookie resolution.
        /// </summary>
        _2048 = 2048,

        /// <summary>
        /// Use this for 4096x4096 Light Cookie resolution.
        /// </summary>
        _4096 = 4096
    }

    /// <summary>
    /// Options for selecting the format for the Light Cookie atlas texture for additional lights (point, spot).
    /// Low precision saves memory and bandwidth.
    /// </summary>
    public enum LightCookieFormat
    {
        /// <summary>
        /// Use this to select Grayscale format with low precision.
        /// </summary>
        GrayscaleLow,

        /// <summary>
        /// Use this to select Grayscale format with high precision.
        /// </summary>
        GrayscaleHigh,

        /// <summary>
        /// Use this to select Color format with low precision.
        /// </summary>
        ColorLow,

        /// <summary>
        /// Use this to select Color format with high precision.
        /// </summary>
        ColorHigh,

        /// <summary>
        /// Use this to select High Dynamic Range format.
        /// </summary>
        ColorHDR,
    }

    /// <summary>
    /// Options for setting MSAA Quality.
    /// This defines how many samples URP computes per pixel for evaluating the effect.
    /// </summary>
>>>>>>> 63d466bb
    public enum MsaaQuality
    {
        /// <summary>
        /// Disables MSAA.
        /// </summary>
        Disabled = 1,

        /// <summary>
        /// Use this for 2 samples per pixel.
        /// </summary>
        _2x = 2,

        /// <summary>
        /// Use this for 4 samples per pixel.
        /// </summary>
        _4x = 4,

        /// <summary>
        /// Use this for 8 samples per pixel.
        /// </summary>
        _8x = 8
    }

<<<<<<< HEAD
=======
    /// <summary>
    /// Options for selecting downsampling.
    /// </summary>
    public enum Downsampling
    {
        /// <summary>
        /// Use this to disable downsampling.
        /// </summary>
        None,

        /// <summary>
        /// Use this to produce a half-resolution image with bilinear filtering.
        /// </summary>
        _2xBilinear,

        /// <summary>
        /// Use this to produce a quarter-resolution image with box filtering. This produces a softly blurred copy.
        /// </summary>
        _4xBox,

        /// <summary>
        /// Use this to produce a quarter-resolution image with bi-linear filtering.
        /// </summary>
        _4xBilinear
    }

>>>>>>> 63d466bb
    internal enum DefaultMaterialType
    {
        Standard,
        Particle,
        Terrain,
        Sprite,
        UnityBuiltinDefault,
        SpriteMask,
        Decal
    }

<<<<<<< HEAD
=======
    /// <summary>
    /// Options for light rendering mode.
    /// </summary>
    public enum LightRenderingMode
    {
        /// <summary>
        /// Use this to disable lighting.
        /// </summary>
        Disabled = 0,

        /// <summary>
        /// Use this to select lighting to be calculated per vertex.
        /// </summary>
        PerVertex = 2,

        /// <summary>
        /// Use this to select lighting to be calculated per pixel.
        /// </summary>
        PerPixel = 1,
    }

>>>>>>> 63d466bb
    [Obsolete("PipelineDebugLevel is unused and has no effect.", false)]
    public enum PipelineDebugLevel
    {
        Disabled,
        Profiling,
    }

    /// <summary>
    /// Options to select the type of Renderer to use.
    /// </summary>
    public enum RendererType
    {
        /// <summary>
        /// Use this for Custom Renderer.
        /// </summary>
        Custom,

        /// <summary>
        /// Use this for Universal Renderer.
        /// </summary>
        UniversalRenderer,

        /// <summary>
        /// Use this for 2D Renderer.
        /// </summary>
        _2DRenderer,

        [Obsolete("ForwardRenderer has been renamed (UnityUpgradable) -> UniversalRenderer", true)]
        ForwardRenderer = UniversalRenderer,
    }

    /// <summary>
    /// Options for selecting Color Grading modes, Low Dynamic Range (LDR) or High Dynamic Range (HDR)
    /// </summary>
    public enum ColorGradingMode
    {
        /// <summary>
        /// This mode follows a more classic workflow. Unity applies a limited range of color grading after tonemapping.
        /// </summary>
        LowDynamicRange,

        /// <summary>
        /// This mode works best for high precision grading similar to movie production workflows. Unity applies color grading before tonemapping.
        /// </summary>
        HighDynamicRange
    }

    /// <summary>
    /// Defines the update frequency for the Volume Framework.
    /// </summary>
    public enum VolumeFrameworkUpdateMode
    {
        /// <summary>
        /// Use this to have the Volume Framework update every frame.
        /// </summary>
        [InspectorName("Every Frame")]
        EveryFrame = 0,

        /// <summary>
        /// Use this to disable Volume Framework updates or to update it manually via scripting.
        /// </summary>
        [InspectorName("Via Scripting")]
        ViaScripting = 1,

        /// <summary>
        /// Use this to choose the setting set on the pipeline asset.
        /// </summary>
        [InspectorName("Use Pipeline Settings")]
        UsePipelineSettings = 2,
    }

<<<<<<< HEAD
=======
    /// <summary>
    /// Defines the upscaling filter selected by the user the universal render pipeline asset.
    /// </summary>
    public enum UpscalingFilterSelection
    {
        /// <summary>
        /// Indicates that URP will select an appropriate upscaling filter automatically.
        /// </summary>
        [InspectorName("Automatic")]
        Auto,

        /// <summary>
        /// Indicates that Bilinear filtering will be used when performing upscaling.
        /// </summary>
        [InspectorName("Bilinear")]
        Linear,

        /// <summary>
        /// Indicates that Nearest-Neighbour filtering will be used when performing upscaling.
        /// </summary>
        [InspectorName("Nearest-Neighbor")]
        Point,
        [InspectorName("FidelityFX Super Resolution 1.0")]
        FSR
    }

    [ExcludeFromPreset]
    [URPHelpURL("universalrp-asset")]
>>>>>>> 63d466bb
    public partial class UniversalRenderPipelineAsset : RenderPipelineAsset, ISerializationCallbackReceiver
    {
        Shader m_DefaultShader;
        internal ScriptableRenderer[] m_Renderers = new ScriptableRenderer[1];

        // Default values set when a new UniversalRenderPipeline asset is created
        [SerializeField] int k_AssetVersion = 10;
        [SerializeField] int k_AssetPreviousVersion = 10;

        // Deprecated settings for upgrading sakes
        [SerializeField] RendererType m_RendererType = RendererType.UniversalRenderer;
        [EditorBrowsable(EditorBrowsableState.Never)]
        [SerializeReference] internal ScriptableRendererData m_RendererData = null;

        // Renderer settings
        [SerializeReference] internal ScriptableRendererData[] m_RendererDataList = { new UniversalRendererData() };
        [SerializeField] internal int m_DefaultRendererIndex = 0;

        // Quality settings
        [SerializeField] bool m_SupportsHDR = true;
        [SerializeField] MsaaQuality m_MSAA = MsaaQuality.Disabled;
<<<<<<< HEAD
=======
        [SerializeField] float m_RenderScale = 1.0f;
        [SerializeField] UpscalingFilterSelection m_UpscalingFilter = UpscalingFilterSelection.Auto;
        [SerializeField] bool m_FsrOverrideSharpness = false;
        [SerializeField] float m_FsrSharpness = FSRUtils.kDefaultSharpnessLinear;
>>>>>>> 63d466bb
        // TODO: Shader Quality Tiers

        // Advanced settings
        [SerializeField] bool m_UseSRPBatcher = true;
        [SerializeField] bool m_SupportsDynamicBatching = false;

        // Adaptive performance settings
        [SerializeField] bool m_UseAdaptivePerformance = true;

        // Deprecated settings
        [SerializeField] ShadowQuality m_ShadowType = ShadowQuality.HardShadows;
        [SerializeField] bool m_LocalShadowsSupported = false;
        [SerializeField] ShadowResolution m_LocalShadowsAtlasResolution = ShadowResolution._256;
        [SerializeField] int m_MaxPixelLights = 0;
        [SerializeField] ShadowResolution m_ShadowAtlasResolution = ShadowResolution._256;

<<<<<<< HEAD
=======
        [SerializeField] VolumeFrameworkUpdateMode m_VolumeFrameworkUpdateMode = VolumeFrameworkUpdateMode.EveryFrame;

        // Note: A lut size of 16^3 is barely usable with the HDR grading mode. 32 should be the
        // minimum, the lut being encoded in log. Lower sizes would work better with an additional
        // 1D shaper lut but for now we'll keep it simple.
        internal const int k_MinLutSize = 16;
        internal const int k_MaxLutSize = 65;

        internal const int k_ShadowCascadeMinCount = 1;
        internal const int k_ShadowCascadeMaxCount = 4;

        internal static readonly int AdditionalLightsDefaultShadowResolutionTierLow = 256;
        internal static readonly int AdditionalLightsDefaultShadowResolutionTierMedium = 512;
        internal static readonly int AdditionalLightsDefaultShadowResolutionTierHigh = 1024;

>>>>>>> 63d466bb
#if UNITY_EDITOR
        [NonSerialized]
        internal UniversalRenderPipelineEditorResources m_EditorResourcesAsset;

        public static readonly string packagePath = "Packages/com.unity.render-pipelines.universal";
        public static readonly string editorResourcesGUID = "a3d8d823eedde654bb4c11a1cfaf1abb";

        public static UniversalRenderPipelineAsset Create(ScriptableRendererData rendererData = null)
        {
            // Create Universal RP Asset
            var instance = CreateInstance<UniversalRenderPipelineAsset>();
            if (rendererData != null)
            {
                instance.m_RendererDataList[0] = rendererData;
                instance.m_RendererDataList[0].Awake();
                instance.m_RendererDataList[0].OnEnable();
            }

            // Initialize default Renderer
            instance.m_EditorResourcesAsset = instance.editorResources;

            return instance;
        }

        [System.Diagnostics.CodeAnalysis.SuppressMessage("Microsoft.Performance", "CA1812")]
        internal class CreateUniversalPipelineAsset : EndNameEditAction
        {
            public override void Action(int instanceId, string pathName, string resourceFile)
            {
                //Create asset
                AssetDatabase.CreateAsset(Create(CreateRendererData(RendererType.UniversalRenderer)), pathName);
            }
        }

        [MenuItem("Assets/Create/Rendering/URP Asset (with Universal Renderer)", priority = CoreUtils.Sections.section2 + CoreUtils.Priorities.assetsCreateRenderingMenuPriority + 1)]
        static void CreateUniversalPipeline()
        {
            ProjectWindowUtil.StartNameEditingIfProjectWindowExists(0, CreateInstance<CreateUniversalPipelineAsset>(),
                "New Universal Render Pipeline Asset.asset", null, null);
        }

        internal static ScriptableRendererData CreateRendererData(RendererType type)
        {
            switch (type)
            {
                case RendererType.UniversalRenderer:
                default:
                {
                    var rendererData = new UniversalRendererData();
                    if (UniversalRenderPipelineGlobalSettings.instance.postProcessData == null)
                        UniversalRenderPipelineGlobalSettings.instance.postProcessData = PostProcessData.GetDefaultPostProcessData();
                    ResourceReloader.ReloadAllNullIn(rendererData, packagePath);
                    return rendererData;
                }
                // 2D renderer is experimental
                case RendererType._2DRenderer:
                {
                    var rendererData = new Renderer2DData();
                    if (UniversalRenderPipelineGlobalSettings.instance.postProcessData == null)
                        UniversalRenderPipelineGlobalSettings.instance.postProcessData = PostProcessData.GetDefaultPostProcessData();
                    ResourceReloader.ReloadAllNullIn(rendererData, packagePath);
                    return rendererData;
                    // Universal Renderer is the fallback renderer that works on all platforms
                }
            }
        }

        // Hide: User aren't suppose to have to create it.
        //[MenuItem("Assets/Create/Rendering/URP Editor Resources", priority = CoreUtils.Sections.section8 + CoreUtils.Priorities.assetsCreateRenderingMenuPriority)]
        static void CreateUniversalPipelineEditorResources()
        {
            var instance = CreateInstance<UniversalRenderPipelineEditorResources>();
            ResourceReloader.ReloadAllNullIn(instance, packagePath);
            AssetDatabase.CreateAsset(instance, string.Format("Assets/{0}.asset", typeof(UniversalRenderPipelineEditorResources).Name));
        }

        UniversalRenderPipelineEditorResources editorResources
        {
            get
            {
                if (m_EditorResourcesAsset != null && !m_EditorResourcesAsset.Equals(null))
                    return m_EditorResourcesAsset;

                string resourcePath = AssetDatabase.GUIDToAssetPath(editorResourcesGUID);
                var objs = InternalEditorUtility.LoadSerializedFileAndForget(resourcePath);
                m_EditorResourcesAsset = objs != null && objs.Length > 0 ? objs.First() as UniversalRenderPipelineEditorResources : null;
                return m_EditorResourcesAsset;
            }
        }
#endif
        /*
        public ScriptableRendererData LoadBuiltinRendererData(RendererType type = RendererType.UniversalRenderer)
        {
#if UNITY_EDITOR
            EditorUtility.SetDirty(this);
            return m_RendererDataList[0] =
                CreateRendererAsset("Assets/UniversalRenderer.asset", type, false);
#else
            m_RendererDataList[0] = null;
            return m_RendererDataList[0];
#endif
        }
        */
        protected override RenderPipeline CreatePipeline()
        {
            if (m_RendererDataList == null)
                m_RendererDataList = new ScriptableRendererData[1];

            // If no default data we can't create pipeline instance
            if (m_RendererDataList[m_DefaultRendererIndex] == null || m_RendererDataList.Length <= 0)
            {
                // If previous version and current version are miss-matched then we are waiting for the upgrader to kick in
                if (k_AssetPreviousVersion != k_AssetVersion)
                    return null;

                //if (m_RendererDataList[m_DefaultRendererIndex].GetType().ToString()
                //    .Contains("Universal.ForwardRendererData"))
                //    return null;

                Debug.LogError(
                    $"Default Renderer is missing, make sure there is a Renderer assigned as the default on the current Universal RP asset:{UniversalRenderPipeline.asset.name}",
                    this);
                return null;
            }

            DestroyRenderers();
            var pipeline = new UniversalRenderPipeline(this);
            CreateRenderers();
            return pipeline;
        }

        void DestroyRenderers()
        {
            if (m_Renderers == null)
                return;

            for (int i = 0; i < m_Renderers.Length; i++)
                DestroyRenderer(ref m_Renderers[i]);
        }

        void DestroyRenderer(ref ScriptableRenderer renderer)
        {
            if (renderer != null)
            {
                renderer.Dispose();
                renderer = null;
            }
        }

<<<<<<< HEAD
        void Awake()
        {
            foreach (var renderer in m_RendererDataList)
                renderer.Awake();
        }
=======
        /// <inheritdoc/>
>>>>>>> 63d466bb
        protected override void OnValidate()
        {
            foreach (var renderer in m_RendererDataList)
                renderer.OnValidate();
            DestroyRenderers();

            // This will call RenderPipelineManager.CleanupRenderPipeline that in turn disposes the render pipeline instance and
            // assign pipeline asset reference to null
            base.OnValidate();
        }

<<<<<<< HEAD
        void OnEnable()
        {
            foreach (var renderer in m_RendererDataList)
                renderer.OnEnable();
        }

=======
        /// <inheritdoc/>
>>>>>>> 63d466bb
        protected override void OnDisable()
        {
            foreach (var renderer in m_RendererDataList)
                renderer.OnDisable();
            DestroyRenderers();

            // This will call RenderPipelineManager.CleanupRenderPipeline that in turn disposes the render pipeline instance and
            // assign pipeline asset reference to null
            base.OnDisable();
        }

        void CreateRenderers()
        {
            if (m_Renderers != null)
            {
                for (int i = 0; i < m_Renderers.Length; ++i)
                {
                    if (m_Renderers[i] != null)
                        Debug.LogError($"Creating renderers but previous instance wasn't properly destroyed: m_Renderers[{i}]");
                }
            }

            if (m_Renderers == null || m_Renderers.Length != m_RendererDataList.Length)
                m_Renderers = new ScriptableRenderer[m_RendererDataList.Length];

            for (int i = 0; i < m_RendererDataList.Length; ++i)
            {
                if (m_RendererDataList[i] != null)
                    m_Renderers[i] = m_RendererDataList[i].InternalCreateRenderer();
            }
        }

        Material GetMaterial(DefaultMaterialType materialType)
        {
#if UNITY_EDITOR
            if (scriptableRendererData == null || editorResources == null)
                return null;

            var material = scriptableRendererData.GetDefaultMaterial(materialType);
            if (material != null)
                return material;

            switch (materialType)
            {
                case DefaultMaterialType.Standard:
                    return editorResources.materials.lit;

                case DefaultMaterialType.Particle:
                    return editorResources.materials.particleLit;

                case DefaultMaterialType.Terrain:
                    return editorResources.materials.terrainLit;

                case DefaultMaterialType.Decal:
                    return editorResources.materials.decal;

                // Unity Builtin Default
                default:
                    return null;
            }
#else
            return null;
#endif
        }

        /// <summary>
        /// Returns the default renderer being used by this pipeline.
        /// </summary>
        public ScriptableRenderer scriptableRenderer
        {
            get
            {
                if (m_RendererDataList?.Length > m_DefaultRendererIndex && m_RendererDataList[m_DefaultRendererIndex] == null)
                {
                    Debug.LogError("Default renderer is missing from the current Pipeline Asset.", this);
                    return null;
                }

                if (scriptableRendererData.isInvalidated || m_Renderers[m_DefaultRendererIndex] == null)
                {
                    DestroyRenderer(ref m_Renderers[m_DefaultRendererIndex]);
                    m_Renderers[m_DefaultRendererIndex] = scriptableRendererData.InternalCreateRenderer();
                }

                return m_Renderers[m_DefaultRendererIndex];
            }
        }

        /// <summary>
        /// Returns a renderer from the current pipeline asset
        /// </summary>
        /// <param name="index">Index to the renderer. If invalid index is passed, the default renderer is returned instead.</param>
        /// <returns></returns>
        public ScriptableRenderer GetRenderer(int index)
        {
            if (index == -1)
                index = m_DefaultRendererIndex;

            if (index >= m_RendererDataList.Length || index < 0 || m_RendererDataList[index] == null)
            {
                Debug.LogWarning(
                    $"Renderer at index {index.ToString()} is missing, falling back to Default Renderer {m_RendererDataList[m_DefaultRendererIndex].name}",
                    this);
                index = m_DefaultRendererIndex;
            }

            // RendererData list differs from RendererList. Create RendererList.
            if (m_Renderers == null || m_Renderers.Length < m_RendererDataList.Length)
            {
                DestroyRenderers();
                CreateRenderers();
            }

            // This renderer data is outdated or invalid, we recreate the renderer
            // so we construct all render passes with the updated data
            if (m_RendererDataList[index].isInvalidated || m_Renderers[index] == null)
            {
                DestroyRenderer(ref m_Renderers[index]);
                m_Renderers[index] = m_RendererDataList[index].InternalCreateRenderer();
            }

            return m_Renderers[index];
        }

        internal ScriptableRendererData scriptableRendererData
        {
            get
            {
                if (m_RendererDataList[m_DefaultRendererIndex] == null)
                    CreatePipeline();

                return m_RendererDataList[m_DefaultRendererIndex];
            }
        }

#if UNITY_EDITOR
        internal GUIContent[] rendererDisplayList
        {
            get
            {
                GUIContent[] list = new GUIContent[m_RendererDataList.Length + 1];
                list[0] = new GUIContent($"Default Renderer ({RendererDataDisplayName(m_RendererDataList[m_DefaultRendererIndex])})");

                for (var i = 1; i < list.Length; i++)
                {
                    list[i] = new GUIContent($"{(i - 1).ToString()}: {RendererDataDisplayName(m_RendererDataList[i - 1])}");
                }
                return list;
            }
        }

        string RendererDataDisplayName(ScriptableRendererData data)
        {
            if (data != null)
                return data.name;

            return "NULL (Missing RendererData)";
        }

#endif

        internal int[] rendererIndexList
        {
            get
            {
                int[] list = new int[m_RendererDataList.Length + 1];
                for (int i = 0; i < list.Length; i++)
                {
                    list[i] = i - 1;
                }
                return list;
            }
        }

        public bool supportsHDR
        {
            get { return m_SupportsHDR; }
            set { m_SupportsHDR = value; }
        }

        public int msaaSampleCount
        {
            get { return (int)m_MSAA; }
            set { m_MSAA = (MsaaQuality)value; }
        }

<<<<<<< HEAD
=======
        public float renderScale
        {
            get { return m_RenderScale; }
            set { m_RenderScale = ValidateRenderScale(value); }
        }

        /// <summary>
        /// Returns the upscaling filter desired by the user
        /// Note: Filter selections differ from actual filters in that they may include "meta-filters" such as
        ///       "Automatic" which resolve to an actual filter at a later time.
        /// </summary>
        public UpscalingFilterSelection upscalingFilter
        {
            get { return m_UpscalingFilter; }
            set { m_UpscalingFilter = value; }
        }

        /// <summary>
        /// If this property is set to true, the value from the fsrSharpness property will control the intensity of the
        /// sharpening filter associated with FidelityFX Super Resolution.
        /// </summary>
        public bool fsrOverrideSharpness
        {
            get { return m_FsrOverrideSharpness; }
            set { m_FsrOverrideSharpness = value; }
        }

        /// <summary>
        /// Controls the intensity of the sharpening filter associated with FidelityFX Super Resolution.
        /// A value of 1.0 produces maximum sharpness while a value of 0.0 disables the sharpening filter entirely.
        ///
        /// Note: This value only has an effect when the fsrOverrideSharpness property is set to true.
        /// </summary>
        public float fsrSharpness
        {
            get { return m_FsrSharpness; }
            set { m_FsrSharpness = value; }
        }

        public LightRenderingMode mainLightRenderingMode
        {
            get { return m_MainLightRenderingMode; }
            internal set { m_MainLightRenderingMode = value; }
        }

        public bool supportsMainLightShadows
        {
            get { return m_MainLightShadowsSupported; }
            internal set { m_MainLightShadowsSupported = value; }
        }

        public int mainLightShadowmapResolution
        {
            get { return (int)m_MainLightShadowmapResolution; }
            internal set { m_MainLightShadowmapResolution = (ShadowResolution)value; }
        }

        public LightRenderingMode additionalLightsRenderingMode
        {
            get { return m_AdditionalLightsRenderingMode; }
            internal set { m_AdditionalLightsRenderingMode = value; }
        }

        public int maxAdditionalLightsCount
        {
            get { return m_AdditionalLightsPerObjectLimit; }
            set { m_AdditionalLightsPerObjectLimit = ValidatePerObjectLights(value); }
        }

        public bool supportsAdditionalLightShadows
        {
            get { return m_AdditionalLightShadowsSupported; }
            internal set { m_AdditionalLightShadowsSupported = value; }
        }

        public int additionalLightsShadowmapResolution
        {
            get { return (int)m_AdditionalLightsShadowmapResolution; }
            internal set { m_AdditionalLightsShadowmapResolution = (ShadowResolution)value; }
        }

        /// <summary>
        /// Returns the additional light shadow resolution defined for tier "Low" in the UniversalRenderPipeline asset.
        /// </summary>
        public int additionalLightsShadowResolutionTierLow
        {
            get { return (int)m_AdditionalLightsShadowResolutionTierLow; }
            internal set { additionalLightsShadowResolutionTierLow = value; }
        }

        /// <summary>
        /// Returns the additional light shadow resolution defined for tier "Medium" in the UniversalRenderPipeline asset.
        /// </summary>
        public int additionalLightsShadowResolutionTierMedium
        {
            get { return (int)m_AdditionalLightsShadowResolutionTierMedium; }
            internal set { m_AdditionalLightsShadowResolutionTierMedium = value; }
        }

        /// <summary>
        /// Returns the additional light shadow resolution defined for tier "High" in the UniversalRenderPipeline asset.
        /// </summary>
        public int additionalLightsShadowResolutionTierHigh
        {
            get { return (int)m_AdditionalLightsShadowResolutionTierHigh; }
            internal set { additionalLightsShadowResolutionTierHigh = value; }
        }

        internal int GetAdditionalLightsShadowResolution(int additionalLightsShadowResolutionTier)
        {
            if (additionalLightsShadowResolutionTier <= UniversalAdditionalLightData.AdditionalLightsShadowResolutionTierLow /* 0 */)
                return additionalLightsShadowResolutionTierLow;

            if (additionalLightsShadowResolutionTier == UniversalAdditionalLightData.AdditionalLightsShadowResolutionTierMedium /* 1 */)
                return additionalLightsShadowResolutionTierMedium;

            if (additionalLightsShadowResolutionTier >= UniversalAdditionalLightData.AdditionalLightsShadowResolutionTierHigh /* 2 */)
                return additionalLightsShadowResolutionTierHigh;

            return additionalLightsShadowResolutionTierMedium;
        }

        public bool reflectionProbeBlending
        {
            get { return m_ReflectionProbeBlending; }
            internal set { m_ReflectionProbeBlending = value; }
        }

        public bool reflectionProbeBoxProjection
        {
            get { return m_ReflectionProbeBoxProjection; }
            internal set { m_ReflectionProbeBoxProjection = value; }
        }

        /// <summary>
        /// Controls the maximum distance at which shadows are visible.
        /// </summary>
        public float shadowDistance
        {
            get { return m_ShadowDistance; }
            set { m_ShadowDistance = Mathf.Max(0.0f, value); }
        }

        /// <summary>
        /// Returns the number of shadow cascades.
        /// </summary>
        public int shadowCascadeCount
        {
            get { return m_ShadowCascadeCount; }
            set
            {
                if (value < k_ShadowCascadeMinCount || value > k_ShadowCascadeMaxCount)
                {
                    throw new ArgumentException($"Value ({value}) needs to be between {k_ShadowCascadeMinCount} and {k_ShadowCascadeMaxCount}.");
                }
                m_ShadowCascadeCount = value;
            }
        }

        /// <summary>
        /// Returns the split value.
        /// </summary>
        /// <returns>Returns a Float with the split value.</returns>
        public float cascade2Split
        {
            get { return m_Cascade2Split; }
            internal set { m_Cascade2Split = value; }
        }

        /// <summary>
        /// Returns the split values.
        /// </summary>
        /// <returns>Returns a Vector2 with the split values.</returns>
        public Vector2 cascade3Split
        {
            get { return m_Cascade3Split; }
            internal set { m_Cascade3Split = value; }
        }

        /// <summary>
        /// Returns the split values.
        /// </summary>
        /// <returns>Returns a Vector3 with the split values.</returns>
        public Vector3 cascade4Split
        {
            get { return m_Cascade4Split; }
            internal set { m_Cascade4Split = value; }
        }

        /// <summary>
        /// Last cascade fade distance in percentage.
        /// </summary>
        public float cascadeBorder
        {
            get { return m_CascadeBorder; }
            set { cascadeBorder = value; }
        }

        /// <summary>
        /// The Shadow Depth Bias, controls the offset of the lit pixels.
        /// </summary>
        public float shadowDepthBias
        {
            get { return m_ShadowDepthBias; }
            set { m_ShadowDepthBias = ValidateShadowBias(value); }
        }

        /// <summary>
        /// Controls the distance at which the shadow casting surfaces are shrunk along the surface normal.
        /// </summary>
        public float shadowNormalBias
        {
            get { return m_ShadowNormalBias; }
            set { m_ShadowNormalBias = ValidateShadowBias(value); }
        }

        /// <summary>
        /// Supports Soft Shadows controls the Soft Shadows.
        /// </summary>
        public bool supportsSoftShadows
        {
            get { return m_SoftShadowsSupported; }
            internal set { m_SoftShadowsSupported = value; }
        }

>>>>>>> 63d466bb
        public bool supportsDynamicBatching
        {
            get { return m_SupportsDynamicBatching; }
            set { m_SupportsDynamicBatching = value; }
        }

<<<<<<< HEAD
=======
        public bool supportsMixedLighting
        {
            get { return m_MixedLightingSupported; }
        }

        /// <summary>
        /// Returns true if the Render Pipeline Asset supports light layers, false otherwise.
        /// </summary>
        public bool supportsLightLayers
        {
            get { return m_SupportsLightLayers; }
        }

        /// <summary>
        /// Returns the selected update mode for volumes.
        /// </summary>
        public VolumeFrameworkUpdateMode volumeFrameworkUpdateMode => m_VolumeFrameworkUpdateMode;
>>>>>>> 63d466bb

        [Obsolete("PipelineDebugLevel is deprecated. Calling debugLevel is not necessary.", false)]
        public PipelineDebugLevel debugLevel
        {
            get => PipelineDebugLevel.Disabled;
        }

        public bool useSRPBatcher
        {
            get { return m_UseSRPBatcher; }
            set { m_UseSRPBatcher = value; }
        }

<<<<<<< HEAD

=======
        /// <summary>
        /// Returns the selected ColorGradingMode in the URP Asset.
        /// </summary>
        public ColorGradingMode colorGradingMode
        {
            get { return m_ColorGradingMode; }
            set { m_ColorGradingMode = value; }
        }

        /// <summary>
        /// Returns the selected LUT size for Color Grading in the URP Asset.
        /// </summary>
        public int colorGradingLutSize
        {
            get { return m_ColorGradingLutSize; }
            set { m_ColorGradingLutSize = Mathf.Clamp(value, k_MinLutSize, k_MaxLutSize); }
        }

        /// <summary>
        /// Returns true if fast approximation functions are used when converting between the sRGB and Linear color spaces, false otherwise.
        /// </summary>
        public bool useFastSRGBLinearConversion
        {
            get { return m_UseFastSRGBLinearConversion; }
        }
>>>>>>> 63d466bb

        /// <summary>
        /// Set to true to allow Adaptive performance to modify graphics quality settings during runtime.
        /// Only applicable when Adaptive performance package is available.
        /// </summary>
        public bool useAdaptivePerformance
        {
            get { return m_UseAdaptivePerformance; }
            set { m_UseAdaptivePerformance = value; }
        }

        public override Material defaultMaterial
        {
            get { return GetMaterial(DefaultMaterialType.Standard); }
        }

        public override Material defaultParticleMaterial
        {
            get { return GetMaterial(DefaultMaterialType.Particle); }
        }

        public override Material defaultLineMaterial
        {
            get { return GetMaterial(DefaultMaterialType.Particle); }
        }

        public override Material defaultTerrainMaterial
        {
            get { return GetMaterial(DefaultMaterialType.Terrain); }
        }

        public override Material defaultUIMaterial
        {
            get { return GetMaterial(DefaultMaterialType.UnityBuiltinDefault); }
        }

        public override Material defaultUIOverdrawMaterial
        {
            get { return GetMaterial(DefaultMaterialType.UnityBuiltinDefault); }
        }

        public override Material defaultUIETC1SupportedMaterial
        {
            get { return GetMaterial(DefaultMaterialType.UnityBuiltinDefault); }
        }

        /// <summary>
        /// Returns the default material for the 2D renderer.
        /// </summary>
        /// <returns>Returns the material containing the default lit and unlit shader passes for sprites in the 2D renderer.</returns>
        public override Material default2DMaterial
        {
            get { return GetMaterial(DefaultMaterialType.Sprite); }
        }

        /// <summary>
        /// Returns the default sprite mask material for the 2D renderer.
        /// </summary>
        /// <returns>Returns the material containing the default shader pass for sprite mask in the 2D renderer.</returns>
        public override Material default2DMaskMaterial
        {
            get { return GetMaterial(DefaultMaterialType.SpriteMask); }
        }

        public Material decalMaterial
        {
            get { return GetMaterial(DefaultMaterialType.Decal); }
        }

        public override Shader defaultShader
        {
            get
            {
#if UNITY_EDITOR
                // TODO: When importing project, AssetPreviewUpdater:CreatePreviewForAsset will be called multiple time
                // which in turns calls this property to get the default shader.
                // The property should never return null as, when null, it loads the data using AssetDatabase.LoadAssetAtPath.
                // However it seems there's an issue that LoadAssetAtPath will not load the asset in some cases. so adding the null check
                // here to fix template tests.
                if (scriptableRendererData != null)
                {
                    Shader defaultShader = scriptableRendererData.GetDefaultShader();
                    if (defaultShader != null)
                        return defaultShader;
                }

                if (m_DefaultShader == null)
                {
                    string path = AssetDatabase.GUIDToAssetPath(ShaderUtils.GetShaderGUID(ShaderPathID.Lit));
                    m_DefaultShader  = AssetDatabase.LoadAssetAtPath<Shader>(path);
                }
#endif

                if (m_DefaultShader == null)
                    m_DefaultShader = Shader.Find(ShaderUtils.GetShaderPath(ShaderPathID.Lit));

                return m_DefaultShader;
            }
        }

#if UNITY_EDITOR
        public override Shader autodeskInteractiveShader
        {
            get { return editorResources?.shaders.autodeskInteractivePS; }
        }

        public override Shader autodeskInteractiveTransparentShader
        {
            get { return editorResources?.shaders.autodeskInteractiveTransparentPS; }
        }

        public override Shader autodeskInteractiveMaskedShader
        {
            get { return editorResources?.shaders.autodeskInteractiveMaskedPS; }
        }

        public override Shader terrainDetailLitShader
        {
            get { return editorResources?.shaders.terrainDetailLitPS; }
        }

        public override Shader terrainDetailGrassShader
        {
            get { return editorResources?.shaders.terrainDetailGrassPS; }
        }

        public override Shader terrainDetailGrassBillboardShader
        {
            get { return editorResources?.shaders.terrainDetailGrassBillboardPS; }
        }

        public override Shader defaultSpeedTree7Shader
        {
            get { return editorResources?.shaders.defaultSpeedTree7PS; }
        }

        public override Shader defaultSpeedTree8Shader
        {
            get { return editorResources?.shaders.defaultSpeedTree8PS; }
        }
#endif

        /// <summary>Names used for display of rendering layer masks.</summary>
        public override string[] renderingLayerMaskNames => UniversalRenderPipelineGlobalSettings.instance.renderingLayerMaskNames;

        /// <summary>Names used for display of rendering layer masks with prefix.</summary>
        public override string[] prefixedRenderingLayerMaskNames => UniversalRenderPipelineGlobalSettings.instance.prefixedRenderingLayerMaskNames;

        /// <summary>
        /// Names used for display of light layers.
        /// </summary>
        public string[] lightLayerMaskNames => UniversalRenderPipelineGlobalSettings.instance.lightLayerNames;

        public void OnBeforeSerialize()
        {
            foreach (var renderer in m_RendererDataList)
                renderer.OnBeforeSerialize();
        }

        public void OnAfterDeserialize()
        {
            foreach (var renderer in m_RendererDataList)
                renderer.OnAfterDeserialize();
            // TODO fix the upgrade.
            if (k_AssetVersion < 3)
            {
                //m_SoftShadowsSupported = (m_ShadowType == ShadowQuality.SoftShadows);
                k_AssetPreviousVersion = k_AssetVersion;
                k_AssetVersion = 3;
            }

            if (k_AssetVersion < 4)
            {
                //m_AdditionalLightShadowsSupported = m_LocalShadowsSupported;
                //m_AdditionalLightsShadowmapResolution = m_LocalShadowsAtlasResolution;
                //m_AdditionalLightsPerObjectLimit = m_MaxPixelLights;
                //m_MainLightShadowmapResolution = m_ShadowAtlasResolution;
                k_AssetPreviousVersion = k_AssetVersion;
                k_AssetVersion = 4;
            }

            if (k_AssetVersion < 5)
            {
                if (m_RendererType == RendererType.Custom)
                {
                    m_RendererDataList[0] = m_RendererData;
                }
                k_AssetPreviousVersion = k_AssetVersion;
                k_AssetVersion = 5;
            }

            if (k_AssetVersion < 6)
            {
#pragma warning disable 618 // Obsolete warning
                // Adding an upgrade here so that if it was previously set to 2 it meant 4 cascades.
                // So adding a 3rd cascade shifted this value up 1.
                int value = (int)m_ShadowCascades;
                if (value == 2)
                {
                    //m_ShadowCascadeCount = 4;
                }
                else
                {
                    //m_ShadowCascadeCount = value + 1;
                }
                k_AssetVersion = 6;
#pragma warning restore 618 // Obsolete warning
            }

            if (k_AssetVersion < 7)
            {
                k_AssetPreviousVersion = k_AssetVersion;
                k_AssetVersion = 7;
            }

            if (k_AssetVersion < 8)
            {
                k_AssetPreviousVersion = k_AssetVersion;
                //m_CascadeBorder = 0.1f; // In previous version we had this hard coded
                k_AssetVersion = 8;
            }

            if (k_AssetVersion < 9)
            {
                //bool assetContainsCustomAdditionalLightShadowResolutions =
                //    m_AdditionalLightsShadowResolutionTierHigh != AdditionalLightsDefaultShadowResolutionTierHigh ||
                //    m_AdditionalLightsShadowResolutionTierMedium != AdditionalLightsDefaultShadowResolutionTierMedium ||
                //    m_AdditionalLightsShadowResolutionTierLow != AdditionalLightsDefaultShadowResolutionTierLow;

                //if (!assetContainsCustomAdditionalLightShadowResolutions)
                //{
                //    // if all resolutions are still the default values, we assume that they have never been customized and that it is safe to upgrade them to fit better the Additional Lights Shadow Atlas size
                //    m_AdditionalLightsShadowResolutionTierHigh = (int)m_AdditionalLightsShadowmapResolution;
                //    m_AdditionalLightsShadowResolutionTierMedium = Mathf.Max(m_AdditionalLightsShadowResolutionTierHigh / 2, UniversalAdditionalLightData.AdditionalLightsShadowMinimumResolution);
                //    m_AdditionalLightsShadowResolutionTierLow = Mathf.Max(m_AdditionalLightsShadowResolutionTierMedium / 2, UniversalAdditionalLightData.AdditionalLightsShadowMinimumResolution);
                //}

                k_AssetPreviousVersion = k_AssetVersion;
                k_AssetVersion = 9;
            }

            if (k_AssetVersion < 10)
            {
                k_AssetPreviousVersion = k_AssetVersion;
                k_AssetVersion = 10;
            }

#if UNITY_EDITOR
            //if (k_AssetPreviousVersion != k_AssetVersion)
            //{
            //    EditorApplication.delayCall += () => UpgradeAsset(this.GetInstanceID());
            //}
#endif
        }
        /*

#if UNITY_EDITOR
        static void UpgradeAsset(int assetInstanceID)
        {
            UniversalRenderPipelineAsset asset = EditorUtility.InstanceIDToObject(assetInstanceID) as UniversalRenderPipelineAsset;

            if (asset.k_AssetPreviousVersion < 5)
            {
                if (asset.m_RendererType == RendererType.UniversalRenderer)
                {
                    var data = AssetDatabase.LoadAssetAtPath<UniversalRendererData>("Assets/UniversalRenderer.asset");
                    if (data)
                    {
                        asset.m_RendererDataList[0] = data;
                    }
                    else
                    {
                        asset.LoadBuiltinRendererData();
                    }
                    asset.m_RendererData = null; // Clears the old renderer
                }

                asset.k_AssetPreviousVersion = 5;
            }

            if (asset.k_AssetPreviousVersion < 9)
            {
                // The added feature was reverted, we keep this version to avoid breakage in case somebody already has version 7
                asset.k_AssetPreviousVersion = 9;
            }

            if (asset.k_AssetPreviousVersion < 10)
            {
                UniversalRenderPipelineGlobalSettings.Ensure().shaderVariantLogLevel = (Rendering.ShaderVariantLogLevel) asset.m_ShaderVariantLogLevel;
                asset.k_AssetPreviousVersion = 10;
            }

            EditorUtility.SetDirty(asset);
        }

#endif
        */

        /// <summary>
        /// Check to see if the RendererData list contains valid RendererData references.
        /// </summary>
        /// <param name="partial">This bool controls whether to test against all or any, if false then there has to be no invalid RendererData</param>
        /// <returns></returns>
        internal bool ValidateRendererDataList(bool partial = false)
        {
            var emptyEntries = 0;
            for (int i = 0; i < m_RendererDataList.Length; i++) emptyEntries += ValidateRendererData(i) ? 0 : 1;
            if (partial)
                return emptyEntries == 0;
            return emptyEntries != m_RendererDataList.Length;
        }

        internal bool ValidateRendererData(int index)
        {
            // Check to see if you are asking for the default renderer
            if (index == -1) index = m_DefaultRendererIndex;
            return index < m_RendererDataList.Length ? m_RendererDataList[index] != null : false;
        }
    }
}<|MERGE_RESOLUTION|>--- conflicted
+++ resolved
@@ -10,114 +10,10 @@
 
 namespace UnityEngine.Rendering.Universal
 {
-<<<<<<< HEAD
-=======
-    public enum ShadowQuality
-    {
-        Disabled,
-        HardShadows,
-        SoftShadows,
-    }
-
-    /// <summary>
-    /// This controls the size of the shadow map texture.
-    /// </summary>
-    public enum ShadowResolution
-    {
-        /// <summary>
-        /// Use this for 256x256 shadow resolution.
-        /// </summary>
-        _256 = 256,
-
-        /// <summary>
-        /// Use this for 512x512 shadow resolution.
-        /// </summary>
-        _512 = 512,
-
-        /// <summary>
-        /// Use this for 1024x1024 shadow resolution.
-        /// </summary>
-        _1024 = 1024,
-
-        /// <summary>
-        /// Use this for 2048x2048 shadow resolution.
-        /// </summary>
-        _2048 = 2048,
-
-        /// <summary>
-        /// Use this for 4096x4096 shadow resolution.
-        /// </summary>
-        _4096 = 4096
-    }
-
-    /// <summary>
-    /// This controls the size of the Light Cookie atlas texture for additional lights (point, spot).
-    /// </summary>
-    public enum LightCookieResolution
-    {
-        /// <summary>
-        /// Use this for 256x256 Light Cookie resolution.
-        /// </summary>
-        _256 = 256,
-
-        /// <summary>
-        /// Use this for 512x512 Light Cookie resolution.
-        /// </summary>
-        _512 = 512,
-
-        /// <summary>
-        /// Use this for 1024x1024 Light Cookie resolution.
-        /// </summary>
-        _1024 = 1024,
-
-        /// <summary>
-        /// Use this for 2048x2048 Light Cookie resolution.
-        /// </summary>
-        _2048 = 2048,
-
-        /// <summary>
-        /// Use this for 4096x4096 Light Cookie resolution.
-        /// </summary>
-        _4096 = 4096
-    }
-
-    /// <summary>
-    /// Options for selecting the format for the Light Cookie atlas texture for additional lights (point, spot).
-    /// Low precision saves memory and bandwidth.
-    /// </summary>
-    public enum LightCookieFormat
-    {
-        /// <summary>
-        /// Use this to select Grayscale format with low precision.
-        /// </summary>
-        GrayscaleLow,
-
-        /// <summary>
-        /// Use this to select Grayscale format with high precision.
-        /// </summary>
-        GrayscaleHigh,
-
-        /// <summary>
-        /// Use this to select Color format with low precision.
-        /// </summary>
-        ColorLow,
-
-        /// <summary>
-        /// Use this to select Color format with high precision.
-        /// </summary>
-        ColorHigh,
-
-        /// <summary>
-        /// Use this to select High Dynamic Range format.
-        /// </summary>
-        ColorHDR,
-    }
-
     /// <summary>
     /// Options for setting MSAA Quality.
     /// This defines how many samples URP computes per pixel for evaluating the effect.
     /// </summary>
->>>>>>> 63d466bb
     public enum MsaaQuality
     {
         /// <summary>
@@ -141,35 +37,7 @@
         _8x = 8
     }
 
-<<<<<<< HEAD
-=======
-    /// <summary>
-    /// Options for selecting downsampling.
-    /// </summary>
-    public enum Downsampling
-    {
-        /// <summary>
-        /// Use this to disable downsampling.
-        /// </summary>
-        None,
-
-        /// <summary>
-        /// Use this to produce a half-resolution image with bilinear filtering.
-        /// </summary>
-        _2xBilinear,
-
-        /// <summary>
-        /// Use this to produce a quarter-resolution image with box filtering. This produces a softly blurred copy.
-        /// </summary>
-        _4xBox,
-
-        /// <summary>
-        /// Use this to produce a quarter-resolution image with bi-linear filtering.
-        /// </summary>
-        _4xBilinear
-    }
-
->>>>>>> 63d466bb
+
     internal enum DefaultMaterialType
     {
         Standard,
@@ -181,30 +49,6 @@
         Decal
     }
 
-<<<<<<< HEAD
-=======
-    /// <summary>
-    /// Options for light rendering mode.
-    /// </summary>
-    public enum LightRenderingMode
-    {
-        /// <summary>
-        /// Use this to disable lighting.
-        /// </summary>
-        Disabled = 0,
-
-        /// <summary>
-        /// Use this to select lighting to be calculated per vertex.
-        /// </summary>
-        PerVertex = 2,
-
-        /// <summary>
-        /// Use this to select lighting to be calculated per pixel.
-        /// </summary>
-        PerPixel = 1,
-    }
-
->>>>>>> 63d466bb
     [Obsolete("PipelineDebugLevel is unused and has no effect.", false)]
     public enum PipelineDebugLevel
     {
@@ -276,37 +120,7 @@
         UsePipelineSettings = 2,
     }
 
-<<<<<<< HEAD
-=======
-    /// <summary>
-    /// Defines the upscaling filter selected by the user the universal render pipeline asset.
-    /// </summary>
-    public enum UpscalingFilterSelection
-    {
-        /// <summary>
-        /// Indicates that URP will select an appropriate upscaling filter automatically.
-        /// </summary>
-        [InspectorName("Automatic")]
-        Auto,
-
-        /// <summary>
-        /// Indicates that Bilinear filtering will be used when performing upscaling.
-        /// </summary>
-        [InspectorName("Bilinear")]
-        Linear,
-
-        /// <summary>
-        /// Indicates that Nearest-Neighbour filtering will be used when performing upscaling.
-        /// </summary>
-        [InspectorName("Nearest-Neighbor")]
-        Point,
-        [InspectorName("FidelityFX Super Resolution 1.0")]
-        FSR
-    }
-
-    [ExcludeFromPreset]
     [URPHelpURL("universalrp-asset")]
->>>>>>> 63d466bb
     public partial class UniversalRenderPipelineAsset : RenderPipelineAsset, ISerializationCallbackReceiver
     {
         Shader m_DefaultShader;
@@ -328,13 +142,9 @@
         // Quality settings
         [SerializeField] bool m_SupportsHDR = true;
         [SerializeField] MsaaQuality m_MSAA = MsaaQuality.Disabled;
-<<<<<<< HEAD
-=======
-        [SerializeField] float m_RenderScale = 1.0f;
-        [SerializeField] UpscalingFilterSelection m_UpscalingFilter = UpscalingFilterSelection.Auto;
-        [SerializeField] bool m_FsrOverrideSharpness = false;
-        [SerializeField] float m_FsrSharpness = FSRUtils.kDefaultSharpnessLinear;
->>>>>>> 63d466bb
+
+
+
         // TODO: Shader Quality Tiers
 
         // Advanced settings
@@ -351,24 +161,6 @@
         [SerializeField] int m_MaxPixelLights = 0;
         [SerializeField] ShadowResolution m_ShadowAtlasResolution = ShadowResolution._256;
 
-<<<<<<< HEAD
-=======
-        [SerializeField] VolumeFrameworkUpdateMode m_VolumeFrameworkUpdateMode = VolumeFrameworkUpdateMode.EveryFrame;
-
-        // Note: A lut size of 16^3 is barely usable with the HDR grading mode. 32 should be the
-        // minimum, the lut being encoded in log. Lower sizes would work better with an additional
-        // 1D shaper lut but for now we'll keep it simple.
-        internal const int k_MinLutSize = 16;
-        internal const int k_MaxLutSize = 65;
-
-        internal const int k_ShadowCascadeMinCount = 1;
-        internal const int k_ShadowCascadeMaxCount = 4;
-
-        internal static readonly int AdditionalLightsDefaultShadowResolutionTierLow = 256;
-        internal static readonly int AdditionalLightsDefaultShadowResolutionTierMedium = 512;
-        internal static readonly int AdditionalLightsDefaultShadowResolutionTierHigh = 1024;
-
->>>>>>> 63d466bb
 #if UNITY_EDITOR
         [NonSerialized]
         internal UniversalRenderPipelineEditorResources m_EditorResourcesAsset;
@@ -518,15 +310,13 @@
             }
         }
 
-<<<<<<< HEAD
         void Awake()
         {
             foreach (var renderer in m_RendererDataList)
                 renderer.Awake();
         }
-=======
+
         /// <inheritdoc/>
->>>>>>> 63d466bb
         protected override void OnValidate()
         {
             foreach (var renderer in m_RendererDataList)
@@ -538,16 +328,13 @@
             base.OnValidate();
         }
 
-<<<<<<< HEAD
         void OnEnable()
         {
             foreach (var renderer in m_RendererDataList)
                 renderer.OnEnable();
         }
 
-=======
         /// <inheritdoc/>
->>>>>>> 63d466bb
         protected override void OnDisable()
         {
             foreach (var renderer in m_RendererDataList)
@@ -734,261 +521,12 @@
             set { m_MSAA = (MsaaQuality)value; }
         }
 
-<<<<<<< HEAD
-=======
-        public float renderScale
-        {
-            get { return m_RenderScale; }
-            set { m_RenderScale = ValidateRenderScale(value); }
-        }
-
-        /// <summary>
-        /// Returns the upscaling filter desired by the user
-        /// Note: Filter selections differ from actual filters in that they may include "meta-filters" such as
-        ///       "Automatic" which resolve to an actual filter at a later time.
-        /// </summary>
-        public UpscalingFilterSelection upscalingFilter
-        {
-            get { return m_UpscalingFilter; }
-            set { m_UpscalingFilter = value; }
-        }
-
-        /// <summary>
-        /// If this property is set to true, the value from the fsrSharpness property will control the intensity of the
-        /// sharpening filter associated with FidelityFX Super Resolution.
-        /// </summary>
-        public bool fsrOverrideSharpness
-        {
-            get { return m_FsrOverrideSharpness; }
-            set { m_FsrOverrideSharpness = value; }
-        }
-
-        /// <summary>
-        /// Controls the intensity of the sharpening filter associated with FidelityFX Super Resolution.
-        /// A value of 1.0 produces maximum sharpness while a value of 0.0 disables the sharpening filter entirely.
-        ///
-        /// Note: This value only has an effect when the fsrOverrideSharpness property is set to true.
-        /// </summary>
-        public float fsrSharpness
-        {
-            get { return m_FsrSharpness; }
-            set { m_FsrSharpness = value; }
-        }
-
-        public LightRenderingMode mainLightRenderingMode
-        {
-            get { return m_MainLightRenderingMode; }
-            internal set { m_MainLightRenderingMode = value; }
-        }
-
-        public bool supportsMainLightShadows
-        {
-            get { return m_MainLightShadowsSupported; }
-            internal set { m_MainLightShadowsSupported = value; }
-        }
-
-        public int mainLightShadowmapResolution
-        {
-            get { return (int)m_MainLightShadowmapResolution; }
-            internal set { m_MainLightShadowmapResolution = (ShadowResolution)value; }
-        }
-
-        public LightRenderingMode additionalLightsRenderingMode
-        {
-            get { return m_AdditionalLightsRenderingMode; }
-            internal set { m_AdditionalLightsRenderingMode = value; }
-        }
-
-        public int maxAdditionalLightsCount
-        {
-            get { return m_AdditionalLightsPerObjectLimit; }
-            set { m_AdditionalLightsPerObjectLimit = ValidatePerObjectLights(value); }
-        }
-
-        public bool supportsAdditionalLightShadows
-        {
-            get { return m_AdditionalLightShadowsSupported; }
-            internal set { m_AdditionalLightShadowsSupported = value; }
-        }
-
-        public int additionalLightsShadowmapResolution
-        {
-            get { return (int)m_AdditionalLightsShadowmapResolution; }
-            internal set { m_AdditionalLightsShadowmapResolution = (ShadowResolution)value; }
-        }
-
-        /// <summary>
-        /// Returns the additional light shadow resolution defined for tier "Low" in the UniversalRenderPipeline asset.
-        /// </summary>
-        public int additionalLightsShadowResolutionTierLow
-        {
-            get { return (int)m_AdditionalLightsShadowResolutionTierLow; }
-            internal set { additionalLightsShadowResolutionTierLow = value; }
-        }
-
-        /// <summary>
-        /// Returns the additional light shadow resolution defined for tier "Medium" in the UniversalRenderPipeline asset.
-        /// </summary>
-        public int additionalLightsShadowResolutionTierMedium
-        {
-            get { return (int)m_AdditionalLightsShadowResolutionTierMedium; }
-            internal set { m_AdditionalLightsShadowResolutionTierMedium = value; }
-        }
-
-        /// <summary>
-        /// Returns the additional light shadow resolution defined for tier "High" in the UniversalRenderPipeline asset.
-        /// </summary>
-        public int additionalLightsShadowResolutionTierHigh
-        {
-            get { return (int)m_AdditionalLightsShadowResolutionTierHigh; }
-            internal set { additionalLightsShadowResolutionTierHigh = value; }
-        }
-
-        internal int GetAdditionalLightsShadowResolution(int additionalLightsShadowResolutionTier)
-        {
-            if (additionalLightsShadowResolutionTier <= UniversalAdditionalLightData.AdditionalLightsShadowResolutionTierLow /* 0 */)
-                return additionalLightsShadowResolutionTierLow;
-
-            if (additionalLightsShadowResolutionTier == UniversalAdditionalLightData.AdditionalLightsShadowResolutionTierMedium /* 1 */)
-                return additionalLightsShadowResolutionTierMedium;
-
-            if (additionalLightsShadowResolutionTier >= UniversalAdditionalLightData.AdditionalLightsShadowResolutionTierHigh /* 2 */)
-                return additionalLightsShadowResolutionTierHigh;
-
-            return additionalLightsShadowResolutionTierMedium;
-        }
-
-        public bool reflectionProbeBlending
-        {
-            get { return m_ReflectionProbeBlending; }
-            internal set { m_ReflectionProbeBlending = value; }
-        }
-
-        public bool reflectionProbeBoxProjection
-        {
-            get { return m_ReflectionProbeBoxProjection; }
-            internal set { m_ReflectionProbeBoxProjection = value; }
-        }
-
-        /// <summary>
-        /// Controls the maximum distance at which shadows are visible.
-        /// </summary>
-        public float shadowDistance
-        {
-            get { return m_ShadowDistance; }
-            set { m_ShadowDistance = Mathf.Max(0.0f, value); }
-        }
-
-        /// <summary>
-        /// Returns the number of shadow cascades.
-        /// </summary>
-        public int shadowCascadeCount
-        {
-            get { return m_ShadowCascadeCount; }
-            set
-            {
-                if (value < k_ShadowCascadeMinCount || value > k_ShadowCascadeMaxCount)
-                {
-                    throw new ArgumentException($"Value ({value}) needs to be between {k_ShadowCascadeMinCount} and {k_ShadowCascadeMaxCount}.");
-                }
-                m_ShadowCascadeCount = value;
-            }
-        }
-
-        /// <summary>
-        /// Returns the split value.
-        /// </summary>
-        /// <returns>Returns a Float with the split value.</returns>
-        public float cascade2Split
-        {
-            get { return m_Cascade2Split; }
-            internal set { m_Cascade2Split = value; }
-        }
-
-        /// <summary>
-        /// Returns the split values.
-        /// </summary>
-        /// <returns>Returns a Vector2 with the split values.</returns>
-        public Vector2 cascade3Split
-        {
-            get { return m_Cascade3Split; }
-            internal set { m_Cascade3Split = value; }
-        }
-
-        /// <summary>
-        /// Returns the split values.
-        /// </summary>
-        /// <returns>Returns a Vector3 with the split values.</returns>
-        public Vector3 cascade4Split
-        {
-            get { return m_Cascade4Split; }
-            internal set { m_Cascade4Split = value; }
-        }
-
-        /// <summary>
-        /// Last cascade fade distance in percentage.
-        /// </summary>
-        public float cascadeBorder
-        {
-            get { return m_CascadeBorder; }
-            set { cascadeBorder = value; }
-        }
-
-        /// <summary>
-        /// The Shadow Depth Bias, controls the offset of the lit pixels.
-        /// </summary>
-        public float shadowDepthBias
-        {
-            get { return m_ShadowDepthBias; }
-            set { m_ShadowDepthBias = ValidateShadowBias(value); }
-        }
-
-        /// <summary>
-        /// Controls the distance at which the shadow casting surfaces are shrunk along the surface normal.
-        /// </summary>
-        public float shadowNormalBias
-        {
-            get { return m_ShadowNormalBias; }
-            set { m_ShadowNormalBias = ValidateShadowBias(value); }
-        }
-
-        /// <summary>
-        /// Supports Soft Shadows controls the Soft Shadows.
-        /// </summary>
-        public bool supportsSoftShadows
-        {
-            get { return m_SoftShadowsSupported; }
-            internal set { m_SoftShadowsSupported = value; }
-        }
-
->>>>>>> 63d466bb
         public bool supportsDynamicBatching
         {
             get { return m_SupportsDynamicBatching; }
             set { m_SupportsDynamicBatching = value; }
         }
 
-<<<<<<< HEAD
-=======
-        public bool supportsMixedLighting
-        {
-            get { return m_MixedLightingSupported; }
-        }
-
-        /// <summary>
-        /// Returns true if the Render Pipeline Asset supports light layers, false otherwise.
-        /// </summary>
-        public bool supportsLightLayers
-        {
-            get { return m_SupportsLightLayers; }
-        }
-
-        /// <summary>
-        /// Returns the selected update mode for volumes.
-        /// </summary>
-        public VolumeFrameworkUpdateMode volumeFrameworkUpdateMode => m_VolumeFrameworkUpdateMode;
->>>>>>> 63d466bb
-
         [Obsolete("PipelineDebugLevel is deprecated. Calling debugLevel is not necessary.", false)]
         public PipelineDebugLevel debugLevel
         {
@@ -1000,36 +538,6 @@
             get { return m_UseSRPBatcher; }
             set { m_UseSRPBatcher = value; }
         }
-
-<<<<<<< HEAD
-
-=======
-        /// <summary>
-        /// Returns the selected ColorGradingMode in the URP Asset.
-        /// </summary>
-        public ColorGradingMode colorGradingMode
-        {
-            get { return m_ColorGradingMode; }
-            set { m_ColorGradingMode = value; }
-        }
-
-        /// <summary>
-        /// Returns the selected LUT size for Color Grading in the URP Asset.
-        /// </summary>
-        public int colorGradingLutSize
-        {
-            get { return m_ColorGradingLutSize; }
-            set { m_ColorGradingLutSize = Mathf.Clamp(value, k_MinLutSize, k_MaxLutSize); }
-        }
-
-        /// <summary>
-        /// Returns true if fast approximation functions are used when converting between the sRGB and Linear color spaces, false otherwise.
-        /// </summary>
-        public bool useFastSRGBLinearConversion
-        {
-            get { return m_UseFastSRGBLinearConversion; }
-        }
->>>>>>> 63d466bb
 
         /// <summary>
         /// Set to true to allow Adaptive performance to modify graphics quality settings during runtime.
