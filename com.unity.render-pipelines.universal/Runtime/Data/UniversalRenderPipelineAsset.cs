using System;
#if UNITY_EDITOR
using UnityEditor;
using UnityEditor.ProjectWindowCallback;
using System.IO;
using UnityEditorInternal;
#endif
using System.ComponentModel;
using System.Linq;
using UnityEngine.Serialization;
using UnityEngine.Experimental.Rendering;

namespace UnityEngine.Rendering.Universal
{
    public enum ShadowQuality
    {
        Disabled,
        HardShadows,
        SoftShadows,
    }

    public enum ShadowResolution
    {
        _256 = 256,
        _512 = 512,
        _1024 = 1024,
        _2048 = 2048,
        _4096 = 4096
    }

    public enum LightCookieResolution
    {
        _256 = 256,
        _512 = 512,
        _1024 = 1024,
        _2048 = 2048,
        _4096 = 4096
    }

    public enum LightCookieFormat
    {
        GrayscaleLow,
        GrayscaleHigh,
        ColorLow,
        ColorHigh,
        ColorHDR,
    }

    public enum MsaaQuality
    {
        Disabled = 1,
        _2x = 2,
        _4x = 4,
        _8x = 8
    }

    public enum Downsampling
    {
        None,
        _2xBilinear,
        _4xBox,
        _4xBilinear
    }

    internal enum DefaultMaterialType
    {
        Standard,
        Particle,
        Terrain,
        Sprite,
        UnityBuiltinDefault,
        SpriteMask,
        Decal
    }

    public enum LightRenderingMode
    {
        Disabled = 0,
        PerVertex = 2,
        PerPixel = 1,
    }

    [Obsolete("PipelineDebugLevel is unused and has no effect.", false)]
    public enum PipelineDebugLevel
    {
        Disabled,
        Profiling,
    }

    public enum RendererType
    {
        Custom,
        UniversalRenderer,
        _2DRenderer,
        [Obsolete("ForwardRenderer has been renamed (UnityUpgradable) -> UniversalRenderer", true)]
        ForwardRenderer = UniversalRenderer,
    }

    public enum ColorGradingMode
    {
        LowDynamicRange,
        HighDynamicRange
    }

    /// <summary>
    /// Defines if Unity discards or stores the render targets of the DrawObjects Passes. Selecting the Store option significantly increases the memory bandwidth on mobile and tile-based GPUs.
    /// </summary>
    public enum StoreActionsOptimization
    {
        /// <summary>Unity uses the Discard option by default, and falls back to the Store option if it detects any injected Passes.</summary>
        Auto,
        /// <summary>Unity discards the render targets of render Passes that are not reused later (lower memory bandwidth).</summary>
        Discard,
        /// <summary>Unity stores all render targets of each Pass (higher memory bandwidth).</summary>
        Store
    }

    /// <summary>
    /// Defines the update frequency for the Volume Framework.
    /// </summary>
    public enum VolumeFrameworkUpdateMode
    {
        [InspectorName("Every Frame")]
        EveryFrame = 0,
        [InspectorName("Via Scripting")]
        ViaScripting = 1,
        [InspectorName("Use Pipeline Settings")]
        UsePipelineSettings = 2,
    }

    /// <summary>
    /// Defines the upscaling filter selected by the user the universal render pipeline asset.
    /// </summary>
    public enum UpscalingFilterSelection
    {
        [InspectorName("Automatic")]
        Auto,
        [InspectorName("Bilinear")]
        Linear,
        [InspectorName("Nearest-Neighbor")]
<<<<<<< HEAD
        Point,
        [InspectorName("FidelityFX Super Resolution 1.0")]
        FSR
=======
        Point
>>>>>>> 9cba4595
    }

    [ExcludeFromPreset]
    [URPHelpURL("universalrp-asset")]
    public partial class UniversalRenderPipelineAsset : RenderPipelineAsset, ISerializationCallbackReceiver
    {
        Shader m_DefaultShader;
        ScriptableRenderer[] m_Renderers = new ScriptableRenderer[1];

        // Default values set when a new UniversalRenderPipeline asset is created
        [SerializeField] int k_AssetVersion = 10;
        [SerializeField] int k_AssetPreviousVersion = 10;

        // Deprecated settings for upgrading sakes
        [SerializeField] RendererType m_RendererType = RendererType.UniversalRenderer;
        [EditorBrowsable(EditorBrowsableState.Never)]
        [SerializeField] internal ScriptableRendererData m_RendererData = null;

        // Renderer settings
        [SerializeField] internal ScriptableRendererData[] m_RendererDataList = new ScriptableRendererData[1];
        [SerializeField] internal int m_DefaultRendererIndex = 0;

        // General settings
        [SerializeField] bool m_RequireDepthTexture = false;
        [SerializeField] bool m_RequireOpaqueTexture = false;
        [SerializeField] Downsampling m_OpaqueDownsampling = Downsampling._2xBilinear;
        [SerializeField] bool m_SupportsTerrainHoles = true;

        // Quality settings
        [SerializeField] bool m_SupportsHDR = true;
        [SerializeField] MsaaQuality m_MSAA = MsaaQuality.Disabled;
        [SerializeField] float m_RenderScale = 1.0f;
        [SerializeField] UpscalingFilterSelection m_UpscalingFilter = UpscalingFilterSelection.Auto;
<<<<<<< HEAD
        [SerializeField] bool m_FsrOverrideSharpness = false;
        [SerializeField] float m_FsrSharpness = FSRUtils.kDefaultSharpnessLinear;
=======
>>>>>>> 9cba4595
        // TODO: Shader Quality Tiers

        // Main directional light Settings
        [SerializeField] LightRenderingMode m_MainLightRenderingMode = LightRenderingMode.PerPixel;
        [SerializeField] bool m_MainLightShadowsSupported = true;
        [SerializeField] ShadowResolution m_MainLightShadowmapResolution = ShadowResolution._2048;

        // Additional lights settings
        [SerializeField] LightRenderingMode m_AdditionalLightsRenderingMode = LightRenderingMode.PerPixel;
        [SerializeField] int m_AdditionalLightsPerObjectLimit = 4;
        [SerializeField] bool m_AdditionalLightShadowsSupported = false;
        [SerializeField] ShadowResolution m_AdditionalLightsShadowmapResolution = ShadowResolution._2048;

        [SerializeField] int m_AdditionalLightsShadowResolutionTierLow = AdditionalLightsDefaultShadowResolutionTierLow;
        [SerializeField] int m_AdditionalLightsShadowResolutionTierMedium = AdditionalLightsDefaultShadowResolutionTierMedium;
        [SerializeField] int m_AdditionalLightsShadowResolutionTierHigh = AdditionalLightsDefaultShadowResolutionTierHigh;

        // Reflection Probes
        [SerializeField] bool m_ReflectionProbeBlending = false;
        [SerializeField] bool m_ReflectionProbeBoxProjection = false;

        // Shadows Settings
        [SerializeField] float m_ShadowDistance = 50.0f;
        [SerializeField] int m_ShadowCascadeCount = 1;
        [SerializeField] float m_Cascade2Split = 0.25f;
        [SerializeField] Vector2 m_Cascade3Split = new Vector2(0.1f, 0.3f);
        [SerializeField] Vector3 m_Cascade4Split = new Vector3(0.067f, 0.2f, 0.467f);
        [SerializeField] float m_CascadeBorder = 0.2f;
        [SerializeField] float m_ShadowDepthBias = 1.0f;
        [SerializeField] float m_ShadowNormalBias = 1.0f;
        [SerializeField] bool m_SoftShadowsSupported = false;
        [SerializeField] bool m_ConservativeEnclosingSphere = false;
        [SerializeField] int m_NumIterationsEnclosingSphere = 64;

        // Light Cookie Settings
        [SerializeField] LightCookieResolution m_AdditionalLightsCookieResolution = LightCookieResolution._2048;
        [SerializeField] LightCookieFormat m_AdditionalLightsCookieFormat = LightCookieFormat.ColorHigh;

        // Advanced settings
        [SerializeField] bool m_UseSRPBatcher = true;
        [SerializeField] bool m_SupportsDynamicBatching = false;
        [SerializeField] bool m_MixedLightingSupported = true;
        [SerializeField] bool m_SupportsLightLayers = false;
        [SerializeField] [Obsolete] PipelineDebugLevel m_DebugLevel;
        [SerializeField] StoreActionsOptimization m_StoreActionsOptimization = StoreActionsOptimization.Auto;

        // Adaptive performance settings
        [SerializeField] bool m_UseAdaptivePerformance = true;

        // Post-processing settings
        [SerializeField] ColorGradingMode m_ColorGradingMode = ColorGradingMode.LowDynamicRange;
        [SerializeField] int m_ColorGradingLutSize = 32;
        [SerializeField] bool m_UseFastSRGBLinearConversion = false;

        // Deprecated settings
        [SerializeField] ShadowQuality m_ShadowType = ShadowQuality.HardShadows;
        [SerializeField] bool m_LocalShadowsSupported = false;
        [SerializeField] ShadowResolution m_LocalShadowsAtlasResolution = ShadowResolution._256;
        [SerializeField] int m_MaxPixelLights = 0;
        [SerializeField] ShadowResolution m_ShadowAtlasResolution = ShadowResolution._256;

        [SerializeField] VolumeFrameworkUpdateMode m_VolumeFrameworkUpdateMode = VolumeFrameworkUpdateMode.EveryFrame;

        // Note: A lut size of 16^3 is barely usable with the HDR grading mode. 32 should be the
        // minimum, the lut being encoded in log. Lower sizes would work better with an additional
        // 1D shaper lut but for now we'll keep it simple.
        public const int k_MinLutSize = 16;
        public const int k_MaxLutSize = 65;

        internal const int k_ShadowCascadeMinCount = 1;
        internal const int k_ShadowCascadeMaxCount = 4;

        public static readonly int AdditionalLightsDefaultShadowResolutionTierLow = 256;
        public static readonly int AdditionalLightsDefaultShadowResolutionTierMedium = 512;
        public static readonly int AdditionalLightsDefaultShadowResolutionTierHigh = 1024;

#if UNITY_EDITOR
        [NonSerialized]
        internal UniversalRenderPipelineEditorResources m_EditorResourcesAsset;

        public static readonly string packagePath = "Packages/com.unity.render-pipelines.universal";
        public static readonly string editorResourcesGUID = "a3d8d823eedde654bb4c11a1cfaf1abb";

        public static UniversalRenderPipelineAsset Create(ScriptableRendererData rendererData = null)
        {
            // Create Universal RP Asset
            var instance = CreateInstance<UniversalRenderPipelineAsset>();
            if (rendererData != null)
                instance.m_RendererDataList[0] = rendererData;
            else
                instance.m_RendererDataList[0] = CreateInstance<UniversalRendererData>();

            // Initialize default Renderer
            instance.m_EditorResourcesAsset = instance.editorResources;

            // Only enable for new URP assets by default
            instance.m_ConservativeEnclosingSphere = true;

            return instance;
        }

        [System.Diagnostics.CodeAnalysis.SuppressMessage("Microsoft.Performance", "CA1812")]
        internal class CreateUniversalPipelineAsset : EndNameEditAction
        {
            public override void Action(int instanceId, string pathName, string resourceFile)
            {
                //Create asset
                AssetDatabase.CreateAsset(Create(CreateRendererAsset(pathName, RendererType.UniversalRenderer)), pathName);
            }
        }

        [MenuItem("Assets/Create/Rendering/URP Asset (with Universal Renderer)", priority = CoreUtils.Sections.section2 + CoreUtils.Priorities.assetsCreateRenderingMenuPriority + 1)]
        static void CreateUniversalPipeline()
        {
            ProjectWindowUtil.StartNameEditingIfProjectWindowExists(0, CreateInstance<CreateUniversalPipelineAsset>(),
                "New Universal Render Pipeline Asset.asset", null, null);
        }

        internal static ScriptableRendererData CreateRendererAsset(string path, RendererType type, bool relativePath = true, string suffix = "Renderer")
        {
            ScriptableRendererData data = CreateRendererData(type);
            string dataPath;
            if (relativePath)
                dataPath =
                    $"{Path.Combine(Path.GetDirectoryName(path), Path.GetFileNameWithoutExtension(path))}_{suffix}{Path.GetExtension(path)}";
            else
                dataPath = path;
            AssetDatabase.CreateAsset(data, dataPath);
            ResourceReloader.ReloadAllNullIn(data, packagePath);
            return data;
        }

        static ScriptableRendererData CreateRendererData(RendererType type)
        {
            switch (type)
            {
                case RendererType.UniversalRenderer:
                default:
                {
                    var rendererData = CreateInstance<UniversalRendererData>();
                    rendererData.postProcessData = PostProcessData.GetDefaultPostProcessData();
                    return rendererData;
                }
                // 2D renderer is experimental
                case RendererType._2DRenderer:
                {
                    var rendererData = CreateInstance<Renderer2DData>();
                    rendererData.postProcessData = PostProcessData.GetDefaultPostProcessData();
                    return rendererData;
                    // Universal Renderer is the fallback renderer that works on all platforms
                }
            }
        }

        // Hide: User aren't suppose to have to create it.
        //[MenuItem("Assets/Create/Rendering/URP Editor Resources", priority = CoreUtils.Sections.section8 + CoreUtils.Priorities.assetsCreateRenderingMenuPriority)]
        static void CreateUniversalPipelineEditorResources()
        {
            var instance = CreateInstance<UniversalRenderPipelineEditorResources>();
            ResourceReloader.ReloadAllNullIn(instance, packagePath);
            AssetDatabase.CreateAsset(instance, string.Format("Assets/{0}.asset", typeof(UniversalRenderPipelineEditorResources).Name));
        }

        UniversalRenderPipelineEditorResources editorResources
        {
            get
            {
                if (m_EditorResourcesAsset != null && !m_EditorResourcesAsset.Equals(null))
                    return m_EditorResourcesAsset;

                string resourcePath = AssetDatabase.GUIDToAssetPath(editorResourcesGUID);
                var objs = InternalEditorUtility.LoadSerializedFileAndForget(resourcePath);
                m_EditorResourcesAsset = objs != null && objs.Length > 0 ? objs.First() as UniversalRenderPipelineEditorResources : null;
                return m_EditorResourcesAsset;
            }
        }
#endif

        public ScriptableRendererData LoadBuiltinRendererData(RendererType type = RendererType.UniversalRenderer)
        {
#if UNITY_EDITOR
            EditorUtility.SetDirty(this);
            return m_RendererDataList[0] =
                CreateRendererAsset("Assets/UniversalRenderer.asset", type, false);
#else
            m_RendererDataList[0] = null;
            return m_RendererDataList[0];
#endif
        }

        protected override RenderPipeline CreatePipeline()
        {
            if (m_RendererDataList == null)
                m_RendererDataList = new ScriptableRendererData[1];

            // If no default data we can't create pipeline instance
            if (m_RendererDataList[m_DefaultRendererIndex] == null)
            {
                // If previous version and current version are miss-matched then we are waiting for the upgrader to kick in
                if (k_AssetPreviousVersion != k_AssetVersion)
                    return null;

                if (m_RendererDataList[m_DefaultRendererIndex].GetType().ToString()
                    .Contains("Universal.ForwardRendererData"))
                    return null;

                Debug.LogError(
                    $"Default Renderer is missing, make sure there is a Renderer assigned as the default on the current Universal RP asset:{UniversalRenderPipeline.asset.name}",
                    this);
                return null;
            }

            DestroyRenderers();
            var pipeline = new UniversalRenderPipeline(this);
            CreateRenderers();
            return pipeline;
        }

        void DestroyRenderers()
        {
            if (m_Renderers == null)
                return;

            for (int i = 0; i < m_Renderers.Length; i++)
                DestroyRenderer(ref m_Renderers[i]);
        }

        void DestroyRenderer(ref ScriptableRenderer renderer)
        {
            if (renderer != null)
            {
                renderer.Dispose();
                renderer = null;
            }
        }

        protected override void OnValidate()
        {
            DestroyRenderers();

            // This will call RenderPipelineManager.CleanupRenderPipeline that in turn disposes the render pipeline instance and
            // assign pipeline asset reference to null
            base.OnValidate();
        }

        protected override void OnDisable()
        {
            DestroyRenderers();

            // This will call RenderPipelineManager.CleanupRenderPipeline that in turn disposes the render pipeline instance and
            // assign pipeline asset reference to null
            base.OnDisable();
        }

        void CreateRenderers()
        {
            if (m_Renderers != null)
            {
                for (int i = 0; i < m_Renderers.Length; ++i)
                {
                    if (m_Renderers[i] != null)
                        Debug.LogError($"Creating renderers but previous instance wasn't properly destroyed: m_Renderers[{i}]");
                }
            }

            if (m_Renderers == null || m_Renderers.Length != m_RendererDataList.Length)
                m_Renderers = new ScriptableRenderer[m_RendererDataList.Length];

            for (int i = 0; i < m_RendererDataList.Length; ++i)
            {
                if (m_RendererDataList[i] != null)
                    m_Renderers[i] = m_RendererDataList[i].InternalCreateRenderer();
            }
        }

        Material GetMaterial(DefaultMaterialType materialType)
        {
#if UNITY_EDITOR
            if (scriptableRendererData == null || editorResources == null)
                return null;

            var material = scriptableRendererData.GetDefaultMaterial(materialType);
            if (material != null)
                return material;

            switch (materialType)
            {
                case DefaultMaterialType.Standard:
                    return editorResources.materials.lit;

                case DefaultMaterialType.Particle:
                    return editorResources.materials.particleLit;

                case DefaultMaterialType.Terrain:
                    return editorResources.materials.terrainLit;

                case DefaultMaterialType.Decal:
                    return editorResources.materials.decal;

                // Unity Builtin Default
                default:
                    return null;
            }
#else
            return null;
#endif
        }

        /// <summary>
        /// Returns the default renderer being used by this pipeline.
        /// </summary>
        public ScriptableRenderer scriptableRenderer
        {
            get
            {
                if (m_RendererDataList?.Length > m_DefaultRendererIndex && m_RendererDataList[m_DefaultRendererIndex] == null)
                {
                    Debug.LogError("Default renderer is missing from the current Pipeline Asset.", this);
                    return null;
                }

                if (scriptableRendererData.isInvalidated || m_Renderers[m_DefaultRendererIndex] == null)
                {
                    DestroyRenderer(ref m_Renderers[m_DefaultRendererIndex]);
                    m_Renderers[m_DefaultRendererIndex] = scriptableRendererData.InternalCreateRenderer();
                }

                return m_Renderers[m_DefaultRendererIndex];
            }
        }

        /// <summary>
        /// Returns a renderer from the current pipeline asset
        /// </summary>
        /// <param name="index">Index to the renderer. If invalid index is passed, the default renderer is returned instead.</param>
        /// <returns></returns>
        public ScriptableRenderer GetRenderer(int index)
        {
            if (index == -1)
                index = m_DefaultRendererIndex;

            if (index >= m_RendererDataList.Length || index < 0 || m_RendererDataList[index] == null)
            {
                Debug.LogWarning(
                    $"Renderer at index {index.ToString()} is missing, falling back to Default Renderer {m_RendererDataList[m_DefaultRendererIndex].name}",
                    this);
                index = m_DefaultRendererIndex;
            }

            // RendererData list differs from RendererList. Create RendererList.
            if (m_Renderers == null || m_Renderers.Length < m_RendererDataList.Length)
            {
                DestroyRenderers();
                CreateRenderers();
            }

            // This renderer data is outdated or invalid, we recreate the renderer
            // so we construct all render passes with the updated data
            if (m_RendererDataList[index].isInvalidated || m_Renderers[index] == null)
            {
                DestroyRenderer(ref m_Renderers[index]);
                m_Renderers[index] = m_RendererDataList[index].InternalCreateRenderer();
            }

            return m_Renderers[index];
        }

        internal ScriptableRendererData scriptableRendererData
        {
            get
            {
                if (m_RendererDataList[m_DefaultRendererIndex] == null)
                    CreatePipeline();

                return m_RendererDataList[m_DefaultRendererIndex];
            }
        }

#if UNITY_EDITOR
        internal GUIContent[] rendererDisplayList
        {
            get
            {
                GUIContent[] list = new GUIContent[m_RendererDataList.Length + 1];
                list[0] = new GUIContent($"Default Renderer ({RendererDataDisplayName(m_RendererDataList[m_DefaultRendererIndex])})");

                for (var i = 1; i < list.Length; i++)
                {
                    list[i] = new GUIContent($"{(i - 1).ToString()}: {RendererDataDisplayName(m_RendererDataList[i - 1])}");
                }
                return list;
            }
        }

        string RendererDataDisplayName(ScriptableRendererData data)
        {
            if (data != null)
                return data.name;

            return "NULL (Missing RendererData)";
        }

#endif
        private static GraphicsFormat[][] s_LightCookieFormatList = new GraphicsFormat[][]
        {
            /* Grayscale Low */ new GraphicsFormat[] {GraphicsFormat.R8_UNorm},
            /* Grayscale High*/ new GraphicsFormat[] {GraphicsFormat.R16_UNorm},
            /* Color Low     */ new GraphicsFormat[] {GraphicsFormat.R5G6B5_UNormPack16, GraphicsFormat.B5G6R5_UNormPack16, GraphicsFormat.R5G5B5A1_UNormPack16, GraphicsFormat.B5G5R5A1_UNormPack16},
            /* Color High    */ new GraphicsFormat[] {GraphicsFormat.A2B10G10R10_UNormPack32, GraphicsFormat.R8G8B8A8_SRGB, GraphicsFormat.B8G8R8A8_SRGB},
            /* Color HDR     */ new GraphicsFormat[] {GraphicsFormat.B10G11R11_UFloatPack32},
        };

        internal GraphicsFormat additionalLightsCookieFormat
        {
            get
            {
                GraphicsFormat result = GraphicsFormat.None;
                foreach (var format in s_LightCookieFormatList[(int)m_AdditionalLightsCookieFormat])
                {
                    if (SystemInfo.IsFormatSupported(format, FormatUsage.Render))
                    {
                        result = format;
                        break;
                    }
                }

                if (QualitySettings.activeColorSpace == ColorSpace.Gamma)
                    result = GraphicsFormatUtility.GetLinearFormat(result);

                // Fallback
                if (result == GraphicsFormat.None)
                {
                    result = GraphicsFormat.R8G8B8A8_UNorm;
                    Debug.LogWarning($"Additional Lights Cookie Format ({ m_AdditionalLightsCookieFormat.ToString() }) is not supported by the platform. Falling back to {GraphicsFormatUtility.GetBlockSize(result) * 8}-bit format ({GraphicsFormatUtility.GetFormatString(result)})");
                }

                return result;
            }
        }

        internal Vector2Int additionalLightsCookieResolution => new Vector2Int((int)m_AdditionalLightsCookieResolution, (int)m_AdditionalLightsCookieResolution);

        internal int[] rendererIndexList
        {
            get
            {
                int[] list = new int[m_RendererDataList.Length + 1];
                for (int i = 0; i < list.Length; i++)
                {
                    list[i] = i - 1;
                }
                return list;
            }
        }

        public bool supportsCameraDepthTexture
        {
            get { return m_RequireDepthTexture; }
            set { m_RequireDepthTexture = value; }
        }

        public bool supportsCameraOpaqueTexture
        {
            get { return m_RequireOpaqueTexture; }
            set { m_RequireOpaqueTexture = value; }
        }

        public Downsampling opaqueDownsampling
        {
            get { return m_OpaqueDownsampling; }
        }

        public bool supportsTerrainHoles
        {
            get { return m_SupportsTerrainHoles; }
        }

        /// <summary>
        /// Returns the active store action optimization value.
        /// </summary>
        /// <returns>Returns the active store action optimization value.</returns>
        public StoreActionsOptimization storeActionsOptimization
        {
            get { return m_StoreActionsOptimization; }
            set { m_StoreActionsOptimization = value; }
        }

        public bool supportsHDR
        {
            get { return m_SupportsHDR; }
            set { m_SupportsHDR = value; }
        }

        public int msaaSampleCount
        {
            get { return (int)m_MSAA; }
            set { m_MSAA = (MsaaQuality)value; }
        }

        public float renderScale
        {
            get { return m_RenderScale; }
            set { m_RenderScale = ValidateRenderScale(value); }
        }

        /// <summary>
        /// Returns the upscaling filter desired by the user
        /// Note: Filter selections differ from actual filters in that they may include "meta-filters" such as
        ///       "Automatic" which resolve to an actual filter at a later time.
        /// </summary>
        public UpscalingFilterSelection upscalingFilter
        {
            get { return m_UpscalingFilter; }
            set { m_UpscalingFilter = value; }
        }

<<<<<<< HEAD
        /// <summary>
        /// If this property is set to true, the value from the fsrSharpness property will control the intensity of the
        /// sharpening filter associated with FidelityFX Super Resolution.
        /// </summary>
        public bool fsrOverrideSharpness
        {
            get { return m_FsrOverrideSharpness; }
            set { m_FsrOverrideSharpness = value; }
        }

        /// <summary>
        /// Controls the intensity of the sharpening filter associated with FidelityFX Super Resolution.
        /// A value of 1.0 produces maximum sharpness while a value of 0.0 disables the sharpening filter entirely.
        ///
        /// Note: This value only has an effect when the fsrOverrideSharpness property is set to true.
        /// </summary>
        public float fsrSharpness
        {
            get { return m_FsrSharpness; }
            set { m_FsrSharpness = value; }
        }

=======
>>>>>>> 9cba4595
        public LightRenderingMode mainLightRenderingMode
        {
            get { return m_MainLightRenderingMode; }
            internal set { m_MainLightRenderingMode = value; }
        }

        public bool supportsMainLightShadows
        {
            get { return m_MainLightShadowsSupported; }
            internal set { m_MainLightShadowsSupported = value; }
        }

        public int mainLightShadowmapResolution
        {
            get { return (int)m_MainLightShadowmapResolution; }
            internal set { m_MainLightShadowmapResolution = (ShadowResolution)value; }
        }

        public LightRenderingMode additionalLightsRenderingMode
        {
            get { return m_AdditionalLightsRenderingMode; }
            internal set { m_AdditionalLightsRenderingMode = value; }
        }

        public int maxAdditionalLightsCount
        {
            get { return m_AdditionalLightsPerObjectLimit; }
            set { m_AdditionalLightsPerObjectLimit = ValidatePerObjectLights(value); }
        }

        public bool supportsAdditionalLightShadows
        {
            get { return m_AdditionalLightShadowsSupported; }
            internal set { m_AdditionalLightShadowsSupported = value; }
        }

        public int additionalLightsShadowmapResolution
        {
            get { return (int)m_AdditionalLightsShadowmapResolution; }
            internal set { m_AdditionalLightsShadowmapResolution = (ShadowResolution)value; }
        }

        /// <summary>
        /// Returns the additional light shadow resolution defined for tier "Low" in the UniversalRenderPipeline asset.
        /// </summary>
        public int additionalLightsShadowResolutionTierLow
        {
            get { return (int)m_AdditionalLightsShadowResolutionTierLow; }
            internal set { additionalLightsShadowResolutionTierLow = value; }
        }

        /// <summary>
        /// Returns the additional light shadow resolution defined for tier "Medium" in the UniversalRenderPipeline asset.
        /// </summary>
        public int additionalLightsShadowResolutionTierMedium
        {
            get { return (int)m_AdditionalLightsShadowResolutionTierMedium; }
            internal set { m_AdditionalLightsShadowResolutionTierMedium = value; }
        }

        /// <summary>
        /// Returns the additional light shadow resolution defined for tier "High" in the UniversalRenderPipeline asset.
        /// </summary>
        public int additionalLightsShadowResolutionTierHigh
        {
            get { return (int)m_AdditionalLightsShadowResolutionTierHigh; }
            internal set { additionalLightsShadowResolutionTierHigh = value; }
        }

        internal int GetAdditionalLightsShadowResolution(int additionalLightsShadowResolutionTier)
        {
            if (additionalLightsShadowResolutionTier <= UniversalAdditionalLightData.AdditionalLightsShadowResolutionTierLow /* 0 */)
                return additionalLightsShadowResolutionTierLow;

            if (additionalLightsShadowResolutionTier == UniversalAdditionalLightData.AdditionalLightsShadowResolutionTierMedium /* 1 */)
                return additionalLightsShadowResolutionTierMedium;

            if (additionalLightsShadowResolutionTier >= UniversalAdditionalLightData.AdditionalLightsShadowResolutionTierHigh /* 2 */)
                return additionalLightsShadowResolutionTierHigh;

            return additionalLightsShadowResolutionTierMedium;
        }

        public bool reflectionProbeBlending
        {
            get { return m_ReflectionProbeBlending; }
            internal set { m_ReflectionProbeBlending = value; }
        }

        public bool reflectionProbeBoxProjection
        {
            get { return m_ReflectionProbeBoxProjection; }
            internal set { m_ReflectionProbeBoxProjection = value; }
        }

        /// <summary>
        /// Controls the maximum distance at which shadows are visible.
        /// </summary>
        public float shadowDistance
        {
            get { return m_ShadowDistance; }
            set { m_ShadowDistance = Mathf.Max(0.0f, value); }
        }

        /// <summary>
        /// Returns the number of shadow cascades.
        /// </summary>
        public int shadowCascadeCount
        {
            get { return m_ShadowCascadeCount; }
            set
            {
                if (value < k_ShadowCascadeMinCount || value > k_ShadowCascadeMaxCount)
                {
                    throw new ArgumentException($"Value ({value}) needs to be between {k_ShadowCascadeMinCount} and {k_ShadowCascadeMaxCount}.");
                }
                m_ShadowCascadeCount = value;
            }
        }

        /// <summary>
        /// Returns the split value.
        /// </summary>
        /// <returns>Returns a Float with the split value.</returns>
        public float cascade2Split
        {
            get { return m_Cascade2Split; }
            internal set { m_Cascade2Split = value; }
        }

        /// <summary>
        /// Returns the split values.
        /// </summary>
        /// <returns>Returns a Vector2 with the split values.</returns>
        public Vector2 cascade3Split
        {
            get { return m_Cascade3Split; }
            internal set { m_Cascade3Split = value; }
        }

        /// <summary>
        /// Returns the split values.
        /// </summary>
        /// <returns>Returns a Vector3 with the split values.</returns>
        public Vector3 cascade4Split
        {
            get { return m_Cascade4Split; }
            internal set { m_Cascade4Split = value; }
        }

        /// <summary>
        /// Last cascade fade distance in percentage.
        /// </summary>
        public float cascadeBorder
        {
            get { return m_CascadeBorder; }
            set { cascadeBorder = value; }
        }

        /// <summary>
        /// The Shadow Depth Bias, controls the offset of the lit pixels.
        /// </summary>
        public float shadowDepthBias
        {
            get { return m_ShadowDepthBias; }
            set { m_ShadowDepthBias = ValidateShadowBias(value); }
        }

        /// <summary>
        /// Controls the distance at which the shadow casting surfaces are shrunk along the surface normal.
        /// </summary>
        public float shadowNormalBias
        {
            get { return m_ShadowNormalBias; }
            set { m_ShadowNormalBias = ValidateShadowBias(value); }
        }

        /// <summary>
        /// Supports Soft Shadows controls the Soft Shadows.
        /// </summary>
        public bool supportsSoftShadows
        {
            get { return m_SoftShadowsSupported; }
            internal set { m_SoftShadowsSupported = value; }
        }

        public bool supportsDynamicBatching
        {
            get { return m_SupportsDynamicBatching; }
            set { m_SupportsDynamicBatching = value; }
        }

        public bool supportsMixedLighting
        {
            get { return m_MixedLightingSupported; }
        }

        /// <summary>
        /// Returns true if the Render Pipeline Asset supports light layers, false otherwise.
        /// </summary>
        public bool supportsLightLayers
        {
            get { return m_SupportsLightLayers; }
        }

        /// <summary>
        /// Returns the selected update mode for volumes.
        /// </summary>
        public VolumeFrameworkUpdateMode volumeFrameworkUpdateMode => m_VolumeFrameworkUpdateMode;

        [Obsolete("PipelineDebugLevel is deprecated. Calling debugLevel is not necessary.", false)]
        public PipelineDebugLevel debugLevel
        {
            get => PipelineDebugLevel.Disabled;
        }

        public bool useSRPBatcher
        {
            get { return m_UseSRPBatcher; }
            set { m_UseSRPBatcher = value; }
        }

        public ColorGradingMode colorGradingMode
        {
            get { return m_ColorGradingMode; }
            set { m_ColorGradingMode = value; }
        }

        public int colorGradingLutSize
        {
            get { return m_ColorGradingLutSize; }
            set { m_ColorGradingLutSize = Mathf.Clamp(value, k_MinLutSize, k_MaxLutSize); }
        }

        /// <summary>
        /// Returns true if fast approximation functions are used when converting between the sRGB and Linear color spaces, false otherwise.
        /// </summary>
        public bool useFastSRGBLinearConversion
        {
            get { return m_UseFastSRGBLinearConversion; }
        }

        /// <summary>
        /// Set to true to allow Adaptive performance to modify graphics quality settings during runtime.
        /// Only applicable when Adaptive performance package is available.
        /// </summary>
        public bool useAdaptivePerformance
        {
            get { return m_UseAdaptivePerformance; }
            set { m_UseAdaptivePerformance = value; }
        }

        /// <summary>
        /// Set to true to enable a conservative method for calculating the size and position of the minimal enclosing sphere around the frustum cascade corner points for shadow culling.
        /// </summary>
        public bool conservativeEnclosingSphere
        {
            get { return m_ConservativeEnclosingSphere; }
            set { m_ConservativeEnclosingSphere = value; }
        }

        /// <summary>
        /// Set the number of iterations to reduce the cascade culling enlcosing sphere to be closer to the absolute minimun enclosing sphere, but will also require more CPU computation for increasing values.
        /// This parameter is used only when conservativeEnclosingSphere is set to true. Default value is 64.
        /// </summary>
        public int numIterationsEnclosingSphere
        {
            get { return m_NumIterationsEnclosingSphere; }
            set { m_NumIterationsEnclosingSphere = value; }
        }

        public override Material defaultMaterial
        {
            get { return GetMaterial(DefaultMaterialType.Standard); }
        }

        public override Material defaultParticleMaterial
        {
            get { return GetMaterial(DefaultMaterialType.Particle); }
        }

        public override Material defaultLineMaterial
        {
            get { return GetMaterial(DefaultMaterialType.Particle); }
        }

        public override Material defaultTerrainMaterial
        {
            get { return GetMaterial(DefaultMaterialType.Terrain); }
        }

        public override Material defaultUIMaterial
        {
            get { return GetMaterial(DefaultMaterialType.UnityBuiltinDefault); }
        }

        public override Material defaultUIOverdrawMaterial
        {
            get { return GetMaterial(DefaultMaterialType.UnityBuiltinDefault); }
        }

        public override Material defaultUIETC1SupportedMaterial
        {
            get { return GetMaterial(DefaultMaterialType.UnityBuiltinDefault); }
        }

        /// <summary>
        /// Returns the default material for the 2D renderer.
        /// </summary>
        /// <returns>Returns the material containing the default lit and unlit shader passes for sprites in the 2D renderer.</returns>
        public override Material default2DMaterial
        {
            get { return GetMaterial(DefaultMaterialType.Sprite); }
        }

        /// <summary>
        /// Returns the default sprite mask material for the 2D renderer.
        /// </summary>
        /// <returns>Returns the material containing the default shader pass for sprite mask in the 2D renderer.</returns>
        public override Material default2DMaskMaterial
        {
            get { return GetMaterial(DefaultMaterialType.SpriteMask); }
        }

        public Material decalMaterial
        {
            get { return GetMaterial(DefaultMaterialType.Decal); }
        }

        public override Shader defaultShader
        {
            get
            {
#if UNITY_EDITOR
                // TODO: When importing project, AssetPreviewUpdater:CreatePreviewForAsset will be called multiple time
                // which in turns calls this property to get the default shader.
                // The property should never return null as, when null, it loads the data using AssetDatabase.LoadAssetAtPath.
                // However it seems there's an issue that LoadAssetAtPath will not load the asset in some cases. so adding the null check
                // here to fix template tests.
                if (scriptableRendererData != null)
                {
                    Shader defaultShader = scriptableRendererData.GetDefaultShader();
                    if (defaultShader != null)
                        return defaultShader;
                }

                if (m_DefaultShader == null)
                {
                    string path = AssetDatabase.GUIDToAssetPath(ShaderUtils.GetShaderGUID(ShaderPathID.Lit));
                    m_DefaultShader  = AssetDatabase.LoadAssetAtPath<Shader>(path);
                }
#endif

                if (m_DefaultShader == null)
                    m_DefaultShader = Shader.Find(ShaderUtils.GetShaderPath(ShaderPathID.Lit));

                return m_DefaultShader;
            }
        }

#if UNITY_EDITOR
        public override Shader autodeskInteractiveShader
        {
            get { return editorResources?.shaders.autodeskInteractivePS; }
        }

        public override Shader autodeskInteractiveTransparentShader
        {
            get { return editorResources?.shaders.autodeskInteractiveTransparentPS; }
        }

        public override Shader autodeskInteractiveMaskedShader
        {
            get { return editorResources?.shaders.autodeskInteractiveMaskedPS; }
        }

        public override Shader terrainDetailLitShader
        {
            get { return editorResources?.shaders.terrainDetailLitPS; }
        }

        public override Shader terrainDetailGrassShader
        {
            get { return editorResources?.shaders.terrainDetailGrassPS; }
        }

        public override Shader terrainDetailGrassBillboardShader
        {
            get { return editorResources?.shaders.terrainDetailGrassBillboardPS; }
        }

        public override Shader defaultSpeedTree7Shader
        {
            get { return editorResources?.shaders.defaultSpeedTree7PS; }
        }

        public override Shader defaultSpeedTree8Shader
        {
            get { return editorResources?.shaders.defaultSpeedTree8PS; }
        }
#endif

        /// <summary>Names used for display of rendering layer masks.</summary>
        public override string[] renderingLayerMaskNames => UniversalRenderPipelineGlobalSettings.instance.renderingLayerMaskNames;

        /// <summary>Names used for display of rendering layer masks with prefix.</summary>
        public override string[] prefixedRenderingLayerMaskNames => UniversalRenderPipelineGlobalSettings.instance.prefixedRenderingLayerMaskNames;

        /// <summary>
        /// Names used for display of light layers.
        /// </summary>
        public string[] lightLayerMaskNames => UniversalRenderPipelineGlobalSettings.instance.lightLayerNames;

        public void OnBeforeSerialize()
        {
        }

        public void OnAfterDeserialize()
        {
            if (k_AssetVersion < 3)
            {
                m_SoftShadowsSupported = (m_ShadowType == ShadowQuality.SoftShadows);
                k_AssetPreviousVersion = k_AssetVersion;
                k_AssetVersion = 3;
            }

            if (k_AssetVersion < 4)
            {
                m_AdditionalLightShadowsSupported = m_LocalShadowsSupported;
                m_AdditionalLightsShadowmapResolution = m_LocalShadowsAtlasResolution;
                m_AdditionalLightsPerObjectLimit = m_MaxPixelLights;
                m_MainLightShadowmapResolution = m_ShadowAtlasResolution;
                k_AssetPreviousVersion = k_AssetVersion;
                k_AssetVersion = 4;
            }

            if (k_AssetVersion < 5)
            {
                if (m_RendererType == RendererType.Custom)
                {
                    m_RendererDataList[0] = m_RendererData;
                }
                k_AssetPreviousVersion = k_AssetVersion;
                k_AssetVersion = 5;
            }

            if (k_AssetVersion < 6)
            {
#pragma warning disable 618 // Obsolete warning
                // Adding an upgrade here so that if it was previously set to 2 it meant 4 cascades.
                // So adding a 3rd cascade shifted this value up 1.
                int value = (int)m_ShadowCascades;
                if (value == 2)
                {
                    m_ShadowCascadeCount = 4;
                }
                else
                {
                    m_ShadowCascadeCount = value + 1;
                }
                k_AssetVersion = 6;
#pragma warning restore 618 // Obsolete warning
            }

            if (k_AssetVersion < 7)
            {
                k_AssetPreviousVersion = k_AssetVersion;
                k_AssetVersion = 7;
            }

            if (k_AssetVersion < 8)
            {
                k_AssetPreviousVersion = k_AssetVersion;
                m_CascadeBorder = 0.1f; // In previous version we had this hard coded
                k_AssetVersion = 8;
            }

            if (k_AssetVersion < 9)
            {
                bool assetContainsCustomAdditionalLightShadowResolutions =
                    m_AdditionalLightsShadowResolutionTierHigh != AdditionalLightsDefaultShadowResolutionTierHigh ||
                    m_AdditionalLightsShadowResolutionTierMedium != AdditionalLightsDefaultShadowResolutionTierMedium ||
                    m_AdditionalLightsShadowResolutionTierLow != AdditionalLightsDefaultShadowResolutionTierLow;

                if (!assetContainsCustomAdditionalLightShadowResolutions)
                {
                    // if all resolutions are still the default values, we assume that they have never been customized and that it is safe to upgrade them to fit better the Additional Lights Shadow Atlas size
                    m_AdditionalLightsShadowResolutionTierHigh = (int)m_AdditionalLightsShadowmapResolution;
                    m_AdditionalLightsShadowResolutionTierMedium = Mathf.Max(m_AdditionalLightsShadowResolutionTierHigh / 2, UniversalAdditionalLightData.AdditionalLightsShadowMinimumResolution);
                    m_AdditionalLightsShadowResolutionTierLow = Mathf.Max(m_AdditionalLightsShadowResolutionTierMedium / 2, UniversalAdditionalLightData.AdditionalLightsShadowMinimumResolution);
                }

                k_AssetPreviousVersion = k_AssetVersion;
                k_AssetVersion = 9;
            }

            if (k_AssetVersion < 10)
            {
                k_AssetPreviousVersion = k_AssetVersion;
                k_AssetVersion = 10;
            }

#if UNITY_EDITOR
            if (k_AssetPreviousVersion != k_AssetVersion)
            {
                EditorApplication.delayCall += () => UpgradeAsset(this.GetInstanceID());
            }
#endif
        }

#if UNITY_EDITOR
        static void UpgradeAsset(int assetInstanceID)
        {
            UniversalRenderPipelineAsset asset = EditorUtility.InstanceIDToObject(assetInstanceID) as UniversalRenderPipelineAsset;

            if (asset.k_AssetPreviousVersion < 5)
            {
                if (asset.m_RendererType == RendererType.UniversalRenderer)
                {
                    var data = AssetDatabase.LoadAssetAtPath<UniversalRendererData>("Assets/UniversalRenderer.asset");
                    if (data)
                    {
                        asset.m_RendererDataList[0] = data;
                    }
                    else
                    {
                        asset.LoadBuiltinRendererData();
                    }
                    asset.m_RendererData = null; // Clears the old renderer
                }

                asset.k_AssetPreviousVersion = 5;
            }

            if (asset.k_AssetPreviousVersion < 9)
            {
                // The added feature was reverted, we keep this version to avoid breakage in case somebody already has version 7
                asset.k_AssetPreviousVersion = 9;
            }

            if (asset.k_AssetPreviousVersion < 10)
            {
                UniversalRenderPipelineGlobalSettings.Ensure().shaderVariantLogLevel = (Rendering.ShaderVariantLogLevel) asset.m_ShaderVariantLogLevel;
                asset.k_AssetPreviousVersion = 10;
            }

            EditorUtility.SetDirty(asset);
        }

#endif

        float ValidateShadowBias(float value)
        {
            return Mathf.Max(0.0f, Mathf.Min(value, UniversalRenderPipeline.maxShadowBias));
        }

        int ValidatePerObjectLights(int value)
        {
            return System.Math.Max(0, System.Math.Min(value, UniversalRenderPipeline.maxPerObjectLights));
        }

        float ValidateRenderScale(float value)
        {
            return Mathf.Max(UniversalRenderPipeline.minRenderScale, Mathf.Min(value, UniversalRenderPipeline.maxRenderScale));
        }

        /// <summary>
        /// Check to see if the RendererData list contains valid RendererData references.
        /// </summary>
        /// <param name="partial">This bool controls whether to test against all or any, if false then there has to be no invalid RendererData</param>
        /// <returns></returns>
        internal bool ValidateRendererDataList(bool partial = false)
        {
            var emptyEntries = 0;
            for (int i = 0; i < m_RendererDataList.Length; i++) emptyEntries += ValidateRendererData(i) ? 0 : 1;
            if (partial)
                return emptyEntries == 0;
            return emptyEntries != m_RendererDataList.Length;
        }

        internal bool ValidateRendererData(int index)
        {
            // Check to see if you are asking for the default renderer
            if (index == -1) index = m_DefaultRendererIndex;
            return index < m_RendererDataList.Length ? m_RendererDataList[index] != null : false;
        }
    }
}<|MERGE_RESOLUTION|>--- conflicted
+++ resolved
@@ -138,13 +138,9 @@
         [InspectorName("Bilinear")]
         Linear,
         [InspectorName("Nearest-Neighbor")]
-<<<<<<< HEAD
         Point,
         [InspectorName("FidelityFX Super Resolution 1.0")]
         FSR
-=======
-        Point
->>>>>>> 9cba4595
     }
 
     [ExcludeFromPreset]
@@ -178,11 +174,8 @@
         [SerializeField] MsaaQuality m_MSAA = MsaaQuality.Disabled;
         [SerializeField] float m_RenderScale = 1.0f;
         [SerializeField] UpscalingFilterSelection m_UpscalingFilter = UpscalingFilterSelection.Auto;
-<<<<<<< HEAD
         [SerializeField] bool m_FsrOverrideSharpness = false;
         [SerializeField] float m_FsrSharpness = FSRUtils.kDefaultSharpnessLinear;
-=======
->>>>>>> 9cba4595
         // TODO: Shader Quality Tiers
 
         // Main directional light Settings
@@ -699,7 +692,6 @@
             set { m_UpscalingFilter = value; }
         }
 
-<<<<<<< HEAD
         /// <summary>
         /// If this property is set to true, the value from the fsrSharpness property will control the intensity of the
         /// sharpening filter associated with FidelityFX Super Resolution.
@@ -722,8 +714,6 @@
             set { m_FsrSharpness = value; }
         }
 
-=======
->>>>>>> 9cba4595
         public LightRenderingMode mainLightRenderingMode
         {
             get { return m_MainLightRenderingMode; }
