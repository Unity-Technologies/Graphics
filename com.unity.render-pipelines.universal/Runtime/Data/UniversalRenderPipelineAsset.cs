using System;
using UnityEngine.Scripting.APIUpdating;
#if UNITY_EDITOR
using UnityEditor;
using UnityEditor.ProjectWindowCallback;
using System.IO;
using UnityEditorInternal;
#endif
using System.ComponentModel;
using System.Linq;

namespace UnityEngine.Rendering.LWRP
{
    [Obsolete("LWRP -> Universal (UnityUpgradable) -> UnityEngine.Rendering.Universal.UniversalRenderPipelineAsset", true)]
    public class LightweightRenderPipelineAsset
    {
    }
}


namespace UnityEngine.Rendering.Universal
{
    [MovedFrom("UnityEngine.Rendering.LWRP")] public enum ShadowQuality
    {
        Disabled,
        HardShadows,
        SoftShadows,
    }

    [MovedFrom("UnityEngine.Rendering.LWRP")] public enum ShadowResolution
    {
        _256 = 256,
        _512 = 512,
        _1024 = 1024,
        _2048 = 2048,
        _4096 = 4096
    }

    [MovedFrom("UnityEngine.Rendering.LWRP")] public enum MsaaQuality
    {
        Disabled = 1,
        _2x = 2,
        _4x = 4,
        _8x = 8
    }

    [MovedFrom("UnityEngine.Rendering.LWRP")] public enum Downsampling
    {
        None,
        _2xBilinear,
        _4xBox,
        _4xBilinear
    }

    internal enum DefaultMaterialType
    {
        Standard,
        Particle,
        Terrain,
        Sprite,
        UnityBuiltinDefault
    }

    [MovedFrom("UnityEngine.Rendering.LWRP")] public enum LightRenderingMode
    {
        Disabled = 0,
        PerVertex = 2,
        PerPixel = 1,
    }

    [MovedFrom("UnityEngine.Rendering.LWRP")] public enum ShaderVariantLogLevel
    {
        Disabled,
        OnlyUniversalRPShaders,
        AllShaders,
    }

    [Obsolete("PipelineDebugLevel is unused and has no effect.", false)]
    public enum PipelineDebugLevel
    {
        Disabled,
        Profiling,
    }

    [MovedFrom("UnityEngine.Rendering.LWRP")] public enum RendererType
    {
        Custom,
        ForwardRenderer,
        _2DRenderer,
    }

    public enum ColorGradingMode
    {
        LowDynamicRange,
        HighDynamicRange
    }

    [ExcludeFromPreset]
    public partial class UniversalRenderPipelineAsset : RenderPipelineAsset, ISerializationCallbackReceiver
    {
        Shader m_DefaultShader;
        ScriptableRenderer[] m_Renderers = new ScriptableRenderer[1];

        // Default values set when a new UniversalRenderPipeline asset is created
        [SerializeField] int k_AssetVersion = 5;
        [SerializeField] int k_AssetPreviousVersion = 5;

        // Deprecated settings for upgrading sakes
        [SerializeField] RendererType m_RendererType = RendererType.ForwardRenderer;
        [EditorBrowsable(EditorBrowsableState.Never)]
        [SerializeField] internal ScriptableRendererData m_RendererData = null;

        // Renderer settings
        [SerializeField] internal ScriptableRendererData[] m_RendererDataList = new ScriptableRendererData[1];
        [SerializeField] internal int m_DefaultRendererIndex = 0;

        // General settings
        [SerializeField] bool m_RequireDepthTexture = false;
        [SerializeField] bool m_RequireOpaqueTexture = false;
        [SerializeField] Downsampling m_OpaqueDownsampling = Downsampling._2xBilinear;
        [SerializeField] bool m_SupportsTerrainHoles = true;

        // Quality settings
        [SerializeField] bool m_SupportsHDR = true;
        [SerializeField] MsaaQuality m_MSAA = MsaaQuality.Disabled;
        [SerializeField] float m_RenderScale = 1.0f;
        // TODO: Shader Quality Tiers

        // Main directional light Settings
        [SerializeField] LightRenderingMode m_MainLightRenderingMode = LightRenderingMode.PerPixel;
        [SerializeField] bool m_MainLightShadowsSupported = true;
        [SerializeField] ShadowResolution m_MainLightShadowmapResolution = ShadowResolution._2048;

        // Additional lights settings
        [SerializeField] LightRenderingMode m_AdditionalLightsRenderingMode = LightRenderingMode.PerPixel;
        [SerializeField] int m_AdditionalLightsPerObjectLimit = 4;
        [SerializeField] bool m_AdditionalLightShadowsSupported = false;
        [SerializeField] ShadowResolution m_AdditionalLightsShadowmapResolution = ShadowResolution._512;

        // Shadows Settings
        [SerializeField] float m_ShadowDistance = 50.0f;
        [SerializeField] int m_ShadowCascadeCount = 1;
        [SerializeField] float m_Cascade2Split = 0.25f;
        [SerializeField] Vector2 m_Cascade3Split = new Vector2(0.1f, 0.3f);
        [SerializeField] Vector3 m_Cascade4Split = new Vector3(0.067f, 0.2f, 0.467f);
        [SerializeField] float m_ShadowDepthBias = 1.0f;
        [SerializeField] float m_ShadowNormalBias = 1.0f;
        [SerializeField] bool m_SoftShadowsSupported = false;

        // Advanced settings
        [SerializeField] bool m_UseSRPBatcher = true;
        [SerializeField] bool m_SupportsDynamicBatching = false;
        [SerializeField] bool m_MixedLightingSupported = true;
        [SerializeField][Obsolete] PipelineDebugLevel m_DebugLevel;

        // Adaptive performance settings
        [SerializeField] bool m_UseAdaptivePerformance = true;

        // Post-processing settings
        [SerializeField] ColorGradingMode m_ColorGradingMode = ColorGradingMode.LowDynamicRange;
        [SerializeField] int m_ColorGradingLutSize = 32;
        [SerializeField] bool m_UseFastSRGBLinearConversion = false;

        // Deprecated settings
        [SerializeField] ShadowQuality m_ShadowType = ShadowQuality.HardShadows;
        [SerializeField] bool m_LocalShadowsSupported = false;
        [SerializeField] ShadowResolution m_LocalShadowsAtlasResolution = ShadowResolution._256;
        [SerializeField] int m_MaxPixelLights = 0;
        [SerializeField] ShadowResolution m_ShadowAtlasResolution = ShadowResolution._256;

        [SerializeField] ShaderVariantLogLevel m_ShaderVariantLogLevel = ShaderVariantLogLevel.Disabled;

        // Note: A lut size of 16^3 is barely usable with the HDR grading mode. 32 should be the
        // minimum, the lut being encoded in log. Lower sizes would work better with an additional
        // 1D shaper lut but for now we'll keep it simple.
        public const int k_MinLutSize = 16;
        public const int k_MaxLutSize = 65;

        internal const int k_ShadowCascadeMinCount = 1;
        internal const int k_ShadowCascadeMaxCount = 4;

#if UNITY_EDITOR
        [NonSerialized]
        internal UniversalRenderPipelineEditorResources m_EditorResourcesAsset;

        public static readonly string packagePath = "Packages/com.unity.render-pipelines.universal";
        public static readonly string editorResourcesGUID = "a3d8d823eedde654bb4c11a1cfaf1abb";

        public static UniversalRenderPipelineAsset Create(ScriptableRendererData rendererData = null)
        {
            // Create Universal RP Asset
            var instance = CreateInstance<UniversalRenderPipelineAsset>();
            if (rendererData != null)
                instance.m_RendererDataList[0] = rendererData;
            else
                instance.m_RendererDataList[0] = CreateInstance<ForwardRendererData>();

            // Initialize default Renderer
            instance.m_EditorResourcesAsset = instance.editorResources;

            return instance;
        }

        [System.Diagnostics.CodeAnalysis.SuppressMessage("Microsoft.Performance", "CA1812")]
        internal class CreateUniversalPipelineAsset : EndNameEditAction
        {
            public override void Action(int instanceId, string pathName, string resourceFile)
            {
                //Create asset
                AssetDatabase.CreateAsset(Create(CreateRendererAsset(pathName, RendererType.ForwardRenderer)), pathName);
            }
        }

        [MenuItem("Assets/Create/Rendering/Universal Render Pipeline/Pipeline Asset (Forward Renderer)", priority = CoreUtils.assetCreateMenuPriority1)]
        static void CreateUniversalPipeline()
        {
            ProjectWindowUtil.StartNameEditingIfProjectWindowExists(0, CreateInstance<CreateUniversalPipelineAsset>(),
                "UniversalRenderPipelineAsset.asset", null, null);
        }

        internal static ScriptableRendererData CreateRendererAsset(string path, RendererType type, bool relativePath = true)
        {
            ScriptableRendererData data = CreateRendererData(type);
            string dataPath;
            if (relativePath)
                dataPath =
                    $"{Path.Combine(Path.GetDirectoryName(path), Path.GetFileNameWithoutExtension(path))}_Renderer{Path.GetExtension(path)}";
            else
                dataPath = path;
            AssetDatabase.CreateAsset(data, dataPath);
            return data;
        }

        static ScriptableRendererData CreateRendererData(RendererType type)
        {
            switch (type)
            {
                case RendererType.ForwardRenderer:
                    return CreateInstance<ForwardRendererData>();
                // 2D renderer is experimental
                case RendererType._2DRenderer:
                    return CreateInstance<Experimental.Rendering.Universal.Renderer2DData>();
                // Forward Renderer is the fallback renderer that works on all platforms
                default:
                    return CreateInstance<ForwardRendererData>();
            }
        }

        //[MenuItem("Assets/Create/Rendering/Universal Pipeline Editor Resources", priority = CoreUtils.assetCreateMenuPriority1)]
        static void CreateUniversalPipelineEditorResources()
        {
            var instance = CreateInstance<UniversalRenderPipelineEditorResources>();
            ResourceReloader.ReloadAllNullIn(instance, packagePath);
            AssetDatabase.CreateAsset(instance, string.Format("Assets/{0}.asset", typeof(UniversalRenderPipelineEditorResources).Name));
        }

        UniversalRenderPipelineEditorResources editorResources
        {
            get
            {
                if (m_EditorResourcesAsset != null && !m_EditorResourcesAsset.Equals(null))
                    return m_EditorResourcesAsset;

                string resourcePath = AssetDatabase.GUIDToAssetPath(editorResourcesGUID);
                var objs = InternalEditorUtility.LoadSerializedFileAndForget(resourcePath);
                m_EditorResourcesAsset = objs != null && objs.Length > 0 ? objs.First() as UniversalRenderPipelineEditorResources : null;
                return m_EditorResourcesAsset;
            }
        }
#endif

        public ScriptableRendererData LoadBuiltinRendererData(RendererType type = RendererType.ForwardRenderer)
        {
#if UNITY_EDITOR
            EditorUtility.SetDirty(this);
            return m_RendererDataList[0] =
                CreateRendererAsset("Assets/ForwardRenderer.asset", type, false);
#else
            m_RendererDataList[0] = null;
            return m_RendererDataList[0];
#endif
        }

        protected override RenderPipeline CreatePipeline()
        {
            if (m_RendererDataList == null)
                m_RendererDataList = new ScriptableRendererData[1];

            // If no data we can't create pipeline instance
            if (m_RendererDataList[0] == null)
            {
                // If previous version and current version are miss-matched then we are waiting for the upgrader to kick in
                if (k_AssetPreviousVersion != k_AssetVersion)
                    return null;

                Debug.LogError(
                    $"Default Renderer is missing, make sure there is a Renderer assigned as the default on the current Universal RP asset:{UniversalRenderPipeline.asset.name}",
                    this);
                return null;
            }

            CreateRenderers();
            return new UniversalRenderPipeline(this);
        }

        void DestroyRenderers()
        {
            if (m_Renderers == null)
                return;

            for (int i = 0; i < m_Renderers.Length; i++)
                DestroyRenderer(ref m_Renderers[i]);
        }

        void DestroyRenderer(ref ScriptableRenderer renderer)
        {
            if (renderer != null)
            {
                renderer.Dispose();
                renderer = null;
            }
        }

        protected override void OnValidate()
        {
            DestroyRenderers();

            // This will call RenderPipelineManager.CleanupRenderPipeline that in turn disposes the render pipeline instance and
            // assign pipeline asset reference to null
            base.OnValidate();
        }

        protected override void OnDisable()
        {
            DestroyRenderers();

            // This will call RenderPipelineManager.CleanupRenderPipeline that in turn disposes the render pipeline instance and
            // assign pipeline asset reference to null
            base.OnDisable();
        }

        void CreateRenderers()
        {
            DestroyRenderers();

            if (m_Renderers == null || m_Renderers.Length != m_RendererDataList.Length)
                m_Renderers = new ScriptableRenderer[m_RendererDataList.Length];

            for (int i = 0; i < m_RendererDataList.Length; ++i)
            {
                if (m_RendererDataList[i] != null)
                    m_Renderers[i] = m_RendererDataList[i].InternalCreateRenderer();
            }
        }

        Material GetMaterial(DefaultMaterialType materialType)
        {
#if UNITY_EDITOR
            if (scriptableRendererData == null || editorResources == null)
                return null;

            var material = scriptableRendererData.GetDefaultMaterial(materialType);
            if (material != null)
                return material;

            switch (materialType)
            {
                case DefaultMaterialType.Standard:
                    return editorResources.materials.lit;

                case DefaultMaterialType.Particle:
                    return editorResources.materials.particleLit;

                case DefaultMaterialType.Terrain:
                    return editorResources.materials.terrainLit;

                // Unity Builtin Default
                default:
                    return null;
            }
#else
            return null;
#endif
        }

        /// <summary>
        /// Returns the default renderer being used by this pipeline.
        /// </summary>
        public ScriptableRenderer scriptableRenderer
        {
            get
            {
                if (m_RendererDataList?.Length > m_DefaultRendererIndex && m_RendererDataList[m_DefaultRendererIndex] == null)
                {
                    Debug.LogError("Default renderer is missing from the current Pipeline Asset.", this);
                    return null;
                }

                if (scriptableRendererData.isInvalidated || m_Renderers[m_DefaultRendererIndex] == null)
                {
                    DestroyRenderer(ref m_Renderers[m_DefaultRendererIndex]);
                    m_Renderers[m_DefaultRendererIndex] = scriptableRendererData.InternalCreateRenderer();
                }

                return m_Renderers[m_DefaultRendererIndex];
            }
        }

        /// <summary>
        /// Returns a renderer from the current pipeline asset
        /// </summary>
        /// <param name="index">Index to the renderer. If invalid index is passed, the default renderer is returned instead.</param>
        /// <returns></returns>
        public ScriptableRenderer GetRenderer(int index)
        {
            if (index == -1)
                index = m_DefaultRendererIndex;

            if (index >= m_RendererDataList.Length || index < 0 || m_RendererDataList[index] == null)
            {
                Debug.LogWarning(
                    $"Renderer at index {index.ToString()} is missing, falling back to Default Renderer {m_RendererDataList[m_DefaultRendererIndex].name}",
                    this);
                index = m_DefaultRendererIndex;
            }

            // RendererData list differs from RendererList. Create RendererList.
            if (m_Renderers == null || m_Renderers.Length < m_RendererDataList.Length)
                CreateRenderers();

            // This renderer data is outdated or invalid, we recreate the renderer
            // so we construct all render passes with the updated data
            if (m_RendererDataList[index].isInvalidated || m_Renderers[index] == null)
            {
                DestroyRenderer(ref m_Renderers[index]);
                m_Renderers[index] = m_RendererDataList[index].InternalCreateRenderer();
            }

            return m_Renderers[index];
        }

        internal ScriptableRendererData scriptableRendererData
        {
            get
            {
                if (m_RendererDataList[m_DefaultRendererIndex] == null)
                    CreatePipeline();

                return m_RendererDataList[m_DefaultRendererIndex];
            }
        }

#if UNITY_EDITOR
        internal GUIContent[] rendererDisplayList
        {
            get
            {
                GUIContent[] list = new GUIContent[m_RendererDataList.Length + 1];
                list[0] = new GUIContent($"Default Renderer ({RendererDataDisplayName(m_RendererDataList[m_DefaultRendererIndex])})");

                for (var i = 1; i < list.Length; i++)
                {
                    list[i] = new GUIContent($"{(i - 1).ToString()}: {RendererDataDisplayName(m_RendererDataList[i-1])}");
                }
                return list;
            }
        }

        string RendererDataDisplayName(ScriptableRendererData data)
        {
            if (data != null)
                return data.name;

            return "NULL (Missing RendererData)";
        }

#endif

        internal int[] rendererIndexList
        {
            get
            {
                int[] list = new int[m_RendererDataList.Length + 1];
                for (int i = 0; i < list.Length; i++)
                {
                    list[i] = i - 1;
                }
                return list;
            }
        }

        public bool supportsCameraDepthTexture
        {
            get { return m_RequireDepthTexture; }
            set { m_RequireDepthTexture = value; }
        }

        public bool supportsCameraOpaqueTexture
        {
            get { return m_RequireOpaqueTexture; }
            set { m_RequireOpaqueTexture = value; }
        }

        public Downsampling opaqueDownsampling
        {
            get { return m_OpaqueDownsampling; }
        }

        public bool supportsTerrainHoles
        {
            get { return m_SupportsTerrainHoles; }
        }

        public bool supportsHDR
        {
            get { return m_SupportsHDR; }
            set { m_SupportsHDR = value; }
        }

        public int msaaSampleCount
        {
            get { return (int)m_MSAA; }
            set { m_MSAA = (MsaaQuality)value; }
        }

        public float renderScale
        {
            get { return m_RenderScale; }
            set { m_RenderScale = ValidateRenderScale(value); }
        }

        public LightRenderingMode mainLightRenderingMode
        {
            get { return m_MainLightRenderingMode; }
        }

        public bool supportsMainLightShadows
        {
            get { return m_MainLightShadowsSupported; }
        }

        public int mainLightShadowmapResolution
        {
            get { return (int)m_MainLightShadowmapResolution; }
        }

        public LightRenderingMode additionalLightsRenderingMode
        {
            get { return m_AdditionalLightsRenderingMode; }
        }

        public int maxAdditionalLightsCount
        {
            get { return m_AdditionalLightsPerObjectLimit; }
            set { m_AdditionalLightsPerObjectLimit = ValidatePerObjectLights(value); }
        }

        public bool supportsAdditionalLightShadows
        {
            get { return m_AdditionalLightShadowsSupported; }
        }

        public int additionalLightsShadowmapResolution
        {
            get { return (int)m_AdditionalLightsShadowmapResolution; }
        }

        /// <summary>
        /// Controls the maximum distance at which shadows are visible.
        /// </summary>
        public float shadowDistance
        {
            get { return m_ShadowDistance; }
            set { m_ShadowDistance = Mathf.Max(0.0f, value); }
        }

        /// <summary>
        /// Returns the number of shadow cascades.
        /// </summary>
        public int shadowCascadeCount
        {
            get { return m_ShadowCascadeCount; }
            set
            {
                if (value < k_ShadowCascadeMinCount || value > k_ShadowCascadeMaxCount)
                {
                    throw new ArgumentException($"Value ({value}) needs to be between {k_ShadowCascadeMinCount} and {k_ShadowCascadeMaxCount}.");
                }
                m_ShadowCascadeCount = value;
            }
        }

        /// <summary>
        /// Returns the split value.
        /// </summary>
        /// <returns>Returns a Float with the split value.</returns>
        public float cascade2Split
        {
            get { return m_Cascade2Split; }
        }

        /// <summary>
        /// Returns the split values.
        /// </summary>
        /// <returns>Returns a Vector2 with the split values.</returns>
        public Vector2 cascade3Split
        {
            get { return m_Cascade3Split; }
        }

        /// <summary>
        /// Returns the split values.
        /// </summary>
        /// <returns>Returns a Vector3 with the split values.</returns>
        public Vector3 cascade4Split
        {
            get { return m_Cascade4Split; }
        }

        /// <summary>
        /// The Shadow Depth Bias, controls the offset of the lit pixels.
        /// </summary>
        public float shadowDepthBias
        {
            get { return m_ShadowDepthBias; }
            set { m_ShadowDepthBias = ValidateShadowBias(value); }
        }

        /// <summary>
        /// Controls the distance at which the shadow casting surfaces are shrunk along the surface normal.
        /// </summary>
        public float shadowNormalBias
        {
            get { return m_ShadowNormalBias; }
            set { m_ShadowNormalBias = ValidateShadowBias(value); }
        }

        /// <summary>
        /// Returns true Soft Shadows are supported, false otherwise.
        /// </summary>
        public bool supportsSoftShadows
        {
            get { return m_SoftShadowsSupported; }
        }

        public bool supportsDynamicBatching
        {
            get { return m_SupportsDynamicBatching; }
            set { m_SupportsDynamicBatching = value; }
        }

        public bool supportsMixedLighting
        {
            get { return m_MixedLightingSupported; }
        }

        public ShaderVariantLogLevel shaderVariantLogLevel
        {
            get { return m_ShaderVariantLogLevel; }
            set { m_ShaderVariantLogLevel = value; }
        }

        [Obsolete("PipelineDebugLevel is deprecated. Calling debugLevel is not necessary.", false)]
        public PipelineDebugLevel debugLevel
        {
            get => PipelineDebugLevel.Disabled;
        }

        public bool useSRPBatcher
        {
            get { return m_UseSRPBatcher; }
            set { m_UseSRPBatcher = value; }
        }

        public ColorGradingMode colorGradingMode
        {
            get { return m_ColorGradingMode; }
            set { m_ColorGradingMode = value; }
        }

        public int colorGradingLutSize
        {
            get { return m_ColorGradingLutSize; }
            set { m_ColorGradingLutSize = Mathf.Clamp(value, k_MinLutSize, k_MaxLutSize); }
        }

<<<<<<< HEAD

        /// <summary>
        /// Returns true if fast approximation functions are used when converting between the sRGB and Linear color spaces, false otherwise.
        /// </summary>
        public bool useFastSRGBLinearConversion
        {
            get { return m_UseFastSRGBLinearConversion; }
        }

=======
>>>>>>> 30d75d04
        /// <summary>
        /// Set to true to allow Adaptive performance to modify graphics quality settings during runtime.
        /// Only applicable when Adaptive performance package is available.
        /// </summary>
        public bool useAdaptivePerformance
        {
            get { return m_UseAdaptivePerformance; }
            set { m_UseAdaptivePerformance = value; }
        }

        public override Material defaultMaterial
        {
            get { return GetMaterial(DefaultMaterialType.Standard); }
        }

        public override Material defaultParticleMaterial
        {
            get { return GetMaterial(DefaultMaterialType.Particle); }
        }

        public override Material defaultLineMaterial
        {
            get { return GetMaterial(DefaultMaterialType.Particle); }
        }

        public override Material defaultTerrainMaterial
        {
            get { return GetMaterial(DefaultMaterialType.Terrain); }
        }

        public override Material defaultUIMaterial
        {
            get { return GetMaterial(DefaultMaterialType.UnityBuiltinDefault); }
        }

        public override Material defaultUIOverdrawMaterial
        {
            get { return GetMaterial(DefaultMaterialType.UnityBuiltinDefault); }
        }

        public override Material defaultUIETC1SupportedMaterial
        {
            get { return GetMaterial(DefaultMaterialType.UnityBuiltinDefault); }
        }

        public override Material default2DMaterial
        {
            get { return GetMaterial(DefaultMaterialType.Sprite); }
        }

        public override Shader defaultShader
        {
            get
            {
#if UNITY_EDITOR
                // TODO: When importing project, AssetPreviewUpdater:CreatePreviewForAsset will be called multiple time
                // which in turns calls this property to get the default shader.
                // The property should never return null as, when null, it loads the data using AssetDatabase.LoadAssetAtPath.
                // However it seems there's an issue that LoadAssetAtPath will not load the asset in some cases. so adding the null check
                // here to fix template tests.
                if (scriptableRendererData != null)
                {
                    Shader defaultShader = scriptableRendererData.GetDefaultShader();
                    if (defaultShader != null)
                        return defaultShader;
                }

                if (m_DefaultShader == null)
                {
                    string path = AssetDatabase.GUIDToAssetPath(ShaderUtils.GetShaderGUID(ShaderPathID.Lit));
                    m_DefaultShader  = AssetDatabase.LoadAssetAtPath<Shader>(path);
                }
#endif

                if (m_DefaultShader == null)
                    m_DefaultShader = Shader.Find(ShaderUtils.GetShaderPath(ShaderPathID.Lit));

                return m_DefaultShader;
            }
        }

#if UNITY_EDITOR
        public override Shader autodeskInteractiveShader
        {
            get { return editorResources?.shaders.autodeskInteractivePS; }
        }

        public override Shader autodeskInteractiveTransparentShader
        {
            get { return editorResources?.shaders.autodeskInteractiveTransparentPS; }
        }

        public override Shader autodeskInteractiveMaskedShader
        {
            get { return editorResources?.shaders.autodeskInteractiveMaskedPS; }
        }

        public override Shader terrainDetailLitShader
        {
            get { return editorResources?.shaders.terrainDetailLitPS; }
        }

        public override Shader terrainDetailGrassShader
        {
            get { return editorResources?.shaders.terrainDetailGrassPS; }
        }

        public override Shader terrainDetailGrassBillboardShader
        {
            get { return editorResources?.shaders.terrainDetailGrassBillboardPS; }
        }

        public override Shader defaultSpeedTree7Shader
        {
            get { return editorResources?.shaders.defaultSpeedTree7PS; }
        }

        public override Shader defaultSpeedTree8Shader
        {
            get { return editorResources?.shaders.defaultSpeedTree8PS; }
        }
#endif

        public void OnBeforeSerialize()
        {
        }

        public void OnAfterDeserialize()
        {
            if (k_AssetVersion < 3)
            {
                m_SoftShadowsSupported = (m_ShadowType == ShadowQuality.SoftShadows);
                k_AssetPreviousVersion = k_AssetVersion;
                k_AssetVersion = 3;
            }

            if (k_AssetVersion < 4)
            {
                m_AdditionalLightShadowsSupported = m_LocalShadowsSupported;
                m_AdditionalLightsShadowmapResolution = m_LocalShadowsAtlasResolution;
                m_AdditionalLightsPerObjectLimit = m_MaxPixelLights;
                m_MainLightShadowmapResolution = m_ShadowAtlasResolution;
                k_AssetPreviousVersion = k_AssetVersion;
                k_AssetVersion = 4;
            }

            if (k_AssetVersion < 5)
            {
                if (m_RendererType == RendererType.Custom)
                {
                    m_RendererDataList[0] = m_RendererData;
                }
                k_AssetPreviousVersion = k_AssetVersion;
                k_AssetVersion = 5;
            }

            if (k_AssetVersion < 6)
            {
#pragma warning disable 618 // Obsolete warning
                // Adding an upgrade here so that if it was previously set to 2 it meant 4 cascades.
                // So adding a 3rd cascade shifted this value up 1.
                int value = (int)m_ShadowCascades;
                if (value == 2)
                {
                    m_ShadowCascadeCount = 4;
                }
                else
                {
                    m_ShadowCascadeCount = value + 1;
                }
                k_AssetVersion = 6;
#pragma warning restore 618 // Obsolete warning
            }


#if UNITY_EDITOR
            if (k_AssetPreviousVersion != k_AssetVersion)
            {
                EditorApplication.delayCall += () => UpgradeAsset(this);
            }
#endif
        }

#if UNITY_EDITOR
        static void UpgradeAsset(UniversalRenderPipelineAsset asset)
        {
            if (asset.k_AssetPreviousVersion < 5)
            {
                if (asset.m_RendererType == RendererType.ForwardRenderer)
                {
                    var data = AssetDatabase.LoadAssetAtPath<ForwardRendererData>("Assets/ForwardRenderer.asset");
                    if (data)
                    {
                        asset.m_RendererDataList[0] = data;
                    }
                    else
                    {
                        asset.LoadBuiltinRendererData();
                    }
                    asset.m_RendererData = null; // Clears the old renderer
                }

                asset.k_AssetPreviousVersion = 5;
            }
        }

#endif

        float ValidateShadowBias(float value)
        {
            return Mathf.Max(0.0f, Mathf.Min(value, UniversalRenderPipeline.maxShadowBias));
        }

        int ValidatePerObjectLights(int value)
        {
            return System.Math.Max(0, System.Math.Min(value, UniversalRenderPipeline.maxPerObjectLights));
        }

        float ValidateRenderScale(float value)
        {
            return Mathf.Max(UniversalRenderPipeline.minRenderScale, Mathf.Min(value, UniversalRenderPipeline.maxRenderScale));
        }

        /// <summary>
        /// Check to see if the RendererData list contains valide RendererData references.
        /// </summary>
        /// <param name="partial">This bool controls whether to test against all or any, if false then there has to be no invalid RendererData</param>
        /// <returns></returns>
        internal bool ValidateRendererDataList(bool partial = false)
        {
            var emptyEntries = 0;
            for (int i = 0; i < m_RendererDataList.Length; i++) emptyEntries += ValidateRendererData(i) ? 0 : 1;
            if (partial)
                return emptyEntries == 0;
            return emptyEntries != m_RendererDataList.Length;
        }

        internal bool ValidateRendererData(int index)
        {
            // Check to see if you are asking for the default renderer
            if (index == -1) index = m_DefaultRendererIndex;
            return index < m_RendererDataList.Length ? m_RendererDataList[index] != null : false;
        }
    }
}<|MERGE_RESOLUTION|>--- conflicted
+++ resolved
@@ -684,8 +684,6 @@
             set { m_ColorGradingLutSize = Mathf.Clamp(value, k_MinLutSize, k_MaxLutSize); }
         }
 
-<<<<<<< HEAD
-
         /// <summary>
         /// Returns true if fast approximation functions are used when converting between the sRGB and Linear color spaces, false otherwise.
         /// </summary>
@@ -694,8 +692,6 @@
             get { return m_UseFastSRGBLinearConversion; }
         }
 
-=======
->>>>>>> 30d75d04
         /// <summary>
         /// Set to true to allow Adaptive performance to modify graphics quality settings during runtime.
         /// Only applicable when Adaptive performance package is available.
