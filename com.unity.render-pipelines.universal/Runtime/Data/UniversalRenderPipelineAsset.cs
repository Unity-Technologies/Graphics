using System;
using UnityEngine.Scripting.APIUpdating;
#if UNITY_EDITOR
using UnityEditor;
using UnityEditor.ProjectWindowCallback;
using System.IO;
using UnityEditorInternal;
#endif
using System.ComponentModel;
using System.Linq;

namespace UnityEngine.Rendering.LWRP
{
    [Obsolete("LWRP -> Universal (UnityUpgradable) -> UnityEngine.Rendering.Universal.UniversalRenderPipelineAsset", true)]
    public class LightweightRenderPipelineAsset
    {
    }
}


namespace UnityEngine.Rendering.Universal
{
    [MovedFrom("UnityEngine.Rendering.LWRP")] public enum ShadowQuality
    {
        Disabled,
        HardShadows,
        SoftShadows,
    }

    [MovedFrom("UnityEngine.Rendering.LWRP")] public enum ShadowResolution
    {
        _256 = 256,
        _512 = 512,
        _1024 = 1024,
        _2048 = 2048,
        _4096 = 4096
    }

    [MovedFrom("UnityEngine.Rendering.LWRP")] public enum MsaaQuality
    {
        Disabled = 1,
        _2x = 2,
        _4x = 4,
        _8x = 8
    }

    [MovedFrom("UnityEngine.Rendering.LWRP")] public enum Downsampling
    {
        None,
        _2xBilinear,
        _4xBox,
        _4xBilinear
    }

    internal enum DefaultMaterialType
    {
        Standard,
        Particle,
        Terrain,
        Sprite,
        UnityBuiltinDefault
    }

    [MovedFrom("UnityEngine.Rendering.LWRP")] public enum LightRenderingMode
    {
        Disabled = 0,
        PerVertex = 2,
        PerPixel = 1,
    }

    [MovedFrom("UnityEngine.Rendering.LWRP")] public enum ShaderVariantLogLevel
    {
        Disabled,
        OnlyUniversalRPShaders,
        AllShaders,
    }

    [Obsolete("PipelineDebugLevel is unused and has no effect.", false)]
    public enum PipelineDebugLevel
    {
        Disabled,
        Profiling,
    }

    [MovedFrom("UnityEngine.Rendering.LWRP")] public enum RendererType
    {
        Custom,
        ForwardRenderer,
        _2DRenderer,
    }

    public enum ColorGradingMode
    {
        LowDynamicRange,
        HighDynamicRange
    }

    /// <summary>
<<<<<<< HEAD
    /// Defines if Unity discards or stores the render targets of the DrawObjects Passes. Selecting the Store option significantly increases the memory bandwidth on mobile and tile-based GPUs.
    /// </summary>
    public enum StoreActionsOptimization
    {
        /// <summary>Unity uses the Discard option by default, and falls back to the Store option if it detects any injected Passes.</summary>
        Auto,
        /// <summary>Unity discards the render targets of render Passes that are not reused later (lower memory bandwidth).</summary>
        Discard,
        /// <summary>Unity stores all render targets of each Pass (higher memory bandwidth).</summary>
        Store
    }

[ExcludeFromPreset]
=======
    /// Defines the update frequency for the Volume Framework.
    /// </summary>
    public enum VolumeFrameworkUpdateMode
    {
        [InspectorName("Every Frame")]
        EveryFrame = 0,
        [InspectorName("Via Scripting")]
        ViaScripting = 1,
        [InspectorName("Use Pipeline Settings")]
        UsePipelineSettings = 2,
    }

    [ExcludeFromPreset]
>>>>>>> 50630492
    public partial class UniversalRenderPipelineAsset : RenderPipelineAsset, ISerializationCallbackReceiver
    {
        Shader m_DefaultShader;
        ScriptableRenderer[] m_Renderers = new ScriptableRenderer[1];

        // Default values set when a new UniversalRenderPipeline asset is created
        [SerializeField] int k_AssetVersion = 5;
        [SerializeField] int k_AssetPreviousVersion = 5;

        // Deprecated settings for upgrading sakes
        [SerializeField] RendererType m_RendererType = RendererType.ForwardRenderer;
        [EditorBrowsable(EditorBrowsableState.Never)]
        [SerializeField] internal ScriptableRendererData m_RendererData = null;

        // Renderer settings
        [SerializeField] internal ScriptableRendererData[] m_RendererDataList = new ScriptableRendererData[1];
        [SerializeField] internal int m_DefaultRendererIndex = 0;

        // General settings
        [SerializeField] bool m_RequireDepthTexture = false;
        [SerializeField] bool m_RequireOpaqueTexture = false;
        [SerializeField] Downsampling m_OpaqueDownsampling = Downsampling._2xBilinear;
        [SerializeField] bool m_SupportsTerrainHoles = true;
        [SerializeField] StoreActionsOptimization m_StoreActionsOptimization = StoreActionsOptimization.Auto;

        // Quality settings
        [SerializeField] bool m_SupportsHDR = true;
        [SerializeField] MsaaQuality m_MSAA = MsaaQuality.Disabled;
        [SerializeField] float m_RenderScale = 1.0f;
        // TODO: Shader Quality Tiers

        // Main directional light Settings
        [SerializeField] LightRenderingMode m_MainLightRenderingMode = LightRenderingMode.PerPixel;
        [SerializeField] bool m_MainLightShadowsSupported = true;
        [SerializeField] ShadowResolution m_MainLightShadowmapResolution = ShadowResolution._2048;

        // Additional lights settings
        [SerializeField] LightRenderingMode m_AdditionalLightsRenderingMode = LightRenderingMode.PerPixel;
        [SerializeField] int m_AdditionalLightsPerObjectLimit = 4;
        [SerializeField] bool m_AdditionalLightShadowsSupported = false;
        [SerializeField] ShadowResolution m_AdditionalLightsShadowmapResolution = ShadowResolution._512;

        // Shadows Settings
        [SerializeField] float m_ShadowDistance = 50.0f;
        [SerializeField] int m_ShadowCascadeCount = 1;
        [SerializeField] float m_Cascade2Split = 0.25f;
        [SerializeField] Vector2 m_Cascade3Split = new Vector2(0.1f, 0.3f);
        [SerializeField] Vector3 m_Cascade4Split = new Vector3(0.067f, 0.2f, 0.467f);
        [SerializeField] float m_ShadowDepthBias = 1.0f;
        [SerializeField] float m_ShadowNormalBias = 1.0f;
        [SerializeField] bool m_SoftShadowsSupported = false;

        // Advanced settings
        [SerializeField] bool m_UseSRPBatcher = true;
        [SerializeField] bool m_SupportsDynamicBatching = false;
        [SerializeField] bool m_MixedLightingSupported = true;
        [SerializeField][Obsolete] PipelineDebugLevel m_DebugLevel;

        // Adaptive performance settings
        [SerializeField] bool m_UseAdaptivePerformance = true;

        // Post-processing settings
        [SerializeField] ColorGradingMode m_ColorGradingMode = ColorGradingMode.LowDynamicRange;
        [SerializeField] int m_ColorGradingLutSize = 32;

        // Deprecated settings
        [SerializeField] ShadowQuality m_ShadowType = ShadowQuality.HardShadows;
        [SerializeField] bool m_LocalShadowsSupported = false;
        [SerializeField] ShadowResolution m_LocalShadowsAtlasResolution = ShadowResolution._256;
        [SerializeField] int m_MaxPixelLights = 0;
        [SerializeField] ShadowResolution m_ShadowAtlasResolution = ShadowResolution._256;

        [SerializeField] ShaderVariantLogLevel m_ShaderVariantLogLevel = ShaderVariantLogLevel.Disabled;
        [SerializeField] VolumeFrameworkUpdateMode m_VolumeFrameworkUpdateMode = VolumeFrameworkUpdateMode.EveryFrame;

        // Note: A lut size of 16^3 is barely usable with the HDR grading mode. 32 should be the
        // minimum, the lut being encoded in log. Lower sizes would work better with an additional
        // 1D shaper lut but for now we'll keep it simple.
        public const int k_MinLutSize = 16;
        public const int k_MaxLutSize = 65;

        internal const int k_ShadowCascadeMinCount = 1;
        internal const int k_ShadowCascadeMaxCount = 4;

#if UNITY_EDITOR
        [NonSerialized]
        internal UniversalRenderPipelineEditorResources m_EditorResourcesAsset;

        public static readonly string packagePath = "Packages/com.unity.render-pipelines.universal";
        public static readonly string editorResourcesGUID = "a3d8d823eedde654bb4c11a1cfaf1abb";

        public static UniversalRenderPipelineAsset Create(ScriptableRendererData rendererData = null)
        {
            // Create Universal RP Asset
            var instance = CreateInstance<UniversalRenderPipelineAsset>();
            if (rendererData != null)
                instance.m_RendererDataList[0] = rendererData;
            else
                instance.m_RendererDataList[0] = CreateInstance<ForwardRendererData>();

            // Initialize default Renderer
            instance.m_EditorResourcesAsset = instance.editorResources;

            return instance;
        }

        [System.Diagnostics.CodeAnalysis.SuppressMessage("Microsoft.Performance", "CA1812")]
        internal class CreateUniversalPipelineAsset : EndNameEditAction
        {
            public override void Action(int instanceId, string pathName, string resourceFile)
            {
                //Create asset
                AssetDatabase.CreateAsset(Create(CreateRendererAsset(pathName, RendererType.ForwardRenderer)), pathName);
            }
        }

        [MenuItem("Assets/Create/Rendering/Universal Render Pipeline/Pipeline Asset (Forward Renderer)", priority = CoreUtils.assetCreateMenuPriority1)]
        static void CreateUniversalPipeline()
        {
            ProjectWindowUtil.StartNameEditingIfProjectWindowExists(0, CreateInstance<CreateUniversalPipelineAsset>(),
                "UniversalRenderPipelineAsset.asset", null, null);
        }

        static ScriptableRendererData CreateRendererAsset(string path, RendererType type, bool relativePath = true)
        {
            ScriptableRendererData data = CreateRendererData(type);
            string dataPath;
            if (relativePath)
                dataPath =
                    $"{Path.Combine(Path.GetDirectoryName(path), Path.GetFileNameWithoutExtension(path))}_Renderer{Path.GetExtension(path)}";
            else
                dataPath = path;
            AssetDatabase.CreateAsset(data, dataPath);
            return data;
        }

        static ScriptableRendererData CreateRendererData(RendererType type)
        {
            switch (type)
            {
                case RendererType.ForwardRenderer:
                    return CreateInstance<ForwardRendererData>();
                // 2D renderer is experimental
                case RendererType._2DRenderer:
                    return CreateInstance<Experimental.Rendering.Universal.Renderer2DData>();
                // Forward Renderer is the fallback renderer that works on all platforms
                default:
                    return CreateInstance<ForwardRendererData>();
            }
        }

        //[MenuItem("Assets/Create/Rendering/Universal Pipeline Editor Resources", priority = CoreUtils.assetCreateMenuPriority1)]
        static void CreateUniversalPipelineEditorResources()
        {
            var instance = CreateInstance<UniversalRenderPipelineEditorResources>();
            ResourceReloader.ReloadAllNullIn(instance, packagePath);
            AssetDatabase.CreateAsset(instance, string.Format("Assets/{0}.asset", typeof(UniversalRenderPipelineEditorResources).Name));
        }

        UniversalRenderPipelineEditorResources editorResources
        {
            get
            {
                if (m_EditorResourcesAsset != null && !m_EditorResourcesAsset.Equals(null))
                    return m_EditorResourcesAsset;

                string resourcePath = AssetDatabase.GUIDToAssetPath(editorResourcesGUID);
                var objs = InternalEditorUtility.LoadSerializedFileAndForget(resourcePath);
                m_EditorResourcesAsset = objs != null && objs.Length > 0 ? objs.First() as UniversalRenderPipelineEditorResources : null;
                return m_EditorResourcesAsset;
            }
        }
#endif

        public ScriptableRendererData LoadBuiltinRendererData(RendererType type = RendererType.ForwardRenderer)
        {
#if UNITY_EDITOR
            EditorUtility.SetDirty(this);
            return m_RendererDataList[0] =
                CreateRendererAsset("Assets/ForwardRenderer.asset", type, false);
#else
            m_RendererDataList[0] = null;
            return m_RendererDataList[0];
#endif
        }

        protected override RenderPipeline CreatePipeline()
        {
            if (m_RendererDataList == null)
                m_RendererDataList = new ScriptableRendererData[1];

            // If no default data we can't create pipeline instance
            if (m_RendererDataList[m_DefaultRendererIndex] == null)
            {
                // If previous version and current version are miss-matched then we are waiting for the upgrader to kick in
                if(k_AssetPreviousVersion != k_AssetVersion)
                    return null;

                Debug.LogError(
                    $"Default Renderer is missing, make sure there is a Renderer assigned as the default on the current Universal RP asset:{UniversalRenderPipeline.asset.name}",
                    this);
                return null;
            }

            CreateRenderers();
            return new UniversalRenderPipeline(this);
        }

        void DestroyRenderers()
        {
            if (m_Renderers == null)
                return;

            for (int i = 0; i < m_Renderers.Length; i++)
                DestroyRenderer(ref m_Renderers[i]);
        }

        void DestroyRenderer(ref ScriptableRenderer renderer)
        {
            if (renderer != null)
            {
                renderer.Dispose();
                renderer = null;
            }
        }

        protected override void OnValidate()
        {
            DestroyRenderers();

            // This will call RenderPipelineManager.CleanupRenderPipeline that in turn disposes the render pipeline instance and
            // assign pipeline asset reference to null
            base.OnValidate();
        }

        protected override void OnDisable()
        {
            DestroyRenderers();

            // This will call RenderPipelineManager.CleanupRenderPipeline that in turn disposes the render pipeline instance and
            // assign pipeline asset reference to null
            base.OnDisable();
        }

        void CreateRenderers()
        {
            DestroyRenderers();

            if (m_Renderers == null || m_Renderers.Length != m_RendererDataList.Length)
                m_Renderers = new ScriptableRenderer[m_RendererDataList.Length];

            for (int i = 0; i < m_RendererDataList.Length; ++i)
            {
                if (m_RendererDataList[i] != null)
                    m_Renderers[i] = m_RendererDataList[i].InternalCreateRenderer();
            }
        }

        Material GetMaterial(DefaultMaterialType materialType)
        {
#if UNITY_EDITOR
            if (scriptableRendererData == null || editorResources == null)
                return null;

            var material = scriptableRendererData.GetDefaultMaterial(materialType);
            if (material != null)
                return material;

            switch (materialType)
            {
                case DefaultMaterialType.Standard:
                    return editorResources.materials.lit;

                case DefaultMaterialType.Particle:
                    return editorResources.materials.particleLit;

                case DefaultMaterialType.Terrain:
                    return editorResources.materials.terrainLit;

                // Unity Builtin Default
                default:
                    return null;
            }
#else
            return null;
#endif
        }

        /// <summary>
        /// Returns the default renderer being used by this pipeline.
        /// </summary>
        public ScriptableRenderer scriptableRenderer
        {
            get
            {
                if (m_RendererDataList?.Length > m_DefaultRendererIndex && m_RendererDataList[m_DefaultRendererIndex] == null)
                {
                    Debug.LogError("Default renderer is missing from the current Pipeline Asset.", this);
                    return null;
                }

                if (scriptableRendererData.isInvalidated || m_Renderers[m_DefaultRendererIndex] == null)
                {
                    DestroyRenderer(ref m_Renderers[m_DefaultRendererIndex]);
                    m_Renderers[m_DefaultRendererIndex] = scriptableRendererData.InternalCreateRenderer();
                }

                return m_Renderers[m_DefaultRendererIndex];
            }
        }

        /// <summary>
        /// Returns a renderer from the current pipeline asset
        /// </summary>
        /// <param name="index">Index to the renderer. If invalid index is passed, the default renderer is returned instead.</param>
        /// <returns></returns>
        public ScriptableRenderer GetRenderer(int index)
        {
            if (index == -1)
                index = m_DefaultRendererIndex;

            if (index >= m_RendererDataList.Length || index < 0 || m_RendererDataList[index] == null)
            {
                Debug.LogWarning(
                    $"Renderer at index {index.ToString()} is missing, falling back to Default Renderer {m_RendererDataList[m_DefaultRendererIndex].name}",
                    this);
                index = m_DefaultRendererIndex;
            }

            // RendererData list differs from RendererList. Create RendererList.
            if (m_Renderers == null || m_Renderers.Length < m_RendererDataList.Length)
                CreateRenderers();

            // This renderer data is outdated or invalid, we recreate the renderer
            // so we construct all render passes with the updated data
            if (m_RendererDataList[index].isInvalidated || m_Renderers[index] == null)
            {
                DestroyRenderer(ref m_Renderers[index]);
                m_Renderers[index] = m_RendererDataList[index].InternalCreateRenderer();
            }

            return m_Renderers[index];
        }

        internal ScriptableRendererData scriptableRendererData
        {
            get
            {
                if (m_RendererDataList[m_DefaultRendererIndex] == null)
                    CreatePipeline();

                return m_RendererDataList[m_DefaultRendererIndex];
            }
        }

#if UNITY_EDITOR
        internal GUIContent[] rendererDisplayList
        {
            get
            {
                GUIContent[] list = new GUIContent[m_RendererDataList.Length + 1];
                list[0] = new GUIContent($"Default Renderer ({RendererDataDisplayName(m_RendererDataList[m_DefaultRendererIndex])})");

                for (var i = 1; i < list.Length; i++)
                {
                    list[i] = new GUIContent($"{(i - 1).ToString()}: {RendererDataDisplayName(m_RendererDataList[i-1])}");
                }
                return list;
            }
        }

        string RendererDataDisplayName(ScriptableRendererData data)
        {
            if (data != null)
                return data.name;

            return "NULL (Missing RendererData)";
        }

#endif

        internal int[] rendererIndexList
        {
            get
            {
                int[] list = new int[m_RendererDataList.Length + 1];
                for (int i = 0; i < list.Length; i++)
                {
                    list[i] = i - 1;
                }
                return list;
            }
        }

        public bool supportsCameraDepthTexture
        {
            get { return m_RequireDepthTexture; }
            set { m_RequireDepthTexture = value; }
        }

        public bool supportsCameraOpaqueTexture
        {
            get { return m_RequireOpaqueTexture; }
            set { m_RequireOpaqueTexture = value; }
        }

        public Downsampling opaqueDownsampling
        {
            get { return m_OpaqueDownsampling; }
        }

        public bool supportsTerrainHoles
        {
            get { return m_SupportsTerrainHoles; }
        }

        /// <summary>
        /// Returns the active store action optimization value.
        /// </summary>
        /// <returns>Returns the active store action optimization value.</returns>
        public StoreActionsOptimization storeActionsOptimization
        {
            get { return m_StoreActionsOptimization; }
            set { m_StoreActionsOptimization = value; }
        }

        public bool supportsHDR
        {
            get { return m_SupportsHDR; }
            set { m_SupportsHDR = value; }
        }

        public int msaaSampleCount
        {
            get { return (int)m_MSAA; }
            set { m_MSAA = (MsaaQuality)value; }
        }

        public float renderScale
        {
            get { return m_RenderScale; }
            set { m_RenderScale = ValidateRenderScale(value); }
        }

        public LightRenderingMode mainLightRenderingMode
        {
            get { return m_MainLightRenderingMode; }
        }

        public bool supportsMainLightShadows
        {
            get { return m_MainLightShadowsSupported; }
        }

        public int mainLightShadowmapResolution
        {
            get { return (int)m_MainLightShadowmapResolution; }
        }

        public LightRenderingMode additionalLightsRenderingMode
        {
            get { return m_AdditionalLightsRenderingMode; }
        }

        public int maxAdditionalLightsCount
        {
            get { return m_AdditionalLightsPerObjectLimit; }
            set { m_AdditionalLightsPerObjectLimit = ValidatePerObjectLights(value); }
        }

        public bool supportsAdditionalLightShadows
        {
            get { return m_AdditionalLightShadowsSupported; }
        }

        public int additionalLightsShadowmapResolution
        {
            get { return (int)m_AdditionalLightsShadowmapResolution; }
        }

        /// <summary>
        /// Controls the maximum distance at which shadows are visible.
        /// </summary>
        public float shadowDistance
        {
            get { return m_ShadowDistance; }
            set { m_ShadowDistance = Mathf.Max(0.0f, value); }
        }

        /// <summary>
        /// Returns the number of shadow cascades.
        /// </summary>
        public int shadowCascadeCount
        {
            get { return m_ShadowCascadeCount; }
            set
            {
                if (value < k_ShadowCascadeMinCount || value > k_ShadowCascadeMaxCount)
                {
                    throw new ArgumentException($"Value ({value}) needs to be between {k_ShadowCascadeMinCount} and {k_ShadowCascadeMaxCount}.");
                }
                m_ShadowCascadeCount = value;
            }
        }

        /// <summary>
        /// Returns the split value.
        /// </summary>
        /// <returns>Returns a Float with the split value.</returns>
        public float cascade2Split
        {
            get { return m_Cascade2Split; }
        }

        /// <summary>
        /// Returns the split values.
        /// </summary>
        /// <returns>Returns a Vector2 with the split values.</returns>
        public Vector2 cascade3Split
        {
            get { return m_Cascade3Split; }
        }

        /// <summary>
        /// Returns the split values.
        /// </summary>
        /// <returns>Returns a Vector3 with the split values.</returns>
        public Vector3 cascade4Split
        {
            get { return m_Cascade4Split; }
        }

        /// <summary>
        /// The Shadow Depth Bias, controls the offset of the lit pixels.
        /// </summary>
        public float shadowDepthBias
        {
            get { return m_ShadowDepthBias; }
            set { m_ShadowDepthBias = ValidateShadowBias(value); }
        }

        /// <summary>
        /// Controls the distance at which the shadow casting surfaces are shrunk along the surface normal.
        /// </summary>
        public float shadowNormalBias
        {
            get { return m_ShadowNormalBias; }
            set { m_ShadowNormalBias = ValidateShadowBias(value); }
        }

        /// <summary>
        /// Returns true Soft Shadows are supported, false otherwise.
        /// </summary>
        public bool supportsSoftShadows
        {
            get { return m_SoftShadowsSupported; }
        }

        public bool supportsDynamicBatching
        {
            get { return m_SupportsDynamicBatching; }
            set { m_SupportsDynamicBatching = value; }
        }

        public bool supportsMixedLighting
        {
            get { return m_MixedLightingSupported; }
        }

        public ShaderVariantLogLevel shaderVariantLogLevel
        {
            get { return m_ShaderVariantLogLevel; }
            set { m_ShaderVariantLogLevel = value; }
        }

        /// <summary>
        /// Returns the selected update mode for volumes.
        /// </summary>
        public VolumeFrameworkUpdateMode volumeFrameworkUpdateMode => m_VolumeFrameworkUpdateMode;

        [Obsolete("PipelineDebugLevel is deprecated. Calling debugLevel is not necessary.", false)]
        public PipelineDebugLevel debugLevel
        {
            get => PipelineDebugLevel.Disabled ;
        }

        public bool useSRPBatcher
        {
            get { return m_UseSRPBatcher; }
            set { m_UseSRPBatcher = value; }
        }

        public ColorGradingMode colorGradingMode
        {
            get { return m_ColorGradingMode; }
            set { m_ColorGradingMode = value; }
        }

        public int colorGradingLutSize
        {
            get { return m_ColorGradingLutSize; }
            set { m_ColorGradingLutSize = Mathf.Clamp(value, k_MinLutSize, k_MaxLutSize); }
        }

       /// <summary>
       /// Set to true to allow Adaptive performance to modify graphics quality settings during runtime.
       /// Only applicable when Adaptive performance package is available.
       /// </summary>
        public bool useAdaptivePerformance
        {
            get { return m_UseAdaptivePerformance; }
            set { m_UseAdaptivePerformance = value; }
        }

        public override Material defaultMaterial
        {
            get { return GetMaterial(DefaultMaterialType.Standard); }
        }

        public override Material defaultParticleMaterial
        {
            get { return GetMaterial(DefaultMaterialType.Particle); }
        }

        public override Material defaultLineMaterial
        {
            get { return GetMaterial(DefaultMaterialType.Particle); }
        }

        public override Material defaultTerrainMaterial
        {
            get { return GetMaterial(DefaultMaterialType.Terrain); }
        }

        public override Material defaultUIMaterial
        {
            get { return GetMaterial(DefaultMaterialType.UnityBuiltinDefault); }
        }

        public override Material defaultUIOverdrawMaterial
        {
            get { return GetMaterial(DefaultMaterialType.UnityBuiltinDefault); }
        }

        public override Material defaultUIETC1SupportedMaterial
        {
            get { return GetMaterial(DefaultMaterialType.UnityBuiltinDefault); }
        }

        public override Material default2DMaterial
        {
            get { return GetMaterial(DefaultMaterialType.Sprite); }
        }

        public override Shader defaultShader
        {
            get
            {
#if UNITY_EDITOR
                // TODO: When importing project, AssetPreviewUpdater:CreatePreviewForAsset will be called multiple time
                // which in turns calls this property to get the default shader.
                // The property should never return null as, when null, it loads the data using AssetDatabase.LoadAssetAtPath.
                // However it seems there's an issue that LoadAssetAtPath will not load the asset in some cases. so adding the null check
                // here to fix template tests.
                if (scriptableRendererData != null)
                {
                    Shader defaultShader = scriptableRendererData.GetDefaultShader();
                    if (defaultShader != null)
                        return defaultShader;
                }

                if (m_DefaultShader == null)
                {
                    string path = AssetDatabase.GUIDToAssetPath(ShaderUtils.GetShaderGUID(ShaderPathID.Lit));
                    m_DefaultShader  = AssetDatabase.LoadAssetAtPath<Shader>(path);
                }
#endif

                if (m_DefaultShader == null)
                    m_DefaultShader = Shader.Find(ShaderUtils.GetShaderPath(ShaderPathID.Lit));

                return m_DefaultShader;
            }
        }

#if UNITY_EDITOR
        public override Shader autodeskInteractiveShader
        {
            get { return editorResources?.shaders.autodeskInteractivePS; }
        }

        public override Shader autodeskInteractiveTransparentShader
        {
            get { return editorResources?.shaders.autodeskInteractiveTransparentPS; }
        }

        public override Shader autodeskInteractiveMaskedShader
        {
            get { return editorResources?.shaders.autodeskInteractiveMaskedPS; }
        }

        public override Shader terrainDetailLitShader
        {
            get { return editorResources?.shaders.terrainDetailLitPS; }
        }

        public override Shader terrainDetailGrassShader
        {
            get { return editorResources?.shaders.terrainDetailGrassPS; }
        }

        public override Shader terrainDetailGrassBillboardShader
        {
            get { return editorResources?.shaders.terrainDetailGrassBillboardPS; }
        }

        public override Shader defaultSpeedTree7Shader
        {
            get { return editorResources?.shaders.defaultSpeedTree7PS; }
        }

        public override Shader defaultSpeedTree8Shader
        {
            get { return editorResources?.shaders.defaultSpeedTree8PS; }
        }
#endif

        public void OnBeforeSerialize()
        {
        }

        public void OnAfterDeserialize()
        {
            if (k_AssetVersion < 3)
            {
                m_SoftShadowsSupported = (m_ShadowType == ShadowQuality.SoftShadows);
                k_AssetPreviousVersion = k_AssetVersion;
                k_AssetVersion = 3;
            }

            if (k_AssetVersion < 4)
            {
                m_AdditionalLightShadowsSupported = m_LocalShadowsSupported;
                m_AdditionalLightsShadowmapResolution = m_LocalShadowsAtlasResolution;
                m_AdditionalLightsPerObjectLimit = m_MaxPixelLights;
                m_MainLightShadowmapResolution = m_ShadowAtlasResolution;
                k_AssetPreviousVersion = k_AssetVersion;
                k_AssetVersion = 4;
            }

            if (k_AssetVersion < 5)
            {
                if (m_RendererType == RendererType.Custom)
                {
                    m_RendererDataList[0] = m_RendererData;
                }
                k_AssetPreviousVersion = k_AssetVersion;
                k_AssetVersion = 5;
            }

            if (k_AssetVersion < 6)
            {
#pragma warning disable 618 // Obsolete warning
                // Adding an upgrade here so that if it was previously set to 2 it meant 4 cascades.
                // So adding a 3rd cascade shifted this value up 1.
                int value = (int)m_ShadowCascades;
                if (value == 2)
                {
                    m_ShadowCascadeCount = 4;
                }
                else
                {
                    m_ShadowCascadeCount = value + 1;
                }
                k_AssetVersion = 6;
#pragma warning restore 618 // Obsolete warning
            }


#if UNITY_EDITOR
            if (k_AssetPreviousVersion != k_AssetVersion)
            {
                EditorApplication.delayCall += () => UpgradeAsset(this);
            }
#endif
        }

#if UNITY_EDITOR
        static void UpgradeAsset(UniversalRenderPipelineAsset asset)
        {
            if(asset.k_AssetPreviousVersion < 5)
            {
                if (asset.m_RendererType == RendererType.ForwardRenderer)
                {
                    var data = AssetDatabase.LoadAssetAtPath<ForwardRendererData>("Assets/ForwardRenderer.asset");
                    if (data)
                    {
                        asset.m_RendererDataList[0] = data;
                    }
                    else
                    {
                        asset.LoadBuiltinRendererData();
                    }
                    asset.m_RendererData = null; // Clears the old renderer
                }

                asset.k_AssetPreviousVersion = 5;
            }
        }
#endif

        float ValidateShadowBias(float value)
        {
            return Mathf.Max(0.0f, Mathf.Min(value, UniversalRenderPipeline.maxShadowBias));
        }

        int ValidatePerObjectLights(int value)
        {
            return System.Math.Max(0, System.Math.Min(value, UniversalRenderPipeline.maxPerObjectLights));
        }

        float ValidateRenderScale(float value)
        {
            return Mathf.Max(UniversalRenderPipeline.minRenderScale, Mathf.Min(value, UniversalRenderPipeline.maxRenderScale));
        }

        /// <summary>
        /// Check to see if the RendererData list contains valid RendererData references.
        /// </summary>
        /// <param name="partial">This bool controls whether to test against all or any, if false then there has to be no invalid RendererData</param>
        /// <returns></returns>
        internal bool ValidateRendererDataList(bool partial = false)
        {
            var emptyEntries = 0;
            for (int i = 0; i < m_RendererDataList.Length; i++) emptyEntries += ValidateRendererData(i) ? 0 : 1;
            if (partial)
                return emptyEntries == 0;
            return emptyEntries != m_RendererDataList.Length;
        }

        internal bool ValidateRendererData(int index)
        {
            // Check to see if you are asking for the default renderer
            if (index == -1) index = m_DefaultRendererIndex;
            return index < m_RendererDataList.Length ? m_RendererDataList[index] != null : false;
        }
    }
}<|MERGE_RESOLUTION|>--- conflicted
+++ resolved
@@ -96,7 +96,6 @@
     }
 
     /// <summary>
-<<<<<<< HEAD
     /// Defines if Unity discards or stores the render targets of the DrawObjects Passes. Selecting the Store option significantly increases the memory bandwidth on mobile and tile-based GPUs.
     /// </summary>
     public enum StoreActionsOptimization
@@ -109,8 +108,7 @@
         Store
     }
 
-[ExcludeFromPreset]
-=======
+    /// <summary>
     /// Defines the update frequency for the Volume Framework.
     /// </summary>
     public enum VolumeFrameworkUpdateMode
@@ -124,7 +122,6 @@
     }
 
     [ExcludeFromPreset]
->>>>>>> 50630492
     public partial class UniversalRenderPipelineAsset : RenderPipelineAsset, ISerializationCallbackReceiver
     {
         Shader m_DefaultShader;
