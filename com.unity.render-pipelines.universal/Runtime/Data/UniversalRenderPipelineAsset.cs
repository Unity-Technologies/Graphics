using System;
#if UNITY_EDITOR
using UnityEditor;
using UnityEditor.ProjectWindowCallback;
using System.IO;
using UnityEditorInternal;
#endif
using System.ComponentModel;
using System.Linq;
using UnityEngine.Serialization;
using UnityEngine.Experimental.Rendering;

namespace UnityEngine.Rendering.Universal
{
    public enum ShadowQuality
    {
        Disabled,
        HardShadows,
        SoftShadows,
    }

    public enum ShadowResolution
    {
        _256 = 256,
        _512 = 512,
        _1024 = 1024,
        _2048 = 2048,
        _4096 = 4096
    }

    public enum LightCookieResolution
    {
        _256 = 256,
        _512 = 512,
        _1024 = 1024,
        _2048 = 2048,
        _4096 = 4096
    }

    public enum LightCookieFormat
    {
        GrayscaleLow,
        GrayscaleHigh,
        ColorLow,
        ColorHigh,
        ColorHDR,
    }

    public enum MsaaQuality
    {
        Disabled = 1,
        _2x = 2,
        _4x = 4,
        _8x = 8
    }

    public enum Downsampling
    {
        None,
        _2xBilinear,
        _4xBox,
        _4xBilinear
    }

    internal enum DefaultMaterialType
    {
        Standard,
        Particle,
        Terrain,
        Sprite,
        UnityBuiltinDefault,
        SpriteMask,
        Decal
    }

    public enum LightRenderingMode
    {
        Disabled = 0,
        PerVertex = 2,
        PerPixel = 1,
    }

    [Obsolete("PipelineDebugLevel is unused and has no effect.", false)]
    public enum PipelineDebugLevel
    {
        Disabled,
        Profiling,
    }

    public enum RendererType
    {
        Custom,
        UniversalRenderer,
        _2DRenderer,
        [Obsolete("ForwardRenderer has been renamed (UnityUpgradable) -> UniversalRenderer", true)]
        ForwardRenderer = UniversalRenderer,
    }

    public enum ColorGradingMode
    {
        LowDynamicRange,
        HighDynamicRange
    }

    /// <summary>
    /// Defines if Unity discards or stores the render targets of the DrawObjects Passes. Selecting the Store option significantly increases the memory bandwidth on mobile and tile-based GPUs.
    /// </summary>
    public enum StoreActionsOptimization
    {
        /// <summary>Unity uses the Discard option by default, and falls back to the Store option if it detects any injected Passes.</summary>
        Auto,
        /// <summary>Unity discards the render targets of render Passes that are not reused later (lower memory bandwidth).</summary>
        Discard,
        /// <summary>Unity stores all render targets of each Pass (higher memory bandwidth).</summary>
        Store
    }

    /// <summary>
    /// Defines the update frequency for the Volume Framework.
    /// </summary>
    public enum VolumeFrameworkUpdateMode
    {
        [InspectorName("Every Frame")]
        EveryFrame = 0,
        [InspectorName("Via Scripting")]
        ViaScripting = 1,
        [InspectorName("Use Pipeline Settings")]
        UsePipelineSettings = 2,
    }

    /// <summary>
    /// Defines the upscaling filter selected by the user the universal render pipeline asset.
    /// </summary>
    public enum UpscalingFilterSelection
    {
        [InspectorName("Automatic")]
        Auto,
        [InspectorName("Bilinear")]
        Linear,
        [InspectorName("Nearest-Neighbor")]
<<<<<<< HEAD
        Point,
        [InspectorName("FidelityFX Super Resolution 1.0")]
        FSR
=======
        Point
>>>>>>> b25c70a6
    }

    [ExcludeFromPreset]
    [URPHelpURL("universalrp-asset")]
    public partial class UniversalRenderPipelineAsset : RenderPipelineAsset, ISerializationCallbackReceiver
    {
        Shader m_DefaultShader;
        ScriptableRenderer[] m_Renderers = new ScriptableRenderer[1];

        // Default values set when a new UniversalRenderPipeline asset is created
        [SerializeField] int k_AssetVersion = 10;
        [SerializeField] int k_AssetPreviousVersion = 10;

        // Deprecated settings for upgrading sakes
        [SerializeField] RendererType m_RendererType = RendererType.UniversalRenderer;
        [EditorBrowsable(EditorBrowsableState.Never)]
        [SerializeField] internal ScriptableRendererData m_RendererData = null;

        // Renderer settings
        [SerializeField] internal ScriptableRendererData[] m_RendererDataList = new ScriptableRendererData[1];
        [SerializeField] internal int m_DefaultRendererIndex = 0;

        // General settings
        [SerializeField] bool m_RequireDepthTexture = false;
        [SerializeField] bool m_RequireOpaqueTexture = false;
        [SerializeField] Downsampling m_OpaqueDownsampling = Downsampling._2xBilinear;
        [SerializeField] bool m_SupportsTerrainHoles = true;

        // Quality settings
        [SerializeField] bool m_SupportsHDR = true;
        [SerializeField] MsaaQuality m_MSAA = MsaaQuality.Disabled;
        [SerializeField] float m_RenderScale = 1.0f;
        [SerializeField] UpscalingFilterSelection m_UpscalingFilter = UpscalingFilterSelection.Auto;
<<<<<<< HEAD
        [SerializeField] bool m_FsrOverrideSharpness = false;
        [SerializeField] float m_FsrSharpness = FSRUtils.kDefaultSharpnessLinear;
=======
>>>>>>> b25c70a6
        // TODO: Shader Quality Tiers

        // Main directional light Settings
        [SerializeField] LightRenderingMode m_MainLightRenderingMode = LightRenderingMode.PerPixel;
        [SerializeField] bool m_MainLightShadowsSupported = true;
        [SerializeField] ShadowResolution m_MainLightShadowmapResolution = ShadowResolution._2048;

        // Additional lights settings
        [SerializeField] LightRenderingMode m_AdditionalLightsRenderingMode = LightRenderingMode.PerPixel;
        [SerializeField] int m_AdditionalLightsPerObjectLimit = 4;
        [SerializeField] bool m_AdditionalLightShadowsSupported = false;
        [SerializeField] ShadowResolution m_AdditionalLightsShadowmapResolution = ShadowResolution._2048;

        [SerializeField] int m_AdditionalLightsShadowResolutionTierLow = AdditionalLightsDefaultShadowResolutionTierLow;
        [SerializeField] int m_AdditionalLightsShadowResolutionTierMedium = AdditionalLightsDefaultShadowResolutionTierMedium;
        [SerializeField] int m_AdditionalLightsShadowResolutionTierHigh = AdditionalLightsDefaultShadowResolutionTierHigh;

        // Reflection Probes
        [SerializeField] bool m_ReflectionProbeBlending = false;
        [SerializeField] bool m_ReflectionProbeBoxProjection = false;

        // Shadows Settings
        [SerializeField] float m_ShadowDistance = 50.0f;
        [SerializeField] int m_ShadowCascadeCount = 1;
        [SerializeField] float m_Cascade2Split = 0.25f;
        [SerializeField] Vector2 m_Cascade3Split = new Vector2(0.1f, 0.3f);
        [SerializeField] Vector3 m_Cascade4Split = new Vector3(0.067f, 0.2f, 0.467f);
        [SerializeField] float m_CascadeBorder = 0.2f;
        [SerializeField] float m_ShadowDepthBias = 1.0f;
        [SerializeField] float m_ShadowNormalBias = 1.0f;
        [SerializeField] bool m_SoftShadowsSupported = false;
        [SerializeField] bool m_ConservativeEnclosingSphere = false;
        [SerializeField] int m_NumIterationsEnclosingSphere = 64;

        // Light Cookie Settings
        [SerializeField] LightCookieResolution m_AdditionalLightsCookieResolution = LightCookieResolution._2048;
        [SerializeField] LightCookieFormat m_AdditionalLightsCookieFormat = LightCookieFormat.ColorHigh;

        // Advanced settings
        [SerializeField] bool m_UseSRPBatcher = true;
        [SerializeField] bool m_SupportsDynamicBatching = false;
        [SerializeField] bool m_MixedLightingSupported = true;
        [SerializeField] bool m_SupportsLightLayers = false;
        [SerializeField] [Obsolete] PipelineDebugLevel m_DebugLevel;
        [SerializeField] StoreActionsOptimization m_StoreActionsOptimization = StoreActionsOptimization.Auto;

        // Adaptive performance settings
        [SerializeField] bool m_UseAdaptivePerformance = true;

        // Post-processing settings
        [SerializeField] ColorGradingMode m_ColorGradingMode = ColorGradingMode.LowDynamicRange;
        [SerializeField] int m_ColorGradingLutSize = 32;
        [SerializeField] bool m_UseFastSRGBLinearConversion = false;

        // Deprecated settings
        [SerializeField] ShadowQuality m_ShadowType = ShadowQuality.HardShadows;
        [SerializeField] bool m_LocalShadowsSupported = false;
        [SerializeField] ShadowResolution m_LocalShadowsAtlasResolution = ShadowResolution._256;
        [SerializeField] int m_MaxPixelLights = 0;
        [SerializeField] ShadowResolution m_ShadowAtlasResolution = ShadowResolution._256;

        [SerializeField] VolumeFrameworkUpdateMode m_VolumeFrameworkUpdateMode = VolumeFrameworkUpdateMode.EveryFrame;

        // Note: A lut size of 16^3 is barely usable with the HDR grading mode. 32 should be the
        // minimum, the lut being encoded in log. Lower sizes would work better with an additional
        // 1D shaper lut but for now we'll keep it simple.
        public const int k_MinLutSize = 16;
        public const int k_MaxLutSize = 65;

        internal const int k_ShadowCascadeMinCount = 1;
        internal const int k_ShadowCascadeMaxCount = 4;

        public static readonly int AdditionalLightsDefaultShadowResolutionTierLow = 256;
        public static readonly int AdditionalLightsDefaultShadowResolutionTierMedium = 512;
        public static readonly int AdditionalLightsDefaultShadowResolutionTierHigh = 1024;

#if UNITY_EDITOR
        [NonSerialized]
        internal UniversalRenderPipelineEditorResources m_EditorResourcesAsset;

        public static readonly string packagePath = "Packages/com.unity.render-pipelines.universal";
        public static readonly string editorResourcesGUID = "a3d8d823eedde654bb4c11a1cfaf1abb";

        public static UniversalRenderPipelineAsset Create(ScriptableRendererData rendererData = null)
        {
            // Create Universal RP Asset
            var instance = CreateInstance<UniversalRenderPipelineAsset>();
            if (rendererData != null)
                instance.m_RendererDataList[0] = rendererData;
            else
                instance.m_RendererDataList[0] = CreateInstance<UniversalRendererData>();

            // Initialize default Renderer
            instance.m_EditorResourcesAsset = instance.editorResources;

            // Only enable for new URP assets by default
            instance.m_ConservativeEnclosingSphere = true;

            return instance;
        }

        [System.Diagnostics.CodeAnalysis.SuppressMessage("Microsoft.Performance", "CA1812")]
        internal class CreateUniversalPipelineAsset : EndNameEditAction
        {
            public override void Action(int instanceId, string pathName, string resourceFile)
            {
                //Create asset
                AssetDatabase.CreateAsset(Create(CreateRendererAsset(pathName, RendererType.UniversalRenderer)), pathName);
            }
        }

        [MenuItem("Assets/Create/Rendering/URP Asset (with Universal Renderer)", priority = CoreUtils.Sections.section2 + CoreUtils.Priorities.assetsCreateRenderingMenuPriority + 1)]
        static void CreateUniversalPipeline()
        {
            ProjectWindowUtil.StartNameEditingIfProjectWindowExists(0, CreateInstance<CreateUniversalPipelineAsset>(),
                "New Universal Render Pipeline Asset.asset", null, null);
        }

        internal static ScriptableRendererData CreateRendererAsset(string path, RendererType type, bool relativePath = true, string suffix = "Renderer")
        {
            ScriptableRendererData data = CreateRendererData(type);
            string dataPath;
            if (relativePath)
                dataPath =
                    $"{Path.Combine(Path.GetDirectoryName(path), Path.GetFileNameWithoutExtension(path))}_{suffix}{Path.GetExtension(path)}";
            else
                dataPath = path;
            AssetDatabase.CreateAsset(data, dataPath);
            ResourceReloader.ReloadAllNullIn(data, packagePath);
            return data;
        }

        static ScriptableRendererData CreateRendererData(RendererType type)
        {
            switch (type)
            {
                case RendererType.UniversalRenderer:
                default:
                {
                    var rendererData = CreateInstance<UniversalRendererData>();
                    rendererData.postProcessData = PostProcessData.GetDefaultPostProcessData();
                    return rendererData;
                }
                // 2D renderer is experimental
                case RendererType._2DRenderer:
                {
                    var rendererData = CreateInstance<Renderer2DData>();
                    rendererData.postProcessData = PostProcessData.GetDefaultPostProcessData();
                    return rendererData;
                    // Universal Renderer is the fallback renderer that works on all platforms
                }
            }
        }

        // Hide: User aren't suppose to have to create it.
        //[MenuItem("Assets/Create/Rendering/URP Editor Resources", priority = CoreUtils.Sections.section8 + CoreUtils.Priorities.assetsCreateRenderingMenuPriority)]
        static void CreateUniversalPipelineEditorResources()
        {
            var instance = CreateInstance<UniversalRenderPipelineEditorResources>();
            ResourceReloader.ReloadAllNullIn(instance, packagePath);
            AssetDatabase.CreateAsset(instance, string.Format("Assets/{0}.asset", typeof(UniversalRenderPipelineEditorResources).Name));
        }

        UniversalRenderPipelineEditorResources editorResources
        {
            get
            {
                if (m_EditorResourcesAsset != null && !m_EditorResourcesAsset.Equals(null))
                    return m_EditorResourcesAsset;

                string resourcePath = AssetDatabase.GUIDToAssetPath(editorResourcesGUID);
                var objs = InternalEditorUtility.LoadSerializedFileAndForget(resourcePath);
                m_EditorResourcesAsset = objs != null && objs.Length > 0 ? objs.First() as UniversalRenderPipelineEditorResources : null;
                return m_EditorResourcesAsset;
            }
        }
#endif

        public ScriptableRendererData LoadBuiltinRendererData(RendererType type = RendererType.UniversalRenderer)
        {
#if UNITY_EDITOR
            EditorUtility.SetDirty(this);
            return m_RendererDataList[0] =
                CreateRendererAsset("Assets/UniversalRenderer.asset", type, false);
#else
            m_RendererDataList[0] = null;
            return m_RendererDataList[0];
#endif
        }

        protected override RenderPipeline CreatePipeline()
        {
            if (m_RendererDataList == null)
                m_RendererDataList = new ScriptableRendererData[1];

            // If no default data we can't create pipeline instance
            if (m_RendererDataList[m_DefaultRendererIndex] == null)
            {
                // If previous version and current version are miss-matched then we are waiting for the upgrader to kick in
                if (k_AssetPreviousVersion != k_AssetVersion)
                    return null;

                if (m_RendererDataList[m_DefaultRendererIndex].GetType().ToString()
                    .Contains("Universal.ForwardRendererData"))
                    return null;

                Debug.LogError(
                    $"Default Renderer is missing, make sure there is a Renderer assigned as the default on the current Universal RP asset:{UniversalRenderPipeline.asset.name}",
                    this);
                return null;
            }

            DestroyRenderers();
            var pipeline = new UniversalRenderPipeline(this);
            CreateRenderers();
            return pipeline;
        }

        void DestroyRenderers()
        {
            if (m_Renderers == null)
                return;

            for (int i = 0; i < m_Renderers.Length; i++)
                DestroyRenderer(ref m_Renderers[i]);
        }

        void DestroyRenderer(ref ScriptableRenderer renderer)
        {
            if (renderer != null)
            {
                renderer.Dispose();
                renderer = null;
            }
        }

        protected override void OnValidate()
        {
            DestroyRenderers();

            // This will call RenderPipelineManager.CleanupRenderPipeline that in turn disposes the render pipeline instance and
            // assign pipeline asset reference to null
            base.OnValidate();
        }

        protected override void OnDisable()
        {
            DestroyRenderers();

            // This will call RenderPipelineManager.CleanupRenderPipeline that in turn disposes the render pipeline instance and
            // assign pipeline asset reference to null
            base.OnDisable();
        }

        void CreateRenderers()
        {
            if (m_Renderers != null)
            {
                for (int i = 0; i < m_Renderers.Length; ++i)
                {
                    if (m_Renderers[i] != null)
                        Debug.LogError($"Creating renderers but previous instance wasn't properly destroyed: m_Renderers[{i}]");
                }
            }

            if (m_Renderers == null || m_Renderers.Length != m_RendererDataList.Length)
                m_Renderers = new ScriptableRenderer[m_RendererDataList.Length];

            for (int i = 0; i < m_RendererDataList.Length; ++i)
            {
                if (m_RendererDataList[i] != null)
                    m_Renderers[i] = m_RendererDataList[i].InternalCreateRenderer();
            }
        }

        Material GetMaterial(DefaultMaterialType materialType)
        {
#if UNITY_EDITOR
            if (scriptableRendererData == null || editorResources == null)
                return null;

            var material = scriptableRendererData.GetDefaultMaterial(materialType);
            if (material != null)
                return material;

            switch (materialType)
            {
                case DefaultMaterialType.Standard:
                    return editorResources.materials.lit;

                case DefaultMaterialType.Particle:
                    return editorResources.materials.particleLit;

                case DefaultMaterialType.Terrain:
                    return editorResources.materials.terrainLit;

                case DefaultMaterialType.Decal:
                    return editorResources.materials.decal;

                // Unity Builtin Default
                default:
                    return null;
            }
#else
            return null;
#endif
        }

        /// <summary>
        /// Returns the default renderer being used by this pipeline.
        /// </summary>
        public ScriptableRenderer scriptableRenderer
        {
            get
            {
                if (m_RendererDataList?.Length > m_DefaultRendererIndex && m_RendererDataList[m_DefaultRendererIndex] == null)
                {
                    Debug.LogError("Default renderer is missing from the current Pipeline Asset.", this);
                    return null;
                }

                if (scriptableRendererData.isInvalidated || m_Renderers[m_DefaultRendererIndex] == null)
                {
                    DestroyRenderer(ref m_Renderers[m_DefaultRendererIndex]);
                    m_Renderers[m_DefaultRendererIndex] = scriptableRendererData.InternalCreateRenderer();
                }

                return m_Renderers[m_DefaultRendererIndex];
            }
        }

        /// <summary>
        /// Returns a renderer from the current pipeline asset
        /// </summary>
        /// <param name="index">Index to the renderer. If invalid index is passed, the default renderer is returned instead.</param>
        /// <returns></returns>
        public ScriptableRenderer GetRenderer(int index)
        {
            if (index == -1)
                index = m_DefaultRendererIndex;

            if (index >= m_RendererDataList.Length || index < 0 || m_RendererDataList[index] == null)
            {
                Debug.LogWarning(
                    $"Renderer at index {index.ToString()} is missing, falling back to Default Renderer {m_RendererDataList[m_DefaultRendererIndex].name}",
                    this);
                index = m_DefaultRendererIndex;
            }

            // RendererData list differs from RendererList. Create RendererList.
            if (m_Renderers == null || m_Renderers.Length < m_RendererDataList.Length)
            {
                DestroyRenderers();
                CreateRenderers();
            }

            // This renderer data is outdated or invalid, we recreate the renderer
            // so we construct all render passes with the updated data
            if (m_RendererDataList[index].isInvalidated || m_Renderers[index] == null)
            {
                DestroyRenderer(ref m_Renderers[index]);
                m_Renderers[index] = m_RendererDataList[index].InternalCreateRenderer();
            }

            return m_Renderers[index];
        }

        internal ScriptableRendererData scriptableRendererData
        {
            get
            {
                if (m_RendererDataList[m_DefaultRendererIndex] == null)
                    CreatePipeline();

                return m_RendererDataList[m_DefaultRendererIndex];
            }
        }

#if UNITY_EDITOR
        internal GUIContent[] rendererDisplayList
        {
            get
            {
                GUIContent[] list = new GUIContent[m_RendererDataList.Length + 1];
                list[0] = new GUIContent($"Default Renderer ({RendererDataDisplayName(m_RendererDataList[m_DefaultRendererIndex])})");

                for (var i = 1; i < list.Length; i++)
                {
                    list[i] = new GUIContent($"{(i - 1).ToString()}: {RendererDataDisplayName(m_RendererDataList[i - 1])}");
                }
                return list;
            }
        }

        string RendererDataDisplayName(ScriptableRendererData data)
        {
            if (data != null)
                return data.name;

            return "NULL (Missing RendererData)";
        }

#endif
        private static GraphicsFormat[][] s_LightCookieFormatList = new GraphicsFormat[][]
        {
            /* Grayscale Low */ new GraphicsFormat[] {GraphicsFormat.R8_UNorm},
            /* Grayscale High*/ new GraphicsFormat[] {GraphicsFormat.R16_UNorm},
            /* Color Low     */ new GraphicsFormat[] {GraphicsFormat.R5G6B5_UNormPack16, GraphicsFormat.B5G6R5_UNormPack16, GraphicsFormat.R5G5B5A1_UNormPack16, GraphicsFormat.B5G5R5A1_UNormPack16},
            /* Color High    */ new GraphicsFormat[] {GraphicsFormat.A2B10G10R10_UNormPack32, GraphicsFormat.R8G8B8A8_SRGB, GraphicsFormat.B8G8R8A8_SRGB},
            /* Color HDR     */ new GraphicsFormat[] {GraphicsFormat.B10G11R11_UFloatPack32},
        };

        internal GraphicsFormat additionalLightsCookieFormat
        {
            get
            {
                GraphicsFormat result = GraphicsFormat.None;
                foreach (var format in s_LightCookieFormatList[(int)m_AdditionalLightsCookieFormat])
                {
                    if (SystemInfo.IsFormatSupported(format, FormatUsage.Render))
                    {
                        result = format;
                        break;
                    }
                }

                if (QualitySettings.activeColorSpace == ColorSpace.Gamma)
                    result = GraphicsFormatUtility.GetLinearFormat(result);

                // Fallback
                if (result == GraphicsFormat.None)
                {
                    result = GraphicsFormat.R8G8B8A8_UNorm;
                    Debug.LogWarning($"Additional Lights Cookie Format ({ m_AdditionalLightsCookieFormat.ToString() }) is not supported by the platform. Falling back to {GraphicsFormatUtility.GetBlockSize(result) * 8}-bit format ({GraphicsFormatUtility.GetFormatString(result)})");
                }

                return result;
            }
        }

        internal Vector2Int additionalLightsCookieResolution => new Vector2Int((int)m_AdditionalLightsCookieResolution, (int)m_AdditionalLightsCookieResolution);

        internal int[] rendererIndexList
        {
            get
            {
                int[] list = new int[m_RendererDataList.Length + 1];
                for (int i = 0; i < list.Length; i++)
                {
                    list[i] = i - 1;
                }
                return list;
            }
        }

        public bool supportsCameraDepthTexture
        {
            get { return m_RequireDepthTexture; }
            set { m_RequireDepthTexture = value; }
        }

        public bool supportsCameraOpaqueTexture
        {
            get { return m_RequireOpaqueTexture; }
            set { m_RequireOpaqueTexture = value; }
        }

        public Downsampling opaqueDownsampling
        {
            get { return m_OpaqueDownsampling; }
        }

        public bool supportsTerrainHoles
        {
            get { return m_SupportsTerrainHoles; }
        }

        /// <summary>
        /// Returns the active store action optimization value.
        /// </summary>
        /// <returns>Returns the active store action optimization value.</returns>
        public StoreActionsOptimization storeActionsOptimization
        {
            get { return m_StoreActionsOptimization; }
            set { m_StoreActionsOptimization = value; }
        }

        public bool supportsHDR
        {
            get { return m_SupportsHDR; }
            set { m_SupportsHDR = value; }
        }

        public int msaaSampleCount
        {
            get { return (int)m_MSAA; }
            set { m_MSAA = (MsaaQuality)value; }
        }

        public float renderScale
        {
            get { return m_RenderScale; }
            set { m_RenderScale = ValidateRenderScale(value); }
        }

        /// <summary>
<<<<<<< HEAD
        /// Image filter requested by the user for upscaling operations
=======
        /// Returns the upscaling filter desired by the user
        /// Note: Filter selections differ from actual filters in that they may include "meta-filters" such as
        ///       "Automatic" which resolve to an actual filter at a later time.
>>>>>>> b25c70a6
        /// </summary>
        public UpscalingFilterSelection upscalingFilter
        {
            get { return m_UpscalingFilter; }
            set { m_UpscalingFilter = value; }
        }

<<<<<<< HEAD
        /// <summary>
        /// If this property is set to true, the value from the fsrSharpness property will control the intensity of the
        /// sharpening filter associated with FidelityFX Super Resolution.
        /// </summary>
        public bool fsrOverrideSharpness
        {
            get { return m_FsrOverrideSharpness; }
            set { m_FsrOverrideSharpness = value; }
        }

        /// <summary>
        /// Controls the intensity of the sharpening filter associated with FidelityFX Super Resolution.
        /// A value of 1.0 produces maximum sharpness while a value of 0.0 disables the sharpening filter entirely.
        ///
        /// Note: This value only has an effect when the fsrOverrideSharpness property is set to true.
        /// </summary>
        public float fsrSharpness
        {
            get { return m_FsrSharpness; }
            set { m_FsrSharpness = value; }
        }

=======
>>>>>>> b25c70a6
        public LightRenderingMode mainLightRenderingMode
        {
            get { return m_MainLightRenderingMode; }
            internal set { m_MainLightRenderingMode = value; }
        }

        public bool supportsMainLightShadows
        {
            get { return m_MainLightShadowsSupported; }
            internal set { m_MainLightShadowsSupported = value; }
        }

        public int mainLightShadowmapResolution
        {
            get { return (int)m_MainLightShadowmapResolution; }
            internal set { m_MainLightShadowmapResolution = (ShadowResolution)value; }
        }

        public LightRenderingMode additionalLightsRenderingMode
        {
            get { return m_AdditionalLightsRenderingMode; }
            internal set { m_AdditionalLightsRenderingMode = value; }
        }

        public int maxAdditionalLightsCount
        {
            get { return m_AdditionalLightsPerObjectLimit; }
            set { m_AdditionalLightsPerObjectLimit = ValidatePerObjectLights(value); }
        }

        public bool supportsAdditionalLightShadows
        {
            get { return m_AdditionalLightShadowsSupported; }
            internal set { m_AdditionalLightShadowsSupported = value; }
        }

        public int additionalLightsShadowmapResolution
        {
            get { return (int)m_AdditionalLightsShadowmapResolution; }
            internal set { m_AdditionalLightsShadowmapResolution = (ShadowResolution)value; }
        }

        /// <summary>
        /// Returns the additional light shadow resolution defined for tier "Low" in the UniversalRenderPipeline asset.
        /// </summary>
        public int additionalLightsShadowResolutionTierLow
        {
            get { return (int)m_AdditionalLightsShadowResolutionTierLow; }
            internal set { additionalLightsShadowResolutionTierLow = value; }
        }

        /// <summary>
        /// Returns the additional light shadow resolution defined for tier "Medium" in the UniversalRenderPipeline asset.
        /// </summary>
        public int additionalLightsShadowResolutionTierMedium
        {
            get { return (int)m_AdditionalLightsShadowResolutionTierMedium; }
            internal set { m_AdditionalLightsShadowResolutionTierMedium = value; }
        }

        /// <summary>
        /// Returns the additional light shadow resolution defined for tier "High" in the UniversalRenderPipeline asset.
        /// </summary>
        public int additionalLightsShadowResolutionTierHigh
        {
            get { return (int)m_AdditionalLightsShadowResolutionTierHigh; }
            internal set { additionalLightsShadowResolutionTierHigh = value; }
        }

        internal int GetAdditionalLightsShadowResolution(int additionalLightsShadowResolutionTier)
        {
            if (additionalLightsShadowResolutionTier <= UniversalAdditionalLightData.AdditionalLightsShadowResolutionTierLow /* 0 */)
                return additionalLightsShadowResolutionTierLow;

            if (additionalLightsShadowResolutionTier == UniversalAdditionalLightData.AdditionalLightsShadowResolutionTierMedium /* 1 */)
                return additionalLightsShadowResolutionTierMedium;

            if (additionalLightsShadowResolutionTier >= UniversalAdditionalLightData.AdditionalLightsShadowResolutionTierHigh /* 2 */)
                return additionalLightsShadowResolutionTierHigh;

            return additionalLightsShadowResolutionTierMedium;
        }

        public bool reflectionProbeBlending
        {
            get { return m_ReflectionProbeBlending; }
            internal set { m_ReflectionProbeBlending = value; }
        }

        public bool reflectionProbeBoxProjection
        {
            get { return m_ReflectionProbeBoxProjection; }
            internal set { m_ReflectionProbeBoxProjection = value; }
        }

        /// <summary>
        /// Controls the maximum distance at which shadows are visible.
        /// </summary>
        public float shadowDistance
        {
            get { return m_ShadowDistance; }
            set { m_ShadowDistance = Mathf.Max(0.0f, value); }
        }

        /// <summary>
        /// Returns the number of shadow cascades.
        /// </summary>
        public int shadowCascadeCount
        {
            get { return m_ShadowCascadeCount; }
            set
            {
                if (value < k_ShadowCascadeMinCount || value > k_ShadowCascadeMaxCount)
                {
                    throw new ArgumentException($"Value ({value}) needs to be between {k_ShadowCascadeMinCount} and {k_ShadowCascadeMaxCount}.");
                }
                m_ShadowCascadeCount = value;
            }
        }

        /// <summary>
        /// Returns the split value.
        /// </summary>
        /// <returns>Returns a Float with the split value.</returns>
        public float cascade2Split
        {
            get { return m_Cascade2Split; }
            internal set { m_Cascade2Split = value; }
        }

        /// <summary>
        /// Returns the split values.
        /// </summary>
        /// <returns>Returns a Vector2 with the split values.</returns>
        public Vector2 cascade3Split
        {
            get { return m_Cascade3Split; }
            internal set { m_Cascade3Split = value; }
        }

        /// <summary>
        /// Returns the split values.
        /// </summary>
        /// <returns>Returns a Vector3 with the split values.</returns>
        public Vector3 cascade4Split
        {
            get { return m_Cascade4Split; }
            internal set { m_Cascade4Split = value; }
        }

        /// <summary>
        /// Last cascade fade distance in percentage.
        /// </summary>
        public float cascadeBorder
        {
            get { return m_CascadeBorder; }
            set { cascadeBorder = value; }
        }

        /// <summary>
        /// The Shadow Depth Bias, controls the offset of the lit pixels.
        /// </summary>
        public float shadowDepthBias
        {
            get { return m_ShadowDepthBias; }
            set { m_ShadowDepthBias = ValidateShadowBias(value); }
        }

        /// <summary>
        /// Controls the distance at which the shadow casting surfaces are shrunk along the surface normal.
        /// </summary>
        public float shadowNormalBias
        {
            get { return m_ShadowNormalBias; }
            set { m_ShadowNormalBias = ValidateShadowBias(value); }
        }

        /// <summary>
        /// Supports Soft Shadows controls the Soft Shadows.
        /// </summary>
        public bool supportsSoftShadows
        {
            get { return m_SoftShadowsSupported; }
            internal set { m_SoftShadowsSupported = value; }
        }

        public bool supportsDynamicBatching
        {
            get { return m_SupportsDynamicBatching; }
            set { m_SupportsDynamicBatching = value; }
        }

        public bool supportsMixedLighting
        {
            get { return m_MixedLightingSupported; }
        }

        /// <summary>
        /// Returns true if the Render Pipeline Asset supports light layers, false otherwise.
        /// </summary>
        public bool supportsLightLayers
        {
            get { return m_SupportsLightLayers; }
        }

        /// <summary>
        /// Returns the selected update mode for volumes.
        /// </summary>
        public VolumeFrameworkUpdateMode volumeFrameworkUpdateMode => m_VolumeFrameworkUpdateMode;

        [Obsolete("PipelineDebugLevel is deprecated. Calling debugLevel is not necessary.", false)]
        public PipelineDebugLevel debugLevel
        {
            get => PipelineDebugLevel.Disabled;
        }

        public bool useSRPBatcher
        {
            get { return m_UseSRPBatcher; }
            set { m_UseSRPBatcher = value; }
        }

        public ColorGradingMode colorGradingMode
        {
            get { return m_ColorGradingMode; }
            set { m_ColorGradingMode = value; }
        }

        public int colorGradingLutSize
        {
            get { return m_ColorGradingLutSize; }
            set { m_ColorGradingLutSize = Mathf.Clamp(value, k_MinLutSize, k_MaxLutSize); }
        }

        /// <summary>
        /// Returns true if fast approximation functions are used when converting between the sRGB and Linear color spaces, false otherwise.
        /// </summary>
        public bool useFastSRGBLinearConversion
        {
            get { return m_UseFastSRGBLinearConversion; }
        }

        /// <summary>
        /// Set to true to allow Adaptive performance to modify graphics quality settings during runtime.
        /// Only applicable when Adaptive performance package is available.
        /// </summary>
        public bool useAdaptivePerformance
        {
            get { return m_UseAdaptivePerformance; }
            set { m_UseAdaptivePerformance = value; }
        }

        /// <summary>
        /// Set to true to enable a conservative method for calculating the size and position of the minimal enclosing sphere around the frustum cascade corner points for shadow culling.
        /// </summary>
        public bool conservativeEnclosingSphere
        {
            get { return m_ConservativeEnclosingSphere; }
            set { m_ConservativeEnclosingSphere = value; }
        }

        /// <summary>
        /// Set the number of iterations to reduce the cascade culling enlcosing sphere to be closer to the absolute minimun enclosing sphere, but will also require more CPU computation for increasing values.
        /// This parameter is used only when conservativeEnclosingSphere is set to true. Default value is 64.
        /// </summary>
        public int numIterationsEnclosingSphere
        {
            get { return m_NumIterationsEnclosingSphere; }
            set { m_NumIterationsEnclosingSphere = value; }
        }

        public override Material defaultMaterial
        {
            get { return GetMaterial(DefaultMaterialType.Standard); }
        }

        public override Material defaultParticleMaterial
        {
            get { return GetMaterial(DefaultMaterialType.Particle); }
        }

        public override Material defaultLineMaterial
        {
            get { return GetMaterial(DefaultMaterialType.Particle); }
        }

        public override Material defaultTerrainMaterial
        {
            get { return GetMaterial(DefaultMaterialType.Terrain); }
        }

        public override Material defaultUIMaterial
        {
            get { return GetMaterial(DefaultMaterialType.UnityBuiltinDefault); }
        }

        public override Material defaultUIOverdrawMaterial
        {
            get { return GetMaterial(DefaultMaterialType.UnityBuiltinDefault); }
        }

        public override Material defaultUIETC1SupportedMaterial
        {
            get { return GetMaterial(DefaultMaterialType.UnityBuiltinDefault); }
        }

        /// <summary>
        /// Returns the default material for the 2D renderer.
        /// </summary>
        /// <returns>Returns the material containing the default lit and unlit shader passes for sprites in the 2D renderer.</returns>
        public override Material default2DMaterial
        {
            get { return GetMaterial(DefaultMaterialType.Sprite); }
        }

        /// <summary>
        /// Returns the default sprite mask material for the 2D renderer.
        /// </summary>
        /// <returns>Returns the material containing the default shader pass for sprite mask in the 2D renderer.</returns>
        public override Material default2DMaskMaterial
        {
            get { return GetMaterial(DefaultMaterialType.SpriteMask); }
        }

        public Material decalMaterial
        {
            get { return GetMaterial(DefaultMaterialType.Decal); }
        }

        public override Shader defaultShader
        {
            get
            {
#if UNITY_EDITOR
                // TODO: When importing project, AssetPreviewUpdater:CreatePreviewForAsset will be called multiple time
                // which in turns calls this property to get the default shader.
                // The property should never return null as, when null, it loads the data using AssetDatabase.LoadAssetAtPath.
                // However it seems there's an issue that LoadAssetAtPath will not load the asset in some cases. so adding the null check
                // here to fix template tests.
                if (scriptableRendererData != null)
                {
                    Shader defaultShader = scriptableRendererData.GetDefaultShader();
                    if (defaultShader != null)
                        return defaultShader;
                }

                if (m_DefaultShader == null)
                {
                    string path = AssetDatabase.GUIDToAssetPath(ShaderUtils.GetShaderGUID(ShaderPathID.Lit));
                    m_DefaultShader  = AssetDatabase.LoadAssetAtPath<Shader>(path);
                }
#endif

                if (m_DefaultShader == null)
                    m_DefaultShader = Shader.Find(ShaderUtils.GetShaderPath(ShaderPathID.Lit));

                return m_DefaultShader;
            }
        }

#if UNITY_EDITOR
        public override Shader autodeskInteractiveShader
        {
            get { return editorResources?.shaders.autodeskInteractivePS; }
        }

        public override Shader autodeskInteractiveTransparentShader
        {
            get { return editorResources?.shaders.autodeskInteractiveTransparentPS; }
        }

        public override Shader autodeskInteractiveMaskedShader
        {
            get { return editorResources?.shaders.autodeskInteractiveMaskedPS; }
        }

        public override Shader terrainDetailLitShader
        {
            get { return editorResources?.shaders.terrainDetailLitPS; }
        }

        public override Shader terrainDetailGrassShader
        {
            get { return editorResources?.shaders.terrainDetailGrassPS; }
        }

        public override Shader terrainDetailGrassBillboardShader
        {
            get { return editorResources?.shaders.terrainDetailGrassBillboardPS; }
        }

        public override Shader defaultSpeedTree7Shader
        {
            get { return editorResources?.shaders.defaultSpeedTree7PS; }
        }

        public override Shader defaultSpeedTree8Shader
        {
            get { return editorResources?.shaders.defaultSpeedTree8PS; }
        }
#endif

        /// <summary>Names used for display of rendering layer masks.</summary>
        public override string[] renderingLayerMaskNames => UniversalRenderPipelineGlobalSettings.instance.renderingLayerMaskNames;

        /// <summary>Names used for display of rendering layer masks with prefix.</summary>
        public override string[] prefixedRenderingLayerMaskNames => UniversalRenderPipelineGlobalSettings.instance.prefixedRenderingLayerMaskNames;

        /// <summary>
        /// Names used for display of light layers.
        /// </summary>
        public string[] lightLayerMaskNames => UniversalRenderPipelineGlobalSettings.instance.lightLayerNames;

        public void OnBeforeSerialize()
        {
        }

        public void OnAfterDeserialize()
        {
            if (k_AssetVersion < 3)
            {
                m_SoftShadowsSupported = (m_ShadowType == ShadowQuality.SoftShadows);
                k_AssetPreviousVersion = k_AssetVersion;
                k_AssetVersion = 3;
            }

            if (k_AssetVersion < 4)
            {
                m_AdditionalLightShadowsSupported = m_LocalShadowsSupported;
                m_AdditionalLightsShadowmapResolution = m_LocalShadowsAtlasResolution;
                m_AdditionalLightsPerObjectLimit = m_MaxPixelLights;
                m_MainLightShadowmapResolution = m_ShadowAtlasResolution;
                k_AssetPreviousVersion = k_AssetVersion;
                k_AssetVersion = 4;
            }

            if (k_AssetVersion < 5)
            {
                if (m_RendererType == RendererType.Custom)
                {
                    m_RendererDataList[0] = m_RendererData;
                }
                k_AssetPreviousVersion = k_AssetVersion;
                k_AssetVersion = 5;
            }

            if (k_AssetVersion < 6)
            {
#pragma warning disable 618 // Obsolete warning
                // Adding an upgrade here so that if it was previously set to 2 it meant 4 cascades.
                // So adding a 3rd cascade shifted this value up 1.
                int value = (int)m_ShadowCascades;
                if (value == 2)
                {
                    m_ShadowCascadeCount = 4;
                }
                else
                {
                    m_ShadowCascadeCount = value + 1;
                }
                k_AssetVersion = 6;
#pragma warning restore 618 // Obsolete warning
            }

            if (k_AssetVersion < 7)
            {
                k_AssetPreviousVersion = k_AssetVersion;
                k_AssetVersion = 7;
            }

            if (k_AssetVersion < 8)
            {
                k_AssetPreviousVersion = k_AssetVersion;
                m_CascadeBorder = 0.1f; // In previous version we had this hard coded
                k_AssetVersion = 8;
            }

            if (k_AssetVersion < 9)
            {
                bool assetContainsCustomAdditionalLightShadowResolutions =
                    m_AdditionalLightsShadowResolutionTierHigh != AdditionalLightsDefaultShadowResolutionTierHigh ||
                    m_AdditionalLightsShadowResolutionTierMedium != AdditionalLightsDefaultShadowResolutionTierMedium ||
                    m_AdditionalLightsShadowResolutionTierLow != AdditionalLightsDefaultShadowResolutionTierLow;

                if (!assetContainsCustomAdditionalLightShadowResolutions)
                {
                    // if all resolutions are still the default values, we assume that they have never been customized and that it is safe to upgrade them to fit better the Additional Lights Shadow Atlas size
                    m_AdditionalLightsShadowResolutionTierHigh = (int)m_AdditionalLightsShadowmapResolution;
                    m_AdditionalLightsShadowResolutionTierMedium = Mathf.Max(m_AdditionalLightsShadowResolutionTierHigh / 2, UniversalAdditionalLightData.AdditionalLightsShadowMinimumResolution);
                    m_AdditionalLightsShadowResolutionTierLow = Mathf.Max(m_AdditionalLightsShadowResolutionTierMedium / 2, UniversalAdditionalLightData.AdditionalLightsShadowMinimumResolution);
                }

                k_AssetPreviousVersion = k_AssetVersion;
                k_AssetVersion = 9;
            }

            if (k_AssetVersion < 10)
            {
                k_AssetPreviousVersion = k_AssetVersion;
                k_AssetVersion = 10;
            }

#if UNITY_EDITOR
            if (k_AssetPreviousVersion != k_AssetVersion)
            {
                EditorApplication.delayCall += () => UpgradeAsset(this.GetInstanceID());
            }
#endif
        }

#if UNITY_EDITOR
        static void UpgradeAsset(int assetInstanceID)
        {
            UniversalRenderPipelineAsset asset = EditorUtility.InstanceIDToObject(assetInstanceID) as UniversalRenderPipelineAsset;

            if (asset.k_AssetPreviousVersion < 5)
            {
                if (asset.m_RendererType == RendererType.UniversalRenderer)
                {
                    var data = AssetDatabase.LoadAssetAtPath<UniversalRendererData>("Assets/UniversalRenderer.asset");
                    if (data)
                    {
                        asset.m_RendererDataList[0] = data;
                    }
                    else
                    {
                        asset.LoadBuiltinRendererData();
                    }
                    asset.m_RendererData = null; // Clears the old renderer
                }

                asset.k_AssetPreviousVersion = 5;
            }

            if (asset.k_AssetPreviousVersion < 9)
            {
                // The added feature was reverted, we keep this version to avoid breakage in case somebody already has version 7
                asset.k_AssetPreviousVersion = 9;
            }

            if (asset.k_AssetPreviousVersion < 10)
            {
                UniversalRenderPipelineGlobalSettings.instance.shaderVariantLogLevel = (Rendering.ShaderVariantLogLevel) asset.m_ShaderVariantLogLevel;
                asset.k_AssetPreviousVersion = 10;
            }

            EditorUtility.SetDirty(asset);
        }

#endif

        float ValidateShadowBias(float value)
        {
            return Mathf.Max(0.0f, Mathf.Min(value, UniversalRenderPipeline.maxShadowBias));
        }

        int ValidatePerObjectLights(int value)
        {
            return System.Math.Max(0, System.Math.Min(value, UniversalRenderPipeline.maxPerObjectLights));
        }

        float ValidateRenderScale(float value)
        {
            return Mathf.Max(UniversalRenderPipeline.minRenderScale, Mathf.Min(value, UniversalRenderPipeline.maxRenderScale));
        }

        /// <summary>
        /// Check to see if the RendererData list contains valid RendererData references.
        /// </summary>
        /// <param name="partial">This bool controls whether to test against all or any, if false then there has to be no invalid RendererData</param>
        /// <returns></returns>
        internal bool ValidateRendererDataList(bool partial = false)
        {
            var emptyEntries = 0;
            for (int i = 0; i < m_RendererDataList.Length; i++) emptyEntries += ValidateRendererData(i) ? 0 : 1;
            if (partial)
                return emptyEntries == 0;
            return emptyEntries != m_RendererDataList.Length;
        }

        internal bool ValidateRendererData(int index)
        {
            // Check to see if you are asking for the default renderer
            if (index == -1) index = m_DefaultRendererIndex;
            return index < m_RendererDataList.Length ? m_RendererDataList[index] != null : false;
        }
    }
}<|MERGE_RESOLUTION|>--- conflicted
+++ resolved
@@ -138,13 +138,9 @@
         [InspectorName("Bilinear")]
         Linear,
         [InspectorName("Nearest-Neighbor")]
-<<<<<<< HEAD
         Point,
         [InspectorName("FidelityFX Super Resolution 1.0")]
         FSR
-=======
-        Point
->>>>>>> b25c70a6
     }
 
     [ExcludeFromPreset]
@@ -178,11 +174,8 @@
         [SerializeField] MsaaQuality m_MSAA = MsaaQuality.Disabled;
         [SerializeField] float m_RenderScale = 1.0f;
         [SerializeField] UpscalingFilterSelection m_UpscalingFilter = UpscalingFilterSelection.Auto;
-<<<<<<< HEAD
         [SerializeField] bool m_FsrOverrideSharpness = false;
         [SerializeField] float m_FsrSharpness = FSRUtils.kDefaultSharpnessLinear;
-=======
->>>>>>> b25c70a6
         // TODO: Shader Quality Tiers
 
         // Main directional light Settings
@@ -689,13 +682,9 @@
         }
 
         /// <summary>
-<<<<<<< HEAD
-        /// Image filter requested by the user for upscaling operations
-=======
         /// Returns the upscaling filter desired by the user
         /// Note: Filter selections differ from actual filters in that they may include "meta-filters" such as
         ///       "Automatic" which resolve to an actual filter at a later time.
->>>>>>> b25c70a6
         /// </summary>
         public UpscalingFilterSelection upscalingFilter
         {
@@ -703,7 +692,6 @@
             set { m_UpscalingFilter = value; }
         }
 
-<<<<<<< HEAD
         /// <summary>
         /// If this property is set to true, the value from the fsrSharpness property will control the intensity of the
         /// sharpening filter associated with FidelityFX Super Resolution.
@@ -726,8 +714,6 @@
             set { m_FsrSharpness = value; }
         }
 
-=======
->>>>>>> b25c70a6
         public LightRenderingMode mainLightRenderingMode
         {
             get { return m_MainLightRenderingMode; }
