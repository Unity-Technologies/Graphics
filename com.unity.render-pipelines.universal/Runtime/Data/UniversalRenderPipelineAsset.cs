--- conflicted
+++ resolved
@@ -909,7 +909,6 @@
         }
 
         /// <summary>
-<<<<<<< HEAD
         /// Graphics format requested for HDR color buffers.
         /// </summary>
         public HDRColorBufferPrecision hdrColorBufferPrecision
@@ -918,11 +917,10 @@
             set { m_HDRColorBufferPrecision = value; }
         }
 
-=======
+        /// <summary>
         /// Specifies the msaa sample count used by this <c>UniversalRenderPipelineAsset</c>
         /// </summary>
         /// <see cref="SampleCount"/>
->>>>>>> e541eae5
         public int msaaSampleCount
         {
             get { return (int)m_MSAA; }
