using System;
#if UNITY_EDITOR
using UnityEditor;
using UnityEditor.ProjectWindowCallback;
using System.IO;
using UnityEditorInternal;
#endif
using System.ComponentModel;
using System.Linq;
using UnityEngine.Serialization;
using UnityEngine.Experimental.Rendering;

namespace UnityEngine.Rendering.Universal
{
    public enum ShadowQuality
    {
        Disabled,
        HardShadows,
        SoftShadows,
    }

    public enum ShadowResolution
    {
        _256 = 256,
        _512 = 512,
        _1024 = 1024,
        _2048 = 2048,
        _4096 = 4096
    }

    public enum LightCookieResolution
    {
        _256 = 256,
        _512 = 512,
        _1024 = 1024,
        _2048 = 2048,
        _4096 = 4096
    }

    public enum LightCookieFormat
    {
        GrayscaleLow,
        GrayscaleHigh,
        ColorLow,
        ColorHigh,
        ColorHDR,
    }

    public enum MsaaQuality
    {
        Disabled = 1,
        _2x = 2,
        _4x = 4,
        _8x = 8
    }

    public enum Downsampling
    {
        None,
        _2xBilinear,
        _4xBox,
        _4xBilinear
    }

    internal enum DefaultMaterialType
    {
        Standard,
        Particle,
        Terrain,
        Sprite,
        UnityBuiltinDefault,
        SpriteMask,
        Decal
    }

    public enum LightRenderingMode
    {
        Disabled = 0,
        PerVertex = 2,
        PerPixel = 1,
    }

    public enum ShaderVariantLogLevel
    {
        Disabled,
        [InspectorName("Only URP Shaders")]
        OnlyUniversalRPShaders,
        [InspectorName("All Shaders")]
        AllShaders
    }

    [Obsolete("PipelineDebugLevel is unused and has no effect.", false)]
    public enum PipelineDebugLevel
    {
        Disabled,
        Profiling,
    }

    public enum RendererType
    {
        Custom,
        UniversalRenderer,
        _2DRenderer,
        [Obsolete("ForwardRenderer has been renamed (UnityUpgradable) -> UniversalRenderer", true)]
        ForwardRenderer = UniversalRenderer,
    }

    public enum ColorGradingMode
    {
        LowDynamicRange,
        HighDynamicRange
    }

    /// <summary>
    /// Defines if Unity discards or stores the render targets of the DrawObjects Passes. Selecting the Store option significantly increases the memory bandwidth on mobile and tile-based GPUs.
    /// </summary>
    public enum StoreActionsOptimization
    {
        /// <summary>Unity uses the Discard option by default, and falls back to the Store option if it detects any injected Passes.</summary>
        Auto,
        /// <summary>Unity discards the render targets of render Passes that are not reused later (lower memory bandwidth).</summary>
        Discard,
        /// <summary>Unity stores all render targets of each Pass (higher memory bandwidth).</summary>
        Store
    }

    /// <summary>
    /// Defines the update frequency for the Volume Framework.
    /// </summary>
    public enum VolumeFrameworkUpdateMode
    {
        [InspectorName("Every Frame")]
        EveryFrame = 0,
        [InspectorName("Via Scripting")]
        ViaScripting = 1,
        [InspectorName("Use Pipeline Settings")]
        UsePipelineSettings = 2,
    }

    [ExcludeFromPreset]
    public partial class UniversalRenderPipelineAsset : RenderPipelineAsset, ISerializationCallbackReceiver
    {
        Shader m_DefaultShader;
        ScriptableRenderer[] m_Renderers = new ScriptableRenderer[1];

        // Default values set when a new UniversalRenderPipeline asset is created
        [SerializeField] int k_AssetVersion = 9;
        [SerializeField] int k_AssetPreviousVersion = 9;

        // Deprecated settings for upgrading sakes
        [SerializeField] RendererType m_RendererType = RendererType.UniversalRenderer;
        [EditorBrowsable(EditorBrowsableState.Never)]
        [SerializeField] internal ScriptableRendererData m_RendererData = null;

        // Renderer settings
        [SerializeField] internal ScriptableRendererData[] m_RendererDataList = new ScriptableRendererData[1];
        [SerializeField] internal int m_DefaultRendererIndex = 0;

        // General settings
        [SerializeField] bool m_RequireDepthTexture = false;
        [SerializeField] bool m_RequireOpaqueTexture = false;
        [SerializeField] Downsampling m_OpaqueDownsampling = Downsampling._2xBilinear;
        [SerializeField] bool m_SupportsTerrainHoles = true;

        // Quality settings
        [SerializeField] bool m_SupportsHDR = true;
        [SerializeField] MsaaQuality m_MSAA = MsaaQuality.Disabled;
        [SerializeField] float m_RenderScale = 1.0f;
        // TODO: Shader Quality Tiers

        // Main directional light Settings
        [SerializeField] LightRenderingMode m_MainLightRenderingMode = LightRenderingMode.PerPixel;
        [SerializeField] bool m_MainLightShadowsSupported = true;
        [SerializeField] ShadowResolution m_MainLightShadowmapResolution = ShadowResolution._2048;

        // Additional lights settings
        [SerializeField] LightRenderingMode m_AdditionalLightsRenderingMode = LightRenderingMode.PerPixel;
        [SerializeField] int m_AdditionalLightsPerObjectLimit = 4;
        [SerializeField] bool m_AdditionalLightShadowsSupported = false;
        [SerializeField] ShadowResolution m_AdditionalLightsShadowmapResolution = ShadowResolution._2048;

        [SerializeField] int m_AdditionalLightsShadowResolutionTierLow = AdditionalLightsDefaultShadowResolutionTierLow;
        [SerializeField] int m_AdditionalLightsShadowResolutionTierMedium = AdditionalLightsDefaultShadowResolutionTierMedium;
        [SerializeField] int m_AdditionalLightsShadowResolutionTierHigh = AdditionalLightsDefaultShadowResolutionTierHigh;

        // Reflection Probes
        [SerializeField] bool m_ReflectionProbeBlending = false;
        [SerializeField] bool m_ReflectionProbeBoxProjection = false;

        // Shadows Settings
        [SerializeField] float m_ShadowDistance = 50.0f;
        [SerializeField] int m_ShadowCascadeCount = 1;
        [SerializeField] float m_Cascade2Split = 0.25f;
        [SerializeField] Vector2 m_Cascade3Split = new Vector2(0.1f, 0.3f);
        [SerializeField] Vector3 m_Cascade4Split = new Vector3(0.067f, 0.2f, 0.467f);
        [SerializeField] float m_CascadeBorder = 0.2f;
        [SerializeField] float m_ShadowDepthBias = 1.0f;
        [SerializeField] float m_ShadowNormalBias = 1.0f;
        [SerializeField] bool m_SoftShadowsSupported = false;
        [SerializeField] bool m_ConservativeEnclosingSphere = false;
        [SerializeField] int m_NumIterationsEnclosingSphere = 64;

        // Light Cookie Settings
        [SerializeField] LightCookieResolution m_AdditionalLightsCookieResolution = LightCookieResolution._2048;
        [SerializeField] LightCookieFormat m_AdditionalLightsCookieFormat = LightCookieFormat.ColorHigh;

        // Advanced settings
        [SerializeField] bool m_UseSRPBatcher = true;
        [SerializeField] bool m_SupportsDynamicBatching = false;
        [SerializeField] bool m_MixedLightingSupported = true;
        [SerializeField] bool m_SupportsLightLayers = false;
        [SerializeField] [Obsolete] PipelineDebugLevel m_DebugLevel;
        [SerializeField] StoreActionsOptimization m_StoreActionsOptimization = StoreActionsOptimization.Auto;

        // Adaptive performance settings
        [SerializeField] bool m_UseAdaptivePerformance = true;

        // Post-processing settings
        [SerializeField] ColorGradingMode m_ColorGradingMode = ColorGradingMode.LowDynamicRange;
        [SerializeField] int m_ColorGradingLutSize = 32;
        [SerializeField] bool m_UseFastSRGBLinearConversion = false;

        // Deprecated settings
        [SerializeField] ShadowQuality m_ShadowType = ShadowQuality.HardShadows;
        [SerializeField] bool m_LocalShadowsSupported = false;
        [SerializeField] ShadowResolution m_LocalShadowsAtlasResolution = ShadowResolution._256;
        [SerializeField] int m_MaxPixelLights = 0;
        [SerializeField] ShadowResolution m_ShadowAtlasResolution = ShadowResolution._256;

        [SerializeField] ShaderVariantLogLevel m_ShaderVariantLogLevel = ShaderVariantLogLevel.Disabled;
        [SerializeField] VolumeFrameworkUpdateMode m_VolumeFrameworkUpdateMode = VolumeFrameworkUpdateMode.EveryFrame;

        // Note: A lut size of 16^3 is barely usable with the HDR grading mode. 32 should be the
        // minimum, the lut being encoded in log. Lower sizes would work better with an additional
        // 1D shaper lut but for now we'll keep it simple.
        public const int k_MinLutSize = 16;
        public const int k_MaxLutSize = 65;

        internal const int k_ShadowCascadeMinCount = 1;
        internal const int k_ShadowCascadeMaxCount = 4;

        public static readonly int AdditionalLightsDefaultShadowResolutionTierLow = 256;
        public static readonly int AdditionalLightsDefaultShadowResolutionTierMedium = 512;
        public static readonly int AdditionalLightsDefaultShadowResolutionTierHigh = 1024;

#if UNITY_EDITOR
        [NonSerialized]
        internal UniversalRenderPipelineEditorResources m_EditorResourcesAsset;

        public static readonly string packagePath = "Packages/com.unity.render-pipelines.universal";
        public static readonly string editorResourcesGUID = "a3d8d823eedde654bb4c11a1cfaf1abb";

        public static UniversalRenderPipelineAsset Create(ScriptableRendererData rendererData = null)
        {
            // Create Universal RP Asset
            var instance = CreateInstance<UniversalRenderPipelineAsset>();
            if (rendererData != null)
                instance.m_RendererDataList[0] = rendererData;
            else
                instance.m_RendererDataList[0] = CreateInstance<UniversalRendererData>();

            // Initialize default Renderer
            instance.m_EditorResourcesAsset = instance.editorResources;

            // Only enable for new URP assets by default
            instance.m_ConservativeEnclosingSphere = true;

            return instance;
        }

        [System.Diagnostics.CodeAnalysis.SuppressMessage("Microsoft.Performance", "CA1812")]
        internal class CreateUniversalPipelineAsset : EndNameEditAction
        {
            public override void Action(int instanceId, string pathName, string resourceFile)
            {
                //Create asset
                AssetDatabase.CreateAsset(Create(CreateRendererAsset(pathName, RendererType.UniversalRenderer)), pathName);
            }
        }

        [MenuItem("Assets/Create/Rendering/URP Asset (with Universal Renderer)", priority = CoreUtils.Sections.section2 + CoreUtils.Priorities.assetsCreateRenderingMenuPriority + 1)]
        static void CreateUniversalPipeline()
        {
            ProjectWindowUtil.StartNameEditingIfProjectWindowExists(0, CreateInstance<CreateUniversalPipelineAsset>(),
                "New Universal Render Pipeline Asset.asset", null, null);
        }

        internal static ScriptableRendererData CreateRendererAsset(string path, RendererType type, bool relativePath = true, string suffix = "Renderer")
        {
            ScriptableRendererData data = CreateRendererData(type);
            string dataPath;
            if (relativePath)
                dataPath =
                    $"{Path.Combine(Path.GetDirectoryName(path), Path.GetFileNameWithoutExtension(path))}_{suffix}{Path.GetExtension(path)}";
            else
                dataPath = path;
            AssetDatabase.CreateAsset(data, dataPath);
            ResourceReloader.ReloadAllNullIn(data, packagePath);
            return data;
        }

        static ScriptableRendererData CreateRendererData(RendererType type)
        {
            switch (type)
            {
                case RendererType.UniversalRenderer:
                default:
                {
                    var rendererData = CreateInstance<UniversalRendererData>();
                    rendererData.postProcessData = PostProcessData.GetDefaultPostProcessData();
                    return rendererData;
                }
                // 2D renderer is experimental
                case RendererType._2DRenderer:
                {
                    var rendererData = CreateInstance<Renderer2DData>();
                    rendererData.postProcessData = PostProcessData.GetDefaultPostProcessData();
                    return rendererData;
                    // Universal Renderer is the fallback renderer that works on all platforms
                }
            }
        }

        // Hide: User aren't suppose to have to create it.
        //[MenuItem("Assets/Create/Rendering/URP Editor Resources", priority = CoreUtils.Sections.section8 + CoreUtils.Priorities.assetsCreateRenderingMenuPriority)]
        static void CreateUniversalPipelineEditorResources()
        {
            var instance = CreateInstance<UniversalRenderPipelineEditorResources>();
            ResourceReloader.ReloadAllNullIn(instance, packagePath);
            AssetDatabase.CreateAsset(instance, string.Format("Assets/{0}.asset", typeof(UniversalRenderPipelineEditorResources).Name));
        }

        UniversalRenderPipelineEditorResources editorResources
        {
            get
            {
                if (m_EditorResourcesAsset != null && !m_EditorResourcesAsset.Equals(null))
                    return m_EditorResourcesAsset;

                string resourcePath = AssetDatabase.GUIDToAssetPath(editorResourcesGUID);
                var objs = InternalEditorUtility.LoadSerializedFileAndForget(resourcePath);
                m_EditorResourcesAsset = objs != null && objs.Length > 0 ? objs.First() as UniversalRenderPipelineEditorResources : null;
                return m_EditorResourcesAsset;
            }
        }
#endif

        public ScriptableRendererData LoadBuiltinRendererData(RendererType type = RendererType.UniversalRenderer)
        {
#if UNITY_EDITOR
            EditorUtility.SetDirty(this);
            return m_RendererDataList[0] =
                CreateRendererAsset("Assets/UniversalRenderer.asset", type, false);
#else
            m_RendererDataList[0] = null;
            return m_RendererDataList[0];
#endif
        }

        protected override RenderPipeline CreatePipeline()
        {
            if (m_RendererDataList == null)
                m_RendererDataList = new ScriptableRendererData[1];

            // If no default data we can't create pipeline instance
            if (m_RendererDataList[m_DefaultRendererIndex] == null)
            {
                // If previous version and current version are miss-matched then we are waiting for the upgrader to kick in
                if (k_AssetPreviousVersion != k_AssetVersion)
                    return null;

                if (m_RendererDataList[m_DefaultRendererIndex].GetType().ToString()
                    .Contains("Universal.ForwardRendererData"))
                    return null;

                Debug.LogError(
                    $"Default Renderer is missing, make sure there is a Renderer assigned as the default on the current Universal RP asset:{UniversalRenderPipeline.asset.name}",
                    this);
                return null;
            }

            CreateRenderers();
            return new UniversalRenderPipeline(this);
        }

        void DestroyRenderers()
        {
            if (m_Renderers == null)
                return;

            for (int i = 0; i < m_Renderers.Length; i++)
                DestroyRenderer(ref m_Renderers[i]);
        }

        void DestroyRenderer(ref ScriptableRenderer renderer)
        {
            if (renderer != null)
            {
                renderer.Dispose();
                renderer = null;
            }
        }

        protected override void OnValidate()
        {
            DestroyRenderers();

            // This will call RenderPipelineManager.CleanupRenderPipeline that in turn disposes the render pipeline instance and
            // assign pipeline asset reference to null
            base.OnValidate();
        }

        protected override void OnDisable()
        {
            DestroyRenderers();

            // This will call RenderPipelineManager.CleanupRenderPipeline that in turn disposes the render pipeline instance and
            // assign pipeline asset reference to null
            base.OnDisable();
        }

        void CreateRenderers()
        {
            DestroyRenderers();

            if (m_Renderers == null || m_Renderers.Length != m_RendererDataList.Length)
                m_Renderers = new ScriptableRenderer[m_RendererDataList.Length];

            for (int i = 0; i < m_RendererDataList.Length; ++i)
            {
                if (m_RendererDataList[i] != null)
                    m_Renderers[i] = m_RendererDataList[i].InternalCreateRenderer();
            }
        }

        Material GetMaterial(DefaultMaterialType materialType)
        {
#if UNITY_EDITOR
            if (scriptableRendererData == null || editorResources == null)
                return null;

            var material = scriptableRendererData.GetDefaultMaterial(materialType);
            if (material != null)
                return material;

            switch (materialType)
            {
                case DefaultMaterialType.Standard:
                    return editorResources.materials.lit;

                case DefaultMaterialType.Particle:
                    return editorResources.materials.particleLit;

                case DefaultMaterialType.Terrain:
                    return editorResources.materials.terrainLit;

                case DefaultMaterialType.Decal:
                    return editorResources.materials.decal;

                // Unity Builtin Default
                default:
                    return null;
            }
#else
            return null;
#endif
        }

        /// <summary>
        /// Returns the default renderer being used by this pipeline.
        /// </summary>
        public ScriptableRenderer scriptableRenderer
        {
            get
            {
                if (m_RendererDataList?.Length > m_DefaultRendererIndex && m_RendererDataList[m_DefaultRendererIndex] == null)
                {
                    Debug.LogError("Default renderer is missing from the current Pipeline Asset.", this);
                    return null;
                }

                if (scriptableRendererData.isInvalidated || m_Renderers[m_DefaultRendererIndex] == null)
                {
                    DestroyRenderer(ref m_Renderers[m_DefaultRendererIndex]);
                    m_Renderers[m_DefaultRendererIndex] = scriptableRendererData.InternalCreateRenderer();
                }

                return m_Renderers[m_DefaultRendererIndex];
            }
        }

        /// <summary>
        /// Returns a renderer from the current pipeline asset
        /// </summary>
        /// <param name="index">Index to the renderer. If invalid index is passed, the default renderer is returned instead.</param>
        /// <returns></returns>
        public ScriptableRenderer GetRenderer(int index)
        {
            if (index == -1)
                index = m_DefaultRendererIndex;

            if (index >= m_RendererDataList.Length || index < 0 || m_RendererDataList[index] == null)
            {
                Debug.LogWarning(
                    $"Renderer at index {index.ToString()} is missing, falling back to Default Renderer {m_RendererDataList[m_DefaultRendererIndex].name}",
                    this);
                index = m_DefaultRendererIndex;
            }

            // RendererData list differs from RendererList. Create RendererList.
            if (m_Renderers == null || m_Renderers.Length < m_RendererDataList.Length)
                CreateRenderers();

            // This renderer data is outdated or invalid, we recreate the renderer
            // so we construct all render passes with the updated data
            if (m_RendererDataList[index].isInvalidated || m_Renderers[index] == null)
            {
                DestroyRenderer(ref m_Renderers[index]);
                m_Renderers[index] = m_RendererDataList[index].InternalCreateRenderer();
            }

            return m_Renderers[index];
        }

        internal ScriptableRendererData scriptableRendererData
        {
            get
            {
                if (m_RendererDataList[m_DefaultRendererIndex] == null)
                    CreatePipeline();

                return m_RendererDataList[m_DefaultRendererIndex];
            }
        }

#if UNITY_EDITOR
        internal GUIContent[] rendererDisplayList
        {
            get
            {
                GUIContent[] list = new GUIContent[m_RendererDataList.Length + 1];
                list[0] = new GUIContent($"Default Renderer ({RendererDataDisplayName(m_RendererDataList[m_DefaultRendererIndex])})");

                for (var i = 1; i < list.Length; i++)
                {
                    list[i] = new GUIContent($"{(i - 1).ToString()}: {RendererDataDisplayName(m_RendererDataList[i - 1])}");
                }
                return list;
            }
        }

        string RendererDataDisplayName(ScriptableRendererData data)
        {
            if (data != null)
                return data.name;

            return "NULL (Missing RendererData)";
        }

#endif
        private static GraphicsFormat[][] s_LightCookieFormatList = new GraphicsFormat[][]
        {
            /* Grayscale Low */ new GraphicsFormat[] {GraphicsFormat.R8_UNorm},
            /* Grayscale High*/ new GraphicsFormat[] {GraphicsFormat.R16_UNorm},
            /* Color Low     */ new GraphicsFormat[] {GraphicsFormat.R5G6B5_UNormPack16, GraphicsFormat.B5G6R5_UNormPack16, GraphicsFormat.R5G5B5A1_UNormPack16, GraphicsFormat.B5G5R5A1_UNormPack16},
            /* Color High    */ new GraphicsFormat[] {GraphicsFormat.A2B10G10R10_UNormPack32, GraphicsFormat.R8G8B8A8_SRGB, GraphicsFormat.B8G8R8A8_SRGB},
            /* Color HDR     */ new GraphicsFormat[] {GraphicsFormat.B10G11R11_UFloatPack32},
        };

        internal GraphicsFormat additionalLightsCookieFormat
        {
            get
            {
                GraphicsFormat result = GraphicsFormat.None;
                foreach (var format in s_LightCookieFormatList[(int)m_AdditionalLightsCookieFormat])
                {
                    if (SystemInfo.IsFormatSupported(format, FormatUsage.Render))
                    {
                        result = format;
                        break;
                    }
                }

                if (QualitySettings.activeColorSpace == ColorSpace.Gamma)
                    result = GraphicsFormatUtility.GetLinearFormat(result);

                // Fallback
                if (result == GraphicsFormat.None)
                {
                    result = GraphicsFormat.R8G8B8A8_UNorm;
                    Debug.LogWarning($"Additional Lights Cookie Format ({ m_AdditionalLightsCookieFormat.ToString() }) is not supported by the platform. Falling back to {GraphicsFormatUtility.GetBlockSize(result) * 8}-bit format ({GraphicsFormatUtility.GetFormatString(result)})");
                }

                return result;
            }
        }

        internal Vector2Int additionalLightsCookieResolution => new Vector2Int((int)m_AdditionalLightsCookieResolution, (int)m_AdditionalLightsCookieResolution);

        internal int[] rendererIndexList
        {
            get
            {
                int[] list = new int[m_RendererDataList.Length + 1];
                for (int i = 0; i < list.Length; i++)
                {
                    list[i] = i - 1;
                }
                return list;
            }
        }

        public bool supportsCameraDepthTexture
        {
            get { return m_RequireDepthTexture; }
            set { m_RequireDepthTexture = value; }
        }

        public bool supportsCameraOpaqueTexture
        {
            get { return m_RequireOpaqueTexture; }
            set { m_RequireOpaqueTexture = value; }
        }

        public Downsampling opaqueDownsampling
        {
            get { return m_OpaqueDownsampling; }
        }

        public bool supportsTerrainHoles
        {
            get { return m_SupportsTerrainHoles; }
        }

        /// <summary>
        /// Returns the active store action optimization value.
        /// </summary>
        /// <returns>Returns the active store action optimization value.</returns>
        public StoreActionsOptimization storeActionsOptimization
        {
            get { return m_StoreActionsOptimization; }
            set { m_StoreActionsOptimization = value; }
        }

        public bool supportsHDR
        {
            get { return m_SupportsHDR; }
            set { m_SupportsHDR = value; }
        }

        public int msaaSampleCount
        {
            get { return (int)m_MSAA; }
            set { m_MSAA = (MsaaQuality)value; }
        }

        public float renderScale
        {
            get { return m_RenderScale; }
            set { m_RenderScale = ValidateRenderScale(value); }
        }

        public LightRenderingMode mainLightRenderingMode
        {
            get { return m_MainLightRenderingMode; }
            internal set { m_MainLightRenderingMode = value; }
        }

        public bool supportsMainLightShadows
        {
            get { return m_MainLightShadowsSupported; }
            internal set { m_MainLightShadowsSupported = value; }
        }

        public int mainLightShadowmapResolution
        {
            get { return (int)m_MainLightShadowmapResolution; }
            internal set { m_MainLightShadowmapResolution = (ShadowResolution)value; }
        }

        public LightRenderingMode additionalLightsRenderingMode
        {
            get { return m_AdditionalLightsRenderingMode; }
            internal set { m_AdditionalLightsRenderingMode = value; }
        }

        public int maxAdditionalLightsCount
        {
            get { return m_AdditionalLightsPerObjectLimit; }
            set { m_AdditionalLightsPerObjectLimit = ValidatePerObjectLights(value); }
        }

        public bool supportsAdditionalLightShadows
        {
            get { return m_AdditionalLightShadowsSupported; }
            internal set { m_AdditionalLightShadowsSupported = value; }
        }

        public int additionalLightsShadowmapResolution
        {
            get { return (int)m_AdditionalLightsShadowmapResolution; }
            internal set { m_AdditionalLightsShadowmapResolution = (ShadowResolution)value; }
        }

        /// <summary>
        /// Returns the additional light shadow resolution defined for tier "Low" in the UniversalRenderPipeline asset.
        /// </summary>
        public int additionalLightsShadowResolutionTierLow
        {
            get { return (int)m_AdditionalLightsShadowResolutionTierLow; }
            internal set { additionalLightsShadowResolutionTierLow = value; }
        }

        /// <summary>
        /// Returns the additional light shadow resolution defined for tier "Medium" in the UniversalRenderPipeline asset.
        /// </summary>
        public int additionalLightsShadowResolutionTierMedium
        {
            get { return (int)m_AdditionalLightsShadowResolutionTierMedium; }
            internal set { m_AdditionalLightsShadowResolutionTierMedium = value; }
        }

        /// <summary>
        /// Returns the additional light shadow resolution defined for tier "High" in the UniversalRenderPipeline asset.
        /// </summary>
        public int additionalLightsShadowResolutionTierHigh
        {
            get { return (int)m_AdditionalLightsShadowResolutionTierHigh; }
            internal set { additionalLightsShadowResolutionTierHigh = value; }
        }

        internal int GetAdditionalLightsShadowResolution(int additionalLightsShadowResolutionTier)
        {
            if (additionalLightsShadowResolutionTier <= UniversalAdditionalLightData.AdditionalLightsShadowResolutionTierLow /* 0 */)
                return additionalLightsShadowResolutionTierLow;

            if (additionalLightsShadowResolutionTier == UniversalAdditionalLightData.AdditionalLightsShadowResolutionTierMedium /* 1 */)
                return additionalLightsShadowResolutionTierMedium;

            if (additionalLightsShadowResolutionTier >= UniversalAdditionalLightData.AdditionalLightsShadowResolutionTierHigh /* 2 */)
                return additionalLightsShadowResolutionTierHigh;

            return additionalLightsShadowResolutionTierMedium;
        }

        public bool reflectionProbeBlending
        {
            get { return m_ReflectionProbeBlending; }
            internal set { m_ReflectionProbeBlending = value; }
        }

        public bool reflectionProbeBoxProjection
        {
            get { return m_ReflectionProbeBoxProjection; }
            internal set { m_ReflectionProbeBoxProjection = value; }
        }

        /// <summary>
        /// Controls the maximum distance at which shadows are visible.
        /// </summary>
        public float shadowDistance
        {
            get { return m_ShadowDistance; }
            set { m_ShadowDistance = Mathf.Max(0.0f, value); }
        }

        /// <summary>
        /// Returns the number of shadow cascades.
        /// </summary>
        public int shadowCascadeCount
        {
            get { return m_ShadowCascadeCount; }
            set
            {
                if (value < k_ShadowCascadeMinCount || value > k_ShadowCascadeMaxCount)
                {
                    throw new ArgumentException($"Value ({value}) needs to be between {k_ShadowCascadeMinCount} and {k_ShadowCascadeMaxCount}.");
                }
                m_ShadowCascadeCount = value;
            }
        }

        /// <summary>
        /// Returns the split value.
        /// </summary>
        /// <returns>Returns a Float with the split value.</returns>
        public float cascade2Split
        {
            get { return m_Cascade2Split; }
            internal set { m_Cascade2Split = value; }
        }

        /// <summary>
        /// Returns the split values.
        /// </summary>
        /// <returns>Returns a Vector2 with the split values.</returns>
        public Vector2 cascade3Split
        {
            get { return m_Cascade3Split; }
            internal set { m_Cascade3Split = value; }
        }

        /// <summary>
        /// Returns the split values.
        /// </summary>
        /// <returns>Returns a Vector3 with the split values.</returns>
        public Vector3 cascade4Split
        {
            get { return m_Cascade4Split; }
            internal set { m_Cascade4Split = value; }
        }

        /// <summary>
        /// Last cascade fade distance in percentage.
        /// </summary>
        public float cascadeBorder
        {
            get { return m_CascadeBorder; }
            set { cascadeBorder = value; }
        }

        /// <summary>
        /// The Shadow Depth Bias, controls the offset of the lit pixels.
        /// </summary>
        public float shadowDepthBias
        {
            get { return m_ShadowDepthBias; }
            set { m_ShadowDepthBias = ValidateShadowBias(value); }
        }

        /// <summary>
        /// Controls the distance at which the shadow casting surfaces are shrunk along the surface normal.
        /// </summary>
        public float shadowNormalBias
        {
            get { return m_ShadowNormalBias; }
            set { m_ShadowNormalBias = ValidateShadowBias(value); }
        }

        /// <summary>
        /// Supports Soft Shadows controls the Soft Shadows.
        /// </summary>
        public bool supportsSoftShadows
        {
            get { return m_SoftShadowsSupported; }
            internal set { m_SoftShadowsSupported = value; }
        }

        public bool supportsDynamicBatching
        {
            get { return m_SupportsDynamicBatching; }
            set { m_SupportsDynamicBatching = value; }
        }

        public bool supportsMixedLighting
        {
            get { return m_MixedLightingSupported; }
        }

        /// <summary>
        /// Returns true if the Render Pipeline Asset supports light layers, false otherwise.
        /// </summary>
        public bool supportsLightLayers
        {
            get { return m_SupportsLightLayers; }
        }

        public ShaderVariantLogLevel shaderVariantLogLevel
        {
            get { return m_ShaderVariantLogLevel; }
            set { m_ShaderVariantLogLevel = value; }
        }

        /// <summary>
        /// Returns the selected update mode for volumes.
        /// </summary>
        public VolumeFrameworkUpdateMode volumeFrameworkUpdateMode => m_VolumeFrameworkUpdateMode;

        [Obsolete("PipelineDebugLevel is deprecated. Calling debugLevel is not necessary.", false)]
        public PipelineDebugLevel debugLevel
        {
            get => PipelineDebugLevel.Disabled;
        }

        public bool useSRPBatcher
        {
            get { return m_UseSRPBatcher; }
            set { m_UseSRPBatcher = value; }
        }

        public ColorGradingMode colorGradingMode
        {
            get { return m_ColorGradingMode; }
            set { m_ColorGradingMode = value; }
        }

        public int colorGradingLutSize
        {
            get { return m_ColorGradingLutSize; }
            set { m_ColorGradingLutSize = Mathf.Clamp(value, k_MinLutSize, k_MaxLutSize); }
        }

        /// <summary>
        /// Returns true if fast approximation functions are used when converting between the sRGB and Linear color spaces, false otherwise.
        /// </summary>
        public bool useFastSRGBLinearConversion
        {
            get { return m_UseFastSRGBLinearConversion; }
        }

        /// <summary>
        /// Set to true to allow Adaptive performance to modify graphics quality settings during runtime.
        /// Only applicable when Adaptive performance package is available.
        /// </summary>
        public bool useAdaptivePerformance
        {
            get { return m_UseAdaptivePerformance; }
            set { m_UseAdaptivePerformance = value; }
        }

<<<<<<< HEAD
=======
        /// <summary>
        /// Set to true to enable a conservative method for calculating the size and position of the minimal enclosing sphere around the frustum cascade corner points for shadow culling.
        /// </summary>
>>>>>>> 1ee5912c
        public bool conservativeEnclosingSphere
        {
            get { return m_ConservativeEnclosingSphere; }
            set { m_ConservativeEnclosingSphere = value; }
        }

<<<<<<< HEAD
        public int numItertionsEnclosingSphere
=======
        /// <summary>
        /// Set the number of iterations to reduce the cascade culling enlcosing sphere to be closer to the absolute minimun enclosing sphere, but will also require more CPU computation for increasing values.
        /// This parameter is used only when conservativeEnclosingSphere is set to true. Default value is 64.
        /// </summary>
        public int numIterationsEnclosingSphere
>>>>>>> 1ee5912c
        {
            get { return m_NumIterationsEnclosingSphere; }
            set { m_NumIterationsEnclosingSphere = value; }
        }

        public override Material defaultMaterial
        {
            get { return GetMaterial(DefaultMaterialType.Standard); }
        }

        public override Material defaultParticleMaterial
        {
            get { return GetMaterial(DefaultMaterialType.Particle); }
        }

        public override Material defaultLineMaterial
        {
            get { return GetMaterial(DefaultMaterialType.Particle); }
        }

        public override Material defaultTerrainMaterial
        {
            get { return GetMaterial(DefaultMaterialType.Terrain); }
        }

        public override Material defaultUIMaterial
        {
            get { return GetMaterial(DefaultMaterialType.UnityBuiltinDefault); }
        }

        public override Material defaultUIOverdrawMaterial
        {
            get { return GetMaterial(DefaultMaterialType.UnityBuiltinDefault); }
        }

        public override Material defaultUIETC1SupportedMaterial
        {
            get { return GetMaterial(DefaultMaterialType.UnityBuiltinDefault); }
        }

        /// <summary>
        /// Returns the default material for the 2D renderer.
        /// </summary>
        /// <returns>Returns the material containing the default lit and unlit shader passes for sprites in the 2D renderer.</returns>
        public override Material default2DMaterial
        {
            get { return GetMaterial(DefaultMaterialType.Sprite); }
        }

        /// <summary>
        /// Returns the default sprite mask material for the 2D renderer.
        /// </summary>
        /// <returns>Returns the material containing the default shader pass for sprite mask in the 2D renderer.</returns>
        public override Material default2DMaskMaterial
        {
            get { return GetMaterial(DefaultMaterialType.SpriteMask); }
        }

        public Material decalMaterial
        {
            get { return GetMaterial(DefaultMaterialType.Decal); }
        }

        public override Shader defaultShader
        {
            get
            {
#if UNITY_EDITOR
                // TODO: When importing project, AssetPreviewUpdater:CreatePreviewForAsset will be called multiple time
                // which in turns calls this property to get the default shader.
                // The property should never return null as, when null, it loads the data using AssetDatabase.LoadAssetAtPath.
                // However it seems there's an issue that LoadAssetAtPath will not load the asset in some cases. so adding the null check
                // here to fix template tests.
                if (scriptableRendererData != null)
                {
                    Shader defaultShader = scriptableRendererData.GetDefaultShader();
                    if (defaultShader != null)
                        return defaultShader;
                }

                if (m_DefaultShader == null)
                {
                    string path = AssetDatabase.GUIDToAssetPath(ShaderUtils.GetShaderGUID(ShaderPathID.Lit));
                    m_DefaultShader  = AssetDatabase.LoadAssetAtPath<Shader>(path);
                }
#endif

                if (m_DefaultShader == null)
                    m_DefaultShader = Shader.Find(ShaderUtils.GetShaderPath(ShaderPathID.Lit));

                return m_DefaultShader;
            }
        }

#if UNITY_EDITOR
        public override Shader autodeskInteractiveShader
        {
            get { return editorResources?.shaders.autodeskInteractivePS; }
        }

        public override Shader autodeskInteractiveTransparentShader
        {
            get { return editorResources?.shaders.autodeskInteractiveTransparentPS; }
        }

        public override Shader autodeskInteractiveMaskedShader
        {
            get { return editorResources?.shaders.autodeskInteractiveMaskedPS; }
        }

        public override Shader terrainDetailLitShader
        {
            get { return editorResources?.shaders.terrainDetailLitPS; }
        }

        public override Shader terrainDetailGrassShader
        {
            get { return editorResources?.shaders.terrainDetailGrassPS; }
        }

        public override Shader terrainDetailGrassBillboardShader
        {
            get { return editorResources?.shaders.terrainDetailGrassBillboardPS; }
        }

        public override Shader defaultSpeedTree7Shader
        {
            get { return editorResources?.shaders.defaultSpeedTree7PS; }
        }

        public override Shader defaultSpeedTree8Shader
        {
            get { return editorResources?.shaders.defaultSpeedTree8PS; }
        }
#endif

        /// <summary>Names used for display of rendering layer masks.</summary>
        public override string[] renderingLayerMaskNames => UniversalRenderPipelineGlobalSettings.instance.renderingLayerMaskNames;

        /// <summary>Names used for display of rendering layer masks with prefix.</summary>
        public override string[] prefixedRenderingLayerMaskNames => UniversalRenderPipelineGlobalSettings.instance.prefixedRenderingLayerMaskNames;

        /// <summary>
        /// Names used for display of light layers.
        /// </summary>
        public string[] lightLayerMaskNames => UniversalRenderPipelineGlobalSettings.instance.lightLayerNames;

        public void OnBeforeSerialize()
        {
        }

        public void OnAfterDeserialize()
        {
            if (k_AssetVersion < 3)
            {
                m_SoftShadowsSupported = (m_ShadowType == ShadowQuality.SoftShadows);
                k_AssetPreviousVersion = k_AssetVersion;
                k_AssetVersion = 3;
            }

            if (k_AssetVersion < 4)
            {
                m_AdditionalLightShadowsSupported = m_LocalShadowsSupported;
                m_AdditionalLightsShadowmapResolution = m_LocalShadowsAtlasResolution;
                m_AdditionalLightsPerObjectLimit = m_MaxPixelLights;
                m_MainLightShadowmapResolution = m_ShadowAtlasResolution;
                k_AssetPreviousVersion = k_AssetVersion;
                k_AssetVersion = 4;
            }

            if (k_AssetVersion < 5)
            {
                if (m_RendererType == RendererType.Custom)
                {
                    m_RendererDataList[0] = m_RendererData;
                }
                k_AssetPreviousVersion = k_AssetVersion;
                k_AssetVersion = 5;
            }

            if (k_AssetVersion < 6)
            {
#pragma warning disable 618 // Obsolete warning
                // Adding an upgrade here so that if it was previously set to 2 it meant 4 cascades.
                // So adding a 3rd cascade shifted this value up 1.
                int value = (int)m_ShadowCascades;
                if (value == 2)
                {
                    m_ShadowCascadeCount = 4;
                }
                else
                {
                    m_ShadowCascadeCount = value + 1;
                }
                k_AssetVersion = 6;
#pragma warning restore 618 // Obsolete warning
            }

            if (k_AssetVersion < 7)
            {
                k_AssetPreviousVersion = k_AssetVersion;
                k_AssetVersion = 7;
            }

            if (k_AssetVersion < 8)
            {
                k_AssetPreviousVersion = k_AssetVersion;
                m_CascadeBorder = 0.1f; // In previous version we had this hard coded
                k_AssetVersion = 8;
            }

            if (k_AssetVersion < 9)
            {
                bool assetContainsCustomAdditionalLightShadowResolutions =
                    m_AdditionalLightsShadowResolutionTierHigh != AdditionalLightsDefaultShadowResolutionTierHigh ||
                    m_AdditionalLightsShadowResolutionTierMedium != AdditionalLightsDefaultShadowResolutionTierMedium ||
                    m_AdditionalLightsShadowResolutionTierLow != AdditionalLightsDefaultShadowResolutionTierLow;

                if (!assetContainsCustomAdditionalLightShadowResolutions)
                {
                    // if all resolutions are still the default values, we assume that they have never been customized and that it is safe to upgrade them to fit better the Additional Lights Shadow Atlas size
                    m_AdditionalLightsShadowResolutionTierHigh = (int)m_AdditionalLightsShadowmapResolution;
                    m_AdditionalLightsShadowResolutionTierMedium = Mathf.Max(m_AdditionalLightsShadowResolutionTierHigh / 2, UniversalAdditionalLightData.AdditionalLightsShadowMinimumResolution);
                    m_AdditionalLightsShadowResolutionTierLow = Mathf.Max(m_AdditionalLightsShadowResolutionTierMedium / 2, UniversalAdditionalLightData.AdditionalLightsShadowMinimumResolution);
                }

                k_AssetPreviousVersion = k_AssetVersion;
                k_AssetVersion = 9;
            }

#if UNITY_EDITOR
            if (k_AssetPreviousVersion != k_AssetVersion)
            {
                EditorApplication.delayCall += () => UpgradeAsset(this.GetInstanceID());
            }
#endif
        }

#if UNITY_EDITOR
        static void UpgradeAsset(int assetInstanceID)
        {
            UniversalRenderPipelineAsset asset = EditorUtility.InstanceIDToObject(assetInstanceID) as UniversalRenderPipelineAsset;

            if (asset.k_AssetPreviousVersion < 5)
            {
                if (asset.m_RendererType == RendererType.UniversalRenderer)
                {
                    var data = AssetDatabase.LoadAssetAtPath<UniversalRendererData>("Assets/UniversalRenderer.asset");
                    if (data)
                    {
                        asset.m_RendererDataList[0] = data;
                    }
                    else
                    {
                        asset.LoadBuiltinRendererData();
                    }
                    asset.m_RendererData = null; // Clears the old renderer
                }

                asset.k_AssetPreviousVersion = 5;
            }

            if (asset.k_AssetPreviousVersion < 9)
            {
                // The added feature was reverted, we keep this version to avoid breakage in case somebody already has version 7
                asset.k_AssetPreviousVersion = 9;
            }

            EditorUtility.SetDirty(asset);
        }

#endif

        float ValidateShadowBias(float value)
        {
            return Mathf.Max(0.0f, Mathf.Min(value, UniversalRenderPipeline.maxShadowBias));
        }

        int ValidatePerObjectLights(int value)
        {
            return System.Math.Max(0, System.Math.Min(value, UniversalRenderPipeline.maxPerObjectLights));
        }

        float ValidateRenderScale(float value)
        {
            return Mathf.Max(UniversalRenderPipeline.minRenderScale, Mathf.Min(value, UniversalRenderPipeline.maxRenderScale));
        }

        /// <summary>
        /// Check to see if the RendererData list contains valid RendererData references.
        /// </summary>
        /// <param name="partial">This bool controls whether to test against all or any, if false then there has to be no invalid RendererData</param>
        /// <returns></returns>
        internal bool ValidateRendererDataList(bool partial = false)
        {
            var emptyEntries = 0;
            for (int i = 0; i < m_RendererDataList.Length; i++) emptyEntries += ValidateRendererData(i) ? 0 : 1;
            if (partial)
                return emptyEntries == 0;
            return emptyEntries != m_RendererDataList.Length;
        }

        internal bool ValidateRendererData(int index)
        {
            // Check to see if you are asking for the default renderer
            if (index == -1) index = m_DefaultRendererIndex;
            return index < m_RendererDataList.Length ? m_RendererDataList[index] != null : false;
        }
    }
}<|MERGE_RESOLUTION|>--- conflicted
+++ resolved
@@ -161,6 +161,7 @@
         [SerializeField] bool m_RequireOpaqueTexture = false;
         [SerializeField] Downsampling m_OpaqueDownsampling = Downsampling._2xBilinear;
         [SerializeField] bool m_SupportsTerrainHoles = true;
+        [SerializeField] StoreActionsOptimization m_StoreActionsOptimization = StoreActionsOptimization.Auto;
 
         // Quality settings
         [SerializeField] bool m_SupportsHDR = true;
@@ -210,7 +211,6 @@
         [SerializeField] bool m_MixedLightingSupported = true;
         [SerializeField] bool m_SupportsLightLayers = false;
         [SerializeField] [Obsolete] PipelineDebugLevel m_DebugLevel;
-        [SerializeField] StoreActionsOptimization m_StoreActionsOptimization = StoreActionsOptimization.Auto;
 
         // Adaptive performance settings
         [SerializeField] bool m_UseAdaptivePerformance = true;
@@ -918,27 +918,20 @@
             set { m_UseAdaptivePerformance = value; }
         }
 
-<<<<<<< HEAD
-=======
         /// <summary>
         /// Set to true to enable a conservative method for calculating the size and position of the minimal enclosing sphere around the frustum cascade corner points for shadow culling.
         /// </summary>
->>>>>>> 1ee5912c
         public bool conservativeEnclosingSphere
         {
             get { return m_ConservativeEnclosingSphere; }
             set { m_ConservativeEnclosingSphere = value; }
         }
 
-<<<<<<< HEAD
-        public int numItertionsEnclosingSphere
-=======
         /// <summary>
         /// Set the number of iterations to reduce the cascade culling enlcosing sphere to be closer to the absolute minimun enclosing sphere, but will also require more CPU computation for increasing values.
         /// This parameter is used only when conservativeEnclosingSphere is set to true. Default value is 64.
         /// </summary>
         public int numIterationsEnclosingSphere
->>>>>>> 1ee5912c
         {
             get { return m_NumIterationsEnclosingSphere; }
             set { m_NumIterationsEnclosingSphere = value; }
