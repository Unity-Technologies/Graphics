#if UNITY_EDITOR
using UnityEditor;
using UnityEditor.ProjectWindowCallback;
#endif
using System;

namespace UnityEngine.Rendering.Universal
{
    /// <summary>
    /// Class containing shader and texture resources needed for Post Processing in URP.
    /// </summary>
    /// <seealso cref="Shader"/>
    /// <seealso cref="Texture"/>
    [Serializable]
    public class PostProcessData : ScriptableObject
    {
#if UNITY_EDITOR
        [System.Diagnostics.CodeAnalysis.SuppressMessage("Microsoft.Performance", "CA1812")]
        internal class CreatePostProcessDataAsset : EndNameEditAction
        {
            public override void Action(int instanceId, string pathName, string resourceFile)
            {
                var instance = CreateInstance<PostProcessData>();
                AssetDatabase.CreateAsset(instance, pathName);
                ResourceReloader.ReloadAllNullIn(instance, UniversalRenderPipelineAsset.packagePath);
                Selection.activeObject = instance;
            }
        }

        [MenuItem("Assets/Create/Rendering/URP Post-process Data", priority = CoreUtils.Sections.section5 + CoreUtils.Priorities.assetsCreateRenderingMenuPriority)]
        static void CreatePostProcessData()
        {
            ProjectWindowUtil.StartNameEditingIfProjectWindowExists(0, CreateInstance<CreatePostProcessDataAsset>(), "CustomPostProcessData.asset", null, null);
        }

        internal static PostProcessData GetDefaultPostProcessData()
        {
            var path = System.IO.Path.Combine(UniversalRenderPipelineAsset.packagePath, "Runtime/Data/PostProcessData.asset");
            return AssetDatabase.LoadAssetAtPath<PostProcessData>(path);
        }

#endif

        /// <summary>
        /// Class containing shader resources used for Post Processing in URP.
        /// </summary>
        [Serializable, ReloadGroup]
        public sealed class ShaderResources
        {
            /// <summary>
            /// The StopNan Post Processing shader.
            /// </summary>
            [Reload("Shaders/PostProcessing/StopNaN.shader")]
            public Shader stopNanPS;

            /// <summary>
            /// The <c>SubpixelMorphologicalAntiAliasing</c> SMAA Post Processing shader.
            /// </summary>
            [Reload("Shaders/PostProcessing/SubpixelMorphologicalAntialiasing.shader")]
            public Shader subpixelMorphologicalAntialiasingPS;

            /// <summary>
            /// The Gaussian Depth Of Field Post Processing shader.
            /// </summary>
            [Reload("Shaders/PostProcessing/GaussianDepthOfField.shader")]
            public Shader gaussianDepthOfFieldPS;

            /// <summary>
            /// The Bokeh Depth Of Field Post Processing shader.
            /// </summary>
            [Reload("Shaders/PostProcessing/BokehDepthOfField.shader")]
            public Shader bokehDepthOfFieldPS;

            /// <summary>
            /// The Motion Blur Post Processing shader.
            /// </summary>
            [Reload("Shaders/PostProcessing/CameraMotionBlur.shader")]
            public Shader cameraMotionBlurPS;

            /// <summary>
            /// The Panini Projection Post Processing shader.
            /// </summary>
            [Reload("Shaders/PostProcessing/PaniniProjection.shader")]
            public Shader paniniProjectionPS;

            /// <summary>
            /// The LUT Builder LDR Post Processing shader.
            /// </summary>
            [Reload("Shaders/PostProcessing/LutBuilderLdr.shader")]
            public Shader lutBuilderLdrPS;

            /// <summary>
            /// The LUT Builder HDR Post Processing shader.
            /// </summary>
            [Reload("Shaders/PostProcessing/LutBuilderHdr.shader")]
            public Shader lutBuilderHdrPS;

            /// <summary>
            /// The Bloom Post Processing shader.
            /// </summary>
            [Reload("Shaders/PostProcessing/Bloom.shader")]
            public Shader bloomPS;

            /// <summary>
            /// The Lens Flare Post Processing shader.
            /// </summary>
            [Reload("Shaders/PostProcessing/LensFlareDataDriven.shader")]
            public Shader LensFlareDataDrivenPS;

            /// <summary>
            /// The Scaling Setup Post Processing shader.
            /// </summary>
            [Reload("Shaders/PostProcessing/ScalingSetup.shader")]
            public Shader scalingSetupPS;

<<<<<<< HEAD
            /// <summary>
            /// The Uber Post Processing shader.
            /// </summary>
=======
            [Reload("Shaders/PostProcessing/EdgeAdaptiveSpatialUpsampling.shader")]
            public Shader easuPS;

>>>>>>> bdddfec0
            [Reload("Shaders/PostProcessing/UberPost.shader")]
            public Shader uberPostPS;

            /// <summary>
            /// The Final Post Processing shader.
            /// </summary>
            [Reload("Shaders/PostProcessing/FinalPost.shader")]
            public Shader finalPostPassPS;
        }

        /// <summary>
        /// Class containing texture resources used for Post Processing in URP.
        /// </summary>
        [Serializable, ReloadGroup]
        public sealed class TextureResources
        {
            /// <summary>
            /// Pre-baked Blue noise texture
            /// </summary>
            [Reload("Textures/BlueNoise16/L/LDR_LLL1_{0}.png", 0, 32)]
            public Texture2D[] blueNoise16LTex;

            /// <summary>
            /// Film Grain textures.
            /// </summary>
            [Reload(new[]
            {
                "Textures/FilmGrain/Thin01.png",
                "Textures/FilmGrain/Thin02.png",
                "Textures/FilmGrain/Medium01.png",
                "Textures/FilmGrain/Medium02.png",
                "Textures/FilmGrain/Medium03.png",
                "Textures/FilmGrain/Medium04.png",
                "Textures/FilmGrain/Medium05.png",
                "Textures/FilmGrain/Medium06.png",
                "Textures/FilmGrain/Large01.png",
                "Textures/FilmGrain/Large02.png"
            })]
            public Texture2D[] filmGrainTex;

            /// <summary>
            /// <c>SubpixelMorphologicalAntiAliasing</c> SMAA area texture.
            /// </summary>
            [Reload("Textures/SMAA/AreaTex.tga")]
            public Texture2D smaaAreaTex;

            /// <summary>
            /// <c>SubpixelMorphologicalAntiAliasing</c> SMAA search texture.
            /// </summary>
            [Reload("Textures/SMAA/SearchTex.tga")]
            public Texture2D smaaSearchTex;
        }

        /// <summary>
        /// Shader resources used for Post Processing in URP.
        /// </summary>
        public ShaderResources shaders;

        /// <summary>
        /// Texture resources used for Post Processing in URP.
        /// </summary>
        public TextureResources textures;
    }
}<|MERGE_RESOLUTION|>--- conflicted
+++ resolved
@@ -113,15 +113,15 @@
             [Reload("Shaders/PostProcessing/ScalingSetup.shader")]
             public Shader scalingSetupPS;
 
-<<<<<<< HEAD
+            /// <summary>
+            /// The Edge Adaptive Spatial Upsampling shader.
+            /// </summary>
+            [Reload("Shaders/PostProcessing/EdgeAdaptiveSpatialUpsampling.shader")]
+            public Shader easuPS;
+
             /// <summary>
             /// The Uber Post Processing shader.
             /// </summary>
-=======
-            [Reload("Shaders/PostProcessing/EdgeAdaptiveSpatialUpsampling.shader")]
-            public Shader easuPS;
-
->>>>>>> bdddfec0
             [Reload("Shaders/PostProcessing/UberPost.shader")]
             public Shader uberPostPS;
 
