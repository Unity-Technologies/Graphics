#if UNITY_EDITOR
using UnityEditor;
using UnityEditor.ProjectWindowCallback;
#endif
using System;

namespace UnityEngine.Rendering.Universal
{
    [Serializable]
    public class PostProcessData : ScriptableObject
    {
#if UNITY_EDITOR
        [System.Diagnostics.CodeAnalysis.SuppressMessage("Microsoft.Performance", "CA1812")]
        internal class CreatePostProcessDataAsset : EndNameEditAction
        {
            public override void Action(int instanceId, string pathName, string resourceFile)
            {
                var instance = CreateInstance<PostProcessData>();
                AssetDatabase.CreateAsset(instance, pathName);
                ResourceReloader.ReloadAllNullIn(instance, UniversalRenderPipelineAsset.packagePath);
                Selection.activeObject = instance;
            }
        }

        [MenuItem("Assets/Create/Rendering/URP Post-process Data", priority = CoreUtils.Sections.section5 + CoreUtils.Priorities.assetsCreateRenderingMenuPriority)]
        static void CreatePostProcessData()
        {
            ProjectWindowUtil.StartNameEditingIfProjectWindowExists(0, CreateInstance<CreatePostProcessDataAsset>(), "CustomPostProcessData.asset", null, null);
        }

        internal static PostProcessData GetDefaultPostProcessData()
        {
            var path = System.IO.Path.Combine(UniversalRenderPipelineAsset.packagePath, "Runtime/Data/PostProcessData.asset");
            return AssetDatabase.LoadAssetAtPath<PostProcessData>(path);
        }

#endif

        [Serializable, ReloadGroup]
        public sealed class ShaderResources
        {
            [Reload("Shaders/PostProcessing/StopNaN.shader")]
            public Shader stopNanPS;

            [Reload("Shaders/PostProcessing/SubpixelMorphologicalAntialiasing.shader")]
            public Shader subpixelMorphologicalAntialiasingPS;

            [Reload("Shaders/PostProcessing/GaussianDepthOfField.shader")]
            public Shader gaussianDepthOfFieldPS;

            [Reload("Shaders/PostProcessing/BokehDepthOfField.shader")]
            public Shader bokehDepthOfFieldPS;

            [Reload("Shaders/PostProcessing/CameraMotionBlur.shader")]
            public Shader cameraMotionBlurPS;

            [Reload("Shaders/PostProcessing/PaniniProjection.shader")]
            public Shader paniniProjectionPS;

            [Reload("Shaders/PostProcessing/LutBuilderLdr.shader")]
            public Shader lutBuilderLdrPS;

            [Reload("Shaders/PostProcessing/LutBuilderHdr.shader")]
            public Shader lutBuilderHdrPS;

            [Reload("Shaders/PostProcessing/Bloom.shader")]
            public Shader bloomPS;

            [Reload("Shaders/PostProcessing/LensFlareDataDriven.shader")]
            public Shader LensFlareDataDrivenPS;

<<<<<<< HEAD
            [Reload("Shaders/PostProcessing/UpscaleSetup.shader")]
            public Shader upscaleSetupPs;

            [Reload("Shaders/PostProcessing/EdgeAdaptiveSpatialUpsampling.shader")]
            public Shader easuPS;
=======
            [Reload("Shaders/PostProcessing/ScalingSetup.shader")]
            public Shader scalingSetupPS;
>>>>>>> b25c70a6

            [Reload("Shaders/PostProcessing/UberPost.shader")]
            public Shader uberPostPS;

            [Reload("Shaders/PostProcessing/FinalPost.shader")]
            public Shader finalPostPassPS;
        }

        [Serializable, ReloadGroup]
        public sealed class TextureResources
        {
            // Pre-baked noise
            [Reload("Textures/BlueNoise16/L/LDR_LLL1_{0}.png", 0, 32)]
            public Texture2D[] blueNoise16LTex;

            // Post-processing
            [Reload(new[]
            {
                "Textures/FilmGrain/Thin01.png",
                "Textures/FilmGrain/Thin02.png",
                "Textures/FilmGrain/Medium01.png",
                "Textures/FilmGrain/Medium02.png",
                "Textures/FilmGrain/Medium03.png",
                "Textures/FilmGrain/Medium04.png",
                "Textures/FilmGrain/Medium05.png",
                "Textures/FilmGrain/Medium06.png",
                "Textures/FilmGrain/Large01.png",
                "Textures/FilmGrain/Large02.png"
            })]
            public Texture2D[] filmGrainTex;

            [Reload("Textures/SMAA/AreaTex.tga")]
            public Texture2D smaaAreaTex;

            [Reload("Textures/SMAA/SearchTex.tga")]
            public Texture2D smaaSearchTex;
        }

        public ShaderResources shaders;
        public TextureResources textures;
    }
}<|MERGE_RESOLUTION|>--- conflicted
+++ resolved
@@ -69,16 +69,11 @@
             [Reload("Shaders/PostProcessing/LensFlareDataDriven.shader")]
             public Shader LensFlareDataDrivenPS;
 
-<<<<<<< HEAD
-            [Reload("Shaders/PostProcessing/UpscaleSetup.shader")]
-            public Shader upscaleSetupPs;
+            [Reload("Shaders/PostProcessing/ScalingSetup.shader")]
+            public Shader scalingSetupPS;
 
             [Reload("Shaders/PostProcessing/EdgeAdaptiveSpatialUpsampling.shader")]
             public Shader easuPS;
-=======
-            [Reload("Shaders/PostProcessing/ScalingSetup.shader")]
-            public Shader scalingSetupPS;
->>>>>>> b25c70a6
 
             [Reload("Shaders/PostProcessing/UberPost.shader")]
             public Shader uberPostPS;
