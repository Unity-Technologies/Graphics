%YAML 1.1
%TAG !u! tag:unity3d.com,2011:
--- !u!114 &11400000
MonoBehaviour:
  m_ObjectHideFlags: 0
  m_CorrespondingSourceObject: {fileID: 0}
  m_PrefabInstance: {fileID: 0}
  m_PrefabAsset: {fileID: 0}
  m_GameObject: {fileID: 0}
  m_Enabled: 1
  m_EditorHideFlags: 0
  m_Script: {fileID: 11500000, guid: 572910c10080c0945a0ef731ccedc739, type: 3}
  m_Name: PostProcessData
  m_EditorClassIdentifier: 
  shaders:
    stopNanPS: {fileID: 4800000, guid: 1121bb4e615ca3c48b214e79e841e823, type: 3}
    subpixelMorphologicalAntialiasingPS: {fileID: 4800000, guid: 63eaba0ebfb82cc43bde059b4a8c65f6,
      type: 3}
    gaussianDepthOfFieldPS: {fileID: 4800000, guid: 5e7134d6e63e0bc47a1dd2669cedb379,
      type: 3}
    bokehDepthOfFieldPS: {fileID: 4800000, guid: 2aed67ad60045d54ba3a00c91e2d2631,
      type: 3}
    cameraMotionBlurPS: {fileID: 4800000, guid: 1edcd131364091c46a17cbff0b1de97a,
      type: 3}
    paniniProjectionPS: {fileID: 4800000, guid: a15b78cf8ca26ca4fb2090293153c62c,
      type: 3}
    lutBuilderLdrPS: {fileID: 4800000, guid: 65df88701913c224d95fc554db28381a, type: 3}
    lutBuilderHdrPS: {fileID: 4800000, guid: ec9fec698a3456d4fb18cf8bacb7a2bc, type: 3}
    bloomPS: {fileID: 4800000, guid: 5f1864addb451f54bae8c86d230f736e, type: 3}
<<<<<<< HEAD
    LensFlareDataDrivenPS: {fileID: 4800000, guid: 6cda457ac28612740adb23da5d39ea92,
      type: 3}
=======
    LensFlareDataDrivenPS: {fileID: 4800000, guid: 6cda457ac28612740adb23da5d39ea92, type: 3}
    scalingSetupPS: {fileID: 4800000, guid: e8ee25143a34b8c4388709ea947055d1, type: 3}
    easuPS: {fileID: 4800000, guid: 562b7ae4f629f144aa97780546fce7c6, type: 3}
>>>>>>> 94fdc7c4
    uberPostPS: {fileID: 4800000, guid: e7857e9d0c934dc4f83f270f8447b006, type: 3}
    finalPostPassPS: {fileID: 4800000, guid: c49e63ed1bbcb334780a3bd19dfed403, type: 3}
    exposureComputeShader: {fileID: 7200000, guid: c80491f53060e43c2b4354fc8961a06e,
      type: 3}
  textures:
    blueNoise16LTex:
    - {fileID: 2800000, guid: 81200413a40918d4d8702e94db29911c, type: 3}
    - {fileID: 2800000, guid: d50c5e07c9911a74982bddf7f3075e7b, type: 3}
    - {fileID: 2800000, guid: 1134690bf9216164dbc75050e35b7900, type: 3}
    - {fileID: 2800000, guid: 7ce2118f74614a94aa8a0cdf2e6062c3, type: 3}
    - {fileID: 2800000, guid: 2ca97df9d1801e84a8a8f2c53cb744f0, type: 3}
    - {fileID: 2800000, guid: e63eef8f54aa9dc4da9a5ac094b503b5, type: 3}
    - {fileID: 2800000, guid: 39451254daebd6d40b52899c1f1c0c1b, type: 3}
    - {fileID: 2800000, guid: c94ad916058dff743b0f1c969ddbe660, type: 3}
    - {fileID: 2800000, guid: ed5ea7ce59ca8ec4f9f14bf470a30f35, type: 3}
    - {fileID: 2800000, guid: 071e954febf155243a6c81e48f452644, type: 3}
    - {fileID: 2800000, guid: 96aaab9cc247d0b4c98132159688c1af, type: 3}
    - {fileID: 2800000, guid: fc3fa8f108657e14486697c9a84ccfc5, type: 3}
    - {fileID: 2800000, guid: bfed3e498947fcb4890b7f40f54d85b9, type: 3}
    - {fileID: 2800000, guid: d512512f4af60a442ab3458489412954, type: 3}
    - {fileID: 2800000, guid: 47a45908f6db0cb44a0d5e961143afec, type: 3}
    - {fileID: 2800000, guid: 4dcc0502f8586f941b5c4a66717205e8, type: 3}
    - {fileID: 2800000, guid: 9d92991794bb5864c8085468b97aa067, type: 3}
    - {fileID: 2800000, guid: 14381521ff11cb74abe3fe65401c23be, type: 3}
    - {fileID: 2800000, guid: d36f0fe53425e08499a2333cf423634c, type: 3}
    - {fileID: 2800000, guid: d4044ea2490d63b43aa1765f8efbf8a9, type: 3}
    - {fileID: 2800000, guid: c9bd74624d8070f429e3f46d161f9204, type: 3}
    - {fileID: 2800000, guid: d5c9b274310e5524ebe32a4e4da3df1f, type: 3}
    - {fileID: 2800000, guid: f69770e54f2823f43badf77916acad83, type: 3}
    - {fileID: 2800000, guid: 10b6c6d22e73dea46a8ab36b6eebd629, type: 3}
    - {fileID: 2800000, guid: a2ec5cbf5a9b64345ad3fab0912ddf7b, type: 3}
    - {fileID: 2800000, guid: 1c3c6d69a645b804fa232004b96b7ad3, type: 3}
    - {fileID: 2800000, guid: d18a24d7b4ed50f4387993566d9d3ae2, type: 3}
    - {fileID: 2800000, guid: c989e1ed85cf7154caa922fec53e6af6, type: 3}
    - {fileID: 2800000, guid: ff47e5a0f105eb34883b973e51f4db62, type: 3}
    - {fileID: 2800000, guid: fa042edbfc40fbd4bad0ab9d505b1223, type: 3}
    - {fileID: 2800000, guid: 896d9004736809c4fb5973b7c12eb8b9, type: 3}
    - {fileID: 2800000, guid: 179f794063d2a66478e6e726f84a65bc, type: 3}
    filmGrainTex:
    - {fileID: 2800000, guid: 654c582f7f8a5a14dbd7d119cbde215d, type: 3}
    - {fileID: 2800000, guid: dd77ffd079630404e879388999033049, type: 3}
    - {fileID: 2800000, guid: 1097e90e1306e26439701489f391a6c0, type: 3}
    - {fileID: 2800000, guid: f0b67500f7fad3b4c9f2b13e8f41ba6e, type: 3}
    - {fileID: 2800000, guid: 9930fb4528622b34687b00bbe6883de7, type: 3}
    - {fileID: 2800000, guid: bd9e8c758250ef449a4b4bfaad7a2133, type: 3}
    - {fileID: 2800000, guid: 510a2f57334933e4a8dbabe4c30204e4, type: 3}
    - {fileID: 2800000, guid: b4db8180660810945bf8d55ab44352ad, type: 3}
    - {fileID: 2800000, guid: fd2fd78b392986e42a12df2177d3b89c, type: 3}
    - {fileID: 2800000, guid: 5cdee82a77d13994f83b8fdabed7c301, type: 3}
    smaaAreaTex: {fileID: 2800000, guid: d1f1048909d55cd4fa1126ab998f617e, type: 3}
    smaaSearchTex: {fileID: 2800000, guid: 51eee22c2a633ef4aada830eed57c3fd, type: 3}<|MERGE_RESOLUTION|>--- conflicted
+++ resolved
@@ -14,31 +14,20 @@
   m_EditorClassIdentifier: 
   shaders:
     stopNanPS: {fileID: 4800000, guid: 1121bb4e615ca3c48b214e79e841e823, type: 3}
-    subpixelMorphologicalAntialiasingPS: {fileID: 4800000, guid: 63eaba0ebfb82cc43bde059b4a8c65f6,
-      type: 3}
-    gaussianDepthOfFieldPS: {fileID: 4800000, guid: 5e7134d6e63e0bc47a1dd2669cedb379,
-      type: 3}
-    bokehDepthOfFieldPS: {fileID: 4800000, guid: 2aed67ad60045d54ba3a00c91e2d2631,
-      type: 3}
-    cameraMotionBlurPS: {fileID: 4800000, guid: 1edcd131364091c46a17cbff0b1de97a,
-      type: 3}
-    paniniProjectionPS: {fileID: 4800000, guid: a15b78cf8ca26ca4fb2090293153c62c,
-      type: 3}
+    subpixelMorphologicalAntialiasingPS: {fileID: 4800000, guid: 63eaba0ebfb82cc43bde059b4a8c65f6, type: 3}
+    gaussianDepthOfFieldPS: {fileID: 4800000, guid: 5e7134d6e63e0bc47a1dd2669cedb379, type: 3}
+    bokehDepthOfFieldPS: {fileID: 4800000, guid: 2aed67ad60045d54ba3a00c91e2d2631, type: 3}
+    cameraMotionBlurPS: {fileID: 4800000, guid: 1edcd131364091c46a17cbff0b1de97a, type: 3}
+    paniniProjectionPS: {fileID: 4800000, guid: a15b78cf8ca26ca4fb2090293153c62c, type: 3}: {fileID: 4800000, guid: a15b78cf8ca26ca4fb2090293153c62c, type: 3}
     lutBuilderLdrPS: {fileID: 4800000, guid: 65df88701913c224d95fc554db28381a, type: 3}
     lutBuilderHdrPS: {fileID: 4800000, guid: ec9fec698a3456d4fb18cf8bacb7a2bc, type: 3}
     bloomPS: {fileID: 4800000, guid: 5f1864addb451f54bae8c86d230f736e, type: 3}
-<<<<<<< HEAD
-    LensFlareDataDrivenPS: {fileID: 4800000, guid: 6cda457ac28612740adb23da5d39ea92,
-      type: 3}
-=======
     LensFlareDataDrivenPS: {fileID: 4800000, guid: 6cda457ac28612740adb23da5d39ea92, type: 3}
     scalingSetupPS: {fileID: 4800000, guid: e8ee25143a34b8c4388709ea947055d1, type: 3}
     easuPS: {fileID: 4800000, guid: 562b7ae4f629f144aa97780546fce7c6, type: 3}
->>>>>>> 94fdc7c4
     uberPostPS: {fileID: 4800000, guid: e7857e9d0c934dc4f83f270f8447b006, type: 3}
     finalPostPassPS: {fileID: 4800000, guid: c49e63ed1bbcb334780a3bd19dfed403, type: 3}
-    exposureComputeShader: {fileID: 7200000, guid: c80491f53060e43c2b4354fc8961a06e,
-      type: 3}
+    exposureComputeShader: {fileID: 7200000, guid: c80491f53060e43c2b4354fc8961a06e, type: 3}
   textures:
     blueNoise16LTex:
     - {fileID: 2800000, guid: 81200413a40918d4d8702e94db29911c, type: 3}
