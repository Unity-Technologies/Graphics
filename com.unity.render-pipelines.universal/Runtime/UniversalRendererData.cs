--- conflicted
+++ resolved
@@ -28,31 +28,9 @@
     [URPHelpURL("urp-universal-renderer")]
     public class UniversalRendererData : ScriptableRendererData, ISerializationCallbackReceiver
     {
-<<<<<<< HEAD
-=======
-#if UNITY_EDITOR
-        [System.Diagnostics.CodeAnalysis.SuppressMessage("Microsoft.Performance", "CA1812")]
-        internal class CreateUniversalRendererAsset : EndNameEditAction
-        {
-            public override void Action(int instanceId, string pathName, string resourceFile)
-            {
-                var instance = UniversalRenderPipelineAsset.CreateRendererAsset(pathName, RendererType.UniversalRenderer, false) as UniversalRendererData;
-                Selection.activeObject = instance;
-            }
-        }
-
-        [MenuItem("Assets/Create/Rendering/URP Universal Renderer", priority = CoreUtils.Sections.section3 + CoreUtils.Priorities.assetsCreateRenderingMenuPriority + 2)]
-        static void CreateUniversalRendererData()
-        {
-            ProjectWindowUtil.StartNameEditingIfProjectWindowExists(0, CreateInstance<CreateUniversalRendererAsset>(), "New Custom Universal Renderer Data.asset", null, null);
-        }
-
-#endif
-
         /// <summary>
         /// Class containing shader resources used in URP.
         /// </summary>
->>>>>>> d2d91462
         [Serializable, ReloadGroup]
         public sealed class ShaderResources
         {
@@ -118,14 +96,6 @@
             public Shader objectMotionVector;
         }
 
-<<<<<<< HEAD
-=======
-        /// <summary>
-        /// Resources needed for Post Processing.
-        /// </summary>
-        public PostProcessData postProcessData = null;
-
->>>>>>> d2d91462
 #if ENABLE_VR && ENABLE_XR_MODULE
         /// <summary>
         /// Shader resources needed in URP for XR.
@@ -215,15 +185,28 @@
             return new UniversalRenderer(this);
         }
 
-
+        /// <summary>
+        /// When true, the pipeline creates a depth texture that can be read in shaders. The depth texture can be accessed as _CameraDepthTexture. This setting can be overridden per camera.
+        /// </summary>
+        public bool supportsCameraDepthTexture { get { return m_RequireOpaqueTexture; } set { m_RequireOpaqueTexture = value; } }
+        /// <summary>
+        /// When true, the pipeline creates a texture that contains a copy of the color buffer after rendering opaque objects. This texture can be accessed in shaders as _CameraOpaqueTexture. This setting can be overridden per camera.
+        /// </summary>
         public bool supportsCameraOpaqueTexture { get { return m_RequireDepthTexture; } set { m_RequireDepthTexture = value; } }
-        public bool supportsCameraDepthTexture { get { return m_RequireOpaqueTexture; } set { m_RequireOpaqueTexture = value; } }
-
+
+        /// <summary>
+        /// Returns the downsampling method used when copying the camera color texture after rendering opaques.
+        /// </summary>
         public Downsampling opaqueDownsampling
         {
             get { return m_OpaqueDownsampling; }
         }
 
+        /// <summary>
+        /// Specifies the <c>LightRenderingMode</c> for the main light used by this <c>UniversalRenderPipelineAsset</c>.
+        /// </summary>
+        /// <see cref="LightRenderingMode"/>
+        /// </summary>
         public LightRenderingMode mainLightRenderingMode
         {
             get { return m_MainLightRenderingMode; }
@@ -384,7 +367,10 @@
             internal set { m_SoftShadowsSupported = value; }
         }
 
-
+        /// <summary>
+        /// Returns true if the Render Pipeline Asset supports mixed lighting, false otherwise.
+        /// </summary>
+        /// <see href="https://docs.unity3d.com/Manual/LightMode-Mixed.html"/>
         public bool supportsMixedLighting
         {
             get { return m_MixedLightingSupported; }
@@ -628,12 +614,8 @@
             }
         }
 
-<<<<<<< HEAD
+        /// <inheritdoc/>
         public override void OnValidate()
-=======
-        /// <inheritdoc/>
-        protected override void OnValidate()
->>>>>>> d2d91462
         {
             base.OnValidate();
             if (!m_TileSize.IsValid())
@@ -642,12 +624,8 @@
             }
         }
 
-<<<<<<< HEAD
+        /// <inheritdoc/>
         public override void OnEnable()
-=======
-        /// <inheritdoc/>
-        protected override void OnEnable()
->>>>>>> d2d91462
         {
             base.OnEnable();
 
@@ -666,8 +644,8 @@
 #if UNITY_EDITOR
             ResourceReloader.TryReloadAllNullIn(this, UniversalRenderPipelineAsset.packagePath);
 
-            if (postProcessData != null)
-                ResourceReloader.TryReloadAllNullIn(postProcessData, UniversalRenderPipelineAsset.packagePath);
+            if (UniversalRenderPipelineGlobalSettings.instance.postProcessData != null)
+                ResourceReloader.TryReloadAllNullIn(UniversalRenderPipelineGlobalSettings.instance.postProcessData, UniversalRenderPipelineAsset.packagePath);
 
 #if ENABLE_VR && ENABLE_XR_MODULE
             ResourceReloader.TryReloadAllNullIn(xrSystemData, UniversalRenderPipelineAsset.packagePath);
@@ -682,7 +660,6 @@
 
         public override void OnAfterDeserialize()
         {
-<<<<<<< HEAD
             //TODO: fix the upgrade.
             if (m_AssetVersion <= 0)
             {
@@ -711,8 +688,6 @@
                 m_IntermediateTextureMode = anyNonUrpRendererFeatures ? IntermediateTextureMode.Always : IntermediateTextureMode.Auto;
             }
 
-=======
->>>>>>> d2d91462
             if (m_AssetVersion <= 1)
             {
                 // To avoid breaking existing projects, keep the old AfterOpaques behaviour. The new AfterTransparents default will only apply to new projects.
