{
  "name": "com.unity.render-pipelines.universal",
  "description": "The Universal Render Pipeline (URP) is a prebuilt Scriptable Render Pipeline, made by Unity. URP provides artist-friendly workflows that let you quickly and easily create optimized graphics across a range of platforms, from mobile to high-end consoles and PCs.",
<<<<<<< HEAD
  "version": "10.0.0-preview.1",
  "unity": "2020.2",
  "unityRelease": "0a11",
  "displayName": "Universal RP",
  "dependencies": {
    "com.unity.mathematics": "1.1.0",
    "com.unity.render-pipelines.core": "10.0.0-preview.1",
    "com.unity.shadergraph": "10.0.0-preview.1",
    "com.unity.burst": "1.2.3"
=======
  "version": "9.0.0-preview.31",
  "unity": "2020.1",
  "unityRelease": "0b8",
  "displayName": "Universal RP",
  "dependencies": {
    "com.unity.mathematics": "1.1.0",
    "com.unity.burst": "1.2.3",
    "com.unity.render-pipelines.core": "9.0.0-preview.30",
    "com.unity.shadergraph": "9.0.0-preview.31"
>>>>>>> 2eaed195
  },
  "keywords": [
    "graphics",
    "performance",
    "rendering",
    "mobile",
    "render",
    "pipeline"
  ]
}<|MERGE_RESOLUTION|>--- conflicted
+++ resolved
@@ -1,17 +1,6 @@
 {
   "name": "com.unity.render-pipelines.universal",
   "description": "The Universal Render Pipeline (URP) is a prebuilt Scriptable Render Pipeline, made by Unity. URP provides artist-friendly workflows that let you quickly and easily create optimized graphics across a range of platforms, from mobile to high-end consoles and PCs.",
-<<<<<<< HEAD
-  "version": "10.0.0-preview.1",
-  "unity": "2020.2",
-  "unityRelease": "0a11",
-  "displayName": "Universal RP",
-  "dependencies": {
-    "com.unity.mathematics": "1.1.0",
-    "com.unity.render-pipelines.core": "10.0.0-preview.1",
-    "com.unity.shadergraph": "10.0.0-preview.1",
-    "com.unity.burst": "1.2.3"
-=======
   "version": "9.0.0-preview.31",
   "unity": "2020.1",
   "unityRelease": "0b8",
@@ -21,7 +10,6 @@
     "com.unity.burst": "1.2.3",
     "com.unity.render-pipelines.core": "9.0.0-preview.30",
     "com.unity.shadergraph": "9.0.0-preview.31"
->>>>>>> 2eaed195
   },
   "keywords": [
     "graphics",
