--- conflicted
+++ resolved
@@ -1,11 +1,7 @@
 {
   "name": "com.unity.render-pipelines.universal",
   "description": "The Universal Render Pipeline (URP) is a prebuilt Scriptable Render Pipeline, made by Unity. URP provides artist-friendly workflows that let you quickly and easily create optimized graphics across a range of platforms, from mobile to high-end consoles and PCs.",
-<<<<<<< HEAD
-  "version": "10.1.0-preview.1",
-=======
   "version": "10.1.0-preview.2",
->>>>>>> d1061be9
   "unity": "2020.2",
   "unityRelease": "0a20",
   "displayName": "Universal RP",
