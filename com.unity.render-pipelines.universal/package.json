{
  "name": "com.unity.render-pipelines.universal",
  "description": "The Universal Render Pipeline (URP) is a prebuilt Scriptable Render Pipeline, made by Unity. URP provides artist-friendly workflows that let you quickly and easily create optimized graphics across a range of platforms, from mobile to high-end consoles and PCs.",
  "version": "10.0.0",
  "unity": "2020.2",
  "unityRelease": "0a11",
  "displayName": "Universal RP",
  "dependencies": {
    "com.unity.mathematics": "1.1.0",
<<<<<<< HEAD
    "com.unity.render-pipelines.core": "10.0.0",
    "com.unity.shadergraph": "10.0.0"
=======
    "com.unity.burst": "1.2.3",
    "com.unity.render-pipelines.core": "9.0.0-preview.28",
    "com.unity.shadergraph": "9.0.0-preview.29"
>>>>>>> 7fb57f6a
  },
  "keywords": [
    "graphics",
    "performance",
    "rendering",
    "mobile",
    "render",
    "pipeline"
  ]
}<|MERGE_RESOLUTION|>--- conflicted
+++ resolved
@@ -7,14 +7,9 @@
   "displayName": "Universal RP",
   "dependencies": {
     "com.unity.mathematics": "1.1.0",
-<<<<<<< HEAD
     "com.unity.render-pipelines.core": "10.0.0",
-    "com.unity.shadergraph": "10.0.0"
-=======
+    "com.unity.shadergraph": "10.0.0",
     "com.unity.burst": "1.2.3",
-    "com.unity.render-pipelines.core": "9.0.0-preview.28",
-    "com.unity.shadergraph": "9.0.0-preview.29"
->>>>>>> 7fb57f6a
   },
   "keywords": [
     "graphics",
