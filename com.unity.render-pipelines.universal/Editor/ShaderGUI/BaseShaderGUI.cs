//#define BLEND_DO_BRANCH

using System;
using System.Collections.Generic;
using UnityEditor.Rendering;
using UnityEngine;
using UnityEngine.Rendering;

namespace UnityEditor
{
    public abstract class BaseShaderGUI : ShaderGUI
    {
        #region EnumsAndClasses

        [Flags]
        protected enum Expandable
        {
            SurfaceOptions = 1 << 0,
            SurfaceInputs = 1 << 1,
            Advanced = 1 << 2,
            Details = 1 << 3,
        }

        public enum SurfaceType
        {
            Opaque,
            Transparent
        }

        #if BLEND_DO_BRANCH
        // NOTE: Must match LitInput.hlsl defines
        public enum BlendMode
        {
            Alpha,   // Old school alpha-blending mode, fresnel does not affect amount of transparency
            Premultiply, // Physically plausible transparency mode, implemented as alpha pre-multiply
            Additive,
            Multiply,
        }
        private const float s_BlendModeOpaque = -1.0f;
        #else
        public enum BlendMode
        {
            Alpha,   // Old school alpha-blending mode, fresnel does not affect amount of transparency
            Premultiply, // Physically plausible transparency mode, implemented as alpha pre-multiply
            Additive,
            Multiply
        }
        #endif

        public enum SmoothnessSource
        {
            BaseAlpha,
            SpecularAlpha
        }

        public enum RenderFace
        {
            Front = 2,
            Back = 1,
            Both = 0
        }

        protected class Styles
        {
            // Catergories
            public static readonly GUIContent SurfaceOptions =
                EditorGUIUtility.TrTextContent("Surface Options", "Controls how Universal RP renders the Material on a screen.");

            public static readonly GUIContent SurfaceInputs = EditorGUIUtility.TrTextContent("Surface Inputs",
                "These settings describe the look and feel of the surface itself.");

            public static readonly GUIContent AdvancedLabel = EditorGUIUtility.TrTextContent("Advanced Options",
                "These settings affect behind-the-scenes rendering and underlying calculations.");

            public static readonly GUIContent surfaceType = EditorGUIUtility.TrTextContent("Surface Type",
                "Select a surface type for your texture. Choose between Opaque or Transparent.");

            public static readonly GUIContent blendingMode = EditorGUIUtility.TrTextContent("Blending Mode",
                "Controls how the color of the Transparent surface blends with the Material color in the background.");

<<<<<<< HEAD
            public static readonly GUIContent preserveSpecularText = new GUIContent("Preserve Specular Lighting",
                "Preserves specular lighting intensity and size by focusing blending to diffuse (transmitted) parts in transparent objects.");

            public static readonly GUIContent cullingText = new GUIContent("Render Face",
=======
            public static readonly GUIContent cullingText = EditorGUIUtility.TrTextContent("Render Face",
>>>>>>> 5d31ae84
                "Specifies which faces to cull from your geometry. Front culls front faces. Back culls backfaces. None means that both sides are rendered.");

            public static readonly GUIContent alphaClipText = EditorGUIUtility.TrTextContent("Alpha Clipping",
                "Makes your Material act like a Cutout shader. Use this to create a transparent effect with hard edges between opaque and transparent areas.");

            public static readonly GUIContent alphaClipThresholdText = EditorGUIUtility.TrTextContent("Threshold",
                "Sets where the Alpha Clipping starts. The higher the value is, the brighter the  effect is when clipping starts.");

            public static readonly GUIContent receiveShadowText = EditorGUIUtility.TrTextContent("Receive Shadows",
                "When enabled, other GameObjects can cast shadows onto this GameObject.");

            public static readonly GUIContent baseMap = EditorGUIUtility.TrTextContent("Base Map",
                "Specifies the base Material and/or Color of the surface. If you’ve selected Transparent or Alpha Clipping under Surface Options, your Material uses the Texture’s alpha channel or color.");

            public static readonly GUIContent emissionMap = EditorGUIUtility.TrTextContent("Emission Map",
                "Sets a Texture map to use for emission. You can also select a color with the color picker. Colors are multiplied over the Texture.");

            public static readonly GUIContent normalMapText =
                EditorGUIUtility.TrTextContent("Normal Map", "Assigns a tangent-space normal map.");

            public static readonly GUIContent bumpScaleNotSupported =
                EditorGUIUtility.TrTextContent("Bump scale is not supported on mobile platforms");

            public static readonly GUIContent fixNormalNow = EditorGUIUtility.TrTextContent("Fix now",
                "Converts the assigned texture to be a normal map format.");

            public static readonly GUIContent queueSlider = EditorGUIUtility.TrTextContent("Priority",
                "Determines the chronological rendering order for a Material. High values are rendered first.");
        }

        #endregion

        #region Variables

        protected MaterialEditor materialEditor { get; set; }

        protected MaterialProperty surfaceTypeProp { get; set; }

        protected MaterialProperty blendModeProp { get; set; }
        protected MaterialProperty preserveSpecProp { get; set; }

        protected MaterialProperty cullingProp { get; set; }

        protected MaterialProperty alphaClipProp { get; set; }

        protected MaterialProperty alphaCutoffProp { get; set; }

        protected MaterialProperty receiveShadowsProp { get; set; }

        // Common Surface Input properties

        protected MaterialProperty baseMapProp { get; set; }

        protected MaterialProperty baseColorProp { get; set; }

        protected MaterialProperty emissionMapProp { get; set; }

        protected MaterialProperty emissionColorProp { get; set; }

        protected MaterialProperty queueOffsetProp { get; set; }

        public bool m_FirstTimeApply = true;

        // By default, everything is expanded, except advanced
        readonly MaterialHeaderScopeList m_MaterialScopeList = new MaterialHeaderScopeList(uint.MaxValue & ~(uint)Expandable.Advanced);

        #endregion

        private const int queueOffsetRange = 50;
        ////////////////////////////////////
        // General Functions              //
        ////////////////////////////////////
        #region GeneralFunctions

        public abstract void MaterialChanged(Material material);

        public virtual void FindProperties(MaterialProperty[] properties)
        {
            surfaceTypeProp = FindProperty("_Surface", properties);
            blendModeProp = FindProperty("_Blend", properties);
            preserveSpecProp = FindProperty("_PreserveSpecular", properties, false);    // TODO: should be mandatory?
            cullingProp = FindProperty("_Cull", properties);
            alphaClipProp = FindProperty("_AlphaClip", properties);
            alphaCutoffProp = FindProperty("_Cutoff", properties);
            receiveShadowsProp = FindProperty("_ReceiveShadows", properties, false);
            baseMapProp = FindProperty("_BaseMap", properties, false);
            baseColorProp = FindProperty("_BaseColor", properties, false);
            emissionMapProp = FindProperty("_EmissionMap", properties, false);
            emissionColorProp = FindProperty("_EmissionColor", properties, false);
            queueOffsetProp = FindProperty("_QueueOffset", properties, false);
        }

        public override void OnGUI(MaterialEditor materialEditorIn, MaterialProperty[] properties)
        {
            if (materialEditorIn == null)
                throw new ArgumentNullException("materialEditorIn");

            FindProperties(properties); // MaterialProperties can be animated so we do not cache them but fetch them every event to ensure animated values are updated correctly
            materialEditor = materialEditorIn;
            Material material = materialEditor.target as Material;

            // Make sure that needed setup (ie keywords/renderqueue) are set up if we're switching some existing
            // material to a universal shader.
            if (m_FirstTimeApply)
            {
                OnOpenGUI(material, materialEditorIn);
                m_FirstTimeApply = false;
            }

            ShaderPropertiesGUI(material);
        }

        void UpdateMaterials(MaterialEditor materialEditor)
        {
            foreach (var obj in materialEditor.targets)
                MaterialChanged((Material)obj);
        }

        public virtual void OnOpenGUI(Material material, MaterialEditor materialEditor)
        {
            // Generate the foldouts
            m_MaterialScopeList.RegisterHeaderScope(Styles.SurfaceOptions, (uint)Expandable.SurfaceOptions, DrawSurfaceOptions);
            m_MaterialScopeList.RegisterHeaderScope(Styles.SurfaceInputs, (uint)Expandable.SurfaceInputs, DrawSurfaceInputs);

            FillAdditionalFoldouts(m_MaterialScopeList);

            m_MaterialScopeList.RegisterHeaderScope(Styles.AdvancedLabel, (uint)Expandable.Advanced, DrawAdvancedOptions);

            UpdateMaterials(materialEditor);
        }

        public void ShaderPropertiesGUI(Material material)
        {
            EditorGUI.BeginChangeCheck();
            {
                m_MaterialScopeList.DrawHeaders(materialEditor, material);
                if (EditorGUI.EndChangeCheck())
                    UpdateMaterials(materialEditor);
            }
        }

        #endregion
        ////////////////////////////////////
        // Drawing Functions              //
        ////////////////////////////////////
        #region DrawingFunctions

        public virtual void DrawSurfaceOptions(Material material)
        {
            DoPopup(Styles.surfaceType, surfaceTypeProp, Enum.GetNames(typeof(SurfaceType)));
            if ((SurfaceType)material.GetFloat("_Surface") == SurfaceType.Transparent)
            {
                DoPopup(Styles.blendingMode, blendModeProp, Enum.GetNames(typeof(BlendMode)));

                if (material.HasProperty("_PreserveSpecular"))
                {
                    BlendMode blendMode = (BlendMode)material.GetFloat("_Blend");
                    var isDisabled = blendMode == BlendMode.Multiply;

                    EditorGUI.BeginDisabledGroup(isDisabled);
                    EditorGUI.indentLevel += 2;
                    EditorGUI.BeginChangeCheck();
                    var preserveSpecEnabled = EditorGUILayout.Toggle(Styles.preserveSpecularText, preserveSpecProp.floatValue == 1);
                    if (EditorGUI.EndChangeCheck())
                        preserveSpecProp.floatValue = preserveSpecEnabled ? 1 : 0;
                    EditorGUI.indentLevel -= 2;
                    EditorGUI.EndDisabledGroup();
                }
            }


            EditorGUI.BeginChangeCheck();
            EditorGUI.showMixedValue = cullingProp.hasMixedValue;
            var culling = (RenderFace)cullingProp.floatValue;
            culling = (RenderFace)EditorGUILayout.EnumPopup(Styles.cullingText, culling);
            if (EditorGUI.EndChangeCheck())
            {
                materialEditor.RegisterPropertyChangeUndo(Styles.cullingText.text);
                cullingProp.floatValue = (float)culling;
                material.doubleSidedGI = (RenderFace)cullingProp.floatValue != RenderFace.Front;
            }

            EditorGUI.showMixedValue = false;

            EditorGUI.BeginChangeCheck();
            EditorGUI.showMixedValue = alphaClipProp.hasMixedValue;
            var alphaClipEnabled = EditorGUILayout.Toggle(Styles.alphaClipText, alphaClipProp.floatValue == 1);
            if (EditorGUI.EndChangeCheck())
                alphaClipProp.floatValue = alphaClipEnabled ? 1 : 0;
            EditorGUI.showMixedValue = false;

            if (alphaClipProp.floatValue == 1)
                materialEditor.ShaderProperty(alphaCutoffProp, Styles.alphaClipThresholdText, 1);

            if (receiveShadowsProp != null)
            {
                EditorGUI.BeginChangeCheck();
                EditorGUI.showMixedValue = receiveShadowsProp.hasMixedValue;
                var receiveShadows =
                    EditorGUILayout.Toggle(Styles.receiveShadowText, receiveShadowsProp.floatValue == 1.0f);
                if (EditorGUI.EndChangeCheck())
                    receiveShadowsProp.floatValue = receiveShadows ? 1.0f : 0.0f;
                EditorGUI.showMixedValue = false;
            }
        }

        public virtual void DrawSurfaceInputs(Material material)
        {
            DrawBaseProperties(material);
        }

        public virtual void DrawAdvancedOptions(Material material)
        {
            materialEditor.EnableInstancingField();
            DrawQueueOffsetField();
        }

        protected void DrawQueueOffsetField()
        {
            if (queueOffsetProp != null)
            {
                EditorGUI.BeginChangeCheck();
                EditorGUI.showMixedValue = queueOffsetProp.hasMixedValue;
                var queue = EditorGUILayout.IntSlider(Styles.queueSlider, (int)queueOffsetProp.floatValue, -queueOffsetRange, queueOffsetRange);
                if (EditorGUI.EndChangeCheck())
                    queueOffsetProp.floatValue = queue;
                EditorGUI.showMixedValue = false;
            }
        }

        public virtual void FillAdditionalFoldouts(MaterialHeaderScopeList materialScopesList) {}

        public virtual void DrawBaseProperties(Material material)
        {
            if (baseMapProp != null && baseColorProp != null) // Draw the baseMap, most shader will have at least a baseMap
            {
                materialEditor.TexturePropertySingleLine(Styles.baseMap, baseMapProp, baseColorProp);
                // TODO Temporary fix for lightmapping, to be replaced with attribute tag.
                if (material.HasProperty("_MainTex"))
                {
                    material.SetTexture("_MainTex", baseMapProp.textureValue);
                    var baseMapTiling = baseMapProp.textureScaleAndOffset;
                    material.SetTextureScale("_MainTex", new Vector2(baseMapTiling.x, baseMapTiling.y));
                    material.SetTextureOffset("_MainTex", new Vector2(baseMapTiling.z, baseMapTiling.w));
                }
            }
        }

        protected virtual void DrawEmissionProperties(Material material, bool keyword)
        {
            var emissive = true;
            var hadEmissionTexture = emissionMapProp.textureValue != null;

            if (!keyword)
            {
                materialEditor.TexturePropertyWithHDRColor(Styles.emissionMap, emissionMapProp, emissionColorProp,
                    false);
            }
            else
            {
                // Emission for GI?
                emissive = materialEditor.EmissionEnabledProperty();

                EditorGUI.BeginDisabledGroup(!emissive);
                {
                    // Texture and HDR color controls
                    materialEditor.TexturePropertyWithHDRColor(Styles.emissionMap, emissionMapProp,
                        emissionColorProp,
                        false);
                }
                EditorGUI.EndDisabledGroup();
            }

            // If texture was assigned and color was black set color to white
            var brightness = emissionColorProp.colorValue.maxColorComponent;
            if (emissionMapProp.textureValue != null && !hadEmissionTexture && brightness <= 0f)
                emissionColorProp.colorValue = Color.white;

            // UniversalRP does not support RealtimeEmissive. We set it to bake emissive and handle the emissive is black right.
            if (emissive)
            {
                var oldFlags = material.globalIlluminationFlags;
                var newFlags = MaterialGlobalIlluminationFlags.BakedEmissive;

                if (brightness <= 0f)
                    newFlags |= MaterialGlobalIlluminationFlags.EmissiveIsBlack;

                if (newFlags != oldFlags)
                    material.globalIlluminationFlags = newFlags;
            }
        }

        public static void DrawNormalArea(MaterialEditor materialEditor, MaterialProperty bumpMap, MaterialProperty bumpMapScale = null)
        {
            if (bumpMapScale != null)
            {
                materialEditor.TexturePropertySingleLine(Styles.normalMapText, bumpMap,
                    bumpMap.textureValue != null ? bumpMapScale : null);
                if (bumpMapScale.floatValue != 1 &&
                    UnityEditorInternal.InternalEditorUtility.IsMobilePlatform(
                        EditorUserBuildSettings.activeBuildTarget))
                    if (materialEditor.HelpBoxWithButton(Styles.bumpScaleNotSupported, Styles.fixNormalNow))
                        bumpMapScale.floatValue = 1;
            }
            else
            {
                materialEditor.TexturePropertySingleLine(Styles.normalMapText, bumpMap);
            }
        }

        protected static void DrawTileOffset(MaterialEditor materialEditor, MaterialProperty textureProp)
        {
            materialEditor.TextureScaleOffsetProperty(textureProp);
        }

        #endregion
        ////////////////////////////////////
        // Material Data Functions        //
        ////////////////////////////////////
        #region MaterialDataFunctions

        public static void SetMaterialKeywords(Material material, Action<Material> shadingModelFunc = null, Action<Material> shaderFunc = null)
        {
            // Clear all keywords for fresh start
            material.shaderKeywords = null;

            // Setup blending - consistent across all Universal RP shaders
            SetupMaterialBlendMode(material);

            // Receive Shadows
            if (material.HasProperty("_ReceiveShadows"))
                CoreUtils.SetKeyword(material, "_RECEIVE_SHADOWS_OFF", material.GetFloat("_ReceiveShadows") == 0.0f);

            // Emission
            if (material.HasProperty("_EmissionColor"))
                MaterialEditor.FixupEmissiveFlag(material);
            bool shouldEmissionBeEnabled =
                (material.globalIlluminationFlags & MaterialGlobalIlluminationFlags.EmissiveIsBlack) == 0;
            if (material.HasProperty("_EmissionEnabled") && !shouldEmissionBeEnabled)
                shouldEmissionBeEnabled = material.GetFloat("_EmissionEnabled") >= 0.5f;
            CoreUtils.SetKeyword(material, "_EMISSION", shouldEmissionBeEnabled);

            // Normal Map
            if (material.HasProperty("_BumpMap"))
                CoreUtils.SetKeyword(material, "_NORMALMAP", material.GetTexture("_BumpMap"));

            // Shader specific keyword functions
            shadingModelFunc?.Invoke(material);
            shaderFunc?.Invoke(material);
        }

        public static void SetupMaterialBlendMode(Material material)
        {
            if (material == null)
                throw new ArgumentNullException("material");

            bool alphaClip = false;
            if (material.HasProperty("_AlphaClip"))
                alphaClip = material.GetFloat("_AlphaClip") >= 0.5;

            if (alphaClip)
            {
                material.EnableKeyword("_ALPHATEST_ON");
            }
            else
            {
                material.DisableKeyword("_ALPHATEST_ON");
            }

            if (material.HasProperty("_Surface"))
            {
                SurfaceType surfaceType = (SurfaceType)material.GetFloat("_Surface");
                if (surfaceType == SurfaceType.Opaque)
                {
                    if (alphaClip)
                    {
                        material.renderQueue = (int)RenderQueue.AlphaTest;
                        material.SetOverrideTag("RenderType", "TransparentCutout");
                    }
                    else
                    {
                        material.renderQueue = (int)RenderQueue.Geometry;
                        material.SetOverrideTag("RenderType", "Opaque");
                    }

                    material.renderQueue += material.HasProperty("_QueueOffset") ? (int)material.GetFloat("_QueueOffset") : 0;
                    material.SetFloat("_SrcBlend", (float)UnityEngine.Rendering.BlendMode.One);
                    material.SetFloat("_DstBlend", (float)UnityEngine.Rendering.BlendMode.Zero);
                    material.SetFloat("_ZWrite", 1.0f);
                    material.DisableKeyword("_ALPHAPREMULTIPLY_ON");
                    material.DisableKeyword("_ALPHAMODULATE_ON");
                    material.DisableKeyword("_PRESERVE_SPECULAR");
#if BLEND_DO_BRANCH
                    material.SetFloat("_Blend", s_BlendModeOpaque);
#endif
                    material.SetShaderPassEnabled("ShadowCaster", true);
                }
                else
                {
                    BlendMode blendMode = (BlendMode)material.GetFloat("_Blend");

                    #if BLEND_DO_BRANCH
                    if (blendMode == (BlendMode)s_BlendModeOpaque)
                    {
                        blendMode = BlendMode.Alpha;
                        material.SetFloat("_Blend", (float)blendMode);
                    }
                    #endif

                    bool preserveSpecular = (material.HasProperty("_PreserveSpecular") && material.GetFloat("_PreserveSpecular") > 0) && blendMode != BlendMode.Multiply;
                    bool offScreenAccumulateAlpha = false;    // TODO:

                    // Clear blend keyword state.
                    material.DisableKeyword("_ALPHAPREMULTIPLY_ON");
                    material.DisableKeyword("_ALPHAMODULATE_ON");
                    material.DisableKeyword("_PRESERVE_SPECULAR");

                    if (preserveSpecular)
                        material.EnableKeyword("_PRESERVE_SPECULAR");

                    // When doing off-screen transparency accumulation, we change blend factors as described here: https://developer.nvidia.com/gpugems/GPUGems3/gpugems3_ch23.html
                    var srcBlendA = UnityEngine.Rendering.BlendMode.One;
                    if (offScreenAccumulateAlpha)
                        srcBlendA = UnityEngine.Rendering.BlendMode.Zero;


                    // Specific Transparent Mode Settings
                    switch (blendMode)
                    {
                        case BlendMode.Alpha:
                            if (preserveSpecular)
                            {
                                // Lift alpha multiply from ROP to shader by setting pre-multiplied _SrcBlend mode
                                // i.e. _PRESERVE_SPECULAR implies _ALPHAPREMULTIPLY_ON but that isn't its purpose.
                                // Source is expected to be straight color, no alpha pre-multiplication.
                                material.SetInt("_SrcBlend", (int)UnityEngine.Rendering.BlendMode.One);
                                material.SetInt("_DstBlend", (int)UnityEngine.Rendering.BlendMode.OneMinusSrcAlpha);
                            }
                            else
                            {
                                material.SetInt("_SrcBlend", (int)UnityEngine.Rendering.BlendMode.SrcAlpha);
                                material.SetInt("_DstBlend", (int)UnityEngine.Rendering.BlendMode.OneMinusSrcAlpha);
                            }
                            material.SetInt("_SrcBlendA", (int)srcBlendA);
                            material.SetInt("_DstBlendA", (int)UnityEngine.Rendering.BlendMode.OneMinusSrcAlpha);
                            break;

                        case BlendMode.Premultiply:
                            material.SetInt("_SrcBlend", (int)UnityEngine.Rendering.BlendMode.One);
                            material.SetInt("_DstBlend", (int)UnityEngine.Rendering.BlendMode.OneMinusSrcAlpha);
                            // Alpha channel blended the same way as in the straight alpha blending.
                            material.SetInt("_SrcBlendA", (int)srcBlendA);
                            material.SetInt("_DstBlendA", (int)UnityEngine.Rendering.BlendMode.OneMinusSrcAlpha);
                            material.EnableKeyword("_ALPHAPREMULTIPLY_ON");
                            break;

                        case BlendMode.Additive:
                            if (preserveSpecular)
                            {
                                // Similar to alpha blend. Lift alpha from ROP to shader by setting "pre-multiplied" _SrcBlend mode.
                                material.SetInt("_SrcBlend", (int)UnityEngine.Rendering.BlendMode.One);
                                material.SetInt("_DstBlend", (int)UnityEngine.Rendering.BlendMode.One);
                            }
                            else
                            {
                                material.SetInt("_SrcBlend", (int)UnityEngine.Rendering.BlendMode.SrcAlpha);
                                material.SetInt("_DstBlend", (int)UnityEngine.Rendering.BlendMode.One);
                            }
                            material.SetInt("_SrcBlendA", (int)srcBlendA);
                            material.SetInt("_DstBlendA", (int)UnityEngine.Rendering.BlendMode.One);
                            break;

                        case BlendMode.Multiply:
                            material.SetInt("_SrcBlend", (int)UnityEngine.Rendering.BlendMode.Zero);
                            material.SetInt("_DstBlend", (int)UnityEngine.Rendering.BlendMode.SrcColor);
                            material.EnableKeyword("_ALPHAMODULATE_ON");
                            // TODO: what would make the most sense
                            material.SetInt("_SrcBlendA", (int)UnityEngine.Rendering.BlendMode.Zero);
                            material.SetInt("_DstBlendA", (int)UnityEngine.Rendering.BlendMode.One);
                            break;
                    }


                    // General Transparent Material Settings
                    material.SetOverrideTag("RenderType", "Transparent");
                    material.SetFloat("_ZWrite", 0.0f);
                    material.renderQueue = (int)RenderQueue.Transparent;
                    material.renderQueue += material.HasProperty("_QueueOffset") ? (int)material.GetFloat("_QueueOffset") : 0;
                    material.SetShaderPassEnabled("ShadowCaster", false);
                }
            }
        }

        #endregion
        ////////////////////////////////////
        // Helper Functions               //
        ////////////////////////////////////
        #region HelperFunctions

        public static void TwoFloatSingleLine(GUIContent title, MaterialProperty prop1, GUIContent prop1Label,
            MaterialProperty prop2, GUIContent prop2Label, MaterialEditor materialEditor, float labelWidth = 30f)
        {
            EditorGUI.BeginChangeCheck();
            EditorGUI.showMixedValue = prop1.hasMixedValue || prop2.hasMixedValue;
            Rect rect = EditorGUILayout.GetControlRect();
            EditorGUI.PrefixLabel(rect, title);
            var indent = EditorGUI.indentLevel;
            var preLabelWidth = EditorGUIUtility.labelWidth;
            EditorGUI.indentLevel = 0;
            EditorGUIUtility.labelWidth = labelWidth;
            Rect propRect1 = new Rect(rect.x + preLabelWidth, rect.y,
                (rect.width - preLabelWidth) * 0.5f, EditorGUIUtility.singleLineHeight);
            var prop1val = EditorGUI.FloatField(propRect1, prop1Label, prop1.floatValue);

            Rect propRect2 = new Rect(propRect1.x + propRect1.width, rect.y,
                propRect1.width, EditorGUIUtility.singleLineHeight);
            var prop2val = EditorGUI.FloatField(propRect2, prop2Label, prop2.floatValue);

            EditorGUI.indentLevel = indent;
            EditorGUIUtility.labelWidth = preLabelWidth;

            if (EditorGUI.EndChangeCheck())
            {
                materialEditor.RegisterPropertyChangeUndo(title.text);
                prop1.floatValue = prop1val;
                prop2.floatValue = prop2val;
            }

            EditorGUI.showMixedValue = false;
        }

        public void DoPopup(GUIContent label, MaterialProperty property, string[] options)
        {
            DoPopup(label, property, options, materialEditor);
        }

        public static void DoPopup(GUIContent label, MaterialProperty property, string[] options, MaterialEditor materialEditor)
        {
            if (property == null)
                throw new ArgumentNullException("property");

            EditorGUI.showMixedValue = property.hasMixedValue;

            var mode = property.floatValue;
            EditorGUI.BeginChangeCheck();
            mode = EditorGUILayout.Popup(label, (int)mode, options);
            if (EditorGUI.EndChangeCheck())
            {
                materialEditor.RegisterPropertyChangeUndo(label.text);
                property.floatValue = mode;
            }

            EditorGUI.showMixedValue = false;
        }

        // Helper to show texture and color properties
        public static Rect TextureColorProps(MaterialEditor materialEditor, GUIContent label, MaterialProperty textureProp, MaterialProperty colorProp, bool hdr = false)
        {
            Rect rect = EditorGUILayout.GetControlRect();
            EditorGUI.showMixedValue = textureProp.hasMixedValue;
            materialEditor.TexturePropertyMiniThumbnail(rect, textureProp, label.text, label.tooltip);
            EditorGUI.showMixedValue = false;

            if (colorProp != null)
            {
                EditorGUI.BeginChangeCheck();
                EditorGUI.showMixedValue = colorProp.hasMixedValue;
                int indentLevel = EditorGUI.indentLevel;
                EditorGUI.indentLevel = 0;
                Rect rectAfterLabel = new Rect(rect.x + EditorGUIUtility.labelWidth, rect.y,
                    EditorGUIUtility.fieldWidth, EditorGUIUtility.singleLineHeight);
                var col = EditorGUI.ColorField(rectAfterLabel, GUIContent.none, colorProp.colorValue, true,
                    false, hdr);
                EditorGUI.indentLevel = indentLevel;
                if (EditorGUI.EndChangeCheck())
                {
                    materialEditor.RegisterPropertyChangeUndo(colorProp.displayName);
                    colorProp.colorValue = col;
                }
                EditorGUI.showMixedValue = false;
            }

            return rect;
        }

        // Copied from shaderGUI as it is a protected function in an abstract class, unavailable to others

        public new static MaterialProperty FindProperty(string propertyName, MaterialProperty[] properties)
        {
            return FindProperty(propertyName, properties, true);
        }

        // Copied from shaderGUI as it is a protected function in an abstract class, unavailable to others

        public new static MaterialProperty FindProperty(string propertyName, MaterialProperty[] properties, bool propertyIsMandatory)
        {
            for (int index = 0; index < properties.Length; ++index)
            {
                if (properties[index] != null && properties[index].name == propertyName)
                    return properties[index];
            }
            if (propertyIsMandatory)
                throw new ArgumentException("Could not find MaterialProperty: '" + propertyName + "', Num properties: " + (object)properties.Length);
            return null;
        }

        #endregion
    }
}<|MERGE_RESOLUTION|>--- conflicted
+++ resolved
@@ -78,14 +78,10 @@
             public static readonly GUIContent blendingMode = EditorGUIUtility.TrTextContent("Blending Mode",
                 "Controls how the color of the Transparent surface blends with the Material color in the background.");
 
-<<<<<<< HEAD
-            public static readonly GUIContent preserveSpecularText = new GUIContent("Preserve Specular Lighting",
+            public static readonly GUIContent preserveSpecularText = EditorGUIUtility.TrTextContent("Preserve Specular Lighting",
                 "Preserves specular lighting intensity and size by focusing blending to diffuse (transmitted) parts in transparent objects.");
 
-            public static readonly GUIContent cullingText = new GUIContent("Render Face",
-=======
             public static readonly GUIContent cullingText = EditorGUIUtility.TrTextContent("Render Face",
->>>>>>> 5d31ae84
                 "Specifies which faces to cull from your geometry. Front culls front faces. Back culls backfaces. None means that both sides are rendered.");
 
             public static readonly GUIContent alphaClipText = EditorGUIUtility.TrTextContent("Alpha Clipping",
