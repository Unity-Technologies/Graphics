--- conflicted
+++ resolved
@@ -10,11 +10,7 @@
             <ui:Label text="info" name="converterInfo" style="-unity-text-align: middle-left; flex-grow: 1; height: 40px; flex-wrap: nowrap; overflow: visible; white-space: normal; padding-top: 0;" />
             <ui:Label name="converterTime" style="-unity-text-align: middle-left; -unity-font-style: bold; height: 20px;" />
         </ui:VisualElement>
-<<<<<<< HEAD
-        <ui:VisualElement style="flex-direction: row; height: 19px; flex-grow: 0; margin-top: 0; margin-bottom: 0; padding-right: 14px; width: 608px;">
-=======
         <ui:VisualElement style="flex-direction: row; height: 19px; flex-grow: 0; margin-top: 0; margin-bottom: 0; padding-right: 14px; width: 608px; flex-shrink: 1;">
->>>>>>> 4ab2937a
             <ui:Label text="&#10;" style="flex-grow: 1;" />
             <ui:Image name="pendingImage" style="max-width: 16px; max-height: 16px; min-width: 16px; min-height: 16px;" />
             <ui:Label name="pendingLabel" />
