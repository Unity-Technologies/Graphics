using UnityEditorInternal;
using UnityEngine;
using UnityEngine.Rendering.Universal;
using Styles = UnityEditor.Rendering.Universal.UniversalRenderPipelineAssetUI.Styles;

namespace UnityEditor.Rendering.Universal
{
    [CustomEditor(typeof(UniversalRenderPipelineAsset))]
    public class UniversalRenderPipelineAssetEditor : Editor
    {
<<<<<<< HEAD
        internal class Styles
        {
            // Groups
            public static GUIContent generalSettingsText = EditorGUIUtility.TrTextContent("General");
            public static GUIContent qualitySettingsText = EditorGUIUtility.TrTextContent("Quality");
            public static GUIContent lightingSettingsText = EditorGUIUtility.TrTextContent("Lighting");
            public static GUIContent shadowSettingsText = EditorGUIUtility.TrTextContent("Shadows");
            public static GUIContent postProcessingSettingsText = EditorGUIUtility.TrTextContent("Post-processing");
            public static GUIContent advancedSettingsText = EditorGUIUtility.TrTextContent("Advanced");
            public static GUIContent adaptivePerformanceText = EditorGUIUtility.TrTextContent("Adaptive Performance");

            // General
            public static GUIContent rendererHeaderText = EditorGUIUtility.TrTextContent("Renderer List", "Lists all the renderers available to this Render Pipeline Asset.");
            public static GUIContent rendererDefaultText = EditorGUIUtility.TrTextContent("Default", "This renderer is currently the default for the render pipeline.");
            public static GUIContent rendererSetDefaultText = EditorGUIUtility.TrTextContent("Set Default", "Makes this renderer the default for the render pipeline.");
            public static GUIContent rendererSettingsText = EditorGUIUtility.TrIconContent("_Menu", "Opens settings for this renderer.");
            public static GUIContent rendererMissingText = EditorGUIUtility.TrIconContent("console.warnicon.sml", "Renderer missing. Click this to select a new renderer.");
            public static GUIContent rendererDefaultMissingText = EditorGUIUtility.TrIconContent("console.erroricon.sml", "Default renderer missing. Click this to select a new renderer.");
            public static GUIContent requireDepthTextureText = EditorGUIUtility.TrTextContent("Depth Texture", "If enabled the pipeline will generate camera's depth that can be bound in shaders as _CameraDepthTexture.");
            public static GUIContent requireOpaqueTextureText = EditorGUIUtility.TrTextContent("Opaque Texture", "If enabled the pipeline will copy the screen to texture after opaque objects are drawn. For transparent objects this can be bound in shaders as _CameraOpaqueTexture.");
            public static GUIContent opaqueDownsamplingText = EditorGUIUtility.TrTextContent("Opaque Downsampling", "The downsampling method that is used for the opaque texture");
            public static GUIContent supportsTerrainHolesText = EditorGUIUtility.TrTextContent("Terrain Holes", "When disabled, Universal Rendering Pipeline removes all Terrain hole Shader variants when you build for the Unity Player. This decreases build time.");

            // Quality
            public static GUIContent hdrText = EditorGUIUtility.TrTextContent("HDR", "Controls the global HDR settings.");
            public static GUIContent msaaText = EditorGUIUtility.TrTextContent("Anti Aliasing (MSAA)", "Controls the global anti aliasing settings.");
            public static GUIContent renderScaleText = EditorGUIUtility.TrTextContent("Render Scale", "Scales the camera render target allowing the game to render at a resolution different than native resolution. UI is always rendered at native resolution.");

            // Main light
            public static GUIContent mainLightRenderingModeText = EditorGUIUtility.TrTextContent("Main Light", "Main light is the brightest directional light.");
            public static GUIContent supportsMainLightShadowsText = EditorGUIUtility.TrTextContent("Cast Shadows", "If enabled the main light can be a shadow casting light.");
            public static GUIContent mainLightShadowmapResolutionText = EditorGUIUtility.TrTextContent("Shadow Resolution", "Resolution of the main light shadowmap texture. If cascades are enabled, cascades will be packed into an atlas and this setting controls the maximum shadows atlas resolution.");

            // Additional lights
            public static GUIContent addditionalLightsRenderingModeText = EditorGUIUtility.TrTextContent("Additional Lights", "Additional lights support.");
            public static GUIContent perObjectLimit = EditorGUIUtility.TrTextContent("Per Object Limit", "Maximum amount of additional lights. These lights are sorted and culled per-object.");
            public static GUIContent supportsAdditionalShadowsText = EditorGUIUtility.TrTextContent("Cast Shadows", "If enabled shadows will be supported for spot lights.\n");
            public static GUIContent additionalLightsShadowmapResolution = EditorGUIUtility.TrTextContent("Shadow Atlas Resolution", "All additional lights are packed into a single shadowmap atlas. This setting controls the atlas size.");
            public static GUIContent additionalLightsShadowResolutionTiers = EditorGUIUtility.TrTextContent("Shadow Resolution Tiers", $"Additional Lights Shadow Resolution Tiers. Rounded to the next power of two, and clamped to be at least {UniversalAdditionalLightData.AdditionalLightsShadowMinimumResolution}.");
            public static GUIContent[] additionalLightsShadowResolutionTierNames =
            {
                new GUIContent("Low"),
                new GUIContent("Medium"),
                new GUIContent("High")
            };
            public static GUIContent additionalLightsCookieResolution = EditorGUIUtility.TrTextContent("Cookie Atlas Resolution", "All additional lights are packed into a single cookie atlas. This setting controls the atlas size.");
            public static GUIContent additionalLightsCookieFormat = EditorGUIUtility.TrTextContent("Cookie Atlas Format", "All additional lights are packed into a single cookie atlas. This setting controls the atlas format.");

            // Reflection Probes
            public static GUIContent reflectionProbesSettingsText = EditorGUIUtility.TrTextContent("Reflection Probes");
            public static GUIContent reflectionProbeBlendingText = EditorGUIUtility.TrTextContent("Probe Blending", "If enabled smooth transitions will be created between reflection probes.");
            public static GUIContent reflectionProbeBoxProjectionText = EditorGUIUtility.TrTextContent("Box Projection", "If enabled reflections appear based on the object’s position within the probe’s box, while still using a single probe as the source of the reflection.");

            // Shadow settings
            public static GUIContent shadowDistanceText = EditorGUIUtility.TrTextContent("Max Distance", "Maximum shadow rendering distance.");
            public static GUIContent shadowCascadesText = EditorGUIUtility.TrTextContent("Cascade Count", "Number of cascade splits used for directional shadows.");
            public static GUIContent shadowDepthBias = EditorGUIUtility.TrTextContent("Depth Bias", "Controls the distance at which the shadows will be pushed away from the light. Useful for avoiding false self-shadowing artifacts.");
            public static GUIContent shadowNormalBias = EditorGUIUtility.TrTextContent("Normal Bias", "Controls distance at which the shadow casting surfaces will be shrunk along the surface normal. Useful for avoiding false self-shadowing artifacts.");
            public static GUIContent supportsSoftShadows = EditorGUIUtility.TrTextContent("Soft Shadows", "If enabled pipeline will perform shadow filtering. Otherwise all lights that cast shadows will fallback to perform a single shadow sample.");
            public static GUIContent tightEnclosingSphere = EditorGUIUtility.TrTextContent("Tight Enclosing Sphere", "If enabled, as tight conservative enclosing sphere is used. If disabled, the sphere will be smaller than the cascade size.");
            public static GUIContent numIterationsEnclosingSphere = EditorGUIUtility.TrTextContent("Number of Iterations", "Number of iterations for the minimal enclosing sphere iterative method. A higher number of iterations will minimize the sphere but increases CPU computation necessary.");


            // Post-processing
            public static GUIContent colorGradingMode = EditorGUIUtility.TrTextContent("Grading Mode", "Defines how color grading will be applied. Operators will react differently depending on the mode.");
            public static GUIContent colorGradingLutSize = EditorGUIUtility.TrTextContent("LUT size", "Sets the size of the internal and external color grading lookup textures (LUTs).");
            public static GUIContent useFastSRGBLinearConversion = EditorGUIUtility.TrTextContent("Fast sRGB/Linear conversions", "Use faster, but less accurate approximation functions when converting between the sRGB and Linear color spaces.");
            public static string colorGradingModeWarning = "HDR rendering is required to use the high dynamic range color grading mode. The low dynamic range will be used instead.";
            public static string colorGradingModeSpecInfo = "The high dynamic range color grading mode works best on platforms that support floating point textures.";
            public static string colorGradingLutSizeWarning = "The minimal recommended LUT size for the high dynamic range color grading mode is 32. Using lower values will potentially result in color banding and posterization effects.";

            // Advanced settings
            public static GUIContent srpBatcher = EditorGUIUtility.TrTextContent("SRP Batcher", "If enabled, the render pipeline uses the SRP batcher.");
            public static GUIContent dynamicBatching = EditorGUIUtility.TrTextContent("Dynamic Batching", "If enabled, the render pipeline will batch drawcalls with few triangles together by copying their vertex buffers into a shared buffer on a per-frame basis.");
            public static GUIContent mixedLightingSupportLabel = EditorGUIUtility.TrTextContent("Mixed Lighting", "Makes the render pipeline include mixed-lighting Shader Variants in the build.");
            public static GUIContent supportsLightLayers = EditorGUIUtility.TrTextContent("Light Layers", "When enabled, UniversalRP uses rendering layers instead of culling mask for the purpose of selecting how lights affect groups of geometry. For deferred rendering, an extra render target is allocated.");
            public static GUIContent debugLevel = EditorGUIUtility.TrTextContent("Debug Level", "Controls the level of debug information generated by the render pipeline. When Profiling is selected, the pipeline provides detailed profiling tags.");
            public static GUIContent shaderVariantLogLevel = EditorGUIUtility.TrTextContent("Shader Variant Log Level", "Controls the level logging in of shader variants information is outputted when a build is performed. Information will appear in the Unity console when the build finishes.");
            public static GUIContent storeActionsOptimizationText = EditorGUIUtility.TrTextContent("Store Actions", "Sets the store actions policy on tile based GPUs. Affects render targets memory usage and will impact performance.");
            public static GUIContent volumeFrameworkUpdateMode = EditorGUIUtility.TrTextContent("Volume Update Mode", "Select how Unity updates Volumes: every frame or when triggered via scripting. In the Editor, Unity updates Volumes every frame when not in the Play mode.");

            // Adaptive performance settings
            public static GUIContent useAdaptivePerformance = EditorGUIUtility.TrTextContent("Use adaptive performance", "Allows Adaptive Performance to adjust rendering quality during runtime");

            // Renderer List Messages
            public static GUIContent rendererListDefaultMessage =
                EditorGUIUtility.TrTextContent("Cannot remove Default Renderer",
                    "Removal of the Default Renderer is not allowed. To remove, set another Renderer to be the new Default and then remove.");

            public static GUIContent rendererMissingDefaultMessage =
                EditorGUIUtility.TrTextContent("Missing Default Renderer\nThere is no default renderer assigned, so Unity can’t perform any rendering. Set another renderer to be the new Default, or assign a renderer to the Default slot.");
            public static GUIContent rendererMissingMessage =
                EditorGUIUtility.TrTextContent("Missing Renderer(s)\nOne or more renderers are either missing or unassigned.  Switching to these renderers at runtime can cause issues.");
            public static GUIContent lightlayersUnsupportedMessage =
                EditorGUIUtility.TrTextContent("Some Graphics API(s) in the Player Graphics APIs list are incompatible with Light Layers.  Switching to these Graphics APIs at runtime can cause issues: ");
            public static GUIContent rendererUnsupportedAPIMessage =
                EditorGUIUtility.TrTextContent("Some Renderer(s) in the Renderer List are incompatible with the Player Graphics APIs list.  Switching to these renderers at runtime can cause issues.\n\n");

            // Dropdown menu options
            public static string[] mainLightOptions = { "Disabled", "Per Pixel" };
            public static string[] volumeFrameworkUpdateOptions = { "Every Frame", "Via Scripting" };
            public static string[] opaqueDownsamplingOptions = {"None", "2x (Bilinear)", "4x (Box)", "4x (Bilinear)"};
        }

        SavedBool m_GeneralSettingsFoldout;
        SavedBool m_QualitySettingsFoldout;
        SavedBool m_LightingSettingsFoldout;
        SavedBool m_ShadowSettingsFoldout;
        SavedBool m_PostProcessingSettingsFoldout;
        SavedBool m_AdvancedSettingsFoldout;
        SavedBool m_AdaptivePerformanceFoldout;

        SerializedProperty m_RendererDataProp;
        SerializedProperty m_DefaultRendererProp;
        ReorderableList m_RendererDataList;

        SerializedProperty m_RequireDepthTextureProp;
        SerializedProperty m_RequireOpaqueTextureProp;
        SerializedProperty m_OpaqueDownsamplingProp;
        SerializedProperty m_SupportsTerrainHolesProp;
        SerializedProperty m_StoreActionsOptimizationProperty;

        SerializedProperty m_HDR;
        SerializedProperty m_MSAA;
        SerializedProperty m_RenderScale;

        SerializedProperty m_MainLightRenderingModeProp;
        SerializedProperty m_MainLightShadowsSupportedProp;
        SerializedProperty m_MainLightShadowmapResolutionProp;

        SerializedProperty m_AdditionalLightsRenderingModeProp;
        SerializedProperty m_AdditionalLightsPerObjectLimitProp;
        SerializedProperty m_AdditionalLightShadowsSupportedProp;
        SerializedProperty m_AdditionalLightShadowmapResolutionProp;

        SerializedProperty m_AdditionalLightsShadowResolutionTierLowProp;
        SerializedProperty m_AdditionalLightsShadowResolutionTierMediumProp;
        SerializedProperty m_AdditionalLightsShadowResolutionTierHighProp;

        SerializedProperty m_AdditionalLightCookieResolutionProp;
        SerializedProperty m_AdditionalLightCookieFormatProp;

        SerializedProperty m_ReflectionProbeBlendingProp;
        SerializedProperty m_ReflectionProbeBoxProjectionProp;

        SerializedProperty m_ShadowDistanceProp;
        SerializedProperty m_ShadowCascadeCountProp;
        SerializedProperty m_ShadowCascade2SplitProp;
        SerializedProperty m_ShadowCascade3SplitProp;
        SerializedProperty m_ShadowCascade4SplitProp;
        SerializedProperty m_ShadowCascadeBorderProp;
        SerializedProperty m_ShadowDepthBiasProp;
        SerializedProperty m_ShadowNormalBiasProp;
        SerializedProperty m_SoftShadowsSupportedProp;
        SerializedProperty m_TightEnclosingSphereProp;
        SerializedProperty m_NumIterationsEnclosingSphereProp;

        SerializedProperty m_SRPBatcher;
        SerializedProperty m_SupportsDynamicBatching;
        SerializedProperty m_MixedLightingSupportedProp;
        SerializedProperty m_SupportsLightLayers;
        SerializedProperty m_DebugLevelProp;

        SerializedProperty m_ShaderVariantLogLevel;
        SerializedProperty m_VolumeFrameworkUpdateModeProp;

        SerializedProperty m_ColorGradingMode;
        SerializedProperty m_ColorGradingLutSize;
        SerializedProperty m_UseFastSRGBLinearConversion;
=======
        SerializedProperty m_RendererDataProp;
        SerializedProperty m_DefaultRendererProp;

        internal ReorderableList rendererList => m_RendererDataList;
        ReorderableList m_RendererDataList;
>>>>>>> 5d586021

        private SerializedUniversalRenderPipelineAsset m_SerializedURPAsset;

        public override void OnInspectorGUI()
        {
            m_SerializedURPAsset.Update();
            UniversalRenderPipelineAssetUI.Inspector.Draw(m_SerializedURPAsset, this);
            m_SerializedURPAsset.Apply();
        }

        void OnEnable()
        {
<<<<<<< HEAD
            m_GeneralSettingsFoldout = new SavedBool($"{target.GetType()}.GeneralSettingsFoldout", false);
            m_QualitySettingsFoldout = new SavedBool($"{target.GetType()}.QualitySettingsFoldout", false);
            m_LightingSettingsFoldout = new SavedBool($"{target.GetType()}.LightingSettingsFoldout", false);
            m_ShadowSettingsFoldout = new SavedBool($"{target.GetType()}.ShadowSettingsFoldout", false);
            m_PostProcessingSettingsFoldout = new SavedBool($"{target.GetType()}.PostProcessingSettingsFoldout", false);
            m_AdvancedSettingsFoldout = new SavedBool($"{target.GetType()}.AdvancedSettingsFoldout", false);
            m_AdaptivePerformanceFoldout = new SavedBool($"{target.GetType()}.AdaptivePerformanceFoldout", false);

            m_RendererDataProp = serializedObject.FindProperty("m_RendererDataList");
            m_DefaultRendererProp = serializedObject.FindProperty("m_DefaultRendererIndex");
            m_RendererDataList = new ReorderableList(serializedObject, m_RendererDataProp, true, true, true, true);

            DrawRendererListLayout(m_RendererDataList, m_RendererDataProp);

            m_RequireDepthTextureProp = serializedObject.FindProperty("m_RequireDepthTexture");
            m_RequireOpaqueTextureProp = serializedObject.FindProperty("m_RequireOpaqueTexture");
            m_OpaqueDownsamplingProp = serializedObject.FindProperty("m_OpaqueDownsampling");
            m_SupportsTerrainHolesProp = serializedObject.FindProperty("m_SupportsTerrainHoles");

            m_HDR = serializedObject.FindProperty("m_SupportsHDR");
            m_MSAA = serializedObject.FindProperty("m_MSAA");
            m_RenderScale = serializedObject.FindProperty("m_RenderScale");

            m_MainLightRenderingModeProp = serializedObject.FindProperty("m_MainLightRenderingMode");
            m_MainLightShadowsSupportedProp = serializedObject.FindProperty("m_MainLightShadowsSupported");
            m_MainLightShadowmapResolutionProp = serializedObject.FindProperty("m_MainLightShadowmapResolution");

            m_AdditionalLightsRenderingModeProp = serializedObject.FindProperty("m_AdditionalLightsRenderingMode");
            m_AdditionalLightsPerObjectLimitProp = serializedObject.FindProperty("m_AdditionalLightsPerObjectLimit");
            m_AdditionalLightShadowsSupportedProp = serializedObject.FindProperty("m_AdditionalLightShadowsSupported");
            m_AdditionalLightShadowmapResolutionProp = serializedObject.FindProperty("m_AdditionalLightsShadowmapResolution");

            m_AdditionalLightsShadowResolutionTierLowProp = serializedObject.FindProperty("m_AdditionalLightsShadowResolutionTierLow");
            m_AdditionalLightsShadowResolutionTierMediumProp = serializedObject.FindProperty("m_AdditionalLightsShadowResolutionTierMedium");
            m_AdditionalLightsShadowResolutionTierHighProp = serializedObject.FindProperty("m_AdditionalLightsShadowResolutionTierHigh");

            m_AdditionalLightCookieResolutionProp = serializedObject.FindProperty("m_AdditionalLightsCookieResolution");
            m_AdditionalLightCookieFormatProp = serializedObject.FindProperty("m_AdditionalLightsCookieFormat");

            m_ReflectionProbeBlendingProp = serializedObject.FindProperty("m_ReflectionProbeBlending");
            m_ReflectionProbeBoxProjectionProp = serializedObject.FindProperty("m_ReflectionProbeBoxProjection");

            m_ShadowDistanceProp = serializedObject.FindProperty("m_ShadowDistance");

            m_ShadowCascadeCountProp = serializedObject.FindProperty("m_ShadowCascadeCount");
            m_ShadowCascade2SplitProp = serializedObject.FindProperty("m_Cascade2Split");
            m_ShadowCascade3SplitProp = serializedObject.FindProperty("m_Cascade3Split");
            m_ShadowCascade4SplitProp = serializedObject.FindProperty("m_Cascade4Split");
            m_ShadowCascadeBorderProp = serializedObject.FindProperty("m_CascadeBorder");
            m_ShadowDepthBiasProp = serializedObject.FindProperty("m_ShadowDepthBias");
            m_ShadowNormalBiasProp = serializedObject.FindProperty("m_ShadowNormalBias");
            m_SoftShadowsSupportedProp = serializedObject.FindProperty("m_SoftShadowsSupported");
            m_TightEnclosingSphereProp = serializedObject.FindProperty("m_TightEnclosingSphere");
            m_NumIterationsEnclosingSphereProp = serializedObject.FindProperty("m_NumIterationsEnclosingSphere");

            m_SRPBatcher = serializedObject.FindProperty("m_UseSRPBatcher");
            m_SupportsDynamicBatching = serializedObject.FindProperty("m_SupportsDynamicBatching");
            m_MixedLightingSupportedProp = serializedObject.FindProperty("m_MixedLightingSupported");
            m_SupportsLightLayers = serializedObject.FindProperty("m_SupportsLightLayers");
            m_DebugLevelProp = serializedObject.FindProperty("m_DebugLevel");

            m_ShaderVariantLogLevel = serializedObject.FindProperty("m_ShaderVariantLogLevel");
            m_VolumeFrameworkUpdateModeProp = serializedObject.FindProperty("m_VolumeFrameworkUpdateMode");

            m_StoreActionsOptimizationProperty = serializedObject.FindProperty("m_StoreActionsOptimization");

            m_ColorGradingMode = serializedObject.FindProperty("m_ColorGradingMode");
            m_ColorGradingLutSize = serializedObject.FindProperty("m_ColorGradingLutSize");

            m_UseFastSRGBLinearConversion = serializedObject.FindProperty("m_UseFastSRGBLinearConversion");

            m_UseAdaptivePerformance = serializedObject.FindProperty("m_UseAdaptivePerformance");

            string Key = "Universal_Shadow_Setting_Unit:UI_State";
            m_State = new EditorPrefBoolFlags<EditorUtils.Unit>(Key);
=======
            m_SerializedURPAsset = new SerializedUniversalRenderPipelineAsset(serializedObject);
            CreateRendererReorderableList();
>>>>>>> 5d586021
        }

        void CreateRendererReorderableList()
        {
            m_RendererDataProp = serializedObject.FindProperty("m_RendererDataList");
            m_DefaultRendererProp = serializedObject.FindProperty("m_DefaultRendererIndex");
            m_RendererDataList = new ReorderableList(serializedObject, m_RendererDataProp, true, true, true, true)
            {
<<<<<<< HEAD
                EditorGUI.indentLevel++;
                m_ShadowDistanceProp.floatValue = Mathf.Max(0.0f, EditorGUILayout.FloatField(Styles.shadowDistanceText, m_ShadowDistanceProp.floatValue));
                EditorUtils.Unit unit = EditorUtils.Unit.Metric;
                if (m_ShadowCascadeCountProp.intValue != 0)
                {
                    EditorGUI.BeginChangeCheck();
                    unit = (EditorUtils.Unit)EditorGUILayout.EnumPopup(EditorGUIUtility.TrTextContent("Working Unit", "Except Max Distance which will be still in meter."), m_State.value);
                    if (EditorGUI.EndChangeCheck())
                    {
                        m_State.value = unit;
                    }
                }

                EditorGUILayout.IntSlider(m_ShadowCascadeCountProp, UniversalRenderPipelineAsset.k_ShadowCascadeMinCount, UniversalRenderPipelineAsset.k_ShadowCascadeMaxCount, Styles.shadowCascadesText);

                int cascadeCount = m_ShadowCascadeCountProp.intValue;
                EditorGUI.indentLevel++;

                bool useMetric = unit == EditorUtils.Unit.Metric;
                float baseMetric = m_ShadowDistanceProp.floatValue;
                int cascadeSplitCount = cascadeCount - 1;

                DrawCascadeSliders(cascadeSplitCount, useMetric, baseMetric);

                EditorGUI.indentLevel--;
                DrawCascades(cascadeCount, useMetric, baseMetric);
                EditorGUI.indentLevel++;

                m_ShadowDepthBiasProp.floatValue = EditorGUILayout.Slider(Styles.shadowDepthBias, m_ShadowDepthBiasProp.floatValue, 0.0f, UniversalRenderPipeline.maxShadowBias);
                m_ShadowNormalBiasProp.floatValue = EditorGUILayout.Slider(Styles.shadowNormalBias, m_ShadowNormalBiasProp.floatValue, 0.0f, UniversalRenderPipeline.maxShadowBias);
                EditorGUILayout.PropertyField(m_SoftShadowsSupportedProp, Styles.supportsSoftShadows);
                EditorGUILayout.PropertyField(m_TightEnclosingSphereProp, Styles.tightEnclosingSphere);
                if (m_TightEnclosingSphereProp.boolValue)
                {
                    EditorGUI.indentLevel++;
                    EditorGUILayout.IntSlider(m_NumIterationsEnclosingSphereProp, 1, UniversalRenderPipeline.maxNumIterationsEnclosingSphere, Styles.numIterationsEnclosingSphere);
                    EditorGUI.indentLevel--;
                }
                EditorGUI.indentLevel--;
                EditorGUILayout.Space();
                EditorGUILayout.Space();
            }
            EditorGUILayout.EndFoldoutHeaderGroup();
=======
                drawElementCallback = OnDrawElement,
                drawHeaderCallback = (Rect rect) => EditorGUI.LabelField(rect, Styles.rendererHeaderText),
                onCanRemoveCallback = reorderableList => reorderableList.count > 1,
                onRemoveCallback = OnRemoveElement,
                onReorderCallbackWithDetails = (reorderableList, index, newIndex) => UpdateDefaultRendererValue(index, newIndex) // Need to update the default renderer index
            };
>>>>>>> 5d586021
        }

        void OnRemoveElement(ReorderableList reorderableList)
        {
            bool shouldUpdateIndex = false;
            // Checking so that the user is not deleting  the default renderer
            if (reorderableList.index != m_DefaultRendererProp.intValue)
            {
                // Need to add the undo to the removal of our assets here, for it to work properly.
                Undo.RecordObject(target, $"Deleting renderer at index {reorderableList.index}");

                shouldUpdateIndex = true;
                m_RendererDataProp.DeleteArrayElementAtIndex(reorderableList.index);
            }
            else
            {
                EditorUtility.DisplayDialog(Styles.rendererListDefaultMessage.text, Styles.rendererListDefaultMessage.tooltip, "Close");
            }

            if (shouldUpdateIndex)
            {
                UpdateDefaultRendererValue(reorderableList.index);
            }

            EditorUtility.SetDirty(target);
        }

        void OnDrawElement(Rect rect, int index, bool isActive, bool isFocused)
        {
            rect.y += 2;
            Rect indexRect = new Rect(rect.x, rect.y, 14, EditorGUIUtility.singleLineHeight);
            EditorGUI.LabelField(indexRect, index.ToString());
            Rect objRect = new Rect(rect.x + indexRect.width, rect.y, rect.width - 134, EditorGUIUtility.singleLineHeight);

            EditorGUI.BeginChangeCheck();
            EditorGUI.ObjectField(objRect, m_RendererDataProp.GetArrayElementAtIndex(index), GUIContent.none);
            if (EditorGUI.EndChangeCheck())
                EditorUtility.SetDirty(target);

            Rect defaultButton = new Rect(rect.width - 75, rect.y, 86, EditorGUIUtility.singleLineHeight);
            var defaultRenderer = m_DefaultRendererProp.intValue;
            GUI.enabled = index != defaultRenderer;
            if (GUI.Button(defaultButton, !GUI.enabled ? Styles.rendererDefaultText : Styles.rendererSetDefaultText))
            {
                m_DefaultRendererProp.intValue = index;
                EditorUtility.SetDirty(target);
            }
            GUI.enabled = true;

            Rect selectRect = new Rect(rect.x + rect.width - 24, rect.y, 24, EditorGUIUtility.singleLineHeight);

            UniversalRenderPipelineAsset asset = target as UniversalRenderPipelineAsset;

            if (asset.ValidateRendererData(index))
            {
                if (GUI.Button(selectRect, Styles.rendererSettingsText))
                {
                    Selection.SetActiveObjectWithContext(m_RendererDataProp.GetArrayElementAtIndex(index).objectReferenceValue,
                        null);
                }
            }
            else // Missing ScriptableRendererData
            {
                if (GUI.Button(selectRect, index == defaultRenderer ? Styles.rendererDefaultMissingText : Styles.rendererMissingText))
                {
                    EditorGUIUtility.ShowObjectPicker<ScriptableRendererData>(null, false, null, index);
                }
            }

            // If object selector chose an object, assign it to the correct ScriptableRendererData slot.
            if (Event.current.commandName == "ObjectSelectorUpdated" && EditorGUIUtility.GetObjectPickerControlID() == index)
            {
                m_RendererDataProp.GetArrayElementAtIndex(index).objectReferenceValue = EditorGUIUtility.GetObjectPickerObject();
            }
        }

        void UpdateDefaultRendererValue(int index)
        {
            // If the index that is being removed is lower than the default renderer value,
            // the default prop value needs to be one lower.
            if (index < m_DefaultRendererProp.intValue)
            {
                m_DefaultRendererProp.intValue--;
            }
        }

        void UpdateDefaultRendererValue(int prevIndex, int newIndex)
        {
            // If we are moving the index that is the same as the default renderer we need to update that
            if (prevIndex == m_DefaultRendererProp.intValue)
            {
                m_DefaultRendererProp.intValue = newIndex;
            }
            // If newIndex is the same as default
            // then we need to know if newIndex is above or below the default index
            else if (newIndex == m_DefaultRendererProp.intValue)
            {
                m_DefaultRendererProp.intValue += prevIndex > newIndex ? 1 : -1;
            }
            // If the old index is lower than default renderer and
            // the new index is higher then we need to move the default renderer index one lower
            else if (prevIndex < m_DefaultRendererProp.intValue && newIndex > m_DefaultRendererProp.intValue)
            {
                m_DefaultRendererProp.intValue--;
            }
            else if (newIndex < m_DefaultRendererProp.intValue && prevIndex > m_DefaultRendererProp.intValue)
            {
                m_DefaultRendererProp.intValue++;
            }
        }
    }
}<|MERGE_RESOLUTION|>--- conflicted
+++ resolved
@@ -8,183 +8,11 @@
     [CustomEditor(typeof(UniversalRenderPipelineAsset))]
     public class UniversalRenderPipelineAssetEditor : Editor
     {
-<<<<<<< HEAD
-        internal class Styles
-        {
-            // Groups
-            public static GUIContent generalSettingsText = EditorGUIUtility.TrTextContent("General");
-            public static GUIContent qualitySettingsText = EditorGUIUtility.TrTextContent("Quality");
-            public static GUIContent lightingSettingsText = EditorGUIUtility.TrTextContent("Lighting");
-            public static GUIContent shadowSettingsText = EditorGUIUtility.TrTextContent("Shadows");
-            public static GUIContent postProcessingSettingsText = EditorGUIUtility.TrTextContent("Post-processing");
-            public static GUIContent advancedSettingsText = EditorGUIUtility.TrTextContent("Advanced");
-            public static GUIContent adaptivePerformanceText = EditorGUIUtility.TrTextContent("Adaptive Performance");
-
-            // General
-            public static GUIContent rendererHeaderText = EditorGUIUtility.TrTextContent("Renderer List", "Lists all the renderers available to this Render Pipeline Asset.");
-            public static GUIContent rendererDefaultText = EditorGUIUtility.TrTextContent("Default", "This renderer is currently the default for the render pipeline.");
-            public static GUIContent rendererSetDefaultText = EditorGUIUtility.TrTextContent("Set Default", "Makes this renderer the default for the render pipeline.");
-            public static GUIContent rendererSettingsText = EditorGUIUtility.TrIconContent("_Menu", "Opens settings for this renderer.");
-            public static GUIContent rendererMissingText = EditorGUIUtility.TrIconContent("console.warnicon.sml", "Renderer missing. Click this to select a new renderer.");
-            public static GUIContent rendererDefaultMissingText = EditorGUIUtility.TrIconContent("console.erroricon.sml", "Default renderer missing. Click this to select a new renderer.");
-            public static GUIContent requireDepthTextureText = EditorGUIUtility.TrTextContent("Depth Texture", "If enabled the pipeline will generate camera's depth that can be bound in shaders as _CameraDepthTexture.");
-            public static GUIContent requireOpaqueTextureText = EditorGUIUtility.TrTextContent("Opaque Texture", "If enabled the pipeline will copy the screen to texture after opaque objects are drawn. For transparent objects this can be bound in shaders as _CameraOpaqueTexture.");
-            public static GUIContent opaqueDownsamplingText = EditorGUIUtility.TrTextContent("Opaque Downsampling", "The downsampling method that is used for the opaque texture");
-            public static GUIContent supportsTerrainHolesText = EditorGUIUtility.TrTextContent("Terrain Holes", "When disabled, Universal Rendering Pipeline removes all Terrain hole Shader variants when you build for the Unity Player. This decreases build time.");
-
-            // Quality
-            public static GUIContent hdrText = EditorGUIUtility.TrTextContent("HDR", "Controls the global HDR settings.");
-            public static GUIContent msaaText = EditorGUIUtility.TrTextContent("Anti Aliasing (MSAA)", "Controls the global anti aliasing settings.");
-            public static GUIContent renderScaleText = EditorGUIUtility.TrTextContent("Render Scale", "Scales the camera render target allowing the game to render at a resolution different than native resolution. UI is always rendered at native resolution.");
-
-            // Main light
-            public static GUIContent mainLightRenderingModeText = EditorGUIUtility.TrTextContent("Main Light", "Main light is the brightest directional light.");
-            public static GUIContent supportsMainLightShadowsText = EditorGUIUtility.TrTextContent("Cast Shadows", "If enabled the main light can be a shadow casting light.");
-            public static GUIContent mainLightShadowmapResolutionText = EditorGUIUtility.TrTextContent("Shadow Resolution", "Resolution of the main light shadowmap texture. If cascades are enabled, cascades will be packed into an atlas and this setting controls the maximum shadows atlas resolution.");
-
-            // Additional lights
-            public static GUIContent addditionalLightsRenderingModeText = EditorGUIUtility.TrTextContent("Additional Lights", "Additional lights support.");
-            public static GUIContent perObjectLimit = EditorGUIUtility.TrTextContent("Per Object Limit", "Maximum amount of additional lights. These lights are sorted and culled per-object.");
-            public static GUIContent supportsAdditionalShadowsText = EditorGUIUtility.TrTextContent("Cast Shadows", "If enabled shadows will be supported for spot lights.\n");
-            public static GUIContent additionalLightsShadowmapResolution = EditorGUIUtility.TrTextContent("Shadow Atlas Resolution", "All additional lights are packed into a single shadowmap atlas. This setting controls the atlas size.");
-            public static GUIContent additionalLightsShadowResolutionTiers = EditorGUIUtility.TrTextContent("Shadow Resolution Tiers", $"Additional Lights Shadow Resolution Tiers. Rounded to the next power of two, and clamped to be at least {UniversalAdditionalLightData.AdditionalLightsShadowMinimumResolution}.");
-            public static GUIContent[] additionalLightsShadowResolutionTierNames =
-            {
-                new GUIContent("Low"),
-                new GUIContent("Medium"),
-                new GUIContent("High")
-            };
-            public static GUIContent additionalLightsCookieResolution = EditorGUIUtility.TrTextContent("Cookie Atlas Resolution", "All additional lights are packed into a single cookie atlas. This setting controls the atlas size.");
-            public static GUIContent additionalLightsCookieFormat = EditorGUIUtility.TrTextContent("Cookie Atlas Format", "All additional lights are packed into a single cookie atlas. This setting controls the atlas format.");
-
-            // Reflection Probes
-            public static GUIContent reflectionProbesSettingsText = EditorGUIUtility.TrTextContent("Reflection Probes");
-            public static GUIContent reflectionProbeBlendingText = EditorGUIUtility.TrTextContent("Probe Blending", "If enabled smooth transitions will be created between reflection probes.");
-            public static GUIContent reflectionProbeBoxProjectionText = EditorGUIUtility.TrTextContent("Box Projection", "If enabled reflections appear based on the object’s position within the probe’s box, while still using a single probe as the source of the reflection.");
-
-            // Shadow settings
-            public static GUIContent shadowDistanceText = EditorGUIUtility.TrTextContent("Max Distance", "Maximum shadow rendering distance.");
-            public static GUIContent shadowCascadesText = EditorGUIUtility.TrTextContent("Cascade Count", "Number of cascade splits used for directional shadows.");
-            public static GUIContent shadowDepthBias = EditorGUIUtility.TrTextContent("Depth Bias", "Controls the distance at which the shadows will be pushed away from the light. Useful for avoiding false self-shadowing artifacts.");
-            public static GUIContent shadowNormalBias = EditorGUIUtility.TrTextContent("Normal Bias", "Controls distance at which the shadow casting surfaces will be shrunk along the surface normal. Useful for avoiding false self-shadowing artifacts.");
-            public static GUIContent supportsSoftShadows = EditorGUIUtility.TrTextContent("Soft Shadows", "If enabled pipeline will perform shadow filtering. Otherwise all lights that cast shadows will fallback to perform a single shadow sample.");
-            public static GUIContent tightEnclosingSphere = EditorGUIUtility.TrTextContent("Tight Enclosing Sphere", "If enabled, as tight conservative enclosing sphere is used. If disabled, the sphere will be smaller than the cascade size.");
-            public static GUIContent numIterationsEnclosingSphere = EditorGUIUtility.TrTextContent("Number of Iterations", "Number of iterations for the minimal enclosing sphere iterative method. A higher number of iterations will minimize the sphere but increases CPU computation necessary.");
-
-
-            // Post-processing
-            public static GUIContent colorGradingMode = EditorGUIUtility.TrTextContent("Grading Mode", "Defines how color grading will be applied. Operators will react differently depending on the mode.");
-            public static GUIContent colorGradingLutSize = EditorGUIUtility.TrTextContent("LUT size", "Sets the size of the internal and external color grading lookup textures (LUTs).");
-            public static GUIContent useFastSRGBLinearConversion = EditorGUIUtility.TrTextContent("Fast sRGB/Linear conversions", "Use faster, but less accurate approximation functions when converting between the sRGB and Linear color spaces.");
-            public static string colorGradingModeWarning = "HDR rendering is required to use the high dynamic range color grading mode. The low dynamic range will be used instead.";
-            public static string colorGradingModeSpecInfo = "The high dynamic range color grading mode works best on platforms that support floating point textures.";
-            public static string colorGradingLutSizeWarning = "The minimal recommended LUT size for the high dynamic range color grading mode is 32. Using lower values will potentially result in color banding and posterization effects.";
-
-            // Advanced settings
-            public static GUIContent srpBatcher = EditorGUIUtility.TrTextContent("SRP Batcher", "If enabled, the render pipeline uses the SRP batcher.");
-            public static GUIContent dynamicBatching = EditorGUIUtility.TrTextContent("Dynamic Batching", "If enabled, the render pipeline will batch drawcalls with few triangles together by copying their vertex buffers into a shared buffer on a per-frame basis.");
-            public static GUIContent mixedLightingSupportLabel = EditorGUIUtility.TrTextContent("Mixed Lighting", "Makes the render pipeline include mixed-lighting Shader Variants in the build.");
-            public static GUIContent supportsLightLayers = EditorGUIUtility.TrTextContent("Light Layers", "When enabled, UniversalRP uses rendering layers instead of culling mask for the purpose of selecting how lights affect groups of geometry. For deferred rendering, an extra render target is allocated.");
-            public static GUIContent debugLevel = EditorGUIUtility.TrTextContent("Debug Level", "Controls the level of debug information generated by the render pipeline. When Profiling is selected, the pipeline provides detailed profiling tags.");
-            public static GUIContent shaderVariantLogLevel = EditorGUIUtility.TrTextContent("Shader Variant Log Level", "Controls the level logging in of shader variants information is outputted when a build is performed. Information will appear in the Unity console when the build finishes.");
-            public static GUIContent storeActionsOptimizationText = EditorGUIUtility.TrTextContent("Store Actions", "Sets the store actions policy on tile based GPUs. Affects render targets memory usage and will impact performance.");
-            public static GUIContent volumeFrameworkUpdateMode = EditorGUIUtility.TrTextContent("Volume Update Mode", "Select how Unity updates Volumes: every frame or when triggered via scripting. In the Editor, Unity updates Volumes every frame when not in the Play mode.");
-
-            // Adaptive performance settings
-            public static GUIContent useAdaptivePerformance = EditorGUIUtility.TrTextContent("Use adaptive performance", "Allows Adaptive Performance to adjust rendering quality during runtime");
-
-            // Renderer List Messages
-            public static GUIContent rendererListDefaultMessage =
-                EditorGUIUtility.TrTextContent("Cannot remove Default Renderer",
-                    "Removal of the Default Renderer is not allowed. To remove, set another Renderer to be the new Default and then remove.");
-
-            public static GUIContent rendererMissingDefaultMessage =
-                EditorGUIUtility.TrTextContent("Missing Default Renderer\nThere is no default renderer assigned, so Unity can’t perform any rendering. Set another renderer to be the new Default, or assign a renderer to the Default slot.");
-            public static GUIContent rendererMissingMessage =
-                EditorGUIUtility.TrTextContent("Missing Renderer(s)\nOne or more renderers are either missing or unassigned.  Switching to these renderers at runtime can cause issues.");
-            public static GUIContent lightlayersUnsupportedMessage =
-                EditorGUIUtility.TrTextContent("Some Graphics API(s) in the Player Graphics APIs list are incompatible with Light Layers.  Switching to these Graphics APIs at runtime can cause issues: ");
-            public static GUIContent rendererUnsupportedAPIMessage =
-                EditorGUIUtility.TrTextContent("Some Renderer(s) in the Renderer List are incompatible with the Player Graphics APIs list.  Switching to these renderers at runtime can cause issues.\n\n");
-
-            // Dropdown menu options
-            public static string[] mainLightOptions = { "Disabled", "Per Pixel" };
-            public static string[] volumeFrameworkUpdateOptions = { "Every Frame", "Via Scripting" };
-            public static string[] opaqueDownsamplingOptions = {"None", "2x (Bilinear)", "4x (Box)", "4x (Bilinear)"};
-        }
-
-        SavedBool m_GeneralSettingsFoldout;
-        SavedBool m_QualitySettingsFoldout;
-        SavedBool m_LightingSettingsFoldout;
-        SavedBool m_ShadowSettingsFoldout;
-        SavedBool m_PostProcessingSettingsFoldout;
-        SavedBool m_AdvancedSettingsFoldout;
-        SavedBool m_AdaptivePerformanceFoldout;
-
-        SerializedProperty m_RendererDataProp;
-        SerializedProperty m_DefaultRendererProp;
-        ReorderableList m_RendererDataList;
-
-        SerializedProperty m_RequireDepthTextureProp;
-        SerializedProperty m_RequireOpaqueTextureProp;
-        SerializedProperty m_OpaqueDownsamplingProp;
-        SerializedProperty m_SupportsTerrainHolesProp;
-        SerializedProperty m_StoreActionsOptimizationProperty;
-
-        SerializedProperty m_HDR;
-        SerializedProperty m_MSAA;
-        SerializedProperty m_RenderScale;
-
-        SerializedProperty m_MainLightRenderingModeProp;
-        SerializedProperty m_MainLightShadowsSupportedProp;
-        SerializedProperty m_MainLightShadowmapResolutionProp;
-
-        SerializedProperty m_AdditionalLightsRenderingModeProp;
-        SerializedProperty m_AdditionalLightsPerObjectLimitProp;
-        SerializedProperty m_AdditionalLightShadowsSupportedProp;
-        SerializedProperty m_AdditionalLightShadowmapResolutionProp;
-
-        SerializedProperty m_AdditionalLightsShadowResolutionTierLowProp;
-        SerializedProperty m_AdditionalLightsShadowResolutionTierMediumProp;
-        SerializedProperty m_AdditionalLightsShadowResolutionTierHighProp;
-
-        SerializedProperty m_AdditionalLightCookieResolutionProp;
-        SerializedProperty m_AdditionalLightCookieFormatProp;
-
-        SerializedProperty m_ReflectionProbeBlendingProp;
-        SerializedProperty m_ReflectionProbeBoxProjectionProp;
-
-        SerializedProperty m_ShadowDistanceProp;
-        SerializedProperty m_ShadowCascadeCountProp;
-        SerializedProperty m_ShadowCascade2SplitProp;
-        SerializedProperty m_ShadowCascade3SplitProp;
-        SerializedProperty m_ShadowCascade4SplitProp;
-        SerializedProperty m_ShadowCascadeBorderProp;
-        SerializedProperty m_ShadowDepthBiasProp;
-        SerializedProperty m_ShadowNormalBiasProp;
-        SerializedProperty m_SoftShadowsSupportedProp;
-        SerializedProperty m_TightEnclosingSphereProp;
-        SerializedProperty m_NumIterationsEnclosingSphereProp;
-
-        SerializedProperty m_SRPBatcher;
-        SerializedProperty m_SupportsDynamicBatching;
-        SerializedProperty m_MixedLightingSupportedProp;
-        SerializedProperty m_SupportsLightLayers;
-        SerializedProperty m_DebugLevelProp;
-
-        SerializedProperty m_ShaderVariantLogLevel;
-        SerializedProperty m_VolumeFrameworkUpdateModeProp;
-
-        SerializedProperty m_ColorGradingMode;
-        SerializedProperty m_ColorGradingLutSize;
-        SerializedProperty m_UseFastSRGBLinearConversion;
-=======
         SerializedProperty m_RendererDataProp;
         SerializedProperty m_DefaultRendererProp;
 
         internal ReorderableList rendererList => m_RendererDataList;
         ReorderableList m_RendererDataList;
->>>>>>> 5d586021
 
         private SerializedUniversalRenderPipelineAsset m_SerializedURPAsset;
 
@@ -197,86 +25,8 @@
 
         void OnEnable()
         {
-<<<<<<< HEAD
-            m_GeneralSettingsFoldout = new SavedBool($"{target.GetType()}.GeneralSettingsFoldout", false);
-            m_QualitySettingsFoldout = new SavedBool($"{target.GetType()}.QualitySettingsFoldout", false);
-            m_LightingSettingsFoldout = new SavedBool($"{target.GetType()}.LightingSettingsFoldout", false);
-            m_ShadowSettingsFoldout = new SavedBool($"{target.GetType()}.ShadowSettingsFoldout", false);
-            m_PostProcessingSettingsFoldout = new SavedBool($"{target.GetType()}.PostProcessingSettingsFoldout", false);
-            m_AdvancedSettingsFoldout = new SavedBool($"{target.GetType()}.AdvancedSettingsFoldout", false);
-            m_AdaptivePerformanceFoldout = new SavedBool($"{target.GetType()}.AdaptivePerformanceFoldout", false);
-
-            m_RendererDataProp = serializedObject.FindProperty("m_RendererDataList");
-            m_DefaultRendererProp = serializedObject.FindProperty("m_DefaultRendererIndex");
-            m_RendererDataList = new ReorderableList(serializedObject, m_RendererDataProp, true, true, true, true);
-
-            DrawRendererListLayout(m_RendererDataList, m_RendererDataProp);
-
-            m_RequireDepthTextureProp = serializedObject.FindProperty("m_RequireDepthTexture");
-            m_RequireOpaqueTextureProp = serializedObject.FindProperty("m_RequireOpaqueTexture");
-            m_OpaqueDownsamplingProp = serializedObject.FindProperty("m_OpaqueDownsampling");
-            m_SupportsTerrainHolesProp = serializedObject.FindProperty("m_SupportsTerrainHoles");
-
-            m_HDR = serializedObject.FindProperty("m_SupportsHDR");
-            m_MSAA = serializedObject.FindProperty("m_MSAA");
-            m_RenderScale = serializedObject.FindProperty("m_RenderScale");
-
-            m_MainLightRenderingModeProp = serializedObject.FindProperty("m_MainLightRenderingMode");
-            m_MainLightShadowsSupportedProp = serializedObject.FindProperty("m_MainLightShadowsSupported");
-            m_MainLightShadowmapResolutionProp = serializedObject.FindProperty("m_MainLightShadowmapResolution");
-
-            m_AdditionalLightsRenderingModeProp = serializedObject.FindProperty("m_AdditionalLightsRenderingMode");
-            m_AdditionalLightsPerObjectLimitProp = serializedObject.FindProperty("m_AdditionalLightsPerObjectLimit");
-            m_AdditionalLightShadowsSupportedProp = serializedObject.FindProperty("m_AdditionalLightShadowsSupported");
-            m_AdditionalLightShadowmapResolutionProp = serializedObject.FindProperty("m_AdditionalLightsShadowmapResolution");
-
-            m_AdditionalLightsShadowResolutionTierLowProp = serializedObject.FindProperty("m_AdditionalLightsShadowResolutionTierLow");
-            m_AdditionalLightsShadowResolutionTierMediumProp = serializedObject.FindProperty("m_AdditionalLightsShadowResolutionTierMedium");
-            m_AdditionalLightsShadowResolutionTierHighProp = serializedObject.FindProperty("m_AdditionalLightsShadowResolutionTierHigh");
-
-            m_AdditionalLightCookieResolutionProp = serializedObject.FindProperty("m_AdditionalLightsCookieResolution");
-            m_AdditionalLightCookieFormatProp = serializedObject.FindProperty("m_AdditionalLightsCookieFormat");
-
-            m_ReflectionProbeBlendingProp = serializedObject.FindProperty("m_ReflectionProbeBlending");
-            m_ReflectionProbeBoxProjectionProp = serializedObject.FindProperty("m_ReflectionProbeBoxProjection");
-
-            m_ShadowDistanceProp = serializedObject.FindProperty("m_ShadowDistance");
-
-            m_ShadowCascadeCountProp = serializedObject.FindProperty("m_ShadowCascadeCount");
-            m_ShadowCascade2SplitProp = serializedObject.FindProperty("m_Cascade2Split");
-            m_ShadowCascade3SplitProp = serializedObject.FindProperty("m_Cascade3Split");
-            m_ShadowCascade4SplitProp = serializedObject.FindProperty("m_Cascade4Split");
-            m_ShadowCascadeBorderProp = serializedObject.FindProperty("m_CascadeBorder");
-            m_ShadowDepthBiasProp = serializedObject.FindProperty("m_ShadowDepthBias");
-            m_ShadowNormalBiasProp = serializedObject.FindProperty("m_ShadowNormalBias");
-            m_SoftShadowsSupportedProp = serializedObject.FindProperty("m_SoftShadowsSupported");
-            m_TightEnclosingSphereProp = serializedObject.FindProperty("m_TightEnclosingSphere");
-            m_NumIterationsEnclosingSphereProp = serializedObject.FindProperty("m_NumIterationsEnclosingSphere");
-
-            m_SRPBatcher = serializedObject.FindProperty("m_UseSRPBatcher");
-            m_SupportsDynamicBatching = serializedObject.FindProperty("m_SupportsDynamicBatching");
-            m_MixedLightingSupportedProp = serializedObject.FindProperty("m_MixedLightingSupported");
-            m_SupportsLightLayers = serializedObject.FindProperty("m_SupportsLightLayers");
-            m_DebugLevelProp = serializedObject.FindProperty("m_DebugLevel");
-
-            m_ShaderVariantLogLevel = serializedObject.FindProperty("m_ShaderVariantLogLevel");
-            m_VolumeFrameworkUpdateModeProp = serializedObject.FindProperty("m_VolumeFrameworkUpdateMode");
-
-            m_StoreActionsOptimizationProperty = serializedObject.FindProperty("m_StoreActionsOptimization");
-
-            m_ColorGradingMode = serializedObject.FindProperty("m_ColorGradingMode");
-            m_ColorGradingLutSize = serializedObject.FindProperty("m_ColorGradingLutSize");
-
-            m_UseFastSRGBLinearConversion = serializedObject.FindProperty("m_UseFastSRGBLinearConversion");
-
-            m_UseAdaptivePerformance = serializedObject.FindProperty("m_UseAdaptivePerformance");
-
-            string Key = "Universal_Shadow_Setting_Unit:UI_State";
-            m_State = new EditorPrefBoolFlags<EditorUtils.Unit>(Key);
-=======
             m_SerializedURPAsset = new SerializedUniversalRenderPipelineAsset(serializedObject);
             CreateRendererReorderableList();
->>>>>>> 5d586021
         }
 
         void CreateRendererReorderableList()
@@ -285,58 +35,12 @@
             m_DefaultRendererProp = serializedObject.FindProperty("m_DefaultRendererIndex");
             m_RendererDataList = new ReorderableList(serializedObject, m_RendererDataProp, true, true, true, true)
             {
-<<<<<<< HEAD
-                EditorGUI.indentLevel++;
-                m_ShadowDistanceProp.floatValue = Mathf.Max(0.0f, EditorGUILayout.FloatField(Styles.shadowDistanceText, m_ShadowDistanceProp.floatValue));
-                EditorUtils.Unit unit = EditorUtils.Unit.Metric;
-                if (m_ShadowCascadeCountProp.intValue != 0)
-                {
-                    EditorGUI.BeginChangeCheck();
-                    unit = (EditorUtils.Unit)EditorGUILayout.EnumPopup(EditorGUIUtility.TrTextContent("Working Unit", "Except Max Distance which will be still in meter."), m_State.value);
-                    if (EditorGUI.EndChangeCheck())
-                    {
-                        m_State.value = unit;
-                    }
-                }
-
-                EditorGUILayout.IntSlider(m_ShadowCascadeCountProp, UniversalRenderPipelineAsset.k_ShadowCascadeMinCount, UniversalRenderPipelineAsset.k_ShadowCascadeMaxCount, Styles.shadowCascadesText);
-
-                int cascadeCount = m_ShadowCascadeCountProp.intValue;
-                EditorGUI.indentLevel++;
-
-                bool useMetric = unit == EditorUtils.Unit.Metric;
-                float baseMetric = m_ShadowDistanceProp.floatValue;
-                int cascadeSplitCount = cascadeCount - 1;
-
-                DrawCascadeSliders(cascadeSplitCount, useMetric, baseMetric);
-
-                EditorGUI.indentLevel--;
-                DrawCascades(cascadeCount, useMetric, baseMetric);
-                EditorGUI.indentLevel++;
-
-                m_ShadowDepthBiasProp.floatValue = EditorGUILayout.Slider(Styles.shadowDepthBias, m_ShadowDepthBiasProp.floatValue, 0.0f, UniversalRenderPipeline.maxShadowBias);
-                m_ShadowNormalBiasProp.floatValue = EditorGUILayout.Slider(Styles.shadowNormalBias, m_ShadowNormalBiasProp.floatValue, 0.0f, UniversalRenderPipeline.maxShadowBias);
-                EditorGUILayout.PropertyField(m_SoftShadowsSupportedProp, Styles.supportsSoftShadows);
-                EditorGUILayout.PropertyField(m_TightEnclosingSphereProp, Styles.tightEnclosingSphere);
-                if (m_TightEnclosingSphereProp.boolValue)
-                {
-                    EditorGUI.indentLevel++;
-                    EditorGUILayout.IntSlider(m_NumIterationsEnclosingSphereProp, 1, UniversalRenderPipeline.maxNumIterationsEnclosingSphere, Styles.numIterationsEnclosingSphere);
-                    EditorGUI.indentLevel--;
-                }
-                EditorGUI.indentLevel--;
-                EditorGUILayout.Space();
-                EditorGUILayout.Space();
-            }
-            EditorGUILayout.EndFoldoutHeaderGroup();
-=======
                 drawElementCallback = OnDrawElement,
                 drawHeaderCallback = (Rect rect) => EditorGUI.LabelField(rect, Styles.rendererHeaderText),
                 onCanRemoveCallback = reorderableList => reorderableList.count > 1,
                 onRemoveCallback = OnRemoveElement,
                 onReorderCallbackWithDetails = (reorderableList, index, newIndex) => UpdateDefaultRendererValue(index, newIndex) // Need to update the default renderer index
             };
->>>>>>> 5d586021
         }
 
         void OnRemoveElement(ReorderableList reorderableList)
