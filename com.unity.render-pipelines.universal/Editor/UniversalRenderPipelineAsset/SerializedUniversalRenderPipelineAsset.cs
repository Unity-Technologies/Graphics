--- conflicted
+++ resolved
@@ -15,27 +15,9 @@
 
         public SerializedProperty hdr { get; }
         public SerializedProperty msaa { get; }
-        public SerializedProperty renderScale { get; }
-        public SerializedProperty upscalingFilter { get; }
-        public SerializedProperty fsrOverrideSharpness { get; }
-        public SerializedProperty fsrSharpness { get; }
-
-
 
         public SerializedProperty srpBatcher { get; }
         public SerializedProperty supportsDynamicBatching { get; }
-<<<<<<< HEAD
-=======
-        public SerializedProperty mixedLightingSupportedProp { get; }
-        public SerializedProperty supportsLightLayers { get; }
-        public SerializedProperty debugLevelProp { get; }
-
-        public SerializedProperty volumeFrameworkUpdateModeProp { get; }
-
-        public SerializedProperty colorGradingMode { get; }
-        public SerializedProperty colorGradingLutSize { get; }
-        public SerializedProperty useFastSRGBLinearConversion { get; }
->>>>>>> 63d466bb
 
 #if ADAPTIVE_PERFORMANCE_2_0_0_OR_NEWER
         public SerializedProperty useAdaptivePerformance { get; }
@@ -54,36 +36,10 @@
 
             hdr = serializedObject.FindProperty("m_SupportsHDR");
             msaa = serializedObject.FindProperty("m_MSAA");
-<<<<<<< HEAD
-=======
-            renderScale = serializedObject.FindProperty("m_RenderScale");
-            upscalingFilter = serializedObject.FindProperty("m_UpscalingFilter");
-            fsrOverrideSharpness = serializedObject.FindProperty("m_FsrOverrideSharpness");
-            fsrSharpness = serializedObject.FindProperty("m_FsrSharpness");
-
-            mainLightRenderingModeProp = serializedObject.FindProperty("m_MainLightRenderingMode");
-            mainLightShadowsSupportedProp = serializedObject.FindProperty("m_MainLightShadowsSupported");
-            mainLightShadowmapResolutionProp = serializedObject.FindProperty("m_MainLightShadowmapResolution");
->>>>>>> 63d466bb
 
 
             srpBatcher = serializedObject.FindProperty("m_UseSRPBatcher");
             supportsDynamicBatching = serializedObject.FindProperty("m_SupportsDynamicBatching");
-<<<<<<< HEAD
-=======
-            mixedLightingSupportedProp = serializedObject.FindProperty("m_MixedLightingSupported");
-            supportsLightLayers = serializedObject.FindProperty("m_SupportsLightLayers");
-            debugLevelProp = serializedObject.FindProperty("m_DebugLevel");
-
-            volumeFrameworkUpdateModeProp = serializedObject.FindProperty("m_VolumeFrameworkUpdateMode");
-
-            storeActionsOptimizationProperty = serializedObject.FindProperty("m_StoreActionsOptimization");
-
-            colorGradingMode = serializedObject.FindProperty("m_ColorGradingMode");
-            colorGradingLutSize = serializedObject.FindProperty("m_ColorGradingLutSize");
-
-            useFastSRGBLinearConversion = serializedObject.FindProperty("m_UseFastSRGBLinearConversion");
->>>>>>> 63d466bb
 
 #if ADAPTIVE_PERFORMANCE_2_0_0_OR_NEWER
             useAdaptivePerformance = serializedObject.FindProperty("m_UseAdaptivePerformance");
