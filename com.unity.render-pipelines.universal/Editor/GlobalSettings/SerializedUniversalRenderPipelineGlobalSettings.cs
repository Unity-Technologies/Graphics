--- conflicted
+++ resolved
@@ -36,8 +36,6 @@
         public SerializedProperty storeActionsOptimizationProperty { get; }
 
         public SerializedProperty useNativeRenderPass { get; }
-
-        public SerializedProperty shaderVariantLogLevel { get; }
 
         public SerializedProperty volumeFrameworkUpdateModeProp { get; }
 
@@ -79,10 +77,9 @@
             stripDebugVariants = serializedObject.FindProperty("m_StripDebugVariants");
             stripUnusedPostProcessingVariants = serializedObject.FindProperty("m_StripUnusedPostProcessingVariants");
             stripUnusedVariants = serializedObject.FindProperty("m_StripUnusedVariants");
-<<<<<<< HEAD
-
 
             shaderVariantLogLevel = serializedObject.FindProperty("m_ShaderVariantLogLevel");
+            exportShaderVariants = serializedObject.FindProperty("m_ExportShaderVariants");
             volumeFrameworkUpdateModeProp = serializedObject.FindProperty("m_VolumeFrameworkUpdateMode");
 
             storeActionsOptimizationProperty = serializedObject.FindProperty("m_StoreActionsOptimization");
@@ -93,10 +90,6 @@
             colorGradingLutSize = serializedObject.FindProperty("m_ColorGradingLutSize");
 
             useFastSRGBLinearConversion = serializedObject.FindProperty("m_UseFastSRGBLinearConversion");
-=======
-            shaderVariantLogLevel = serializedObject.FindProperty("m_ShaderVariantLogLevel");
-            exportShaderVariants = serializedObject.FindProperty("m_ExportShaderVariants");
->>>>>>> d2d91462
         }
     }
 }