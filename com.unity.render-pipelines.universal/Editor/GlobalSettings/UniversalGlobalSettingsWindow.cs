--- conflicted
+++ resolved
@@ -30,33 +30,7 @@
 
     internal partial class UniversalGlobalSettingsPanelIMGUI
     {
-<<<<<<< HEAD
-        public class Styles
-        {
-            public const int labelWidth = 220;
-            internal static GUIStyle sectionHeaderStyle = new GUIStyle(EditorStyles.largeLabel) { richText = true, fontSize = 18, fixedHeight = 42 };
-            internal static GUIStyle subSectionHeaderStyle = new GUIStyle(EditorStyles.boldLabel);
-
-            internal static readonly GUIContent lightLayersLabel = EditorGUIUtility.TrTextContent("Light Layer Names (3D)", "If the Light Layers feature is enabled in the URP Asset, Unity allocates memory for processing Light Layers. In the Deferred Rendering Path, this allocation includes an extra render target in GPU memory, which reduces performance.");
-            internal static readonly GUIContent lightLayerName0 = EditorGUIUtility.TrTextContent("Light Layer 0", "The display name for Light Layer 0.");
-            internal static readonly GUIContent lightLayerName1 = EditorGUIUtility.TrTextContent("Light Layer 1", "The display name for Light Layer 1.");
-            internal static readonly GUIContent lightLayerName2 = EditorGUIUtility.TrTextContent("Light Layer 2", "The display name for Light Layer 2.");
-            internal static readonly GUIContent lightLayerName3 = EditorGUIUtility.TrTextContent("Light Layer 3", "The display name for Light Layer 3.");
-            internal static readonly GUIContent lightLayerName4 = EditorGUIUtility.TrTextContent("Light Layer 4", "The display name for Light Layer 4.");
-            internal static readonly GUIContent lightLayerName5 = EditorGUIUtility.TrTextContent("Light Layer 5", "The display name for Light Layer 5.");
-            internal static readonly GUIContent lightLayerName6 = EditorGUIUtility.TrTextContent("Light Layer 6", "The display name for Light Layer 6.");
-            internal static readonly GUIContent lightLayerName7 = EditorGUIUtility.TrTextContent("Light Layer 7", "The display name for Light Layer 7.");
-
-            internal static readonly GUIContent miscSettingsLabel = EditorGUIUtility.TrTextContent("Miscellaneous");
-            internal static readonly GUIContent supportRuntimeDebugDisplayContentLabel = EditorGUIUtility.TrTextContent("Runtime Debug Shaders", "When disabled, all debug display shader variants are removed when you build for the Unity Player. This decreases build time, but prevents the use of Rendering Debugger in Player builds.");
-
-            internal static readonly string warningUrpNotActive = "Project graphics settings do not refer to a URP Asset. Check the settings: Graphics > Scriptable Render Pipeline Settings, Quality > Render Pipeline Asset.";
-            internal static readonly string warningGlobalSettingsMissing = "The URP Settings property does not contain a valid URP Global Settings asset. There might be issues in rendering. Select a valid URP Global Settings asset.";
-            internal static readonly string infoGlobalSettingsMissing = "Select a URP Global Settings asset.";
-        }
-=======
         public static readonly CED.IDrawer Inspector;
->>>>>>> 8112a6ee
 
         public class DocumentationUrls
         {
@@ -219,7 +193,7 @@
         #region Misc Settings
 
         static readonly CED.IDrawer MiscSection = CED.Group(
-            CED.Group((serialized, owner) => EditorGUILayout.LabelField(Styles.miscSettingsLabel, Styles.sectionHeaderStyle)),
+            CED.Group((serialized, owner) => CoreEditorUtils.DrawSectionHeader(Styles.miscSettingsLabel)),
             CED.Group((serialized, owner) => EditorGUILayout.Space()),
             CED.Group(DrawMiscSettings),
             CED.Group((serialized, owner) => EditorGUILayout.Space())
