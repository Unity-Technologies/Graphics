
#include "Packages/com.unity.render-pipelines.universal/ShaderLibrary/Unlit.hlsl"

void InitializeInputData(Varyings input, out InputData inputData)
{
    inputData = (InputData)0;

    // InputData is only used for DebugDisplay purposes in Unlit, so these are not initialized.
    #if defined(DEBUG_DISPLAY)
    inputData.positionWS = input.positionWS;
    inputData.normalWS = input.normalWS;
    inputData.viewDirectionWS = input.viewDirectionWS;
    #else
    inputData.positionWS = half3(0, 0, 0);
    inputData.normalWS = half3(0, 0, 1);
    inputData.viewDirectionWS = half3(0, 0, 1);
    #endif
    inputData.shadowCoord = 0;
    inputData.fogCoord = 0;
    inputData.vertexLighting = half3(0, 0, 0);
    inputData.bakedGI = half3(0, 0, 0);
    inputData.normalizedScreenSpaceUV = 0;
    inputData.shadowMask = half4(1, 1, 1, 1);

    #if defined(LIGHTMAP_ON)
    inputData.lightmapUV = half2(0, 0);
    #else
    inputData.vertexSH = half3(0, 0, 0);
    #endif
}

PackedVaryings vert(Attributes input)
{
    Varyings output = (Varyings)0;
    output = BuildVaryings(input);
    PackedVaryings packedOutput = PackVaryings(output);
    return packedOutput;
}

half4 frag(PackedVaryings packedInput) : SV_TARGET
{
    Varyings unpacked = UnpackVaryings(packedInput);
    UNITY_SETUP_INSTANCE_ID(unpacked);
    UNITY_SETUP_STEREO_EYE_INDEX_POST_VERTEX(unpacked);

    SurfaceDescriptionInputs surfaceDescriptionInputs = BuildSurfaceDescriptionInputs(unpacked);
    SurfaceDescription surfaceDescription = SurfaceDescriptionFunction(surfaceDescriptionInputs);

    #if _AlphaClip
        half alpha = surfaceDescription.Alpha;
        clip(alpha - surfaceDescription.AlphaClipThreshold);
    #elif _SURFACE_TYPE_TRANSPARENT
        half alpha = surfaceDescription.Alpha;
    #else
        half alpha = 1;
    #endif

    InputData inputData;
    InitializeInputData(unpacked, inputData);
    // TODO: Mip debug modes would require this, open question how to do this on ShaderGraph.
    //SETUP_DEBUG_TEXTURE_DATA(inputData, input.texCoord1, _MainTex);

    half4 finalColor = UniversalFragmentUnlit(inputData, surfaceDescription.BaseColor, alpha);

<<<<<<< HEAD
#if defined(_DBUFFER)
    ApplyDecalToBaseColor(unpacked.positionCS, surfaceDescription.BaseColor);
#endif

    return half4(surfaceDescription.BaseColor, alpha);
=======
    return finalColor;
>>>>>>> 653be23a
}<|MERGE_RESOLUTION|>--- conflicted
+++ resolved
@@ -55,6 +55,10 @@
         half alpha = 1;
     #endif
 
+#if defined(_DBUFFER)
+    ApplyDecalToBaseColor(unpacked.positionCS, surfaceDescription.BaseColor);
+#endif
+
     InputData inputData;
     InitializeInputData(unpacked, inputData);
     // TODO: Mip debug modes would require this, open question how to do this on ShaderGraph.
@@ -62,13 +66,5 @@
 
     half4 finalColor = UniversalFragmentUnlit(inputData, surfaceDescription.BaseColor, alpha);
 
-<<<<<<< HEAD
-#if defined(_DBUFFER)
-    ApplyDecalToBaseColor(unpacked.positionCS, surfaceDescription.BaseColor);
-#endif
-
-    return half4(surfaceDescription.BaseColor, alpha);
-=======
     return finalColor;
->>>>>>> 653be23a
 }