--- conflicted
+++ resolved
@@ -23,29 +23,18 @@
         public static FieldDescriptor NormalDropOffTS =       new FieldDescriptor(string.Empty, "NormalDropOffTS",        "_NORMAL_DROPOFF_TS 1");
         public static FieldDescriptor NormalDropOffOS =       new FieldDescriptor(string.Empty, "NormalDropOffOS",        "_NORMAL_DROPOFF_OS 1");
         public static FieldDescriptor NormalDropOffWS =       new FieldDescriptor(string.Empty, "NormalDropOffWS",        "_NORMAL_DROPOFF_WS 1");
-<<<<<<< HEAD
-
-
-#endregion
+        #endregion
 
 // Fields that act only as a condition for RenderState etc.
 #region ConditionalFields
 public static FieldDescriptor BlendAlphaPreserveSpecular = new FieldDescriptor(string.Empty, "Blend",       "");
 public static FieldDescriptor BlendAddPreserveSpecular   = new FieldDescriptor(string.Empty, "PreserveSpecular",       "");
-#endregion
-
-// A predicate is field that has a matching template command, for example: $<name> <content>
-// It is only used to enable/disable <content> in the tempalate
-#region Predicates
-        public static FieldDescriptor PreserveSpecular =      new FieldDescriptor(string.Empty, "PreserveSpecular",       "_PRESERVE_SPECULAR 1");
-
-=======
-        #endregion
 
 // A predicate is field that has a matching template command, for example: $<name> <content>
 // It is only used to enable/disable <content> in the tempalate
         #region Predicates
->>>>>>> 4ee6869d
+        public static FieldDescriptor PreserveSpecular =      new FieldDescriptor(string.Empty, "PreserveSpecular",       "_PRESERVE_SPECULAR 1");
+
         //public static FieldDescriptor PredicateClearCoat =    new FieldDescriptor(string.Empty, "ClearCoat", "_CLEARCOAT 1");
         #endregion
     }
