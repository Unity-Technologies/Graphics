using System;
using System.Collections.Generic;
using UnityEngine;
using UnityEditor.ShaderGraph;
using UnityEditor.ShaderGraph.Legacy;
using static UnityEditor.Rendering.Universal.ShaderGraph.SubShaderUtils;
using static Unity.Rendering.Universal.ShaderUtils;

namespace UnityEditor.Rendering.Universal.ShaderGraph
{
    sealed class UniversalUnlitSubTarget : UniversalSubTarget, ILegacyTarget
    {
        static readonly GUID kSourceCodeGuid = new GUID("97c3f7dcb477ec842aa878573640313a"); // UniversalUnlitSubTarget.cs

        public UniversalUnlitSubTarget()
        {
            displayName = "Unlit";
        }

        protected override ShaderID shaderID => ShaderID.SG_Unlit;

        public override bool IsActive() => true;

        public override void Setup(ref TargetSetupContext context)
        {
            context.AddAssetDependency(kSourceCodeGuid, AssetCollection.Flags.SourceDependency);
            base.Setup(ref context);

<<<<<<< HEAD
            // Process SubShaders
            SubShaderDescriptor[] subShaders = { SubShaders.UnlitDOTS, SubShaders.Unlit };
            for (int i = 0; i < subShaders.Length; i++)
=======
            var universalRPType = typeof(UnityEngine.Rendering.Universal.UniversalRenderPipelineAsset);
            if (!context.HasCustomEditorForRenderPipeline(universalRPType))
>>>>>>> 19c62b2b
            {
                context.AddCustomEditorForRenderPipeline(typeof(ShaderGraphUnlitGUI).FullName, universalRPType);
            }

            // Process SubShaders
            context.AddSubShader(SubShaders.Unlit(target, target.renderType, target.renderQueue));
            context.AddSubShader(SubShaders.UnlitDOTS(target, target.renderType, target.renderQueue));
        }

        public override void ProcessPreviewMaterial(Material material)
        {
            if (target.allowMaterialOverride)
            {
                // copy our target's default settings into the material
                // (technically not necessary since we are always recreating the material from the shader each time,
                // which will pull over the defaults from the shader definition)
                // but if that ever changes, this will ensure the defaults are set
                material.SetFloat(Property.SurfaceType, (float)target.surfaceType);
                material.SetFloat(Property.BlendMode, (float)target.alphaMode);
                material.SetFloat(Property.AlphaClip, target.alphaClip ? 1.0f : 0.0f);
                material.SetFloat(Property.CullMode, (int)target.renderFace);
                material.SetFloat(Property.CastShadows, target.castShadows ? 1.0f : 0.0f);
                material.SetFloat(Property.ZWriteControl, (float)target.zWriteControl);
                material.SetFloat(Property.ZTest, (float)target.zTestMode);
            }

            // call the full unlit material setup function
            ShaderGraphUnlitGUI.UpdateMaterial(material, MaterialUpdateType.CreatedNewMaterial);
        }

        public override void GetFields(ref TargetFieldContext context)
        {
        }

        public override void GetActiveBlocks(ref TargetActiveBlockContext context)
        {
            context.AddBlock(BlockFields.SurfaceDescription.Alpha, (target.surfaceType == SurfaceType.Transparent || target.alphaClip) || target.allowMaterialOverride);
            context.AddBlock(BlockFields.SurfaceDescription.AlphaClipThreshold, target.alphaClip || target.allowMaterialOverride);
        }

        public override void CollectShaderProperties(PropertyCollector collector, GenerationMode generationMode)
        {
            if (target.allowMaterialOverride)
            {
                collector.AddFloatProperty(Property.CastShadows, target.castShadows ? 1.0f : 0.0f);

                collector.AddFloatProperty(Property.SurfaceType, (float)target.surfaceType);
                collector.AddFloatProperty(Property.BlendMode, (float)target.alphaMode);
                collector.AddFloatProperty(Property.AlphaClip, target.alphaClip ? 1.0f : 0.0f);
                collector.AddFloatProperty(Property.SrcBlend, 1.0f);    // always set by material inspector
                collector.AddFloatProperty(Property.DstBlend, 0.0f);    // always set by material inspector
                collector.AddToggleProperty(Property.ZWrite, (target.surfaceType == SurfaceType.Opaque));
                collector.AddFloatProperty(Property.ZWriteControl, (float)target.zWriteControl);
                collector.AddFloatProperty(Property.ZTest, (float)target.zTestMode);    // ztest mode is designed to directly pass as ztest
                collector.AddFloatProperty(Property.CullMode, (float)target.renderFace);    // render face enum is designed to directly pass as a cull mode
            }
        }

        public override void GetPropertiesGUI(ref TargetPropertyGUIContext context, Action onChange, Action<String> registerUndo)
        {
            var universalTarget = (target as UniversalTarget);
            universalTarget.AddDefaultMaterialOverrideGUI(ref context, onChange, registerUndo);
            universalTarget.AddDefaultSurfacePropertiesGUI(ref context, onChange, registerUndo, showReceiveShadows: false);
        }

        public bool TryUpgradeFromMasterNode(IMasterNode1 masterNode, out Dictionary<BlockFieldDescriptor, int> blockMap)
        {
            blockMap = null;
            if (!(masterNode is UnlitMasterNode1 unlitMasterNode))
                return false;

            // Set blockmap
            blockMap = new Dictionary<BlockFieldDescriptor, int>()
            {
                { BlockFields.VertexDescription.Position, 9 },
                { BlockFields.VertexDescription.Normal, 10 },
                { BlockFields.VertexDescription.Tangent, 11 },
                { BlockFields.SurfaceDescription.BaseColor, 0 },
                { BlockFields.SurfaceDescription.Alpha, 7 },
                { BlockFields.SurfaceDescription.AlphaClipThreshold, 8 },
            };

            return true;
        }

        #region SubShader
        static class SubShaders
        {
            public static SubShaderDescriptor Unlit(UniversalTarget target, string renderType, string renderQueue)
            {
                var result = new SubShaderDescriptor()
                {
                    pipelineTag = UniversalTarget.kPipelineTag,
                    customTags = UniversalTarget.kUnlitMaterialTypeTag,
                    renderType = renderType,
                    renderQueue = renderQueue,
                    generatesPreview = true,
                    passes = new PassCollection()
                };

                result.passes.Add(UnlitPasses.Forward(target));

                if (target.mayWriteDepth)
                    result.passes.Add(CorePasses.DepthOnly(target));

                if (target.castShadows || target.allowMaterialOverride)
                    result.passes.Add(CorePasses.ShadowCaster(target));

                return result;
            }

            public static SubShaderDescriptor UnlitDOTS(UniversalTarget target, string renderType, string renderQueue)
            {
                var result = new SubShaderDescriptor()
                {
                    pipelineTag = UniversalTarget.kPipelineTag,
                    customTags = UniversalTarget.kUnlitMaterialTypeTag,
                    renderType = renderType,
                    renderQueue = renderQueue,
                    generatesPreview = true,
                    passes = new PassCollection()
                };

                result.passes.Add(PassVariant(UnlitPasses.Forward(target), CorePragmas.DOTSForward));

                if (target.mayWriteDepth)
                    result.passes.Add(PassVariant(CorePasses.DepthOnly(target), CorePragmas.DOTSInstanced));

                if (target.castShadows || target.allowMaterialOverride)
                    result.passes.Add(PassVariant(CorePasses.ShadowCaster(target), CorePragmas.DOTSInstanced));

                return result;
            }
        }
        #endregion

        #region Pass
        static class UnlitPasses
        {
            public static PassDescriptor Forward(UniversalTarget target)
            {
                var result = new PassDescriptor
                {
                    // Definition
                    displayName = "Universal Forward",
                    referenceName = "SHADERPASS_UNLIT",
                    useInPreview = true,

                    // Template
                    passTemplatePath = UniversalTarget.kUberTemplatePath,
                    sharedTemplateDirectories = UniversalTarget.kSharedTemplateDirectories,

                    // Port Mask
                    validVertexBlocks = CoreBlockMasks.Vertex,
                    validPixelBlocks = CoreBlockMasks.FragmentColorAlpha,

                    // Fields
                    structs = CoreStructCollections.Default,
                    requiredFields = UnlitRequiredFields.Unlit,
                    fieldDependencies = CoreFieldDependencies.Default,

                    // Conditional State
                    renderStates = CoreRenderStates.UberSwitchedRenderState(target),
                    pragmas = CorePragmas.Forward,
                    defines = new DefineCollection() { CoreDefines.UseFragmentFog },
                    keywords = new KeywordCollection() { UnlitKeywords.UnlitBaseKeywords },
                    includes = UnlitIncludes.Unlit,

                    // Custom Interpolator Support
                    customInterpolators = CoreCustomInterpDescriptors.Common
                };

                CorePasses.AddTargetSurfaceControlsToPass(ref result, target);

                return result;
            }

            #region RequiredFields
            static class UnlitRequiredFields
            {
                public static readonly FieldCollection Unlit = new FieldCollection()
                {
                    StructFields.Varyings.positionWS,
                    StructFields.Varyings.normalWS,
                    StructFields.Varyings.viewDirectionWS,
                };
            }
            #endregion
        }
        #endregion

        #region Keywords
        static class UnlitKeywords
        {
            public static readonly KeywordCollection UnlitBaseKeywords = new KeywordCollection()
            {
                // This contain lightmaps because without a proper custom lighting solution in Shadergraph,
                // people start with the unlit then add lightmapping nodes to it.
                // If we removed lightmaps from the unlit target this would ruin a lot of peoples days.
                CoreKeywordDescriptors.StaticLightmap,
                CoreKeywordDescriptors.DirectionalLightmapCombined,
                CoreKeywordDescriptors.SampleGI,
                CoreKeywordDescriptors.DebugDisplay,
            };
        }
        #endregion

        #region Includes
        static class UnlitIncludes
        {
            const string kUnlitPass = "Packages/com.unity.render-pipelines.universal/Editor/ShaderGraph/Includes/UnlitPass.hlsl";

            public static IncludeCollection Unlit = new IncludeCollection
            {
                // Pre-graph
                { CoreIncludes.CorePregraph },
                { CoreIncludes.ShaderGraphPregraph },

                // Post-graph
                { CoreIncludes.CorePostgraph },
                { kUnlitPass, IncludeLocation.Postgraph },
            };
        }
        #endregion
    }
}<|MERGE_RESOLUTION|>--- conflicted
+++ resolved
@@ -26,21 +26,15 @@
             context.AddAssetDependency(kSourceCodeGuid, AssetCollection.Flags.SourceDependency);
             base.Setup(ref context);
 
-<<<<<<< HEAD
-            // Process SubShaders
-            SubShaderDescriptor[] subShaders = { SubShaders.UnlitDOTS, SubShaders.Unlit };
-            for (int i = 0; i < subShaders.Length; i++)
-=======
             var universalRPType = typeof(UnityEngine.Rendering.Universal.UniversalRenderPipelineAsset);
             if (!context.HasCustomEditorForRenderPipeline(universalRPType))
->>>>>>> 19c62b2b
             {
                 context.AddCustomEditorForRenderPipeline(typeof(ShaderGraphUnlitGUI).FullName, universalRPType);
             }
 
             // Process SubShaders
+            context.AddSubShader(SubShaders.UnlitDOTS(target, target.renderType, target.renderQueue));
             context.AddSubShader(SubShaders.Unlit(target, target.renderType, target.renderQueue));
-            context.AddSubShader(SubShaders.UnlitDOTS(target, target.renderType, target.renderQueue));
         }
 
         public override void ProcessPreviewMaterial(Material material)
