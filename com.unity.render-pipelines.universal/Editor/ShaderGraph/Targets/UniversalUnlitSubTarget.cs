using System;
using System.Collections.Generic;
using UnityEngine;
using UnityEditor.ShaderGraph;
using UnityEditor.ShaderGraph.Legacy;
using static UnityEditor.Rendering.Universal.ShaderGraph.SubShaderUtils;
using static Unity.Rendering.Universal.ShaderUtils;

namespace UnityEditor.Rendering.Universal.ShaderGraph
{
    sealed class UniversalUnlitSubTarget : UniversalSubTarget, ILegacyTarget
    {
        static readonly GUID kSourceCodeGuid = new GUID("97c3f7dcb477ec842aa878573640313a"); // UniversalUnlitSubTarget.cs

        public UniversalUnlitSubTarget()
        {
            displayName = "Unlit";
        }

        protected override ShaderID shaderID => ShaderID.SG_Unlit;

        public override bool IsActive() => true;

        public override void Setup(ref TargetSetupContext context)
        {
            context.AddAssetDependency(kSourceCodeGuid, AssetCollection.Flags.SourceDependency);
            base.Setup(ref context);

            var universalRPType = typeof(UnityEngine.Rendering.Universal.UniversalRenderPipelineAsset);
            if (!context.HasCustomEditorForRenderPipeline(universalRPType))
            {
                context.AddCustomEditorForRenderPipeline(typeof(ShaderGraphUnlitGUI).FullName, universalRPType);
            }

            // Process SubShaders
            context.AddSubShader(SubShaders.Unlit(target, target.renderType, target.renderQueue));
            context.AddSubShader(SubShaders.UnlitDOTS(target, target.renderType, target.renderQueue));
        }

        public override void ProcessPreviewMaterial(Material material)
        {
            if (target.allowMaterialOverride)
            {
                // copy our target's default settings into the material
                // (technically not necessary since we are always recreating the material from the shader each time,
                // which will pull over the defaults from the shader definition)
                // but if that ever changes, this will ensure the defaults are set
                material.SetFloat(Property.SurfaceType, (float)target.surfaceType);
                material.SetFloat(Property.BlendMode, (float)target.alphaMode);
                material.SetFloat(Property.AlphaClip, target.alphaClip ? 1.0f : 0.0f);
                material.SetFloat(Property.CullMode, (int)target.renderFace);
                material.SetFloat(Property.CastShadows, target.castShadows ? 1.0f : 0.0f);
                material.SetFloat(Property.ZWriteControl, (float)target.zWriteControl);
                material.SetFloat(Property.ZTest, (float)target.zTestMode);
            }

            // call the full unlit material setup function
            ShaderGraphUnlitGUI.UpdateMaterial(material, MaterialUpdateType.CreatedNewMaterial);
        }

        public override void GetFields(ref TargetFieldContext context)
        {
        }

        public override void GetActiveBlocks(ref TargetActiveBlockContext context)
        {
            context.AddBlock(BlockFields.SurfaceDescription.Alpha, (target.surfaceType == SurfaceType.Transparent || target.alphaClip) || target.allowMaterialOverride);
            context.AddBlock(BlockFields.SurfaceDescription.AlphaClipThreshold, target.alphaClip || target.allowMaterialOverride);
        }

        public override void CollectShaderProperties(PropertyCollector collector, GenerationMode generationMode)
        {
            if (target.allowMaterialOverride)
            {
                collector.AddFloatProperty(Property.CastShadows, target.castShadows ? 1.0f : 0.0f);

                collector.AddFloatProperty(Property.SurfaceType, (float)target.surfaceType);
                collector.AddFloatProperty(Property.BlendMode, (float)target.alphaMode);
                collector.AddFloatProperty(Property.AlphaClip, target.alphaClip ? 1.0f : 0.0f);
                collector.AddFloatProperty(Property.SrcBlend, 1.0f);    // always set by material inspector
                collector.AddFloatProperty(Property.DstBlend, 0.0f);    // always set by material inspector
                collector.AddToggleProperty(Property.ZWrite, (target.surfaceType == SurfaceType.Opaque));
                collector.AddFloatProperty(Property.ZWriteControl, (float)target.zWriteControl);
                collector.AddFloatProperty(Property.ZTest, (float)target.zTestMode);    // ztest mode is designed to directly pass as ztest
                collector.AddFloatProperty(Property.CullMode, (float)target.renderFace);    // render face enum is designed to directly pass as a cull mode
            }
        }

        public override void GetPropertiesGUI(ref TargetPropertyGUIContext context, Action onChange, Action<String> registerUndo)
        {
            var universalTarget = (target as UniversalTarget);
            universalTarget.AddDefaultMaterialOverrideGUI(ref context, onChange, registerUndo);
            universalTarget.AddDefaultSurfacePropertiesGUI(ref context, onChange, registerUndo, showReceiveShadows: false);
        }

        public bool TryUpgradeFromMasterNode(IMasterNode1 masterNode, out Dictionary<BlockFieldDescriptor, int> blockMap)
        {
            blockMap = null;
            if (!(masterNode is UnlitMasterNode1 unlitMasterNode))
                return false;

            // Set blockmap
            blockMap = new Dictionary<BlockFieldDescriptor, int>()
            {
                { BlockFields.VertexDescription.Position, 9 },
                { BlockFields.VertexDescription.Normal, 10 },
                { BlockFields.VertexDescription.Tangent, 11 },
                { BlockFields.SurfaceDescription.BaseColor, 0 },
                { BlockFields.SurfaceDescription.Alpha, 7 },
                { BlockFields.SurfaceDescription.AlphaClipThreshold, 8 },
            };

            return true;
        }

        #region SubShader
        static class SubShaders
        {
            public static SubShaderDescriptor Unlit(UniversalTarget target, string renderType, string renderQueue)
            {
                var result = new SubShaderDescriptor()
                {
<<<<<<< HEAD
                    { UnlitPasses.Forward },
                    { CorePasses.ShadowCaster },
                    { CorePasses.DepthOnly },
                    { CorePasses.DepthNormalOnly },
                },
            };
=======
                    pipelineTag = UniversalTarget.kPipelineTag,
                    customTags = UniversalTarget.kUnlitMaterialTypeTag,
                    renderType = renderType,
                    renderQueue = renderQueue,
                    generatesPreview = true,
                    passes = new PassCollection()
                };

                result.passes.Add(UnlitPasses.Forward(target));
>>>>>>> 910f7d20

                if (target.mayWriteDepth)
                    result.passes.Add(CorePasses.DepthOnly(target));

                if (target.castShadows || target.allowMaterialOverride)
                    result.passes.Add(CorePasses.ShadowCaster(target));

                return result;
            }

            public static SubShaderDescriptor UnlitDOTS(UniversalTarget target, string renderType, string renderQueue)
            {
                var result = new SubShaderDescriptor()
                {
<<<<<<< HEAD
                    var unlit = UnlitPasses.Forward;
                    var shadowCaster = CorePasses.ShadowCaster;
                    var depthOnly = CorePasses.DepthOnly;
                    var depthNormalOnly = CorePasses.DepthNormalOnly;

                    unlit.pragmas = CorePragmas.DOTSForward;
                    shadowCaster.pragmas = CorePragmas.DOTSInstanced;
                    depthOnly.pragmas = CorePragmas.DOTSInstanced;
                    depthNormalOnly.pragmas = CorePragmas.DOTSInstanced;

                    return new SubShaderDescriptor()
                    {
                        pipelineTag = UniversalTarget.kPipelineTag,
                        customTags = UniversalTarget.kUnlitMaterialTypeTag,
                        generatesPreview = true,
                        passes = new PassCollection
                        {
                            { unlit },
                            { shadowCaster },
                            { depthOnly },
                            { depthNormalOnly },
                        },
                    };
                }
=======
                    pipelineTag = UniversalTarget.kPipelineTag,
                    customTags = UniversalTarget.kUnlitMaterialTypeTag,
                    renderType = renderType,
                    renderQueue = renderQueue,
                    generatesPreview = true,
                    passes = new PassCollection()
                };

                result.passes.Add(PassVariant(UnlitPasses.Forward(target), CorePragmas.DOTSForward));

                if (target.mayWriteDepth)
                    result.passes.Add(PassVariant(CorePasses.DepthOnly(target), CorePragmas.DOTSInstanced));

                if (target.castShadows || target.allowMaterialOverride)
                    result.passes.Add(PassVariant(CorePasses.ShadowCaster(target), CorePragmas.DOTSInstanced));

                return result;
>>>>>>> 910f7d20
            }
        }
        #endregion

        #region Pass
        static class UnlitPasses
        {
            public static PassDescriptor Forward(UniversalTarget target)
            {
                var result = new PassDescriptor
                {
                    // Definition
                    displayName = "Universal Forward",
                    referenceName = "SHADERPASS_UNLIT",
                    useInPreview = true,

                    // Template
                    passTemplatePath = UniversalTarget.kUberTemplatePath,
                    sharedTemplateDirectories = UniversalTarget.kSharedTemplateDirectories,

                    // Port Mask
                    validVertexBlocks = CoreBlockMasks.Vertex,
                    validPixelBlocks = CoreBlockMasks.FragmentColorAlpha,

                    // Fields
                    structs = CoreStructCollections.Default,
                    requiredFields = UnlitRequiredFields.Unlit,
                    fieldDependencies = CoreFieldDependencies.Default,

                    // Conditional State
                    renderStates = CoreRenderStates.UberSwitchedRenderState(target),
                    pragmas = CorePragmas.Forward,
                    defines = new DefineCollection() { CoreDefines.UseFragmentFog },
                    keywords = new KeywordCollection() { UnlitKeywords.UnlitBaseKeywords },
                    includes = UnlitIncludes.Unlit,

                    // Custom Interpolator Support
                    customInterpolators = CoreCustomInterpDescriptors.Common
                };

                CorePasses.AddTargetSurfaceControlsToPass(ref result, target);

                return result;
            }

            #region RequiredFields
            static class UnlitRequiredFields
            {
                public static readonly FieldCollection Unlit = new FieldCollection()
                {
                    StructFields.Varyings.positionWS,
                    StructFields.Varyings.normalWS,
                    StructFields.Varyings.viewDirectionWS,
                };
            }
            #endregion
        }
        #endregion

        #region Keywords
        static class UnlitKeywords
        {
            public static readonly KeywordCollection UnlitBaseKeywords = new KeywordCollection()
            {
                // This contain lightmaps because without a proper custom lighting solution in Shadergraph,
                // people start with the unlit then add lightmapping nodes to it.
                // If we removed lightmaps from the unlit target this would ruin a lot of peoples days.
                CoreKeywordDescriptors.StaticLightmap,
                CoreKeywordDescriptors.DirectionalLightmapCombined,
                CoreKeywordDescriptors.SampleGI,
                CoreKeywordDescriptors.DBuffer,
                CoreKeywordDescriptors.DebugDisplay,
            };
        }
        #endregion

        #region Includes
        static class UnlitIncludes
        {
            const string kUnlitPass = "Packages/com.unity.render-pipelines.universal/Editor/ShaderGraph/Includes/UnlitPass.hlsl";

            public static IncludeCollection Unlit = new IncludeCollection
            {
                // Pre-graph
                { CoreIncludes.CorePregraph },
                { CoreIncludes.ShaderGraphPregraph },
                { CoreIncludes.DBufferPregraph },

                // Post-graph
                { CoreIncludes.CorePostgraph },
                { kUnlitPass, IncludeLocation.Postgraph },
            };
        }
        #endregion
    }
}<|MERGE_RESOLUTION|>--- conflicted
+++ resolved
@@ -120,14 +120,6 @@
             {
                 var result = new SubShaderDescriptor()
                 {
-<<<<<<< HEAD
-                    { UnlitPasses.Forward },
-                    { CorePasses.ShadowCaster },
-                    { CorePasses.DepthOnly },
-                    { CorePasses.DepthNormalOnly },
-                },
-            };
-=======
                     pipelineTag = UniversalTarget.kPipelineTag,
                     customTags = UniversalTarget.kUnlitMaterialTypeTag,
                     renderType = renderType,
@@ -137,11 +129,12 @@
                 };
 
                 result.passes.Add(UnlitPasses.Forward(target));
->>>>>>> 910f7d20
 
                 if (target.mayWriteDepth)
                     result.passes.Add(CorePasses.DepthOnly(target));
 
+                result.passes.Add(CorePasses.DepthNormalOnly(target));
+
                 if (target.castShadows || target.allowMaterialOverride)
                     result.passes.Add(CorePasses.ShadowCaster(target));
 
@@ -152,32 +145,6 @@
             {
                 var result = new SubShaderDescriptor()
                 {
-<<<<<<< HEAD
-                    var unlit = UnlitPasses.Forward;
-                    var shadowCaster = CorePasses.ShadowCaster;
-                    var depthOnly = CorePasses.DepthOnly;
-                    var depthNormalOnly = CorePasses.DepthNormalOnly;
-
-                    unlit.pragmas = CorePragmas.DOTSForward;
-                    shadowCaster.pragmas = CorePragmas.DOTSInstanced;
-                    depthOnly.pragmas = CorePragmas.DOTSInstanced;
-                    depthNormalOnly.pragmas = CorePragmas.DOTSInstanced;
-
-                    return new SubShaderDescriptor()
-                    {
-                        pipelineTag = UniversalTarget.kPipelineTag,
-                        customTags = UniversalTarget.kUnlitMaterialTypeTag,
-                        generatesPreview = true,
-                        passes = new PassCollection
-                        {
-                            { unlit },
-                            { shadowCaster },
-                            { depthOnly },
-                            { depthNormalOnly },
-                        },
-                    };
-                }
-=======
                     pipelineTag = UniversalTarget.kPipelineTag,
                     customTags = UniversalTarget.kUnlitMaterialTypeTag,
                     renderType = renderType,
@@ -191,11 +158,12 @@
                 if (target.mayWriteDepth)
                     result.passes.Add(PassVariant(CorePasses.DepthOnly(target), CorePragmas.DOTSInstanced));
 
+                result.passes.Add(PassVariant(CorePasses.DepthNormalOnly(target), CorePragmas.DOTSInstanced));
+
                 if (target.castShadows || target.allowMaterialOverride)
                     result.passes.Add(PassVariant(CorePasses.ShadowCaster(target), CorePragmas.DOTSInstanced));
 
                 return result;
->>>>>>> 910f7d20
             }
         }
         #endregion
