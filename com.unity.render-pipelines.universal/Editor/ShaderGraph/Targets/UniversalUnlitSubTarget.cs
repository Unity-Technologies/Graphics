--- conflicted
+++ resolved
@@ -227,18 +227,11 @@
                 // This contain lightmaps because without a proper custom lighting solution in Shadergraph,
                 // people start with the unlit then add lightmapping nodes to it.
                 // If we removed lightmaps from the unlit target this would ruin a lot of peoples days.
-<<<<<<< HEAD
-                { CoreKeywordDescriptors.StaticLightmap },
-                { CoreKeywordDescriptors.DirectionalLightmapCombined },
-                { CoreKeywordDescriptors.SampleGI },
-                { CoreKeywordDescriptors.DBuffer },
-                { CoreKeywordDescriptors.DebugDisplay },
-=======
                 CoreKeywordDescriptors.StaticLightmap,
                 CoreKeywordDescriptors.DirectionalLightmapCombined,
                 CoreKeywordDescriptors.SampleGI,
+                CoreKeywordDescriptors.DBuffer,
                 CoreKeywordDescriptors.DebugDisplay,
->>>>>>> 19c62b2b
             };
         }
         #endregion
