--- conflicted
+++ resolved
@@ -212,11 +212,6 @@
                 result.passes.Add(PassVariant(CorePasses.SceneSelection(target), CorePragmas.DOTSDefault));
                 result.passes.Add(PassVariant(CorePasses.ScenePicking(target), CorePragmas.DOTSDefault));
 
-<<<<<<< HEAD
-=======
-                result.passes.Add(PassVariant(UnlitPasses.DepthNormalOnly(target), CorePragmas.DOTSInstanced));
-
->>>>>>> 018098f5
                 return result;
             }
         }
