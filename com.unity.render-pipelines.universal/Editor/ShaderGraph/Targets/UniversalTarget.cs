--- conflicted
+++ resolved
@@ -606,44 +606,10 @@
         #endregion
     }
 
-<<<<<<< HEAD
-        public static readonly PassDescriptor DepthNormalOnly = new PassDescriptor()
-        {
-            // Definition
-            displayName = "DepthNormals",
-            referenceName = "SHADERPASS_DEPTHNORMALSONLY",
-            lightMode = "DepthNormals",
-            useInPreview = false,
-
-            // Template
-            passTemplatePath = UniversalTarget.kTemplatePath,
-            sharedTemplateDirectories = UniversalTarget.kSharedTemplateDirectories,
-
-            // Port Mask
-            validVertexBlocks = CoreBlockMasks.Vertex,
-            validPixelBlocks = CoreBlockMasks.FragmentDepthNormals,
-
-            // Fields
-            structs = CoreStructCollections.Default,
-            requiredFields = CoreRequiredFields.DepthNormals,
-            fieldDependencies = CoreFieldDependencies.Default,
-
-            // Conditional State
-            renderStates = CoreRenderStates.DepthNormalsOnly,
-            pragmas = CorePragmas.Instanced,
-            includes = CoreIncludes.DepthNormalsOnly,
-
-            // Custom Interpolator Support
-            customInterpolators = CoreCustomInterpDescriptors.Common
-        };
-
-        public static readonly PassDescriptor ShadowCaster = new PassDescriptor()
-=======
     #region Passes
     static class CorePasses
     {
         internal static void AddAlphaClipControlToPass(ref PassDescriptor pass, UniversalTarget target)
->>>>>>> 910f7d20
         {
             if (target.allowMaterialOverride)
                 pass.keywords.Add(CoreKeywordDescriptors.AlphaTestOn);
@@ -702,6 +668,46 @@
                 defines = new DefineCollection(),
                 keywords = new KeywordCollection(),
                 includes = CoreIncludes.DepthOnly,
+
+                // Custom Interpolator Support
+                customInterpolators = CoreCustomInterpDescriptors.Common
+            };
+
+            AddAlphaClipControlToPass(ref result, target);
+
+            return result;
+        }
+
+        // used by lit/unlit subtargets
+        public static PassDescriptor DepthNormalOnly(UniversalTarget target)
+        {
+            var result = new PassDescriptor()
+            {
+                // Definition
+                displayName = "DepthNormals",
+                referenceName = "SHADERPASS_DEPTHNORMALSONLY",
+                lightMode = "DepthNormals",
+                useInPreview = false,
+
+                // Template
+                passTemplatePath = UniversalTarget.kUberTemplatePath,
+                sharedTemplateDirectories = UniversalTarget.kSharedTemplateDirectories,
+
+                // Port Mask
+                validVertexBlocks = CoreBlockMasks.Vertex,
+                validPixelBlocks = CoreBlockMasks.FragmentDepthNormals,
+
+                // Fields
+                structs = CoreStructCollections.Default,
+                requiredFields = CoreRequiredFields.DepthNormals,
+                fieldDependencies = CoreFieldDependencies.Default,
+
+                // Conditional State
+                renderStates = CoreRenderStates.DepthNormalsOnly(target),
+                pragmas = CorePragmas.Instanced,
+                defines = new DefineCollection(),
+                keywords = new KeywordCollection(),
+                includes = CoreIncludes.DepthNormalsOnly,
 
                 // Custom Interpolator Support
                 customInterpolators = CoreCustomInterpDescriptors.Common
