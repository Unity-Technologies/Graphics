using System;
using System.Linq;
using System.Collections.Generic;
using UnityEngine;
using UnityEngine.Rendering;
using UnityEngine.Rendering.Universal;
using UnityEngine.UIElements;
using UnityEditor.ShaderGraph;
using UnityEditor.Experimental.Rendering.Universal;
using UnityEditor.Graphing;
using UnityEditor.UIElements;
using UnityEditor.ShaderGraph.Serialization;
using UnityEditor.ShaderGraph.Legacy;

namespace UnityEditor.Rendering.Universal.ShaderGraph
{
    public enum MaterialType
    {
        Lit,
        Unlit,
        SpriteLit,
        SpriteUnlit,
    }

    public enum WorkflowMode
    {
        Specular,
        Metallic,
    }

    enum SurfaceType
    {
        Opaque,
        Transparent,
    }

    enum AlphaMode
    {
        Alpha,
        Premultiply,
        Additive,
        Multiply,
    }

    sealed class UniversalTarget : Target, ILegacyTarget
    {
        // Constants
        const string kAssetGuid = "8c72f47fdde33b14a9340e325ce56f4d";
        public const string kPipelineTag = "UniversalPipeline";
        public const string kLitMaterialTypeTag = "\"UniversalMaterialType\" = \"Lit\"";
        public const string kUnlitMaterialTypeTag = "\"UniversalMaterialType\" = \"Unlit\"";

        // SubTarget
        List<SubTarget> m_SubTargets;
        List<string> m_SubTargetNames;
        int activeSubTargetIndex => m_SubTargets.IndexOf(m_ActiveSubTarget);

        // View
        PopupField<string> m_SubTargetField;
        TextField m_CustomGUIField;

        [SerializeField]
        JsonData<SubTarget> m_ActiveSubTarget;

        [SerializeField]
        SurfaceType m_SurfaceType = SurfaceType.Opaque;

        [SerializeField]
        AlphaMode m_AlphaMode = AlphaMode.Alpha;

        [SerializeField]
        bool m_TwoSided = false;

        [SerializeField]
        bool m_AlphaClip = false;

        [SerializeField]
        string m_CustomEditorGUI;

        public UniversalTarget()
        {
            displayName = "Universal";
            m_SubTargets = TargetUtils.GetSubTargets(this);
            m_SubTargetNames = m_SubTargets.Select(x => x.displayName).ToList();
            TargetUtils.ProcessSubTargetList(ref m_ActiveSubTarget, ref m_SubTargets);
        }

        public string renderType
        {
            get
            {
                if(surfaceType == SurfaceType.Transparent)
                    return $"{RenderType.Transparent}";
                else
                    return $"{RenderType.Opaque}";
            }
        }

        public string renderQueue
        {
            get
            {
                if(surfaceType == SurfaceType.Transparent)
                    return $"{UnityEditor.ShaderGraph.RenderQueue.Transparent}";
                else if(alphaClip)
                    return $"{UnityEditor.ShaderGraph.RenderQueue.AlphaTest}";
                else
                    return $"{UnityEditor.ShaderGraph.RenderQueue.Geometry}";
            }
        }

        public SubTarget activeSubTarget
        {
            get => m_ActiveSubTarget;
            set => m_ActiveSubTarget = value;
        }

        public SurfaceType surfaceType
        {
            get => m_SurfaceType;
            set => m_SurfaceType = value;
        }

        public AlphaMode alphaMode
        {
            get => m_AlphaMode;
            set => m_AlphaMode = value;
        }

        public bool twoSided
        {
            get => m_TwoSided;
            set => m_TwoSided = value;
        }

        public bool alphaClip
        {
            get => m_AlphaClip;
            set => m_AlphaClip = value;
        }

        public string customEditorGUI
        {
            get => m_CustomEditorGUI;
            set => m_CustomEditorGUI = value;
        }

        public override bool IsActive()
        {
            bool isUniversalRenderPipeline = GraphicsSettings.currentRenderPipeline is UniversalRenderPipelineAsset;
            return isUniversalRenderPipeline && activeSubTarget.IsActive();
        }

        public override bool IsNodeAllowedByTarget(Type nodeType)
        {
            SRPFilterAttribute srpFilter = NodeClassCache.GetAttributeOnNodeType<SRPFilterAttribute>(nodeType);
            return srpFilter == null || srpFilter.srpTypes.Contains(typeof(UniversalRenderPipeline));
        }
        public override void Setup(ref TargetSetupContext context)
        {
            // Setup the Target
            context.AddAssetDependencyPath(AssetDatabase.GUIDToAssetPath(kAssetGuid));

            // Setup the active SubTarget
            TargetUtils.ProcessSubTargetList(ref m_ActiveSubTarget, ref m_SubTargets);
            m_ActiveSubTarget.value.target = this;
            m_ActiveSubTarget.value.Setup(ref context);

            // Override EditorGUI
            if(!string.IsNullOrEmpty(m_CustomEditorGUI))
            {
                context.SetDefaultShaderGUI(m_CustomEditorGUI);
            }
        }

        public override void GetFields(ref TargetFieldContext context)
        {
            var descs = context.blocks.Select(x => x.descriptor);
            // Core fields
            context.AddField(Fields.GraphVertex,            descs.Contains(BlockFields.VertexDescription.Position) ||
                                                            descs.Contains(BlockFields.VertexDescription.Normal) ||
                                                            descs.Contains(BlockFields.VertexDescription.Tangent));
            context.AddField(Fields.GraphPixel);
            context.AddField(Fields.AlphaClip,              alphaClip);
            context.AddField(Fields.DoubleSided,            twoSided);

            // SubTarget fields
            m_ActiveSubTarget.value.GetFields(ref context);
        }

        public override void GetActiveBlocks(ref TargetActiveBlockContext context)
        {
            // Core blocks
            context.AddBlock(BlockFields.VertexDescription.Position);
            context.AddBlock(BlockFields.VertexDescription.Normal);
            context.AddBlock(BlockFields.VertexDescription.Tangent);
            context.AddBlock(BlockFields.SurfaceDescription.BaseColor);

            // SubTarget blocks
            m_ActiveSubTarget.value.GetActiveBlocks(ref context);
        }

        public override void GetPropertiesGUI(ref TargetPropertyGUIContext context, Action onChange, Action<String> registerUndo)
        {
            // Core properties
            m_SubTargetField = new PopupField<string>(m_SubTargetNames, activeSubTargetIndex);
            context.AddProperty("Material", m_SubTargetField, (evt) =>
            {
                if (Equals(activeSubTargetIndex, m_SubTargetField.index))
                    return;

                registerUndo("Change Material");
                m_ActiveSubTarget = m_SubTargets[m_SubTargetField.index];
                onChange();
            });

            // SubTarget properties
            m_ActiveSubTarget.value.GetPropertiesGUI(ref context, onChange, registerUndo);

            // Custom Editor GUI
            // Requires FocusOutEvent
            m_CustomGUIField = new TextField("") { value = customEditorGUI };
            m_CustomGUIField.RegisterCallback<FocusOutEvent>(s =>
            {
                if (Equals(customEditorGUI, m_CustomGUIField.value))
                    return;

                registerUndo("Change Custom Editor GUI");
                customEditorGUI = m_CustomGUIField.value;
                onChange();
            });
            context.AddProperty("Custom Editor GUI", m_CustomGUIField, (evt) => {});
        }

        public bool TrySetActiveSubTarget(Type subTargetType)
        {
            if(!subTargetType.IsSubclassOf(typeof(SubTarget)))
                return false;

            foreach(var subTarget in m_SubTargets)
            {
                if(subTarget.GetType().Equals(subTargetType))
                {
                    m_ActiveSubTarget = subTarget;
                    return true;
                }
            }

            return false;
        }

        public bool TryUpgradeFromMasterNode(IMasterNode1 masterNode, out Dictionary<BlockFieldDescriptor, int> blockMap)
        {
            void UpgradeAlphaClip()
            {
                var clipThresholdId = 8;
                var node = masterNode as AbstractMaterialNode;
                var clipThresholdSlot = node.FindSlot<Vector1MaterialSlot>(clipThresholdId);
                if(clipThresholdSlot == null)
                    return;

                clipThresholdSlot.owner = node;
                if(clipThresholdSlot.isConnected || clipThresholdSlot.value > 0.0f)
                {
                    m_AlphaClip = true;
                }
            }

            // Upgrade Target
            switch(masterNode)
            {
                case PBRMasterNode1 pbrMasterNode:
                    m_SurfaceType = (SurfaceType)pbrMasterNode.m_SurfaceType;
                    m_AlphaMode = (AlphaMode)pbrMasterNode.m_AlphaMode;
                    m_TwoSided = pbrMasterNode.m_TwoSided;
                    UpgradeAlphaClip();
                    m_CustomEditorGUI = pbrMasterNode.m_OverrideEnabled ? pbrMasterNode.m_ShaderGUIOverride : "";
                    break;
                case UnlitMasterNode1 unlitMasterNode:
                    m_SurfaceType = (SurfaceType)unlitMasterNode.m_SurfaceType;
                    m_AlphaMode = (AlphaMode)unlitMasterNode.m_AlphaMode;
                    m_TwoSided = unlitMasterNode.m_TwoSided;
                    UpgradeAlphaClip();
                    m_CustomEditorGUI = unlitMasterNode.m_OverrideEnabled ? unlitMasterNode.m_ShaderGUIOverride : "";
                    break;
                case SpriteLitMasterNode1 spriteLitMasterNode:
                    m_CustomEditorGUI = spriteLitMasterNode.m_OverrideEnabled ? spriteLitMasterNode.m_ShaderGUIOverride : "";
                    break;
                case SpriteUnlitMasterNode1 spriteUnlitMasterNode:
                    m_CustomEditorGUI = spriteUnlitMasterNode.m_OverrideEnabled ? spriteUnlitMasterNode.m_ShaderGUIOverride : "";
                    break;
            }

            // Upgrade SubTarget
            foreach(var subTarget in m_SubTargets)
            {
                if(!(subTarget is ILegacyTarget legacySubTarget))
                    continue;

                if(legacySubTarget.TryUpgradeFromMasterNode(masterNode, out blockMap))
                {
                    m_ActiveSubTarget = subTarget;
                    return true;
                }
            }

            blockMap = null;
            return false;
        }

        public override bool WorksWithSRP(RenderPipelineAsset scriptableRenderPipeline)
        {
            return scriptableRenderPipeline?.GetType() == typeof(UniversalRenderPipelineAsset);
        }
    }

#region Passes
    static class CorePasses
    {
        public static PassDescriptor DepthOnly = new PassDescriptor()
        {
            // Definition
            displayName = "DepthOnly",
            referenceName = "SHADERPASS_DEPTHONLY",
            lightMode = "DepthOnly",
            useInPreview = true,

            // Template
            passTemplatePath = GenerationUtils.GetDefaultTemplatePath("PassMesh.template"),
            sharedTemplateDirectories = GenerationUtils.GetDefaultSharedTemplateDirectories(),

            // Port Mask
            validVertexBlocks = CoreBlockMasks.Vertex,
            validPixelBlocks = CoreBlockMasks.FragmentAlphaOnly,

            // Fields
            structs = CoreStructCollections.Default,
            fieldDependencies = CoreFieldDependencies.Default,

            // Conditional State
            renderStates = CoreRenderStates.DepthOnly,
            pragmas = CorePragmas.Instanced,
            includes = CoreIncludes.DepthOnly,
        };

        public static PassDescriptor ShadowCaster = new PassDescriptor()
        {
            // Definition
            displayName = "ShadowCaster",
            referenceName = "SHADERPASS_SHADOWCASTER",
            lightMode = "ShadowCaster",

            // Template
            passTemplatePath = GenerationUtils.GetDefaultTemplatePath("PassMesh.template"),
            sharedTemplateDirectories = GenerationUtils.GetDefaultSharedTemplateDirectories(),

            // Port Mask
            validVertexBlocks = CoreBlockMasks.Vertex,
            validPixelBlocks = CoreBlockMasks.FragmentAlphaOnly,

            // Fields
            structs = CoreStructCollections.Default,
            requiredFields = CoreRequiredFields.ShadowCaster,
            fieldDependencies = CoreFieldDependencies.Default,

            // Conditional State
            renderStates = CoreRenderStates.ShadowCasterMeta,
            pragmas = CorePragmas.Instanced,
            includes = CoreIncludes.ShadowCaster,
        };
    }
#endregion

#region PortMasks
    class CoreBlockMasks
    {
        public static BlockFieldDescriptor[] Vertex = new BlockFieldDescriptor[]
        {
            BlockFields.VertexDescription.Position,
            BlockFields.VertexDescription.Normal,
            BlockFields.VertexDescription.Tangent,
        };

        public static BlockFieldDescriptor[] FragmentAlphaOnly = new BlockFieldDescriptor[]
        {
            BlockFields.SurfaceDescription.Alpha,
            BlockFields.SurfaceDescription.AlphaClipThreshold,
        };

        public static BlockFieldDescriptor[] FragmentColorAlpha = new BlockFieldDescriptor[]
        {
            BlockFields.SurfaceDescription.BaseColor,
            BlockFields.SurfaceDescription.Alpha,
            BlockFields.SurfaceDescription.AlphaClipThreshold,
        };
    }
#endregion

#region StructCollections
    static class CoreStructCollections
    {
        public static StructCollection Default = new StructCollection
        {
            { Structs.Attributes },
            { UniversalStructs.Varyings },
            { Structs.SurfaceDescriptionInputs },
            { Structs.VertexDescriptionInputs },
        };
    }
#endregion

#region RequiredFields
    static class CoreRequiredFields
    {
        public static FieldCollection ShadowCaster = new FieldCollection()
        {
            StructFields.Attributes.normalOS,
        };
    }
#endregion

#region FieldDependencies
    static class CoreFieldDependencies
    {
        public static DependencyCollection Default = new DependencyCollection()
        {
            { FieldDependencies.Default },
            new FieldDependency(UniversalStructFields.Varyings.stereoTargetEyeIndexAsRTArrayIdx,    StructFields.Attributes.instanceID ),
            new FieldDependency(UniversalStructFields.Varyings.stereoTargetEyeIndexAsBlendIdx0,     StructFields.Attributes.instanceID ),
        };
    }
#endregion

#region RenderStates
    static class CoreRenderStates
    {
        public static readonly RenderStateCollection Default = new RenderStateCollection
        {
            { RenderState.ZTest(ZTest.LEqual) },
            { RenderState.ZWrite(ZWrite.On), new FieldCondition(UniversalFields.SurfaceOpaque, true) },
            { RenderState.ZWrite(ZWrite.Off), new FieldCondition(UniversalFields.SurfaceTransparent, true) },
            { RenderState.Cull(Cull.Back), new FieldCondition(Fields.DoubleSided, false) },
            { RenderState.Cull(Cull.Off), new FieldCondition(Fields.DoubleSided, true) },
            { RenderState.Blend(Blend.One, Blend.Zero), new FieldCondition(UniversalFields.SurfaceOpaque, true) },
            { RenderState.Blend(Blend.SrcAlpha, Blend.OneMinusSrcAlpha, Blend.One, Blend.OneMinusSrcAlpha), new FieldCondition(Fields.BlendAlpha, true) },
            { RenderState.Blend(Blend.One, Blend.OneMinusSrcAlpha, Blend.One, Blend.OneMinusSrcAlpha), new FieldCondition(UniversalFields.BlendPremultiply, true) },
            { RenderState.Blend(Blend.One, Blend.One, Blend.One, Blend.One), new FieldCondition(UniversalFields.BlendAdd, true) },
            { RenderState.Blend(Blend.DstColor, Blend.Zero), new FieldCondition(UniversalFields.BlendMultiply, true) },
        };

<<<<<<< HEAD
        public static readonly RenderStateCollection GBufferLit = new RenderStateCollection
        {
            { RenderState.ZTest(ZTest.LEqual) },
            { RenderState.ZWrite(ZWrite.On), new FieldCondition(UniversalFields.SurfaceOpaque, true) },
            { RenderState.ZWrite(ZWrite.Off), new FieldCondition(UniversalFields.SurfaceTransparent, true) },
            { RenderState.Cull(Cull.Back), new FieldCondition(Fields.DoubleSided, false) },
            { RenderState.Cull(Cull.Off), new FieldCondition(Fields.DoubleSided, true) },
            { RenderState.Blend(Blend.One, Blend.Zero), new FieldCondition(UniversalFields.SurfaceOpaque, true) },
            { RenderState.Blend(Blend.SrcAlpha, Blend.OneMinusSrcAlpha, Blend.One, Blend.OneMinusSrcAlpha), new FieldCondition(Fields.BlendAlpha, true) },
            { RenderState.Blend(Blend.One, Blend.OneMinusSrcAlpha, Blend.One, Blend.OneMinusSrcAlpha), new FieldCondition(UniversalFields.BlendPremultiply, true) },
            { RenderState.Blend(Blend.One, Blend.One, Blend.One, Blend.One), new FieldCondition(UniversalFields.BlendAdd, true) },
            { RenderState.Blend(Blend.DstColor, Blend.Zero), new FieldCondition(UniversalFields.BlendMultiply, true) },
            { RenderState.Stencil(
                // [Stencil] Bit 5-6 material type. 00 = unlit/bakedLit, 01 = Lit, 10 = SimpleLit",
                // This is an Lit material.",
                new StencilDescriptor {
                    WriteMask = "96", // 0b01100000
                    Ref = "32",       // 0b00100000
                    Comp = "Always",
                    ZFail = "Keep",
                    Fail = "Keep",
                    Pass = "Replace"
                }),
                new FieldCondition(UniversalFields.SurfaceOpaque, true)
            },
        };

=======
>>>>>>> dc83ea12
        public static readonly RenderStateCollection ShadowCasterMeta = new RenderStateCollection
        {
            { RenderState.ZTest(ZTest.LEqual) },
            { RenderState.ZWrite(ZWrite.On) },
            { RenderState.Cull(Cull.Back), new FieldCondition(Fields.DoubleSided, false) },
            { RenderState.Cull(Cull.Off), new FieldCondition(Fields.DoubleSided, true) },
            { RenderState.Blend(Blend.One, Blend.Zero), new FieldCondition(UniversalFields.SurfaceOpaque, true) },
            { RenderState.Blend(Blend.SrcAlpha, Blend.OneMinusSrcAlpha, Blend.One, Blend.OneMinusSrcAlpha), new FieldCondition(Fields.BlendAlpha, true) },
            { RenderState.Blend(Blend.One, Blend.OneMinusSrcAlpha, Blend.One, Blend.OneMinusSrcAlpha), new FieldCondition(UniversalFields.BlendPremultiply, true) },
            { RenderState.Blend(Blend.One, Blend.One, Blend.One, Blend.One), new FieldCondition(UniversalFields.BlendAdd, true) },
            { RenderState.Blend(Blend.DstColor, Blend.Zero), new FieldCondition(UniversalFields.BlendMultiply, true) },
        };

        public static readonly RenderStateCollection DepthOnly = new RenderStateCollection
        {
            { RenderState.ZTest(ZTest.LEqual) },
            { RenderState.ZWrite(ZWrite.On) },
            { RenderState.Cull(Cull.Back), new FieldCondition(Fields.DoubleSided, false) },
            { RenderState.Cull(Cull.Off), new FieldCondition(Fields.DoubleSided, true) },
            { RenderState.ColorMask("ColorMask 0") },
            { RenderState.Blend(Blend.One, Blend.Zero), new FieldCondition(UniversalFields.SurfaceOpaque, true) },
            { RenderState.Blend(Blend.SrcAlpha, Blend.OneMinusSrcAlpha, Blend.One, Blend.OneMinusSrcAlpha), new FieldCondition(Fields.BlendAlpha, true) },
            { RenderState.Blend(Blend.One, Blend.OneMinusSrcAlpha, Blend.One, Blend.OneMinusSrcAlpha), new FieldCondition(UniversalFields.BlendPremultiply, true) },
            { RenderState.Blend(Blend.One, Blend.One, Blend.One, Blend.One), new FieldCondition(UniversalFields.BlendAdd, true) },
            { RenderState.Blend(Blend.DstColor, Blend.Zero), new FieldCondition(UniversalFields.BlendMultiply, true) },
        };

        public static readonly RenderStateCollection DepthNormalsOnly = new RenderStateCollection
        {
            { RenderState.ZTest(ZTest.LEqual) },
            { RenderState.ZWrite(ZWrite.On) },
            { RenderState.Cull(Cull.Back), new FieldCondition(Fields.DoubleSided, false) },
            { RenderState.Cull(Cull.Off), new FieldCondition(Fields.DoubleSided, true) },
            { RenderState.Blend(Blend.One, Blend.Zero), new FieldCondition(UniversalFields.SurfaceOpaque, true) },
            { RenderState.Blend(Blend.SrcAlpha, Blend.OneMinusSrcAlpha, Blend.One, Blend.OneMinusSrcAlpha), new FieldCondition(Fields.BlendAlpha, true) },
            { RenderState.Blend(Blend.One, Blend.OneMinusSrcAlpha, Blend.One, Blend.OneMinusSrcAlpha), new FieldCondition(UniversalFields.BlendPremultiply, true) },
            { RenderState.Blend(Blend.One, Blend.One, Blend.One, Blend.One), new FieldCondition(UniversalFields.BlendAdd, true) },
            { RenderState.Blend(Blend.DstColor, Blend.Zero), new FieldCondition(UniversalFields.BlendMultiply, true) },
        };
    }
#endregion

#region Pragmas
    // TODO: should tehse be renamed and moved to UniversalPragmas/UniversalPragmas.cs ?
    // TODO: these aren't "core" as HDRP doesn't use them
    // TODO: and the same for the rest "Core" things
    static class CorePragmas
    {
        public static readonly PragmaCollection Default = new PragmaCollection
        {
            { Pragma.Target(ShaderModel.Target20) },
            { Pragma.OnlyRenderers(new[]{ Platform.GLES, Platform.GLES3, Platform.GLCore }) },
            { Pragma.Vertex("vert") },
            { Pragma.Fragment("frag") },
        };

        public static readonly PragmaCollection Instanced = new PragmaCollection
        {
            { Pragma.Target(ShaderModel.Target20) },
            { Pragma.OnlyRenderers(new[]{ Platform.GLES, Platform.GLES3, Platform.GLCore }) },
            { Pragma.MultiCompileInstancing },
            { Pragma.Vertex("vert") },
            { Pragma.Fragment("frag") },
        };

        public static readonly PragmaCollection Forward = new PragmaCollection
        {
            { Pragma.Target(ShaderModel.Target20) },
            { Pragma.OnlyRenderers(new[]{ Platform.GLES, Platform.GLES3, Platform.GLCore }) },
            { Pragma.MultiCompileInstancing },
            { Pragma.MultiCompileFog },
            { Pragma.Vertex("vert") },
            { Pragma.Fragment("frag") },
        };

        public static readonly PragmaCollection _2DDefault = new PragmaCollection
        {
            { Pragma.Target(ShaderModel.Target20) },
            { Pragma.ExcludeRenderers(new[]{ Platform.D3D9 }) },
            { Pragma.Vertex("vert") },
            { Pragma.Fragment("frag") },
        };

        public static readonly PragmaCollection DOTSDefault = new PragmaCollection
        {
            { Pragma.Target(ShaderModel.Target45) },
            { Pragma.ExcludeRenderers(new[]{ Platform.D3D9, Platform.GLES }) },
            { Pragma.Vertex("vert") },
            { Pragma.Fragment("frag") },
        };

        public static readonly PragmaCollection DOTSInstanced = new PragmaCollection
        {
            { Pragma.Target(ShaderModel.Target45) },
            { Pragma.ExcludeRenderers(new[]{ Platform.D3D9, Platform.GLES }) },
            { Pragma.MultiCompileInstancing },
            { Pragma.DOTSInstancing },
            { Pragma.Vertex("vert") },
            { Pragma.Fragment("frag") },
        };

        public static readonly PragmaCollection DOTSForward = new PragmaCollection
        {
            { Pragma.Target(ShaderModel.Target45) },
            { Pragma.ExcludeRenderers(new[]{ Platform.D3D9, Platform.GLES }) },
            { Pragma.MultiCompileInstancing },
            { Pragma.MultiCompileFog },
            { Pragma.DOTSInstancing },
            { Pragma.Vertex("vert") },
            { Pragma.Fragment("frag") },
        };

        public static readonly PragmaCollection DOTSGBuffer = new PragmaCollection
        {
            { Pragma.Target(ShaderModel.Target45) },
            { Pragma.ExcludeRenderers(new[]{ Platform.D3D9, Platform.GLES }) },
            { Pragma.MultiCompileInstancing },
            { Pragma.MultiCompileFog },
            { Pragma.DOTSInstancing },
            { Pragma.Vertex("vert") },
            { Pragma.Fragment("frag") },
        };
    }
#endregion

#region Includes
    static class CoreIncludes
    {
        const string kColor = "Packages/com.unity.render-pipelines.core/ShaderLibrary/Color.hlsl";
        const string kCore = "Packages/com.unity.render-pipelines.universal/ShaderLibrary/Core.hlsl";
        const string kLighting = "Packages/com.unity.render-pipelines.universal/ShaderLibrary/Lighting.hlsl";
        const string kGraphFunctions = "Packages/com.unity.render-pipelines.universal/ShaderLibrary/ShaderGraphFunctions.hlsl";
        const string kVaryings = "Packages/com.unity.render-pipelines.universal/Editor/ShaderGraph/Includes/Varyings.hlsl";
        const string kShaderPass = "Packages/com.unity.render-pipelines.universal/Editor/ShaderGraph/Includes/ShaderPass.hlsl";
        const string kDepthOnlyPass = "Packages/com.unity.render-pipelines.universal/Editor/ShaderGraph/Includes/DepthOnlyPass.hlsl";
        const string kDepthNormalsOnlyPass = "Packages/com.unity.render-pipelines.universal/Editor/ShaderGraph/Includes/DepthNormalsOnlyPass.hlsl";
        const string kShadowCasterPass = "Packages/com.unity.render-pipelines.universal/Editor/ShaderGraph/Includes/ShadowCasterPass.hlsl";
        const string kTextureStack = "Packages/com.unity.render-pipelines.core/ShaderLibrary/TextureStack.hlsl";

        public static IncludeCollection CorePregraph = new IncludeCollection
        {
            { kColor, IncludeLocation.Pregraph },
            { kCore, IncludeLocation.Pregraph },
            { kLighting, IncludeLocation.Pregraph },
            { kTextureStack, IncludeLocation.Pregraph },        // TODO: put this on a conditional
        };

        public static IncludeCollection ShaderGraphPregraph = new IncludeCollection
        {
            { kGraphFunctions, IncludeLocation.Pregraph },
        };

        public static IncludeCollection CorePostgraph = new IncludeCollection
        {
            { kShaderPass, IncludeLocation.Postgraph },
            { kVaryings, IncludeLocation.Postgraph },
        };

        public static IncludeCollection DepthOnly = new IncludeCollection
        {
            // Pre-graph
            { CorePregraph },
            { ShaderGraphPregraph },

            // Post-graph
            { CorePostgraph },
            { kDepthOnlyPass, IncludeLocation.Postgraph },
        };

        public static IncludeCollection DepthNormalsOnly = new IncludeCollection
        {
            // Pre-graph
            { CorePregraph },
            { ShaderGraphPregraph },

            // Post-graph
            { CorePostgraph },
            { kDepthNormalsOnlyPass, IncludeLocation.Postgraph },
        };

        public static IncludeCollection ShadowCaster = new IncludeCollection
        {
            // Pre-graph
            { CorePregraph },
            { ShaderGraphPregraph },

            // Post-graph
            { CorePostgraph },
            { kShadowCasterPass, IncludeLocation.Postgraph },
        };
    }
#endregion

#region Defines
        static class CoreDefines
        {
            public static DefineCollection UseLegacySpriteBlocks = new DefineCollection
            {
                { CoreKeywordDescriptors.UseLegacySpriteBlocks, 1, new FieldCondition(CoreFields.UseLegacySpriteBlocks, true) },
            };
        }
#endregion

#region KeywordDescriptors
    // TODO: should these be renamed and moved to UniversalKeywordDescriptors/UniversalKeywords.cs ?
    // TODO: these aren't "core" as they aren't used by HDRP
    static class CoreKeywordDescriptors
    {
        public static KeywordDescriptor Lightmap = new KeywordDescriptor()
        {
            displayName = "Lightmap",
            referenceName = "LIGHTMAP_ON",
            type = KeywordType.Boolean,
            definition = KeywordDefinition.MultiCompile,
            scope = KeywordScope.Global,
        };

        public static KeywordDescriptor DirectionalLightmapCombined = new KeywordDescriptor()
        {
            displayName = "Directional Lightmap Combined",
            referenceName = "DIRLIGHTMAP_COMBINED",
            type = KeywordType.Boolean,
            definition = KeywordDefinition.MultiCompile,
            scope = KeywordScope.Global,
        };

        public static KeywordDescriptor SampleGI = new KeywordDescriptor()
        {
            displayName = "Sample GI",
            referenceName = "_SAMPLE_GI",
            type = KeywordType.Boolean,
            definition = KeywordDefinition.ShaderFeature,
            scope = KeywordScope.Global,
        };

        public static KeywordDescriptor MainLightShadows = new KeywordDescriptor()
        {
            displayName = "Main Light Shadows",
            referenceName = "_MAIN_LIGHT_SHADOWS",
            type = KeywordType.Boolean,
            definition = KeywordDefinition.MultiCompile,
            scope = KeywordScope.Global,
        };

        public static KeywordDescriptor MainLightShadowsCascade = new KeywordDescriptor()
        {
            displayName = "Main Light Shadows Cascade",
            referenceName = "_MAIN_LIGHT_SHADOWS_CASCADE",
            type = KeywordType.Boolean,
            definition = KeywordDefinition.MultiCompile,
            scope = KeywordScope.Global,
        };

        public static KeywordDescriptor AdditionalLights = new KeywordDescriptor()
        {
            displayName = "Additional Lights",
            referenceName = "_ADDITIONAL",
            type = KeywordType.Enum,
            definition = KeywordDefinition.MultiCompile,
            scope = KeywordScope.Global,
            entries = new KeywordEntry[]
            {
                new KeywordEntry() { displayName = "Vertex", referenceName = "LIGHTS_VERTEX" },
                new KeywordEntry() { displayName = "Fragment", referenceName = "LIGHTS" },
                new KeywordEntry() { displayName = "Off", referenceName = "OFF" },
            }
        };

        public static KeywordDescriptor AdditionalLightShadows = new KeywordDescriptor()
        {
            displayName = "Additional Light Shadows",
            referenceName = "_ADDITIONAL_LIGHT_SHADOWS",
            type = KeywordType.Boolean,
            definition = KeywordDefinition.MultiCompile,
            scope = KeywordScope.Global,
        };

        public static KeywordDescriptor ShadowsSoft = new KeywordDescriptor()
        {
            displayName = "Shadows Soft",
            referenceName = "_SHADOWS_SOFT",
            type = KeywordType.Boolean,
            definition = KeywordDefinition.MultiCompile,
            scope = KeywordScope.Global,
        };

        public static KeywordDescriptor MixedLightingSubtractive = new KeywordDescriptor()
        {
            displayName = "Mixed Lighting Subtractive",
            referenceName = "_MIXED_LIGHTING_SUBTRACTIVE",
            type = KeywordType.Boolean,
            definition = KeywordDefinition.MultiCompile,
            scope = KeywordScope.Global,
        };

        public static KeywordDescriptor SmoothnessChannel = new KeywordDescriptor()
        {
            displayName = "Smoothness Channel",
            referenceName = "_SMOOTHNESS_TEXTURE_ALBEDO_CHANNEL_A",
            type = KeywordType.Boolean,
            definition = KeywordDefinition.ShaderFeature,
            scope = KeywordScope.Global,
        };

        public static KeywordDescriptor ShapeLightType0 = new KeywordDescriptor()
        {
            displayName = "Shape Light Type 0",
            referenceName = "USE_SHAPE_LIGHT_TYPE_0",
            type = KeywordType.Boolean,
            definition = KeywordDefinition.MultiCompile,
            scope = KeywordScope.Global,
        };

        public static KeywordDescriptor ShapeLightType1 = new KeywordDescriptor()
        {
            displayName = "Shape Light Type 1",
            referenceName = "USE_SHAPE_LIGHT_TYPE_1",
            type = KeywordType.Boolean,
            definition = KeywordDefinition.MultiCompile,
            scope = KeywordScope.Global,
        };

        public static KeywordDescriptor ShapeLightType2 = new KeywordDescriptor()
        {
            displayName = "Shape Light Type 2",
            referenceName = "USE_SHAPE_LIGHT_TYPE_2",
            type = KeywordType.Boolean,
            definition = KeywordDefinition.MultiCompile,
            scope = KeywordScope.Global,
        };

        public static KeywordDescriptor ShapeLightType3 = new KeywordDescriptor()
        {
            displayName = "Shape Light Type 3",
            referenceName = "USE_SHAPE_LIGHT_TYPE_3",
            type = KeywordType.Boolean,
            definition = KeywordDefinition.MultiCompile,
            scope = KeywordScope.Global,
        };

        public static KeywordDescriptor UseLegacySpriteBlocks = new KeywordDescriptor()
        {
            displayName = "UseLegacySpriteBlocks",
            referenceName = "USELEGACYSPRITEBLOCKS",
            type = KeywordType.Boolean,
        };
    }
#endregion

#region FieldDescriptors
    static class CoreFields
    {
        public static FieldDescriptor UseLegacySpriteBlocks = new FieldDescriptor("Universal", "UseLegacySpriteBlocks", "UNIVERSAL_USELEGACYSPRITEBLOCKS");
    }
#endregion
}<|MERGE_RESOLUTION|>--- conflicted
+++ resolved
@@ -448,36 +448,6 @@
             { RenderState.Blend(Blend.DstColor, Blend.Zero), new FieldCondition(UniversalFields.BlendMultiply, true) },
         };
 
-<<<<<<< HEAD
-        public static readonly RenderStateCollection GBufferLit = new RenderStateCollection
-        {
-            { RenderState.ZTest(ZTest.LEqual) },
-            { RenderState.ZWrite(ZWrite.On), new FieldCondition(UniversalFields.SurfaceOpaque, true) },
-            { RenderState.ZWrite(ZWrite.Off), new FieldCondition(UniversalFields.SurfaceTransparent, true) },
-            { RenderState.Cull(Cull.Back), new FieldCondition(Fields.DoubleSided, false) },
-            { RenderState.Cull(Cull.Off), new FieldCondition(Fields.DoubleSided, true) },
-            { RenderState.Blend(Blend.One, Blend.Zero), new FieldCondition(UniversalFields.SurfaceOpaque, true) },
-            { RenderState.Blend(Blend.SrcAlpha, Blend.OneMinusSrcAlpha, Blend.One, Blend.OneMinusSrcAlpha), new FieldCondition(Fields.BlendAlpha, true) },
-            { RenderState.Blend(Blend.One, Blend.OneMinusSrcAlpha, Blend.One, Blend.OneMinusSrcAlpha), new FieldCondition(UniversalFields.BlendPremultiply, true) },
-            { RenderState.Blend(Blend.One, Blend.One, Blend.One, Blend.One), new FieldCondition(UniversalFields.BlendAdd, true) },
-            { RenderState.Blend(Blend.DstColor, Blend.Zero), new FieldCondition(UniversalFields.BlendMultiply, true) },
-            { RenderState.Stencil(
-                // [Stencil] Bit 5-6 material type. 00 = unlit/bakedLit, 01 = Lit, 10 = SimpleLit",
-                // This is an Lit material.",
-                new StencilDescriptor {
-                    WriteMask = "96", // 0b01100000
-                    Ref = "32",       // 0b00100000
-                    Comp = "Always",
-                    ZFail = "Keep",
-                    Fail = "Keep",
-                    Pass = "Replace"
-                }),
-                new FieldCondition(UniversalFields.SurfaceOpaque, true)
-            },
-        };
-
-=======
->>>>>>> dc83ea12
         public static readonly RenderStateCollection ShadowCasterMeta = new RenderStateCollection
         {
             { RenderState.ZTest(ZTest.LEqual) },
