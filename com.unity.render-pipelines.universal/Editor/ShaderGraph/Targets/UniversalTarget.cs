﻿using System;
using System.Linq;
using System.Collections.Generic;
using UnityEngine;
using UnityEngine.Rendering;
using UnityEngine.Rendering.Universal;
using UnityEngine.UIElements;
using UnityEditor.ShaderGraph;
using UnityEditor.Experimental.Rendering.Universal;
using UnityEditor.Graphing;
using UnityEditor.UIElements;
using UnityEditor.ShaderGraph.Serialization;
using UnityEditor.ShaderGraph.Legacy;

namespace UnityEditor.Rendering.Universal.ShaderGraph
{
    public enum MaterialType
    {
        Lit,
        Unlit,
        SpriteLit,
        SpriteUnlit,
    }

    public enum WorkflowMode
    {
        Specular,
        Metallic,
    }

    enum SurfaceType
    {
        Opaque,
        Transparent,
    }

    enum AlphaMode
    {
        Alpha,
        Premultiply,
        Additive,
        Multiply,
    }

    sealed class UniversalTarget : Target, ILegacyTarget
    {
        // Constants
        const string kAssetGuid = "8c72f47fdde33b14a9340e325ce56f4d";
        public const string kPipelineTag = "UniversalPipeline";

        // SubTarget
        List<SubTarget> m_SubTargets;
        List<string> m_SubTargetNames;
        int activeSubTargetIndex => m_SubTargets.IndexOf(m_ActiveSubTarget);

        // View
        PopupField<string> m_SubTargetField;
        TextField m_CustomGUIField;

        [SerializeField]
        JsonData<SubTarget> m_ActiveSubTarget;

        [SerializeField]
        SurfaceType m_SurfaceType = SurfaceType.Opaque;

        [SerializeField]
        AlphaMode m_AlphaMode = AlphaMode.Alpha;

        [SerializeField]
        bool m_TwoSided = false;

        [SerializeField]
        bool m_AlphaClip = false;

        [SerializeField]
        bool m_AddPrecomputedVelocity = false;

        [SerializeField]
        string m_CustomEditorGUI;
        
        public UniversalTarget()
        {
            displayName = "Universal";
            m_SubTargets = TargetUtils.GetSubTargets(this);
            m_SubTargetNames = m_SubTargets.Select(x => x.displayName).ToList();
        }

        public string renderType
        {
            get
            {
                if(surfaceType == SurfaceType.Transparent)
                    return $"{RenderType.Transparent}";
                else
                    return $"{RenderType.Opaque}";
            }
        }

        public string renderQueue
        {
            get
            {
                if(surfaceType == SurfaceType.Transparent)
                    return $"{UnityEditor.ShaderGraph.RenderQueue.Transparent}";
                else if(alphaClip)
                    return $"{UnityEditor.ShaderGraph.RenderQueue.AlphaTest}";
                else
                    return $"{UnityEditor.ShaderGraph.RenderQueue.Geometry}";
            }
        }

        public SubTarget activeSubTarget
        {
            get => m_ActiveSubTarget;
            set => m_ActiveSubTarget = value;
        }
        
        public SurfaceType surfaceType
        {
            get => m_SurfaceType;
            set => m_SurfaceType = value;
        }

        public AlphaMode alphaMode
        {
            get => m_AlphaMode;
            set => m_AlphaMode = value;
        }

        public bool twoSided
        {
            get => m_TwoSided;
            set => m_TwoSided = value;
        }

        public bool alphaClip
        {
            get => m_AlphaClip;
            set => m_AlphaClip = value;
        }

        public bool addPrecomputedVelocity
        {
            get => m_AddPrecomputedVelocity;
            set => m_AddPrecomputedVelocity = value;
        }

        public string customEditorGUI
        {
            get => m_CustomEditorGUI;
            set => m_CustomEditorGUI = value;
        }

        public override bool IsActive()
        {
            bool isUniversalRenderPipeline = GraphicsSettings.currentRenderPipeline is UniversalRenderPipelineAsset;
            return isUniversalRenderPipeline && activeSubTarget.IsActive();
        }

        public override void Setup(ref TargetSetupContext context)
        {
            // Setup the Target
            context.AddAssetDependencyPath(AssetDatabase.GUIDToAssetPath(kAssetGuid));

            // Setup the active SubTarget
            TargetUtils.ProcessSubTargetList(ref m_ActiveSubTarget, ref m_SubTargets);
            m_ActiveSubTarget.value.target = this;
            m_ActiveSubTarget.value.Setup(ref context);

            // Override EditorGUI
            if(!string.IsNullOrEmpty(m_CustomEditorGUI))
            {
                context.SetDefaultShaderGUI(m_CustomEditorGUI);
            }
        }

        public override void GetFields(ref TargetFieldContext context)
        {
            // Core fields
            context.AddField(Fields.GraphVertex,            context.blocks.Contains(BlockFields.VertexDescription.Position) ||
                                                            context.blocks.Contains(BlockFields.VertexDescription.Normal) ||
                                                            context.blocks.Contains(BlockFields.VertexDescription.Tangent));
            context.AddField(Fields.GraphPixel);
            context.AddField(Fields.AlphaClip,              alphaClip);
            context.AddField(Fields.VelocityPrecomputed,    addPrecomputedVelocity);
            context.AddField(Fields.DoubleSided,            twoSided);

            // SubTarget fields
            m_ActiveSubTarget.value.GetFields(ref context);
        }

        public override void GetActiveBlocks(ref TargetActiveBlockContext context)
        {
            // Core blocks
            context.AddBlock(BlockFields.VertexDescription.Position);
            context.AddBlock(BlockFields.VertexDescription.Normal);
            context.AddBlock(BlockFields.VertexDescription.Tangent);
            context.AddBlock(BlockFields.SurfaceDescription.BaseColor);

            // SubTarget blocks
            m_ActiveSubTarget.value.GetActiveBlocks(ref context);
        }

        public override void GetPropertiesGUI(ref TargetPropertyGUIContext context, Action onChange, Action<String> registerUndo)
        {
            // Core properties
            m_SubTargetField = new PopupField<string>(m_SubTargetNames, activeSubTargetIndex);
            context.AddProperty("Material", m_SubTargetField, (evt) =>
            {
                if (Equals(activeSubTargetIndex, m_SubTargetField.index))
                    return;

                registerUndo("Change Material");
                m_ActiveSubTarget = m_SubTargets[m_SubTargetField.index];
                onChange();
            });

            // SubTarget properties
<<<<<<< HEAD
            m_ActiveSubTarget.value.GetPropertiesGUI(ref context, onChange);
=======
            m_ActiveSubTarget.GetPropertiesGUI(ref context, onChange, registerUndo);
>>>>>>> 095f52b0

            // Custom Editor GUI
            // Requires FocusOutEvent
            m_CustomGUIField = new TextField("") { value = customEditorGUI };
            m_CustomGUIField.RegisterCallback<FocusOutEvent>(s =>
            {
                if (Equals(customEditorGUI, m_CustomGUIField.value))
                    return;

                registerUndo("Change Custom Editor GUI");
                customEditorGUI = m_CustomGUIField.value;
                onChange();
            });
            context.AddProperty("Custom Editor GUI", m_CustomGUIField, (evt) => {});
        }

        public bool TryUpgradeFromMasterNode(IMasterNode1 masterNode, out Dictionary<BlockFieldDescriptor, int> blockMap)
        {
            void UpgradeAlphaClip()
            {
                var clipThresholdId = 8;
                var node = masterNode as AbstractMaterialNode;
                var clipThresholdSlot = node.FindSlot<Vector1MaterialSlot>(clipThresholdId);
                if(clipThresholdSlot == null)
                    return;

                clipThresholdSlot.owner = node;
                if(clipThresholdSlot.isConnected || clipThresholdSlot.value != clipThresholdSlot.defaultValue)
                {
                    m_AlphaClip = true;
                }
            }

            // Upgrade Target
            switch(masterNode)
            {
                case PBRMasterNode1 pbrMasterNode:
                    m_SurfaceType = (SurfaceType)pbrMasterNode.m_SurfaceType;
                    m_AlphaMode = (AlphaMode)pbrMasterNode.m_AlphaMode;
                    m_TwoSided = pbrMasterNode.m_TwoSided;
                    UpgradeAlphaClip();
                    m_AddPrecomputedVelocity = false;
                    m_CustomEditorGUI = pbrMasterNode.m_OverrideEnabled ? pbrMasterNode.m_ShaderGUIOverride : "";
                    break;
                case UnlitMasterNode1 unlitMasterNode:
                    m_SurfaceType = (SurfaceType)unlitMasterNode.m_SurfaceType;
                    m_AlphaMode = (AlphaMode)unlitMasterNode.m_AlphaMode;
                    m_TwoSided = unlitMasterNode.m_TwoSided;
                    UpgradeAlphaClip();
                    m_AddPrecomputedVelocity = unlitMasterNode.m_AddPrecomputedVelocity;
                    m_CustomEditorGUI = unlitMasterNode.m_OverrideEnabled ? unlitMasterNode.m_ShaderGUIOverride : "";
                    break;
                case SpriteLitMasterNode1 spriteLitMasterNode:
                    m_CustomEditorGUI = spriteLitMasterNode.m_OverrideEnabled ? spriteLitMasterNode.m_ShaderGUIOverride : "";
                    break;
                case SpriteUnlitMasterNode1 spriteUnlitMasterNode:
                    m_CustomEditorGUI = spriteUnlitMasterNode.m_OverrideEnabled ? spriteUnlitMasterNode.m_ShaderGUIOverride : "";
                    break;
            }

            // Upgrade SubTarget
            foreach(var subTarget in m_SubTargets)
            {
                if(!(subTarget is ILegacyTarget legacySubTarget))
                    continue;
                
                if(legacySubTarget.TryUpgradeFromMasterNode(masterNode, out blockMap))
                {
                    m_ActiveSubTarget = subTarget;
                    return true;
                }
            }

            blockMap = null;
            return false;
        }
    }

#region Passes
    static class CorePasses
    {
        public static PassDescriptor DepthOnly = new PassDescriptor()
        {
            // Definition
            displayName = "DepthOnly",
            referenceName = "SHADERPASS_DEPTHONLY",
            lightMode = "DepthOnly",
            useInPreview = true,

            // Template
            passTemplatePath = GenerationUtils.GetDefaultTemplatePath("PassMesh.template"),
            sharedTemplateDirectory = GenerationUtils.GetDefaultSharedTemplateDirectory(),

            // Port Mask
            vertexBlocks = CoreBlockMasks.Vertex,
            pixelBlocks = CoreBlockMasks.FragmentAlphaOnly,

            // Fields
            structs = CoreStructCollections.Default,
            fieldDependencies = CoreFieldDependencies.Default,

            // Conditional State
            renderStates = CoreRenderStates.DepthOnly,
            pragmas = CorePragmas.Instanced,
            includes = CoreIncludes.DepthOnly,
        };

        public static PassDescriptor ShadowCaster = new PassDescriptor()
        {
            // Definition
            displayName = "ShadowCaster",
            referenceName = "SHADERPASS_SHADOWCASTER",
            lightMode = "ShadowCaster",

            // Template
            passTemplatePath = GenerationUtils.GetDefaultTemplatePath("PassMesh.template"),
            sharedTemplateDirectory = GenerationUtils.GetDefaultSharedTemplateDirectory(),

            // Port Mask
            vertexBlocks = CoreBlockMasks.Vertex,
            pixelBlocks = CoreBlockMasks.FragmentAlphaOnly,

            // Fields
            structs = CoreStructCollections.Default,
            requiredFields = CoreRequiredFields.ShadowCaster,
            fieldDependencies = CoreFieldDependencies.Default,

            // Conditional State
            renderStates = CoreRenderStates.ShadowCasterMeta,
            pragmas = CorePragmas.Instanced,
            includes = CoreIncludes.ShadowCaster,
        };
    }
#endregion

#region PortMasks
    class CoreBlockMasks
    {
        public static BlockFieldDescriptor[] Vertex = new BlockFieldDescriptor[]
        {
            BlockFields.VertexDescription.Position,
            BlockFields.VertexDescription.Normal,
            BlockFields.VertexDescription.Tangent,
        };

        public static BlockFieldDescriptor[] FragmentAlphaOnly = new BlockFieldDescriptor[]
        {
            BlockFields.SurfaceDescription.Alpha,
            BlockFields.SurfaceDescription.AlphaClipThreshold,
        };

        public static BlockFieldDescriptor[] FragmentColorAlpha = new BlockFieldDescriptor[]
        {
            BlockFields.SurfaceDescription.BaseColor,
            BlockFields.SurfaceDescription.Alpha,
            BlockFields.SurfaceDescription.AlphaClipThreshold,
        };
    }
#endregion

#region StructCollections
    static class CoreStructCollections
    {
        public static StructCollection Default = new StructCollection
        {
            { Structs.Attributes },
            { UniversalStructs.Varyings },
            { Structs.SurfaceDescriptionInputs },
            { Structs.VertexDescriptionInputs },
        };
    }
#endregion

#region RequiredFields
    static class CoreRequiredFields
    {
        public static FieldCollection ShadowCaster = new FieldCollection()
        {
            StructFields.Attributes.normalOS,
        };
    }
#endregion

#region FieldDependencies
    static class CoreFieldDependencies
    {
        public static DependencyCollection Default = new DependencyCollection()
        {
            { FieldDependencies.Default },
            new FieldDependency(UniversalStructFields.Varyings.stereoTargetEyeIndexAsRTArrayIdx,    StructFields.Attributes.instanceID ),
            new FieldDependency(UniversalStructFields.Varyings.stereoTargetEyeIndexAsBlendIdx0,     StructFields.Attributes.instanceID ),
        };
    }
#endregion

#region RenderStates
    static class CoreRenderStates
    {
        public static readonly RenderStateCollection Default = new RenderStateCollection
        {
            { RenderState.ZTest(ZTest.LEqual) },
            { RenderState.ZWrite(ZWrite.On), new FieldCondition(Fields.SurfaceOpaque, true) },
            { RenderState.ZWrite(ZWrite.Off), new FieldCondition(Fields.SurfaceTransparent, true) },
            { RenderState.Cull(Cull.Back), new FieldCondition(Fields.DoubleSided, false) },
            { RenderState.Cull(Cull.Off), new FieldCondition(Fields.DoubleSided, true) },
            { RenderState.Blend(Blend.One, Blend.Zero), new FieldCondition(Fields.SurfaceOpaque, true) },
            { RenderState.Blend(Blend.SrcAlpha, Blend.OneMinusSrcAlpha, Blend.One, Blend.OneMinusSrcAlpha), new FieldCondition(Fields.BlendAlpha, true) },
            { RenderState.Blend(Blend.One, Blend.OneMinusSrcAlpha, Blend.One, Blend.OneMinusSrcAlpha), new FieldCondition(Fields.BlendPremultiply, true) },
            { RenderState.Blend(Blend.One, Blend.One, Blend.One, Blend.One), new FieldCondition(Fields.BlendAdd, true) },
            { RenderState.Blend(Blend.DstColor, Blend.Zero), new FieldCondition(Fields.BlendMultiply, true) },
        };

        public static readonly RenderStateCollection ShadowCasterMeta = new RenderStateCollection
        {
            { RenderState.ZTest(ZTest.LEqual) },
            { RenderState.ZWrite(ZWrite.On) },
            { RenderState.Cull(Cull.Back), new FieldCondition(Fields.DoubleSided, false) },
            { RenderState.Cull(Cull.Off), new FieldCondition(Fields.DoubleSided, true) },
            { RenderState.Blend(Blend.One, Blend.Zero), new FieldCondition(Fields.SurfaceOpaque, true) },
            { RenderState.Blend(Blend.SrcAlpha, Blend.OneMinusSrcAlpha, Blend.One, Blend.OneMinusSrcAlpha), new FieldCondition(Fields.BlendAlpha, true) },
            { RenderState.Blend(Blend.One, Blend.OneMinusSrcAlpha, Blend.One, Blend.OneMinusSrcAlpha), new FieldCondition(Fields.BlendPremultiply, true) },
            { RenderState.Blend(Blend.One, Blend.One, Blend.One, Blend.One), new FieldCondition(Fields.BlendAdd, true) },
            { RenderState.Blend(Blend.DstColor, Blend.Zero), new FieldCondition(Fields.BlendMultiply, true) },
        };

        public static readonly RenderStateCollection DepthOnly = new RenderStateCollection
        {
            { RenderState.ZTest(ZTest.LEqual) },
            { RenderState.ZWrite(ZWrite.On) },
            { RenderState.Cull(Cull.Back), new FieldCondition(Fields.DoubleSided, false) },
            { RenderState.Cull(Cull.Off), new FieldCondition(Fields.DoubleSided, true) },
            { RenderState.ColorMask("ColorMask 0") },
            { RenderState.Blend(Blend.One, Blend.Zero), new FieldCondition(Fields.SurfaceOpaque, true) },
            { RenderState.Blend(Blend.SrcAlpha, Blend.OneMinusSrcAlpha, Blend.One, Blend.OneMinusSrcAlpha), new FieldCondition(Fields.BlendAlpha, true) },
            { RenderState.Blend(Blend.One, Blend.OneMinusSrcAlpha, Blend.One, Blend.OneMinusSrcAlpha), new FieldCondition(Fields.BlendPremultiply, true) },
            { RenderState.Blend(Blend.One, Blend.One, Blend.One, Blend.One), new FieldCondition(Fields.BlendAdd, true) },
            { RenderState.Blend(Blend.DstColor, Blend.Zero), new FieldCondition(Fields.BlendMultiply, true) },
        };
    }
#endregion

#region Pragmas
    static class CorePragmas
    {
        public static readonly PragmaCollection Default = new PragmaCollection
        {
            { Pragma.Target(ShaderModel.Target20) },
            { Pragma.OnlyRenderers(new[]{ Platform.GLES }) },
            { Pragma.PreferHlslCC(new[]{ Platform.GLES }) },
            { Pragma.Vertex("vert") },
            { Pragma.Fragment("frag") },
        };

        public static readonly PragmaCollection Instanced = new PragmaCollection
        {
            { Pragma.Target(ShaderModel.Target20) },
            { Pragma.OnlyRenderers(new[]{ Platform.GLES }) },
            { Pragma.MultiCompileInstancing },
            { Pragma.PreferHlslCC(new[]{ Platform.GLES }) },
            { Pragma.Vertex("vert") },
            { Pragma.Fragment("frag") },
        };

        public static readonly PragmaCollection Forward = new PragmaCollection
        {
            { Pragma.Target(ShaderModel.Target20) },
            { Pragma.OnlyRenderers(new[]{ Platform.GLES }) },
            { Pragma.MultiCompileInstancing },
            { Pragma.MultiCompileFog },
            { Pragma.PreferHlslCC(new[]{ Platform.GLES }) },
            { Pragma.Vertex("vert") },
            { Pragma.Fragment("frag") },
        };

        public static readonly PragmaCollection _2DDefault = new PragmaCollection
        {
            { Pragma.Target(ShaderModel.Target20) },
            { Pragma.ExcludeRenderers(new[]{ Platform.D3D9 }) },
            { Pragma.PreferHlslCC(new[]{ Platform.GLES }) },
            { Pragma.Vertex("vert") },
            { Pragma.Fragment("frag") },
        };

        public static readonly PragmaCollection DOTSDefault = new PragmaCollection
        {
            { Pragma.Target(ShaderModel.Target45) },
            { Pragma.ExcludeRenderers(new[]{ Platform.D3D9, Platform.GLES }) },
            { Pragma.Vertex("vert") },
            { Pragma.Fragment("frag") },
        };

        public static readonly PragmaCollection DOTSInstanced = new PragmaCollection
        {
            { Pragma.Target(ShaderModel.Target45) },
            { Pragma.ExcludeRenderers(new[]{ Platform.D3D9, Platform.GLES }) },
            { Pragma.MultiCompileInstancing },
            { Pragma.DOTSInstancing },
            { Pragma.Vertex("vert") },
            { Pragma.Fragment("frag") },
        };

        public static readonly PragmaCollection DOTSForward = new PragmaCollection
        {
            { Pragma.Target(ShaderModel.Target45) },
            { Pragma.ExcludeRenderers(new[]{ Platform.D3D9, Platform.GLES }) },
            { Pragma.MultiCompileInstancing },
            { Pragma.MultiCompileFog },
            { Pragma.DOTSInstancing },
            { Pragma.Vertex("vert") },
            { Pragma.Fragment("frag") },
        };
    }
#endregion

#region Includes
    static class CoreIncludes
    {
        const string kColor = "Packages/com.unity.render-pipelines.core/ShaderLibrary/Color.hlsl";
        const string kCore = "Packages/com.unity.render-pipelines.universal/ShaderLibrary/Core.hlsl";
        const string kLighting = "Packages/com.unity.render-pipelines.universal/ShaderLibrary/Lighting.hlsl";
        const string kGraphFunctions = "Packages/com.unity.render-pipelines.universal/ShaderLibrary/ShaderGraphFunctions.hlsl";
        const string kGraphVariables = "Packages/com.unity.shadergraph/ShaderGraphLibrary/ShaderVariablesFunctions.hlsl";
        const string kVaryings = "Packages/com.unity.render-pipelines.universal/Editor/ShaderGraph/Includes/Varyings.hlsl";
        const string kShaderPass = "Packages/com.unity.render-pipelines.universal/Editor/ShaderGraph/Includes/ShaderPass.hlsl";
        const string kDepthOnlyPass = "Packages/com.unity.render-pipelines.universal/Editor/ShaderGraph/Includes/DepthOnlyPass.hlsl";
        const string kShadowCasterPass = "Packages/com.unity.render-pipelines.universal/Editor/ShaderGraph/Includes/ShadowCasterPass.hlsl";

        public static IncludeCollection CorePregraph = new IncludeCollection
        {
            { kColor, IncludeLocation.Pregraph },
            { kCore, IncludeLocation.Pregraph },
            { kLighting, IncludeLocation.Pregraph },
        };

        public static IncludeCollection ShaderGraphPregraph = new IncludeCollection
        {
            { kGraphFunctions, IncludeLocation.Pregraph },
            { kGraphVariables, IncludeLocation.Pregraph },
        };

        public static IncludeCollection CorePostgraph = new IncludeCollection
        {
            { kShaderPass, IncludeLocation.Postgraph },
            { kVaryings, IncludeLocation.Postgraph },
        };

        public static IncludeCollection DepthOnly = new IncludeCollection
        {
            // Pre-graph
            { CorePregraph },
            { ShaderGraphPregraph },

            // Post-graph
            { CorePostgraph },
            { kDepthOnlyPass, IncludeLocation.Postgraph },
        };

        public static IncludeCollection ShadowCaster = new IncludeCollection
        {
            // Pre-graph
            { CorePregraph },
            { ShaderGraphPregraph },

            // Post-graph
            { CorePostgraph },
            { kShadowCasterPass, IncludeLocation.Postgraph },
        };
    } 
#endregion

#region Defines
        static class CoreDefines
        {
            public static DefineCollection UseLegacySpriteBlocks = new DefineCollection
            {
                { CoreKeywordDescriptors.UseLegacySpriteBlocks, 1, new FieldCondition(CoreFields.UseLegacySpriteBlocks, true) },
            };
        }
#endregion

#region KeywordDescriptors
    static class CoreKeywordDescriptors
    {
        public static KeywordDescriptor Lightmap = new KeywordDescriptor()
        {
            displayName = "Lightmap",
            referenceName = "LIGHTMAP_ON",
            type = KeywordType.Boolean,
            definition = KeywordDefinition.MultiCompile,
            scope = KeywordScope.Global,
        };

        public static KeywordDescriptor DirectionalLightmapCombined = new KeywordDescriptor()
        {
            displayName = "Directional Lightmap Combined",
            referenceName = "DIRLIGHTMAP_COMBINED",
            type = KeywordType.Boolean,
            definition = KeywordDefinition.MultiCompile,
            scope = KeywordScope.Global,
        };

        public static KeywordDescriptor SampleGI = new KeywordDescriptor()
        {
            displayName = "Sample GI",
            referenceName = "_SAMPLE_GI",
            type = KeywordType.Boolean,
            definition = KeywordDefinition.ShaderFeature,
            scope = KeywordScope.Global,
        };

        public static KeywordDescriptor MainLightShadows = new KeywordDescriptor()
        {
            displayName = "Main Light Shadows",
            referenceName = "_MAIN_LIGHT_SHADOWS",
            type = KeywordType.Boolean,
            definition = KeywordDefinition.MultiCompile,
            scope = KeywordScope.Global,
        };

        public static KeywordDescriptor MainLightShadowsCascade = new KeywordDescriptor()
        {
            displayName = "Main Light Shadows Cascade",
            referenceName = "_MAIN_LIGHT_SHADOWS_CASCADE",
            type = KeywordType.Boolean,
            definition = KeywordDefinition.MultiCompile,
            scope = KeywordScope.Global,
        };

        public static KeywordDescriptor AdditionalLights = new KeywordDescriptor()
        {
            displayName = "Additional Lights",
            referenceName = "_ADDITIONAL",
            type = KeywordType.Enum,
            definition = KeywordDefinition.MultiCompile,
            scope = KeywordScope.Global,
            entries = new KeywordEntry[]
            {
                new KeywordEntry() { displayName = "Vertex", referenceName = "LIGHTS_VERTEX" },
                new KeywordEntry() { displayName = "Fragment", referenceName = "LIGHTS" },
                new KeywordEntry() { displayName = "Off", referenceName = "OFF" },
            }
        };

        public static KeywordDescriptor AdditionalLightShadows = new KeywordDescriptor()
        {
            displayName = "Additional Light Shadows",
            referenceName = "_ADDITIONAL_LIGHT_SHADOWS",
            type = KeywordType.Boolean,
            definition = KeywordDefinition.MultiCompile,
            scope = KeywordScope.Global,
        };

        public static KeywordDescriptor ShadowsSoft = new KeywordDescriptor()
        {
            displayName = "Shadows Soft",
            referenceName = "_SHADOWS_SOFT",
            type = KeywordType.Boolean,
            definition = KeywordDefinition.MultiCompile,
            scope = KeywordScope.Global,
        };

        public static KeywordDescriptor MixedLightingSubtractive = new KeywordDescriptor()
        {
            displayName = "Mixed Lighting Subtractive",
            referenceName = "_MIXED_LIGHTING_SUBTRACTIVE",
            type = KeywordType.Boolean,
            definition = KeywordDefinition.MultiCompile,
            scope = KeywordScope.Global,
        };

        public static KeywordDescriptor SmoothnessChannel = new KeywordDescriptor()
        {
            displayName = "Smoothness Channel",
            referenceName = "_SMOOTHNESS_TEXTURE_ALBEDO_CHANNEL_A",
            type = KeywordType.Boolean,
            definition = KeywordDefinition.ShaderFeature,
            scope = KeywordScope.Global,
        };

        public static KeywordDescriptor ETCExternalAlpha = new KeywordDescriptor()
        {
            displayName = "ETC External Alpha",
            referenceName = "ETC1_EXTERNAL_ALPHA",
            type = KeywordType.Boolean,
            definition = KeywordDefinition.MultiCompile,
            scope = KeywordScope.Global,
        };

        public static KeywordDescriptor ShapeLightType0 = new KeywordDescriptor()
        {
            displayName = "Shape Light Type 0",
            referenceName = "USE_SHAPE_LIGHT_TYPE_0",
            type = KeywordType.Boolean,
            definition = KeywordDefinition.MultiCompile,
            scope = KeywordScope.Global,
        };

        public static KeywordDescriptor ShapeLightType1 = new KeywordDescriptor()
        {
            displayName = "Shape Light Type 1",
            referenceName = "USE_SHAPE_LIGHT_TYPE_1",
            type = KeywordType.Boolean,
            definition = KeywordDefinition.MultiCompile,
            scope = KeywordScope.Global,
        };

        public static KeywordDescriptor ShapeLightType2 = new KeywordDescriptor()
        {
            displayName = "Shape Light Type 2",
            referenceName = "USE_SHAPE_LIGHT_TYPE_2",
            type = KeywordType.Boolean,
            definition = KeywordDefinition.MultiCompile,
            scope = KeywordScope.Global,
        };

        public static KeywordDescriptor ShapeLightType3 = new KeywordDescriptor()
        {
            displayName = "Shape Light Type 3",
            referenceName = "USE_SHAPE_LIGHT_TYPE_3",
            type = KeywordType.Boolean,
            definition = KeywordDefinition.MultiCompile,
            scope = KeywordScope.Global,
        };

        public static KeywordDescriptor UseLegacySpriteBlocks = new KeywordDescriptor()
        {
            displayName = "UseLegacySpriteBlocks",
            referenceName = "USELEGACYSPRITEBLOCKS",
            type = KeywordType.Boolean,
        };
    }
#endregion

#region FieldDescriptors
    static class CoreFields
    {
        public static FieldDescriptor UseLegacySpriteBlocks = new FieldDescriptor("Universal", "UseLegacySpriteBlocks", "UNIVERSAL_USELEGACYSPRITEBLOCKS"); 
    }
#endregion
}<|MERGE_RESOLUTION|>--- conflicted
+++ resolved
@@ -216,11 +216,7 @@
             });
 
             // SubTarget properties
-<<<<<<< HEAD
-            m_ActiveSubTarget.value.GetPropertiesGUI(ref context, onChange);
-=======
-            m_ActiveSubTarget.GetPropertiesGUI(ref context, onChange, registerUndo);
->>>>>>> 095f52b0
+            m_ActiveSubTarget.value.GetPropertiesGUI(ref context, onChange, registerUndo);
 
             // Custom Editor GUI
             // Requires FocusOutEvent
