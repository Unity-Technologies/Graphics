--- conflicted
+++ resolved
@@ -668,24 +668,15 @@
     {
         public static readonly DefineCollection UseLegacySpriteBlocks = new DefineCollection
         {
-<<<<<<< HEAD
-            public static readonly DefineCollection UseLegacySpriteBlocks = new DefineCollection
-            {
-                { CoreKeywordDescriptors.UseLegacySpriteBlocks, 1, new FieldCondition(CoreFields.UseLegacySpriteBlocks, true) },
-            };
+            { CoreKeywordDescriptors.UseLegacySpriteBlocks, 1, new FieldCondition(CoreFields.UseLegacySpriteBlocks, true) },
+        };
+    }
+    #endregion
 
             public static readonly DefineCollection UseFragmentFog = new DefineCollection()
             {
                 {CoreKeywordDescriptors.UseFragmentFog, 1},
             };
-        }
-#endregion
-=======
-            { CoreKeywordDescriptors.UseLegacySpriteBlocks, 1, new FieldCondition(CoreFields.UseLegacySpriteBlocks, true) },
-        };
-    }
-    #endregion
->>>>>>> 4ee6869d
 
     #region KeywordDescriptors
     // TODO: should these be renamed and moved to UniversalKeywordDescriptors/UniversalKeywords.cs ?
