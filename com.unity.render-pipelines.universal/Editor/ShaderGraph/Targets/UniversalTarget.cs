--- conflicted
+++ resolved
@@ -511,15 +511,11 @@
             { RenderState.Blend(Blend.SrcAlpha, Blend.OneMinusSrcAlpha, Blend.One, Blend.OneMinusSrcAlpha), new FieldCondition(Fields.BlendAlpha, true) },
             { RenderState.Blend(Blend.One, Blend.OneMinusSrcAlpha, Blend.One, Blend.OneMinusSrcAlpha), new FieldCondition(UniversalFields.BlendPremultiply, true) },
             { RenderState.Blend(Blend.SrcAlpha, Blend.One, Blend.One, Blend.One), new FieldCondition(UniversalFields.BlendAdd, true) },
-<<<<<<< HEAD
             { RenderState.Blend(Blend.Zero, Blend.SrcColor, Blend.Zero, Blend.One), new FieldCondition(UniversalFields.BlendMultiply, true) },
 
             // TODO: doesn't scale we need another set for offscreen alpha accumulation (with BlendAlphaSrcFactor = Zero)
             { RenderState.Blend(Blend.One, Blend.OneMinusSrcAlpha, Blend.One, Blend.OneMinusSrcAlpha), new FieldCondition(UniversalFields.BlendAlphaPreserveSpecular, true) },
             { RenderState.Blend(Blend.One, Blend.One, Blend.One, Blend.One), new FieldCondition(UniversalFields.BlendAddPreserveSpecular, true) },
-=======
-            { RenderState.Blend(Blend.DstColor, Blend.Zero), new FieldCondition(UniversalFields.BlendMultiply, true) },
->>>>>>> a32840b2
         };
 
         public static readonly RenderStateCollection Meta = new RenderStateCollection
