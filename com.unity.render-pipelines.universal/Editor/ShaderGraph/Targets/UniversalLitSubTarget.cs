--- conflicted
+++ resolved
@@ -305,6 +305,7 @@
             public readonly static SubShaderDescriptor ComplexLitComputeDOTS = new SubShaderDescriptor()
             {
                 pipelineTag = UniversalTarget.kPipelineTag,
+                customTags = UniversalTarget.kLitMaterialTypeTag,
                 generatesPreview = true,
                 passes = new PassCollection
                 {
@@ -321,6 +322,7 @@
             public readonly static SubShaderDescriptor LitGLES = new SubShaderDescriptor()
             {
                 pipelineTag = UniversalTarget.kPipelineTag,
+                customTags = UniversalTarget.kLitMaterialTypeTag,
                 generatesPreview = true,
                 passes = new PassCollection
                 {
@@ -338,10 +340,10 @@
             public readonly static SubShaderDescriptor LitGLESForwardOnly = new SubShaderDescriptor()
             {
                 pipelineTag = UniversalTarget.kPipelineTag,
+                customTags = UniversalTarget.kLitMaterialTypeTag,
                 generatesPreview = true,
                 passes = new PassCollection
                 {
-<<<<<<< HEAD
                     { LitPasses.ForwardOnly },
                     { CorePasses.ShadowCaster },
                     { CorePasses.DepthOnly },
@@ -350,42 +352,6 @@
                     { LitPasses._2D },
                 },
             };
-=======
-                    var forward = LitPasses.Forward;
-                    var gbuffer = LitPasses.GBuffer;
-                    var shadowCaster = CorePasses.ShadowCaster;
-                    var depthOnly = CorePasses.DepthOnly;
-                    var depthNormalOnly = LitPasses.DepthNormalOnly;
-                    var meta = LitPasses.Meta;
-                    var _2d = LitPasses._2D;
-
-                    forward.pragmas = CorePragmas.DOTSForward;
-                    gbuffer.pragmas = CorePragmas.DOTSGBuffer;
-                    shadowCaster.pragmas = CorePragmas.DOTSInstanced;
-                    depthOnly.pragmas = CorePragmas.DOTSInstanced;
-                    depthNormalOnly.pragmas = CorePragmas.DOTSInstanced;
-                    meta.pragmas = CorePragmas.DOTSDefault;
-                    _2d.pragmas = CorePragmas.DOTSDefault;
-
-                    return new SubShaderDescriptor()
-                    {
-                        pipelineTag = UniversalTarget.kPipelineTag,
-                        customTags = UniversalTarget.kLitMaterialTypeTag,
-                        generatesPreview = true,
-                        passes = new PassCollection
-                        {
-                            { forward },
-                            { gbuffer },
-                            { shadowCaster },
-                            { depthOnly },
-                            { depthNormalOnly },
-                            { meta },
-                            { _2d },
-                        },
-                    };
-                }
-            }
->>>>>>> dc83ea12
         }
 #endregion
 
@@ -470,13 +436,8 @@
                 fieldDependencies = CoreFieldDependencies.Default,
 
                 // Conditional State
-<<<<<<< HEAD
-                renderStates = CoreRenderStates.GBufferLit,
+                renderStates = CoreRenderStates.Default,
                 pragmas = CorePragmas.DOTSGBuffer,
-=======
-                renderStates = CoreRenderStates.Default,
-                pragmas = CorePragmas.GBuffer,
->>>>>>> dc83ea12
                 keywords = LitKeywords.GBuffer,
                 includes = LitIncludes.GBuffer,
             };
