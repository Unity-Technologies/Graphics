--- conflicted
+++ resolved
@@ -59,13 +59,8 @@
 
         public override void Setup(ref TargetSetupContext context)
         {
-<<<<<<< HEAD
-            context.AddAssetDependencyPath(AssetDatabase.GUIDToAssetPath(kAssetGuid));
+            context.AddAssetDependency(kSourceCodeGuid, AssetCollection.Flags.SourceDependency);
             context.AddCustomEditorForRenderPipeline("ShaderGraph.PBRMasterGUI", typeof(UnityEngine.Rendering.Universal.UniversalRenderPipelineAsset)); // TODO: This should be owned by URP
-=======
-            context.AddAssetDependency(kSourceCodeGuid, AssetCollection.Flags.SourceDependency);
-            context.SetDefaultShaderGUI("ShaderGraph.PBRMasterGUI"); // TODO: This should be owned by URP
->>>>>>> f1bdb719
 
             // Process SubShaders
             SubShaderDescriptor[] litSubShaders = { SubShaders.LitComputeDOTS, SubShaders.LitGLES };
