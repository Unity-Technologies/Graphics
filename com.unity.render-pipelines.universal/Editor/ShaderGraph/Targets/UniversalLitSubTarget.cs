using System;
using System.Linq;
using System.Collections.Generic;
using UnityEngine;
using UnityEditor.ShaderGraph;
using UnityEngine.Rendering;
using UnityEditor.UIElements;
using UnityEngine.UIElements;
using UnityEditor.ShaderGraph.Legacy;

namespace UnityEditor.Rendering.Universal.ShaderGraph
{
    sealed class UniversalLitSubTarget : SubTarget<UniversalTarget>, ILegacyTarget
    {
        static readonly GUID kSourceCodeGuid = new GUID("d6c78107b64145745805d963de80cc17"); // UniversalLitSubTarget.cs

        [SerializeField]
        WorkflowMode m_WorkflowMode = WorkflowMode.Metallic;

        [SerializeField]
        NormalDropOffSpace m_NormalDropOffSpace = NormalDropOffSpace.Tangent;

        [SerializeField]
        bool m_ClearCoat = false;

        public UniversalLitSubTarget()
        {
            displayName = "Lit";
        }

        public WorkflowMode workflowMode
        {
            get => m_WorkflowMode;
            set => m_WorkflowMode = value;
        }

        public NormalDropOffSpace normalDropOffSpace
        {
            get => m_NormalDropOffSpace;
            set => m_NormalDropOffSpace = value;
        }

        public bool clearCoat
        {
            get => m_ClearCoat;
            set => m_ClearCoat = value;
        }

        private bool complexLit
        {
            get
            {
                // Rules for switching to ComplexLit with forward only pass
                return clearCoat; // && <complex feature>
            }
        }

        public override bool IsActive() => true;

        public override void Setup(ref TargetSetupContext context)
        {
            context.AddAssetDependency(kSourceCodeGuid, AssetCollection.Flags.SourceDependency);
            context.SetDefaultShaderGUI("ShaderGraph.PBRMasterGUI"); // TODO: This should be owned by URP

            // Process SubShaders
            SubShaderDescriptor[] litSubShaders = { SubShaders.LitComputeDOTS, SubShaders.LitGLES };
            SubShaderDescriptor[] complexLitSubShaders = { SubShaders.ComplexLitComputeDOTS, SubShaders.LitGLESForwardOnly};

            // TODO: In the future:
            // We could take a copy of subshaders and dynamically modify them here.
            // For example, toggle "ComplexLit.ForwardOnlyPass.defines.ClearCoat" index/enable/disable to dynamically
            // remove clear coat code.
            // Currently ClearCoat is always on for a ComplexLit, but it's only used when ClearCoat is on.
            // An alternative is to rely on shader branches and reduce variants/unique graph generations.

            SubShaderDescriptor[] subShaders = complexLit ? complexLitSubShaders : litSubShaders;

            for (int i = 0; i < subShaders.Length; i++)
            {
                // Update Render State
                subShaders[i].renderType = target.renderType;
                subShaders[i].renderQueue = target.renderQueue;

                context.AddSubShader(subShaders[i]);
            }
        }

        public override void GetFields(ref TargetFieldContext context)
        {
            var descs = context.blocks.Select(x => x.descriptor);
            // Surface Type & Blend Mode
            // These must be set per SubTarget as Sprite SubTargets override them
            context.AddField(UniversalFields.SurfaceOpaque,       target.surfaceType == SurfaceType.Opaque);
            context.AddField(UniversalFields.SurfaceTransparent,  target.surfaceType != SurfaceType.Opaque);
            context.AddField(UniversalFields.BlendAdd,            target.surfaceType != SurfaceType.Opaque && target.alphaMode == AlphaMode.Additive);
            context.AddField(Fields.BlendAlpha,                    target.surfaceType != SurfaceType.Opaque && target.alphaMode == AlphaMode.Alpha);
            context.AddField(UniversalFields.BlendMultiply,       target.surfaceType != SurfaceType.Opaque && target.alphaMode == AlphaMode.Multiply);
            context.AddField(UniversalFields.BlendPremultiply,    target.surfaceType != SurfaceType.Opaque && target.alphaMode == AlphaMode.Premultiply);

            // Lit
            context.AddField(UniversalFields.NormalDropOffOS,     normalDropOffSpace == NormalDropOffSpace.Object);
            context.AddField(UniversalFields.NormalDropOffTS,     normalDropOffSpace == NormalDropOffSpace.Tangent);
            context.AddField(UniversalFields.NormalDropOffWS,     normalDropOffSpace == NormalDropOffSpace.World);
            context.AddField(UniversalFields.SpecularSetup,       workflowMode == WorkflowMode.Specular);
            context.AddField(UniversalFields.Normal,              descs.Contains(BlockFields.SurfaceDescription.NormalOS) ||
                descs.Contains(BlockFields.SurfaceDescription.NormalTS) ||
                descs.Contains(BlockFields.SurfaceDescription.NormalWS));
            // Complex Lit

            // Template Predicates
            //context.AddField(UniversalFields.PredicateClearCoat, clearCoat);
        }

        public override void GetActiveBlocks(ref TargetActiveBlockContext context)
        {
            context.AddBlock(BlockFields.SurfaceDescription.Smoothness);
            context.AddBlock(BlockFields.SurfaceDescription.NormalOS,           normalDropOffSpace == NormalDropOffSpace.Object);
            context.AddBlock(BlockFields.SurfaceDescription.NormalTS,           normalDropOffSpace == NormalDropOffSpace.Tangent);
            context.AddBlock(BlockFields.SurfaceDescription.NormalWS,           normalDropOffSpace == NormalDropOffSpace.World);
            context.AddBlock(BlockFields.SurfaceDescription.Emission);
            context.AddBlock(BlockFields.SurfaceDescription.Occlusion);
            context.AddBlock(BlockFields.SurfaceDescription.Specular,           workflowMode == WorkflowMode.Specular);
            context.AddBlock(BlockFields.SurfaceDescription.Metallic,           workflowMode == WorkflowMode.Metallic);
            context.AddBlock(BlockFields.SurfaceDescription.Alpha,              target.surfaceType == SurfaceType.Transparent || target.alphaClip);
            context.AddBlock(BlockFields.SurfaceDescription.AlphaClipThreshold, target.alphaClip);
            context.AddBlock(UniversalBlockFields.SurfaceDescription.CoatMask,           clearCoat);
            context.AddBlock(UniversalBlockFields.SurfaceDescription.CoatSmoothness,     clearCoat);
        }

        public override void GetPropertiesGUI(ref TargetPropertyGUIContext context, Action onChange, Action<String> registerUndo)
        {
            context.AddProperty("Workflow", new EnumField(WorkflowMode.Metallic) { value = workflowMode }, (evt) =>
            {
                if (Equals(workflowMode, evt.newValue))
                    return;

                registerUndo("Change Workflow");
                workflowMode = (WorkflowMode)evt.newValue;
                onChange();
            });

            context.AddProperty("Surface", new EnumField(SurfaceType.Opaque) { value = target.surfaceType }, (evt) =>
            {
                if (Equals(target.surfaceType, evt.newValue))
                    return;

                registerUndo("Change Surface");
                target.surfaceType = (SurfaceType)evt.newValue;
                onChange();
            });

            context.AddProperty("Blend", new EnumField(AlphaMode.Alpha) { value = target.alphaMode }, target.surfaceType == SurfaceType.Transparent, (evt) =>
            {
                if (Equals(target.alphaMode, evt.newValue))
                    return;

                registerUndo("Change Blend");
                target.alphaMode = (AlphaMode)evt.newValue;
                onChange();
            });

            context.AddProperty("Alpha Clip", new Toggle() { value = target.alphaClip }, (evt) =>
            {
                if (Equals(target.alphaClip, evt.newValue))
                    return;

                registerUndo("Change Alpha Clip");
                target.alphaClip = evt.newValue;
                onChange();
            });

            context.AddProperty("Two Sided", new Toggle() { value = target.twoSided }, (evt) =>
            {
                if (Equals(target.twoSided, evt.newValue))
                    return;

                registerUndo("Change Two Sided");
                target.twoSided = evt.newValue;
                onChange();
            });

            context.AddProperty("Fragment Normal Space", new EnumField(NormalDropOffSpace.Tangent) { value = normalDropOffSpace }, (evt) =>
            {
                if (Equals(normalDropOffSpace, evt.newValue))
                    return;

                registerUndo("Change Fragment Normal Space");
                normalDropOffSpace = (NormalDropOffSpace)evt.newValue;
                onChange();
            });

            context.AddProperty("Clear Coat", new Toggle() { value = clearCoat }, (evt) =>
            {
                if (Equals(clearCoat, evt.newValue))
                    return;

                registerUndo("Change Clear Coat");
                clearCoat = evt.newValue;
                onChange();
            });
        }

        public bool TryUpgradeFromMasterNode(IMasterNode1 masterNode, out Dictionary<BlockFieldDescriptor, int> blockMap)
        {
            blockMap = null;
            if (!(masterNode is PBRMasterNode1 pbrMasterNode))
                return false;

            m_WorkflowMode = (WorkflowMode)pbrMasterNode.m_Model;
            m_NormalDropOffSpace = (NormalDropOffSpace)pbrMasterNode.m_NormalDropOffSpace;

            // Handle mapping of Normal block specifically
            BlockFieldDescriptor normalBlock;
            switch (m_NormalDropOffSpace)
            {
                case NormalDropOffSpace.Object:
                    normalBlock = BlockFields.SurfaceDescription.NormalOS;
                    break;
                case NormalDropOffSpace.World:
                    normalBlock = BlockFields.SurfaceDescription.NormalWS;
                    break;
                default:
                    normalBlock = BlockFields.SurfaceDescription.NormalTS;
                    break;
            }

            // PBRMasterNode adds/removes Metallic/Specular based on settings
            BlockFieldDescriptor specularMetallicBlock;
            int specularMetallicId;
            if (m_WorkflowMode == WorkflowMode.Specular)
            {
                specularMetallicBlock = BlockFields.SurfaceDescription.Specular;
                specularMetallicId = 3;
            }
            else
            {
                specularMetallicBlock = BlockFields.SurfaceDescription.Metallic;
                specularMetallicId = 2;
            }

            // Set blockmap
            blockMap = new Dictionary<BlockFieldDescriptor, int>()
            {
                { BlockFields.VertexDescription.Position, 9 },
                { BlockFields.VertexDescription.Normal, 10 },
                { BlockFields.VertexDescription.Tangent, 11 },
                { BlockFields.SurfaceDescription.BaseColor, 0 },
                { normalBlock, 1 },
                { specularMetallicBlock, specularMetallicId },
                { BlockFields.SurfaceDescription.Emission, 4 },
                { BlockFields.SurfaceDescription.Smoothness, 5 },
                { BlockFields.SurfaceDescription.Occlusion, 6 },
                { BlockFields.SurfaceDescription.Alpha, 7 },
                { BlockFields.SurfaceDescription.AlphaClipThreshold, 8 },
            };

            return true;
        }

        #region SubShader
        static class SubShaders
        {
            // Overloads to do inline PassDescriptor modifications
            // NOTE: param order should match PassDescriptor field order for consistency
            #region PassVariant
            private static PassDescriptor PassVariant(in PassDescriptor source, PragmaCollection pragmas)
            {
                var result = source;
                result.pragmas = pragmas;
                return result;
            }

            private static PassDescriptor PassVariant(in PassDescriptor source, BlockFieldDescriptor[] vertexBlocks, BlockFieldDescriptor[] pixelBlocks, PragmaCollection pragmas, DefineCollection defines)
            {
                var result = source;
                result.validVertexBlocks = vertexBlocks;
                result.validPixelBlocks = pixelBlocks;
                result.pragmas = pragmas;
                result.defines = defines;
                return result;
            }

            #endregion

            // SM 4.5, compute with dots instancing
            public readonly static SubShaderDescriptor LitComputeDOTS = new SubShaderDescriptor()
            {
                pipelineTag = UniversalTarget.kPipelineTag,
                customTags = UniversalTarget.kLitMaterialTypeTag,
                generatesPreview = true,
                passes = new PassCollection
                {
                    { PassVariant(LitPasses.Forward,         CorePragmas.DOTSForward) },
                    { LitPasses.GBuffer },
                    { PassVariant(CorePasses.ShadowCaster,   CorePragmas.DOTSInstanced) },
                    { PassVariant(CorePasses.DepthOnly,      CorePragmas.DOTSInstanced) },
                    { PassVariant(LitPasses.DepthNormalOnly, CorePragmas.DOTSInstanced) },
                    { PassVariant(LitPasses.Meta,            CorePragmas.DOTSDefault) },
                    { PassVariant(LitPasses._2D,             CorePragmas.DOTSDefault) },
                },
            };

            // Similar to lit, but handles complex material features.
            // Always ForwardOnly and acts as forward fallback in deferred.
            // SM 4.5, compute with dots instancing
            public readonly static SubShaderDescriptor ComplexLitComputeDOTS = new SubShaderDescriptor()
            {
                pipelineTag = UniversalTarget.kPipelineTag,
                customTags = UniversalTarget.kLitMaterialTypeTag,
                generatesPreview = true,
                passes = new PassCollection
                {
                    { PassVariant(LitPasses.ForwardOnly,     CoreBlockMasks.Vertex, LitBlockMasks.FragmentComplexLit, CorePragmas.DOTSForward, LitDefines.ComplexLit) },
                    { PassVariant(CorePasses.ShadowCaster,   CorePragmas.DOTSInstanced) },
                    { PassVariant(CorePasses.DepthOnly,      CorePragmas.DOTSInstanced) },
                    { PassVariant(LitPasses.DepthNormalOnly, CorePragmas.DOTSInstanced) },
                    { PassVariant(LitPasses.Meta,            CorePragmas.DOTSDefault)   },
                    { PassVariant(LitPasses._2D,             CorePragmas.DOTSDefault)   },
                },
            };

            // SM 2.0, GLES
            public readonly static SubShaderDescriptor LitGLES = new SubShaderDescriptor()
            {
                pipelineTag = UniversalTarget.kPipelineTag,
                customTags = UniversalTarget.kLitMaterialTypeTag,
                generatesPreview = true,
                passes = new PassCollection
                {
                    { LitPasses.Forward },
                    { CorePasses.ShadowCaster },
                    { CorePasses.DepthOnly },
                    { LitPasses.DepthNormalOnly },
                    { LitPasses.Meta },
                    { LitPasses._2D },
                },
            };

            // ForwardOnly pass for SM 2.0, GLES
            // Used as complex Lit SM 2.0 fallback for GLES. Drops advanced features and renders materials as Lit.
            public readonly static SubShaderDescriptor LitGLESForwardOnly = new SubShaderDescriptor()
            {
                pipelineTag = UniversalTarget.kPipelineTag,
                customTags = UniversalTarget.kLitMaterialTypeTag,
                generatesPreview = true,
                passes = new PassCollection
                {
                    { LitPasses.ForwardOnly },
                    { CorePasses.ShadowCaster },
                    { CorePasses.DepthOnly },
                    { LitPasses.DepthNormalOnly },
                    { LitPasses.Meta },
                    { LitPasses._2D },
                },
            };
        }
        #endregion

        #region Passes
        static class LitPasses
        {
            public static PassDescriptor Forward = new PassDescriptor
            {
                // Definition
                displayName = "Universal Forward",
                referenceName = "SHADERPASS_FORWARD",
                lightMode = "UniversalForward",
                useInPreview = true,

                // Template
                passTemplatePath = GenerationUtils.GetDefaultTemplatePath("PassMesh.template"),
                sharedTemplateDirectories = GenerationUtils.GetDefaultSharedTemplateDirectories(),

                // Port Mask
                validVertexBlocks = CoreBlockMasks.Vertex,
                validPixelBlocks = LitBlockMasks.FragmentLit,

                // Fields
                structs = CoreStructCollections.Default,
                requiredFields = LitRequiredFields.Forward,
                fieldDependencies = CoreFieldDependencies.Default,

                // Conditional State
                renderStates = CoreRenderStates.Default,
                pragmas  = CorePragmas.Forward,     // NOTE: SM 2.0 only GL
                defines  = CoreDefines.UseFragmentFog,
                keywords = LitKeywords.Forward,
                includes = LitIncludes.Forward,
            };

            public static PassDescriptor ForwardOnly = new PassDescriptor
            {
                // Definition
                displayName = "Universal Forward Only",
                referenceName = "SHADERPASS_FORWARDONLY",
                lightMode = "UniversalForwardOnly",
                useInPreview = true,

                // Template
                passTemplatePath = GenerationUtils.GetDefaultTemplatePath("PassMesh.template"),
                sharedTemplateDirectories = GenerationUtils.GetDefaultSharedTemplateDirectories(),

                // Port Mask
                validVertexBlocks = CoreBlockMasks.Vertex,
                validPixelBlocks = LitBlockMasks.FragmentLit,

                // Fields
                structs = CoreStructCollections.Default,
                requiredFields = LitRequiredFields.Forward,
                fieldDependencies = CoreFieldDependencies.Default,

                // Conditional State
                renderStates = CoreRenderStates.Default,
                pragmas  = CorePragmas.Forward,    // NOTE: SM 2.0 only GL
                defines  = CoreDefines.UseFragmentFog,
                keywords = LitKeywords.Forward,
                includes = LitIncludes.Forward,
            };

            // Deferred only in SM4.5, MRT not supported in GLES2
            public static PassDescriptor GBuffer = new PassDescriptor
            {
                // Definition
                displayName = "GBuffer",
                referenceName = "SHADERPASS_GBUFFER",
                lightMode = "UniversalGBuffer",

                // Template
                passTemplatePath = GenerationUtils.GetDefaultTemplatePath("PassMesh.template"),
                sharedTemplateDirectories = GenerationUtils.GetDefaultSharedTemplateDirectories(),

                // Port Mask
                validVertexBlocks = CoreBlockMasks.Vertex,
                validPixelBlocks = LitBlockMasks.FragmentLit,

                // Fields
                structs = CoreStructCollections.Default,
                requiredFields = LitRequiredFields.GBuffer,
                fieldDependencies = CoreFieldDependencies.Default,

                // Conditional State
                renderStates = CoreRenderStates.Default,
                pragmas = CorePragmas.DOTSGBuffer,
                defines  = CoreDefines.UseFragmentFog,
                keywords = LitKeywords.GBuffer,
                includes = LitIncludes.GBuffer,
            };

            public static PassDescriptor Meta = new PassDescriptor()
            {
                // Definition
                displayName = "Meta",
                referenceName = "SHADERPASS_META",
                lightMode = "Meta",

                // Template
                passTemplatePath = GenerationUtils.GetDefaultTemplatePath("PassMesh.template"),
                sharedTemplateDirectories = GenerationUtils.GetDefaultSharedTemplateDirectories(),

                // Port Mask
                validVertexBlocks = CoreBlockMasks.Vertex,
                validPixelBlocks = LitBlockMasks.FragmentMeta,

                // Fields
                structs = CoreStructCollections.Default,
                requiredFields = LitRequiredFields.Meta,
                fieldDependencies = CoreFieldDependencies.Default,

                // Conditional State
                renderStates = CoreRenderStates.Meta,
                pragmas = CorePragmas.Default,
                defines  = CoreDefines.UseFragmentFog,
                keywords = LitKeywords.Meta,
                includes = LitIncludes.Meta,
            };

            public static readonly PassDescriptor _2D = new PassDescriptor()
            {
                // Definition
                referenceName = "SHADERPASS_2D",
                lightMode = "Universal2D",

                // Template
                passTemplatePath = GenerationUtils.GetDefaultTemplatePath("PassMesh.template"),
                sharedTemplateDirectories = GenerationUtils.GetDefaultSharedTemplateDirectories(),

                // Port Mask
                validVertexBlocks = CoreBlockMasks.Vertex,
                validPixelBlocks = CoreBlockMasks.FragmentColorAlpha,

                // Fields
                structs = CoreStructCollections.Default,
                fieldDependencies = CoreFieldDependencies.Default,

                // Conditional State
                renderStates = CoreRenderStates.Default,
                pragmas = CorePragmas.Instanced,
                includes = LitIncludes._2D,
            };

            public static readonly PassDescriptor DepthNormalOnly = new PassDescriptor()
            {
                // Definition
                displayName = "DepthNormals",
                referenceName = "SHADERPASS_DEPTHNORMALSONLY",
                lightMode = "DepthNormals",
                useInPreview = false,

                // Template
                passTemplatePath = GenerationUtils.GetDefaultTemplatePath("PassMesh.template"),
                sharedTemplateDirectories = GenerationUtils.GetDefaultSharedTemplateDirectories(),

                // Port Mask
                validVertexBlocks = CoreBlockMasks.Vertex,
                validPixelBlocks = LitBlockMasks.FragmentDepthNormals,

                // Fields
                structs = CoreStructCollections.Default,
                requiredFields = LitRequiredFields.DepthNormals,
                fieldDependencies = CoreFieldDependencies.Default,

                // Conditional State
                renderStates = CoreRenderStates.DepthNormalsOnly,
                pragmas = CorePragmas.Instanced,
                includes = CoreIncludes.DepthNormalsOnly,
            };
        }
        #endregion

        #region PortMasks
        static class LitBlockMasks
        {
            public static readonly BlockFieldDescriptor[] FragmentLit = new BlockFieldDescriptor[]
            {
                BlockFields.SurfaceDescription.BaseColor,
                BlockFields.SurfaceDescription.NormalOS,
                BlockFields.SurfaceDescription.NormalTS,
                BlockFields.SurfaceDescription.NormalWS,
                BlockFields.SurfaceDescription.Emission,
                BlockFields.SurfaceDescription.Metallic,
                BlockFields.SurfaceDescription.Specular,
                BlockFields.SurfaceDescription.Smoothness,
                BlockFields.SurfaceDescription.Occlusion,
                BlockFields.SurfaceDescription.Alpha,
                BlockFields.SurfaceDescription.AlphaClipThreshold,
            };

            public static readonly BlockFieldDescriptor[] FragmentComplexLit = new BlockFieldDescriptor[]
            {
                BlockFields.SurfaceDescription.BaseColor,
                BlockFields.SurfaceDescription.NormalOS,
                BlockFields.SurfaceDescription.NormalTS,
                BlockFields.SurfaceDescription.NormalWS,
                BlockFields.SurfaceDescription.Emission,
                BlockFields.SurfaceDescription.Metallic,
                BlockFields.SurfaceDescription.Specular,
                BlockFields.SurfaceDescription.Smoothness,
                BlockFields.SurfaceDescription.Occlusion,
                BlockFields.SurfaceDescription.Alpha,
                BlockFields.SurfaceDescription.AlphaClipThreshold,
                UniversalBlockFields.SurfaceDescription.CoatMask,
                UniversalBlockFields.SurfaceDescription.CoatSmoothness,
            };

            public static readonly BlockFieldDescriptor[] FragmentMeta = new BlockFieldDescriptor[]
            {
                BlockFields.SurfaceDescription.BaseColor,
                BlockFields.SurfaceDescription.Emission,
                BlockFields.SurfaceDescription.Alpha,
                BlockFields.SurfaceDescription.AlphaClipThreshold,
            };

            public static readonly BlockFieldDescriptor[] FragmentDepthNormals = new BlockFieldDescriptor[]
            {
                BlockFields.SurfaceDescription.NormalOS,
                BlockFields.SurfaceDescription.NormalTS,
                BlockFields.SurfaceDescription.NormalWS,
                BlockFields.SurfaceDescription.Alpha,
                BlockFields.SurfaceDescription.AlphaClipThreshold,
            };
        }
        #endregion

        #region RequiredFields
        static class LitRequiredFields
        {
            public static readonly FieldCollection Forward = new FieldCollection()
            {
                StructFields.Attributes.uv1,                            // needed for meta vertex position
                StructFields.Varyings.positionWS,
                StructFields.Varyings.normalWS,
                StructFields.Varyings.tangentWS,                        // needed for vertex lighting
                StructFields.Varyings.viewDirectionWS,
                UniversalStructFields.Varyings.lightmapUV,
                UniversalStructFields.Varyings.sh,
                UniversalStructFields.Varyings.fogFactorAndVertexLight, // fog and vertex lighting, vert input is dependency
                UniversalStructFields.Varyings.shadowCoord,             // shadow coord, vert input is dependency
            };

            public static readonly FieldCollection GBuffer = new FieldCollection()
            {
                StructFields.Attributes.uv1,                            // needed for meta vertex position
                StructFields.Varyings.positionWS,
                StructFields.Varyings.normalWS,
                StructFields.Varyings.tangentWS,                        // needed for vertex lighting
                StructFields.Varyings.viewDirectionWS,
                UniversalStructFields.Varyings.lightmapUV,
                UniversalStructFields.Varyings.sh,
                UniversalStructFields.Varyings.fogFactorAndVertexLight, // fog and vertex lighting, vert input is dependency
                UniversalStructFields.Varyings.shadowCoord,             // shadow coord, vert input is dependency
            };

            public static readonly FieldCollection DepthNormals = new FieldCollection()
            {
                StructFields.Attributes.uv1,                            // needed for meta vertex position
                StructFields.Varyings.normalWS,
                StructFields.Varyings.tangentWS,                        // needed for vertex lighting
            };

            public static readonly FieldCollection Meta = new FieldCollection()
            {
                StructFields.Attributes.uv1,                            // needed for meta vertex position
                StructFields.Attributes.uv2,                            //needed for meta vertex position
            };
        }
        #endregion

<<<<<<< HEAD
#region Defines
static class LitDefines
{
    public static readonly KeywordDescriptor ClearCoat = new KeywordDescriptor()
    {
        displayName = "Clear Coat",
        referenceName = "_CLEARCOAT 1",
        type = KeywordType.Boolean,
        definition = KeywordDefinition.ShaderFeature,
        scope = KeywordScope.Local,
    };

    public static readonly DefineCollection ComplexLit = new DefineCollection()
    {
        {CoreKeywordDescriptors.UseFragmentFog, 1},
        {ClearCoat, 1},
    };
}
#endregion
=======
        #region Defines
        static class LitDefines
        {
            public static readonly KeywordDescriptor ClearCoat = new KeywordDescriptor()
            {
                displayName = "Clear Coat",
                referenceName = "_CLEARCOAT 1",
                type = KeywordType.Boolean,
                definition = KeywordDefinition.ShaderFeature,
                scope = KeywordScope.Local,
            };

            public static readonly DefineCollection ComplexLit = new DefineCollection()
            {
                {ClearCoat, 1},
            };
        }
        #endregion
>>>>>>> 4ee6869d

        #region Keywords
        static class LitKeywords
        {
            public static readonly KeywordDescriptor GBufferNormalsOct = new KeywordDescriptor()
            {
                displayName = "GBuffer normal octaedron encoding",
                referenceName = "_GBUFFER_NORMALS_OCT",
                type = KeywordType.Boolean,
                definition = KeywordDefinition.MultiCompile,
                scope = KeywordScope.Global,
            };

            public static readonly KeywordDescriptor ScreenSpaceAmbientOcclusion = new KeywordDescriptor()
            {
                displayName = "Screen Space Ambient Occlusion",
                referenceName = "_SCREEN_SPACE_OCCLUSION",
                type = KeywordType.Boolean,
                definition = KeywordDefinition.MultiCompile,
                scope = KeywordScope.Global,
            };

            public static readonly KeywordCollection Forward = new KeywordCollection
            {
                { ScreenSpaceAmbientOcclusion },
                { CoreKeywordDescriptors.Lightmap },
                { CoreKeywordDescriptors.DirectionalLightmapCombined },
                { CoreKeywordDescriptors.MainLightShadows },
                { CoreKeywordDescriptors.MainLightShadowsCascade },
                { CoreKeywordDescriptors.AdditionalLights },
                { CoreKeywordDescriptors.AdditionalLightShadows },
                { CoreKeywordDescriptors.ShadowsSoft },
                { CoreKeywordDescriptors.LightmapShadowMixing },
                { CoreKeywordDescriptors.ShadowsShadowmask },
            };

            public static readonly KeywordCollection GBuffer = new KeywordCollection
            {
                { CoreKeywordDescriptors.Lightmap },
                { CoreKeywordDescriptors.DirectionalLightmapCombined },
                { CoreKeywordDescriptors.MainLightShadows },
                { CoreKeywordDescriptors.MainLightShadowsCascade },
                { CoreKeywordDescriptors.ShadowsSoft },
                { CoreKeywordDescriptors.MixedLightingSubtractive },
                { GBufferNormalsOct },
            };

            public static readonly KeywordCollection Meta = new KeywordCollection
            {
                { CoreKeywordDescriptors.SmoothnessChannel },
            };
        }
        #endregion

        #region Includes
        static class LitIncludes
        {
            const string kShadows = "Packages/com.unity.render-pipelines.universal/ShaderLibrary/Shadows.hlsl";
            const string kMetaInput = "Packages/com.unity.render-pipelines.universal/ShaderLibrary/MetaInput.hlsl";
            const string kForwardPass = "Packages/com.unity.render-pipelines.universal/Editor/ShaderGraph/Includes/PBRForwardPass.hlsl";
            const string kGBuffer = "Packages/com.unity.render-pipelines.universal/ShaderLibrary/UnityGBuffer.hlsl";
            const string kPBRGBufferPass = "Packages/com.unity.render-pipelines.universal/Editor/ShaderGraph/Includes/PBRGBufferPass.hlsl";
            const string kLightingMetaPass = "Packages/com.unity.render-pipelines.universal/Editor/ShaderGraph/Includes/LightingMetaPass.hlsl";
            const string k2DPass = "Packages/com.unity.render-pipelines.universal/Editor/ShaderGraph/Includes/PBR2DPass.hlsl";

            public static readonly IncludeCollection Forward = new IncludeCollection
            {
                // Pre-graph
                { CoreIncludes.CorePregraph },
                { kShadows, IncludeLocation.Pregraph },
                { CoreIncludes.ShaderGraphPregraph },

                // Post-graph
                { CoreIncludes.CorePostgraph },
                { kForwardPass, IncludeLocation.Postgraph },
            };

            public static readonly IncludeCollection GBuffer = new IncludeCollection
            {
                // Pre-graph
                { CoreIncludes.CorePregraph },
                { kShadows, IncludeLocation.Pregraph },
                { CoreIncludes.ShaderGraphPregraph },

                // Post-graph
                { CoreIncludes.CorePostgraph },
                { kGBuffer, IncludeLocation.Postgraph },
                { kPBRGBufferPass, IncludeLocation.Postgraph },
            };

            public static readonly IncludeCollection Meta = new IncludeCollection
            {
                // Pre-graph
                { CoreIncludes.CorePregraph },
                { CoreIncludes.ShaderGraphPregraph },
                { kMetaInput, IncludeLocation.Pregraph },

                // Post-graph
                { CoreIncludes.CorePostgraph },
                { kLightingMetaPass, IncludeLocation.Postgraph },
            };

            public static readonly IncludeCollection _2D = new IncludeCollection
            {
                // Pre-graph
                { CoreIncludes.CorePregraph },
                { CoreIncludes.ShaderGraphPregraph },

                // Post-graph
                { CoreIncludes.CorePostgraph },
                { k2DPass, IncludeLocation.Postgraph },
            };
        }
        #endregion
    }
}<|MERGE_RESOLUTION|>--- conflicted
+++ resolved
@@ -625,27 +625,6 @@
         }
         #endregion
 
-<<<<<<< HEAD
-#region Defines
-static class LitDefines
-{
-    public static readonly KeywordDescriptor ClearCoat = new KeywordDescriptor()
-    {
-        displayName = "Clear Coat",
-        referenceName = "_CLEARCOAT 1",
-        type = KeywordType.Boolean,
-        definition = KeywordDefinition.ShaderFeature,
-        scope = KeywordScope.Local,
-    };
-
-    public static readonly DefineCollection ComplexLit = new DefineCollection()
-    {
-        {CoreKeywordDescriptors.UseFragmentFog, 1},
-        {ClearCoat, 1},
-    };
-}
-#endregion
-=======
         #region Defines
         static class LitDefines
         {
@@ -660,11 +639,11 @@
 
             public static readonly DefineCollection ComplexLit = new DefineCollection()
             {
+                {CoreKeywordDescriptors.UseFragmentFog, 1},
                 {ClearCoat, 1},
             };
         }
         #endregion
->>>>>>> 4ee6869d
 
         #region Keywords
         static class LitKeywords
