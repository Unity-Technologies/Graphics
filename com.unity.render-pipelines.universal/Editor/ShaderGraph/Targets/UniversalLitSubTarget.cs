using System;
using System.Linq;
using System.Collections.Generic;
using UnityEngine;
using UnityEditor.ShaderGraph;
using UnityEditor.UIElements;
using UnityEngine.UIElements;
using UnityEditor.ShaderGraph.Legacy;

using static UnityEditor.Rendering.Universal.ShaderGraph.SubShaderUtils;
using UnityEngine.Rendering.Universal;
using static Unity.Rendering.Universal.ShaderUtils;

namespace UnityEditor.Rendering.Universal.ShaderGraph
{
    sealed class UniversalLitSubTarget : UniversalSubTarget, ILegacyTarget
    {
        static readonly GUID kSourceCodeGuid = new GUID("d6c78107b64145745805d963de80cc17"); // UniversalLitSubTarget.cs

        [SerializeField]
        WorkflowMode m_WorkflowMode = WorkflowMode.Metallic;

        [SerializeField]
        NormalDropOffSpace m_NormalDropOffSpace = NormalDropOffSpace.Tangent;

        [SerializeField]
        bool m_ClearCoat = false;

        public UniversalLitSubTarget()
        {
            displayName = "Lit";
        }

        protected override ShaderID shaderID => ShaderID.SG_Lit;

        public WorkflowMode workflowMode
        {
            get => m_WorkflowMode;
            set => m_WorkflowMode = value;
        }

        public NormalDropOffSpace normalDropOffSpace
        {
            get => m_NormalDropOffSpace;
            set => m_NormalDropOffSpace = value;
        }

        public bool clearCoat
        {
            get => m_ClearCoat;
            set => m_ClearCoat = value;
        }

        private bool complexLit
        {
            get
            {
                // Rules for switching to ComplexLit with forward only pass
                return clearCoat; // && <complex feature>
            }
        }

        public override bool IsActive() => true;

        public override void Setup(ref TargetSetupContext context)
        {
            context.AddAssetDependency(kSourceCodeGuid, AssetCollection.Flags.SourceDependency);
            base.Setup(ref context);

            var universalRPType = typeof(UnityEngine.Rendering.Universal.UniversalRenderPipelineAsset);
            if (!context.HasCustomEditorForRenderPipeline(universalRPType))
                context.AddCustomEditorForRenderPipeline(typeof(ShaderGraphLitGUI).FullName, universalRPType);

            // Process SubShaders
            context.AddSubShader(SubShaders.LitComputeDotsSubShader(target, workflowMode, target.renderType, target.renderQueue, complexLit));
            context.AddSubShader(SubShaders.LitGLESSubShader(target, workflowMode, target.renderType, target.renderQueue, complexLit));
        }

        public override void ProcessPreviewMaterial(Material material)
        {
            if (target.allowMaterialOverride)
            {
                // copy our target's default settings into the material
                // (technically not necessary since we are always recreating the material from the shader each time,
                // which will pull over the defaults from the shader definition)
                // but if that ever changes, this will ensure the defaults are set
                material.SetFloat(Property.SpecularWorkflowMode, (float)workflowMode);
                material.SetFloat(Property.CastShadows, target.castShadows ? 1.0f : 0.0f);
                material.SetFloat(Property.ReceiveShadows, target.receiveShadows ? 1.0f : 0.0f);
                material.SetFloat(Property.SurfaceType, (float)target.surfaceType);
                material.SetFloat(Property.BlendMode, (float)target.alphaMode);
                material.SetFloat(Property.AlphaClip, target.alphaClip ? 1.0f : 0.0f);
                material.SetFloat(Property.CullMode, (int)target.renderFace);
                material.SetFloat(Property.ZWriteControl, (float)target.zWriteControl);
                material.SetFloat(Property.ZTest, (float)target.zTestMode);
            }

            // call the full unlit material setup function
            ShaderGraphLitGUI.UpdateMaterial(material, MaterialUpdateType.CreatedNewMaterial);
        }

        public override void GetFields(ref TargetFieldContext context)
        {
            var descs = context.blocks.Select(x => x.descriptor);

            // Lit -- always controlled by subtarget
            context.AddField(UniversalFields.NormalDropOffOS,       normalDropOffSpace == NormalDropOffSpace.Object);
            context.AddField(UniversalFields.NormalDropOffTS,       normalDropOffSpace == NormalDropOffSpace.Tangent);
            context.AddField(UniversalFields.NormalDropOffWS,       normalDropOffSpace == NormalDropOffSpace.World);
            context.AddField(UniversalFields.Normal,                descs.Contains(BlockFields.SurfaceDescription.NormalOS) ||
                descs.Contains(BlockFields.SurfaceDescription.NormalTS) ||
                descs.Contains(BlockFields.SurfaceDescription.NormalWS));
            // Complex Lit

            // Template Predicates
            //context.AddField(UniversalFields.PredicateClearCoat, clearCoat);
        }

        public override void GetActiveBlocks(ref TargetActiveBlockContext context)
        {
            context.AddBlock(BlockFields.SurfaceDescription.Smoothness);
            context.AddBlock(BlockFields.SurfaceDescription.NormalOS,           normalDropOffSpace == NormalDropOffSpace.Object);
            context.AddBlock(BlockFields.SurfaceDescription.NormalTS,           normalDropOffSpace == NormalDropOffSpace.Tangent);
            context.AddBlock(BlockFields.SurfaceDescription.NormalWS,           normalDropOffSpace == NormalDropOffSpace.World);
            context.AddBlock(BlockFields.SurfaceDescription.Emission);
            context.AddBlock(BlockFields.SurfaceDescription.Occlusion);

            // when the surface options are material controlled, we must show all of these blocks
            // when target controlled, we can cull the unnecessary blocks
            context.AddBlock(BlockFields.SurfaceDescription.Specular,           (workflowMode == WorkflowMode.Specular) || target.allowMaterialOverride);
            context.AddBlock(BlockFields.SurfaceDescription.Metallic,           (workflowMode == WorkflowMode.Metallic) || target.allowMaterialOverride);
            context.AddBlock(BlockFields.SurfaceDescription.Alpha,              (target.surfaceType == SurfaceType.Transparent || target.alphaClip) || target.allowMaterialOverride);
            context.AddBlock(BlockFields.SurfaceDescription.AlphaClipThreshold, (target.alphaClip) || target.allowMaterialOverride);

            // always controlled by subtarget clearCoat checkbox (no Material control)
            context.AddBlock(BlockFields.SurfaceDescription.CoatMask,           clearCoat);
            context.AddBlock(BlockFields.SurfaceDescription.CoatSmoothness,     clearCoat);
        }

        public override void CollectShaderProperties(PropertyCollector collector, GenerationMode generationMode)
        {
            // if using material control, add the material property to control workflow mode
            if (target.allowMaterialOverride)
            {
                collector.AddFloatProperty(Property.SpecularWorkflowMode, (float)workflowMode);
                collector.AddFloatProperty(Property.CastShadows, target.castShadows ? 1.0f : 0.0f);
                collector.AddFloatProperty(Property.ReceiveShadows, target.receiveShadows ? 1.0f : 0.0f);

                // setup properties using the defaults
                collector.AddFloatProperty(Property.SurfaceType, (float)target.surfaceType);
                collector.AddFloatProperty(Property.BlendMode, (float)target.alphaMode);
                collector.AddFloatProperty(Property.AlphaClip, target.alphaClip ? 1.0f : 0.0f);
                collector.AddFloatProperty(Property.SrcBlend, 1.0f);    // always set by material inspector, ok to have incorrect values here
                collector.AddFloatProperty(Property.DstBlend, 0.0f);    // always set by material inspector, ok to have incorrect values here
                collector.AddToggleProperty(Property.ZWrite, (target.surfaceType == SurfaceType.Opaque));
                collector.AddFloatProperty(Property.ZWriteControl, (float)target.zWriteControl);
                collector.AddFloatProperty(Property.ZTest, (float)target.zTestMode);    // ztest mode is designed to directly pass as ztest
                collector.AddFloatProperty(Property.CullMode, (float)target.renderFace);    // render face enum is designed to directly pass as a cull mode
            }
        }

        public override void GetPropertiesGUI(ref TargetPropertyGUIContext context, Action onChange, Action<String> registerUndo)
        {
            var universalTarget = (target as UniversalTarget);
            universalTarget.AddDefaultMaterialOverrideGUI(ref context, onChange, registerUndo);

            context.AddProperty("Workflow Mode", new EnumField(WorkflowMode.Metallic) { value = workflowMode }, (evt) =>
            {
                if (Equals(workflowMode, evt.newValue))
                    return;

                registerUndo("Change Workflow");
                workflowMode = (WorkflowMode)evt.newValue;
                onChange();
            });

            universalTarget.AddDefaultSurfacePropertiesGUI(ref context, onChange, registerUndo, showReceiveShadows: true);

            context.AddProperty("Fragment Normal Space", new EnumField(NormalDropOffSpace.Tangent) { value = normalDropOffSpace }, (evt) =>
            {
                if (Equals(normalDropOffSpace, evt.newValue))
                    return;

                registerUndo("Change Fragment Normal Space");
                normalDropOffSpace = (NormalDropOffSpace)evt.newValue;
                onChange();
            });

            context.AddProperty("Clear Coat", new Toggle() { value = clearCoat }, (evt) =>
            {
                if (Equals(clearCoat, evt.newValue))
                    return;

                registerUndo("Change Clear Coat");
                clearCoat = evt.newValue;
                onChange();
            });
        }

        protected override int ComputeMaterialNeedsUpdateHash()
        {
            int hash = base.ComputeMaterialNeedsUpdateHash();
            hash = hash * 23 + target.allowMaterialOverride.GetHashCode();
            return hash;
        }

        public bool TryUpgradeFromMasterNode(IMasterNode1 masterNode, out Dictionary<BlockFieldDescriptor, int> blockMap)
        {
            blockMap = null;
            if (!(masterNode is PBRMasterNode1 pbrMasterNode))
                return false;

            m_WorkflowMode = (WorkflowMode)pbrMasterNode.m_Model;
            m_NormalDropOffSpace = (NormalDropOffSpace)pbrMasterNode.m_NormalDropOffSpace;

            // Handle mapping of Normal block specifically
            BlockFieldDescriptor normalBlock;
            switch (m_NormalDropOffSpace)
            {
                case NormalDropOffSpace.Object:
                    normalBlock = BlockFields.SurfaceDescription.NormalOS;
                    break;
                case NormalDropOffSpace.World:
                    normalBlock = BlockFields.SurfaceDescription.NormalWS;
                    break;
                default:
                    normalBlock = BlockFields.SurfaceDescription.NormalTS;
                    break;
            }

            // Set blockmap
            blockMap = new Dictionary<BlockFieldDescriptor, int>()
            {
                { BlockFields.VertexDescription.Position, 9 },
                { BlockFields.VertexDescription.Normal, 10 },
                { BlockFields.VertexDescription.Tangent, 11 },
                { BlockFields.SurfaceDescription.BaseColor, 0 },
                { normalBlock, 1 },
                { BlockFields.SurfaceDescription.Emission, 4 },
                { BlockFields.SurfaceDescription.Smoothness, 5 },
                { BlockFields.SurfaceDescription.Occlusion, 6 },
                { BlockFields.SurfaceDescription.Alpha, 7 },
                { BlockFields.SurfaceDescription.AlphaClipThreshold, 8 },
            };

            // PBRMasterNode adds/removes Metallic/Specular based on settings
            if (m_WorkflowMode == WorkflowMode.Specular)
                blockMap.Add(BlockFields.SurfaceDescription.Specular, 3);
            else if (m_WorkflowMode == WorkflowMode.Metallic)
                blockMap.Add(BlockFields.SurfaceDescription.Metallic, 2);

            return true;
        }

        #region SubShader
        static class SubShaders
        {
            // SM 4.5, compute with dots instancing
            public static SubShaderDescriptor LitComputeDotsSubShader(UniversalTarget target, WorkflowMode workflowMode, string renderType, string renderQueue, bool complexLit)
            {
                SubShaderDescriptor result = new SubShaderDescriptor()
                {
                    pipelineTag = UniversalTarget.kPipelineTag,
                    customTags = UniversalTarget.kLitMaterialTypeTag,
                    renderType = renderType,
                    renderQueue = renderQueue,
                    generatesPreview = true,
                    passes = new PassCollection()
                };

                if (complexLit)
                    result.passes.Add(LitPasses.ForwardOnly(target, workflowMode, complexLit, CoreBlockMasks.Vertex, LitBlockMasks.FragmentComplexLit, CorePragmas.DOTSForward));
                else
                    result.passes.Add(LitPasses.Forward(target, workflowMode, CorePragmas.DOTSForward));

                if (!complexLit)
                    result.passes.Add(LitPasses.GBuffer(target, workflowMode));

                // cull the shadowcaster pass if we know it will never be used
                if (target.castShadows || target.allowMaterialOverride)
                    result.passes.Add(PassVariant(CorePasses.ShadowCaster(target),   CorePragmas.DOTSInstanced));

                if (target.mayWriteDepth)
                    result.passes.Add(PassVariant(CorePasses.DepthOnly(target),      CorePragmas.DOTSInstanced));

                result.passes.Add(PassVariant(LitPasses.DepthNormalOnly(target), CorePragmas.DOTSInstanced));
                result.passes.Add(PassVariant(LitPasses.Meta(target),            CorePragmas.DOTSDefault));
                result.passes.Add(PassVariant(LitPasses._2D(target),             CorePragmas.DOTSDefault));

                return result;
            }

            public static SubShaderDescriptor LitGLESSubShader(UniversalTarget target, WorkflowMode workflowMode, string renderType, string renderQueue, bool complexLit)
            {
                // SM 2.0, GLES

                // ForwardOnly pass is used as complex Lit SM 2.0 fallback for GLES.
                // Drops advanced features and renders materials as Lit.

                SubShaderDescriptor result = new SubShaderDescriptor()
                {
                    pipelineTag = UniversalTarget.kPipelineTag,
                    customTags = UniversalTarget.kLitMaterialTypeTag,
                    renderType = renderType,
                    renderQueue = renderQueue,
                    generatesPreview = true,
                    passes = new PassCollection()
                };

                if (complexLit)
                    result.passes.Add(LitPasses.ForwardOnly(target, workflowMode, complexLit, CoreBlockMasks.Vertex, LitBlockMasks.FragmentComplexLit, CorePragmas.Forward));
                else
                    result.passes.Add(LitPasses.Forward(target, workflowMode));

                // cull the shadowcaster pass if we know it will never be used
                if (target.castShadows || target.allowMaterialOverride)
                    result.passes.Add(CorePasses.ShadowCaster(target));

                if (target.mayWriteDepth)
                    result.passes.Add(CorePasses.DepthOnly(target));

                result.passes.Add(LitPasses.DepthNormalOnly(target));
                result.passes.Add(LitPasses.Meta(target));
                result.passes.Add(LitPasses._2D(target));

                return result;
            }
        }
        #endregion

        #region Passes
        static class LitPasses
        {
            static void AddWorkflowModeControlToPass(ref PassDescriptor pass, UniversalTarget target, WorkflowMode workflowMode)
            {
                if (target.allowMaterialOverride)
                    pass.keywords.Add(LitDefines.SpecularSetup);
                else if (workflowMode == WorkflowMode.Specular)
                    pass.defines.Add(LitDefines.SpecularSetup, 1);
            }

            static void AddReceiveShadowsControlToPass(ref PassDescriptor pass, UniversalTarget target, bool receiveShadows)
            {
                if (target.allowMaterialOverride)
                    pass.keywords.Add(LitKeywords.ReceiveShadowsOff);
                else if (!receiveShadows)
                    pass.defines.Add(LitKeywords.ReceiveShadowsOff, 1);
            }

            public static PassDescriptor Forward(UniversalTarget target, WorkflowMode workflowMode, PragmaCollection pragmas = null)
            {
                var result = new PassDescriptor()
                {
                    // Definition
                    displayName = "Universal Forward",
                    referenceName = "SHADERPASS_FORWARD",
                    lightMode = "UniversalForward",
                    useInPreview = true,

                    // Template
                    passTemplatePath = UniversalTarget.kUberTemplatePath,
                    sharedTemplateDirectories = UniversalTarget.kSharedTemplateDirectories,

                    // Port Mask
                    validVertexBlocks = CoreBlockMasks.Vertex,
                    validPixelBlocks = LitBlockMasks.FragmentLit,

                    // Fields
                    structs = CoreStructCollections.Default,
                    requiredFields = LitRequiredFields.Forward,
                    fieldDependencies = CoreFieldDependencies.Default,

                    // Conditional State
                    renderStates = CoreRenderStates.UberSwitchedRenderState(target),
                    pragmas = pragmas ?? CorePragmas.Forward,     // NOTE: SM 2.0 only GL
                    defines = new DefineCollection() { CoreDefines.UseFragmentFog },
                    keywords = new KeywordCollection() { LitKeywords.Forward },
                    includes = LitIncludes.Forward,

                    // Custom Interpolator Support
                    customInterpolators = CoreCustomInterpDescriptors.Common
                };

                CorePasses.AddTargetSurfaceControlsToPass(ref result, target);
                AddWorkflowModeControlToPass(ref result, target, workflowMode);
                AddReceiveShadowsControlToPass(ref result, target, target.receiveShadows);

                return result;
            }

            public static PassDescriptor ForwardOnly(
                UniversalTarget target,
                WorkflowMode workflowMode,
                bool complexLit,
                BlockFieldDescriptor[] vertexBlocks,
                BlockFieldDescriptor[] pixelBlocks,
                PragmaCollection pragmas)
            {
                var result = new PassDescriptor
                {
                    // Definition
                    displayName = "Universal Forward Only",
                    referenceName = "SHADERPASS_FORWARDONLY",
                    lightMode = "UniversalForwardOnly",
                    useInPreview = true,

                    // Template
                    passTemplatePath = UniversalTarget.kUberTemplatePath,
                    sharedTemplateDirectories = UniversalTarget.kSharedTemplateDirectories,

                    // Port Mask
                    validVertexBlocks = vertexBlocks,
                    validPixelBlocks = pixelBlocks,

                    // Fields
                    structs = CoreStructCollections.Default,
                    requiredFields = LitRequiredFields.Forward,
                    fieldDependencies = CoreFieldDependencies.Default,

                    // Conditional State
                    renderStates = CoreRenderStates.UberSwitchedRenderState(target),
                    pragmas = pragmas,
                    defines = new DefineCollection() { CoreDefines.UseFragmentFog },
                    keywords = new KeywordCollection() { LitKeywords.Forward },
                    includes = LitIncludes.Forward,

                    // Custom Interpolator Support
                    customInterpolators = CoreCustomInterpDescriptors.Common
                };

                if (complexLit)
                    result.defines.Add(LitDefines.ClearCoat, 1);

                CorePasses.AddTargetSurfaceControlsToPass(ref result, target);
                AddWorkflowModeControlToPass(ref result, target, workflowMode);
                AddReceiveShadowsControlToPass(ref result, target, target.receiveShadows);

                return result;
            }

            // Deferred only in SM4.5, MRT not supported in GLES2
            public static PassDescriptor GBuffer(UniversalTarget target, WorkflowMode workflowMode)
            {
                var result = new PassDescriptor
                {
                    // Definition
                    displayName = "GBuffer",
                    referenceName = "SHADERPASS_GBUFFER",
                    lightMode = "UniversalGBuffer",

                    // Template
                    passTemplatePath = UniversalTarget.kUberTemplatePath,
                    sharedTemplateDirectories = UniversalTarget.kSharedTemplateDirectories,

                    // Port Mask
                    validVertexBlocks = CoreBlockMasks.Vertex,
                    validPixelBlocks = LitBlockMasks.FragmentLit,

                    // Fields
                    structs = CoreStructCollections.Default,
                    requiredFields = LitRequiredFields.GBuffer,
                    fieldDependencies = CoreFieldDependencies.Default,

                    // Conditional State
                    renderStates = CoreRenderStates.UberSwitchedRenderState(target),
                    pragmas = CorePragmas.DOTSGBuffer,
                    defines = new DefineCollection() { CoreDefines.UseFragmentFog },
                    keywords = new KeywordCollection() { LitKeywords.GBuffer },
                    includes = LitIncludes.GBuffer,

                    // Custom Interpolator Support
                    customInterpolators = CoreCustomInterpDescriptors.Common
                };

                CorePasses.AddTargetSurfaceControlsToPass(ref result, target);
                AddWorkflowModeControlToPass(ref result, target, workflowMode);
                AddReceiveShadowsControlToPass(ref result, target, target.receiveShadows);

                return result;
            }

            public static PassDescriptor Meta(UniversalTarget target)
            {
                var result = new PassDescriptor()
                {
                    // Definition
                    displayName = "Meta",
                    referenceName = "SHADERPASS_META",
                    lightMode = "Meta",

                    // Template
                    passTemplatePath = UniversalTarget.kUberTemplatePath,
                    sharedTemplateDirectories = UniversalTarget.kSharedTemplateDirectories,

                    // Port Mask
                    validVertexBlocks = CoreBlockMasks.Vertex,
                    validPixelBlocks = LitBlockMasks.FragmentMeta,

                    // Fields
                    structs = CoreStructCollections.Default,
                    requiredFields = LitRequiredFields.Meta,
                    fieldDependencies = CoreFieldDependencies.Default,

                    // Conditional State
                    renderStates = CoreRenderStates.Meta,
                    pragmas = CorePragmas.Default,
                    defines = new DefineCollection() { CoreDefines.UseFragmentFog },
                    keywords = new KeywordCollection(),
                    includes = LitIncludes.Meta,

                    // Custom Interpolator Support
                    customInterpolators = CoreCustomInterpDescriptors.Common
                };

                CorePasses.AddAlphaClipControlToPass(ref result, target);

                return result;
            }

            public static PassDescriptor _2D(UniversalTarget target)
            {
                var result = new PassDescriptor()
                {
                    // Definition
                    referenceName = "SHADERPASS_2D",
                    lightMode = "Universal2D",

                    // Template
                    passTemplatePath = UniversalTarget.kUberTemplatePath,
                    sharedTemplateDirectories = UniversalTarget.kSharedTemplateDirectories,

                    // Port Mask
                    validVertexBlocks = CoreBlockMasks.Vertex,
                    validPixelBlocks = CoreBlockMasks.FragmentColorAlpha,

                    // Fields
                    structs = CoreStructCollections.Default,
                    fieldDependencies = CoreFieldDependencies.Default,

                    // Conditional State
                    renderStates = CoreRenderStates.UberSwitchedRenderState(target),
                    pragmas = CorePragmas.Instanced,
                    defines = new DefineCollection(),
                    keywords = new KeywordCollection(),
                    includes = LitIncludes._2D,

                    // Custom Interpolator Support
                    customInterpolators = CoreCustomInterpDescriptors.Common
                };

                CorePasses.AddAlphaClipControlToPass(ref result, target);

                return result;
            }

            public static PassDescriptor DepthNormalOnly(UniversalTarget target)
            {
                var result = new PassDescriptor()
                {
                    // Definition
                    displayName = "DepthNormals",
                    referenceName = "SHADERPASS_DEPTHNORMALSONLY",
                    lightMode = "DepthNormals",
                    useInPreview = false,

                    // Template
                    passTemplatePath = UniversalTarget.kUberTemplatePath,
                    sharedTemplateDirectories = UniversalTarget.kSharedTemplateDirectories,

                    // Port Mask
                    validVertexBlocks = CoreBlockMasks.Vertex,
                    validPixelBlocks = LitBlockMasks.FragmentDepthNormals,

                    // Fields
                    structs = CoreStructCollections.Default,
                    requiredFields = LitRequiredFields.DepthNormals,
                    fieldDependencies = CoreFieldDependencies.Default,

                    // Conditional State
                    renderStates = CoreRenderStates.DepthNormalsOnly(target),
                    pragmas = CorePragmas.Instanced,
                    defines = new DefineCollection(),
                    keywords = new KeywordCollection(),
                    includes = CoreIncludes.DepthNormalsOnly,

                    // Custom Interpolator Support
                    customInterpolators = CoreCustomInterpDescriptors.Common
                };

                CorePasses.AddAlphaClipControlToPass(ref result, target);

                return result;
            }
        }
        #endregion

        #region PortMasks
        static class LitBlockMasks
        {
            public static readonly BlockFieldDescriptor[] FragmentLit = new BlockFieldDescriptor[]
            {
                BlockFields.SurfaceDescription.BaseColor,
                BlockFields.SurfaceDescription.NormalOS,
                BlockFields.SurfaceDescription.NormalTS,
                BlockFields.SurfaceDescription.NormalWS,
                BlockFields.SurfaceDescription.Emission,
                BlockFields.SurfaceDescription.Metallic,
                BlockFields.SurfaceDescription.Specular,
                BlockFields.SurfaceDescription.Smoothness,
                BlockFields.SurfaceDescription.Occlusion,
                BlockFields.SurfaceDescription.Alpha,
                BlockFields.SurfaceDescription.AlphaClipThreshold,
            };

            public static readonly BlockFieldDescriptor[] FragmentComplexLit = new BlockFieldDescriptor[]
            {
                BlockFields.SurfaceDescription.BaseColor,
                BlockFields.SurfaceDescription.NormalOS,
                BlockFields.SurfaceDescription.NormalTS,
                BlockFields.SurfaceDescription.NormalWS,
                BlockFields.SurfaceDescription.Emission,
                BlockFields.SurfaceDescription.Metallic,
                BlockFields.SurfaceDescription.Specular,
                BlockFields.SurfaceDescription.Smoothness,
                BlockFields.SurfaceDescription.Occlusion,
                BlockFields.SurfaceDescription.Alpha,
                BlockFields.SurfaceDescription.AlphaClipThreshold,
                BlockFields.SurfaceDescription.CoatMask,
                BlockFields.SurfaceDescription.CoatSmoothness,
            };

            public static readonly BlockFieldDescriptor[] FragmentMeta = new BlockFieldDescriptor[]
            {
                BlockFields.SurfaceDescription.BaseColor,
                BlockFields.SurfaceDescription.Emission,
                BlockFields.SurfaceDescription.Alpha,
                BlockFields.SurfaceDescription.AlphaClipThreshold,
            };

            public static readonly BlockFieldDescriptor[] FragmentDepthNormals = new BlockFieldDescriptor[]
            {
                BlockFields.SurfaceDescription.NormalOS,
                BlockFields.SurfaceDescription.NormalTS,
                BlockFields.SurfaceDescription.NormalWS,
                BlockFields.SurfaceDescription.Alpha,
                BlockFields.SurfaceDescription.AlphaClipThreshold,
            };
        }
        #endregion

        #region RequiredFields
        static class LitRequiredFields
        {
            public static readonly FieldCollection Forward = new FieldCollection()
            {
                StructFields.Attributes.uv1,
                StructFields.Attributes.uv2,
                StructFields.Varyings.positionWS,
                StructFields.Varyings.normalWS,
                StructFields.Varyings.tangentWS,                        // needed for vertex lighting
                StructFields.Varyings.viewDirectionWS,
                UniversalStructFields.Varyings.staticLightmapUV,
                UniversalStructFields.Varyings.dynamicLightmapUV,
                UniversalStructFields.Varyings.sh,
                UniversalStructFields.Varyings.fogFactorAndVertexLight, // fog and vertex lighting, vert input is dependency
                UniversalStructFields.Varyings.shadowCoord,             // shadow coord, vert input is dependency
            };

            public static readonly FieldCollection GBuffer = new FieldCollection()
            {
                StructFields.Attributes.uv1,
                StructFields.Attributes.uv2,
                StructFields.Varyings.positionWS,
                StructFields.Varyings.normalWS,
                StructFields.Varyings.tangentWS,                        // needed for vertex lighting
                StructFields.Varyings.viewDirectionWS,
                UniversalStructFields.Varyings.staticLightmapUV,
                UniversalStructFields.Varyings.dynamicLightmapUV,
                UniversalStructFields.Varyings.sh,
                UniversalStructFields.Varyings.fogFactorAndVertexLight, // fog and vertex lighting, vert input is dependency
                UniversalStructFields.Varyings.shadowCoord,             // shadow coord, vert input is dependency
            };

            public static readonly FieldCollection DepthNormals = new FieldCollection()
            {
                StructFields.Attributes.uv1,                            // needed for meta vertex position
                StructFields.Varyings.normalWS,
                StructFields.Varyings.tangentWS,                        // needed for vertex lighting
            };

            public static readonly FieldCollection Meta = new FieldCollection()
            {
                StructFields.Attributes.uv1,                            // needed for meta vertex position
                StructFields.Attributes.uv2,                            //needed for meta vertex position
            };
        }
        #endregion

        #region Defines
        static class LitDefines
        {
            public static readonly KeywordDescriptor ClearCoat = new KeywordDescriptor()
            {
                displayName = "Clear Coat",
                referenceName = "_CLEARCOAT",
                type = KeywordType.Boolean,
                definition = KeywordDefinition.ShaderFeature,
                scope = KeywordScope.Local,
            };

            public static readonly KeywordDescriptor SpecularSetup = new KeywordDescriptor()
            {
                displayName = "Specular Setup",
                referenceName = "_SPECULAR_SETUP",
                type = KeywordType.Boolean,
                definition = KeywordDefinition.ShaderFeature,
                scope = KeywordScope.Local,
                stages = KeywordShaderStage.Fragment
            };
        }
        #endregion

        #region Keywords
        static class LitKeywords
        {
<<<<<<< HEAD
=======
            public static readonly KeywordDescriptor ReceiveShadowsOff = new KeywordDescriptor()
            {
                displayName = "Receive Shadows Off",
                referenceName = ShaderKeywordStrings._RECEIVE_SHADOWS_OFF,
                type = KeywordType.Boolean,
                definition = KeywordDefinition.ShaderFeature,
                scope = KeywordScope.Local,
            };

            public static readonly KeywordDescriptor GBufferNormalsOct = new KeywordDescriptor()
            {
                displayName = "GBuffer normal octahedron encoding",
                referenceName = "_GBUFFER_NORMALS_OCT",
                type = KeywordType.Boolean,
                definition = KeywordDefinition.MultiCompile,
                scope = KeywordScope.Global,
            };

>>>>>>> 19c62b2b
            public static readonly KeywordDescriptor ScreenSpaceAmbientOcclusion = new KeywordDescriptor()
            {
                displayName = "Screen Space Ambient Occlusion",
                referenceName = "_SCREEN_SPACE_OCCLUSION",
                type = KeywordType.Boolean,
                definition = KeywordDefinition.MultiCompile,
                scope = KeywordScope.Global,
            };

            public static readonly KeywordCollection Forward = new KeywordCollection
            {
                { ScreenSpaceAmbientOcclusion },
                { CoreKeywordDescriptors.StaticLightmap },
                { CoreKeywordDescriptors.DynamicLightmap },
                { CoreKeywordDescriptors.DirectionalLightmapCombined },
                { CoreKeywordDescriptors.MainLightShadows },
                { CoreKeywordDescriptors.AdditionalLights },
                { CoreKeywordDescriptors.AdditionalLightShadows },
                { CoreKeywordDescriptors.ReflectionProbeBlending },
                { CoreKeywordDescriptors.ReflectionProbeBoxProjection },
                { CoreKeywordDescriptors.ShadowsSoft },
                { CoreKeywordDescriptors.LightmapShadowMixing },
                { CoreKeywordDescriptors.ShadowsShadowmask },
                { CoreKeywordDescriptors.DBuffer },
                { CoreKeywordDescriptors.LightLayers },
                { CoreKeywordDescriptors.DebugDisplay },
            };

            public static readonly KeywordCollection GBuffer = new KeywordCollection
            {
                { CoreKeywordDescriptors.StaticLightmap },
                { CoreKeywordDescriptors.DynamicLightmap },
                { CoreKeywordDescriptors.DirectionalLightmapCombined },
                { CoreKeywordDescriptors.MainLightShadows },
                { CoreKeywordDescriptors.ReflectionProbeBlending },
                { CoreKeywordDescriptors.ReflectionProbeBoxProjection },
                { CoreKeywordDescriptors.ShadowsSoft },
                { CoreKeywordDescriptors.LightmapShadowMixing },
                { CoreKeywordDescriptors.MixedLightingSubtractive },
                { CoreKeywordDescriptors.DBuffer },
                { CoreKeywordDescriptors.GBufferNormalsOct },
                { CoreKeywordDescriptors.LightLayers },
                { CoreKeywordDescriptors.DebugDisplay },
            };
        }
        #endregion

        #region Includes
        static class LitIncludes
        {
            const string kShadows = "Packages/com.unity.render-pipelines.universal/ShaderLibrary/Shadows.hlsl";
            const string kMetaInput = "Packages/com.unity.render-pipelines.universal/ShaderLibrary/MetaInput.hlsl";
            const string kForwardPass = "Packages/com.unity.render-pipelines.universal/Editor/ShaderGraph/Includes/PBRForwardPass.hlsl";
            const string kGBuffer = "Packages/com.unity.render-pipelines.universal/ShaderLibrary/UnityGBuffer.hlsl";
            const string kPBRGBufferPass = "Packages/com.unity.render-pipelines.universal/Editor/ShaderGraph/Includes/PBRGBufferPass.hlsl";
            const string kLightingMetaPass = "Packages/com.unity.render-pipelines.universal/Editor/ShaderGraph/Includes/LightingMetaPass.hlsl";
            const string k2DPass = "Packages/com.unity.render-pipelines.universal/Editor/ShaderGraph/Includes/PBR2DPass.hlsl";

            public static readonly IncludeCollection Forward = new IncludeCollection
            {
                // Pre-graph
                { CoreIncludes.CorePregraph },
                { kShadows, IncludeLocation.Pregraph },
                { CoreIncludes.ShaderGraphPregraph },
                { CoreIncludes.DBufferPregraph },

                // Post-graph
                { CoreIncludes.CorePostgraph },
                { kForwardPass, IncludeLocation.Postgraph },
            };

            public static readonly IncludeCollection GBuffer = new IncludeCollection
            {
                // Pre-graph
                { CoreIncludes.CorePregraph },
                { kShadows, IncludeLocation.Pregraph },
                { CoreIncludes.ShaderGraphPregraph },
                { CoreIncludes.DBufferPregraph },

                // Post-graph
                { CoreIncludes.CorePostgraph },
                { kGBuffer, IncludeLocation.Postgraph },
                { kPBRGBufferPass, IncludeLocation.Postgraph },
            };

            public static readonly IncludeCollection Meta = new IncludeCollection
            {
                // Pre-graph
                { CoreIncludes.CorePregraph },
                { CoreIncludes.ShaderGraphPregraph },
                { kMetaInput, IncludeLocation.Pregraph },

                // Post-graph
                { CoreIncludes.CorePostgraph },
                { kLightingMetaPass, IncludeLocation.Postgraph },
            };

            public static readonly IncludeCollection _2D = new IncludeCollection
            {
                // Pre-graph
                { CoreIncludes.CorePregraph },
                { CoreIncludes.ShaderGraphPregraph },

                // Post-graph
                { CoreIncludes.CorePostgraph },
                { k2DPass, IncludeLocation.Postgraph },
            };
        }
        #endregion
    }
}<|MERGE_RESOLUTION|>--- conflicted
+++ resolved
@@ -723,8 +723,6 @@
         #region Keywords
         static class LitKeywords
         {
-<<<<<<< HEAD
-=======
             public static readonly KeywordDescriptor ReceiveShadowsOff = new KeywordDescriptor()
             {
                 displayName = "Receive Shadows Off",
@@ -734,16 +732,6 @@
                 scope = KeywordScope.Local,
             };
 
-            public static readonly KeywordDescriptor GBufferNormalsOct = new KeywordDescriptor()
-            {
-                displayName = "GBuffer normal octahedron encoding",
-                referenceName = "_GBUFFER_NORMALS_OCT",
-                type = KeywordType.Boolean,
-                definition = KeywordDefinition.MultiCompile,
-                scope = KeywordScope.Global,
-            };
-
->>>>>>> 19c62b2b
             public static readonly KeywordDescriptor ScreenSpaceAmbientOcclusion = new KeywordDescriptor()
             {
                 displayName = "Screen Space Ambient Occlusion",
