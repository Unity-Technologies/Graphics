using System;
using System.Linq;
using System.Collections.Generic;
using UnityEngine;
using UnityEditor.ShaderGraph;
using UnityEditor.UIElements;
using UnityEngine.UIElements;
using UnityEditor.ShaderGraph.Legacy;

using static UnityEditor.Rendering.Universal.ShaderGraph.SubShaderUtils;
using UnityEngine.Rendering.Universal;
using static Unity.Rendering.Universal.ShaderUtils;

namespace UnityEditor.Rendering.Universal.ShaderGraph
{
    sealed class UniversalLitSubTarget : UniversalSubTarget, ILegacyTarget
    {
        static readonly GUID kSourceCodeGuid = new GUID("d6c78107b64145745805d963de80cc17"); // UniversalLitSubTarget.cs

        [SerializeField]
        WorkflowMode m_WorkflowMode = WorkflowMode.Metallic;

        [SerializeField]
        NormalDropOffSpace m_NormalDropOffSpace = NormalDropOffSpace.Tangent;

        [SerializeField]
        bool m_ClearCoat = false;

        public UniversalLitSubTarget()
        {
            displayName = "Lit";
        }

        protected override ShaderID shaderID => ShaderID.SG_Lit;

        public WorkflowMode workflowMode
        {
            get => m_WorkflowMode;
            set => m_WorkflowMode = value;
        }

        public NormalDropOffSpace normalDropOffSpace
        {
            get => m_NormalDropOffSpace;
            set => m_NormalDropOffSpace = value;
        }

        public bool clearCoat
        {
            get => m_ClearCoat;
            set => m_ClearCoat = value;
        }

        private bool complexLit
        {
            get
            {
                // Rules for switching to ComplexLit with forward only pass
                return clearCoat; // && <complex feature>
            }
        }

        public override bool IsActive() => true;

        public override void Setup(ref TargetSetupContext context)
        {
            context.AddAssetDependency(kSourceCodeGuid, AssetCollection.Flags.SourceDependency);
            base.Setup(ref context);

            var universalRPType = typeof(UnityEngine.Rendering.Universal.UniversalRenderPipelineAsset);
            if (!context.HasCustomEditorForRenderPipeline(universalRPType))
                context.AddCustomEditorForRenderPipeline(typeof(ShaderGraphLitGUI).FullName, universalRPType);

            // Process SubShaders
            context.AddSubShader(SubShaders.LitComputeDotsSubShader(target, workflowMode, target.renderType, target.renderQueue, complexLit));
            context.AddSubShader(SubShaders.LitGLESSubShader(target, workflowMode, target.renderType, target.renderQueue, complexLit));
        }

        public override void ProcessPreviewMaterial(Material material)
        {
            if (target.allowMaterialOverride)
            {
                // copy our target's default settings into the material
                // (technically not necessary since we are always recreating the material from the shader each time,
                // which will pull over the defaults from the shader definition)
                // but if that ever changes, this will ensure the defaults are set
                material.SetFloat(Property.SpecularWorkflowMode, (float)workflowMode);
                material.SetFloat(Property.CastShadows, target.castShadows ? 1.0f : 0.0f);
                material.SetFloat(Property.ReceiveShadows, target.receiveShadows ? 1.0f : 0.0f);
                material.SetFloat(Property.SurfaceType, (float)target.surfaceType);
                material.SetFloat(Property.BlendMode, (float)target.alphaMode);
                material.SetFloat(Property.AlphaClip, target.alphaClip ? 1.0f : 0.0f);
                material.SetFloat(Property.CullMode, (int)target.renderFace);
                material.SetFloat(Property.ZWriteControl, (float)target.zWriteControl);
                material.SetFloat(Property.ZTest, (float)target.zTestMode);
            }

            // call the full unlit material setup function
            ShaderGraphLitGUI.UpdateMaterial(material, MaterialUpdateType.CreatedNewMaterial);
        }

        public override void GetFields(ref TargetFieldContext context)
        {
            var descs = context.blocks.Select(x => x.descriptor);

            // Lit -- always controlled by subtarget
            context.AddField(UniversalFields.NormalDropOffOS,       normalDropOffSpace == NormalDropOffSpace.Object);
            context.AddField(UniversalFields.NormalDropOffTS,       normalDropOffSpace == NormalDropOffSpace.Tangent);
            context.AddField(UniversalFields.NormalDropOffWS,       normalDropOffSpace == NormalDropOffSpace.World);
            context.AddField(UniversalFields.Normal,                descs.Contains(BlockFields.SurfaceDescription.NormalOS) ||
                descs.Contains(BlockFields.SurfaceDescription.NormalTS) ||
                descs.Contains(BlockFields.SurfaceDescription.NormalWS));
            // Complex Lit

            // Template Predicates
            //context.AddField(UniversalFields.PredicateClearCoat, clearCoat);
        }

        public override void GetActiveBlocks(ref TargetActiveBlockContext context)
        {
            context.AddBlock(BlockFields.SurfaceDescription.Smoothness);
            context.AddBlock(BlockFields.SurfaceDescription.NormalOS,           normalDropOffSpace == NormalDropOffSpace.Object);
            context.AddBlock(BlockFields.SurfaceDescription.NormalTS,           normalDropOffSpace == NormalDropOffSpace.Tangent);
            context.AddBlock(BlockFields.SurfaceDescription.NormalWS,           normalDropOffSpace == NormalDropOffSpace.World);
            context.AddBlock(BlockFields.SurfaceDescription.Emission);
            context.AddBlock(BlockFields.SurfaceDescription.Occlusion);

            // when the surface options are material controlled, we must show all of these blocks
            // when target controlled, we can cull the unnecessary blocks
            context.AddBlock(BlockFields.SurfaceDescription.Specular,           (workflowMode == WorkflowMode.Specular) || target.allowMaterialOverride);
            context.AddBlock(BlockFields.SurfaceDescription.Metallic,           (workflowMode == WorkflowMode.Metallic) || target.allowMaterialOverride);
            context.AddBlock(BlockFields.SurfaceDescription.Alpha,              (target.surfaceType == SurfaceType.Transparent || target.alphaClip) || target.allowMaterialOverride);
            context.AddBlock(BlockFields.SurfaceDescription.AlphaClipThreshold, (target.alphaClip) || target.allowMaterialOverride);

            // always controlled by subtarget clearCoat checkbox (no Material control)
            context.AddBlock(BlockFields.SurfaceDescription.CoatMask,           clearCoat);
            context.AddBlock(BlockFields.SurfaceDescription.CoatSmoothness,     clearCoat);
        }

        public override void CollectShaderProperties(PropertyCollector collector, GenerationMode generationMode)
        {
            // if using material control, add the material property to control workflow mode
            if (target.allowMaterialOverride)
            {
                collector.AddFloatProperty(Property.SpecularWorkflowMode, (float)workflowMode);
                collector.AddFloatProperty(Property.CastShadows, target.castShadows ? 1.0f : 0.0f);
                collector.AddFloatProperty(Property.ReceiveShadows, target.receiveShadows ? 1.0f : 0.0f);

                // setup properties using the defaults
                collector.AddFloatProperty(Property.SurfaceType, (float)target.surfaceType);
                collector.AddFloatProperty(Property.BlendMode, (float)target.alphaMode);
                collector.AddFloatProperty(Property.AlphaClip, target.alphaClip ? 1.0f : 0.0f);
                collector.AddFloatProperty(Property.SrcBlend, 1.0f);    // always set by material inspector, ok to have incorrect values here
                collector.AddFloatProperty(Property.DstBlend, 0.0f);    // always set by material inspector, ok to have incorrect values here
                collector.AddToggleProperty(Property.ZWrite, (target.surfaceType == SurfaceType.Opaque));
                collector.AddFloatProperty(Property.ZWriteControl, (float)target.zWriteControl);
                collector.AddFloatProperty(Property.ZTest, (float)target.zTestMode);    // ztest mode is designed to directly pass as ztest
                collector.AddFloatProperty(Property.CullMode, (float)target.renderFace);    // render face enum is designed to directly pass as a cull mode
            }
        }

        public override void GetPropertiesGUI(ref TargetPropertyGUIContext context, Action onChange, Action<String> registerUndo)
        {
            var universalTarget = (target as UniversalTarget);
            universalTarget.AddDefaultMaterialOverrideGUI(ref context, onChange, registerUndo);

            context.AddProperty("Workflow Mode", new EnumField(WorkflowMode.Metallic) { value = workflowMode }, (evt) =>
            {
                if (Equals(workflowMode, evt.newValue))
                    return;

                registerUndo("Change Workflow");
                workflowMode = (WorkflowMode)evt.newValue;
                onChange();
            });

            universalTarget.AddDefaultSurfacePropertiesGUI(ref context, onChange, registerUndo, showReceiveShadows: true);

            context.AddProperty("Fragment Normal Space", new EnumField(NormalDropOffSpace.Tangent) { value = normalDropOffSpace }, (evt) =>
            {
                if (Equals(normalDropOffSpace, evt.newValue))
                    return;

                registerUndo("Change Fragment Normal Space");
                normalDropOffSpace = (NormalDropOffSpace)evt.newValue;
                onChange();
            });

            context.AddProperty("Clear Coat", new Toggle() { value = clearCoat }, (evt) =>
            {
                if (Equals(clearCoat, evt.newValue))
                    return;

                registerUndo("Change Clear Coat");
                clearCoat = evt.newValue;
                onChange();
            });
        }

        protected override int ComputeMaterialNeedsUpdateHash()
        {
            int hash = base.ComputeMaterialNeedsUpdateHash();
            hash = hash * 23 + target.allowMaterialOverride.GetHashCode();
            return hash;
        }

        public bool TryUpgradeFromMasterNode(IMasterNode1 masterNode, out Dictionary<BlockFieldDescriptor, int> blockMap)
        {
            blockMap = null;
            if (!(masterNode is PBRMasterNode1 pbrMasterNode))
                return false;

            m_WorkflowMode = (WorkflowMode)pbrMasterNode.m_Model;
            m_NormalDropOffSpace = (NormalDropOffSpace)pbrMasterNode.m_NormalDropOffSpace;

            // Handle mapping of Normal block specifically
            BlockFieldDescriptor normalBlock;
            switch (m_NormalDropOffSpace)
            {
                case NormalDropOffSpace.Object:
                    normalBlock = BlockFields.SurfaceDescription.NormalOS;
                    break;
                case NormalDropOffSpace.World:
                    normalBlock = BlockFields.SurfaceDescription.NormalWS;
                    break;
                default:
                    normalBlock = BlockFields.SurfaceDescription.NormalTS;
                    break;
            }

            // Set blockmap
            blockMap = new Dictionary<BlockFieldDescriptor, int>()
            {
                { BlockFields.VertexDescription.Position, 9 },
                { BlockFields.VertexDescription.Normal, 10 },
                { BlockFields.VertexDescription.Tangent, 11 },
                { BlockFields.SurfaceDescription.BaseColor, 0 },
                { normalBlock, 1 },
                { BlockFields.SurfaceDescription.Emission, 4 },
                { BlockFields.SurfaceDescription.Smoothness, 5 },
                { BlockFields.SurfaceDescription.Occlusion, 6 },
                { BlockFields.SurfaceDescription.Alpha, 7 },
                { BlockFields.SurfaceDescription.AlphaClipThreshold, 8 },
            };

            // PBRMasterNode adds/removes Metallic/Specular based on settings
            if (m_WorkflowMode == WorkflowMode.Specular)
                blockMap.Add(BlockFields.SurfaceDescription.Specular, 3);
            else if (m_WorkflowMode == WorkflowMode.Metallic)
                blockMap.Add(BlockFields.SurfaceDescription.Metallic, 2);

            return true;
        }

        #region SubShader
        static class SubShaders
        {
            // SM 4.5, compute with dots instancing
            public static SubShaderDescriptor LitComputeDotsSubShader(UniversalTarget target, WorkflowMode workflowMode, string renderType, string renderQueue, bool complexLit)
            {
                SubShaderDescriptor result = new SubShaderDescriptor()
                {
                    pipelineTag = UniversalTarget.kPipelineTag,
                    customTags = UniversalTarget.kLitMaterialTypeTag,
                    renderType = renderType,
                    renderQueue = renderQueue,
                    generatesPreview = true,
                    passes = new PassCollection()
                };

                if (complexLit)
                    result.passes.Add(LitPasses.ForwardOnly(target, workflowMode, complexLit, CoreBlockMasks.Vertex, LitBlockMasks.FragmentComplexLit, CorePragmas.DOTSForward));
                else
                    result.passes.Add(LitPasses.Forward(target, workflowMode, CorePragmas.DOTSForward));

                if (!complexLit)
                    result.passes.Add(LitPasses.GBuffer(target, workflowMode));

                // cull the shadowcaster pass if we know it will never be used
                if (target.castShadows || target.allowMaterialOverride)
                    result.passes.Add(PassVariant(CorePasses.ShadowCaster(target),   CorePragmas.DOTSInstanced));

                if (target.mayWriteDepth)
                    result.passes.Add(PassVariant(CorePasses.DepthOnly(target),      CorePragmas.DOTSInstanced));

                result.passes.Add(PassVariant(LitPasses.DepthNormalOnly(target), CorePragmas.DOTSInstanced));
                result.passes.Add(PassVariant(LitPasses.Meta(target),            CorePragmas.DOTSDefault));
                result.passes.Add(PassVariant(LitPasses._2D(target),             CorePragmas.DOTSDefault));

                return result;
            }

            public static SubShaderDescriptor LitGLESSubShader(UniversalTarget target, WorkflowMode workflowMode, string renderType, string renderQueue, bool complexLit)
            {
<<<<<<< HEAD
                pipelineTag = UniversalTarget.kPipelineTag,
                customTags = UniversalTarget.kLitMaterialTypeTag,
                generatesPreview = true,
                passes = new PassCollection
                {
                    { PassVariant(LitPasses.Forward,         CorePragmas.DOTSForward) },
                    { LitPasses.GBuffer },
                    { PassVariant(CorePasses.ShadowCaster,   CorePragmas.DOTSInstanced) },
                    { PassVariant(CorePasses.DepthOnly,      CorePragmas.DOTSInstanced) },
                    { PassVariant(CorePasses.DepthNormalOnly, CorePragmas.DOTSInstanced) },
                    { PassVariant(LitPasses.Meta,            CorePragmas.DOTSDefault) },
                    { PassVariant(LitPasses._2D,             CorePragmas.DOTSDefault) },
                },
            };

            // Similar to lit, but handles complex material features.
            // Always ForwardOnly and acts as forward fallback in deferred.
            // SM 4.5, compute with dots instancing
            public readonly static SubShaderDescriptor ComplexLitComputeDOTS = new SubShaderDescriptor()
            {
                pipelineTag = UniversalTarget.kPipelineTag,
                customTags = UniversalTarget.kLitMaterialTypeTag,
                generatesPreview = true,
                passes = new PassCollection
                {
                    { PassVariant(LitPasses.ForwardOnly,     CoreBlockMasks.Vertex, LitBlockMasks.FragmentComplexLit, CorePragmas.DOTSForward, LitDefines.ComplexLit) },
                    { PassVariant(CorePasses.ShadowCaster,   CorePragmas.DOTSInstanced) },
                    { PassVariant(CorePasses.DepthOnly,      CorePragmas.DOTSInstanced) },
                    { PassVariant(CorePasses.DepthNormalOnly, CorePragmas.DOTSInstanced) },
                    { PassVariant(LitPasses.Meta,            CorePragmas.DOTSDefault)   },
                    { PassVariant(LitPasses._2D,             CorePragmas.DOTSDefault)   },
                },
            };
=======
                // SM 2.0, GLES

                // ForwardOnly pass is used as complex Lit SM 2.0 fallback for GLES.
                // Drops advanced features and renders materials as Lit.
>>>>>>> 910f7d20

                SubShaderDescriptor result = new SubShaderDescriptor()
                {
<<<<<<< HEAD
                    { LitPasses.Forward },
                    { CorePasses.ShadowCaster },
                    { CorePasses.DepthOnly },
                    { CorePasses.DepthNormalOnly },
                    { LitPasses.Meta },
                    { LitPasses._2D },
                },
            };

            // ForwardOnly pass for SM 2.0, GLES
            // Used as complex Lit SM 2.0 fallback for GLES. Drops advanced features and renders materials as Lit.
            public readonly static SubShaderDescriptor LitGLESForwardOnly = new SubShaderDescriptor()
            {
                pipelineTag = UniversalTarget.kPipelineTag,
                customTags = UniversalTarget.kLitMaterialTypeTag,
                generatesPreview = true,
                passes = new PassCollection
                {
                    { LitPasses.ForwardOnly },
                    { CorePasses.ShadowCaster },
                    { CorePasses.DepthOnly },
                    { CorePasses.DepthNormalOnly },
                    { LitPasses.Meta },
                    { LitPasses._2D },
                },
            };
=======
                    pipelineTag = UniversalTarget.kPipelineTag,
                    customTags = UniversalTarget.kLitMaterialTypeTag,
                    renderType = renderType,
                    renderQueue = renderQueue,
                    generatesPreview = true,
                    passes = new PassCollection()
                };

                if (complexLit)
                    result.passes.Add(LitPasses.ForwardOnly(target, workflowMode, complexLit, CoreBlockMasks.Vertex, LitBlockMasks.FragmentComplexLit, CorePragmas.Forward));
                else
                    result.passes.Add(LitPasses.Forward(target, workflowMode));

                // cull the shadowcaster pass if we know it will never be used
                if (target.castShadows || target.allowMaterialOverride)
                    result.passes.Add(CorePasses.ShadowCaster(target));

                if (target.mayWriteDepth)
                    result.passes.Add(CorePasses.DepthOnly(target));

                result.passes.Add(LitPasses.DepthNormalOnly(target));
                result.passes.Add(LitPasses.Meta(target));
                result.passes.Add(LitPasses._2D(target));

                return result;
            }
>>>>>>> 910f7d20
        }
        #endregion

        #region Passes
        static class LitPasses
        {
            static void AddWorkflowModeControlToPass(ref PassDescriptor pass, UniversalTarget target, WorkflowMode workflowMode)
            {
                if (target.allowMaterialOverride)
                    pass.keywords.Add(LitDefines.SpecularSetup);
                else if (workflowMode == WorkflowMode.Specular)
                    pass.defines.Add(LitDefines.SpecularSetup, 1);
            }

            static void AddReceiveShadowsControlToPass(ref PassDescriptor pass, UniversalTarget target, bool receiveShadows)
            {
                if (target.allowMaterialOverride)
                    pass.keywords.Add(LitKeywords.ReceiveShadowsOff);
                else if (!receiveShadows)
                    pass.defines.Add(LitKeywords.ReceiveShadowsOff, 1);
            }

            public static PassDescriptor Forward(UniversalTarget target, WorkflowMode workflowMode, PragmaCollection pragmas = null)
            {
                var result = new PassDescriptor()
                {
                    // Definition
                    displayName = "Universal Forward",
                    referenceName = "SHADERPASS_FORWARD",
                    lightMode = "UniversalForward",
                    useInPreview = true,

                    // Template
                    passTemplatePath = UniversalTarget.kUberTemplatePath,
                    sharedTemplateDirectories = UniversalTarget.kSharedTemplateDirectories,

                    // Port Mask
                    validVertexBlocks = CoreBlockMasks.Vertex,
                    validPixelBlocks = LitBlockMasks.FragmentLit,

                    // Fields
                    structs = CoreStructCollections.Default,
                    requiredFields = LitRequiredFields.Forward,
                    fieldDependencies = CoreFieldDependencies.Default,

                    // Conditional State
                    renderStates = CoreRenderStates.UberSwitchedRenderState(target),
                    pragmas = pragmas ?? CorePragmas.Forward,     // NOTE: SM 2.0 only GL
                    defines = new DefineCollection() { CoreDefines.UseFragmentFog },
                    keywords = new KeywordCollection() { LitKeywords.Forward },
                    includes = LitIncludes.Forward,

                    // Custom Interpolator Support
                    customInterpolators = CoreCustomInterpDescriptors.Common
                };

                CorePasses.AddTargetSurfaceControlsToPass(ref result, target);
                AddWorkflowModeControlToPass(ref result, target, workflowMode);
                AddReceiveShadowsControlToPass(ref result, target, target.receiveShadows);

                return result;
            }

            public static PassDescriptor ForwardOnly(
                UniversalTarget target,
                WorkflowMode workflowMode,
                bool complexLit,
                BlockFieldDescriptor[] vertexBlocks,
                BlockFieldDescriptor[] pixelBlocks,
                PragmaCollection pragmas)
            {
                var result = new PassDescriptor
                {
                    // Definition
                    displayName = "Universal Forward Only",
                    referenceName = "SHADERPASS_FORWARDONLY",
                    lightMode = "UniversalForwardOnly",
                    useInPreview = true,

                    // Template
                    passTemplatePath = UniversalTarget.kUberTemplatePath,
                    sharedTemplateDirectories = UniversalTarget.kSharedTemplateDirectories,

                    // Port Mask
                    validVertexBlocks = vertexBlocks,
                    validPixelBlocks = pixelBlocks,

                    // Fields
                    structs = CoreStructCollections.Default,
                    requiredFields = LitRequiredFields.Forward,
                    fieldDependencies = CoreFieldDependencies.Default,

                    // Conditional State
                    renderStates = CoreRenderStates.UberSwitchedRenderState(target),
                    pragmas = pragmas,
                    defines = new DefineCollection() { CoreDefines.UseFragmentFog },
                    keywords = new KeywordCollection() { LitKeywords.Forward },
                    includes = LitIncludes.Forward,

                    // Custom Interpolator Support
                    customInterpolators = CoreCustomInterpDescriptors.Common
                };

                if (complexLit)
                    result.defines.Add(LitDefines.ClearCoat, 1);

                CorePasses.AddTargetSurfaceControlsToPass(ref result, target);
                AddWorkflowModeControlToPass(ref result, target, workflowMode);
                AddReceiveShadowsControlToPass(ref result, target, target.receiveShadows);

                return result;
            }

            // Deferred only in SM4.5, MRT not supported in GLES2
            public static PassDescriptor GBuffer(UniversalTarget target, WorkflowMode workflowMode)
            {
                var result = new PassDescriptor
                {
                    // Definition
                    displayName = "GBuffer",
                    referenceName = "SHADERPASS_GBUFFER",
                    lightMode = "UniversalGBuffer",

                    // Template
                    passTemplatePath = UniversalTarget.kUberTemplatePath,
                    sharedTemplateDirectories = UniversalTarget.kSharedTemplateDirectories,

                    // Port Mask
                    validVertexBlocks = CoreBlockMasks.Vertex,
                    validPixelBlocks = LitBlockMasks.FragmentLit,

                    // Fields
                    structs = CoreStructCollections.Default,
                    requiredFields = LitRequiredFields.GBuffer,
                    fieldDependencies = CoreFieldDependencies.Default,

                    // Conditional State
                    renderStates = CoreRenderStates.UberSwitchedRenderState(target),
                    pragmas = CorePragmas.DOTSGBuffer,
                    defines = new DefineCollection() { CoreDefines.UseFragmentFog },
                    keywords = new KeywordCollection() { LitKeywords.GBuffer },
                    includes = LitIncludes.GBuffer,

                    // Custom Interpolator Support
                    customInterpolators = CoreCustomInterpDescriptors.Common
                };

                CorePasses.AddTargetSurfaceControlsToPass(ref result, target);
                AddWorkflowModeControlToPass(ref result, target, workflowMode);
                AddReceiveShadowsControlToPass(ref result, target, target.receiveShadows);

                return result;
            }

            public static PassDescriptor Meta(UniversalTarget target)
            {
                var result = new PassDescriptor()
                {
                    // Definition
                    displayName = "Meta",
                    referenceName = "SHADERPASS_META",
                    lightMode = "Meta",

                    // Template
                    passTemplatePath = UniversalTarget.kUberTemplatePath,
                    sharedTemplateDirectories = UniversalTarget.kSharedTemplateDirectories,

                    // Port Mask
                    validVertexBlocks = CoreBlockMasks.Vertex,
                    validPixelBlocks = LitBlockMasks.FragmentMeta,

                    // Fields
                    structs = CoreStructCollections.Default,
                    requiredFields = LitRequiredFields.Meta,
                    fieldDependencies = CoreFieldDependencies.Default,

                    // Conditional State
                    renderStates = CoreRenderStates.Meta,
                    pragmas = CorePragmas.Default,
                    defines = new DefineCollection() { CoreDefines.UseFragmentFog },
                    keywords = new KeywordCollection(),
                    includes = LitIncludes.Meta,

                    // Custom Interpolator Support
                    customInterpolators = CoreCustomInterpDescriptors.Common
                };

                CorePasses.AddAlphaClipControlToPass(ref result, target);

                return result;
            }

            public static PassDescriptor _2D(UniversalTarget target)
            {
                var result = new PassDescriptor()
                {
                    // Definition
                    referenceName = "SHADERPASS_2D",
                    lightMode = "Universal2D",

                    // Template
                    passTemplatePath = UniversalTarget.kUberTemplatePath,
                    sharedTemplateDirectories = UniversalTarget.kSharedTemplateDirectories,

                    // Port Mask
                    validVertexBlocks = CoreBlockMasks.Vertex,
                    validPixelBlocks = CoreBlockMasks.FragmentColorAlpha,

<<<<<<< HEAD
                // Custom Interpolator Support
                customInterpolators = CoreCustomInterpDescriptors.Common
            };
=======
                    // Fields
                    structs = CoreStructCollections.Default,
                    fieldDependencies = CoreFieldDependencies.Default,

                    // Conditional State
                    renderStates = CoreRenderStates.UberSwitchedRenderState(target),
                    pragmas = CorePragmas.Instanced,
                    defines = new DefineCollection(),
                    keywords = new KeywordCollection(),
                    includes = LitIncludes._2D,

                    // Custom Interpolator Support
                    customInterpolators = CoreCustomInterpDescriptors.Common
                };

                CorePasses.AddAlphaClipControlToPass(ref result, target);

                return result;
            }

            public static PassDescriptor DepthNormalOnly(UniversalTarget target)
            {
                var result = new PassDescriptor()
                {
                    // Definition
                    displayName = "DepthNormals",
                    referenceName = "SHADERPASS_DEPTHNORMALSONLY",
                    lightMode = "DepthNormals",
                    useInPreview = false,

                    // Template
                    passTemplatePath = UniversalTarget.kUberTemplatePath,
                    sharedTemplateDirectories = UniversalTarget.kSharedTemplateDirectories,

                    // Port Mask
                    validVertexBlocks = CoreBlockMasks.Vertex,
                    validPixelBlocks = LitBlockMasks.FragmentDepthNormals,

                    // Fields
                    structs = CoreStructCollections.Default,
                    requiredFields = LitRequiredFields.DepthNormals,
                    fieldDependencies = CoreFieldDependencies.Default,

                    // Conditional State
                    renderStates = CoreRenderStates.DepthNormalsOnly(target),
                    pragmas = CorePragmas.Instanced,
                    defines = new DefineCollection(),
                    keywords = new KeywordCollection(),
                    includes = CoreIncludes.DepthNormalsOnly,

                    // Custom Interpolator Support
                    customInterpolators = CoreCustomInterpDescriptors.Common
                };

                CorePasses.AddAlphaClipControlToPass(ref result, target);

                return result;
            }
>>>>>>> 910f7d20
        }
        #endregion

        #region PortMasks
        static class LitBlockMasks
        {
            public static readonly BlockFieldDescriptor[] FragmentLit = new BlockFieldDescriptor[]
            {
                BlockFields.SurfaceDescription.BaseColor,
                BlockFields.SurfaceDescription.NormalOS,
                BlockFields.SurfaceDescription.NormalTS,
                BlockFields.SurfaceDescription.NormalWS,
                BlockFields.SurfaceDescription.Emission,
                BlockFields.SurfaceDescription.Metallic,
                BlockFields.SurfaceDescription.Specular,
                BlockFields.SurfaceDescription.Smoothness,
                BlockFields.SurfaceDescription.Occlusion,
                BlockFields.SurfaceDescription.Alpha,
                BlockFields.SurfaceDescription.AlphaClipThreshold,
            };

            public static readonly BlockFieldDescriptor[] FragmentComplexLit = new BlockFieldDescriptor[]
            {
                BlockFields.SurfaceDescription.BaseColor,
                BlockFields.SurfaceDescription.NormalOS,
                BlockFields.SurfaceDescription.NormalTS,
                BlockFields.SurfaceDescription.NormalWS,
                BlockFields.SurfaceDescription.Emission,
                BlockFields.SurfaceDescription.Metallic,
                BlockFields.SurfaceDescription.Specular,
                BlockFields.SurfaceDescription.Smoothness,
                BlockFields.SurfaceDescription.Occlusion,
                BlockFields.SurfaceDescription.Alpha,
                BlockFields.SurfaceDescription.AlphaClipThreshold,
                BlockFields.SurfaceDescription.CoatMask,
                BlockFields.SurfaceDescription.CoatSmoothness,
            };

            public static readonly BlockFieldDescriptor[] FragmentMeta = new BlockFieldDescriptor[]
            {
                BlockFields.SurfaceDescription.BaseColor,
                BlockFields.SurfaceDescription.Emission,
                BlockFields.SurfaceDescription.Alpha,
                BlockFields.SurfaceDescription.AlphaClipThreshold,
            };
        }
        #endregion

        #region RequiredFields
        static class LitRequiredFields
        {
            public static readonly FieldCollection Forward = new FieldCollection()
            {
                StructFields.Attributes.uv1,
                StructFields.Attributes.uv2,
                StructFields.Varyings.positionWS,
                StructFields.Varyings.normalWS,
                StructFields.Varyings.tangentWS,                        // needed for vertex lighting
                StructFields.Varyings.viewDirectionWS,
                UniversalStructFields.Varyings.staticLightmapUV,
                UniversalStructFields.Varyings.dynamicLightmapUV,
                UniversalStructFields.Varyings.sh,
                UniversalStructFields.Varyings.fogFactorAndVertexLight, // fog and vertex lighting, vert input is dependency
                UniversalStructFields.Varyings.shadowCoord,             // shadow coord, vert input is dependency
            };

            public static readonly FieldCollection GBuffer = new FieldCollection()
            {
                StructFields.Attributes.uv1,
                StructFields.Attributes.uv2,
                StructFields.Varyings.positionWS,
                StructFields.Varyings.normalWS,
                StructFields.Varyings.tangentWS,                        // needed for vertex lighting
                StructFields.Varyings.viewDirectionWS,
                UniversalStructFields.Varyings.staticLightmapUV,
                UniversalStructFields.Varyings.dynamicLightmapUV,
                UniversalStructFields.Varyings.sh,
                UniversalStructFields.Varyings.fogFactorAndVertexLight, // fog and vertex lighting, vert input is dependency
                UniversalStructFields.Varyings.shadowCoord,             // shadow coord, vert input is dependency
            };

            public static readonly FieldCollection Meta = new FieldCollection()
            {
                StructFields.Attributes.uv1,                            // needed for meta vertex position
                StructFields.Attributes.uv2,                            //needed for meta vertex position
            };
        }
        #endregion

        #region Defines
        static class LitDefines
        {
            public static readonly KeywordDescriptor ClearCoat = new KeywordDescriptor()
            {
                displayName = "Clear Coat",
                referenceName = "_CLEARCOAT",
                type = KeywordType.Boolean,
                definition = KeywordDefinition.ShaderFeature,
                scope = KeywordScope.Local,
            };

            public static readonly KeywordDescriptor SpecularSetup = new KeywordDescriptor()
            {
                displayName = "Specular Setup",
                referenceName = "_SPECULAR_SETUP",
                type = KeywordType.Boolean,
                definition = KeywordDefinition.ShaderFeature,
                scope = KeywordScope.Local,
                stages = KeywordShaderStage.Fragment
            };
        }
        #endregion

        #region Keywords
        static class LitKeywords
        {
            public static readonly KeywordDescriptor ReceiveShadowsOff = new KeywordDescriptor()
            {
                displayName = "Receive Shadows Off",
                referenceName = ShaderKeywordStrings._RECEIVE_SHADOWS_OFF,
                type = KeywordType.Boolean,
                definition = KeywordDefinition.ShaderFeature,
                scope = KeywordScope.Local,
            };

            public static readonly KeywordDescriptor ScreenSpaceAmbientOcclusion = new KeywordDescriptor()
            {
                displayName = "Screen Space Ambient Occlusion",
                referenceName = "_SCREEN_SPACE_OCCLUSION",
                type = KeywordType.Boolean,
                definition = KeywordDefinition.MultiCompile,
                scope = KeywordScope.Global,
            };

            public static readonly KeywordCollection Forward = new KeywordCollection
            {
                { ScreenSpaceAmbientOcclusion },
                { CoreKeywordDescriptors.StaticLightmap },
                { CoreKeywordDescriptors.DynamicLightmap },
                { CoreKeywordDescriptors.DirectionalLightmapCombined },
                { CoreKeywordDescriptors.MainLightShadows },
                { CoreKeywordDescriptors.AdditionalLights },
                { CoreKeywordDescriptors.AdditionalLightShadows },
                { CoreKeywordDescriptors.ReflectionProbeBlending },
                { CoreKeywordDescriptors.ReflectionProbeBoxProjection },
                { CoreKeywordDescriptors.ShadowsSoft },
                { CoreKeywordDescriptors.LightmapShadowMixing },
                { CoreKeywordDescriptors.ShadowsShadowmask },
                { CoreKeywordDescriptors.DBuffer },
                { CoreKeywordDescriptors.LightLayers },
                { CoreKeywordDescriptors.DebugDisplay },
            };

            public static readonly KeywordCollection GBuffer = new KeywordCollection
            {
                { CoreKeywordDescriptors.StaticLightmap },
                { CoreKeywordDescriptors.DynamicLightmap },
                { CoreKeywordDescriptors.DirectionalLightmapCombined },
                { CoreKeywordDescriptors.MainLightShadows },
                { CoreKeywordDescriptors.ReflectionProbeBlending },
                { CoreKeywordDescriptors.ReflectionProbeBoxProjection },
                { CoreKeywordDescriptors.ShadowsSoft },
                { CoreKeywordDescriptors.LightmapShadowMixing },
                { CoreKeywordDescriptors.MixedLightingSubtractive },
                { CoreKeywordDescriptors.DBuffer },
                { CoreKeywordDescriptors.GBufferNormalsOct },
                { CoreKeywordDescriptors.LightLayers },
                { CoreKeywordDescriptors.DebugDisplay },
            };
        }
        #endregion

        #region Includes
        static class LitIncludes
        {
            const string kShadows = "Packages/com.unity.render-pipelines.universal/ShaderLibrary/Shadows.hlsl";
            const string kMetaInput = "Packages/com.unity.render-pipelines.universal/ShaderLibrary/MetaInput.hlsl";
            const string kForwardPass = "Packages/com.unity.render-pipelines.universal/Editor/ShaderGraph/Includes/PBRForwardPass.hlsl";
            const string kGBuffer = "Packages/com.unity.render-pipelines.universal/ShaderLibrary/UnityGBuffer.hlsl";
            const string kPBRGBufferPass = "Packages/com.unity.render-pipelines.universal/Editor/ShaderGraph/Includes/PBRGBufferPass.hlsl";
            const string kLightingMetaPass = "Packages/com.unity.render-pipelines.universal/Editor/ShaderGraph/Includes/LightingMetaPass.hlsl";
            const string k2DPass = "Packages/com.unity.render-pipelines.universal/Editor/ShaderGraph/Includes/PBR2DPass.hlsl";

            public static readonly IncludeCollection Forward = new IncludeCollection
            {
                // Pre-graph
                { CoreIncludes.CorePregraph },
                { kShadows, IncludeLocation.Pregraph },
                { CoreIncludes.ShaderGraphPregraph },
                { CoreIncludes.DBufferPregraph },

                // Post-graph
                { CoreIncludes.CorePostgraph },
                { kForwardPass, IncludeLocation.Postgraph },
            };

            public static readonly IncludeCollection GBuffer = new IncludeCollection
            {
                // Pre-graph
                { CoreIncludes.CorePregraph },
                { kShadows, IncludeLocation.Pregraph },
                { CoreIncludes.ShaderGraphPregraph },
                { CoreIncludes.DBufferPregraph },

                // Post-graph
                { CoreIncludes.CorePostgraph },
                { kGBuffer, IncludeLocation.Postgraph },
                { kPBRGBufferPass, IncludeLocation.Postgraph },
            };

            public static readonly IncludeCollection Meta = new IncludeCollection
            {
                // Pre-graph
                { CoreIncludes.CorePregraph },
                { CoreIncludes.ShaderGraphPregraph },
                { kMetaInput, IncludeLocation.Pregraph },

                // Post-graph
                { CoreIncludes.CorePostgraph },
                { kLightingMetaPass, IncludeLocation.Postgraph },
            };

            public static readonly IncludeCollection _2D = new IncludeCollection
            {
                // Pre-graph
                { CoreIncludes.CorePregraph },
                { CoreIncludes.ShaderGraphPregraph },

                // Post-graph
                { CoreIncludes.CorePostgraph },
                { k2DPass, IncludeLocation.Postgraph },
            };
        }
        #endregion
    }
}<|MERGE_RESOLUTION|>--- conflicted
+++ resolved
@@ -292,77 +292,13 @@
 
             public static SubShaderDescriptor LitGLESSubShader(UniversalTarget target, WorkflowMode workflowMode, string renderType, string renderQueue, bool complexLit)
             {
-<<<<<<< HEAD
-                pipelineTag = UniversalTarget.kPipelineTag,
-                customTags = UniversalTarget.kLitMaterialTypeTag,
-                generatesPreview = true,
-                passes = new PassCollection
-                {
-                    { PassVariant(LitPasses.Forward,         CorePragmas.DOTSForward) },
-                    { LitPasses.GBuffer },
-                    { PassVariant(CorePasses.ShadowCaster,   CorePragmas.DOTSInstanced) },
-                    { PassVariant(CorePasses.DepthOnly,      CorePragmas.DOTSInstanced) },
-                    { PassVariant(CorePasses.DepthNormalOnly, CorePragmas.DOTSInstanced) },
-                    { PassVariant(LitPasses.Meta,            CorePragmas.DOTSDefault) },
-                    { PassVariant(LitPasses._2D,             CorePragmas.DOTSDefault) },
-                },
-            };
-
-            // Similar to lit, but handles complex material features.
-            // Always ForwardOnly and acts as forward fallback in deferred.
-            // SM 4.5, compute with dots instancing
-            public readonly static SubShaderDescriptor ComplexLitComputeDOTS = new SubShaderDescriptor()
-            {
-                pipelineTag = UniversalTarget.kPipelineTag,
-                customTags = UniversalTarget.kLitMaterialTypeTag,
-                generatesPreview = true,
-                passes = new PassCollection
-                {
-                    { PassVariant(LitPasses.ForwardOnly,     CoreBlockMasks.Vertex, LitBlockMasks.FragmentComplexLit, CorePragmas.DOTSForward, LitDefines.ComplexLit) },
-                    { PassVariant(CorePasses.ShadowCaster,   CorePragmas.DOTSInstanced) },
-                    { PassVariant(CorePasses.DepthOnly,      CorePragmas.DOTSInstanced) },
-                    { PassVariant(CorePasses.DepthNormalOnly, CorePragmas.DOTSInstanced) },
-                    { PassVariant(LitPasses.Meta,            CorePragmas.DOTSDefault)   },
-                    { PassVariant(LitPasses._2D,             CorePragmas.DOTSDefault)   },
-                },
-            };
-=======
                 // SM 2.0, GLES
 
                 // ForwardOnly pass is used as complex Lit SM 2.0 fallback for GLES.
                 // Drops advanced features and renders materials as Lit.
->>>>>>> 910f7d20
 
                 SubShaderDescriptor result = new SubShaderDescriptor()
                 {
-<<<<<<< HEAD
-                    { LitPasses.Forward },
-                    { CorePasses.ShadowCaster },
-                    { CorePasses.DepthOnly },
-                    { CorePasses.DepthNormalOnly },
-                    { LitPasses.Meta },
-                    { LitPasses._2D },
-                },
-            };
-
-            // ForwardOnly pass for SM 2.0, GLES
-            // Used as complex Lit SM 2.0 fallback for GLES. Drops advanced features and renders materials as Lit.
-            public readonly static SubShaderDescriptor LitGLESForwardOnly = new SubShaderDescriptor()
-            {
-                pipelineTag = UniversalTarget.kPipelineTag,
-                customTags = UniversalTarget.kLitMaterialTypeTag,
-                generatesPreview = true,
-                passes = new PassCollection
-                {
-                    { LitPasses.ForwardOnly },
-                    { CorePasses.ShadowCaster },
-                    { CorePasses.DepthOnly },
-                    { CorePasses.DepthNormalOnly },
-                    { LitPasses.Meta },
-                    { LitPasses._2D },
-                },
-            };
-=======
                     pipelineTag = UniversalTarget.kPipelineTag,
                     customTags = UniversalTarget.kLitMaterialTypeTag,
                     renderType = renderType,
@@ -383,13 +319,12 @@
                 if (target.mayWriteDepth)
                     result.passes.Add(CorePasses.DepthOnly(target));
 
-                result.passes.Add(LitPasses.DepthNormalOnly(target));
+                result.passes.Add(CorePasses.DepthNormalOnly(target));
                 result.passes.Add(LitPasses.Meta(target));
                 result.passes.Add(LitPasses._2D(target));
 
                 return result;
             }
->>>>>>> 910f7d20
         }
         #endregion
 
@@ -598,11 +533,6 @@
                     validVertexBlocks = CoreBlockMasks.Vertex,
                     validPixelBlocks = CoreBlockMasks.FragmentColorAlpha,
 
-<<<<<<< HEAD
-                // Custom Interpolator Support
-                customInterpolators = CoreCustomInterpDescriptors.Common
-            };
-=======
                     // Fields
                     structs = CoreStructCollections.Default,
                     fieldDependencies = CoreFieldDependencies.Default,
@@ -639,11 +569,11 @@
 
                     // Port Mask
                     validVertexBlocks = CoreBlockMasks.Vertex,
-                    validPixelBlocks = LitBlockMasks.FragmentDepthNormals,
+                    validPixelBlocks = CoreBlockMasks.FragmentDepthNormals,
 
                     // Fields
                     structs = CoreStructCollections.Default,
-                    requiredFields = LitRequiredFields.DepthNormals,
+                    requiredFields = CoreRequiredFields.DepthNormals,
                     fieldDependencies = CoreFieldDependencies.Default,
 
                     // Conditional State
@@ -661,7 +591,6 @@
 
                 return result;
             }
->>>>>>> 910f7d20
         }
         #endregion
 
