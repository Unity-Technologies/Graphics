--- conflicted
+++ resolved
@@ -24,38 +24,13 @@
     $SurfaceDescriptionInputs.WorldSpaceTangent:                        output.WorldSpaceTangent = renormFactor * input.tangentWS.xyz;
     $SurfaceDescriptionInputs.WorldSpaceBiTangent:                      output.WorldSpaceBiTangent = renormFactor * bitang;
 
-<<<<<<< HEAD
-    $SurfaceDescriptionInputs.ObjectSpaceTangent:        output.ObjectSpaceTangent = TransformWorldToObjectDir(output.WorldSpaceTangent);
-    $SurfaceDescriptionInputs.ViewSpaceTangent:          output.ViewSpaceTangent = TransformWorldToViewDir(output.WorldSpaceTangent);
-    $SurfaceDescriptionInputs.TangentSpaceTangent:       output.TangentSpaceTangent = float3(1.0f, 0.0f, 0.0f);
-    $SurfaceDescriptionInputs.ObjectSpaceBiTangent:      output.ObjectSpaceBiTangent = TransformWorldToObjectDir(output.WorldSpaceBiTangent);
-    $SurfaceDescriptionInputs.ViewSpaceBiTangent:        output.ViewSpaceBiTangent = TransformWorldToViewDir(output.WorldSpaceBiTangent);
-    $SurfaceDescriptionInputs.TangentSpaceBiTangent:     output.TangentSpaceBiTangent = float3(0.0f, 1.0f, 0.0f);
-    $SurfaceDescriptionInputs.WorldSpaceViewDirection:   output.WorldSpaceViewDirection = normalize(GetWorldSpaceViewDir(input.positionWS));
-    $SurfaceDescriptionInputs.ObjectSpaceViewDirection:  output.ObjectSpaceViewDirection = TransformWorldToObjectDir(output.WorldSpaceViewDirection);
-    $SurfaceDescriptionInputs.ViewSpaceViewDirection:    output.ViewSpaceViewDirection = TransformWorldToViewDir(output.WorldSpaceViewDirection);
-    $SurfaceDescriptionInputs.TangentSpaceViewDirection: float3x3 tangentSpaceTransform = float3x3(output.WorldSpaceTangent, output.WorldSpaceBiTangent, output.WorldSpaceNormal);
-    $SurfaceDescriptionInputs.TangentSpaceViewDirection: output.TangentSpaceViewDirection = mul(tangentSpaceTransform, output.WorldSpaceViewDirection);
-    $SurfaceDescriptionInputs.WorldSpacePosition:        output.WorldSpacePosition = input.positionWS;
-    $SurfaceDescriptionInputs.ObjectSpacePosition:       output.ObjectSpacePosition = TransformWorldToObject(input.positionWS);
-    $SurfaceDescriptionInputs.ViewSpacePosition:         output.ViewSpacePosition = TransformWorldToView(input.positionWS);
-    $SurfaceDescriptionInputs.TangentSpacePosition:      output.TangentSpacePosition = float3(0.0f, 0.0f, 0.0f);
-    $SurfaceDescriptionInputs.AbsoluteWorldSpacePosition:output.AbsoluteWorldSpacePosition = GetAbsolutePositionWS(input.positionWS);
-    $SurfaceDescriptionInputs.ScreenPosition:            output.ScreenPosition = ComputeScreenPos(TransformWorldToHClip(input.positionWS), _ProjectionParams.x);
-    $SurfaceDescriptionInputs.uv0:                       output.uv0 = input.texCoord0;
-    $SurfaceDescriptionInputs.uv1:                       output.uv1 = input.texCoord1;
-    $SurfaceDescriptionInputs.uv2:                       output.uv2 = input.texCoord2;
-    $SurfaceDescriptionInputs.uv3:                       output.uv3 = input.texCoord3;
-    $SurfaceDescriptionInputs.VertexColor:               output.VertexColor = input.color;
-    $SurfaceDescriptionInputs.TimeParameters:            output.TimeParameters = _TimeParameters.xyz; // This is mainly for LW as HD overwrite this value
-=======
     $SurfaceDescriptionInputs.ObjectSpaceTangent:                       output.ObjectSpaceTangent = TransformWorldToObjectDir(output.WorldSpaceTangent);
     $SurfaceDescriptionInputs.ViewSpaceTangent:                         output.ViewSpaceTangent = TransformWorldToViewDir(output.WorldSpaceTangent);
     $SurfaceDescriptionInputs.TangentSpaceTangent:                      output.TangentSpaceTangent = float3(1.0f, 0.0f, 0.0f);
     $SurfaceDescriptionInputs.ObjectSpaceBiTangent:                     output.ObjectSpaceBiTangent = TransformWorldToObjectDir(output.WorldSpaceBiTangent);
     $SurfaceDescriptionInputs.ViewSpaceBiTangent:                       output.ViewSpaceBiTangent = TransformWorldToViewDir(output.WorldSpaceBiTangent);
     $SurfaceDescriptionInputs.TangentSpaceBiTangent:                    output.TangentSpaceBiTangent = float3(0.0f, 1.0f, 0.0f);
-    $SurfaceDescriptionInputs.WorldSpaceViewDirection:                  output.WorldSpaceViewDirection = normalize(input.viewDirectionWS);
+    $SurfaceDescriptionInputs.WorldSpaceViewDirection:                  output.WorldSpaceViewDirection = normalize(GetWorldSpaceViewDir(input.positionWS));
     $SurfaceDescriptionInputs.ObjectSpaceViewDirection:                 output.ObjectSpaceViewDirection = TransformWorldToObjectDir(output.WorldSpaceViewDirection);
     $SurfaceDescriptionInputs.ViewSpaceViewDirection:                   output.ViewSpaceViewDirection = TransformWorldToViewDir(output.WorldSpaceViewDirection);
     $SurfaceDescriptionInputs.TangentSpaceViewDirection:                float3x3 tangentSpaceTransform = float3x3(output.WorldSpaceTangent, output.WorldSpaceBiTangent, output.WorldSpaceNormal);
@@ -77,7 +52,6 @@
     $SurfaceDescriptionInputs.uv3:                                      output.uv3 = input.texCoord3;
     $SurfaceDescriptionInputs.VertexColor:                              output.VertexColor = input.color;
     $SurfaceDescriptionInputs.TimeParameters:                           output.TimeParameters = _TimeParameters.xyz; // This is mainly for LW as HD overwrite this value
->>>>>>> ff55f569
 #if defined(SHADER_STAGE_FRAGMENT) && defined(VARYINGS_NEED_CULLFACE)
 #define BUILD_SURFACE_DESCRIPTION_INPUTS_OUTPUT_FACESIGN output.FaceSign =                    IS_FRONT_VFACE(input.cullFace, true, false);
 #else
