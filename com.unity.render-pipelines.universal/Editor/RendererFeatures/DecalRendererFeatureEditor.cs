using UnityEngine;
using UnityEngine.Rendering;
using UnityEngine.Rendering.Universal;

namespace UnityEditor.Rendering.Universal
{
    [CustomEditor(typeof(DecalRendererFeature))]
    internal class DecalSettings : Editor
    {
        private struct Styles
        {
            public static GUIContent Technique = EditorGUIUtility.TrTextContent("Technique", "This option determines what method is used for rendering decals.");
            public static GUIContent MaxDrawDistance = EditorGUIUtility.TrTextContent("Max Draw Distance", "Maximum global draw distance of decals.");
            public static GUIContent SurfaceData = EditorGUIUtility.TrTextContent("Surface Data", "Allows specifying which decals surface data should be blended with surfaces.");
            public static GUIContent NormalBlend = EditorGUIUtility.TrTextContent("Normal Blend", "Controls the quality of normal reconstruction. The higher the value the more accurate normal reconstruction and the cost on performance.");
            public static GUIContent UseGBuffer = EditorGUIUtility.TrTextContent("Use GBuffer", "Uses traditional GBuffer decals, if renderer is set to deferred. Support only base color, normal and emission. Ignored when using forward rendering.");
        }

        private SerializedProperty m_Technique;
        private SerializedProperty m_MaxDrawDistance;
        private SerializedProperty m_DBufferSettings;
        private SerializedProperty m_DBufferSurfaceData;
        private SerializedProperty m_ScreenSpaceSettings;
        private SerializedProperty m_ScreenSpaceNormalBlend;
        private SerializedProperty m_ScreenSpaceUseGBuffer;

        private bool m_IsInitialized = false;

        private void Init()
        {
            if (m_IsInitialized)
                return;
            SerializedProperty settings = serializedObject.FindProperty("m_Settings");
            m_Technique = settings.FindPropertyRelative("technique");
            m_MaxDrawDistance = settings.FindPropertyRelative("maxDrawDistance");
            m_DBufferSettings = settings.FindPropertyRelative("dBufferSettings");
            m_DBufferSurfaceData = m_DBufferSettings.FindPropertyRelative("surfaceData");
            m_ScreenSpaceSettings = settings.FindPropertyRelative("screenSpaceSettings");
            m_ScreenSpaceNormalBlend = m_ScreenSpaceSettings.FindPropertyRelative("normalBlend");
            m_ScreenSpaceUseGBuffer = m_ScreenSpaceSettings.FindPropertyRelative("useGBuffer");
<<<<<<< HEAD
#if ENABLE_VR && ENABLE_XR_MODULE
            m_IsXREnabled = XRSystem.displayActive;
#endif
=======
>>>>>>> 12429fc7
            m_IsInitialized = true;
        }

        public override void OnInspectorGUI()
        {
            Init();

            ValidateGraphicsApis();

            EditorGUILayout.PropertyField(m_Technique, Styles.Technique);

            DecalTechniqueOption technique = (DecalTechniqueOption)m_Technique.intValue;

            if (technique == DecalTechniqueOption.DBuffer)
            {
                EditorGUI.indentLevel++;
                EditorGUILayout.PropertyField(m_DBufferSurfaceData, Styles.SurfaceData);
                EditorGUI.indentLevel--;
            }

            if (technique == DecalTechniqueOption.ScreenSpace)
            {
                EditorGUI.indentLevel++;
                EditorGUILayout.PropertyField(m_ScreenSpaceNormalBlend, Styles.NormalBlend);
                EditorGUILayout.PropertyField(m_ScreenSpaceUseGBuffer, Styles.UseGBuffer);
                EditorGUI.indentLevel--;
            }

            EditorGUILayout.PropertyField(m_MaxDrawDistance, Styles.MaxDrawDistance);
        }

        private void ValidateGraphicsApis()
        {
            BuildTarget platform = EditorUserBuildSettings.activeBuildTarget;
            GraphicsDeviceType[] graphicsAPIs = PlayerSettings.GetGraphicsAPIs(platform);

            if (System.Array.FindIndex(graphicsAPIs, element => element == GraphicsDeviceType.OpenGLES2) >= 0)
            {
                EditorGUILayout.HelpBox("Decals are not supported with OpenGLES2.", MessageType.Warning);
            }
        }
    }
}<|MERGE_RESOLUTION|>--- conflicted
+++ resolved
@@ -38,12 +38,6 @@
             m_ScreenSpaceSettings = settings.FindPropertyRelative("screenSpaceSettings");
             m_ScreenSpaceNormalBlend = m_ScreenSpaceSettings.FindPropertyRelative("normalBlend");
             m_ScreenSpaceUseGBuffer = m_ScreenSpaceSettings.FindPropertyRelative("useGBuffer");
-<<<<<<< HEAD
-#if ENABLE_VR && ENABLE_XR_MODULE
-            m_IsXREnabled = XRSystem.displayActive;
-#endif
-=======
->>>>>>> 12429fc7
             m_IsInitialized = true;
         }
 
