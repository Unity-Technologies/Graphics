--- conflicted
+++ resolved
@@ -77,11 +77,7 @@
 
         static bool FilterRenderPassEvent(int evt) =>
             // Return all events higher or equal than before rendering prepasses
-<<<<<<< HEAD
-            evt >= (int) RenderPassEvent.BeforeRenderingPrePasses &&
-=======
-            evt >= (int)RenderPassEvent.BeforeRenderingPrepasses &&
->>>>>>> 93d540a5
+            evt >= (int)RenderPassEvent.BeforeRenderingPrePasses &&
             // filter obsolete events
             typeof(RenderPassEvent).GetField(Enum.GetName(typeof(RenderPassEvent), evt))?.GetCustomAttribute(typeof(ObsoleteAttribute)) == null;
 
