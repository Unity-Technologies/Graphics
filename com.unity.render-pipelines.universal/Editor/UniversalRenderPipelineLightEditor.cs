--- conflicted
+++ resolved
@@ -24,6 +24,10 @@
             public static readonly GUIContent ShadowNormalBias = EditorGUIUtility.TrTextContent("Normal", "Controls the distance shadow caster vertices are offset along their normals when rendering shadow maps. Currently ignored for Point Lights.");
             public static readonly GUIContent ShadowDepthBias = EditorGUIUtility.TrTextContent("Depth");
 
+            public static readonly GUIContent LightLayer = EditorGUIUtility.TrTextContent("Light Layer", "Specifies the current Light Layers that the Light affects. This Light illuminates corresponding Renderers with the same Light Layer flags.");
+            public static readonly GUIContent customShadowLayers = EditorGUIUtility.TrTextContent("Custom Shadow Layers", "When enabled, you can use the Layer property below to specify the layers for shadows seperately to lighting. When disabled, the Light Layer property in the General section specifies the layers for both lighting and for shadows.");
+            public static readonly GUIContent ShadowLayer = EditorGUIUtility.TrTextContent("Layer", "Specifies the light layer to use for shadows.");
+
             // Resolution (default or custom)
             public static readonly GUIContent ShadowResolution = EditorGUIUtility.TrTextContent("Resolution", $"Sets the rendered resolution of the shadow maps. A higher resolution increases the fidelity of shadows at the cost of GPU performance and memory usage. Rounded to the next power of two, and clamped to be at least {UniversalAdditionalLightData.AdditionalLightsShadowMinimumResolution}.");
             public static readonly int[] ShadowResolutionDefaultValues =
@@ -49,10 +53,6 @@
                 new GUIContent("Custom"),
                 new GUIContent("Use Pipeline Settings")
             };
-
-            public readonly GUIContent LightLayer = EditorGUIUtility.TrTextContent("Light Layer", "Specifies the current Light Layers that the Light affects. This Light illuminates corresponding Renderers with the same Light Layer flags.");
-            public readonly GUIContent customShadowLayers = EditorGUIUtility.TrTextContent("Custom Shadow Layers", "When enabled, you can use the Layer property below to specify the layers for shadows seperately to lighting. When disabled, the Light Layer property in the General section specifies the layers for both lighting and for shadows.");
-            public readonly GUIContent ShadowLayer = EditorGUIUtility.TrTextContent("Layer", "Specifies the light layer to use for shadows.");
         }
 
         public bool typeIsSame { get { return !serializedLight.settings.lightType.hasMultipleDifferentValues; } }
@@ -80,34 +80,9 @@
 
         UniversalRenderPipelineSerializedLight serializedLight { get; set; }
 
-        SerializedProperty m_LightLayerMask;
-        SerializedProperty m_CustomShadowLayers;
-        SerializedProperty m_ShadowLayerMask;
-
         protected override void OnEnable()
         {
-<<<<<<< HEAD
-            MultipleAdditionalLightDataCheck();
-            settings.OnEnable();
-            UpdateShowOptions(true);
-        }
-
-        void init(List<Object> additionalLightData)
-        {
-            if (additionalLightData == null)
-                return;
-            m_AdditionalLightDataSO = new SerializedObject(additionalLightData.ToArray());
-            m_UseAdditionalDataProp = m_AdditionalLightDataSO.FindProperty("m_UsePipelineSettings");
-            m_AdditionalLightsShadowResolutionTierProp = m_AdditionalLightDataSO.FindProperty("m_AdditionalLightsShadowResolutionTier");
-
-            m_LightLayerMask = m_AdditionalLightDataSO.FindProperty("m_LightLayerMask");
-            m_CustomShadowLayers = m_AdditionalLightDataSO.FindProperty("m_CustomShadowLayers");
-            m_ShadowLayerMask = m_AdditionalLightDataSO.FindProperty("m_ShadowLayerMask");
-
-            settings.ApplyModifiedProperties();
-=======
             serializedLight = new UniversalRenderPipelineSerializedLight(serializedObject, settings);
->>>>>>> 45611f14
         }
 
         public override void OnInspectorGUI()
@@ -156,32 +131,22 @@
             if (showLightBounceIntensity)
                 serializedLight.settings.DrawBounceIntensity();
 
-            if (UniversalRenderPipeline.asset.supportsLightLayers && !settings.isCompletelyBaked)
+            if (runtimeOptionsValue && UniversalRenderPipeline.asset.supportsLightLayers)
             {
                 EditorGUI.BeginChangeCheck();
-                DrawLightLayerMask(m_LightLayerMask, s_Styles.LightLayer);
+                DrawLightLayerMask(serializedLight.lightLayerMask, Styles.LightLayer);
                 if (EditorGUI.EndChangeCheck())
                 {
-                    if (!m_CustomShadowLayers.boolValue)
-                        SyncLightAndShadowLayers(m_LightLayerMask);
-
-                    m_AdditionalLightDataSO.ApplyModifiedProperties();
+                    if (!serializedLight.customShadowLayers.boolValue)
+                        SyncLightAndShadowLayers(serializedLight.lightLayerMask);
                 }
             }
 
             ShadowsGUI();
 
-<<<<<<< HEAD
-            settings.DrawRenderMode();
-
+            serializedLight.settings.DrawRenderMode();
             if (!UniversalRenderPipeline.asset.supportsLightLayers)
-                settings.DrawCullingMask();
-
-            settings.ApplyModifiedProperties();
-=======
-            serializedLight.settings.DrawRenderMode();
-            serializedLight.settings.DrawCullingMask();
->>>>>>> 45611f14
+                serializedLight.settings.DrawCullingMask();
 
             EditorGUILayout.Space();
 
@@ -266,23 +231,6 @@
             }
         }
 
-<<<<<<< HEAD
-        void MultipleAdditionalLightDataCheck()
-        {
-            var additionalLightList = new List<Object>();
-            foreach (var lightTarget in targets)
-            {
-                var additionData = (lightTarget as Component).gameObject.GetComponent<UniversalAdditionalLightData>();
-                if (additionData == null)
-                    additionData = (lightTarget as Component).gameObject.AddComponent<UniversalAdditionalLightData>();
-
-                additionalLightList.Add(additionData);
-            }
-            m_AdditionalLightData = (target as Component).gameObject.GetComponent<UniversalAdditionalLightData>();
-
-            init(additionalLightList);
-        }
-
         void SyncLightAndShadowLayers(SerializedProperty serialized)
         {
             // If we're not in decoupled mode for light layers, we sync light with shadow layers.
@@ -299,16 +247,6 @@
             }
         }
 
-        void SetupSettings()
-        {
-            var asset = UniversalRenderPipeline.asset;
-            settings.shadowsBias.floatValue = asset.shadowDepthBias;
-            settings.shadowsNormalBias.floatValue = asset.shadowNormalBias;
-            settings.shadowsResolution.intValue = UniversalAdditionalLightData.AdditionalLightsShadowDefaultCustomResolution;
-        }
-
-=======
->>>>>>> 45611f14
         void DrawShadowsResolutionGUI()
         {
             int shadowResolutionTier = serializedLight.additionalLightData.additionalLightsShadowResolutionTier;
@@ -376,48 +314,42 @@
                         EditorGUILayout.Slider(serializedLight.settings.shadowsNearPlane, nearPlaneMinBound, 10.0f, Styles.ShadowNearPlane);
                     }
                 }
-            }
-
-<<<<<<< HEAD
-            if (UniversalRenderPipeline.asset.supportsLightLayers && !settings.isCompletelyBaked)
-            {
-                EditorGUI.BeginChangeCheck();
-                EditorGUILayout.PropertyField(m_CustomShadowLayers, s_Styles.customShadowLayers);
-                // Undo the changes in the light component because the SyncLightAndShadowLayers will change the value automatically when link is ticked
-                if (EditorGUI.EndChangeCheck())
-                {
-                    if (m_CustomShadowLayers.boolValue)
-                    {
-                        lightProperty.renderingLayerMask = m_ShadowLayerMask.intValue;
-                        m_AdditionalLightDataSO.ApplyModifiedProperties();
-                    }
-                    else
-                    {
-                        m_AdditionalLightDataSO.ApplyModifiedProperties(); //we need to push above modification the modification on object as it is used to sync
-                        SyncLightAndShadowLayers(m_LightLayerMask);
-                    }
-                }
-
-                if (m_CustomShadowLayers.boolValue)
-                {
-                    EditorGUI.indentLevel += 1;
-
+
+                if (runtimeOptionsValue && UniversalRenderPipeline.asset.supportsLightLayers)
+                {
                     EditorGUI.BeginChangeCheck();
-                    DrawLightLayerMask(m_ShadowLayerMask, s_Styles.ShadowLayer);
+                    EditorGUILayout.PropertyField(serializedLight.customShadowLayers, Styles.customShadowLayers);
+                    // Undo the changes in the light component because the SyncLightAndShadowLayers will change the value automatically when link is ticked
                     if (EditorGUI.EndChangeCheck())
                     {
-                        lightProperty.renderingLayerMask = m_ShadowLayerMask.intValue;
-                        m_AdditionalLightDataSO.ApplyModifiedProperties();
-                    }
-
-                    EditorGUI.indentLevel -= 1;
-                }
-            }
-
-            EditorGUI.indentLevel -= 1;
-
-=======
->>>>>>> 45611f14
+                        if (serializedLight.customShadowLayers.boolValue)
+                        {
+                            lightProperty.renderingLayerMask = serializedLight.shadowLayerMask.intValue;
+                        }
+                        else
+                        {
+                            serializedLight.serializedAdditionalDataObject.ApplyModifiedProperties(); // we need to push above modification the modification on object as it is used to sync
+                            SyncLightAndShadowLayers(serializedLight.lightLayerMask);
+                        }
+                    }
+
+                    if (serializedLight.customShadowLayers.boolValue)
+                    {
+                        EditorGUI.indentLevel += 1;
+
+                        EditorGUI.BeginChangeCheck();
+                        DrawLightLayerMask(serializedLight.shadowLayerMask, Styles.ShadowLayer);
+                        if (EditorGUI.EndChangeCheck())
+                        {
+                            lightProperty.renderingLayerMask = serializedLight.shadowLayerMask.intValue;
+                            serializedObject.ApplyModifiedProperties();
+                        }
+
+                        EditorGUI.indentLevel -= 1;
+                    }
+                }
+            }
+
             if (bakingWarningValue)
                 EditorGUILayout.HelpBox(Styles.BakingWarning.text, MessageType.Warning);
         }
