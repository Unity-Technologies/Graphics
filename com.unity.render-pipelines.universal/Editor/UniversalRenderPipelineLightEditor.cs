--- conflicted
+++ resolved
@@ -127,7 +127,7 @@
             // Light layers are stored in additional light data. We must create one if it doesn't exist.
             UniversalRenderPipelineAsset urpAsset = UniversalRenderPipeline.asset;
             if (urpAsset.supportsLightLayers && m_AdditionalLightDataSO == null)
-                CreateAdditionalLightData();
+                MultipleAdditionalLightDataCheck();
 
             if (s_Styles == null)
                 s_Styles = new Styles();
@@ -271,6 +271,7 @@
 
         void DrawAdditionalShadowData()
         {
+            bool hasChanged = false;
             int selectedUseAdditionalData; // 0: Custom bias - 1: Bias values defined in Pipeline settings
 
             if (m_AdditionalLightDataSO == null)
@@ -287,11 +288,13 @@
             Rect controlRectAdditionalData = EditorGUILayout.GetControlRect(true);
             if (m_AdditionalLightDataSO != null)
                 EditorGUI.BeginProperty(controlRectAdditionalData, Styles.shadowBias, m_UseAdditionalDataProp);
-
             EditorGUI.BeginChangeCheck();
+
             selectedUseAdditionalData = EditorGUI.IntPopup(controlRectAdditionalData, Styles.shadowBias, selectedUseAdditionalData, Styles.displayedDefaultOptions, Styles.optionDefaultValues);
-            bool useAdditionalLightDataChanged = EditorGUI.EndChangeCheck();
-
+            if (EditorGUI.EndChangeCheck())
+            {
+                hasChanged = true;
+            }
             if (m_AdditionalLightDataSO != null)
                 EditorGUI.EndProperty();
 
@@ -309,21 +312,12 @@
                 }
             }
 
-            if (useAdditionalLightDataChanged)
+            if (hasChanged)
             {
                 if (m_AdditionalLightDataSO == null)
                 {
-<<<<<<< HEAD
-                    CreateAdditionalLightData();
-
-                    var asset = UniversalRenderPipeline.asset;
-                    settings.shadowsBias.floatValue = asset.shadowDepthBias;
-                    settings.shadowsNormalBias.floatValue = asset.shadowNormalBias;
-                    settings.shadowsResolution.intValue = UniversalAdditionalLightData.AdditionalLightsShadowDefaultCustomResolution;
-=======
                     MultipleAdditionalLightDataCheck();
                     SetupSettings();
->>>>>>> abea78ef
                 }
                 else
                 {
@@ -520,13 +514,6 @@
             EditorGUILayout.Space();
         }
 
-        void CreateAdditionalLightData()
-        {
-            lightProperty.gameObject.AddComponent<UniversalAdditionalLightData>();
-            m_AdditionalLightData = lightProperty.gameObject.GetComponent<UniversalAdditionalLightData>();
-            init(m_AdditionalLightData);
-        }
-
         internal static void DrawLightLayerMask(SerializedProperty property, GUIContent style)
         {
             Rect controlRect = EditorGUILayout.GetControlRect(true);
