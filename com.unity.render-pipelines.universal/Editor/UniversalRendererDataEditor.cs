--- conflicted
+++ resolved
@@ -87,31 +87,26 @@
                 //EditorGUILayout.PropertyField(m_TiledDeferredShading, Styles.tiledDeferredShadingLabel, true);
                 EditorGUI.indentLevel--;
             }
-<<<<<<< HEAD
-            else
+
+            if (m_RenderingMode.intValue == (int)RenderingMode.Forward)
             {
                 EditorGUI.indentLevel++;
+
                 EditorGUILayout.PropertyField(m_ClusteredRendering, Styles.clusteredRenderingLabel);
                 EditorGUI.BeginDisabledGroup(!m_ClusteredRendering.boolValue);
                 EditorGUILayout.PropertyField(m_TileSize);
                 EditorGUI.EndDisabledGroup();
-                EditorGUI.indentLevel--;
-            }
-=======
 
-            if (m_RenderingMode.intValue == (int)RenderingMode.Forward)
-            {
-                EditorGUI.indentLevel++;
                 EditorGUILayout.PropertyField(m_DepthPrimingMode, Styles.DepthPrimingModeLabel);
                 if (m_DepthPrimingMode.intValue != (int)DepthPrimingMode.Disabled)
                 {
                     EditorGUILayout.HelpBox(Styles.DepthPrimingModeInfo.text, MessageType.Info);
                 }
+
                 EditorGUI.indentLevel--;
             }
 
 
->>>>>>> 1e6706cf
             EditorGUI.indentLevel--;
             EditorGUILayout.Space();
 #if ENABLE_RENDER_PASS_UI
