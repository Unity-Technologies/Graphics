--- conflicted
+++ resolved
@@ -34,12 +34,8 @@
         SerializedProperty m_DepthPrimingMode;
         SerializedProperty m_AccurateGbufferNormals;
         //SerializedProperty m_TiledDeferredShading;
-<<<<<<< HEAD
-=======
         SerializedProperty m_ClusteredRendering;
         SerializedProperty m_TileSize;
-#if ENABLE_RENDER_PASS_UI
->>>>>>> 023ee4d1
         SerializedProperty m_UseNativeRenderPass;
         SerializedProperty m_DefaultStencilState;
         SerializedProperty m_PostProcessData;
@@ -61,12 +57,8 @@
             m_AccurateGbufferNormals = serializedObject.FindProperty("m_AccurateGbufferNormals");
             // Not exposed yet.
             //m_TiledDeferredShading = serializedObject.FindProperty("m_TiledDeferredShading");
-<<<<<<< HEAD
-=======
             m_ClusteredRendering = serializedObject.FindProperty("m_ClusteredRendering");
             m_TileSize = serializedObject.FindProperty("m_TileSize");
-#if ENABLE_RENDER_PASS_UI
->>>>>>> 023ee4d1
             m_UseNativeRenderPass = serializedObject.FindProperty("m_UseNativeRenderPass");
             m_DefaultStencilState = serializedObject.FindProperty("m_DefaultStencilState");
             m_PostProcessData = serializedObject.FindProperty("postProcessData");
