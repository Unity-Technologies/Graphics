<<<<<<< HEAD

using System;
using UnityEngine.Scripting.APIUpdating;
=======
using System;
using System.Linq;
using UnityEngine;
>>>>>>> a6e5b452

namespace UnityEditor.Rendering.LWRP
{
    // This is to keep the namespace UnityEditor.Rendering.LWRP alive,
    // so that user scripts that have "using UnityEditor.Rendering.LWRP" in them still compile.
    internal class Deprecated
    {
    }
}

namespace UnityEditor.Rendering.Universal
{
<<<<<<< HEAD
    [Obsolete("ForwardRendererDataEditor has been deprecated. Use StandardRendererDataEditor instead (UnityUpgradable) -> StandardRendererDataEditor", true)]
    [MovedFrom("UnityEditor.Rendering.LWRP")]
    public class ForwardRendererDataEditor
    { }
=======
    static partial class EditorUtils
    {
        [Obsolete("This is obsolete, please use DrawCascadeSplitGUI<T>(ref SerializedProperty shadowCascadeSplit, float distance, int cascadeCount, Unit unit) instead.", false)]
        public static void DrawCascadeSplitGUI<T>(ref SerializedProperty shadowCascadeSplit)
        {
            float[] cascadePartitionSizes = null;
            Type type = typeof(T);
            if (type == typeof(float))
            {
                cascadePartitionSizes = new float[] { shadowCascadeSplit.floatValue };
            }
            else if (type == typeof(Vector3))
            {
                Vector3 splits = shadowCascadeSplit.vector3Value;
                cascadePartitionSizes = new float[]
                {
                    Mathf.Clamp(splits[0], 0.0f, 1.0f),
                    Mathf.Clamp(splits[1] - splits[0], 0.0f, 1.0f),
                    Mathf.Clamp(splits[2] - splits[1], 0.0f, 1.0f)
                };
            }
            if (cascadePartitionSizes != null)
            {
                EditorGUI.BeginChangeCheck();
                ShadowCascadeSplitGUI.HandleCascadeSliderGUI(ref cascadePartitionSizes);
                if (EditorGUI.EndChangeCheck())
                {
                    if (type == typeof(float))
                        shadowCascadeSplit.floatValue = cascadePartitionSizes[0];
                    else
                    {
                        Vector3 updatedValue = new Vector3();
                        updatedValue[0] = cascadePartitionSizes[0];
                        updatedValue[1] = updatedValue[0] + cascadePartitionSizes[1];
                        updatedValue[2] = updatedValue[1] + cascadePartitionSizes[2];
                        shadowCascadeSplit.vector3Value = updatedValue;
                    }
                }
            }
        }
    }
    static partial class ShadowCascadeSplitGUI
    {
        [Obsolete("This is obsolete, please use HandleCascadeSliderGUI(ref float[] normalizedCascadePartitions, float distance, EditorUtils.Unit unit) instead.", false)]
        public static void HandleCascadeSliderGUI(ref float[] normalizedCascadePartitions)
        {
            EditorGUILayout.BeginHorizontal();
            GUILayout.Space(EditorGUI.indentLevel * 15f);
            // get the inspector width since we need it while drawing the partition rects.
            // Only way currently is to reserve the block in the layout using GetRect(), and then immediately drawing the empty box
            // to match the call to GetRect.
            // From this point on, we move to non-layout based code.

            var sliderRect = GUILayoutUtility.GetRect(GUIContent.none
                    , s_CascadeSliderBG
                    , GUILayout.Height(kSliderbarTopMargin + kSliderbarHeight + kSliderbarBottomMargin)
                    , GUILayout.ExpandWidth(true));
            GUI.Box(sliderRect, GUIContent.none);

            EditorGUILayout.EndHorizontal();

            float currentX = sliderRect.x;
            float cascadeBoxStartY = sliderRect.y + kSliderbarTopMargin;
            float cascadeSliderWidth = sliderRect.width - (normalizedCascadePartitions.Length * kPartitionHandleWidth);
            Color origTextColor = GUI.color;
            Color origBackgroundColor = GUI.backgroundColor;
            int colorIndex = -1;

            // setup the array locally with the last partition
            float[] adjustedCascadePartitions = new float[normalizedCascadePartitions.Length + 1];
            System.Array.Copy(normalizedCascadePartitions, adjustedCascadePartitions, normalizedCascadePartitions.Length);
            adjustedCascadePartitions[adjustedCascadePartitions.Length - 1] = 1.0f - normalizedCascadePartitions.Sum();


            // check for user input on any of the partition handles
            // this mechanism gets the current event in the queue... make sure that the mouse is over our control before consuming the event
            int sliderControlId = GUIUtility.GetControlID(s_CascadeSliderId, FocusType.Passive);
            Event currentEvent = Event.current;
            int hotPartitionHandleIndex = -1; // the index of any partition handle that we are hovering over or dragging

            // draw each cascade partition
            for (int i = 0; i < adjustedCascadePartitions.Length; ++i)
            {
                float currentPartition = adjustedCascadePartitions[i];

                colorIndex = (colorIndex + 1) % kCascadeColors.Length;
                GUI.backgroundColor = kCascadeColors[colorIndex];
                float boxLength = (cascadeSliderWidth * currentPartition);

                // main cascade box
                Rect partitionRect = new Rect(currentX, cascadeBoxStartY, boxLength, kSliderbarHeight);
                GUI.Box(partitionRect, GUIContent.none, s_CascadeSliderBG);
                currentX += boxLength;

                // cascade box percentage text
                GUI.color = Color.white;
                Rect textRect = partitionRect;
                var cascadeText = string.Format("{0}\n{1:F1}%", i, currentPartition * 100.0f);

                GUI.Label(textRect, cascadeText, s_TextCenteredStyle);

                // no need to draw the partition handle for last box
                if (i == adjustedCascadePartitions.Length - 1)
                    break;

                // partition handle
                GUI.backgroundColor = Color.black;
                Rect handleRect = partitionRect;
                handleRect.x = currentX;
                handleRect.width = kPartitionHandleWidth;
                GUI.Box(handleRect, GUIContent.none, s_CascadeSliderBG);
                // we want a thin handle visually (since wide black bar looks bad), but a slightly larger
                // hit area for easier manipulation
                Rect handleHitRect = handleRect;
                handleHitRect.xMin -= kPartitionHandleExtraHitAreaWidth;
                handleHitRect.xMax += kPartitionHandleExtraHitAreaWidth;
                if (handleHitRect.Contains(currentEvent.mousePosition))
                    hotPartitionHandleIndex = i;

                // add regions to slider where the cursor changes to Resize-Horizontal
                if (s_DragCache == null)
                {
                    EditorGUIUtility.AddCursorRect(handleHitRect, MouseCursor.ResizeHorizontal, sliderControlId);
                }

                currentX += kPartitionHandleWidth;
            }

            GUI.color = origTextColor;
            GUI.backgroundColor = origBackgroundColor;

            EventType eventType = currentEvent.GetTypeForControl(sliderControlId);
            switch (eventType)
            {
                case EventType.MouseDown:
                    if (hotPartitionHandleIndex >= 0)
                    {
                        s_DragCache = new DragCache(hotPartitionHandleIndex, normalizedCascadePartitions[hotPartitionHandleIndex], currentEvent.mousePosition);
                        if (GUIUtility.hotControl == 0)
                            GUIUtility.hotControl = sliderControlId;
                        currentEvent.Use();

                        // Switch active scene view into shadow cascades visualization mode, once we start
                        // tweaking cascade splits.
                        if (s_RestoreSceneView == null)
                        {
                            s_RestoreSceneView = SceneView.lastActiveSceneView;
                            if (s_RestoreSceneView != null)
                            {
                                s_OldSceneDrawMode = s_RestoreSceneView.cameraMode;
#if UNITY_2019_1_OR_NEWER
                                s_OldSceneLightingMode = s_RestoreSceneView.sceneLighting;
#else
                                s_OldSceneLightingMode = s_RestoreSceneView.m_SceneLighting;
#endif
                                s_RestoreSceneView.cameraMode = SceneView.GetBuiltinCameraMode(DrawCameraMode.ShadowCascades);
                            }
                        }
                    }
                    break;

                case EventType.MouseUp:
                    // mouseUp event anywhere should release the hotcontrol (if it belongs to us), drags (if any)
                    if (GUIUtility.hotControl == sliderControlId)
                    {
                        GUIUtility.hotControl = 0;
                        currentEvent.Use();
                    }
                    s_DragCache = null;

                    // Restore previous scene view drawing mode once we stop tweaking cascade splits.
                    if (s_RestoreSceneView != null)
                    {
                        s_RestoreSceneView.cameraMode = s_OldSceneDrawMode;
#if UNITY_2019_1_OR_NEWER
                        s_RestoreSceneView.sceneLighting = s_OldSceneLightingMode;
#else
                        s_RestoreSceneView.m_SceneLighting = s_OldSceneLightingMode;
#endif
                        s_RestoreSceneView = null;
                    }
                    break;

                case EventType.MouseDrag:
                    if (GUIUtility.hotControl != sliderControlId)
                        break;

                    // convert the mouse movement to normalized cascade width. Make sure that we are safe to apply the delta before using it.
                    float delta = (currentEvent.mousePosition - s_DragCache.m_LastCachedMousePosition).x / cascadeSliderWidth;
                    bool isLeftPartitionHappy = ((adjustedCascadePartitions[s_DragCache.m_ActivePartition] + delta) > 0.0f);
                    bool isRightPartitionHappy = ((adjustedCascadePartitions[s_DragCache.m_ActivePartition + 1] - delta) > 0.0f);
                    if (isLeftPartitionHappy && isRightPartitionHappy)
                    {
                        s_DragCache.m_NormalizedPartitionSize += delta;
                        normalizedCascadePartitions[s_DragCache.m_ActivePartition] = s_DragCache.m_NormalizedPartitionSize;
                        if (s_DragCache.m_ActivePartition < normalizedCascadePartitions.Length - 1)
                            normalizedCascadePartitions[s_DragCache.m_ActivePartition + 1] -= delta;
                        GUI.changed = true;
                    }
                    s_DragCache.m_LastCachedMousePosition = currentEvent.mousePosition;
                    currentEvent.Use();
                    break;
            }
        }
    }
>>>>>>> a6e5b452
}<|MERGE_RESOLUTION|>--- conflicted
+++ resolved
@@ -1,12 +1,6 @@
-<<<<<<< HEAD
-
-using System;
-using UnityEngine.Scripting.APIUpdating;
-=======
 using System;
 using System.Linq;
 using UnityEngine;
->>>>>>> a6e5b452
 
 namespace UnityEditor.Rendering.LWRP
 {
@@ -19,12 +13,6 @@
 
 namespace UnityEditor.Rendering.Universal
 {
-<<<<<<< HEAD
-    [Obsolete("ForwardRendererDataEditor has been deprecated. Use StandardRendererDataEditor instead (UnityUpgradable) -> StandardRendererDataEditor", true)]
-    [MovedFrom("UnityEditor.Rendering.LWRP")]
-    public class ForwardRendererDataEditor
-    { }
-=======
     static partial class EditorUtils
     {
         [Obsolete("This is obsolete, please use DrawCascadeSplitGUI<T>(ref SerializedProperty shadowCascadeSplit, float distance, int cascadeCount, Unit unit) instead.", false)]
@@ -230,5 +218,4 @@
             }
         }
     }
->>>>>>> a6e5b452
 }