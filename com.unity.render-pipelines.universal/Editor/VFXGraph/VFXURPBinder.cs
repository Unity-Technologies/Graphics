--- conflicted
+++ resolved
@@ -10,8 +10,7 @@
         public override string templatePath { get { return "Packages/com.unity.render-pipelines.universal/Editor/VFXGraph/Shaders"; } }
         public override string runtimePath { get { return "Packages/com.unity.render-pipelines.universal/Runtime/VFXGraph/Shaders"; } }
         public override string SRPAssetTypeStr { get { return "UniversalRenderPipelineAsset"; } }
-<<<<<<< HEAD
-        public override Type SRPOutputDataType { get { return typeof(VFXURPSubOutput); } }
+        public override Type SRPOutputDataType { get { return null; } } // null by now but use VFXURPSubOutput when there is a need to store URP specific data
 
         public override bool IsGraphDataValid(ShaderGraph.GraphData graph)
         {
@@ -63,9 +62,6 @@
             }
             return vfxBlendMode;
         }
-=======
-        public override Type SRPOutputDataType { get { return null; } } // null by now but use VFXURPSubOutput when there is a need to store URP specific data
->>>>>>> 07739ff4
     }
 
     class VFXLWRPBinder : VFXURPBinder
