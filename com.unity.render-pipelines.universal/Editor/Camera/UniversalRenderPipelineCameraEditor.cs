using System;
using System.Collections.Generic;
using System.Linq;
using System.Text;
using UnityEditor.AnimatedValues;
using UnityEditor.SceneManagement;
using UnityEditorInternal;
using UnityEngine;
using UnityEngine.Rendering;
using UnityEngine.Rendering.Universal;
using Object = UnityEngine.Object;

namespace UnityEditor.Rendering.Universal
{
    using Styles = UniversalRenderPipelineCameraUI.Styles;

    [CustomEditorForRenderPipeline(typeof(Camera), typeof(UniversalRenderPipelineAsset))]
    [CanEditMultipleObjects]
    class UniversalRenderPipelineCameraEditor : CameraEditor
    {
        internal enum BackgroundType
        {
            Skybox = 0,
            SolidColor,
            DontCare,
        }

<<<<<<< HEAD
        static class Styles
        {
            // Groups
            public static GUIContent commonCameraSettingsText = EditorGUIUtility.TrTextContent("Projection", "These settings control how the camera views the world.");
            public static GUIContent environmentSettingsText = EditorGUIUtility.TrTextContent("Environment", "These settings control what the camera background looks like.");
            public static GUIContent outputSettingsText = EditorGUIUtility.TrTextContent("Output", "These settings control how the camera output is formatted.");
            public static GUIContent renderingSettingsText = EditorGUIUtility.TrTextContent("Rendering", "These settings control for the specific rendering features for this camera.");
            public static GUIContent stackSettingsText = EditorGUIUtility.TrTextContent("Stack", "The list of overlay cameras assigned to this camera.");

            public static GUIContent backgroundType = EditorGUIUtility.TrTextContent("Background Type", "Controls how to initialize the Camera's background.\n\nSkybox initializes camera with Skybox, defaulting to a background color if no skybox is found.\n\nSolid Color initializes background with the background color.\n\nUninitialized has undefined values for the camera background. Use this only if you are rendering all pixels in the Camera's view.");
            public static GUIContent cameraType = EditorGUIUtility.TrTextContent("Render Type", "Defines if a camera renders directly to a target or overlays on top of another camera’s output. Overlay option is not available when Deferred Render Data is in use.");
            public static GUIContent renderingShadows = EditorGUIUtility.TrTextContent("Render Shadows", "Makes this camera render shadows.");
            public static GUIContent requireDepthTexture = EditorGUIUtility.TrTextContent("Depth Texture", "On makes this camera create a _CameraDepthTexture, which is a copy of the rendered depth values.\nOff makes the camera not create a depth texture.\nUse Pipeline Settings applies settings from the Render Pipeline Asset.");
            public static GUIContent requireOpaqueTexture = EditorGUIUtility.TrTextContent("Opaque Texture", "On makes this camera create a _CameraOpaqueTexture, which is a copy of the rendered view.\nOff makes the camera not create an opaque texture.\nUse Pipeline Settings applies settings from the Render Pipeline Asset.");
            public static GUIContent allowMSAA = EditorGUIUtility.TrTextContent("MSAA", "Use Multi Sample Anti-Aliasing to reduce aliasing.");
            public static GUIContent allowHDR = EditorGUIUtility.TrTextContent("HDR", "High Dynamic Range gives you a wider range of light intensities, so your lighting looks more realistic. With it, you can still see details and experience less saturation even with bright light.", (Texture)null);
            public static GUIContent priority = EditorGUIUtility.TrTextContent("Priority", "A camera with a higher priority is drawn on top of a camera with a lower priority [ -100, 100 ].");
            public static GUIContent clearDepth = EditorGUIUtility.TrTextContent("Clear Depth", "If enabled, depth from the previous camera will be cleared.");

            public static GUIContent rendererType = EditorGUIUtility.TrTextContent("Renderer", "Controls which renderer this camera uses.");

            public static GUIContent volumeLayerMask = EditorGUIUtility.TrTextContent("Volume Mask", "This camera will only be affected by volumes in the selected scene-layers.");
            public static GUIContent volumeTrigger = EditorGUIUtility.TrTextContent("Volume Trigger", "A transform that will act as a trigger for volume blending. If none is set, the camera itself will act as a trigger.");

            public static GUIContent renderPostProcessing = EditorGUIUtility.TrTextContent("Post Processing", "Enable this to make this camera render post-processing effects.");
            public static GUIContent antialiasing = EditorGUIUtility.TrTextContent("Anti-aliasing", "The anti-aliasing method to use.");
            public static GUIContent antialiasingQuality = EditorGUIUtility.TrTextContent("Quality", "The quality level to use for the selected anti-aliasing method.");
            public static GUIContent stopNaN = EditorGUIUtility.TrTextContent("Stop NaN", "Automatically replaces NaN/Inf in shaders by a black pixel to avoid breaking some effects. This will affect performances and should only be used if you experience NaN issues that you can't fix. Has no effect on GLES2 platforms.");
            public static GUIContent dithering = EditorGUIUtility.TrTextContent("Dithering", "Applies 8-bit dithering to the final render to reduce color banding.");

            public static GUIContent cameras = EditorGUIUtility.TrTextContent("Cameras", "The list of overlay cameras assigned to this camera.");

#if ENABLE_VR && ENABLE_XR_MODULE
            public static GUIContent[] xrTargetEyeOptions =
            {
                new GUIContent("None"),
                new GUIContent("Both"),
            };
            public static int[] xrTargetEyeValues = { 0, 1 };
            public static readonly GUIContent xrTargetEye = EditorGUIUtility.TrTextContent("Target Eye", "Allows XR rendering if target eye sets to both eye. Disable XR for this camera otherwise.");
#endif
            public static readonly GUIContent targetTextureLabel = EditorGUIUtility.TrTextContent("Output Texture", "The texture to render this camera into, if none then this camera renders to screen.");

            public static readonly string hdrDisabledWarning = "HDR rendering is disabled in the Universal Render Pipeline asset.";
            public static readonly string mssaDisabledWarning = "Anti-aliasing is disabled in the Universal Render Pipeline asset.";

            public static readonly string missingRendererWarning = "The currently selected Renderer is missing from the Universal Render Pipeline asset.";
            public static readonly string noRendererError = "There are no valid Renderers available on the Universal Render Pipeline asset.";
            public static readonly string disabledPostprocessing = "Post Processing is currently disabled on the current Universal Render Pipeline renderer.";

            public static GUIContent[] cameraBackgroundType =
            {
                new GUIContent("Skybox"),
                new GUIContent("Solid Color"),
                new GUIContent("Uninitialized"),
            };

            public static int[] cameraBackgroundValues = { 0, 1, 2 };

            // Using the pipeline Settings
            public static GUIContent[] displayedCameraOptions =
            {
                new GUIContent("Off"),
                new GUIContent("Use Pipeline Settings"),
            };

            public static int[] cameraOptions = { 0, 1 };

            // Camera Types
            public static List<GUIContent> m_CameraTypeNames = null;
            public static readonly string[] cameraTypeNames = Enum.GetNames(typeof(CameraRenderType));

            // Beautified anti-aliasing options
            public static GUIContent[] antialiasingOptions =
            {
                new GUIContent("None"),
                new GUIContent("Fast Approximate Anti-aliasing (FXAA)"),
                new GUIContent("Subpixel Morphological Anti-aliasing (SMAA)"),
            };
            public static int[] antialiasingValues = { 0, 1, 2 };

            public static string inspectorOverlayCameraText = L10n.Tr("Inspector Overlay Camera");
        }

=======
>>>>>>> e9aa4f2f
        ReorderableList m_LayerList;

        public Camera camera { get { return target as Camera; } }
        static List<Camera> k_Cameras;

        List<Camera> validCameras = new List<Camera>();
        List<Camera> m_TypeErrorCameras = new List<Camera>();
        List<Camera> m_OutputWarningCameras = new List<Camera>();
        Texture2D m_ErrorIcon;
        Texture2D m_WarningIcon;

        // Temporary saved bools for foldout header
        SavedBool m_CommonCameraSettingsFoldout;
        SavedBool m_EnvironmentSettingsFoldout;
        SavedBool m_OutputSettingsFoldout;
        SavedBool m_RenderingSettingsFoldout;
        SavedBool m_StackSettingsFoldout;

        // Animation Properties
        public bool isSameClearFlags { get { return !settings.clearFlags.hasMultipleDifferentValues; } }
        public bool isSameOrthographic { get { return !settings.orthographic.hasMultipleDifferentValues; } }

        Dictionary<Object, UniversalAdditionalCameraData> m_AdditionalCameraDatas = new Dictionary<Object, UniversalAdditionalCameraData>();

        readonly AnimBool m_ShowBGColorAnim = new AnimBool();
        readonly AnimBool m_ShowOrthoAnim = new AnimBool();
        readonly AnimBool m_ShowTargetEyeAnim = new AnimBool();

        UniversalRenderPipelineSerializedCamera m_SerializedCamera;

        void SetAnimationTarget(AnimBool anim, bool initialize, bool targetValue)
        {
            if (initialize)
            {
                anim.value = targetValue;
                anim.valueChanged.AddListener(Repaint);
            }
            else
            {
                anim.target = targetValue;
            }
        }

        void UpdateAnimationValues(bool initialize)
        {
            SetAnimationTarget(m_ShowBGColorAnim, initialize, isSameClearFlags && (camera.clearFlags == CameraClearFlags.SolidColor || camera.clearFlags == CameraClearFlags.Skybox));
            SetAnimationTarget(m_ShowOrthoAnim, initialize, isSameOrthographic && camera.orthographic);
            SetAnimationTarget(m_ShowTargetEyeAnim, initialize, settings.targetEye.intValue != (int)StereoTargetEyeMask.Both);
        }

        public new void OnEnable()
        {
            base.OnEnable();

            m_CommonCameraSettingsFoldout = new SavedBool($"{target.GetType()}.CommonCameraSettingsFoldout", false);
            m_EnvironmentSettingsFoldout = new SavedBool($"{target.GetType()}.EnvironmentSettingsFoldout", false);
            m_OutputSettingsFoldout = new SavedBool($"{target.GetType()}.OutputSettingsFoldout", false);
            m_RenderingSettingsFoldout = new SavedBool($"{target.GetType()}.RenderingSettingsFoldout", false);
            m_StackSettingsFoldout = new SavedBool($"{target.GetType()}.StackSettingsFoldout", false);

            var additionalCameraList = new List<Object>();
            foreach (var cameraTarget in targets)
            {
                var additionData = (cameraTarget as Component).gameObject.GetComponent<UniversalAdditionalCameraData>();
                if (additionData == null)
                    additionData = (cameraTarget as Component).gameObject.AddComponent<UniversalAdditionalCameraData>();
                m_AdditionalCameraDatas[cameraTarget] = additionData;
                additionalCameraList.Add(additionData);
            }
            m_ErrorIcon = LoadConsoleIcon(true);
            m_WarningIcon = LoadConsoleIcon(false);
            validCameras.Clear();
            m_TypeErrorCameras.Clear();
            m_OutputWarningCameras.Clear();
            settings.OnEnable();

            init(additionalCameraList);

            UpdateAnimationValues(true);

            UpdateCameras();
        }

        void UpdateCameras()
        {
            m_SerializedCamera.RefreshCameras();

            var camType = (CameraRenderType)m_SerializedCamera.cameraType.intValue;
            if (camType != CameraRenderType.Base)
                return;

            m_LayerList = new ReorderableList(m_SerializedCamera.serializedObject, m_SerializedCamera.cameras, true, true, true, true)
            {
                drawHeaderCallback = rect => EditorGUI.LabelField(rect, Styles.cameras),
                drawElementCallback = DrawElementCallback,
                onSelectCallback = SelectElement,
                onRemoveCallback = list =>
                {
                    m_SerializedCamera.cameras.DeleteArrayElementAtIndex(list.index);
                    ReorderableList.defaultBehaviours.DoRemoveButton(list);
                    m_SerializedCamera.serializedObject.ApplyModifiedProperties();

                    // Force update the list as removed camera could been there
                    m_TypeErrorCameras.Clear();
                    m_OutputWarningCameras.Clear();
                },
                onAddDropdownCallback = AddCameraToCameraList
            };
        }

        void SelectElement(ReorderableList list)
        {
            var element = m_SerializedCamera.cameras.GetArrayElementAtIndex(list.index);
            var cam = element.objectReferenceValue as Camera;
            if (Event.current.clickCount == 2)
            {
                Selection.activeObject = cam;
            }

            EditorGUIUtility.PingObject(cam);
        }

        void DrawElementCallback(Rect rect, int index, bool isActive, bool isFocused)
        {
            rect.height = EditorGUIUtility.singleLineHeight;
            rect.y += 1;

            var element = m_SerializedCamera.cameras.GetArrayElementAtIndex(index);

            var cam = element.objectReferenceValue as Camera;
            if (cam != null)
            {
                bool typeError = false;
                var type = cam.gameObject.GetComponent<UniversalAdditionalCameraData>().renderType;
                if (type != CameraRenderType.Overlay)
                {
                    typeError = true;
                    if (!m_TypeErrorCameras.Contains(cam))
                    {
                        m_TypeErrorCameras.Add(cam);
                    }
                }
                else if (m_TypeErrorCameras.Contains(cam))
                {
                    m_TypeErrorCameras.Remove(cam);
                }

                bool outputWarning = false;
                if (IsStackCameraOutputDirty(cam))
                {
                    outputWarning = true;
                    if (!m_OutputWarningCameras.Contains(cam))
                    {
                        m_OutputWarningCameras.Add(cam);
                    }
                }
                else if (m_OutputWarningCameras.Contains(cam))
                {
                    m_OutputWarningCameras.Remove(cam);
                }

                GUIContent nameContent =
                    outputWarning ?
                    EditorGUIUtility.TrTextContent(cam.name, "Output properties do not match base camera", m_WarningIcon) :
                    EditorGUIUtility.TrTextContent(cam.name);

                GUIContent typeContent =
                    typeError ?
                    EditorGUIUtility.TrTextContent(type.GetName(), "Not a supported type", m_ErrorIcon) :
                    EditorGUIUtility.TrTextContent(type.GetName());

                EditorGUI.BeginProperty(rect, GUIContent.none, element);
                var labelWidth = EditorGUIUtility.labelWidth;
                EditorGUIUtility.labelWidth -= 20f;

                using (var iconSizeScope = new EditorGUIUtility.IconSizeScope(new Vector2(rect.height, rect.height)))
                {
                    EditorGUI.LabelField(rect, nameContent, typeContent);
                }

                // Printing if Post Processing is on or not.
                var isPostActive = cam.gameObject.GetComponent<UniversalAdditionalCameraData>().renderPostProcessing;
                if (isPostActive)
                {
                    Rect selectRect = new Rect(rect.width - 20, rect.y, 50, EditorGUIUtility.singleLineHeight);

                    EditorGUI.LabelField(selectRect, "PP");
                }
                EditorGUI.EndProperty();

                EditorGUIUtility.labelWidth = labelWidth;
            }
            else
            {
                camera.GetComponent<UniversalAdditionalCameraData>().UpdateCameraStack();

                // Need to clean out the errorCamera list here.
                m_TypeErrorCameras.Clear();
                m_OutputWarningCameras.Clear();
            }
        }

        // Modified version of StageHandle.FindComponentsOfType<T>()
        // This version more closely represents unity object referencing restrictions.
        // I added these restrictions:
        // - Can not reference scene object outside scene
        // - Can not reference cross scenes
        // - Can reference child objects if it is prefab
        Camera[] FindCamerasToReference(GameObject gameObject)
        {
            var scene = gameObject.scene;

            var inScene = !EditorUtility.IsPersistent(camera) || scene.IsValid();
            var inPreviewScene = EditorSceneManager.IsPreviewScene(scene) && scene.IsValid();
            var inCurrentScene = !EditorUtility.IsPersistent(camera) && scene.IsValid();

            Camera[] cameras = Resources.FindObjectsOfTypeAll<Camera>();
            List<Camera> result = new List<Camera>();
            if (!inScene)
            {
                foreach (var camera in cameras)
                {
                    if (camera.transform.IsChildOf(gameObject.transform))
                        result.Add(camera);
                }
            }
            else if (inPreviewScene)
            {
                foreach (var camera in cameras)
                {
                    if (camera.gameObject.scene == scene)
                        result.Add(camera);
                }
            }
            else if (inCurrentScene)
            {
                foreach (var camera in cameras)
                {
                    if (!EditorUtility.IsPersistent(camera) && !EditorSceneManager.IsPreviewScene(camera.gameObject.scene) && camera.gameObject.scene == scene)
                        result.Add(camera);
                }
            }

            return result.ToArray();
        }

        void AddCameraToCameraList(Rect rect, ReorderableList list)
        {
            // Need to do clear the list here otherwise the meu just fills up with more and more entries
            validCameras.Clear();
            var allCameras = FindCamerasToReference(camera.gameObject);
            foreach (var camera in allCameras)
            {
                var component = camera.gameObject.GetComponent<UniversalAdditionalCameraData>();
                if (component != null)
                {
                    if (component.renderType == CameraRenderType.Overlay)
                    {
                        validCameras.Add(camera);
                    }
                }
            }

            var names = new GUIContent[validCameras.Count];
            for (int i = 0; i < validCameras.Count; ++i)
            {
                names[i] = new GUIContent((i + 1) + " " + validCameras[i].name);
            }

            if (!validCameras.Any())
            {
                names = new GUIContent[1];
                names[0] = new GUIContent("No Overlay Cameras exist.");
            }
            EditorUtility.DisplayCustomMenu(rect, names, -1, AddCameraToCameraListMenuSelected, null);
        }

        void AddCameraToCameraListMenuSelected(object userData, string[] options, int selected)
        {
            if (!validCameras.Any())
                return;

            var length = m_SerializedCamera.cameras.arraySize;
            ++m_SerializedCamera.cameras.arraySize;
            m_SerializedCamera.cameras.serializedObject.ApplyModifiedProperties();
            m_SerializedCamera.cameras.GetArrayElementAtIndex(length).objectReferenceValue = validCameras[selected];
            m_SerializedCamera.cameras.serializedObject.ApplyModifiedProperties();

            UpdateStackCameraOutput(validCameras[selected]);
        }

        void init(List<Object> additionalCameraData)
        {
            if (additionalCameraData == null)
                return;

            m_SerializedCamera = new UniversalRenderPipelineSerializedCamera(new SerializedObject(additionalCameraData.ToArray()));
        }

        public new void OnDisable()
        {
            base.OnDisable();
            m_ShowBGColorAnim.valueChanged.RemoveListener(Repaint);
            m_ShowOrthoAnim.valueChanged.RemoveListener(Repaint);
            m_ShowTargetEyeAnim.valueChanged.RemoveListener(Repaint);
        }

        BackgroundType GetBackgroundType(CameraClearFlags clearFlags)
        {
            switch (clearFlags)
            {
                case CameraClearFlags.Skybox:
                    return BackgroundType.Skybox;
                case CameraClearFlags.Nothing:
                    return BackgroundType.DontCare;

                // DepthOnly is not supported by design in UniversalRP. We upgrade it to SolidColor
                default:
                    return BackgroundType.SolidColor;
            }
        }

        public override void OnInspectorGUI()
        {
            var rpAsset = UniversalRenderPipeline.asset;
            if (rpAsset == null)
            {
                base.OnInspectorGUI();
                return;
            }

            settings.Update();
            m_SerializedCamera.serializedObject.Update();
            UpdateAnimationValues(false);

            // Get the type of Camera we are using
            CameraRenderType camType = (CameraRenderType)m_SerializedCamera.cameraType.intValue;

            DrawCameraType();

            EditorGUILayout.Space();
            // If we have different cameras selected that are of different types we do not allow multi editing and we do not draw any more UI.
            if (m_SerializedCamera.cameraType.hasMultipleDifferentValues)
            {
                EditorGUILayout.HelpBox("Cannot multi edit cameras of different types.", MessageType.Info);
                return;
            }

            EditorGUI.indentLevel++;

            DrawCommonSettings();
            DrawRenderingSettings(camType, rpAsset);
            DrawEnvironmentSettings(camType);

            if (camType == CameraRenderType.Base)
            {
                // Settings only relevant to base cameras
                EditorGUI.BeginChangeCheck();
                DrawOutputSettings(rpAsset);
                if (EditorGUI.EndChangeCheck())
                    UpdateStackCamerasOutput();
                DrawStackSettings();
            }

            EditorGUI.indentLevel--;
            settings.ApplyModifiedProperties();
            m_SerializedCamera.serializedObject.ApplyModifiedProperties();
        }

        private void UpdateStackCemerasToOverlay()
        {
            int cameraCount = m_SerializedCamera.cameras.arraySize;
            for (int i = 0; i < cameraCount; ++i)
            {
                SerializedProperty cameraProperty = m_SerializedCamera.cameras.GetArrayElementAtIndex(i);

                var camera = cameraProperty.objectReferenceValue as Camera;
                if (camera == null)
                    continue;

                var additionalCameraData = camera.GetComponent<UniversalAdditionalCameraData>();
                if (additionalCameraData == null)
                    continue;

                Undo.RecordObject(camera, Styles.inspectorOverlayCameraText);
                if (additionalCameraData.renderType == CameraRenderType.Base)
                {
                    additionalCameraData.renderType = CameraRenderType.Overlay;
                    EditorUtility.SetDirty(camera);
                }
            }
        }

        private void UpdateStackCamerasOutput()
        {
            int cameraCount = m_SerializedCamera.cameras.arraySize;
            for (int i = 0; i < cameraCount; ++i)
            {
                SerializedProperty cameraProperty = m_SerializedCamera.cameras.GetArrayElementAtIndex(i);
                Camera overlayCamera = cameraProperty.objectReferenceValue as Camera;
                if (overlayCamera != null)
                    UpdateStackCameraOutput(overlayCamera);
            }
        }

        private void UpdateStackCameraOutput(Camera camera)
        {
            Undo.RecordObject(camera, Styles.inspectorOverlayCameraText);

            bool isChanged = false;

            // Force same render texture
            RenderTexture targetTexture = settings.targetTexture.objectReferenceValue as RenderTexture;
            if (camera.targetTexture != targetTexture)
            {
                camera.targetTexture = targetTexture;
                isChanged = true;
            }

            // Force same hdr
            bool allowHDR = settings.HDR.boolValue;
            if (camera.allowHDR != allowHDR)
            {
                camera.allowHDR = allowHDR;
                isChanged = true;
            }

            // Force same mssa
            bool allowMSSA = settings.allowMSAA.boolValue;
            if (camera.allowMSAA != allowMSSA)
            {
                camera.allowMSAA = allowMSSA;
                isChanged = true;
            }

            // Force same viewport rect
            Rect rect = settings.normalizedViewPortRect.rectValue;
            if (camera.rect != rect)
            {
                camera.rect = settings.normalizedViewPortRect.rectValue;
                isChanged = true;
            }

            // Force same dynamic resolution
            bool allowDynamicResolution = settings.allowDynamicResolution.boolValue;
            if (camera.allowDynamicResolution != allowDynamicResolution)
            {
                camera.allowDynamicResolution = allowDynamicResolution;
                isChanged = true;
            }

            // Force same target display
            int targetDisplay = settings.targetDisplay.intValue;
            if (camera.targetDisplay != targetDisplay)
            {
                camera.targetDisplay = targetDisplay;
                isChanged = true;
            }

            // Force same target display todo
            StereoTargetEyeMask stereoTargetEye = (StereoTargetEyeMask)settings.targetEye.intValue;
            if (camera.stereoTargetEye != stereoTargetEye)
            {
                camera.stereoTargetEye = stereoTargetEye;
                isChanged = true;
            }

            if (isChanged)
                EditorUtility.SetDirty(camera);
        }

        private bool IsStackCameraOutputDirty(Camera camera)
        {
            // Force same render texture
            RenderTexture targetTexture = settings.targetTexture.objectReferenceValue as RenderTexture;
            if (camera.targetTexture != targetTexture)
                return true;

            // Force same hdr
            bool allowHDR = settings.HDR.boolValue;
            if (camera.allowHDR != allowHDR)
                return true;

            // Force same mssa
            bool allowMSSA = settings.allowMSAA.boolValue;
            if (camera.allowMSAA != allowMSSA)
                return true;

            // Force same viewport rect
            Rect rect = settings.normalizedViewPortRect.rectValue;
            if (camera.rect != rect)
                return true;

            // Force same dynamic resolution
            bool allowDynamicResolution = settings.allowDynamicResolution.boolValue;
            if (camera.allowDynamicResolution != allowDynamicResolution)
                return true;

            // Force same target display
            int targetDisplay = settings.targetDisplay.intValue;
            if (camera.targetDisplay != targetDisplay)
                return true;

            // Force same target display
            StereoTargetEyeMask stereoTargetEye = (StereoTargetEyeMask)settings.targetEye.intValue;
            if (camera.stereoTargetEye != stereoTargetEye)
                return true;

            return false;
        }

        void DrawCommonSettings()
        {
            m_CommonCameraSettingsFoldout.value = EditorGUILayout.BeginFoldoutHeaderGroup(m_CommonCameraSettingsFoldout.value, Styles.projectionSettingsText);
            if (m_CommonCameraSettingsFoldout.value)
            {
                settings.DrawProjection();
                settings.DrawClippingPlanes();
                EditorGUILayout.Space();
                EditorGUILayout.Space();
            }
            EditorGUILayout.EndFoldoutHeaderGroup();
        }

        void DrawStackSettings()
        {
            m_StackSettingsFoldout.value = EditorGUILayout.BeginFoldoutHeaderGroup(m_StackSettingsFoldout.value, Styles.stackSettingsText);
            if (m_SerializedCamera.cameras.hasMultipleDifferentValues)
            {
                EditorGUILayout.HelpBox("Cannot multi edit stack of multiple cameras.", MessageType.Info);
                EditorGUILayout.EndFoldoutHeaderGroup();
                return;
            }

            ScriptableRenderer.RenderingFeatures supportedRenderingFeatures = m_AdditionalCameraDatas[target]?.scriptableRenderer?.supportedRenderingFeatures;

            if (supportedRenderingFeatures != null && supportedRenderingFeatures.cameraStacking == false)
            {
                EditorGUILayout.HelpBox("The renderer used by this camera doesn't support camera stacking. Only Base camera will render.", MessageType.Warning);
                return;
            }

            if (m_StackSettingsFoldout.value)
            {
                m_LayerList.DoLayoutList();
                m_SerializedCamera.serializedObject.ApplyModifiedProperties();

                EditorGUI.indentLevel--;
                if (m_TypeErrorCameras.Any())
                {
                    var message = new StringBuilder();
                    message.Append("The type of the following Cameras must be Overlay render type: ");
                    foreach (var camera in m_TypeErrorCameras)
                    {
                        message.Append(camera.name);
                        if (camera != m_TypeErrorCameras.Last())
                            message.Append(", ");
                        else
                            message.Append(".");
                    }

                    CoreEditorUtils.DrawFixMeBox(message.ToString(), MessageType.Error, () => UpdateStackCemerasToOverlay());
                }

                if (m_OutputWarningCameras.Any())
                {
                    var message = new StringBuilder();
                    message.Append("The output properties of this Camera do not match the output properties of the following Cameras: ");
                    foreach (var camera in m_OutputWarningCameras)
                    {
                        message.Append(camera.name);
                        if (camera != m_OutputWarningCameras.Last())
                            message.Append(", ");
                        else
                            message.Append(".");
                    }

                    CoreEditorUtils.DrawFixMeBox(message.ToString(), MessageType.Warning, () => UpdateStackCamerasOutput());
                }
                EditorGUI.indentLevel++;

                EditorGUILayout.Space();
                EditorGUILayout.Space();
            }
            EditorGUILayout.EndFoldoutHeaderGroup();
        }

        void DrawEnvironmentSettings(CameraRenderType camType)
        {
            m_EnvironmentSettingsFoldout.value = EditorGUILayout.BeginFoldoutHeaderGroup(m_EnvironmentSettingsFoldout.value, Styles.environmentSettingsText);
            if (m_EnvironmentSettingsFoldout.value)
            {
                if (camType == CameraRenderType.Base)
                {
                    DrawClearFlags();
                    if (!settings.clearFlags.hasMultipleDifferentValues)
                    {
                        if (GetBackgroundType((CameraClearFlags)settings.clearFlags.intValue) == BackgroundType.SolidColor)
                        {
                            using (var group = new EditorGUILayout.FadeGroupScope(m_ShowBGColorAnim.faded))
                            {
                                if (group.visible)
                                {
                                    settings.DrawBackgroundColor();
                                }
                            }
                        }
                    }
                }
                DrawVolumes();
                EditorGUILayout.Space();
                EditorGUILayout.Space();
            }
            EditorGUILayout.EndFoldoutHeaderGroup();
        }

        void DrawRenderingSettings(CameraRenderType camType, UniversalRenderPipelineAsset rpAsset)
        {
            m_RenderingSettingsFoldout.value = EditorGUILayout.BeginFoldoutHeaderGroup(m_RenderingSettingsFoldout.value, Styles.renderingSettingsText);
            if (m_RenderingSettingsFoldout.value)
            {
                DrawRenderer(rpAsset);

                if (camType == CameraRenderType.Base)
                {
                    DrawPostProcessing(rpAsset);
                }
                else if (camType == CameraRenderType.Overlay)
                {
                    DrawPostProcessingOverlay(rpAsset);
                    EditorGUILayout.PropertyField(m_SerializedCamera.clearDepth, Styles.clearDepth);
                    m_SerializedCamera.serializedObject.ApplyModifiedProperties();
                }

                DrawRenderShadows();

                if (camType == CameraRenderType.Base)
                {
                    DrawPriority();
                    DrawOpaqueTexture();
                    DrawDepthTexture();
                }

                settings.DrawCullingMask();
                settings.DrawOcclusionCulling();

                EditorGUILayout.Space();
                EditorGUILayout.Space();
            }
            EditorGUILayout.EndFoldoutHeaderGroup();
        }

        private bool IsAnyRendererHasPostProcessingEnabled(UniversalRenderPipelineAsset rpAsset)
        {
            int selectedRendererOption = m_SerializedCamera.renderer.intValue;

            if (selectedRendererOption < -1 || selectedRendererOption > rpAsset.m_RendererDataList.Length || m_SerializedCamera.renderer.hasMultipleDifferentValues)
                return false;

            var rendererData = selectedRendererOption == -1 ? rpAsset.m_RendererData : rpAsset.m_RendererDataList[selectedRendererOption];

            var fowardRendererData = rendererData as UniversalRendererData;
            if (fowardRendererData != null && fowardRendererData.postProcessData == null)
                return true;

            var fenderer2DData = rendererData as UnityEngine.Experimental.Rendering.Universal.Renderer2DData;
            if (fenderer2DData != null && fenderer2DData.postProcessData == null)
                return true;

            return false;
        }

        private static Texture2D LoadConsoleIcon(bool isError)
        {
            string pathToIcon = "icons/";

            // Handle different skin
            if (EditorGUIUtility.isProSkin)
                pathToIcon += "d_";

            // Handle different icon
            if (isError)
                pathToIcon += "console.erroricon";
            else
                pathToIcon += "console.warnicon";

            // Handle different resolution
            if (EditorGUIUtility.pixelsPerPoint > 1.0f)
            {
                pathToIcon += "@2x";
            }

            pathToIcon += ".png";

            Texture2D icon = EditorGUIUtility.Load(pathToIcon) as Texture2D;

            return icon;
        }

        void DrawPostProcessingOverlay(UniversalRenderPipelineAsset rpAsset)
        {
            bool isPostProcessingEnabled = IsAnyRendererHasPostProcessingEnabled(rpAsset) && m_SerializedCamera.renderPostProcessing.boolValue;

            EditorGUILayout.PropertyField(m_SerializedCamera.renderPostProcessing, Styles.renderPostProcessing);

            if (isPostProcessingEnabled)
                EditorGUILayout.HelpBox(Styles.disabledPostprocessing, MessageType.Warning);
        }

        void DrawOutputSettings(UniversalRenderPipelineAsset rpAsset)
        {
            m_OutputSettingsFoldout.value = EditorGUILayout.BeginFoldoutHeaderGroup(m_OutputSettingsFoldout.value, Styles.outputSettingsText);
            if (m_OutputSettingsFoldout.value)
            {
                DrawTargetTexture(rpAsset);

                if (camera.targetTexture == null)
                {
                    DrawHDR();
                    DrawMSAA();
                    settings.DrawNormalizedViewPort();
                    settings.DrawDynamicResolution();
                    settings.DrawMultiDisplay();
                }
                else
                {
                    settings.DrawNormalizedViewPort();
                }
#if ENABLE_VR && ENABLE_XR_MODULE
                DrawXRRendering();
#endif
                EditorGUILayout.Space();
                EditorGUILayout.Space();
            }
            EditorGUILayout.EndFoldoutHeaderGroup();
        }

        void DrawCameraType()
        {
            int selectedRenderer = m_SerializedCamera.renderer.intValue;
            ScriptableRenderer scriptableRenderer = UniversalRenderPipeline.asset.GetRenderer(selectedRenderer);
            UniversalRenderer renderer = scriptableRenderer as UniversalRenderer;
            bool isDeferred = renderer != null ? renderer.renderingMode == RenderingMode.Deferred : false;

            EditorGUI.BeginChangeCheck();

            //EditorGUILayout.PropertyField(m_AdditionalCameraDataCameraTypeProp, Styles.cameraType);

            CameraRenderType originalCamType = (CameraRenderType)m_SerializedCamera.cameraType.intValue;
            CameraRenderType camType = (originalCamType != CameraRenderType.Base && isDeferred) ? CameraRenderType.Base : originalCamType;

            camType = (CameraRenderType)EditorGUILayout.EnumPopup(
                Styles.cameraType,
                camType,
                e =>
                {
                    return isDeferred ? (CameraRenderType)e != CameraRenderType.Overlay : true;
                },
                false
            );

            if (EditorGUI.EndChangeCheck() || camType != originalCamType)
            {
                m_SerializedCamera.cameraType.intValue = (int)camType;

                UpdateCameras();
            }
        }

        void DrawClearFlags()
        {
            // Converts between ClearFlags and Background Type.
            BackgroundType backgroundType = GetBackgroundType((CameraClearFlags)settings.clearFlags.intValue);
            EditorGUI.showMixedValue = settings.clearFlags.hasMultipleDifferentValues;

            EditorGUI.BeginChangeCheck();
            Rect controlRect = EditorGUILayout.GetControlRect(true);
            EditorGUI.BeginProperty(controlRect, Styles.backgroundType, settings.clearFlags);

            BackgroundType selectedType = (BackgroundType)EditorGUI.IntPopup(controlRect, Styles.backgroundType, (int)backgroundType,
                Styles.cameraBackgroundType, Styles.cameraBackgroundValues);
            EditorGUI.EndProperty();

            if (EditorGUI.EndChangeCheck())
            {
                CameraClearFlags selectedClearFlags;
                switch (selectedType)
                {
                    case BackgroundType.Skybox:
                        selectedClearFlags = CameraClearFlags.Skybox;
                        break;

                    case BackgroundType.DontCare:
                        selectedClearFlags = CameraClearFlags.Nothing;
                        break;

                    default:
                        selectedClearFlags = CameraClearFlags.SolidColor;
                        break;
                }

                settings.clearFlags.intValue = (int)selectedClearFlags;
            }
        }

        void DrawPriority()
        {
            EditorGUILayout.PropertyField(settings.depth, Styles.priority);
        }

        void DrawHDR()
        {
            Rect controlRect = EditorGUILayout.GetControlRect(true);
            EditorGUI.BeginProperty(controlRect, Styles.allowHDR, settings.HDR);
            int selectedValue = !settings.HDR.boolValue ? 0 : 1;
            settings.HDR.boolValue = EditorGUI.IntPopup(controlRect, Styles.allowHDR, selectedValue, Styles.displayedCameraOptions, Styles.cameraOptions) == 1;
            EditorGUI.EndProperty();
        }

        void DrawMSAA()
        {
            Rect controlRect = EditorGUILayout.GetControlRect(true);
            EditorGUI.BeginProperty(controlRect, Styles.allowMSAA, settings.allowMSAA);
            int selectedValue = !settings.allowMSAA.boolValue ? 0 : 1;
            settings.allowMSAA.boolValue = EditorGUI.IntPopup(controlRect, Styles.allowMSAA, selectedValue, Styles.displayedCameraOptions, Styles.cameraOptions) == 1;
            EditorGUI.EndProperty();
        }

#if ENABLE_VR && ENABLE_XR_MODULE
        void DrawXRRendering()
        {
            Rect controlRect = EditorGUILayout.GetControlRect(true);
            EditorGUI.BeginProperty(controlRect, Styles.xrTargetEye, m_SerializedCamera.allowXRRendering);
            int selectedValue = !m_SerializedCamera.allowXRRendering.boolValue ? 0 : 1;
            m_SerializedCamera.allowXRRendering.boolValue = EditorGUI.IntPopup(controlRect, Styles.xrTargetEye, selectedValue, Styles.xrTargetEyeOptions, Styles.xrTargetEyeValues) == 1;
            EditorGUI.EndProperty();
        }

#endif

        void DrawTargetTexture(UniversalRenderPipelineAsset rpAsset)
        {
            EditorGUILayout.PropertyField(settings.targetTexture, Styles.targetTextureLabel);

            if (!settings.targetTexture.hasMultipleDifferentValues && rpAsset != null)
            {
                var texture = settings.targetTexture.objectReferenceValue as RenderTexture;
                int pipelineSamplesCount = rpAsset.msaaSampleCount;

                if (texture && texture.antiAliasing > pipelineSamplesCount)
                {
                    string pipelineMSAACaps = (pipelineSamplesCount > 1)
                        ? String.Format("is set to support {0}x", pipelineSamplesCount)
                        : "has MSAA disabled";
                    EditorGUILayout.HelpBox(String.Format("Camera target texture requires {0}x MSAA. Universal pipeline {1}.", texture.antiAliasing, pipelineMSAACaps),
                        MessageType.Warning, true);
                }
            }
        }

        void DrawVolumes()
        {
            bool hasChanged = false;
            LayerMask selectedVolumeLayerMask;
            Transform selectedVolumeTrigger;
            if (m_SerializedCamera == null)
            {
                selectedVolumeLayerMask = 1; // "Default"
                selectedVolumeTrigger = null;
            }
            else
            {
                selectedVolumeLayerMask = m_SerializedCamera.volumeLayerMask.intValue;
                selectedVolumeTrigger = (Transform)m_SerializedCamera.volumeTrigger.objectReferenceValue;
            }

            hasChanged |= DrawLayerMask(m_SerializedCamera.volumeLayerMask, ref selectedVolumeLayerMask, Styles.volumeLayerMask);
            hasChanged |= DrawObjectField(m_SerializedCamera.volumeTrigger, ref selectedVolumeTrigger, Styles.volumeTrigger);

            if (hasChanged)
            {
                m_SerializedCamera.volumeLayerMask.intValue = selectedVolumeLayerMask;
                m_SerializedCamera.volumeTrigger.objectReferenceValue = selectedVolumeTrigger;
                m_SerializedCamera.serializedObject.ApplyModifiedProperties();
            }
        }

        void DrawRenderer(UniversalRenderPipelineAsset rpAsset)
        {
            int selectedRendererOption = m_SerializedCamera.renderer.intValue;
            EditorGUI.BeginChangeCheck();

            Rect controlRect = EditorGUILayout.GetControlRect(true);
            EditorGUI.BeginProperty(controlRect, Styles.rendererType, m_SerializedCamera.renderer);

            EditorGUI.showMixedValue = m_SerializedCamera.renderer.hasMultipleDifferentValues;
            int selectedRenderer = EditorGUI.IntPopup(controlRect, Styles.rendererType, selectedRendererOption, rpAsset.rendererDisplayList, UniversalRenderPipeline.asset.rendererIndexList);
            EditorGUI.EndProperty();
            if (!rpAsset.ValidateRendererDataList())
            {
                EditorGUILayout.HelpBox(Styles.noRendererError, MessageType.Error);
            }
            else if (!rpAsset.ValidateRendererData(selectedRendererOption))
            {
                EditorGUILayout.HelpBox(Styles.missingRendererWarning, MessageType.Warning);
                var rect = EditorGUI.IndentedRect(EditorGUILayout.GetControlRect());
                if (GUI.Button(rect, "Select Render Pipeline Asset"))
                {
                    Selection.activeObject = AssetDatabase.LoadAssetAtPath<UniversalRenderPipelineAsset>(AssetDatabase.GetAssetPath(UniversalRenderPipeline.asset));
                }
                GUILayout.Space(5);
            }

            if (EditorGUI.EndChangeCheck())
            {
                m_SerializedCamera.renderer.intValue = selectedRenderer;
                m_SerializedCamera.serializedObject.ApplyModifiedProperties();
            }
        }

        void DrawPostProcessing(UniversalRenderPipelineAsset rpAsset)
        {
            // We want to show post processing warning only once and below the first option
            // This way we will avoid cluttering the camera UI
            bool showPostProcessWarning = IsAnyRendererHasPostProcessingEnabled(rpAsset);

            EditorGUILayout.PropertyField(m_SerializedCamera.renderPostProcessing, Styles.renderPostProcessing);
            showPostProcessWarning &= !ShowPostProcessingWarning(showPostProcessWarning && m_SerializedCamera.renderPostProcessing.boolValue);

            // Draw Final Post-processing
            DrawIntPopup(m_SerializedCamera.antialiasing, Styles.antialiasing, Styles.antialiasingOptions, Styles.antialiasingValues);

            // If AntiAliasing has mixed value we do not draw the sub menu
            if (!m_SerializedCamera.antialiasing.hasMultipleDifferentValues)
            {
                var selectedAntialiasing = (AntialiasingMode)m_SerializedCamera.antialiasing.intValue;

                if (selectedAntialiasing == AntialiasingMode.SubpixelMorphologicalAntiAliasing)
                {
                    EditorGUI.indentLevel++;
                    EditorGUILayout.PropertyField(m_SerializedCamera.antialiasingQuality, Styles.antialiasingQuality);
                    if (CoreEditorUtils.buildTargets.Contains(GraphicsDeviceType.OpenGLES2))
                        EditorGUILayout.HelpBox("Sub-pixel Morphological Anti-Aliasing isn't supported on GLES2 platforms.", MessageType.Warning);
                    EditorGUI.indentLevel--;
                }
                showPostProcessWarning &= !ShowPostProcessingWarning(showPostProcessWarning && selectedAntialiasing != AntialiasingMode.None);

                EditorGUILayout.PropertyField(m_SerializedCamera.stopNaN, Styles.stopNaN);
                showPostProcessWarning &= !ShowPostProcessingWarning(showPostProcessWarning && m_SerializedCamera.stopNaN.boolValue);
                EditorGUILayout.PropertyField(m_SerializedCamera.dithering, Styles.dithering);
                ShowPostProcessingWarning(showPostProcessWarning && m_SerializedCamera.dithering.boolValue);
            }
        }

        private bool ShowPostProcessingWarning(bool condition)
        {
            if (!condition)
                return false;
            EditorGUILayout.HelpBox(Styles.disabledPostprocessing, MessageType.Warning);
            return true;
        }

        bool DrawLayerMask(SerializedProperty prop, ref LayerMask mask, GUIContent style)
        {
            var layers = InternalEditorUtility.layers;
            bool hasChanged = false;
            var controlRect = BeginProperty(prop, style);

            EditorGUI.BeginChangeCheck();

            // LayerMask needs to be converted to be used in a MaskField...
            int field = 0;
            for (int c = 0; c < layers.Length; c++)
                if ((mask & (1 << LayerMask.NameToLayer(layers[c]))) != 0)
                    field |= 1 << c;

            field = EditorGUI.MaskField(controlRect, style, field, InternalEditorUtility.layers);
            if (EditorGUI.EndChangeCheck())
                hasChanged = true;

            // ...and converted back.
            mask = 0;
            for (int c = 0; c < layers.Length; c++)
                if ((field & (1 << c)) != 0)
                    mask |= 1 << LayerMask.NameToLayer(layers[c]);

            EndProperty();
            return hasChanged;
        }

        bool DrawObjectField<T>(SerializedProperty prop, ref T value, GUIContent style)
            where T : Object
        {
            var defaultVal = value;
            bool hasChanged = false;
            var controlRect = BeginProperty(prop, style);

            EditorGUI.BeginChangeCheck();
            value = (T)EditorGUI.ObjectField(controlRect, style, value, typeof(T), true);
            if (EditorGUI.EndChangeCheck() && !Equals(defaultVal, value))
            {
                hasChanged = true;
            }

            EndProperty();
            return hasChanged;
        }

        void DrawDepthTexture()
        {
            EditorGUILayout.PropertyField(m_SerializedCamera.renderDepth, Styles.requireDepthTexture);
        }

        void DrawOpaqueTexture()
        {
            EditorGUILayout.PropertyField(m_SerializedCamera.renderOpaque, Styles.requireOpaqueTexture);
        }

        void DrawIntPopup(SerializedProperty prop, GUIContent style, GUIContent[] optionNames, int[] optionValues)
        {
            var controlRect = BeginProperty(prop, style);

            EditorGUI.BeginChangeCheck();
            var value = EditorGUI.IntPopup(controlRect, style, prop.intValue, optionNames, optionValues);
            if (EditorGUI.EndChangeCheck())
            {
                prop.intValue = value;
            }

            EndProperty();
        }

        Rect BeginProperty(SerializedProperty prop, GUIContent style)
        {
            var controlRect = EditorGUILayout.GetControlRect(true);
            EditorGUI.BeginProperty(controlRect, style, prop);
            return controlRect;
        }

        void DrawRenderShadows()
        {
            EditorGUILayout.PropertyField(m_SerializedCamera.renderShadows, Styles.renderingShadows);
        }

        void EndProperty()
        {
            if (m_SerializedCamera != null)
                EditorGUI.EndProperty();
        }
    }

    [ScriptableRenderPipelineExtension(typeof(UniversalRenderPipelineAsset))]
    class UniversalRenderPipelineCameraContextualMenu : IRemoveAdditionalDataContextualMenu<Camera>
    {
        //The call is delayed to the dispatcher to solve conflict with other SRP
        public void RemoveComponent(Camera camera, IEnumerable<Component> dependencies)
        {
            // do not use keyword is to remove the additional data. It will not work
            dependencies = dependencies.Where(c => c.GetType() != typeof(UniversalAdditionalCameraData));
            if (dependencies.Any())
            {
                EditorUtility.DisplayDialog("Can't remove component", $"Can't remove Camera because {dependencies.First().GetType().Name} depends on it.", "Ok");
                return;
            }

            var isAssetEditing = EditorUtility.IsPersistent(camera);
            try
            {
                if (isAssetEditing)
                {
                    AssetDatabase.StartAssetEditing();
                }
                Undo.SetCurrentGroupName("Remove Universal Camera");
                var additionalCameraData = camera.GetComponent<UniversalAdditionalCameraData>();
                if (additionalCameraData != null)
                {
                    Undo.DestroyObjectImmediate(additionalCameraData);
                }
                Undo.DestroyObjectImmediate(camera);
            }
            finally
            {
                if (isAssetEditing)
                {
                    AssetDatabase.StopAssetEditing();
                }
            }
        }
    }
}<|MERGE_RESOLUTION|>--- conflicted
+++ resolved
@@ -25,93 +25,6 @@
             DontCare,
         }
 
-<<<<<<< HEAD
-        static class Styles
-        {
-            // Groups
-            public static GUIContent commonCameraSettingsText = EditorGUIUtility.TrTextContent("Projection", "These settings control how the camera views the world.");
-            public static GUIContent environmentSettingsText = EditorGUIUtility.TrTextContent("Environment", "These settings control what the camera background looks like.");
-            public static GUIContent outputSettingsText = EditorGUIUtility.TrTextContent("Output", "These settings control how the camera output is formatted.");
-            public static GUIContent renderingSettingsText = EditorGUIUtility.TrTextContent("Rendering", "These settings control for the specific rendering features for this camera.");
-            public static GUIContent stackSettingsText = EditorGUIUtility.TrTextContent("Stack", "The list of overlay cameras assigned to this camera.");
-
-            public static GUIContent backgroundType = EditorGUIUtility.TrTextContent("Background Type", "Controls how to initialize the Camera's background.\n\nSkybox initializes camera with Skybox, defaulting to a background color if no skybox is found.\n\nSolid Color initializes background with the background color.\n\nUninitialized has undefined values for the camera background. Use this only if you are rendering all pixels in the Camera's view.");
-            public static GUIContent cameraType = EditorGUIUtility.TrTextContent("Render Type", "Defines if a camera renders directly to a target or overlays on top of another camera’s output. Overlay option is not available when Deferred Render Data is in use.");
-            public static GUIContent renderingShadows = EditorGUIUtility.TrTextContent("Render Shadows", "Makes this camera render shadows.");
-            public static GUIContent requireDepthTexture = EditorGUIUtility.TrTextContent("Depth Texture", "On makes this camera create a _CameraDepthTexture, which is a copy of the rendered depth values.\nOff makes the camera not create a depth texture.\nUse Pipeline Settings applies settings from the Render Pipeline Asset.");
-            public static GUIContent requireOpaqueTexture = EditorGUIUtility.TrTextContent("Opaque Texture", "On makes this camera create a _CameraOpaqueTexture, which is a copy of the rendered view.\nOff makes the camera not create an opaque texture.\nUse Pipeline Settings applies settings from the Render Pipeline Asset.");
-            public static GUIContent allowMSAA = EditorGUIUtility.TrTextContent("MSAA", "Use Multi Sample Anti-Aliasing to reduce aliasing.");
-            public static GUIContent allowHDR = EditorGUIUtility.TrTextContent("HDR", "High Dynamic Range gives you a wider range of light intensities, so your lighting looks more realistic. With it, you can still see details and experience less saturation even with bright light.", (Texture)null);
-            public static GUIContent priority = EditorGUIUtility.TrTextContent("Priority", "A camera with a higher priority is drawn on top of a camera with a lower priority [ -100, 100 ].");
-            public static GUIContent clearDepth = EditorGUIUtility.TrTextContent("Clear Depth", "If enabled, depth from the previous camera will be cleared.");
-
-            public static GUIContent rendererType = EditorGUIUtility.TrTextContent("Renderer", "Controls which renderer this camera uses.");
-
-            public static GUIContent volumeLayerMask = EditorGUIUtility.TrTextContent("Volume Mask", "This camera will only be affected by volumes in the selected scene-layers.");
-            public static GUIContent volumeTrigger = EditorGUIUtility.TrTextContent("Volume Trigger", "A transform that will act as a trigger for volume blending. If none is set, the camera itself will act as a trigger.");
-
-            public static GUIContent renderPostProcessing = EditorGUIUtility.TrTextContent("Post Processing", "Enable this to make this camera render post-processing effects.");
-            public static GUIContent antialiasing = EditorGUIUtility.TrTextContent("Anti-aliasing", "The anti-aliasing method to use.");
-            public static GUIContent antialiasingQuality = EditorGUIUtility.TrTextContent("Quality", "The quality level to use for the selected anti-aliasing method.");
-            public static GUIContent stopNaN = EditorGUIUtility.TrTextContent("Stop NaN", "Automatically replaces NaN/Inf in shaders by a black pixel to avoid breaking some effects. This will affect performances and should only be used if you experience NaN issues that you can't fix. Has no effect on GLES2 platforms.");
-            public static GUIContent dithering = EditorGUIUtility.TrTextContent("Dithering", "Applies 8-bit dithering to the final render to reduce color banding.");
-
-            public static GUIContent cameras = EditorGUIUtility.TrTextContent("Cameras", "The list of overlay cameras assigned to this camera.");
-
-#if ENABLE_VR && ENABLE_XR_MODULE
-            public static GUIContent[] xrTargetEyeOptions =
-            {
-                new GUIContent("None"),
-                new GUIContent("Both"),
-            };
-            public static int[] xrTargetEyeValues = { 0, 1 };
-            public static readonly GUIContent xrTargetEye = EditorGUIUtility.TrTextContent("Target Eye", "Allows XR rendering if target eye sets to both eye. Disable XR for this camera otherwise.");
-#endif
-            public static readonly GUIContent targetTextureLabel = EditorGUIUtility.TrTextContent("Output Texture", "The texture to render this camera into, if none then this camera renders to screen.");
-
-            public static readonly string hdrDisabledWarning = "HDR rendering is disabled in the Universal Render Pipeline asset.";
-            public static readonly string mssaDisabledWarning = "Anti-aliasing is disabled in the Universal Render Pipeline asset.";
-
-            public static readonly string missingRendererWarning = "The currently selected Renderer is missing from the Universal Render Pipeline asset.";
-            public static readonly string noRendererError = "There are no valid Renderers available on the Universal Render Pipeline asset.";
-            public static readonly string disabledPostprocessing = "Post Processing is currently disabled on the current Universal Render Pipeline renderer.";
-
-            public static GUIContent[] cameraBackgroundType =
-            {
-                new GUIContent("Skybox"),
-                new GUIContent("Solid Color"),
-                new GUIContent("Uninitialized"),
-            };
-
-            public static int[] cameraBackgroundValues = { 0, 1, 2 };
-
-            // Using the pipeline Settings
-            public static GUIContent[] displayedCameraOptions =
-            {
-                new GUIContent("Off"),
-                new GUIContent("Use Pipeline Settings"),
-            };
-
-            public static int[] cameraOptions = { 0, 1 };
-
-            // Camera Types
-            public static List<GUIContent> m_CameraTypeNames = null;
-            public static readonly string[] cameraTypeNames = Enum.GetNames(typeof(CameraRenderType));
-
-            // Beautified anti-aliasing options
-            public static GUIContent[] antialiasingOptions =
-            {
-                new GUIContent("None"),
-                new GUIContent("Fast Approximate Anti-aliasing (FXAA)"),
-                new GUIContent("Subpixel Morphological Anti-aliasing (SMAA)"),
-            };
-            public static int[] antialiasingValues = { 0, 1, 2 };
-
-            public static string inspectorOverlayCameraText = L10n.Tr("Inspector Overlay Camera");
-        }
-
-=======
->>>>>>> e9aa4f2f
         ReorderableList m_LayerList;
 
         public Camera camera { get { return target as Camera; } }
