using System;
using System.Collections.Generic;
using UnityEditor;
using UnityEditor.Build;
using UnityEditor.Build.Reporting;
using UnityEngine;
using UnityEngine.Profiling;
using UnityEngine.Rendering.Universal;
using UnityEngine.Rendering;

#if XR_MANAGEMENT_4_0_1_OR_NEWER
using UnityEditor.XR.Management;
#endif

namespace UnityEditor.Rendering.Universal
{
    [Flags]
    enum ShaderFeatures
    {
        None = 0,
        MainLight = (1 << 0),
        MainLightShadows = (1 << 1),
        AdditionalLights = (1 << 2),
        AdditionalLightShadows = (1 << 3),
        VertexLighting = (1 << 4),
        SoftShadows = (1 << 5),
        MixedLighting = (1 << 6),
        TerrainHoles = (1 << 7),
        DeferredShading = (1 << 8), // DeferredRenderer is in the list of renderer
        DeferredWithAccurateGbufferNormals = (1 << 9),
        DeferredWithoutAccurateGbufferNormals = (1 << 10),
        ScreenSpaceOcclusion = (1 << 11),
        ScreenSpaceShadows = (1 << 12),
        UseFastSRGBLinearConversion = (1 << 13),
        LightLayers = (1 << 14),
        ReflectionProbeBlending = (1 << 15),
        ReflectionProbeBoxProjection = (1 << 16),
        DBufferMRT1 = (1 << 17),
        DBufferMRT2 = (1 << 18),
        DBufferMRT3 = (1 << 19),
        DecalScreenSpace = (1 << 20),
        DecalGBuffer = (1 << 21),
        DecalNormalBlendLow = (1 << 22),
        DecalNormalBlendMedium = (1 << 23),
        DecalNormalBlendHigh = (1 << 24),
<<<<<<< HEAD
        RenderPassEnabled = (1 << 25),
=======
        ClusteredRendering = (1 << 25)
>>>>>>> 023ee4d1
    }

    internal class ShaderPreprocessor : IPreprocessShaders
    {
        public static readonly string kPassNameGBuffer = "GBuffer";
        public static readonly string kTerrainShaderName = "Universal Render Pipeline/Terrain/Lit";
#if PROFILE_BUILD
        private const string k_ProcessShaderTag = "OnProcessShader";
#endif
        // Event callback to report shader stripping info. Form:
        // ReportShaderStrippingData(Shader shader, ShaderSnippetData data, int currentVariantCount, double strippingTime)
        internal static event Action<Shader, ShaderSnippetData, int, double> shaderPreprocessed;
        private static readonly System.Diagnostics.Stopwatch m_stripTimer = new System.Diagnostics.Stopwatch();

        ShaderKeyword m_MainLightShadows = new ShaderKeyword(ShaderKeywordStrings.MainLightShadows);
        ShaderKeyword m_MainLightShadowsCascades = new ShaderKeyword(ShaderKeywordStrings.MainLightShadowCascades);
        ShaderKeyword m_MainLightShadowsScreen = new ShaderKeyword(ShaderKeywordStrings.MainLightShadowScreen);
        ShaderKeyword m_AdditionalLightsVertex = new ShaderKeyword(ShaderKeywordStrings.AdditionalLightsVertex);
        ShaderKeyword m_AdditionalLightsPixel = new ShaderKeyword(ShaderKeywordStrings.AdditionalLightsPixel);
        ShaderKeyword m_AdditionalLightShadows = new ShaderKeyword(ShaderKeywordStrings.AdditionalLightShadows);
        ShaderKeyword m_ReflectionProbeBlending = new ShaderKeyword(ShaderKeywordStrings.ReflectionProbeBlending);
        ShaderKeyword m_ReflectionProbeBoxProjection = new ShaderKeyword(ShaderKeywordStrings.ReflectionProbeBoxProjection);
        ShaderKeyword m_DeferredLightShadows = new ShaderKeyword(ShaderKeywordStrings._DEFERRED_LIGHT_SHADOWS);
        ShaderKeyword m_DeferredSoftShadows = new ShaderKeyword(ShaderKeywordStrings._DEFERRED_SHADOWS_SOFT);
        ShaderKeyword m_CastingPunctualLightShadow = new ShaderKeyword(ShaderKeywordStrings.CastingPunctualLightShadow);
        ShaderKeyword m_SoftShadows = new ShaderKeyword(ShaderKeywordStrings.SoftShadows);
        ShaderKeyword m_MixedLightingSubtractive = new ShaderKeyword(ShaderKeywordStrings.MixedLightingSubtractive);
        ShaderKeyword m_LightmapShadowMixing = new ShaderKeyword(ShaderKeywordStrings.LightmapShadowMixing);
        ShaderKeyword m_ShadowsShadowMask = new ShaderKeyword(ShaderKeywordStrings.ShadowsShadowMask);
        ShaderKeyword m_Lightmap = new ShaderKeyword(ShaderKeywordStrings.LIGHTMAP_ON);
        ShaderKeyword m_DynamicLightmap = new ShaderKeyword(ShaderKeywordStrings.DYNAMICLIGHTMAP_ON);
        ShaderKeyword m_DirectionalLightmap = new ShaderKeyword(ShaderKeywordStrings.DIRLIGHTMAP_COMBINED);
        ShaderKeyword m_AlphaTestOn = new ShaderKeyword(ShaderKeywordStrings._ALPHATEST_ON);
        ShaderKeyword m_GbufferNormalsOct = new ShaderKeyword(ShaderKeywordStrings._GBUFFER_NORMALS_OCT);
        ShaderKeyword m_UseDrawProcedural = new ShaderKeyword(ShaderKeywordStrings.UseDrawProcedural);
        ShaderKeyword m_ScreenSpaceOcclusion = new ShaderKeyword(ShaderKeywordStrings.ScreenSpaceOcclusion);
        ShaderKeyword m_UseFastSRGBLinearConversion = new ShaderKeyword(ShaderKeywordStrings.UseFastSRGBLinearConversion);
        ShaderKeyword m_LightLayers = new ShaderKeyword(ShaderKeywordStrings.LightLayers);
        ShaderKeyword m_RenderPassEnabled = new ShaderKeyword(ShaderKeywordStrings.RenderPassEnabled);
        ShaderKeyword m_DebugDisplay = new ShaderKeyword(ShaderKeywordStrings.DEBUG_DISPLAY);
        ShaderKeyword m_DBufferMRT1 = new ShaderKeyword(ShaderKeywordStrings.DBufferMRT1);
        ShaderKeyword m_DBufferMRT2 = new ShaderKeyword(ShaderKeywordStrings.DBufferMRT2);
        ShaderKeyword m_DBufferMRT3 = new ShaderKeyword(ShaderKeywordStrings.DBufferMRT3);
        ShaderKeyword m_DecalNormalBlendLow = new ShaderKeyword(ShaderKeywordStrings.DecalNormalBlendLow);
        ShaderKeyword m_DecalNormalBlendMedium = new ShaderKeyword(ShaderKeywordStrings.DecalNormalBlendMedium);
        ShaderKeyword m_DecalNormalBlendHigh = new ShaderKeyword(ShaderKeywordStrings.DecalNormalBlendHigh);
        ShaderKeyword m_ClusteredRendering = new ShaderKeyword(ShaderKeywordStrings.ClusteredRendering);

        ShaderKeyword m_LocalDetailMulx2;
        ShaderKeyword m_LocalDetailScaled;
        ShaderKeyword m_LocalClearCoat;
        ShaderKeyword m_LocalClearCoatMap;

        int m_TotalVariantsInputCount;
        int m_TotalVariantsOutputCount;

        // Multiple callback may be implemented.
        // The first one executed is the one where callbackOrder is returning the smallest number.
        public int callbackOrder { get { return 0; } }

        void InitializeLocalShaderKeywords(Shader shader)
        {
            m_LocalDetailMulx2 = new ShaderKeyword(shader, ShaderKeywordStrings._DETAIL_MULX2);
            m_LocalDetailScaled = new ShaderKeyword(shader, ShaderKeywordStrings._DETAIL_SCALED);
            m_LocalClearCoat = new ShaderKeyword(shader, ShaderKeywordStrings._CLEARCOAT);
            m_LocalClearCoatMap = new ShaderKeyword(shader, ShaderKeywordStrings._CLEARCOATMAP);
        }

        bool IsFeatureEnabled(ShaderFeatures featureMask, ShaderFeatures feature)
        {
            return (featureMask & feature) != 0;
        }

        bool StripUnusedPass(ShaderFeatures features, ShaderSnippetData snippetData)
        {
            // Meta pass is needed in the player for Enlighten Precomputed Realtime GI albedo and emission.
            if (snippetData.passType == PassType.Meta)
            {
                if (SupportedRenderingFeatures.active.enlighten == false ||
                    ((int)SupportedRenderingFeatures.active.lightmapBakeTypes | (int)LightmapBakeType.Realtime) == 0)
                    return true;
            }

            if (snippetData.passType == PassType.ShadowCaster)
                if (!IsFeatureEnabled(features, ShaderFeatures.MainLightShadows) && !IsFeatureEnabled(features, ShaderFeatures.AdditionalLightShadows))
                    return true;

            // DBuffer
            if (snippetData.passName == DecalShaderPassNames.DBufferMesh || snippetData.passName == DecalShaderPassNames.DBufferProjector ||
                snippetData.passName == DecalShaderPassNames.DecalMeshForwardEmissive || snippetData.passName == DecalShaderPassNames.DecalProjectorForwardEmissive)
                if (!IsFeatureEnabled(features, ShaderFeatures.DBufferMRT1) && !IsFeatureEnabled(features, ShaderFeatures.DBufferMRT2) && !IsFeatureEnabled(features, ShaderFeatures.DBufferMRT3))
                    return true;

            // Decal Screen Space
            if (snippetData.passName == DecalShaderPassNames.DecalScreenSpaceMesh || snippetData.passName == DecalShaderPassNames.DecalScreenSpaceProjector)
                if (!IsFeatureEnabled(features, ShaderFeatures.DecalScreenSpace))
                    return true;

            // Decal GBuffer
            if (snippetData.passName == DecalShaderPassNames.DecalGBufferMesh || snippetData.passName == DecalShaderPassNames.DecalGBufferProjector)
                if (!IsFeatureEnabled(features, ShaderFeatures.DecalGBuffer))
                    return true;

            return false;
        }

        bool StripUnusedFeatures(ShaderFeatures features, Shader shader, ShaderSnippetData snippetData, ShaderCompilerData compilerData)
        {
            bool stripDebugDisplayShaders = !Debug.isDebugBuild;

#if XR_MANAGEMENT_4_0_1_OR_NEWER
            var buildTargetSettings = XRGeneralSettingsPerBuildTarget.XRGeneralSettingsForBuildTarget(BuildTargetGroup.Standalone);
            if (buildTargetSettings != null && buildTargetSettings.AssignedSettings != null && buildTargetSettings.AssignedSettings.activeLoaders.Count > 0)
            {
                stripDebugDisplayShaders = true;
            }
#endif

#if URP_TEST_AGGRESSIVE_SHADER_STRIPPING
            stripDebugDisplayShaders = true;
#endif

            if (stripDebugDisplayShaders && compilerData.shaderKeywordSet.IsEnabled(m_DebugDisplay))
            {
                return true;
            }

            // strip main light shadows, cascade and screen variants
            if (!IsFeatureEnabled(features, ShaderFeatures.MainLightShadows))
            {
                if (compilerData.shaderKeywordSet.IsEnabled(m_MainLightShadows))
                    return true;

                if (compilerData.shaderKeywordSet.IsEnabled(m_MainLightShadowsCascades))
                    return true;

                if (compilerData.shaderKeywordSet.IsEnabled(m_MainLightShadowsScreen))
                    return true;

                if (snippetData.passType == PassType.ShadowCaster && !compilerData.shaderKeywordSet.IsEnabled(m_CastingPunctualLightShadow))
                    return true;
            }

            bool isSoftShadow = compilerData.shaderKeywordSet.IsEnabled(m_SoftShadows);
            bool isDeferredSoftShadow = compilerData.shaderKeywordSet.IsEnabled(m_DeferredSoftShadows);
            if (!IsFeatureEnabled(features, ShaderFeatures.SoftShadows) &&
                (isSoftShadow || isDeferredSoftShadow))
                return true;

            // Left for backward compatibility
            if (compilerData.shaderKeywordSet.IsEnabled(m_MixedLightingSubtractive) &&
                !IsFeatureEnabled(features, ShaderFeatures.MixedLighting))
                return true;

            if (compilerData.shaderKeywordSet.IsEnabled(m_UseFastSRGBLinearConversion) &&
                !IsFeatureEnabled(features, ShaderFeatures.UseFastSRGBLinearConversion))
                return true;

            // Strip here only if mixed lighting is disabled
            // No need to check here if actually used by scenes as this taken care by builtin stripper
            if ((compilerData.shaderKeywordSet.IsEnabled(m_LightmapShadowMixing) ||
                 compilerData.shaderKeywordSet.IsEnabled(m_ShadowsShadowMask)) &&
                !IsFeatureEnabled(features, ShaderFeatures.MixedLighting))
                return true;

            if (compilerData.shaderKeywordSet.IsEnabled(m_LightLayers) &&
                !IsFeatureEnabled(features, ShaderFeatures.LightLayers))
                return true;

            if (compilerData.shaderKeywordSet.IsEnabled(m_RenderPassEnabled) &&
                !IsFeatureEnabled(features, ShaderFeatures.RenderPassEnabled))
                return true;

            // No additional light shadows
            bool isAdditionalLightShadow = compilerData.shaderKeywordSet.IsEnabled(m_AdditionalLightShadows);
            bool isDeferredShadow = compilerData.shaderKeywordSet.IsEnabled(m_DeferredLightShadows);
            if (!IsFeatureEnabled(features, ShaderFeatures.AdditionalLightShadows) && (isAdditionalLightShadow || isDeferredShadow))
                return true;

            bool isReflectionProbeBlending = compilerData.shaderKeywordSet.IsEnabled(m_ReflectionProbeBlending);
            if (!IsFeatureEnabled(features, ShaderFeatures.ReflectionProbeBlending) && isReflectionProbeBlending)
                return true;

            bool isReflectionProbeBoxProjection = compilerData.shaderKeywordSet.IsEnabled(m_ReflectionProbeBoxProjection);
            if (!IsFeatureEnabled(features, ShaderFeatures.ReflectionProbeBoxProjection) && isReflectionProbeBoxProjection)
                return true;

            bool isPunctualLightShadowCasterPass = (snippetData.passType == PassType.ShadowCaster) && compilerData.shaderKeywordSet.IsEnabled(m_CastingPunctualLightShadow);
            if (!IsFeatureEnabled(features, ShaderFeatures.AdditionalLightShadows) && isPunctualLightShadowCasterPass)
                return true;

            // Additional light are shaded per-vertex or per-pixel.
            bool isFeaturePerPixelLightingEnabled = IsFeatureEnabled(features, ShaderFeatures.AdditionalLights);
            bool isFeaturePerVertexLightingEnabled = IsFeatureEnabled(features, ShaderFeatures.VertexLighting);
            bool clusteredRendering = IsFeatureEnabled(features, ShaderFeatures.ClusteredRendering);
            bool isAdditionalLightPerPixel = compilerData.shaderKeywordSet.IsEnabled(m_AdditionalLightsPixel);
            bool isAdditionalLightPerVertex = compilerData.shaderKeywordSet.IsEnabled(m_AdditionalLightsVertex);

            // Strip if Per-Pixel lighting is NOT used in the project and the
            // Per-Pixel (_ADDITIONAL_LIGHTS) variant is enabled in the shader.
            if (!isFeaturePerPixelLightingEnabled && isAdditionalLightPerPixel)
                return true;

            // Strip if Per-Vertex lighting is NOT used in the project and the
            // Per-Vertex (_ADDITIONAL_LIGHTS_VERTEX) variant is enabled in the shader.
            if (!isFeaturePerVertexLightingEnabled && isAdditionalLightPerVertex)
                return true;

            if (!clusteredRendering && compilerData.shaderKeywordSet.IsEnabled(m_ClusteredRendering))
                return true;

            // Screen Space Shadows
            if (!IsFeatureEnabled(features, ShaderFeatures.ScreenSpaceShadows) &&
                compilerData.shaderKeywordSet.IsEnabled(m_MainLightShadowsScreen))
                return true;

            // Screen Space Occlusion
            if (!IsFeatureEnabled(features, ShaderFeatures.ScreenSpaceOcclusion) &&
                compilerData.shaderKeywordSet.IsEnabled(m_ScreenSpaceOcclusion))
                return true;

            // Decal DBuffer
            if (!IsFeatureEnabled(features, ShaderFeatures.DBufferMRT1) &&
                compilerData.shaderKeywordSet.IsEnabled(m_DBufferMRT1))
                return true;
            if (!IsFeatureEnabled(features, ShaderFeatures.DBufferMRT2) &&
                compilerData.shaderKeywordSet.IsEnabled(m_DBufferMRT2))
                return true;
            if (!IsFeatureEnabled(features, ShaderFeatures.DBufferMRT3) &&
                compilerData.shaderKeywordSet.IsEnabled(m_DBufferMRT3))
                return true;

            // Decal Normal Blend
            if (!IsFeatureEnabled(features, ShaderFeatures.DecalNormalBlendLow) &&
                compilerData.shaderKeywordSet.IsEnabled(m_DecalNormalBlendLow))
                return true;
            if (!IsFeatureEnabled(features, ShaderFeatures.DecalNormalBlendMedium) &&
                compilerData.shaderKeywordSet.IsEnabled(m_DecalNormalBlendMedium))
                return true;
            if (!IsFeatureEnabled(features, ShaderFeatures.DecalNormalBlendHigh) &&
                compilerData.shaderKeywordSet.IsEnabled(m_DecalNormalBlendHigh))
                return true;

            return false;
        }

        bool StripUnsupportedVariants(ShaderCompilerData compilerData)
        {
            // We can strip variants that have directional lightmap enabled but not static nor dynamic lightmap.
            if (compilerData.shaderKeywordSet.IsEnabled(m_DirectionalLightmap) &&
                !(compilerData.shaderKeywordSet.IsEnabled(m_Lightmap) ||
                  compilerData.shaderKeywordSet.IsEnabled(m_DynamicLightmap)))
                return true;

            // As GLES2 has low amount of registers, we strip:
            if (compilerData.shaderCompilerPlatform == ShaderCompilerPlatform.GLES20)
            {
                // VertexID - as GLES2 does not support VertexID that is required for full screen draw procedural pass;
                if (compilerData.shaderKeywordSet.IsEnabled(m_UseDrawProcedural))
                    return true;

                // Cascade shadows
                if (compilerData.shaderKeywordSet.IsEnabled(m_MainLightShadowsCascades))
                    return true;

                // Screen space shadows
                if (compilerData.shaderKeywordSet.IsEnabled(m_MainLightShadowsScreen))
                    return true;

                // Detail
                if (compilerData.shaderKeywordSet.IsEnabled(m_LocalDetailMulx2) || compilerData.shaderKeywordSet.IsEnabled(m_LocalDetailScaled))
                    return true;

                // Clear Coat
                if (compilerData.shaderKeywordSet.IsEnabled(m_LocalClearCoat) || compilerData.shaderKeywordSet.IsEnabled(m_LocalClearCoatMap))
                    return true;
            }

            return false;
        }

        bool StripInvalidVariants(ShaderCompilerData compilerData)
        {
            bool isMainShadowNoCascades = compilerData.shaderKeywordSet.IsEnabled(m_MainLightShadows);
            bool isMainShadowCascades = compilerData.shaderKeywordSet.IsEnabled(m_MainLightShadowsCascades);
            bool isMainShadowScreen = compilerData.shaderKeywordSet.IsEnabled(m_MainLightShadowsScreen);
            bool isMainShadow = isMainShadowNoCascades || isMainShadowCascades || isMainShadowScreen;

            bool isAdditionalShadow = compilerData.shaderKeywordSet.IsEnabled(m_AdditionalLightShadows);
            if (isAdditionalShadow && !(compilerData.shaderKeywordSet.IsEnabled(m_AdditionalLightsPixel) || compilerData.shaderKeywordSet.IsEnabled(m_ClusteredRendering)))
                return true;

            bool isDeferredShadow = compilerData.shaderKeywordSet.IsEnabled(m_DeferredLightShadows);

            bool isShadowVariant = isMainShadow || isAdditionalShadow || isDeferredShadow;
            if (!isShadowVariant && (compilerData.shaderKeywordSet.IsEnabled(m_SoftShadows) || compilerData.shaderKeywordSet.IsEnabled(m_DeferredSoftShadows)))
                return true;

            return false;
        }

        bool StripUnused(ShaderFeatures features, Shader shader, ShaderSnippetData snippetData, ShaderCompilerData compilerData)
        {
            if (StripUnusedFeatures(features, shader, snippetData, compilerData))
                return true;

            if (StripInvalidVariants(compilerData))
                return true;

            if (StripUnsupportedVariants(compilerData))
                return true;

            if (StripUnusedPass(features, snippetData))
                return true;

            // Strip terrain holes
            // TODO: checking for the string name here is expensive
            // maybe we can rename alpha clip keyword name to be specific to terrain?
            if (compilerData.shaderKeywordSet.IsEnabled(m_AlphaTestOn) &&
                !IsFeatureEnabled(features, ShaderFeatures.TerrainHoles) &&
                shader.name.Contains(kTerrainShaderName))
                return true;

            // TODO: Test against lightMode tag instead.
            if (snippetData.passName == kPassNameGBuffer)
            {
                if (!IsFeatureEnabled(features, ShaderFeatures.DeferredShading))
                    return true;

                // Do not strip accurateGbufferNormals on Mobile Vulkan as some GPUs do not support R8G8B8A8_SNorm, which then force us to use accurateGbufferNormals
                if (!IsFeatureEnabled(features, ShaderFeatures.DeferredWithAccurateGbufferNormals) && compilerData.shaderKeywordSet.IsEnabled(m_GbufferNormalsOct) && compilerData.shaderCompilerPlatform != ShaderCompilerPlatform.Vulkan)
                    return true;
                if (!IsFeatureEnabled(features, ShaderFeatures.DeferredWithoutAccurateGbufferNormals) && !compilerData.shaderKeywordSet.IsEnabled(m_GbufferNormalsOct))
                    return true;
            }
            return false;
        }

        void LogShaderVariants(Shader shader, ShaderSnippetData snippetData, ShaderVariantLogLevel logLevel, int prevVariantsCount, int currVariantsCount)
        {
            if (logLevel == ShaderVariantLogLevel.AllShaders || shader.name.Contains("Universal Render Pipeline"))
            {
                float percentageCurrent = (float)currVariantsCount / (float)prevVariantsCount * 100f;
                float percentageTotal = (float)m_TotalVariantsOutputCount / (float)m_TotalVariantsInputCount * 100f;

                string result = string.Format("STRIPPING: {0} ({1} pass) ({2}) -" +
                    " Remaining shader variants = {3}/{4} = {5}% - Total = {6}/{7} = {8}%",
                    shader.name, snippetData.passName, snippetData.shaderType.ToString(), currVariantsCount,
                    prevVariantsCount, percentageCurrent, m_TotalVariantsOutputCount, m_TotalVariantsInputCount,
                    percentageTotal);
                Debug.Log(result);
            }
        }

        public void OnProcessShader(Shader shader, ShaderSnippetData snippetData, IList<ShaderCompilerData> compilerDataList)
        {
#if PROFILE_BUILD
            Profiler.BeginSample(k_ProcessShaderTag);
#endif

            UniversalRenderPipelineAsset urpAsset = GraphicsSettings.renderPipelineAsset as UniversalRenderPipelineAsset;
            if (urpAsset == null || compilerDataList == null || compilerDataList.Count == 0)
                return;

            // Local Keywords need to be initialized with the shader
            InitializeLocalShaderKeywords(shader);

            m_stripTimer.Start();

            int prevVariantCount = compilerDataList.Count;
            var inputShaderVariantCount = compilerDataList.Count;
            for (int i = 0; i < inputShaderVariantCount;)
            {
                bool removeInput = StripUnused(ShaderBuildPreprocessor.supportedFeatures, shader, snippetData, compilerDataList[i]);
                if (removeInput)
                    compilerDataList[i] = compilerDataList[--inputShaderVariantCount];
                else
                    ++i;
            }

            if (compilerDataList is List<ShaderCompilerData> inputDataList)
                inputDataList.RemoveRange(inputShaderVariantCount, inputDataList.Count - inputShaderVariantCount);
            else
            {
                for (int i = compilerDataList.Count - 1; i >= inputShaderVariantCount; --i)
                    compilerDataList.RemoveAt(i);
            }

            if (urpAsset.shaderVariantLogLevel != ShaderVariantLogLevel.Disabled)
            {
                m_TotalVariantsInputCount += prevVariantCount;
                m_TotalVariantsOutputCount += compilerDataList.Count;
                LogShaderVariants(shader, snippetData, urpAsset.shaderVariantLogLevel, prevVariantCount, compilerDataList.Count);
            }
            m_stripTimer.Stop();
            double stripTimeMs = m_stripTimer.Elapsed.TotalMilliseconds;
            m_stripTimer.Reset();

#if PROFILE_BUILD
            Profiler.EndSample();
#endif
            shaderPreprocessed?.Invoke(shader, snippetData, prevVariantCount, stripTimeMs);
        }
    }
    class ShaderBuildPreprocessor : IPreprocessBuildWithReport
#if PROFILE_BUILD
        , IPostprocessBuildWithReport
#endif
    {
        public static ShaderFeatures supportedFeatures
        {
            get
            {
                if (_supportedFeatures <= 0)
                {
                    FetchAllSupportedFeatures();
                }
                return _supportedFeatures;
            }
        }

        private static ShaderFeatures _supportedFeatures = 0;
        public int callbackOrder { get { return 0; } }
#if PROFILE_BUILD
        public void OnPostprocessBuild(BuildReport report)
        {
            Profiler.enabled = false;
        }

#endif

        public void OnPreprocessBuild(BuildReport report)
        {
            FetchAllSupportedFeatures();
#if PROFILE_BUILD
            Profiler.enableBinaryLog = true;
            Profiler.logFile = "profilerlog.raw";
            Profiler.enabled = true;
#endif
        }

        private static void FetchAllSupportedFeatures()
        {
            List<UniversalRenderPipelineAsset> urps = new List<UniversalRenderPipelineAsset>();
            urps.Add(GraphicsSettings.defaultRenderPipeline as UniversalRenderPipelineAsset);
            for (int i = 0; i < QualitySettings.names.Length; i++)
            {
                urps.Add(QualitySettings.GetRenderPipelineAssetAt(i) as UniversalRenderPipelineAsset);
            }

            // Must reset flags.
            _supportedFeatures = 0;
            foreach (UniversalRenderPipelineAsset urp in urps)
            {
                if (urp != null)
                {
                    _supportedFeatures |= GetSupportedShaderFeatures(urp);
                }
            }
        }

        private static ShaderFeatures GetSupportedShaderFeatures(UniversalRenderPipelineAsset pipelineAsset)
        {
            ShaderFeatures shaderFeatures;
            shaderFeatures = ShaderFeatures.MainLight;

            if (pipelineAsset.supportsMainLightShadows)
                shaderFeatures |= ShaderFeatures.MainLightShadows;

            if (pipelineAsset.additionalLightsRenderingMode == LightRenderingMode.PerVertex)
            {
                shaderFeatures |= ShaderFeatures.VertexLighting;
            }
            else if (pipelineAsset.additionalLightsRenderingMode == LightRenderingMode.PerPixel)
            {
                shaderFeatures |= ShaderFeatures.AdditionalLights;
            }

            bool anyShadows = pipelineAsset.supportsMainLightShadows ||
                (shaderFeatures & ShaderFeatures.AdditionalLightShadows) != 0;
            if (pipelineAsset.supportsSoftShadows && anyShadows)
                shaderFeatures |= ShaderFeatures.SoftShadows;

            if (pipelineAsset.supportsMixedLighting)
                shaderFeatures |= ShaderFeatures.MixedLighting;

            if (pipelineAsset.supportsTerrainHoles)
                shaderFeatures |= ShaderFeatures.TerrainHoles;

            if (pipelineAsset.useFastSRGBLinearConversion)
                shaderFeatures |= ShaderFeatures.UseFastSRGBLinearConversion;

            if (pipelineAsset.supportsLightLayers)
                shaderFeatures |= ShaderFeatures.LightLayers;

            bool hasScreenSpaceShadows = false;
            bool hasScreenSpaceOcclusion = false;
            bool hasDeferredRenderer = false;
            bool withAccurateGbufferNormals = false;
            bool withoutAccurateGbufferNormals = false;
<<<<<<< HEAD
            bool usesRenderPass = false;
=======
            bool clusteredRendering = false;
            bool onlyClusteredRendering = false;
>>>>>>> 023ee4d1

            int rendererCount = pipelineAsset.m_RendererDataList.Length;
            for (int rendererIndex = 0; rendererIndex < rendererCount; ++rendererIndex)
            {
                ScriptableRenderer renderer = pipelineAsset.GetRenderer(rendererIndex);
                if (renderer is UniversalRenderer)
                {
                    UniversalRenderer universalRenderer = (UniversalRenderer)renderer;
                    if (universalRenderer.renderingMode == RenderingMode.Deferred)
                    {
                        hasDeferredRenderer |= true;
                        withAccurateGbufferNormals |= universalRenderer.accurateGbufferNormals;
                        withoutAccurateGbufferNormals |= !universalRenderer.accurateGbufferNormals;
                        usesRenderPass |= universalRenderer.useRenderPassEnabled;
                    }
                }

                var rendererClustered = false;

                ScriptableRendererData rendererData = pipelineAsset.m_RendererDataList[rendererIndex];
                if (rendererData != null)
                {
                    for (int rendererFeatureIndex = 0; rendererFeatureIndex < rendererData.rendererFeatures.Count; rendererFeatureIndex++)
                    {
                        ScriptableRendererFeature rendererFeature = rendererData.rendererFeatures[rendererFeatureIndex];

                        ScreenSpaceShadows ssshadows = rendererFeature as ScreenSpaceShadows;
                        hasScreenSpaceShadows |= ssshadows != null;

                        // Check for Screen Space Ambient Occlusion Renderer Feature
                        ScreenSpaceAmbientOcclusion ssao = rendererFeature as ScreenSpaceAmbientOcclusion;
                        hasScreenSpaceOcclusion |= ssao != null;

                        // Check for Decal Renderer Feature
                        DecalRendererFeature decal = rendererFeature as DecalRendererFeature;
                        if (decal != null)
                        {
                            var technique = decal.GetTechnique(renderer);
                            switch (technique)
                            {
                                case DecalTechnique.DBuffer:
                                    shaderFeatures |= GetFromDecalSurfaceData(decal.GetDBufferSettings().surfaceData);
                                    break;
                                case DecalTechnique.ScreenSpace:
                                    shaderFeatures |= GetFromNormalBlend(decal.GetScreenSpaceSettings().normalBlend);
                                    shaderFeatures |= ShaderFeatures.DecalScreenSpace;
                                    break;
                                case DecalTechnique.GBuffer:
                                    shaderFeatures |= GetFromNormalBlend(decal.GetScreenSpaceSettings().normalBlend);
                                    shaderFeatures |= ShaderFeatures.DecalGBuffer;
                                    break;
                            }
                        }
                    }

                    if (rendererData is UniversalRendererData universalRendererData)
                    {
                        rendererClustered = universalRendererData.renderingMode == RenderingMode.Forward &&
                            universalRendererData.clusteredRendering;
                    }
                }

                clusteredRendering |= rendererClustered;
                onlyClusteredRendering &= rendererClustered;
            }

            if (hasDeferredRenderer)
                shaderFeatures |= ShaderFeatures.DeferredShading;

            // We can only strip accurateGbufferNormals related variants if all DeferredRenderers use the same option.
            if (withAccurateGbufferNormals)
                shaderFeatures |= ShaderFeatures.DeferredWithAccurateGbufferNormals;

            if (withoutAccurateGbufferNormals)
                shaderFeatures |= ShaderFeatures.DeferredWithoutAccurateGbufferNormals;

            if (hasScreenSpaceShadows)
                shaderFeatures |= ShaderFeatures.ScreenSpaceShadows;

            if (hasScreenSpaceOcclusion)
                shaderFeatures |= ShaderFeatures.ScreenSpaceOcclusion;

            if (usesRenderPass)
                shaderFeatures |= ShaderFeatures.RenderPassEnabled;

            if (pipelineAsset.reflectionProbeBlending)
                shaderFeatures |= ShaderFeatures.ReflectionProbeBlending;

            if (pipelineAsset.reflectionProbeBoxProjection)
                shaderFeatures |= ShaderFeatures.ReflectionProbeBoxProjection;

            if (clusteredRendering)
            {
                shaderFeatures |= ShaderFeatures.ClusteredRendering;
            }

            if (onlyClusteredRendering)
            {
                shaderFeatures &= ~(ShaderFeatures.AdditionalLights | ShaderFeatures.VertexLighting);
            }

            if (pipelineAsset.additionalLightsRenderingMode == LightRenderingMode.PerPixel || clusteredRendering)
            {
                if (pipelineAsset.supportsAdditionalLightShadows)
                {
                    shaderFeatures |= ShaderFeatures.AdditionalLightShadows;
                }
            }

            return shaderFeatures;
        }

        private static ShaderFeatures GetFromDecalSurfaceData(DecalSurfaceData surfaceData)
        {
            ShaderFeatures shaderFeatures = ShaderFeatures.None;
            switch (surfaceData)
            {
                case DecalSurfaceData.Albedo:
                    shaderFeatures |= ShaderFeatures.DBufferMRT1;
                    break;
                case DecalSurfaceData.AlbedoNormal:
                    shaderFeatures |= ShaderFeatures.DBufferMRT2;
                    break;
                case DecalSurfaceData.AlbedoNormalMAOS:
                    shaderFeatures |= ShaderFeatures.DBufferMRT3;
                    break;
            }
            return shaderFeatures;
        }

        private static ShaderFeatures GetFromNormalBlend(DecalNormalBlend normalBlend)
        {
            ShaderFeatures shaderFeatures = ShaderFeatures.None;
            switch (normalBlend)
            {
                case DecalNormalBlend.Low:
                    shaderFeatures |= ShaderFeatures.DecalNormalBlendLow;
                    break;
                case DecalNormalBlend.Medium:
                    shaderFeatures |= ShaderFeatures.DecalNormalBlendMedium;
                    break;
                case DecalNormalBlend.High:
                    shaderFeatures |= ShaderFeatures.DecalNormalBlendHigh;
                    break;
            }
            return shaderFeatures;
        }
    }
}<|MERGE_RESOLUTION|>--- conflicted
+++ resolved
@@ -43,11 +43,8 @@
         DecalNormalBlendLow = (1 << 22),
         DecalNormalBlendMedium = (1 << 23),
         DecalNormalBlendHigh = (1 << 24),
-<<<<<<< HEAD
-        RenderPassEnabled = (1 << 25),
-=======
-        ClusteredRendering = (1 << 25)
->>>>>>> 023ee4d1
+        ClusteredRendering = (1 << 25),
+        RenderPassEnabled = (1 << 26),
     }
 
     internal class ShaderPreprocessor : IPreprocessShaders
@@ -548,12 +545,9 @@
             bool hasDeferredRenderer = false;
             bool withAccurateGbufferNormals = false;
             bool withoutAccurateGbufferNormals = false;
-<<<<<<< HEAD
-            bool usesRenderPass = false;
-=======
             bool clusteredRendering = false;
             bool onlyClusteredRendering = false;
->>>>>>> 023ee4d1
+            bool usesRenderPass = false;
 
             int rendererCount = pipelineAsset.m_RendererDataList.Length;
             for (int rendererIndex = 0; rendererIndex < rendererCount; ++rendererIndex)
