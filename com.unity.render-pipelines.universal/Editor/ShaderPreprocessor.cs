using System;
using System.Collections.Generic;
using UnityEditor;
using UnityEditor.Build;
using UnityEditor.Build.Reporting;
using UnityEngine;
using UnityEngine.Profiling;
using UnityEngine.Rendering.Universal;
using UnityEngine.Rendering;
using System.Runtime.CompilerServices;

#if XR_MANAGEMENT_4_0_1_OR_NEWER
using UnityEditor.XR.Management;
#endif

namespace UnityEditor.Rendering.Universal
{
    [Flags]
    enum ShaderFeatures
    {
        None = 0,
        MainLight = (1 << 0),
        MainLightShadows = (1 << 1),
        AdditionalLights = (1 << 2),
        AdditionalLightShadows = (1 << 3),
        VertexLighting = (1 << 4),
        SoftShadows = (1 << 5),
        MixedLighting = (1 << 6),
        TerrainHoles = (1 << 7),
        DeferredShading = (1 << 8), // DeferredRenderer is in the list of renderer
        DeferredWithAccurateGbufferNormals = (1 << 9),
        DeferredWithoutAccurateGbufferNormals = (1 << 10),
        ScreenSpaceOcclusion = (1 << 11),
        ScreenSpaceShadows = (1 << 12),
        UseFastSRGBLinearConversion = (1 << 13),
        LightLayers = (1 << 14),
        ReflectionProbeBlending = (1 << 15),
        ReflectionProbeBoxProjection = (1 << 16),
        DBufferMRT1 = (1 << 17),
        DBufferMRT2 = (1 << 18),
        DBufferMRT3 = (1 << 19),
        DecalScreenSpace = (1 << 20),
        DecalGBuffer = (1 << 21),
        DecalNormalBlendLow = (1 << 22),
        DecalNormalBlendMedium = (1 << 23),
        DecalNormalBlendHigh = (1 << 24),
        ClusteredRendering = (1 << 25),
        RenderPassEnabled = (1 << 26),
        MainLightShadowsCascade = (1 << 27),
        DrawProcedural = (1 << 28),
        ScreenSpaceOcclusionAfterOpaque = (1 << 29),
    }

    [Flags]
    enum VolumeFeatures
    {
        None = 0,
        Calculated = (1 << 0),
        LensDistortion = (1 << 1),
        Bloom = (1 << 2),
        ChromaticAberration = (1 << 3),
        ToneMaping = (1 << 4),
        FilmGrain = (1 << 5),
        DepthOfField = (1 << 6),
        CameraMotionBlur = (1 << 7),
        PaniniProjection = (1 << 8),
    }

    internal class ShaderPreprocessor : IPreprocessShaders
    {
        public static readonly string kPassNameGBuffer = "GBuffer";
        public static readonly string kTerrainShaderName = "Universal Render Pipeline/Terrain/Lit";
#if PROFILE_BUILD
        private const string k_ProcessShaderTag = "OnProcessShader";
#endif
        // Event callback to report shader stripping info. Form:
        // ReportShaderStrippingData(Shader shader, ShaderSnippetData data, int currentVariantCount, double strippingTime)
        internal static event Action<Shader, ShaderSnippetData, int, double> shaderPreprocessed;
        private static readonly System.Diagnostics.Stopwatch m_stripTimer = new System.Diagnostics.Stopwatch();

        LocalKeyword m_MainLightShadows;
        LocalKeyword m_MainLightShadowsCascades;
        LocalKeyword m_MainLightShadowsScreen;
        LocalKeyword m_AdditionalLightsVertex;
        LocalKeyword m_AdditionalLightsPixel;
        LocalKeyword m_AdditionalLightShadows;
        LocalKeyword m_ReflectionProbeBlending;
        LocalKeyword m_ReflectionProbeBoxProjection;
        LocalKeyword m_CastingPunctualLightShadow;
        LocalKeyword m_SoftShadows;
        LocalKeyword m_MixedLightingSubtractive;
        LocalKeyword m_LightmapShadowMixing;
        LocalKeyword m_ShadowsShadowMask;
        LocalKeyword m_Lightmap;
        LocalKeyword m_DynamicLightmap;
        LocalKeyword m_DirectionalLightmap;
        LocalKeyword m_AlphaTestOn;
        LocalKeyword m_DeferredStencil;
        LocalKeyword m_GbufferNormalsOct;
        LocalKeyword m_UseDrawProcedural;
        LocalKeyword m_ScreenSpaceOcclusion;
        LocalKeyword m_UseFastSRGBLinearConversion;
        LocalKeyword m_LightLayers;
        LocalKeyword m_RenderPassEnabled;
        LocalKeyword m_DebugDisplay;
        LocalKeyword m_DBufferMRT1;
        LocalKeyword m_DBufferMRT2;
        LocalKeyword m_DBufferMRT3;
        LocalKeyword m_DecalNormalBlendLow;
        LocalKeyword m_DecalNormalBlendMedium;
        LocalKeyword m_DecalNormalBlendHigh;
        LocalKeyword m_ClusteredRendering;
        LocalKeyword m_EditorVisualization;

        LocalKeyword m_LocalDetailMulx2;
        LocalKeyword m_LocalDetailScaled;
        LocalKeyword m_LocalClearCoat;
        LocalKeyword m_LocalClearCoatMap;

        LocalKeyword m_LensDistortion;
        LocalKeyword m_ChromaticAberration;
        LocalKeyword m_BloomLQ;
        LocalKeyword m_BloomHQ;
        LocalKeyword m_BloomLQDirt;
        LocalKeyword m_BloomHQDirt;
        LocalKeyword m_HdrGrading;
        LocalKeyword m_ToneMapACES;
        LocalKeyword m_ToneMapNeutral;
        LocalKeyword m_FilmGrain;

        Shader m_BokehDepthOfField = Shader.Find("Hidden/Universal Render Pipeline/BokehDepthOfField");
        Shader m_GaussianDepthOfField = Shader.Find("Hidden/Universal Render Pipeline/GaussianDepthOfField");
        Shader m_CameraMotionBlur = Shader.Find("Hidden/Universal Render Pipeline/CameraMotionBlur");
        Shader m_PaniniProjection = Shader.Find("Hidden/Universal Render Pipeline/PaniniProjection");
        Shader m_Bloom = Shader.Find("Hidden/Universal Render Pipeline/Bloom");

<<<<<<< HEAD
        Shader m_InternalDeferredShading = Shader.Find("Hidden/Internal-DeferredShading");
        Shader m_InternalDeferredReflections = Shader.Find("Hidden/Internal-DeferredReflections");
        Shader m_InternalPrePassLighting = Shader.Find("Hidden/Internal-PrePassLighting");
        Shader m_InternalScreenSpaceShadows = Shader.Find("Hidden/Internal-ScreenSpaceShadows");
        Shader m_InternalFlare = Shader.Find("Hidden/Internal-Flare");
        Shader m_InternalHalo = Shader.Find("Hidden/Internal-Halo");
        Shader m_InternalMotionVectors = Shader.Find("Hidden/Internal-MotionVectors");
=======
>>>>>>> a3eef865
        Shader StencilDeferred = Shader.Find("Hidden/Universal Render Pipeline/StencilDeferred");

        int m_TotalVariantsInputCount;
        int m_TotalVariantsOutputCount;

        // Multiple callback may be implemented.
        // The first one executed is the one where callbackOrder is returning the smallest number.
        public int callbackOrder { get { return 0; } }

        LocalKeyword TryGetLocalKeyword(Shader shader, string name)
        {
            return shader.keywordSpace.FindKeyword(name);
        }

        void InitializeLocalShaderKeywords(Shader shader)
        {
            m_MainLightShadows = TryGetLocalKeyword(shader, ShaderKeywordStrings.MainLightShadows);
            m_MainLightShadowsCascades = TryGetLocalKeyword(shader, ShaderKeywordStrings.MainLightShadowCascades);
            m_MainLightShadowsScreen = TryGetLocalKeyword(shader, ShaderKeywordStrings.MainLightShadowScreen);
            m_AdditionalLightsVertex = TryGetLocalKeyword(shader, ShaderKeywordStrings.AdditionalLightsVertex);
            m_AdditionalLightsPixel = TryGetLocalKeyword(shader, ShaderKeywordStrings.AdditionalLightsPixel);
            m_AdditionalLightShadows = TryGetLocalKeyword(shader, ShaderKeywordStrings.AdditionalLightShadows);
            m_ReflectionProbeBlending = TryGetLocalKeyword(shader, ShaderKeywordStrings.ReflectionProbeBlending);
            m_ReflectionProbeBoxProjection = TryGetLocalKeyword(shader, ShaderKeywordStrings.ReflectionProbeBoxProjection);
            m_CastingPunctualLightShadow = TryGetLocalKeyword(shader, ShaderKeywordStrings.CastingPunctualLightShadow);
            m_SoftShadows = TryGetLocalKeyword(shader, ShaderKeywordStrings.SoftShadows);
            m_MixedLightingSubtractive = TryGetLocalKeyword(shader, ShaderKeywordStrings.MixedLightingSubtractive);
            m_LightmapShadowMixing = TryGetLocalKeyword(shader, ShaderKeywordStrings.LightmapShadowMixing);
            m_ShadowsShadowMask = TryGetLocalKeyword(shader, ShaderKeywordStrings.ShadowsShadowMask);
            m_Lightmap = TryGetLocalKeyword(shader, ShaderKeywordStrings.LIGHTMAP_ON);
            m_DynamicLightmap = TryGetLocalKeyword(shader, ShaderKeywordStrings.DYNAMICLIGHTMAP_ON);
            m_DirectionalLightmap = TryGetLocalKeyword(shader, ShaderKeywordStrings.DIRLIGHTMAP_COMBINED);
            m_AlphaTestOn = TryGetLocalKeyword(shader, ShaderKeywordStrings._ALPHATEST_ON);
            m_DeferredStencil = TryGetLocalKeyword(shader, ShaderKeywordStrings._DEFERRED_STENCIL);
            m_GbufferNormalsOct = TryGetLocalKeyword(shader, ShaderKeywordStrings._GBUFFER_NORMALS_OCT);
            m_UseDrawProcedural = TryGetLocalKeyword(shader, ShaderKeywordStrings.UseDrawProcedural);
            m_ScreenSpaceOcclusion = TryGetLocalKeyword(shader, ShaderKeywordStrings.ScreenSpaceOcclusion);
            m_UseFastSRGBLinearConversion = TryGetLocalKeyword(shader, ShaderKeywordStrings.UseFastSRGBLinearConversion);
            m_LightLayers = TryGetLocalKeyword(shader, ShaderKeywordStrings.LightLayers);
            m_RenderPassEnabled = TryGetLocalKeyword(shader, ShaderKeywordStrings.RenderPassEnabled);
            m_DebugDisplay = TryGetLocalKeyword(shader, ShaderKeywordStrings.DEBUG_DISPLAY);
            m_DBufferMRT1 = TryGetLocalKeyword(shader, ShaderKeywordStrings.DBufferMRT1);
            m_DBufferMRT2 = TryGetLocalKeyword(shader, ShaderKeywordStrings.DBufferMRT2);
            m_DBufferMRT3 = TryGetLocalKeyword(shader, ShaderKeywordStrings.DBufferMRT3);
            m_DecalNormalBlendLow = TryGetLocalKeyword(shader, ShaderKeywordStrings.DecalNormalBlendLow);
            m_DecalNormalBlendMedium = TryGetLocalKeyword(shader, ShaderKeywordStrings.DecalNormalBlendMedium);
            m_DecalNormalBlendHigh = TryGetLocalKeyword(shader, ShaderKeywordStrings.DecalNormalBlendHigh);
            m_ClusteredRendering = TryGetLocalKeyword(shader, ShaderKeywordStrings.ClusteredRendering);
            m_EditorVisualization = TryGetLocalKeyword(shader, ShaderKeywordStrings.EDITOR_VISUALIZATION);

            m_LocalDetailMulx2 = TryGetLocalKeyword(shader, ShaderKeywordStrings._DETAIL_MULX2);
            m_LocalDetailScaled = TryGetLocalKeyword(shader, ShaderKeywordStrings._DETAIL_SCALED);
            m_LocalClearCoat = TryGetLocalKeyword(shader, ShaderKeywordStrings._CLEARCOAT);
            m_LocalClearCoatMap = TryGetLocalKeyword(shader, ShaderKeywordStrings._CLEARCOATMAP);

            // Post processing
            m_LensDistortion = TryGetLocalKeyword(shader, ShaderKeywordStrings.Distortion);
            m_ChromaticAberration = TryGetLocalKeyword(shader, ShaderKeywordStrings.ChromaticAberration);
            m_BloomLQ = TryGetLocalKeyword(shader, ShaderKeywordStrings.BloomLQ);
            m_BloomHQ = TryGetLocalKeyword(shader, ShaderKeywordStrings.BloomHQ);
            m_BloomLQDirt = TryGetLocalKeyword(shader, ShaderKeywordStrings.BloomLQDirt);
            m_BloomHQDirt = TryGetLocalKeyword(shader, ShaderKeywordStrings.BloomHQDirt);
            m_HdrGrading = TryGetLocalKeyword(shader, ShaderKeywordStrings.HDRGrading);
            m_ToneMapACES = TryGetLocalKeyword(shader, ShaderKeywordStrings.TonemapACES);
            m_ToneMapNeutral = TryGetLocalKeyword(shader, ShaderKeywordStrings.TonemapNeutral);
            m_FilmGrain = TryGetLocalKeyword(shader, ShaderKeywordStrings.FilmGrain);
        }

        bool IsFeatureEnabled(ShaderFeatures featureMask, ShaderFeatures feature)
        {
            return (featureMask & feature) != 0;
        }

        bool IsFeatureEnabled(VolumeFeatures featureMask, VolumeFeatures feature)
        {
            return (featureMask & feature) != 0;
        }

        bool StripUnusedPass(ShaderFeatures features, ShaderSnippetData snippetData)
        {
            // Meta pass is needed in the player for Enlighten Precomputed Realtime GI albedo and emission.
            if (snippetData.passType == PassType.Meta)
            {
                if (SupportedRenderingFeatures.active.enlighten == false ||
                    ((int)SupportedRenderingFeatures.active.lightmapBakeTypes | (int)LightmapBakeType.Realtime) == 0)
                    return true;
            }

            if (snippetData.passType == PassType.ShadowCaster)
                if (!IsFeatureEnabled(features, ShaderFeatures.MainLightShadows) && !IsFeatureEnabled(features, ShaderFeatures.AdditionalLightShadows))
                    return true;

            // DBuffer
            if (snippetData.passName == DecalShaderPassNames.DBufferMesh || snippetData.passName == DecalShaderPassNames.DBufferProjector ||
                snippetData.passName == DecalShaderPassNames.DecalMeshForwardEmissive || snippetData.passName == DecalShaderPassNames.DecalProjectorForwardEmissive)
                if (!IsFeatureEnabled(features, ShaderFeatures.DBufferMRT1) && !IsFeatureEnabled(features, ShaderFeatures.DBufferMRT2) && !IsFeatureEnabled(features, ShaderFeatures.DBufferMRT3))
                    return true;

            // Decal Screen Space
            if (snippetData.passName == DecalShaderPassNames.DecalScreenSpaceMesh || snippetData.passName == DecalShaderPassNames.DecalScreenSpaceProjector)
                if (!IsFeatureEnabled(features, ShaderFeatures.DecalScreenSpace))
                    return true;

            // Decal GBuffer
            if (snippetData.passName == DecalShaderPassNames.DecalGBufferMesh || snippetData.passName == DecalShaderPassNames.DecalGBufferProjector)
                if (!IsFeatureEnabled(features, ShaderFeatures.DecalGBuffer))
                    return true;

            return false;
        }

        struct StripTool<T> where T : System.Enum
        {
            T m_Features;
            Shader m_Shader;
            ShaderKeywordSet m_KeywordSet;
            ShaderSnippetData m_SnippetData;
<<<<<<< HEAD
            bool m_StripOffVariants;

            public StripTool(T features, Shader shader, ShaderSnippetData snippetData, in ShaderKeywordSet keywordSet, bool stripOffVariants)
=======
            bool m_stripUnusedVariants;

            public StripTool(T features, Shader shader, ShaderSnippetData snippetData, in ShaderKeywordSet keywordSet, bool stripUnusedVariants)
>>>>>>> a3eef865
            {
                m_Features = features;
                m_Shader = shader;
                m_SnippetData = snippetData;
                m_KeywordSet = keywordSet;
<<<<<<< HEAD
                m_StripOffVariants = stripOffVariants;
=======
                m_stripUnusedVariants = stripUnusedVariants;
>>>>>>> a3eef865
            }

            bool ContainsKeyword(in LocalKeyword kw)
            {
                return ShaderUtil.PassHasKeyword(m_Shader, m_SnippetData.pass, kw, m_SnippetData.shaderType);
            }

            public bool StripMultiCompileKeepOffVariant(in LocalKeyword kw, T feature, in LocalKeyword kw2, T feature2, in LocalKeyword kw3, T feature3)
            {
                if (StripMultiCompileKeepOffVariant(kw, feature))
                    return true;
                if (StripMultiCompileKeepOffVariant(kw2, feature2))
                    return true;
                if (StripMultiCompileKeepOffVariant(kw3, feature3))
                    return true;
                return false;
            }

            public bool StripMultiCompile(in LocalKeyword kw, T feature, in LocalKeyword kw2, T feature2, in LocalKeyword kw3, T feature3)
            {
                if (StripMultiCompileKeepOffVariant(kw, feature, kw2, feature2, kw3, feature3))
                    return true;

                bool containsKeywords = ContainsKeyword(kw) && ContainsKeyword(kw2) && ContainsKeyword(kw3);
                bool keywordsDisabled = !m_KeywordSet.IsEnabled(kw) && !m_KeywordSet.IsEnabled(kw2) && !m_KeywordSet.IsEnabled(kw3);
                bool hasAnyFeatureEnabled = m_Features.HasFlag(feature) || m_Features.HasFlag(feature2) || m_Features.HasFlag(feature3);
<<<<<<< HEAD
                if (m_StripOffVariants && containsKeywords && keywordsDisabled && hasAnyFeatureEnabled)
=======
                if (m_stripUnusedVariants && containsKeywords && keywordsDisabled && hasAnyFeatureEnabled)
>>>>>>> a3eef865
                    return true;

                return false;
            }

            public bool StripMultiCompileKeepOffVariant(in LocalKeyword kw, T feature, in LocalKeyword kw2, T feature2)
            {
                if (StripMultiCompileKeepOffVariant(kw, feature))
                    return true;
                if (StripMultiCompileKeepOffVariant(kw2, feature2))
                    return true;
                return false;
            }

            public bool StripMultiCompile(in LocalKeyword kw, T feature, in LocalKeyword kw2, T feature2)
            {
                if (StripMultiCompileKeepOffVariant(kw, feature, kw2, feature2))
                    return true;

                bool containsKeywords = ContainsKeyword(kw) && ContainsKeyword(kw2);
                bool keywordsDisabled = !m_KeywordSet.IsEnabled(kw) && !m_KeywordSet.IsEnabled(kw2);
                bool hasAnyFeatureEnabled = m_Features.HasFlag(feature) || m_Features.HasFlag(feature2);
<<<<<<< HEAD
                if (m_StripOffVariants && containsKeywords && keywordsDisabled && hasAnyFeatureEnabled)
=======
                if (m_stripUnusedVariants && containsKeywords && keywordsDisabled && hasAnyFeatureEnabled)
>>>>>>> a3eef865
                    return true;

                return false;
            }

            [MethodImpl(MethodImplOptions.AggressiveInlining)]
            public bool StripMultiCompileKeepOffVariant(in LocalKeyword kw, T feature)
            {
                return !m_Features.HasFlag(feature) && m_KeywordSet.IsEnabled(kw);
            }

            public bool StripMultiCompile(in LocalKeyword kw, T feature)
            {
                if (!m_Features.HasFlag(feature))
                {
                    if (m_KeywordSet.IsEnabled(kw))
                        return true;
                }
<<<<<<< HEAD
                else if (m_StripOffVariants)
=======
                else if (m_stripUnusedVariants)
>>>>>>> a3eef865
                {
                    if (!m_KeywordSet.IsEnabled(kw) && ContainsKeyword(kw))
                        return true;
                }
                return false;
            }
        }

        bool StripUnusedFeatures(ShaderFeatures features, Shader shader, ShaderSnippetData snippetData, ShaderCompilerData compilerData)
        {
            var globalSettings = UniversalRenderPipelineGlobalSettings.instance;
            bool stripDebugDisplayShaders = !Debug.isDebugBuild || (globalSettings == null || globalSettings.stripDebugVariants);

#if XR_MANAGEMENT_4_0_1_OR_NEWER
            var buildTargetSettings = XRGeneralSettingsPerBuildTarget.XRGeneralSettingsForBuildTarget(BuildTargetGroup.Standalone);
            if (buildTargetSettings != null && buildTargetSettings.AssignedSettings != null && buildTargetSettings.AssignedSettings.activeLoaders.Count > 0)
            {
                stripDebugDisplayShaders = true;
            }
#endif

            if (stripDebugDisplayShaders && compilerData.shaderKeywordSet.IsEnabled(m_DebugDisplay))
            {
                return true;
            }

<<<<<<< HEAD
            var stripOffVariants = UniversalRenderPipelineGlobalSettings.instance?.stripOffVariants == true;
            var stripTool = new StripTool<ShaderFeatures>(features, shader, snippetData, compilerData.shaderKeywordSet, stripOffVariants);
=======
            var stripUnusedVariants = UniversalRenderPipelineGlobalSettings.instance?.stripUnusedVariants == true;
            var stripTool = new StripTool<ShaderFeatures>(features, shader, snippetData, compilerData.shaderKeywordSet, stripUnusedVariants);
>>>>>>> a3eef865

            // strip main light shadows, cascade and screen variants
            // TODO: Strip disabled keyword once no light will re-use same variant
            if (stripTool.StripMultiCompileKeepOffVariant(
                m_MainLightShadows, ShaderFeatures.MainLightShadows,
                m_MainLightShadowsCascades, ShaderFeatures.MainLightShadowsCascade,
                m_MainLightShadowsScreen, ShaderFeatures.ScreenSpaceShadows))
                return true;

            // TODO: Strip off variants once we have global soft shadows option for forcing instead as support
            if (stripTool.StripMultiCompileKeepOffVariant(m_SoftShadows, ShaderFeatures.SoftShadows))
                return true;

            // Left for backward compatibility
            if (compilerData.shaderKeywordSet.IsEnabled(m_MixedLightingSubtractive) &&
                !IsFeatureEnabled(features, ShaderFeatures.MixedLighting))
                return true;

            if (stripTool.StripMultiCompile(m_UseFastSRGBLinearConversion, ShaderFeatures.UseFastSRGBLinearConversion))
                return true;

            // Strip here only if mixed lighting is disabled
            // No need to check here if actually used by scenes as this taken care by builtin stripper
            if ((compilerData.shaderKeywordSet.IsEnabled(m_LightmapShadowMixing) ||
                 compilerData.shaderKeywordSet.IsEnabled(m_ShadowsShadowMask)) &&
                !IsFeatureEnabled(features, ShaderFeatures.MixedLighting))
                return true;

            if (stripTool.StripMultiCompile(m_LightLayers, ShaderFeatures.LightLayers))
                return true;

            if (stripTool.StripMultiCompile(m_RenderPassEnabled, ShaderFeatures.RenderPassEnabled))
                return true;

            // No additional light shadows
            // TODO: Strip off variants once we support no shadow lights re-use same variant
            if (stripTool.StripMultiCompileKeepOffVariant(m_AdditionalLightShadows, ShaderFeatures.AdditionalLightShadows))
                return true;

            if (stripTool.StripMultiCompile(m_ReflectionProbeBlending, ShaderFeatures.ReflectionProbeBlending))
                return true;

            if (stripTool.StripMultiCompile(m_ReflectionProbeBoxProjection, ShaderFeatures.ReflectionProbeBoxProjection))
                return true;

            // Shadow caster punctual light strip
            if (snippetData.passType == PassType.ShadowCaster && ShaderUtil.PassHasKeyword(shader, snippetData.pass, m_CastingPunctualLightShadow, snippetData.shaderType))
            {
                if (!IsFeatureEnabled(features, ShaderFeatures.AdditionalLightShadows) && compilerData.shaderKeywordSet.IsEnabled(m_CastingPunctualLightShadow))
                    return true;

                bool mainLightShadows =
                    !IsFeatureEnabled(features, ShaderFeatures.MainLightShadows) &&
                    !IsFeatureEnabled(features, ShaderFeatures.MainLightShadowsCascade) &&
                    !IsFeatureEnabled(features, ShaderFeatures.ScreenSpaceShadows);
                if (mainLightShadows && !compilerData.shaderKeywordSet.IsEnabled(m_CastingPunctualLightShadow))
                    return true;
            }

            // Additional light are shaded per-vertex or per-pixel.
            // TODO: Strip off variants once we support no additional lights re-used variants
            if (stripTool.StripMultiCompileKeepOffVariant(m_AdditionalLightsVertex, ShaderFeatures.VertexLighting,
                m_AdditionalLightsPixel, ShaderFeatures.AdditionalLights))
                return true;

            if (stripTool.StripMultiCompile(m_ClusteredRendering, ShaderFeatures.ClusteredRendering))
                return true;

            // Screen Space Occlusion
            if (IsFeatureEnabled(features, ShaderFeatures.ScreenSpaceOcclusionAfterOpaque))
            {
                // SSAO after opaque setting requires off variants
                if (stripTool.StripMultiCompileKeepOffVariant(m_ScreenSpaceOcclusion, ShaderFeatures.ScreenSpaceOcclusion))
                    return true;
            }
            else
            {
                if (stripTool.StripMultiCompile(m_ScreenSpaceOcclusion, ShaderFeatures.ScreenSpaceOcclusion))
                    return true;
            }

            // Decal DBuffer
            if (stripTool.StripMultiCompile(
                m_DBufferMRT1, ShaderFeatures.DBufferMRT1,
                m_DBufferMRT2, ShaderFeatures.DBufferMRT2,
                m_DBufferMRT3, ShaderFeatures.DBufferMRT3))
                return true;

            // TODO: Test against lightMode tag instead.
            if (snippetData.passName == kPassNameGBuffer)
            {
                if (!IsFeatureEnabled(features, ShaderFeatures.DeferredShading))
                    return true;
            }

            // TODO: make sure vulkan works after refactor
            // Do not strip accurateGbufferNormals on Mobile Vulkan as some GPUs do not support R8G8B8A8_SNorm, which then force us to use accurateGbufferNormals
            if (compilerData.shaderCompilerPlatform != ShaderCompilerPlatform.Vulkan &&
                stripTool.StripMultiCompile(m_GbufferNormalsOct, ShaderFeatures.DeferredWithAccurateGbufferNormals))
                return true;

            if (compilerData.shaderKeywordSet.IsEnabled(m_UseDrawProcedural) &&
                !IsFeatureEnabled(features, ShaderFeatures.DrawProcedural))
                return true;

            // Decal Normal Blend
            if (stripTool.StripMultiCompile(
                m_DecalNormalBlendLow, ShaderFeatures.DecalNormalBlendLow,
                m_DecalNormalBlendMedium, ShaderFeatures.DecalNormalBlendMedium,
                m_DecalNormalBlendHigh, ShaderFeatures.DecalNormalBlendHigh))
                return true;

            return false;
        }

        bool StripVolumeFeatures(VolumeFeatures features, Shader shader, ShaderSnippetData snippetData, ShaderCompilerData compilerData)
        {
<<<<<<< HEAD
            var stripOffVariants = UniversalRenderPipelineGlobalSettings.instance?.stripOffVariants == true;
            var stripTool = new StripTool<VolumeFeatures>(features, shader, snippetData, compilerData.shaderKeywordSet, stripOffVariants);
=======
            var stripUnusedVariants = UniversalRenderPipelineGlobalSettings.instance?.stripUnusedVariants == true;
            var stripTool = new StripTool<VolumeFeatures>(features, shader, snippetData, compilerData.shaderKeywordSet, stripUnusedVariants);
>>>>>>> a3eef865

            if (stripTool.StripMultiCompileKeepOffVariant(m_LensDistortion, VolumeFeatures.LensDistortion))
                return true;

            if (stripTool.StripMultiCompileKeepOffVariant(m_ChromaticAberration, VolumeFeatures.ChromaticAberration))
                return true;

            if (stripTool.StripMultiCompileKeepOffVariant(m_BloomLQ, VolumeFeatures.Bloom))
<<<<<<< HEAD
                return true;
            if (stripTool.StripMultiCompileKeepOffVariant(m_BloomHQ, VolumeFeatures.Bloom))
                return true;
            if (stripTool.StripMultiCompileKeepOffVariant(m_BloomLQDirt, VolumeFeatures.Bloom))
                return true;
=======
                return true;
            if (stripTool.StripMultiCompileKeepOffVariant(m_BloomHQ, VolumeFeatures.Bloom))
                return true;
            if (stripTool.StripMultiCompileKeepOffVariant(m_BloomLQDirt, VolumeFeatures.Bloom))
                return true;
>>>>>>> a3eef865
            if (stripTool.StripMultiCompileKeepOffVariant(m_BloomHQDirt, VolumeFeatures.Bloom))
                return true;

            if (stripTool.StripMultiCompileKeepOffVariant(m_HdrGrading, VolumeFeatures.ToneMaping))
                return true;
            if (stripTool.StripMultiCompileKeepOffVariant(m_ToneMapACES, VolumeFeatures.ToneMaping))
<<<<<<< HEAD
                return true;
            if (stripTool.StripMultiCompileKeepOffVariant(m_ToneMapNeutral, VolumeFeatures.ToneMaping))
                return true;
            if (stripTool.StripMultiCompileKeepOffVariant(m_FilmGrain, VolumeFeatures.FilmGrain))
                return true;

            // Strip post processing shaders
            if (shader == m_BokehDepthOfField && !IsFeatureEnabled(ShaderBuildPreprocessor.volumeFeatures, VolumeFeatures.DepthOfField))
                return true;
            if (shader == m_GaussianDepthOfField && !IsFeatureEnabled(ShaderBuildPreprocessor.volumeFeatures, VolumeFeatures.DepthOfField))
                return true;
=======
                return true;
            if (stripTool.StripMultiCompileKeepOffVariant(m_ToneMapNeutral, VolumeFeatures.ToneMaping))
                return true;
            if (stripTool.StripMultiCompileKeepOffVariant(m_FilmGrain, VolumeFeatures.FilmGrain))
                return true;

            // Strip post processing shaders
            if (shader == m_BokehDepthOfField && !IsFeatureEnabled(ShaderBuildPreprocessor.volumeFeatures, VolumeFeatures.DepthOfField))
                return true;
            if (shader == m_GaussianDepthOfField && !IsFeatureEnabled(ShaderBuildPreprocessor.volumeFeatures, VolumeFeatures.DepthOfField))
                return true;
>>>>>>> a3eef865
            if (shader == m_CameraMotionBlur && !IsFeatureEnabled(ShaderBuildPreprocessor.volumeFeatures, VolumeFeatures.CameraMotionBlur))
                return true;
            if (shader == m_PaniniProjection && !IsFeatureEnabled(ShaderBuildPreprocessor.volumeFeatures, VolumeFeatures.PaniniProjection))
                return true;
            if (shader == m_Bloom && !IsFeatureEnabled(ShaderBuildPreprocessor.volumeFeatures, VolumeFeatures.Bloom))
                return true;

            return false;
        }

        bool StripUnsupportedVariants(ShaderCompilerData compilerData)
        {
            // We can strip variants that have directional lightmap enabled but not static nor dynamic lightmap.
            if (compilerData.shaderKeywordSet.IsEnabled(m_DirectionalLightmap) &&
                !(compilerData.shaderKeywordSet.IsEnabled(m_Lightmap) ||
                  compilerData.shaderKeywordSet.IsEnabled(m_DynamicLightmap)))
                return true;

            // As GLES2 has low amount of registers, we strip:
            if (compilerData.shaderCompilerPlatform == ShaderCompilerPlatform.GLES20)
            {
                // VertexID - as GLES2 does not support VertexID that is required for full screen draw procedural pass;
                if (compilerData.shaderKeywordSet.IsEnabled(m_UseDrawProcedural))
                    return true;

                // Cascade shadows
                if (compilerData.shaderKeywordSet.IsEnabled(m_MainLightShadowsCascades))
                    return true;

                // Screen space shadows
                if (compilerData.shaderKeywordSet.IsEnabled(m_MainLightShadowsScreen))
                    return true;

                // Detail
                if (compilerData.shaderKeywordSet.IsEnabled(m_LocalDetailMulx2) || compilerData.shaderKeywordSet.IsEnabled(m_LocalDetailScaled))
                    return true;

                // Clear Coat
                if (compilerData.shaderKeywordSet.IsEnabled(m_LocalClearCoat) || compilerData.shaderKeywordSet.IsEnabled(m_LocalClearCoatMap))
                    return true;
            }

            // Editor visualization is only used in scene view debug modes.
            if (compilerData.shaderKeywordSet.IsEnabled(m_EditorVisualization))
                return true;

            return false;
        }

        bool StripInvalidVariants(ShaderCompilerData compilerData)
        {
            bool isMainShadowNoCascades = compilerData.shaderKeywordSet.IsEnabled(m_MainLightShadows);
            bool isMainShadowCascades = compilerData.shaderKeywordSet.IsEnabled(m_MainLightShadowsCascades);
            bool isMainShadowScreen = compilerData.shaderKeywordSet.IsEnabled(m_MainLightShadowsScreen);
            bool isMainShadow = isMainShadowNoCascades || isMainShadowCascades || isMainShadowScreen;

            bool isAdditionalShadow = compilerData.shaderKeywordSet.IsEnabled(m_AdditionalLightShadows);
            if (isAdditionalShadow && !(compilerData.shaderKeywordSet.IsEnabled(m_AdditionalLightsPixel) || compilerData.shaderKeywordSet.IsEnabled(m_ClusteredRendering) || compilerData.shaderKeywordSet.IsEnabled(m_DeferredStencil)))
                return true;

            bool isShadowVariant = isMainShadow || isAdditionalShadow;
            if (!isShadowVariant && compilerData.shaderKeywordSet.IsEnabled(m_SoftShadows))
                return true;

            return false;
        }

        bool StripUnusedShaders(ShaderFeatures features, Shader shader)
        {
<<<<<<< HEAD
            // Strip builtin pipeline shaders
            if (shader == m_InternalDeferredShading)
                return true;
            if (shader == m_InternalDeferredReflections)
                return true;
            if (shader == m_InternalPrePassLighting)
                return true;
            if (shader == m_InternalScreenSpaceShadows)
                return true;
            if (shader == m_InternalFlare)
                return true;
            if (shader == m_InternalHalo)
                return true;
            if (shader == m_InternalMotionVectors)
                return true;

=======
>>>>>>> a3eef865
            if (!IsFeatureEnabled(features, ShaderFeatures.DeferredShading))
            {
                if (shader == StencilDeferred)
                    return true;
            }

            return false;
        }

        bool StripUnused(ShaderFeatures features, Shader shader, ShaderSnippetData snippetData, ShaderCompilerData compilerData)
        {
            if (StripUnusedFeatures(features, shader, snippetData, compilerData))
                return true;

            if (StripInvalidVariants(compilerData))
                return true;

            if (StripUnsupportedVariants(compilerData))
                return true;

            if (StripUnusedPass(features, snippetData))
                return true;

<<<<<<< HEAD
            if (UniversalRenderPipelineGlobalSettings.instance?.stripBuiltinShaders == true)
=======
            if (UniversalRenderPipelineGlobalSettings.instance?.stripUnusedVariants == true)
>>>>>>> a3eef865
            {
                if (StripUnusedShaders(features, shader))
                    return true;
            }

            // Strip terrain holes
            // TODO: checking for the string name here is expensive
            // maybe we can rename alpha clip keyword name to be specific to terrain?
            if (compilerData.shaderKeywordSet.IsEnabled(m_AlphaTestOn) &&
                !IsFeatureEnabled(features, ShaderFeatures.TerrainHoles) &&
                shader.name.Contains(kTerrainShaderName))
                return true;

            return false;
        }

        void LogShaderVariants(Shader shader, ShaderSnippetData snippetData, ShaderVariantLogLevel logLevel, int prevVariantsCount, int currVariantsCount, double stripTimeMs)
        {
            if (logLevel == ShaderVariantLogLevel.AllShaders || shader.name.Contains("Universal Render Pipeline"))
            {
                float percentageCurrent = (float)currVariantsCount / (float)prevVariantsCount * 100f;
                float percentageTotal = (float)m_TotalVariantsOutputCount / (float)m_TotalVariantsInputCount * 100f;

                string result = string.Format("STRIPPING: {0} ({1} pass) ({2}) -" +
                    " Remaining shader variants = {3}/{4} = {5}% - Total = {6}/{7} = {8}% TimeMs={9}",
                    shader.name, snippetData.passName, snippetData.shaderType.ToString(), currVariantsCount,
                    prevVariantsCount, percentageCurrent, m_TotalVariantsOutputCount, m_TotalVariantsInputCount,
                    percentageTotal, stripTimeMs);
                Debug.Log(result);
            }
        }

        public void OnProcessShader(Shader shader, ShaderSnippetData snippetData, IList<ShaderCompilerData> compilerDataList)
        {
#if PROFILE_BUILD
            Profiler.BeginSample(k_ProcessShaderTag);
#endif

            UniversalRenderPipelineAsset urpAsset = GraphicsSettings.renderPipelineAsset as UniversalRenderPipelineAsset;
            if (urpAsset == null || compilerDataList == null || compilerDataList.Count == 0)
                return;

            m_stripTimer.Start();

            InitializeLocalShaderKeywords(shader);

            int prevVariantCount = compilerDataList.Count;
            var inputShaderVariantCount = compilerDataList.Count;
            for (int i = 0; i < inputShaderVariantCount;)
            {
                bool removeInput = true;

                foreach (var supportedFeatures in ShaderBuildPreprocessor.supportedFeaturesList)
                {
                    if (!StripUnused(supportedFeatures, shader, snippetData, compilerDataList[i]))
                    {
                        removeInput = false;
                        break;
                    }
                }

<<<<<<< HEAD
                if (UniversalRenderPipelineGlobalSettings.instance?.staticVolumeProfile == true)
=======
                if (UniversalRenderPipelineGlobalSettings.instance?.stripUnusedPostProcessingVariants == true)
>>>>>>> a3eef865
                {
                    if (!removeInput && StripVolumeFeatures(ShaderBuildPreprocessor.volumeFeatures, shader, snippetData, compilerDataList[i]))
                    {
                        removeInput = true;
                    }
                }

                // Remove at swap back
                if (removeInput)
                    compilerDataList[i] = compilerDataList[--inputShaderVariantCount];
                else
                    ++i;
            }

            if (compilerDataList is List<ShaderCompilerData> inputDataList)
                inputDataList.RemoveRange(inputShaderVariantCount, inputDataList.Count - inputShaderVariantCount);
            else
            {
                for (int i = compilerDataList.Count - 1; i >= inputShaderVariantCount; --i)
                    compilerDataList.RemoveAt(i);
            }

            m_stripTimer.Stop();
            double stripTimeMs = m_stripTimer.Elapsed.TotalMilliseconds;
            m_stripTimer.Reset();

            if (urpAsset.shaderVariantLogLevel != ShaderVariantLogLevel.Disabled)
            {
                m_TotalVariantsInputCount += prevVariantCount;
                m_TotalVariantsOutputCount += compilerDataList.Count;
                LogShaderVariants(shader, snippetData, urpAsset.shaderVariantLogLevel, prevVariantCount, compilerDataList.Count, stripTimeMs);
            }

#if PROFILE_BUILD
            Profiler.EndSample();
#endif
            shaderPreprocessed?.Invoke(shader, snippetData, prevVariantCount, stripTimeMs);
        }
    }
    class ShaderBuildPreprocessor : IPreprocessBuildWithReport
#if PROFILE_BUILD
        , IPostprocessBuildWithReport
#endif
    {
        public static List<ShaderFeatures> supportedFeaturesList
        {
            get
            {
                if (s_SupportedFeaturesList.Count == 0)
                    FetchAllSupportedFeatures();
                return s_SupportedFeaturesList;
            }
        }

        private static List<ShaderFeatures> s_SupportedFeaturesList = new List<ShaderFeatures>();

        public static VolumeFeatures volumeFeatures
        {
            get
            {
                if (s_VolumeFeatures == VolumeFeatures.None)
                    FetchAllSupportedFeaturesFromVolumes();
                return s_VolumeFeatures;
            }
        }
        private static VolumeFeatures s_VolumeFeatures;

        public int callbackOrder { get { return 0; } }
#if PROFILE_BUILD
        public void OnPostprocessBuild(BuildReport report)
        {
            Profiler.enabled = false;
        }

#endif

        public void OnPreprocessBuild(BuildReport report)
        {
            FetchAllSupportedFeatures();
            FetchAllSupportedFeaturesFromVolumes();
#if PROFILE_BUILD
            Profiler.enableBinaryLog = true;
            Profiler.logFile = "profilerlog.raw";
            Profiler.enabled = true;
#endif
        }

        static bool TryGetRenderPipelineAssetsForBuildTarget(BuildTarget buildTarget, List<UniversalRenderPipelineAsset> urps)
        {
            var qualitySettings = new SerializedObject(QualitySettings.GetQualitySettings());
            if (qualitySettings == null)
                return false;

            var property = qualitySettings.FindProperty("m_QualitySettings");
            if (property == null)
                return false;

            var activeBuildTargetGroup = BuildPipeline.GetBuildTargetGroup(buildTarget);
            var activeBuildTargetGroupName = activeBuildTargetGroup.ToString();

            for (int i = 0; i < property.arraySize; i++)
            {
                bool isExcluded = false;

                var excludedTargetPlatforms = property.GetArrayElementAtIndex(i).FindPropertyRelative("excludedTargetPlatforms");
                if (excludedTargetPlatforms == null)
                    return false;

                foreach (SerializedProperty excludedTargetPlatform in excludedTargetPlatforms)
                {
                    var excludedBuildTargetGroupName = excludedTargetPlatform.stringValue;
                    if (activeBuildTargetGroupName == excludedBuildTargetGroupName)
                    {
                        Debug.Log($"Excluding quality level {QualitySettings.names[i]} from stripping."); // TODO: remove after QA
                        isExcluded = true;
                        break;
                    }
                }

                if (!isExcluded)
                    urps.Add(QualitySettings.GetRenderPipelineAssetAt(i) as UniversalRenderPipelineAsset);
            }

            return true;
        }

        private static void FetchAllSupportedFeatures()
        {
            List<UniversalRenderPipelineAsset> urps = new List<UniversalRenderPipelineAsset>();
            urps.Add(GraphicsSettings.defaultRenderPipeline as UniversalRenderPipelineAsset);

            // TODO: Replace once we have official API for filtering urps per build target
            if (!TryGetRenderPipelineAssetsForBuildTarget(EditorUserBuildSettings.activeBuildTarget, urps))
            {
                // Fallback
                Debug.LogWarning("Shader stripping per enabled quality levels failed! Stripping will use all quality levels. Please report a bug!");
                for (int i = 0; i < QualitySettings.names.Length; i++)
                {
                    urps.Add(QualitySettings.GetRenderPipelineAssetAt(i) as UniversalRenderPipelineAsset);
                }
            }

            s_SupportedFeaturesList.Clear();

            foreach (UniversalRenderPipelineAsset urp in urps)
            {
                if (urp != null)
                {
                    int rendererCount = urp.m_RendererDataList.Length;

                    for (int i = 0; i < rendererCount; ++i)
                        s_SupportedFeaturesList.Add(GetSupportedShaderFeatures(urp, i));
                }
            }
        }

        private static void FetchAllSupportedFeaturesFromVolumes()
        {
<<<<<<< HEAD
            if (UniversalRenderPipelineGlobalSettings.instance?.staticVolumeProfile == false)
=======
            if (UniversalRenderPipelineGlobalSettings.instance?.stripUnusedPostProcessingVariants == false)
>>>>>>> a3eef865
                return;

            s_VolumeFeatures = VolumeFeatures.Calculated;
            var guids = AssetDatabase.FindAssets("t:VolumeProfile");
            foreach (var guid in guids)
            {
                var path = AssetDatabase.GUIDToAssetPath(guid);

                // We only care what is in assets folder
                if (!path.StartsWith("Assets"))
                    continue;

                var asset = AssetDatabase.LoadAssetAtPath<VolumeProfile>(path);
                if (asset == null)
                    continue;

                if (asset.Has<LensDistortion>())
                    s_VolumeFeatures |= VolumeFeatures.LensDistortion;
                if (asset.Has<Bloom>())
                    s_VolumeFeatures |= VolumeFeatures.Bloom;
                if (asset.Has<Tonemapping>())
                    s_VolumeFeatures |= VolumeFeatures.ToneMaping;
                if (asset.Has<FilmGrain>())
                    s_VolumeFeatures |= VolumeFeatures.FilmGrain;
                if (asset.Has<DepthOfField>())
                    s_VolumeFeatures |= VolumeFeatures.DepthOfField;
                if (asset.Has<MotionBlur>())
                    s_VolumeFeatures |= VolumeFeatures.CameraMotionBlur;
                if (asset.Has<PaniniProjection>())
                    s_VolumeFeatures |= VolumeFeatures.PaniniProjection;
                if (asset.Has<ChromaticAberration>())
                    s_VolumeFeatures |= VolumeFeatures.ChromaticAberration;
            }
        }

        private static ShaderFeatures GetSupportedShaderFeatures(UniversalRenderPipelineAsset pipelineAsset, int rendererIndex)
        {
            ShaderFeatures shaderFeatures;
            shaderFeatures = ShaderFeatures.MainLight;

            //if (pipelineAsset.supportsMainLightShadows && pipelineAsset.shadowCascadeCount > 1)
            //    shaderFeatures |= ShaderFeatures.MainLightShadowsCascade;
            //else if (pipelineAsset.supportsMainLightShadows)
            // Users can modify shadow cascade count at runtime, we can strip it
            shaderFeatures |= ShaderFeatures.MainLightShadows;
            shaderFeatures |= ShaderFeatures.MainLightShadowsCascade;

            if (pipelineAsset.additionalLightsRenderingMode == LightRenderingMode.PerVertex)
            {
                shaderFeatures |= ShaderFeatures.VertexLighting;
            }
            else if (pipelineAsset.additionalLightsRenderingMode == LightRenderingMode.PerPixel)
            {
                shaderFeatures |= ShaderFeatures.AdditionalLights;
            }

            bool anyShadows = pipelineAsset.supportsMainLightShadows ||
                (shaderFeatures & ShaderFeatures.AdditionalLightShadows) != 0;
            if (pipelineAsset.supportsSoftShadows && anyShadows)
                shaderFeatures |= ShaderFeatures.SoftShadows;

            if (pipelineAsset.supportsMixedLighting)
                shaderFeatures |= ShaderFeatures.MixedLighting;

            if (pipelineAsset.supportsTerrainHoles)
                shaderFeatures |= ShaderFeatures.TerrainHoles;

            if (pipelineAsset.useFastSRGBLinearConversion)
                shaderFeatures |= ShaderFeatures.UseFastSRGBLinearConversion;

            if (pipelineAsset.supportsLightLayers)
                shaderFeatures |= ShaderFeatures.LightLayers;

            bool hasScreenSpaceShadows = false;
            bool hasScreenSpaceOcclusion = false;
            bool hasDeferredRenderer = false;
            bool withAccurateGbufferNormals = false;
            bool withoutAccurateGbufferNormals = false;
            bool clusteredRendering = false;
            bool onlyClusteredRendering = false;
            bool usesRenderPass = false;

            {
                ScriptableRenderer renderer = pipelineAsset.GetRenderer(rendererIndex);
                if (renderer is UniversalRenderer)
                {
                    UniversalRenderer universalRenderer = (UniversalRenderer)renderer;
                    if (universalRenderer.renderingMode == RenderingMode.Deferred)
                    {
                        hasDeferredRenderer |= true;
                        withAccurateGbufferNormals |= universalRenderer.accurateGbufferNormals;
                        withoutAccurateGbufferNormals |= !universalRenderer.accurateGbufferNormals;
                        usesRenderPass |= universalRenderer.useRenderPassEnabled;
                    }
                }

                var rendererClustered = false;

                ScriptableRendererData rendererData = pipelineAsset.m_RendererDataList[rendererIndex];
                if (rendererData != null)
                {
                    for (int rendererFeatureIndex = 0; rendererFeatureIndex < rendererData.rendererFeatures.Count; rendererFeatureIndex++)
                    {
                        ScriptableRendererFeature rendererFeature = rendererData.rendererFeatures[rendererFeatureIndex];

                        ScreenSpaceShadows ssshadows = rendererFeature as ScreenSpaceShadows;
                        hasScreenSpaceShadows |= ssshadows != null;

                        // Check for Screen Space Ambient Occlusion Renderer Feature
                        ScreenSpaceAmbientOcclusion ssao = rendererFeature as ScreenSpaceAmbientOcclusion;
                        hasScreenSpaceOcclusion |= ssao != null;

                        if (ssao?.afterOpaque ?? false)
                            shaderFeatures |= ShaderFeatures.ScreenSpaceOcclusionAfterOpaque;

                        // Check for Decal Renderer Feature
                        DecalRendererFeature decal = rendererFeature as DecalRendererFeature;
                        if (decal != null)
                        {
                            var technique = decal.GetTechnique(renderer);
                            switch (technique)
                            {
                                case DecalTechnique.DBuffer:
                                    shaderFeatures |= GetFromDecalSurfaceData(decal.GetDBufferSettings().surfaceData);
                                    break;
                                case DecalTechnique.ScreenSpace:
                                    shaderFeatures |= GetFromNormalBlend(decal.GetScreenSpaceSettings().normalBlend);
                                    shaderFeatures |= ShaderFeatures.DecalScreenSpace;
                                    break;
                                case DecalTechnique.GBuffer:
                                    shaderFeatures |= GetFromNormalBlend(decal.GetScreenSpaceSettings().normalBlend);
                                    shaderFeatures |= ShaderFeatures.DecalGBuffer;
                                    break;
                            }
                        }
                    }

                    if (rendererData is UniversalRendererData universalRendererData)
                    {
                        rendererClustered = universalRendererData.renderingMode == RenderingMode.Forward &&
                            universalRendererData.clusteredRendering;

#if ENABLE_VR && ENABLE_XR_MODULE
                        if (universalRendererData.xrSystemData != null)
                            shaderFeatures |= ShaderFeatures.DrawProcedural;
#endif
                    }
                }

                clusteredRendering |= rendererClustered;
                onlyClusteredRendering &= rendererClustered;
            }

            if (hasDeferredRenderer)
                shaderFeatures |= ShaderFeatures.DeferredShading;

            // We can only strip accurateGbufferNormals related variants if all DeferredRenderers use the same option.
            if (withAccurateGbufferNormals)
                shaderFeatures |= ShaderFeatures.DeferredWithAccurateGbufferNormals;

            if (withoutAccurateGbufferNormals)
                shaderFeatures |= ShaderFeatures.DeferredWithoutAccurateGbufferNormals;

            if (hasScreenSpaceShadows)
                shaderFeatures |= ShaderFeatures.ScreenSpaceShadows;

            if (hasScreenSpaceOcclusion)
                shaderFeatures |= ShaderFeatures.ScreenSpaceOcclusion;

            if (usesRenderPass)
                shaderFeatures |= ShaderFeatures.RenderPassEnabled;

            if (pipelineAsset.reflectionProbeBlending)
                shaderFeatures |= ShaderFeatures.ReflectionProbeBlending;

            if (pipelineAsset.reflectionProbeBoxProjection)
                shaderFeatures |= ShaderFeatures.ReflectionProbeBoxProjection;

            if (clusteredRendering)
            {
                shaderFeatures |= ShaderFeatures.ClusteredRendering;
            }

            if (onlyClusteredRendering)
            {
                shaderFeatures &= ~(ShaderFeatures.AdditionalLights | ShaderFeatures.VertexLighting);
            }

            if (pipelineAsset.additionalLightsRenderingMode == LightRenderingMode.PerPixel || clusteredRendering)
            {
                if (pipelineAsset.supportsAdditionalLightShadows)
                {
                    shaderFeatures |= ShaderFeatures.AdditionalLightShadows;
                }
            }

            return shaderFeatures;
        }

        private static ShaderFeatures GetFromDecalSurfaceData(DecalSurfaceData surfaceData)
        {
            ShaderFeatures shaderFeatures = ShaderFeatures.None;
            switch (surfaceData)
            {
                case DecalSurfaceData.Albedo:
                    shaderFeatures |= ShaderFeatures.DBufferMRT1;
                    break;
                case DecalSurfaceData.AlbedoNormal:
                    shaderFeatures |= ShaderFeatures.DBufferMRT2;
                    break;
                case DecalSurfaceData.AlbedoNormalMAOS:
                    shaderFeatures |= ShaderFeatures.DBufferMRT3;
                    break;
            }
            return shaderFeatures;
        }

        private static ShaderFeatures GetFromNormalBlend(DecalNormalBlend normalBlend)
        {
            ShaderFeatures shaderFeatures = ShaderFeatures.None;
            switch (normalBlend)
            {
                case DecalNormalBlend.Low:
                    shaderFeatures |= ShaderFeatures.DecalNormalBlendLow;
                    break;
                case DecalNormalBlend.Medium:
                    shaderFeatures |= ShaderFeatures.DecalNormalBlendMedium;
                    break;
                case DecalNormalBlend.High:
                    shaderFeatures |= ShaderFeatures.DecalNormalBlendHigh;
                    break;
            }
            return shaderFeatures;
        }
    }
}<|MERGE_RESOLUTION|>--- conflicted
+++ resolved
@@ -134,16 +134,6 @@
         Shader m_PaniniProjection = Shader.Find("Hidden/Universal Render Pipeline/PaniniProjection");
         Shader m_Bloom = Shader.Find("Hidden/Universal Render Pipeline/Bloom");
 
-<<<<<<< HEAD
-        Shader m_InternalDeferredShading = Shader.Find("Hidden/Internal-DeferredShading");
-        Shader m_InternalDeferredReflections = Shader.Find("Hidden/Internal-DeferredReflections");
-        Shader m_InternalPrePassLighting = Shader.Find("Hidden/Internal-PrePassLighting");
-        Shader m_InternalScreenSpaceShadows = Shader.Find("Hidden/Internal-ScreenSpaceShadows");
-        Shader m_InternalFlare = Shader.Find("Hidden/Internal-Flare");
-        Shader m_InternalHalo = Shader.Find("Hidden/Internal-Halo");
-        Shader m_InternalMotionVectors = Shader.Find("Hidden/Internal-MotionVectors");
-=======
->>>>>>> a3eef865
         Shader StencilDeferred = Shader.Find("Hidden/Universal Render Pipeline/StencilDeferred");
 
         int m_TotalVariantsInputCount;
@@ -261,25 +251,15 @@
             Shader m_Shader;
             ShaderKeywordSet m_KeywordSet;
             ShaderSnippetData m_SnippetData;
-<<<<<<< HEAD
-            bool m_StripOffVariants;
-
-            public StripTool(T features, Shader shader, ShaderSnippetData snippetData, in ShaderKeywordSet keywordSet, bool stripOffVariants)
-=======
             bool m_stripUnusedVariants;
 
             public StripTool(T features, Shader shader, ShaderSnippetData snippetData, in ShaderKeywordSet keywordSet, bool stripUnusedVariants)
->>>>>>> a3eef865
             {
                 m_Features = features;
                 m_Shader = shader;
                 m_SnippetData = snippetData;
                 m_KeywordSet = keywordSet;
-<<<<<<< HEAD
-                m_StripOffVariants = stripOffVariants;
-=======
                 m_stripUnusedVariants = stripUnusedVariants;
->>>>>>> a3eef865
             }
 
             bool ContainsKeyword(in LocalKeyword kw)
@@ -306,11 +286,7 @@
                 bool containsKeywords = ContainsKeyword(kw) && ContainsKeyword(kw2) && ContainsKeyword(kw3);
                 bool keywordsDisabled = !m_KeywordSet.IsEnabled(kw) && !m_KeywordSet.IsEnabled(kw2) && !m_KeywordSet.IsEnabled(kw3);
                 bool hasAnyFeatureEnabled = m_Features.HasFlag(feature) || m_Features.HasFlag(feature2) || m_Features.HasFlag(feature3);
-<<<<<<< HEAD
-                if (m_StripOffVariants && containsKeywords && keywordsDisabled && hasAnyFeatureEnabled)
-=======
                 if (m_stripUnusedVariants && containsKeywords && keywordsDisabled && hasAnyFeatureEnabled)
->>>>>>> a3eef865
                     return true;
 
                 return false;
@@ -333,11 +309,7 @@
                 bool containsKeywords = ContainsKeyword(kw) && ContainsKeyword(kw2);
                 bool keywordsDisabled = !m_KeywordSet.IsEnabled(kw) && !m_KeywordSet.IsEnabled(kw2);
                 bool hasAnyFeatureEnabled = m_Features.HasFlag(feature) || m_Features.HasFlag(feature2);
-<<<<<<< HEAD
-                if (m_StripOffVariants && containsKeywords && keywordsDisabled && hasAnyFeatureEnabled)
-=======
                 if (m_stripUnusedVariants && containsKeywords && keywordsDisabled && hasAnyFeatureEnabled)
->>>>>>> a3eef865
                     return true;
 
                 return false;
@@ -356,11 +328,7 @@
                     if (m_KeywordSet.IsEnabled(kw))
                         return true;
                 }
-<<<<<<< HEAD
-                else if (m_StripOffVariants)
-=======
                 else if (m_stripUnusedVariants)
->>>>>>> a3eef865
                 {
                     if (!m_KeywordSet.IsEnabled(kw) && ContainsKeyword(kw))
                         return true;
@@ -387,13 +355,8 @@
                 return true;
             }
 
-<<<<<<< HEAD
-            var stripOffVariants = UniversalRenderPipelineGlobalSettings.instance?.stripOffVariants == true;
-            var stripTool = new StripTool<ShaderFeatures>(features, shader, snippetData, compilerData.shaderKeywordSet, stripOffVariants);
-=======
             var stripUnusedVariants = UniversalRenderPipelineGlobalSettings.instance?.stripUnusedVariants == true;
             var stripTool = new StripTool<ShaderFeatures>(features, shader, snippetData, compilerData.shaderKeywordSet, stripUnusedVariants);
->>>>>>> a3eef865
 
             // strip main light shadows, cascade and screen variants
             // TODO: Strip disabled keyword once no light will re-use same variant
@@ -511,13 +474,8 @@
 
         bool StripVolumeFeatures(VolumeFeatures features, Shader shader, ShaderSnippetData snippetData, ShaderCompilerData compilerData)
         {
-<<<<<<< HEAD
-            var stripOffVariants = UniversalRenderPipelineGlobalSettings.instance?.stripOffVariants == true;
-            var stripTool = new StripTool<VolumeFeatures>(features, shader, snippetData, compilerData.shaderKeywordSet, stripOffVariants);
-=======
             var stripUnusedVariants = UniversalRenderPipelineGlobalSettings.instance?.stripUnusedVariants == true;
             var stripTool = new StripTool<VolumeFeatures>(features, shader, snippetData, compilerData.shaderKeywordSet, stripUnusedVariants);
->>>>>>> a3eef865
 
             if (stripTool.StripMultiCompileKeepOffVariant(m_LensDistortion, VolumeFeatures.LensDistortion))
                 return true;
@@ -526,26 +484,17 @@
                 return true;
 
             if (stripTool.StripMultiCompileKeepOffVariant(m_BloomLQ, VolumeFeatures.Bloom))
-<<<<<<< HEAD
                 return true;
             if (stripTool.StripMultiCompileKeepOffVariant(m_BloomHQ, VolumeFeatures.Bloom))
                 return true;
             if (stripTool.StripMultiCompileKeepOffVariant(m_BloomLQDirt, VolumeFeatures.Bloom))
                 return true;
-=======
-                return true;
-            if (stripTool.StripMultiCompileKeepOffVariant(m_BloomHQ, VolumeFeatures.Bloom))
-                return true;
-            if (stripTool.StripMultiCompileKeepOffVariant(m_BloomLQDirt, VolumeFeatures.Bloom))
-                return true;
->>>>>>> a3eef865
             if (stripTool.StripMultiCompileKeepOffVariant(m_BloomHQDirt, VolumeFeatures.Bloom))
                 return true;
 
             if (stripTool.StripMultiCompileKeepOffVariant(m_HdrGrading, VolumeFeatures.ToneMaping))
                 return true;
             if (stripTool.StripMultiCompileKeepOffVariant(m_ToneMapACES, VolumeFeatures.ToneMaping))
-<<<<<<< HEAD
                 return true;
             if (stripTool.StripMultiCompileKeepOffVariant(m_ToneMapNeutral, VolumeFeatures.ToneMaping))
                 return true;
@@ -557,19 +506,6 @@
                 return true;
             if (shader == m_GaussianDepthOfField && !IsFeatureEnabled(ShaderBuildPreprocessor.volumeFeatures, VolumeFeatures.DepthOfField))
                 return true;
-=======
-                return true;
-            if (stripTool.StripMultiCompileKeepOffVariant(m_ToneMapNeutral, VolumeFeatures.ToneMaping))
-                return true;
-            if (stripTool.StripMultiCompileKeepOffVariant(m_FilmGrain, VolumeFeatures.FilmGrain))
-                return true;
-
-            // Strip post processing shaders
-            if (shader == m_BokehDepthOfField && !IsFeatureEnabled(ShaderBuildPreprocessor.volumeFeatures, VolumeFeatures.DepthOfField))
-                return true;
-            if (shader == m_GaussianDepthOfField && !IsFeatureEnabled(ShaderBuildPreprocessor.volumeFeatures, VolumeFeatures.DepthOfField))
-                return true;
->>>>>>> a3eef865
             if (shader == m_CameraMotionBlur && !IsFeatureEnabled(ShaderBuildPreprocessor.volumeFeatures, VolumeFeatures.CameraMotionBlur))
                 return true;
             if (shader == m_PaniniProjection && !IsFeatureEnabled(ShaderBuildPreprocessor.volumeFeatures, VolumeFeatures.PaniniProjection))
@@ -639,25 +575,6 @@
 
         bool StripUnusedShaders(ShaderFeatures features, Shader shader)
         {
-<<<<<<< HEAD
-            // Strip builtin pipeline shaders
-            if (shader == m_InternalDeferredShading)
-                return true;
-            if (shader == m_InternalDeferredReflections)
-                return true;
-            if (shader == m_InternalPrePassLighting)
-                return true;
-            if (shader == m_InternalScreenSpaceShadows)
-                return true;
-            if (shader == m_InternalFlare)
-                return true;
-            if (shader == m_InternalHalo)
-                return true;
-            if (shader == m_InternalMotionVectors)
-                return true;
-
-=======
->>>>>>> a3eef865
             if (!IsFeatureEnabled(features, ShaderFeatures.DeferredShading))
             {
                 if (shader == StencilDeferred)
@@ -681,11 +598,7 @@
             if (StripUnusedPass(features, snippetData))
                 return true;
 
-<<<<<<< HEAD
-            if (UniversalRenderPipelineGlobalSettings.instance?.stripBuiltinShaders == true)
-=======
             if (UniversalRenderPipelineGlobalSettings.instance?.stripUnusedVariants == true)
->>>>>>> a3eef865
             {
                 if (StripUnusedShaders(features, shader))
                     return true;
@@ -747,11 +660,7 @@
                     }
                 }
 
-<<<<<<< HEAD
-                if (UniversalRenderPipelineGlobalSettings.instance?.staticVolumeProfile == true)
-=======
                 if (UniversalRenderPipelineGlobalSettings.instance?.stripUnusedPostProcessingVariants == true)
->>>>>>> a3eef865
                 {
                     if (!removeInput && StripVolumeFeatures(ShaderBuildPreprocessor.volumeFeatures, shader, snippetData, compilerDataList[i]))
                     {
@@ -910,11 +819,7 @@
 
         private static void FetchAllSupportedFeaturesFromVolumes()
         {
-<<<<<<< HEAD
-            if (UniversalRenderPipelineGlobalSettings.instance?.staticVolumeProfile == false)
-=======
             if (UniversalRenderPipelineGlobalSettings.instance?.stripUnusedPostProcessingVariants == false)
->>>>>>> a3eef865
                 return;
 
             s_VolumeFeatures = VolumeFeatures.Calculated;
