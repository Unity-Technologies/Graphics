--- conflicted
+++ resolved
@@ -48,11 +48,7 @@
         ShaderKeyword m_AdditionalLightsPixel = new ShaderKeyword(ShaderKeywordStrings.AdditionalLightsPixel);
         ShaderKeyword m_AdditionalLightShadows = new ShaderKeyword(ShaderKeywordStrings.AdditionalLightShadows);
         ShaderKeyword m_DeferredAdditionalLightShadows = new ShaderKeyword(ShaderKeywordStrings._DEFERRED_ADDITIONAL_LIGHT_SHADOWS);
-<<<<<<< HEAD
-=======
-        ShaderKeyword m_CascadeShadows = new ShaderKeyword(ShaderKeywordStrings.MainLightShadowCascades);
         ShaderKeyword m_CastingPunctualLightShadow = new ShaderKeyword(ShaderKeywordStrings.CastingPunctualLightShadow);
->>>>>>> ebc9bb42
         ShaderKeyword m_SoftShadows = new ShaderKeyword(ShaderKeywordStrings.SoftShadows);
         ShaderKeyword m_MixedLightingSubtractive = new ShaderKeyword(ShaderKeywordStrings.MixedLightingSubtractive);
         ShaderKeyword m_LightmapShadowMixing = new ShaderKeyword(ShaderKeywordStrings.LightmapShadowMixing);
