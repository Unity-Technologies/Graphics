using System;
using System.Collections.Generic;
using UnityEditor;
using UnityEditor.Build;
using UnityEditor.Build.Reporting;
using UnityEngine;
using UnityEngine.Profiling;
using UnityEngine.Rendering.Universal;
using UnityEngine.Rendering;

namespace UnityEditor.Rendering.Universal
{
    [Flags]
    enum ShaderFeatures
    {
        MainLight = (1 << 0),
        MainLightShadows = (1 << 1),
        AdditionalLights = (1 << 2),
        AdditionalLightShadows = (1 << 3),
        VertexLighting = (1 << 4),
        SoftShadows = (1 << 5),
        MixedLighting = (1 << 6),
        TerrainHoles = (1 << 7),
        DeferredShading = (1 << 8), // DeferredRenderer is in the list of renderer
        DeferredWithAccurateGbufferNormals = (1 << 9),
        DeferredWithoutAccurateGbufferNormals = (1 << 10),
        ScreenSpaceOcclusion = (1 << 11)
    }

    internal class ShaderPreprocessor : IPreprocessShaders
    {
        public static readonly string kPassNameGBuffer = "GBuffer";
        public static readonly string kTerrainShaderName = "Universal Render Pipeline/Terrain/Lit";
#if PROFILE_BUILD
        private const string k_ProcessShaderTag = "OnProcessShader";
#endif
        // Event callback to report shader stripping info. Form:
        // ReportShaderStrippingData(Shader shader, ShaderSnippetData data, int currentVariantCount, double strippingTime)
        internal static event Action<Shader, ShaderSnippetData, int, double> shaderPreprocessed;
        private static readonly System.Diagnostics.Stopwatch m_stripTimer = new System.Diagnostics.Stopwatch();

        ShaderKeyword m_MainLightShadows = new ShaderKeyword(ShaderKeywordStrings.MainLightShadows);
        ShaderKeyword m_AdditionalLightsVertex = new ShaderKeyword(ShaderKeywordStrings.AdditionalLightsVertex);
        ShaderKeyword m_AdditionalLightsPixel = new ShaderKeyword(ShaderKeywordStrings.AdditionalLightsPixel);
        ShaderKeyword m_AdditionalLightShadows = new ShaderKeyword(ShaderKeywordStrings.AdditionalLightShadows);
        ShaderKeyword m_DeferredAdditionalLightShadows = new ShaderKeyword(ShaderKeywordStrings._DEFERRED_ADDITIONAL_LIGHT_SHADOWS);
        ShaderKeyword m_CascadeShadows = new ShaderKeyword(ShaderKeywordStrings.MainLightShadowCascades);
        ShaderKeyword m_SoftShadows = new ShaderKeyword(ShaderKeywordStrings.SoftShadows);
        ShaderKeyword m_MixedLightingSubtractive = new ShaderKeyword(ShaderKeywordStrings.MixedLightingSubtractive);
<<<<<<< HEAD
        ShaderKeyword m_LightmapShadowMixing = new ShaderKeyword(ShaderKeywordStrings.LightmapShadowMixing);
        ShaderKeyword m_ShadowsShadowMask = new ShaderKeyword(ShaderKeywordStrings.ShadowsShadowMask);
        ShaderKeyword m_Lightmap = new ShaderKeyword("LIGHTMAP_ON");
        ShaderKeyword m_DirectionalLightmap = new ShaderKeyword("DIRLIGHTMAP_COMBINED");
        ShaderKeyword m_AlphaTestOn = new ShaderKeyword("_ALPHATEST_ON");
        ShaderKeyword m_GbufferNormalsOct = new ShaderKeyword("_GBUFFER_NORMALS_OCT");
=======
        ShaderKeyword m_Lightmap = new ShaderKeyword(ShaderKeywordStrings.LIGHTMAP_ON);
        ShaderKeyword m_DirectionalLightmap = new ShaderKeyword(ShaderKeywordStrings.DIRLIGHTMAP_COMBINED);
        ShaderKeyword m_AlphaTestOn = new ShaderKeyword(ShaderKeywordStrings._ALPHATEST_ON);
        ShaderKeyword m_GbufferNormalsOct = new ShaderKeyword(ShaderKeywordStrings._GBUFFER_NORMALS_OCT);
>>>>>>> 3a743d9d
        ShaderKeyword m_UseDrawProcedural = new ShaderKeyword(ShaderKeywordStrings.UseDrawProcedural);
        ShaderKeyword m_ScreenSpaceOcclusion = new ShaderKeyword(ShaderKeywordStrings.ScreenSpaceOcclusion);

        ShaderKeyword m_LocalDetailMulx2;
        ShaderKeyword m_LocalDetailScaled;
        ShaderKeyword m_LocalClearCoat;
        ShaderKeyword m_LocalClearCoatMap;

        int m_TotalVariantsInputCount;
        int m_TotalVariantsOutputCount;

        // Multiple callback may be implemented.
        // The first one executed is the one where callbackOrder is returning the smallest number.
        public int callbackOrder { get { return 0; } }

        void InitializeLocalShaderKeywords(Shader shader)
        {
            m_LocalDetailMulx2 = new ShaderKeyword(shader, ShaderKeywordStrings._DETAIL_MULX2);
            m_LocalDetailScaled = new ShaderKeyword(shader, ShaderKeywordStrings._DETAIL_SCALED);
            m_LocalClearCoat = new ShaderKeyword(shader, ShaderKeywordStrings._CLEARCOAT);
            m_LocalClearCoatMap = new ShaderKeyword(shader, ShaderKeywordStrings._CLEARCOATMAP);
        }

        bool IsFeatureEnabled(ShaderFeatures featureMask, ShaderFeatures feature)
        {
            return (featureMask & feature) != 0;
        }

        bool StripUnusedPass(ShaderFeatures features, ShaderSnippetData snippetData)
        {
            if (snippetData.passType == PassType.Meta)
                return true;

            if (snippetData.passType == PassType.ShadowCaster)
                if (!IsFeatureEnabled(features, ShaderFeatures.MainLightShadows) && !IsFeatureEnabled(features, ShaderFeatures.AdditionalLightShadows))
                    return true;

            return false;
        }

        bool StripUnusedFeatures(ShaderFeatures features, Shader shader, ShaderSnippetData snippetData, ShaderCompilerData compilerData)
        {
            // strip main light shadows and cascade variants
            if (!IsFeatureEnabled(features, ShaderFeatures.MainLightShadows))
            {
                if (compilerData.shaderKeywordSet.IsEnabled(m_MainLightShadows))
                    return true;

                if (compilerData.shaderKeywordSet.IsEnabled(m_CascadeShadows))
                    return true;
            }

            if (!IsFeatureEnabled(features, ShaderFeatures.SoftShadows) &&
                compilerData.shaderKeywordSet.IsEnabled(m_SoftShadows))
                return true;

            // Left for backward compatibility
            if (compilerData.shaderKeywordSet.IsEnabled(m_MixedLightingSubtractive) &&
                !IsFeatureEnabled(features, ShaderFeatures.MixedLighting))
                return true;

            // Strip here only if mixed lighting is disabled
            // No need to check here if actually used by scenes as this taken care by builtin stripper
            if ((compilerData.shaderKeywordSet.IsEnabled(m_LightmapShadowMixing) ||
                    compilerData.shaderKeywordSet.IsEnabled(m_ShadowsShadowMask)) &&
                !IsFeatureEnabled(features, ShaderFeatures.MixedLighting))
                return true;

            // No additional light shadows
            bool isAdditionalLightShadow = compilerData.shaderKeywordSet.IsEnabled(m_AdditionalLightShadows);
            if (!IsFeatureEnabled(features, ShaderFeatures.AdditionalLightShadows) && isAdditionalLightShadow)
                return true;

            bool isDeferredAdditionalShadow = compilerData.shaderKeywordSet.IsEnabled(m_DeferredAdditionalLightShadows);
            if (!IsFeatureEnabled(features, ShaderFeatures.AdditionalLightShadows) && isDeferredAdditionalShadow)
                return true;

            // Additional light are shaded per-vertex or per-pixel.
            bool isFeaturePerPixelLightingEnabled = IsFeatureEnabled(features, ShaderFeatures.AdditionalLights);
            bool isFeaturePerVertexLightingEnabled = IsFeatureEnabled(features, ShaderFeatures.VertexLighting);
            bool isAdditionalLightPerPixel = compilerData.shaderKeywordSet.IsEnabled(m_AdditionalLightsPixel);
            bool isAdditionalLightPerVertex = compilerData.shaderKeywordSet.IsEnabled(m_AdditionalLightsVertex);

            // Strip if Per-Pixel lighting is NOT used in the project and the
            // Per-Pixel (_ADDITIONAL_LIGHTS) or additional shadows (_ADDITIONAL_LIGHT_SHADOWS)
            // variants are enabled in the shader.
            if (!isFeaturePerPixelLightingEnabled && (isAdditionalLightPerPixel || isAdditionalLightShadow))
                return true;

            // Strip if Per-Vertex lighting is NOT used in the project and the
            // Per-Vertex (_ADDITIONAL_LIGHTS_VERTEX) variant is enabled in the shader.
            if (!isFeaturePerVertexLightingEnabled && isAdditionalLightPerVertex)
                return true;

            // Screen Space Occlusion
            if (!IsFeatureEnabled(features, ShaderFeatures.ScreenSpaceOcclusion) &&
                compilerData.shaderKeywordSet.IsEnabled(m_ScreenSpaceOcclusion))
                return true;

            return false;
        }

        bool StripUnsupportedVariants(ShaderCompilerData compilerData)
        {
            // Dynamic GI is not supported so we can strip variants that have directional lightmap
            // enabled but not baked lightmap.
            if (compilerData.shaderKeywordSet.IsEnabled(m_DirectionalLightmap) &&
                !compilerData.shaderKeywordSet.IsEnabled(m_Lightmap))
                return true;

            // As GLES2 has low amount of registers, we strip:
            if (compilerData.shaderCompilerPlatform == ShaderCompilerPlatform.GLES20)
            {
                // VertexID - as GLES2 does not support VertexID that is required for full screen draw procedural pass;
                if (compilerData.shaderKeywordSet.IsEnabled(m_UseDrawProcedural))
                    return true;

                // Cascade shadows
                if (compilerData.shaderKeywordSet.IsEnabled(m_CascadeShadows))
                    return true;

                // Detail
                if (compilerData.shaderKeywordSet.IsEnabled(m_LocalDetailMulx2) || compilerData.shaderKeywordSet.IsEnabled(m_LocalDetailScaled))
                    return true;

                // Clear Coat
                if (compilerData.shaderKeywordSet.IsEnabled(m_LocalClearCoat) || compilerData.shaderKeywordSet.IsEnabled(m_LocalClearCoatMap))
                    return true;
            }

            return false;
        }

        bool StripInvalidVariants(ShaderCompilerData compilerData)
        {
            bool isMainShadow = compilerData.shaderKeywordSet.IsEnabled(m_MainLightShadows);
            if (!isMainShadow && compilerData.shaderKeywordSet.IsEnabled(m_CascadeShadows))
                return true;

            bool isAdditionalShadow = compilerData.shaderKeywordSet.IsEnabled(m_AdditionalLightShadows);
            if (isAdditionalShadow && !compilerData.shaderKeywordSet.IsEnabled(m_AdditionalLightsPixel))
                return true;

            bool isDeferredAdditionalShadow = compilerData.shaderKeywordSet.IsEnabled(m_DeferredAdditionalLightShadows);
            if (isDeferredAdditionalShadow && !compilerData.shaderKeywordSet.IsEnabled(m_AdditionalLightsPixel))
                return true;

            bool isShadowVariant = isMainShadow || isAdditionalShadow || isDeferredAdditionalShadow;
            if (!isShadowVariant && compilerData.shaderKeywordSet.IsEnabled(m_SoftShadows))
                return true;

            return false;
        }

        bool StripUnused(ShaderFeatures features, Shader shader, ShaderSnippetData snippetData, ShaderCompilerData compilerData)
        {
            if (StripUnusedFeatures(features, shader, snippetData, compilerData))
                return true;

            if (StripInvalidVariants(compilerData))
                return true;

            if (StripUnsupportedVariants(compilerData))
                return true;

            if (StripUnusedPass(features, snippetData))
                return true;

            // Strip terrain holes
            // TODO: checking for the string name here is expensive
            // maybe we can rename alpha clip keyword name to be specific to terrain?
            if (compilerData.shaderKeywordSet.IsEnabled(m_AlphaTestOn) &&
                !IsFeatureEnabled(features, ShaderFeatures.TerrainHoles) &&
                shader.name.Contains(kTerrainShaderName))
                return true;

            // TODO: Test against lightMode tag instead.
            if (snippetData.passName == kPassNameGBuffer)
            {
                if (!IsFeatureEnabled(features, ShaderFeatures.DeferredShading))
                    return true;
                if (IsFeatureEnabled(features, ShaderFeatures.DeferredWithAccurateGbufferNormals) && !compilerData.shaderKeywordSet.IsEnabled(m_GbufferNormalsOct))
                    return true;
                if (IsFeatureEnabled(features, ShaderFeatures.DeferredWithoutAccurateGbufferNormals) && compilerData.shaderKeywordSet.IsEnabled(m_GbufferNormalsOct))
                    return true;
            }
            return false;
        }

        void LogShaderVariants(Shader shader, ShaderSnippetData snippetData, ShaderVariantLogLevel logLevel, int prevVariantsCount, int currVariantsCount)
        {
            if (logLevel == ShaderVariantLogLevel.AllShaders || shader.name.Contains("Universal Render Pipeline"))
            {
                float percentageCurrent = (float)currVariantsCount / (float)prevVariantsCount * 100f;
                float percentageTotal = (float)m_TotalVariantsOutputCount / (float)m_TotalVariantsInputCount * 100f;

                string result = string.Format("STRIPPING: {0} ({1} pass) ({2}) -" +
                        " Remaining shader variants = {3}/{4} = {5}% - Total = {6}/{7} = {8}%",
                        shader.name, snippetData.passName, snippetData.shaderType.ToString(), currVariantsCount,
                        prevVariantsCount, percentageCurrent, m_TotalVariantsOutputCount, m_TotalVariantsInputCount,
                        percentageTotal);
                Debug.Log(result);
            }
        }

        public void OnProcessShader(Shader shader, ShaderSnippetData snippetData, IList<ShaderCompilerData> compilerDataList)
        {
#if PROFILE_BUILD
            Profiler.BeginSample(k_ProcessShaderTag);
#endif
            UniversalRenderPipelineAsset urpAsset = GraphicsSettings.renderPipelineAsset as UniversalRenderPipelineAsset;
            if (urpAsset == null || compilerDataList == null || compilerDataList.Count == 0)
                return;

            // Local Keywords need to be initialized with the shader
            InitializeLocalShaderKeywords(shader);

            m_stripTimer.Start();

            int prevVariantCount = compilerDataList.Count;
            var inputShaderVariantCount = compilerDataList.Count;
            for (int i = 0; i < inputShaderVariantCount;)
            {

                bool removeInput = StripUnused(ShaderBuildPreprocessor.supportedFeatures, shader, snippetData, compilerDataList[i]);
                if (removeInput)
                    compilerDataList[i] = compilerDataList[--inputShaderVariantCount];
                else
                    ++i;
            }

            if(compilerDataList is List<ShaderCompilerData> inputDataList)
                inputDataList.RemoveRange(inputShaderVariantCount, inputDataList.Count - inputShaderVariantCount);
            else
            {
                for(int i = compilerDataList.Count -1; i >= inputShaderVariantCount; --i)
                    compilerDataList.RemoveAt(i);
            }

            if (urpAsset.shaderVariantLogLevel != ShaderVariantLogLevel.Disabled)
            {
                m_TotalVariantsInputCount += prevVariantCount;
                m_TotalVariantsOutputCount += compilerDataList.Count;
                LogShaderVariants(shader, snippetData, urpAsset.shaderVariantLogLevel, prevVariantCount, compilerDataList.Count);
            }
            m_stripTimer.Stop();
            double stripTimeMs = m_stripTimer.Elapsed.TotalMilliseconds;
            m_stripTimer.Reset();

#if PROFILE_BUILD
            Profiler.EndSample();
#endif
            shaderPreprocessed?.Invoke(shader, snippetData, prevVariantCount, stripTimeMs);
        }
    }
    class ShaderBuildPreprocessor : IPreprocessBuildWithReport
#if PROFILE_BUILD
        , IPostprocessBuildWithReport
#endif
    {
        public static ShaderFeatures supportedFeatures
        {
            get {
                if (_supportedFeatures <= 0)
                {
                    FetchAllSupportedFeatures();
                }
                return _supportedFeatures;
            }
        }

        private static ShaderFeatures _supportedFeatures = 0;
        public int callbackOrder { get { return 0; } }
#if PROFILE_BUILD
        public void OnPostprocessBuild(BuildReport report)
        {
            Profiler.enabled = false;
        }
#endif

        public void OnPreprocessBuild(BuildReport report)
        {
            FetchAllSupportedFeatures();
#if PROFILE_BUILD
            Profiler.enableBinaryLog = true;
            Profiler.logFile = "profilerlog.raw";
            Profiler.enabled = true;
#endif
        }

        private static void FetchAllSupportedFeatures()
        {
            List<UniversalRenderPipelineAsset> urps = new List<UniversalRenderPipelineAsset>();
            urps.Add(GraphicsSettings.defaultRenderPipeline as UniversalRenderPipelineAsset);
            for(int i = 0; i < QualitySettings.names.Length; i++)
            {
                urps.Add(QualitySettings.GetRenderPipelineAssetAt(i) as UniversalRenderPipelineAsset);
            }

            // Must reset flags.
            _supportedFeatures = 0;
            foreach (UniversalRenderPipelineAsset urp in urps)
            {
                if (urp != null)
                {
                    _supportedFeatures |= GetSupportedShaderFeatures(urp);
                }
            }
        }

        private static ShaderFeatures GetSupportedShaderFeatures(UniversalRenderPipelineAsset pipelineAsset)
        {
            ShaderFeatures shaderFeatures;
            shaderFeatures = ShaderFeatures.MainLight;

            if (pipelineAsset.supportsMainLightShadows)
                shaderFeatures |= ShaderFeatures.MainLightShadows;

            if (pipelineAsset.additionalLightsRenderingMode == LightRenderingMode.PerVertex)
            {
                shaderFeatures |= ShaderFeatures.VertexLighting;
            }
            else if (pipelineAsset.additionalLightsRenderingMode == LightRenderingMode.PerPixel)
            {
                shaderFeatures |= ShaderFeatures.AdditionalLights;

                if (pipelineAsset.supportsAdditionalLightShadows)
                    shaderFeatures |= ShaderFeatures.AdditionalLightShadows;
            }

            bool anyShadows = pipelineAsset.supportsMainLightShadows ||
                              (shaderFeatures & ShaderFeatures.AdditionalLightShadows) != 0;
            if (pipelineAsset.supportsSoftShadows && anyShadows)
                shaderFeatures |= ShaderFeatures.SoftShadows;

            if (pipelineAsset.supportsMixedLighting)
                shaderFeatures |= ShaderFeatures.MixedLighting;

            if (pipelineAsset.supportsTerrainHoles)
                shaderFeatures |= ShaderFeatures.TerrainHoles;

            bool hasScreenSpaceOcclusion = false;
            bool hasDeferredRenderer = false;
            bool withAccurateGbufferNormals = false;
            bool withoutAccurateGbufferNormals = false;

            int rendererCount = pipelineAsset.m_RendererDataList.Length;
            for (int rendererIndex = 0; rendererIndex < rendererCount; ++rendererIndex)
            {
                ScriptableRenderer renderer = pipelineAsset.GetRenderer(rendererIndex);
                if (renderer is ForwardRenderer)
                {
                    ForwardRenderer forwardRenderer = (ForwardRenderer)renderer;
                    if (forwardRenderer.renderingMode == RenderingMode.Deferred)
                    {
                        hasDeferredRenderer |= true;
                        withAccurateGbufferNormals |= forwardRenderer.accurateGbufferNormals;
                        withoutAccurateGbufferNormals |= !forwardRenderer.accurateGbufferNormals;
                    }
                }

                // Check for Screen Space Ambient Occlusion Renderer Feature
                ScriptableRendererData rendererData = pipelineAsset.m_RendererDataList[rendererIndex];
                if (rendererData != null)
                {
                    for (int rendererFeatureIndex = 0; rendererFeatureIndex < rendererData.rendererFeatures.Count; rendererFeatureIndex++)
                    {
                        ScriptableRendererFeature rendererFeature = rendererData.rendererFeatures[rendererFeatureIndex];
                        ScreenSpaceAmbientOcclusion ssao = rendererFeature as ScreenSpaceAmbientOcclusion;
                        hasScreenSpaceOcclusion |= ssao != null;
                    }
                }
            }

            if (hasDeferredRenderer)
                shaderFeatures |= ShaderFeatures.DeferredShading;

            // We can only strip accurateGbufferNormals related variants if all DeferredRenderers use the same option.
            if (withAccurateGbufferNormals && !withoutAccurateGbufferNormals)
                shaderFeatures |= ShaderFeatures.DeferredWithAccurateGbufferNormals;

            if (!withAccurateGbufferNormals && withoutAccurateGbufferNormals)
                shaderFeatures |= ShaderFeatures.DeferredWithoutAccurateGbufferNormals;

            if (hasScreenSpaceOcclusion)
                shaderFeatures |= ShaderFeatures.ScreenSpaceOcclusion;

            return shaderFeatures;
        }
    }
}<|MERGE_RESOLUTION|>--- conflicted
+++ resolved
@@ -47,19 +47,12 @@
         ShaderKeyword m_CascadeShadows = new ShaderKeyword(ShaderKeywordStrings.MainLightShadowCascades);
         ShaderKeyword m_SoftShadows = new ShaderKeyword(ShaderKeywordStrings.SoftShadows);
         ShaderKeyword m_MixedLightingSubtractive = new ShaderKeyword(ShaderKeywordStrings.MixedLightingSubtractive);
-<<<<<<< HEAD
         ShaderKeyword m_LightmapShadowMixing = new ShaderKeyword(ShaderKeywordStrings.LightmapShadowMixing);
         ShaderKeyword m_ShadowsShadowMask = new ShaderKeyword(ShaderKeywordStrings.ShadowsShadowMask);
-        ShaderKeyword m_Lightmap = new ShaderKeyword("LIGHTMAP_ON");
-        ShaderKeyword m_DirectionalLightmap = new ShaderKeyword("DIRLIGHTMAP_COMBINED");
-        ShaderKeyword m_AlphaTestOn = new ShaderKeyword("_ALPHATEST_ON");
-        ShaderKeyword m_GbufferNormalsOct = new ShaderKeyword("_GBUFFER_NORMALS_OCT");
-=======
         ShaderKeyword m_Lightmap = new ShaderKeyword(ShaderKeywordStrings.LIGHTMAP_ON);
         ShaderKeyword m_DirectionalLightmap = new ShaderKeyword(ShaderKeywordStrings.DIRLIGHTMAP_COMBINED);
         ShaderKeyword m_AlphaTestOn = new ShaderKeyword(ShaderKeywordStrings._ALPHATEST_ON);
         ShaderKeyword m_GbufferNormalsOct = new ShaderKeyword(ShaderKeywordStrings._GBUFFER_NORMALS_OCT);
->>>>>>> 3a743d9d
         ShaderKeyword m_UseDrawProcedural = new ShaderKeyword(ShaderKeywordStrings.UseDrawProcedural);
         ShaderKeyword m_ScreenSpaceOcclusion = new ShaderKeyword(ShaderKeywordStrings.ScreenSpaceOcclusion);
 
