--- conflicted
+++ resolved
@@ -11,7 +11,6 @@
 {
     [Flags]
     enum ShaderFeatures
-<<<<<<< HEAD
     {
         MainLight = (1 << 0),
         MainLightShadows = (1 << 1),
@@ -22,20 +21,6 @@
         MixedLighting = (1 << 6),
         TerrainHoles = (1 << 7)
     }
-    internal class ShaderPreprocessor : IPreprocessShaders
-    {
-=======
-    {
-        MainLight = (1 << 0),
-        MainLightShadows = (1 << 1),
-        AdditionalLights = (1 << 2),
-        AdditionalLightShadows = (1 << 3),
-        VertexLighting = (1 << 4),
-        SoftShadows = (1 << 5),
-        MixedLighting = (1 << 6),
-        TerrainHoles = (1 << 7)
-    }
->>>>>>> d0024242
 
     internal class ShaderPreprocessor : IPreprocessShaders
     {
@@ -231,10 +216,6 @@
             var inputShaderVariantCount = compilerDataList.Count;
             for (int i = 0; i < inputShaderVariantCount;)
             {
-<<<<<<< HEAD
-                if (StripUnused(ShaderBuildPreprocessor.supportedFeatures, shader, snippetData, compilerDataList[i]))
-                {
-=======
                 bool removeInput = StripUnused(ShaderBuildPreprocessor.supportedFeatures, shader, snippetData, compilerDataList[i]);
                 if (removeInput)
                     compilerDataList[i] = compilerDataList[--inputShaderVariantCount];
@@ -247,7 +228,6 @@
             else
             {
                 for(int i = compilerDataList.Count -1; i >= inputShaderVariantCount; --i)
->>>>>>> d0024242
                     compilerDataList.RemoveAt(i);
             }
 
@@ -298,49 +278,6 @@
             }
         }
 
-<<<<<<< HEAD
-        
-    }
-    class ShaderBuildPreprocessor : IPreprocessBuildWithReport
-    {
-        public static ShaderFeatures supportedFeatures
-        {
-            get {
-                if (_supportedFeatures <= 0)
-                {
-                    FetchAllSupportedFeatures();
-                }
-                return _supportedFeatures;
-            }
-        }
-
-        private static ShaderFeatures _supportedFeatures = 0;
-        public int callbackOrder { get { return 0; } }
-
-        public void OnPreprocessBuild(BuildReport report)
-        {
-            FetchAllSupportedFeatures();
-        }
-
-        private static void FetchAllSupportedFeatures()
-        {
-            List<UniversalRenderPipelineAsset> urps = new List<UniversalRenderPipelineAsset>();
-            urps.Add(GraphicsSettings.defaultRenderPipeline as UniversalRenderPipelineAsset);
-            for(int i = 0; i < QualitySettings.names.Length; i++)
-            {
-                urps.Add(QualitySettings.GetRenderPipelineAssetAt(i) as UniversalRenderPipelineAsset);
-            }
-            foreach (UniversalRenderPipelineAsset urp in urps)
-            {
-                if (urp != null)
-                {
-                    _supportedFeatures |= GetSupportedShaderFeatures(urp);
-                }
-            }
-        }
-
-=======
->>>>>>> d0024242
         private static ShaderFeatures GetSupportedShaderFeatures(UniversalRenderPipelineAsset pipelineAsset)
         {
             ShaderFeatures shaderFeatures;
