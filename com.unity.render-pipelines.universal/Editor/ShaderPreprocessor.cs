using System;
using System.Collections.Generic;
using UnityEditor;
using UnityEditor.Build;
using UnityEditor.Build.Reporting;
using UnityEngine;
using UnityEngine.Profiling;
using UnityEngine.Rendering.Universal;
using UnityEngine.Rendering;

namespace UnityEditor.Rendering.Universal
{
    [Flags]
    enum ShaderFeatures
    {
        None = 0,
        MainLight = (1 << 0),
        MainLightShadows = (1 << 1),
        AdditionalLights = (1 << 2),
        AdditionalLightShadows = (1 << 3),
        VertexLighting = (1 << 4),
        SoftShadows = (1 << 5),
        MixedLighting = (1 << 6),
        TerrainHoles = (1 << 7),
        DeferredShading = (1 << 8), // DeferredRenderer is in the list of renderer
        DeferredWithAccurateGbufferNormals = (1 << 9),
        DeferredWithoutAccurateGbufferNormals = (1 << 10),
        ScreenSpaceOcclusion = (1 << 11),
        ScreenSpaceShadows = (1 << 12),
        UseFastSRGBLinearConversion = (1 << 13),
<<<<<<< HEAD
        DBufferMRT1 = (1 << 14),
        DBufferMRT2 = (1 << 15),
        DBufferMRT3 = (1 << 16),
        DecalScreenSpace = (1 << 17),
        DecalGBuffer = (1 << 18),
        DecalNormalBlendLow = (1 << 19),
        DecalNormalBlendMedium = (1 << 20),
        DecalNormalBlendHigh = (1 << 21),
=======
        LightLayers = (1 << 14),
>>>>>>> 653be23a
    }

    internal class ShaderPreprocessor : IPreprocessShaders
    {
        public static readonly string kPassNameGBuffer = "GBuffer";
        public static readonly string kTerrainShaderName = "Universal Render Pipeline/Terrain/Lit";
#if PROFILE_BUILD
        private const string k_ProcessShaderTag = "OnProcessShader";
#endif
        // Event callback to report shader stripping info. Form:
        // ReportShaderStrippingData(Shader shader, ShaderSnippetData data, int currentVariantCount, double strippingTime)
        internal static event Action<Shader, ShaderSnippetData, int, double> shaderPreprocessed;
        private static readonly System.Diagnostics.Stopwatch m_stripTimer = new System.Diagnostics.Stopwatch();

        ShaderKeyword m_MainLightShadows = new ShaderKeyword(ShaderKeywordStrings.MainLightShadows);
        ShaderKeyword m_MainLightShadowsCascades = new ShaderKeyword(ShaderKeywordStrings.MainLightShadowCascades);
        ShaderKeyword m_MainLightShadowsScreen = new ShaderKeyword(ShaderKeywordStrings.MainLightShadowScreen);
        ShaderKeyword m_AdditionalLightsVertex = new ShaderKeyword(ShaderKeywordStrings.AdditionalLightsVertex);
        ShaderKeyword m_AdditionalLightsPixel = new ShaderKeyword(ShaderKeywordStrings.AdditionalLightsPixel);
        ShaderKeyword m_AdditionalLightShadows = new ShaderKeyword(ShaderKeywordStrings.AdditionalLightShadows);
        ShaderKeyword m_DeferredLightShadows = new ShaderKeyword(ShaderKeywordStrings._DEFERRED_LIGHT_SHADOWS);
        ShaderKeyword m_CastingPunctualLightShadow = new ShaderKeyword(ShaderKeywordStrings.CastingPunctualLightShadow);
        ShaderKeyword m_SoftShadows = new ShaderKeyword(ShaderKeywordStrings.SoftShadows);
        ShaderKeyword m_MixedLightingSubtractive = new ShaderKeyword(ShaderKeywordStrings.MixedLightingSubtractive);
        ShaderKeyword m_LightmapShadowMixing = new ShaderKeyword(ShaderKeywordStrings.LightmapShadowMixing);
        ShaderKeyword m_ShadowsShadowMask = new ShaderKeyword(ShaderKeywordStrings.ShadowsShadowMask);
        ShaderKeyword m_Lightmap = new ShaderKeyword(ShaderKeywordStrings.LIGHTMAP_ON);
        ShaderKeyword m_DynamicLightmap = new ShaderKeyword(ShaderKeywordStrings.DYNAMICLIGHTMAP_ON);
        ShaderKeyword m_DirectionalLightmap = new ShaderKeyword(ShaderKeywordStrings.DIRLIGHTMAP_COMBINED);
        ShaderKeyword m_AlphaTestOn = new ShaderKeyword(ShaderKeywordStrings._ALPHATEST_ON);
        ShaderKeyword m_GbufferNormalsOct = new ShaderKeyword(ShaderKeywordStrings._GBUFFER_NORMALS_OCT);
        ShaderKeyword m_UseDrawProcedural = new ShaderKeyword(ShaderKeywordStrings.UseDrawProcedural);
        ShaderKeyword m_ScreenSpaceOcclusion = new ShaderKeyword(ShaderKeywordStrings.ScreenSpaceOcclusion);
        ShaderKeyword m_UseFastSRGBLinearConversion = new ShaderKeyword(ShaderKeywordStrings.UseFastSRGBLinearConversion);
        ShaderKeyword m_LightLayers = new ShaderKeyword(ShaderKeywordStrings.LightLayers);
        ShaderKeyword m_DebugDisplay = new ShaderKeyword(ShaderKeywordStrings.DEBUG_DISPLAY);

        ShaderKeyword m_DBufferMRT1 = new ShaderKeyword(ShaderKeywordStrings.DBufferMRT1);
        ShaderKeyword m_DBufferMRT2 = new ShaderKeyword(ShaderKeywordStrings.DBufferMRT2);
        ShaderKeyword m_DBufferMRT3 = new ShaderKeyword(ShaderKeywordStrings.DBufferMRT3);
        ShaderKeyword m_DecalNormalBlendLow = new ShaderKeyword(ShaderKeywordStrings.DecalNormalBlendLow);
        ShaderKeyword m_DecalNormalBlendMedium = new ShaderKeyword(ShaderKeywordStrings.DecalNormalBlendMedium);
        ShaderKeyword m_DecalNormalBlendHigh = new ShaderKeyword(ShaderKeywordStrings.DecalNormalBlendHigh);

        ShaderKeyword m_LocalDetailMulx2;
        ShaderKeyword m_LocalDetailScaled;
        ShaderKeyword m_LocalClearCoat;
        ShaderKeyword m_LocalClearCoatMap;

        int m_TotalVariantsInputCount;
        int m_TotalVariantsOutputCount;

        // Multiple callback may be implemented.
        // The first one executed is the one where callbackOrder is returning the smallest number.
        public int callbackOrder { get { return 0; } }

        void InitializeLocalShaderKeywords(Shader shader)
        {
            m_LocalDetailMulx2 = new ShaderKeyword(shader, ShaderKeywordStrings._DETAIL_MULX2);
            m_LocalDetailScaled = new ShaderKeyword(shader, ShaderKeywordStrings._DETAIL_SCALED);
            m_LocalClearCoat = new ShaderKeyword(shader, ShaderKeywordStrings._CLEARCOAT);
            m_LocalClearCoatMap = new ShaderKeyword(shader, ShaderKeywordStrings._CLEARCOATMAP);
        }

        bool IsFeatureEnabled(ShaderFeatures featureMask, ShaderFeatures feature)
        {
            return (featureMask & feature) != 0;
        }

        bool StripUnusedPass(ShaderFeatures features, ShaderSnippetData snippetData)
        {
            // Meta pass is needed in the player for Enlighten Precomputed Realtime GI albedo and emission.
            if (snippetData.passType == PassType.Meta)
            {
                if (SupportedRenderingFeatures.active.enlighten == false ||
                    ((int)SupportedRenderingFeatures.active.lightmapBakeTypes | (int)LightmapBakeType.Realtime) == 0)
                    return true;
            }

            if (snippetData.passType == PassType.ShadowCaster)
                if (!IsFeatureEnabled(features, ShaderFeatures.MainLightShadows) && !IsFeatureEnabled(features, ShaderFeatures.AdditionalLightShadows))
                    return true;

            // DBuffer
            if (snippetData.passName == DecalShaderPassNames.DBufferMesh || snippetData.passName == DecalShaderPassNames.DBufferProjector ||
                snippetData.passName == DecalShaderPassNames.DecalMeshForwardEmissive || snippetData.passName == DecalShaderPassNames.DecalProjectorForwardEmissive)
                if (!IsFeatureEnabled(features, ShaderFeatures.DBufferMRT1) && !IsFeatureEnabled(features, ShaderFeatures.DBufferMRT2) && !IsFeatureEnabled(features, ShaderFeatures.DBufferMRT3))
                    return true;

            // Decal Screen Space
            if (snippetData.passName == DecalShaderPassNames.DecalScreenSpaceMesh || snippetData.passName == DecalShaderPassNames.DecalScreenSpaceProjector)
                if (!IsFeatureEnabled(features, ShaderFeatures.DecalScreenSpace))
                    return true;

            // Decal GBuffer
            if (snippetData.passName == DecalShaderPassNames.DecalGBufferMesh || snippetData.passName == DecalShaderPassNames.DecalGBufferProjector)
                if (!IsFeatureEnabled(features, ShaderFeatures.DecalGBuffer))
                    return true;

            return false;
        }

        bool StripUnusedFeatures(ShaderFeatures features, Shader shader, ShaderSnippetData snippetData, ShaderCompilerData compilerData)
        {
#if URP_ENABLE_DEBUG_DISPLAY
            bool stripDebugDisplayShaders = !Debug.isDebugBuild;
#else
            bool stripDebugDisplayShaders = true;
#endif
            if (stripDebugDisplayShaders && compilerData.shaderKeywordSet.IsEnabled(m_DebugDisplay))
            {
                return true;
            }

            // strip main light shadows, cascade and screen variants
            if (!IsFeatureEnabled(features, ShaderFeatures.MainLightShadows))
            {
                if (compilerData.shaderKeywordSet.IsEnabled(m_MainLightShadows))
                    return true;

                if (compilerData.shaderKeywordSet.IsEnabled(m_MainLightShadowsCascades))
                    return true;

                if (compilerData.shaderKeywordSet.IsEnabled(m_MainLightShadowsScreen))
                    return true;

                if (snippetData.passType == PassType.ShadowCaster && !compilerData.shaderKeywordSet.IsEnabled(m_CastingPunctualLightShadow))
                    return true;
            }

            if (!IsFeatureEnabled(features, ShaderFeatures.SoftShadows) &&
                compilerData.shaderKeywordSet.IsEnabled(m_SoftShadows))
                return true;

            // Left for backward compatibility
            if (compilerData.shaderKeywordSet.IsEnabled(m_MixedLightingSubtractive) &&
                !IsFeatureEnabled(features, ShaderFeatures.MixedLighting))
                return true;

            if (compilerData.shaderKeywordSet.IsEnabled(m_UseFastSRGBLinearConversion) &&
                !IsFeatureEnabled(features, ShaderFeatures.UseFastSRGBLinearConversion))
                return true;

            // Strip here only if mixed lighting is disabled
            // No need to check here if actually used by scenes as this taken care by builtin stripper
            if ((compilerData.shaderKeywordSet.IsEnabled(m_LightmapShadowMixing) ||
                 compilerData.shaderKeywordSet.IsEnabled(m_ShadowsShadowMask)) &&
                !IsFeatureEnabled(features, ShaderFeatures.MixedLighting))
                return true;

            if (compilerData.shaderKeywordSet.IsEnabled(m_LightLayers) &&
                !IsFeatureEnabled(features, ShaderFeatures.LightLayers))
                return true;

            // No additional light shadows
            bool isAdditionalLightShadow = compilerData.shaderKeywordSet.IsEnabled(m_AdditionalLightShadows);
            if (!IsFeatureEnabled(features, ShaderFeatures.AdditionalLightShadows) && isAdditionalLightShadow)
                return true;

            bool isPunctualLightShadowCasterPass = (snippetData.passType == PassType.ShadowCaster) && compilerData.shaderKeywordSet.IsEnabled(m_CastingPunctualLightShadow);
            if (!IsFeatureEnabled(features, ShaderFeatures.AdditionalLightShadows) && isPunctualLightShadowCasterPass)
                return true;

            bool isDeferredShadow = compilerData.shaderKeywordSet.IsEnabled(m_DeferredLightShadows);
            if (!IsFeatureEnabled(features, ShaderFeatures.AdditionalLightShadows) && isDeferredShadow)
                return true;

            // Additional light are shaded per-vertex or per-pixel.
            bool isFeaturePerPixelLightingEnabled = IsFeatureEnabled(features, ShaderFeatures.AdditionalLights);
            bool isFeaturePerVertexLightingEnabled = IsFeatureEnabled(features, ShaderFeatures.VertexLighting);
            bool isAdditionalLightPerPixel = compilerData.shaderKeywordSet.IsEnabled(m_AdditionalLightsPixel);
            bool isAdditionalLightPerVertex = compilerData.shaderKeywordSet.IsEnabled(m_AdditionalLightsVertex);

            // Strip if Per-Pixel lighting is NOT used in the project and the
            // Per-Pixel (_ADDITIONAL_LIGHTS) or additional shadows (_ADDITIONAL_LIGHT_SHADOWS)
            // variants are enabled in the shader.
            if (!isFeaturePerPixelLightingEnabled && (isAdditionalLightPerPixel || isAdditionalLightShadow))
                return true;

            // Strip if Per-Vertex lighting is NOT used in the project and the
            // Per-Vertex (_ADDITIONAL_LIGHTS_VERTEX) variant is enabled in the shader.
            if (!isFeaturePerVertexLightingEnabled && isAdditionalLightPerVertex)
                return true;

            // Screen Space Shadows
            if (!IsFeatureEnabled(features, ShaderFeatures.ScreenSpaceShadows) &&
                compilerData.shaderKeywordSet.IsEnabled(m_MainLightShadowsScreen))
                return true;

            // Screen Space Occlusion
            if (!IsFeatureEnabled(features, ShaderFeatures.ScreenSpaceOcclusion) &&
                compilerData.shaderKeywordSet.IsEnabled(m_ScreenSpaceOcclusion))
                return true;

            // Decal DBuffer
            if (!IsFeatureEnabled(features, ShaderFeatures.DBufferMRT1) &&
                compilerData.shaderKeywordSet.IsEnabled(m_DBufferMRT1))
                return true;
            if (!IsFeatureEnabled(features, ShaderFeatures.DBufferMRT2) &&
                compilerData.shaderKeywordSet.IsEnabled(m_DBufferMRT2))
                return true;
            if (!IsFeatureEnabled(features, ShaderFeatures.DBufferMRT3) &&
                compilerData.shaderKeywordSet.IsEnabled(m_DBufferMRT3))
                return true;

            // Decal Normal Blend
            if (!IsFeatureEnabled(features, ShaderFeatures.DecalNormalBlendLow) &&
                compilerData.shaderKeywordSet.IsEnabled(m_DecalNormalBlendLow))
                return true;
            if (!IsFeatureEnabled(features, ShaderFeatures.DecalNormalBlendMedium) &&
                compilerData.shaderKeywordSet.IsEnabled(m_DecalNormalBlendMedium))
                return true;
            if (!IsFeatureEnabled(features, ShaderFeatures.DecalNormalBlendHigh) &&
                compilerData.shaderKeywordSet.IsEnabled(m_DecalNormalBlendHigh))
                return true;

            return false;
        }

        bool StripUnsupportedVariants(ShaderCompilerData compilerData)
        {
            // We can strip variants that have directional lightmap enabled but not static nor dynamic lightmap.
            if (compilerData.shaderKeywordSet.IsEnabled(m_DirectionalLightmap) &&
                !(compilerData.shaderKeywordSet.IsEnabled(m_Lightmap) ||
                  compilerData.shaderKeywordSet.IsEnabled(m_DynamicLightmap)))
                return true;

            // As GLES2 has low amount of registers, we strip:
            if (compilerData.shaderCompilerPlatform == ShaderCompilerPlatform.GLES20)
            {
                // VertexID - as GLES2 does not support VertexID that is required for full screen draw procedural pass;
                if (compilerData.shaderKeywordSet.IsEnabled(m_UseDrawProcedural))
                    return true;

                // Cascade shadows
                if (compilerData.shaderKeywordSet.IsEnabled(m_MainLightShadowsCascades))
                    return true;

                // Screen space shadows
                if (compilerData.shaderKeywordSet.IsEnabled(m_MainLightShadowsScreen))
                    return true;

                // Detail
                if (compilerData.shaderKeywordSet.IsEnabled(m_LocalDetailMulx2) || compilerData.shaderKeywordSet.IsEnabled(m_LocalDetailScaled))
                    return true;

                // Clear Coat
                if (compilerData.shaderKeywordSet.IsEnabled(m_LocalClearCoat) || compilerData.shaderKeywordSet.IsEnabled(m_LocalClearCoatMap))
                    return true;
            }

            return false;
        }

        bool StripInvalidVariants(ShaderCompilerData compilerData)
        {
            bool isMainShadowNoCascades = compilerData.shaderKeywordSet.IsEnabled(m_MainLightShadows);
            bool isMainShadowCascades = compilerData.shaderKeywordSet.IsEnabled(m_MainLightShadowsCascades);
            bool isMainShadowScreen = compilerData.shaderKeywordSet.IsEnabled(m_MainLightShadowsScreen);
            bool isMainShadow = isMainShadowNoCascades || isMainShadowCascades || isMainShadowScreen;

            bool isAdditionalShadow = compilerData.shaderKeywordSet.IsEnabled(m_AdditionalLightShadows);
            if (isAdditionalShadow && !compilerData.shaderKeywordSet.IsEnabled(m_AdditionalLightsPixel))
                return true;

            bool isDeferredShadow = compilerData.shaderKeywordSet.IsEnabled(m_DeferredLightShadows);

            bool isShadowVariant = isMainShadow || isAdditionalShadow || isDeferredShadow;
            if (!isShadowVariant && compilerData.shaderKeywordSet.IsEnabled(m_SoftShadows))
                return true;

            return false;
        }

        bool StripUnused(ShaderFeatures features, Shader shader, ShaderSnippetData snippetData, ShaderCompilerData compilerData)
        {
            if (StripUnusedFeatures(features, shader, snippetData, compilerData))
                return true;

            if (StripInvalidVariants(compilerData))
                return true;

            if (StripUnsupportedVariants(compilerData))
                return true;

            if (StripUnusedPass(features, snippetData))
                return true;

            // Strip terrain holes
            // TODO: checking for the string name here is expensive
            // maybe we can rename alpha clip keyword name to be specific to terrain?
            if (compilerData.shaderKeywordSet.IsEnabled(m_AlphaTestOn) &&
                !IsFeatureEnabled(features, ShaderFeatures.TerrainHoles) &&
                shader.name.Contains(kTerrainShaderName))
                return true;

            // TODO: Test against lightMode tag instead.
            if (snippetData.passName == kPassNameGBuffer)
            {
                if (!IsFeatureEnabled(features, ShaderFeatures.DeferredShading))
                    return true;

                // Do not strip accurateGbufferNormals on Mobile Vulkan as some GPUs do not support R8G8B8A8_SNorm, which then force us to use accurateGbufferNormals
                if (!IsFeatureEnabled(features, ShaderFeatures.DeferredWithAccurateGbufferNormals) && compilerData.shaderKeywordSet.IsEnabled(m_GbufferNormalsOct) && compilerData.shaderCompilerPlatform != ShaderCompilerPlatform.Vulkan)
                    return true;
                if (!IsFeatureEnabled(features, ShaderFeatures.DeferredWithoutAccurateGbufferNormals) && !compilerData.shaderKeywordSet.IsEnabled(m_GbufferNormalsOct))
                    return true;
            }
            return false;
        }

        void LogShaderVariants(Shader shader, ShaderSnippetData snippetData, ShaderVariantLogLevel logLevel, int prevVariantsCount, int currVariantsCount)
        {
            if (logLevel == ShaderVariantLogLevel.AllShaders || shader.name.Contains("Universal Render Pipeline"))
            {
                float percentageCurrent = (float)currVariantsCount / (float)prevVariantsCount * 100f;
                float percentageTotal = (float)m_TotalVariantsOutputCount / (float)m_TotalVariantsInputCount * 100f;

                string result = string.Format("STRIPPING: {0} ({1} pass) ({2}) -" +
                    " Remaining shader variants = {3}/{4} = {5}% - Total = {6}/{7} = {8}%",
                    shader.name, snippetData.passName, snippetData.shaderType.ToString(), currVariantsCount,
                    prevVariantsCount, percentageCurrent, m_TotalVariantsOutputCount, m_TotalVariantsInputCount,
                    percentageTotal);
                Debug.Log(result);
            }
        }

        public void OnProcessShader(Shader shader, ShaderSnippetData snippetData, IList<ShaderCompilerData> compilerDataList)
        {
#if PROFILE_BUILD
            Profiler.BeginSample(k_ProcessShaderTag);
#endif
            UniversalRenderPipelineAsset urpAsset = GraphicsSettings.renderPipelineAsset as UniversalRenderPipelineAsset;
            if (urpAsset == null || compilerDataList == null || compilerDataList.Count == 0)
                return;

            // Local Keywords need to be initialized with the shader
            InitializeLocalShaderKeywords(shader);

            m_stripTimer.Start();

            int prevVariantCount = compilerDataList.Count;
            var inputShaderVariantCount = compilerDataList.Count;
            for (int i = 0; i < inputShaderVariantCount;)
            {
                bool removeInput = StripUnused(ShaderBuildPreprocessor.supportedFeatures, shader, snippetData, compilerDataList[i]);
                if (removeInput)
                    compilerDataList[i] = compilerDataList[--inputShaderVariantCount];
                else
                    ++i;
            }

            if (compilerDataList is List<ShaderCompilerData> inputDataList)
                inputDataList.RemoveRange(inputShaderVariantCount, inputDataList.Count - inputShaderVariantCount);
            else
            {
                for (int i = compilerDataList.Count - 1; i >= inputShaderVariantCount; --i)
                    compilerDataList.RemoveAt(i);
            }

            if (urpAsset.shaderVariantLogLevel != ShaderVariantLogLevel.Disabled)
            {
                m_TotalVariantsInputCount += prevVariantCount;
                m_TotalVariantsOutputCount += compilerDataList.Count;
                LogShaderVariants(shader, snippetData, urpAsset.shaderVariantLogLevel, prevVariantCount, compilerDataList.Count);
            }
            m_stripTimer.Stop();
            double stripTimeMs = m_stripTimer.Elapsed.TotalMilliseconds;
            m_stripTimer.Reset();

#if PROFILE_BUILD
            Profiler.EndSample();
#endif
            shaderPreprocessed?.Invoke(shader, snippetData, prevVariantCount, stripTimeMs);
        }
    }
    class ShaderBuildPreprocessor : IPreprocessBuildWithReport
#if PROFILE_BUILD
        , IPostprocessBuildWithReport
#endif
    {
        public static ShaderFeatures supportedFeatures
        {
            get
            {
                if (_supportedFeatures <= 0)
                {
                    FetchAllSupportedFeatures();
                }
                return _supportedFeatures;
            }
        }

        private static ShaderFeatures _supportedFeatures = 0;
        public int callbackOrder { get { return 0; } }
#if PROFILE_BUILD
        public void OnPostprocessBuild(BuildReport report)
        {
            Profiler.enabled = false;
        }

#endif

        public void OnPreprocessBuild(BuildReport report)
        {
            FetchAllSupportedFeatures();
#if PROFILE_BUILD
            Profiler.enableBinaryLog = true;
            Profiler.logFile = "profilerlog.raw";
            Profiler.enabled = true;
#endif
        }

        private static void FetchAllSupportedFeatures()
        {
            List<UniversalRenderPipelineAsset> urps = new List<UniversalRenderPipelineAsset>();
            urps.Add(GraphicsSettings.defaultRenderPipeline as UniversalRenderPipelineAsset);
            for (int i = 0; i < QualitySettings.names.Length; i++)
            {
                urps.Add(QualitySettings.GetRenderPipelineAssetAt(i) as UniversalRenderPipelineAsset);
            }

            // Must reset flags.
            _supportedFeatures = 0;
            foreach (UniversalRenderPipelineAsset urp in urps)
            {
                if (urp != null)
                {
                    _supportedFeatures |= GetSupportedShaderFeatures(urp);
                }
            }
        }

        private static ShaderFeatures GetSupportedShaderFeatures(UniversalRenderPipelineAsset pipelineAsset)
        {
            ShaderFeatures shaderFeatures;
            shaderFeatures = ShaderFeatures.MainLight;

            if (pipelineAsset.supportsMainLightShadows)
                shaderFeatures |= ShaderFeatures.MainLightShadows;

            if (pipelineAsset.additionalLightsRenderingMode == LightRenderingMode.PerVertex)
            {
                shaderFeatures |= ShaderFeatures.VertexLighting;
            }
            else if (pipelineAsset.additionalLightsRenderingMode == LightRenderingMode.PerPixel)
            {
                shaderFeatures |= ShaderFeatures.AdditionalLights;

                if (pipelineAsset.supportsAdditionalLightShadows)
                    shaderFeatures |= ShaderFeatures.AdditionalLightShadows;
            }

            bool anyShadows = pipelineAsset.supportsMainLightShadows ||
                (shaderFeatures & ShaderFeatures.AdditionalLightShadows) != 0;
            if (pipelineAsset.supportsSoftShadows && anyShadows)
                shaderFeatures |= ShaderFeatures.SoftShadows;

            if (pipelineAsset.supportsMixedLighting)
                shaderFeatures |= ShaderFeatures.MixedLighting;

            if (pipelineAsset.supportsTerrainHoles)
                shaderFeatures |= ShaderFeatures.TerrainHoles;

            if (pipelineAsset.useFastSRGBLinearConversion)
                shaderFeatures |= ShaderFeatures.UseFastSRGBLinearConversion;

            if (pipelineAsset.supportsLightLayers)
                shaderFeatures |= ShaderFeatures.LightLayers;

            bool hasScreenSpaceShadows = false;
            bool hasScreenSpaceOcclusion = false;
            bool hasDeferredRenderer = false;
            bool withAccurateGbufferNormals = false;
            bool withoutAccurateGbufferNormals = false;

            int rendererCount = pipelineAsset.m_RendererDataList.Length;
            for (int rendererIndex = 0; rendererIndex < rendererCount; ++rendererIndex)
            {
                ScriptableRenderer renderer = pipelineAsset.GetRenderer(rendererIndex);
                if (renderer is UniversalRenderer)
                {
                    UniversalRenderer universalRenderer = (UniversalRenderer)renderer;
                    if (universalRenderer.renderingMode == RenderingMode.Deferred)
                    {
                        hasDeferredRenderer |= true;
                        withAccurateGbufferNormals |= universalRenderer.accurateGbufferNormals;
                        withoutAccurateGbufferNormals |= !universalRenderer.accurateGbufferNormals;
                    }
                }


                ScriptableRendererData rendererData = pipelineAsset.m_RendererDataList[rendererIndex];
                if (rendererData != null)
                {
                    for (int rendererFeatureIndex = 0; rendererFeatureIndex < rendererData.rendererFeatures.Count; rendererFeatureIndex++)
                    {
                        ScriptableRendererFeature rendererFeature = rendererData.rendererFeatures[rendererFeatureIndex];

                        ScreenSpaceShadows ssshadows = rendererFeature as ScreenSpaceShadows;
                        hasScreenSpaceShadows |= ssshadows != null;

                        // Check for Screen Space Ambient Occlusion Renderer Feature
                        ScreenSpaceAmbientOcclusion ssao = rendererFeature as ScreenSpaceAmbientOcclusion;
                        hasScreenSpaceOcclusion |= ssao != null;

                        // Check for Decal Renderer Feature
                        DecalRendererFeature decal = rendererFeature as DecalRendererFeature;
                        if (decal != null)
                        {
                            var technique = decal.GetTechnique(renderer);
                            switch (technique)
                            {
                                case DecalTechnique.DBuffer:
                                    shaderFeatures |= GetFromDecalSurfaceData(decal.GetDBufferSettings().surfaceData);
                                    break;
                                case DecalTechnique.ScreenSpace:
                                    shaderFeatures |= GetFromNormalBlend(decal.GetScreenSpaceSettings().normalBlend);
                                    shaderFeatures |= ShaderFeatures.DecalScreenSpace;
                                    break;
                                case DecalTechnique.GBuffer:
                                    shaderFeatures |= GetFromNormalBlend(decal.GetScreenSpaceSettings().normalBlend);
                                    shaderFeatures |= ShaderFeatures.DecalGBuffer;
                                    break;
                            }
                        }
                    }
                }
            }

            if (hasDeferredRenderer)
                shaderFeatures |= ShaderFeatures.DeferredShading;

            // We can only strip accurateGbufferNormals related variants if all DeferredRenderers use the same option.
            if (withAccurateGbufferNormals)
                shaderFeatures |= ShaderFeatures.DeferredWithAccurateGbufferNormals;

            if (withoutAccurateGbufferNormals)
                shaderFeatures |= ShaderFeatures.DeferredWithoutAccurateGbufferNormals;

            if (hasScreenSpaceShadows)
                shaderFeatures |= ShaderFeatures.ScreenSpaceShadows;

            if (hasScreenSpaceOcclusion)
                shaderFeatures |= ShaderFeatures.ScreenSpaceOcclusion;

            return shaderFeatures;
        }

        private static ShaderFeatures GetFromDecalSurfaceData(DecalSurfaceData surfaceData)
        {
            ShaderFeatures shaderFeatures = ShaderFeatures.None;
            switch (surfaceData)
            {
                case DecalSurfaceData.Albedo:
                    shaderFeatures |= ShaderFeatures.DBufferMRT1;
                    break;
                case DecalSurfaceData.AlbedoNormal:
                    shaderFeatures |= ShaderFeatures.DBufferMRT2;
                    break;
                case DecalSurfaceData.AlbedoNormalMAOS:
                    shaderFeatures |= ShaderFeatures.DBufferMRT3;
                    break;
            }
            return shaderFeatures;
        }

        private static ShaderFeatures GetFromNormalBlend(DecalNormalBlend normalBlend)
        {
            ShaderFeatures shaderFeatures = ShaderFeatures.None;
            switch (normalBlend)
            {
                case DecalNormalBlend.Low:
                    shaderFeatures |= ShaderFeatures.DecalNormalBlendLow;
                    break;
                case DecalNormalBlend.Medium:
                    shaderFeatures |= ShaderFeatures.DecalNormalBlendMedium;
                    break;
                case DecalNormalBlend.High:
                    shaderFeatures |= ShaderFeatures.DecalNormalBlendHigh;
                    break;
            }
            return shaderFeatures;
        }
    }
}<|MERGE_RESOLUTION|>--- conflicted
+++ resolved
@@ -28,18 +28,15 @@
         ScreenSpaceOcclusion = (1 << 11),
         ScreenSpaceShadows = (1 << 12),
         UseFastSRGBLinearConversion = (1 << 13),
-<<<<<<< HEAD
-        DBufferMRT1 = (1 << 14),
-        DBufferMRT2 = (1 << 15),
-        DBufferMRT3 = (1 << 16),
-        DecalScreenSpace = (1 << 17),
-        DecalGBuffer = (1 << 18),
-        DecalNormalBlendLow = (1 << 19),
-        DecalNormalBlendMedium = (1 << 20),
-        DecalNormalBlendHigh = (1 << 21),
-=======
         LightLayers = (1 << 14),
->>>>>>> 653be23a
+        DBufferMRT1 = (1 << 15),
+        DBufferMRT2 = (1 << 16),
+        DBufferMRT3 = (1 << 17),
+        DecalScreenSpace = (1 << 18),
+        DecalGBuffer = (1 << 19),
+        DecalNormalBlendLow = (1 << 20),
+        DecalNormalBlendMedium = (1 << 21),
+        DecalNormalBlendHigh = (1 << 22),
     }
 
     internal class ShaderPreprocessor : IPreprocessShaders
