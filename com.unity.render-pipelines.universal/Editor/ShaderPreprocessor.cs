using System;
using System.Collections.Generic;
using UnityEditor;
using UnityEditor.Build;
using UnityEditor.Build.Reporting;
using UnityEngine;
using UnityEngine.Rendering.Universal;
using UnityEngine.Rendering;

namespace UnityEditor.Rendering.Universal
{
    [Flags]
    enum ShaderFeatures
    {
        MainLight = (1 << 0),
        MainLightShadows = (1 << 1),
        AdditionalLights = (1 << 2),
        AdditionalLightShadows = (1 << 3),
        VertexLighting = (1 << 4),
        SoftShadows = (1 << 5),
        MixedLighting = (1 << 6),
        TerrainHoles = (1 << 7),
<<<<<<< HEAD
        ShaderQualityLow = (1 << 8),
        ShaderQualityMedium = (1 << 9),
        ShaderQualityHigh = (1 << 10),
=======
        DeferredShading = (1 << 8), // DeferredRenderer is in the list of renderer
        DeferredWithAccurateGbufferNormals = (1 << 9),
        DeferredWithoutAccurateGbufferNormals = (1 << 10)
>>>>>>> bd4bcd69
    }

    internal class ShaderPreprocessor : IPreprocessShaders
    {
        public static readonly string kPassNameGBuffer = "GBuffer";

        ShaderKeyword m_MainLightShadows = new ShaderKeyword(ShaderKeywordStrings.MainLightShadows);
        ShaderKeyword m_AdditionalLightsVertex = new ShaderKeyword(ShaderKeywordStrings.AdditionalLightsVertex);
        ShaderKeyword m_AdditionalLightsPixel = new ShaderKeyword(ShaderKeywordStrings.AdditionalLightsPixel);
        ShaderKeyword m_AdditionalLightShadows = new ShaderKeyword(ShaderKeywordStrings.AdditionalLightShadows);
        ShaderKeyword m_CascadeShadows = new ShaderKeyword(ShaderKeywordStrings.MainLightShadowCascades);
        ShaderKeyword m_SoftShadows = new ShaderKeyword(ShaderKeywordStrings.SoftShadows);
        ShaderKeyword m_MixedLightingSubtractive = new ShaderKeyword(ShaderKeywordStrings.MixedLightingSubtractive);
        ShaderKeyword m_Lightmap = new ShaderKeyword("LIGHTMAP_ON");
        ShaderKeyword m_DirectionalLightmap = new ShaderKeyword("DIRLIGHTMAP_COMBINED");
        ShaderKeyword m_AlphaTestOn = new ShaderKeyword("_ALPHATEST_ON");
<<<<<<< HEAD
        ShaderKeyword m_ShaderQualityLow = new ShaderKeyword(ShaderKeywordStrings.ShaderQualityLow);
        ShaderKeyword m_ShaderQualityMedium = new ShaderKeyword(ShaderKeywordStrings.ShaderQualityMedium);
        ShaderKeyword m_ShaderQualityHigh = new ShaderKeyword(ShaderKeywordStrings.ShaderQualityHigh);

=======
        ShaderKeyword m_GbufferNormalsOct = new ShaderKeyword("_GBUFFER_NORMALS_OCT");
>>>>>>> bd4bcd69

        ShaderKeyword m_DeprecatedVertexLights = new ShaderKeyword("_VERTEX_LIGHTS");
        ShaderKeyword m_DeprecatedShadowsEnabled = new ShaderKeyword("_SHADOWS_ENABLED");
        ShaderKeyword m_DeprecatedShadowsCascade = new ShaderKeyword("_SHADOWS_CASCADE");
        ShaderKeyword m_DeprecatedLocalShadowsEnabled = new ShaderKeyword("_LOCAL_SHADOWS_ENABLED");

        int m_TotalVariantsInputCount;
        int m_TotalVariantsOutputCount;

        // Multiple callback may be implemented.
        // The first one executed is the one where callbackOrder is returning the smallest number.
        public int callbackOrder { get { return 0; } }

        bool StripUnusedShader(ShaderFeatures features, Shader shader, ShaderCompilerData compilerData)
        {
            if (!CoreUtils.HasFlag(features, ShaderFeatures.MainLightShadows) &&
                shader.name.Contains("ScreenSpaceShadows"))
                return true;

            return false;
        }

        bool StripUnusedPass(ShaderFeatures features, ShaderSnippetData snippetData)
        {
            if (snippetData.passType == PassType.Meta)
                return true;

            if (snippetData.passType == PassType.ShadowCaster)
                if (!CoreUtils.HasFlag(features, ShaderFeatures.MainLightShadows) && !CoreUtils.HasFlag(features, ShaderFeatures.AdditionalLightShadows))
                    return true;

            // TODO: Test against lightMode tag instead.
            if (!CoreUtils.HasFlag(features, ShaderFeatures.DeferredShading) && snippetData.passName == kPassNameGBuffer)
                return true;

            return false;
        }

        bool StripUnusedFeatures(ShaderFeatures features, Shader shader, ShaderSnippetData snippetData, ShaderCompilerData compilerData)
        {
            if (!CoreUtils.HasFlag(features, ShaderFeatures.ShaderQualityLow) &&
                compilerData.shaderKeywordSet.IsEnabled(m_ShaderQualityLow))
                return true;

            if (!CoreUtils.HasFlag(features, ShaderFeatures.ShaderQualityMedium) &&
                compilerData.shaderKeywordSet.IsEnabled(m_ShaderQualityMedium))
                return true;

            if (!CoreUtils.HasFlag(features, ShaderFeatures.ShaderQualityHigh) &&
                compilerData.shaderKeywordSet.IsEnabled(m_ShaderQualityHigh))
                return true;

            // strip main light shadows and cascade variants
            if (!CoreUtils.HasFlag(features, ShaderFeatures.MainLightShadows))
            {
                if (compilerData.shaderKeywordSet.IsEnabled(m_MainLightShadows))
                    return true;

                if (compilerData.shaderKeywordSet.IsEnabled(m_CascadeShadows))
                    return true;
            }

            bool isAdditionalLightPerVertex = compilerData.shaderKeywordSet.IsEnabled(m_AdditionalLightsVertex);
            bool isAdditionalLightPerPixel = compilerData.shaderKeywordSet.IsEnabled(m_AdditionalLightsPixel);
            bool isAdditionalLightShadow = compilerData.shaderKeywordSet.IsEnabled(m_AdditionalLightShadows);

            // Additional light are shaded per-vertex. Strip additional lights per-pixel and shadow variants
            if ((isAdditionalLightPerPixel || isAdditionalLightShadow) &&
                CoreUtils.HasFlag(features, ShaderFeatures.VertexLighting))
                return true;

            // No additional lights
            if ((isAdditionalLightPerPixel || isAdditionalLightPerVertex || isAdditionalLightShadow)&&
                !CoreUtils.HasFlag(features, ShaderFeatures.AdditionalLights))
                return true;

            // No additional light shadows
            if (isAdditionalLightShadow && !CoreUtils.HasFlag(features, ShaderFeatures.AdditionalLightShadows))
                return true;

            if (!CoreUtils.HasFlag(features, ShaderFeatures.SoftShadows) &&
                compilerData.shaderKeywordSet.IsEnabled(m_SoftShadows))
                return true;

            if (!CoreUtils.HasFlag(features, ShaderFeatures.MixedLighting) &&
                compilerData.shaderKeywordSet.IsEnabled(m_MixedLightingSubtractive))
                return true;

            if (!CoreUtils.HasFlag(features, ShaderFeatures.TerrainHoles) &&
                shader.name.Contains("Universal Render Pipeline/Terrain/Lit") &&
                compilerData.shaderKeywordSet.IsEnabled(m_AlphaTestOn))
                return true;

            // TODO: Test against lightMode tag instead.
            if (snippetData.passName == kPassNameGBuffer)
            {
                if (CoreUtils.HasFlag(features, ShaderFeatures.DeferredWithAccurateGbufferNormals) && !compilerData.shaderKeywordSet.IsEnabled(m_GbufferNormalsOct))
                    return true;
                if (CoreUtils.HasFlag(features, ShaderFeatures.DeferredWithoutAccurateGbufferNormals) && compilerData.shaderKeywordSet.IsEnabled(m_GbufferNormalsOct))
                    return true;
            }
            return false;
        }

        bool StripUnsupportedVariants(ShaderCompilerData compilerData)
        {
            // Dynamic GI is not supported so we can strip variants that have directional lightmap
            // enabled but not baked lightmap.
            if (compilerData.shaderKeywordSet.IsEnabled(m_DirectionalLightmap) &&
                !compilerData.shaderKeywordSet.IsEnabled(m_Lightmap))
                return true;

            if (compilerData.shaderCompilerPlatform == ShaderCompilerPlatform.GLES20)
            {
                if (compilerData.shaderKeywordSet.IsEnabled(m_CascadeShadows))
                    return true;
            }

            return false;
        }

        bool StripInvalidVariants(ShaderCompilerData compilerData)
        {
            bool isMainShadow = compilerData.shaderKeywordSet.IsEnabled(m_MainLightShadows);
            bool isAdditionalShadow = compilerData.shaderKeywordSet.IsEnabled(m_AdditionalLightShadows);
            bool isShadowVariant = isMainShadow || isAdditionalShadow;

            if (!isMainShadow && compilerData.shaderKeywordSet.IsEnabled(m_CascadeShadows))
                return true;

            if (!isShadowVariant && compilerData.shaderKeywordSet.IsEnabled(m_SoftShadows))
                return true;

            if (isAdditionalShadow && !compilerData.shaderKeywordSet.IsEnabled(m_AdditionalLightsPixel))
                return true;

            return false;
        }

        bool StripDeprecated(ShaderCompilerData compilerData)
        {
            if (compilerData.shaderKeywordSet.IsEnabled(m_DeprecatedVertexLights))
                return true;

            if (compilerData.shaderKeywordSet.IsEnabled(m_DeprecatedShadowsCascade))
                return true;

            if (compilerData.shaderKeywordSet.IsEnabled(m_DeprecatedShadowsEnabled))
                return true;

            if (compilerData.shaderKeywordSet.IsEnabled(m_DeprecatedLocalShadowsEnabled))
                return true;

            return false;
        }

        bool StripUnused(ShaderFeatures features, Shader shader, ShaderSnippetData snippetData, ShaderCompilerData compilerData)
        {
            if (StripUnusedShader(features, shader, compilerData))
                return true;

            if (StripUnusedPass(features, snippetData))
                return true;

            if (StripUnusedFeatures(features, shader, snippetData, compilerData))
                return true;

            if (StripUnsupportedVariants(compilerData))
                return true;

            if (StripInvalidVariants(compilerData))
                return true;

            if (StripDeprecated(compilerData))
                return true;

            return false;
        }

        void LogShaderVariants(Shader shader, ShaderSnippetData snippetData, ShaderVariantLogLevel logLevel, int prevVariantsCount, int currVariantsCount)
        {
            if (logLevel == ShaderVariantLogLevel.AllShaders || shader.name.Contains("Universal Render Pipeline"))
            {
                float percentageCurrent = (float)currVariantsCount / (float)prevVariantsCount * 100f;
                float percentageTotal = (float)m_TotalVariantsOutputCount / (float)m_TotalVariantsInputCount * 100f;

                string result = string.Format("STRIPPING: {0} ({1} pass) ({2}) -" +
                        " Remaining shader variants = {3}/{4} = {5}% - Total = {6}/{7} = {8}%",
                        shader.name, snippetData.passName, snippetData.shaderType.ToString(), currVariantsCount,
                        prevVariantsCount, percentageCurrent, m_TotalVariantsOutputCount, m_TotalVariantsInputCount,
                        percentageTotal);
                Debug.Log(result);
            }
        }

        public void OnProcessShader(Shader shader, ShaderSnippetData snippetData, IList<ShaderCompilerData> compilerDataList)
        {
            UniversalRenderPipelineAsset urpAsset = GraphicsSettings.renderPipelineAsset as UniversalRenderPipelineAsset;
            if (urpAsset == null || compilerDataList == null || compilerDataList.Count == 0)
                return;

            int prevVariantCount = compilerDataList.Count;
            
            var inputShaderVariantCount = compilerDataList.Count;
            for (int i = 0; i < inputShaderVariantCount;)
            {
                bool removeInput = StripUnused(ShaderBuildPreprocessor.supportedFeatures, shader, snippetData, compilerDataList[i]);
                if (removeInput)
                    compilerDataList[i] = compilerDataList[--inputShaderVariantCount];
                else
                    ++i;
            }
            
            if(compilerDataList is List<ShaderCompilerData> inputDataList)
                inputDataList.RemoveRange(inputShaderVariantCount, inputDataList.Count - inputShaderVariantCount);
            else
            {
                for(int i = compilerDataList.Count -1; i >= inputShaderVariantCount; --i)
                    compilerDataList.RemoveAt(i);
            }

            if (urpAsset.shaderVariantLogLevel != ShaderVariantLogLevel.Disabled)
            {
                m_TotalVariantsInputCount += prevVariantCount;
                m_TotalVariantsOutputCount += compilerDataList.Count;
                LogShaderVariants(shader, snippetData, urpAsset.shaderVariantLogLevel, prevVariantCount, compilerDataList.Count);
            }
        }

        
    }
    class ShaderBuildPreprocessor : IPreprocessBuildWithReport
    {
        public static ShaderFeatures supportedFeatures
        {
            get {
                if (_supportedFeatures <= 0)
                {
                    FetchAllSupportedFeatures();
                }
                return _supportedFeatures;
            }
        }

        private static ShaderFeatures _supportedFeatures = 0;
        public int callbackOrder { get { return 0; } }

        public void OnPreprocessBuild(BuildReport report)
        {
            FetchAllSupportedFeatures();
        }

        private static void FetchAllSupportedFeatures()
        {
            List<UniversalRenderPipelineAsset> urps = new List<UniversalRenderPipelineAsset>();
            urps.Add(GraphicsSettings.defaultRenderPipeline as UniversalRenderPipelineAsset);
            for(int i = 0; i < QualitySettings.names.Length; i++)
            {
                urps.Add(QualitySettings.GetRenderPipelineAssetAt(i) as UniversalRenderPipelineAsset);
            }

            // Must reset flags.
            _supportedFeatures = 0;
            foreach (UniversalRenderPipelineAsset urp in urps)
            {
                if (urp != null)
                {
                    _supportedFeatures |= GetSupportedShaderFeatures(urp);
                }
            }
        }

        private static ShaderFeatures GetSupportedShaderFeatures(UniversalRenderPipelineAsset pipelineAsset)
        {
            ShaderFeatures shaderFeatures;
            shaderFeatures = ShaderFeatures.MainLight;

            if (pipelineAsset.supportsMainLightShadows)
                shaderFeatures |= ShaderFeatures.MainLightShadows;

            if (pipelineAsset.additionalLightsRenderingMode == LightRenderingMode.PerVertex)
            {
                shaderFeatures |= ShaderFeatures.AdditionalLights;
                shaderFeatures |= ShaderFeatures.VertexLighting;
            }
            else if (pipelineAsset.additionalLightsRenderingMode == LightRenderingMode.PerPixel)
            {
                shaderFeatures |= ShaderFeatures.AdditionalLights;

                if (pipelineAsset.supportsAdditionalLightShadows)
                    shaderFeatures |= ShaderFeatures.AdditionalLightShadows;
            }

            bool anyShadows = pipelineAsset.supportsMainLightShadows ||
                              CoreUtils.HasFlag(shaderFeatures, ShaderFeatures.AdditionalLightShadows);
            if (pipelineAsset.supportsSoftShadows && anyShadows)
                shaderFeatures |= ShaderFeatures.SoftShadows;

            if (pipelineAsset.supportsMixedLighting)
                shaderFeatures |= ShaderFeatures.MixedLighting;

            if (pipelineAsset.supportsTerrainHoles)
                shaderFeatures |= ShaderFeatures.TerrainHoles;

<<<<<<< HEAD
            if (pipelineAsset.shaderQuality == UnityEngine.Rendering.Universal.ShaderQuality.Low)
                shaderFeatures |= ShaderFeatures.ShaderQualityLow;
            else if (pipelineAsset.shaderQuality == UnityEngine.Rendering.Universal.ShaderQuality.Medium)
                shaderFeatures |= ShaderFeatures.ShaderQualityMedium;
            else if (pipelineAsset.shaderQuality == UnityEngine.Rendering.Universal.ShaderQuality.High)
                shaderFeatures |= ShaderFeatures.ShaderQualityHigh;
=======
            bool hasDeferredRenderer = false;
            bool withAccurateGbufferNormals = false;
            bool withoutAccurateGbufferNormals = false;

            int rendererCount = pipelineAsset.m_RendererDataList.Length;
            for (int rendererIndex = 0; rendererIndex < rendererCount; ++rendererIndex)
            {
                ScriptableRenderer renderer = pipelineAsset.GetRenderer(rendererIndex);
                if (renderer is DeferredRenderer)
                {
                    hasDeferredRenderer |= true;
                    DeferredRenderer deferredRenderer = (DeferredRenderer)renderer;
                    withAccurateGbufferNormals |= deferredRenderer.AccurateGbufferNormals;
                    withoutAccurateGbufferNormals |= !deferredRenderer.AccurateGbufferNormals;
                }
            }

            if (hasDeferredRenderer)
                shaderFeatures |= ShaderFeatures.DeferredShading;

            // We can only strip accurateGbufferNormals related variants if all DeferredRenderers use the same option.
            if (withAccurateGbufferNormals && !withoutAccurateGbufferNormals)
                shaderFeatures |= ShaderFeatures.DeferredWithAccurateGbufferNormals;
            if (!withAccurateGbufferNormals && withoutAccurateGbufferNormals)
                shaderFeatures |= ShaderFeatures.DeferredWithoutAccurateGbufferNormals;
>>>>>>> bd4bcd69

            return shaderFeatures;
        }
    }
}<|MERGE_RESOLUTION|>--- conflicted
+++ resolved
@@ -20,15 +20,12 @@
         SoftShadows = (1 << 5),
         MixedLighting = (1 << 6),
         TerrainHoles = (1 << 7),
-<<<<<<< HEAD
-        ShaderQualityLow = (1 << 8),
-        ShaderQualityMedium = (1 << 9),
-        ShaderQualityHigh = (1 << 10),
-=======
         DeferredShading = (1 << 8), // DeferredRenderer is in the list of renderer
         DeferredWithAccurateGbufferNormals = (1 << 9),
-        DeferredWithoutAccurateGbufferNormals = (1 << 10)
->>>>>>> bd4bcd69
+        DeferredWithoutAccurateGbufferNormals = (1 << 10),
+        ShaderQualityLow = (1 << 11),
+        ShaderQualityMedium = (1 << 12),
+        ShaderQualityHigh = (1 << 13)
     }
 
     internal class ShaderPreprocessor : IPreprocessShaders
@@ -45,14 +42,11 @@
         ShaderKeyword m_Lightmap = new ShaderKeyword("LIGHTMAP_ON");
         ShaderKeyword m_DirectionalLightmap = new ShaderKeyword("DIRLIGHTMAP_COMBINED");
         ShaderKeyword m_AlphaTestOn = new ShaderKeyword("_ALPHATEST_ON");
-<<<<<<< HEAD
+        ShaderKeyword m_GbufferNormalsOct = new ShaderKeyword("_GBUFFER_NORMALS_OCT");
         ShaderKeyword m_ShaderQualityLow = new ShaderKeyword(ShaderKeywordStrings.ShaderQualityLow);
         ShaderKeyword m_ShaderQualityMedium = new ShaderKeyword(ShaderKeywordStrings.ShaderQualityMedium);
         ShaderKeyword m_ShaderQualityHigh = new ShaderKeyword(ShaderKeywordStrings.ShaderQualityHigh);
 
-=======
-        ShaderKeyword m_GbufferNormalsOct = new ShaderKeyword("_GBUFFER_NORMALS_OCT");
->>>>>>> bd4bcd69
 
         ShaderKeyword m_DeprecatedVertexLights = new ShaderKeyword("_VERTEX_LIGHTS");
         ShaderKeyword m_DeprecatedShadowsEnabled = new ShaderKeyword("_SHADOWS_ENABLED");
@@ -356,15 +350,13 @@
 
             if (pipelineAsset.supportsTerrainHoles)
                 shaderFeatures |= ShaderFeatures.TerrainHoles;
-
-<<<<<<< HEAD
             if (pipelineAsset.shaderQuality == UnityEngine.Rendering.Universal.ShaderQuality.Low)
                 shaderFeatures |= ShaderFeatures.ShaderQualityLow;
             else if (pipelineAsset.shaderQuality == UnityEngine.Rendering.Universal.ShaderQuality.Medium)
                 shaderFeatures |= ShaderFeatures.ShaderQualityMedium;
             else if (pipelineAsset.shaderQuality == UnityEngine.Rendering.Universal.ShaderQuality.High)
                 shaderFeatures |= ShaderFeatures.ShaderQualityHigh;
-=======
+
             bool hasDeferredRenderer = false;
             bool withAccurateGbufferNormals = false;
             bool withoutAccurateGbufferNormals = false;
@@ -390,7 +382,6 @@
                 shaderFeatures |= ShaderFeatures.DeferredWithAccurateGbufferNormals;
             if (!withAccurateGbufferNormals && withoutAccurateGbufferNormals)
                 shaderFeatures |= ShaderFeatures.DeferredWithoutAccurateGbufferNormals;
->>>>>>> bd4bcd69
 
             return shaderFeatures;
         }
