using System;
using System.Collections.Generic;
using UnityEditor;
using UnityEditor.Build;
using UnityEditor.Build.Reporting;
using UnityEngine;
using UnityEngine.Profiling;
using UnityEngine.Rendering.Universal;
using UnityEngine.Rendering;
using System.Runtime.CompilerServices;

#if XR_MANAGEMENT_4_0_1_OR_NEWER
using UnityEditor.XR.Management;
#endif

namespace UnityEditor.Rendering.Universal
{
    [Flags]
    enum ShaderFeatures
    {
        None = 0,
        MainLight = (1 << 0),
        MainLightShadows = (1 << 1),
        AdditionalLights = (1 << 2),
        AdditionalLightShadows = (1 << 3),
        VertexLighting = (1 << 4),
        SoftShadows = (1 << 5),
        MixedLighting = (1 << 6),
        TerrainHoles = (1 << 7),
        DeferredShading = (1 << 8), // DeferredRenderer is in the list of renderer
        AccurateGbufferNormals = (1 << 9),
        ScreenSpaceOcclusion = (1 << 10),
        ScreenSpaceShadows = (1 << 11),
        UseFastSRGBLinearConversion = (1 << 12),
        LightLayers = (1 << 13),
        ReflectionProbeBlending = (1 << 14),
        ReflectionProbeBoxProjection = (1 << 15),
        DBufferMRT1 = (1 << 16),
        DBufferMRT2 = (1 << 17),
        DBufferMRT3 = (1 << 18),
        DecalScreenSpace = (1 << 19),
        DecalGBuffer = (1 << 20),
        DecalNormalBlendLow = (1 << 21),
        DecalNormalBlendMedium = (1 << 22),
        DecalNormalBlendHigh = (1 << 23),
        ClusteredRendering = (1 << 24),
        RenderPassEnabled = (1 << 25),
        MainLightShadowsCascade = (1 << 26),
        DrawProcedural = (1 << 27),
        ScreenSpaceOcclusionAfterOpaque = (1 << 28),
<<<<<<< HEAD
=======
        AdditionalLightsKeepOffVariants = (1 << 29),
        ShadowsKeepOffVariants = (1 << 30),
>>>>>>> 1ee5912c
    }

    [Flags]
    enum VolumeFeatures
    {
        None = 0,
        Calculated = (1 << 0),
        LensDistortion = (1 << 1),
        Bloom = (1 << 2),
        ChromaticAberration = (1 << 3),
        ToneMaping = (1 << 4),
        FilmGrain = (1 << 5),
        DepthOfField = (1 << 6),
        CameraMotionBlur = (1 << 7),
        PaniniProjection = (1 << 8),
    }

    internal class ShaderPreprocessor : IPreprocessShaders
    {
        public static readonly string kPassNameGBuffer = "GBuffer";
        public static readonly string kTerrainShaderName = "Universal Render Pipeline/Terrain/Lit";
#if PROFILE_BUILD
        private const string k_ProcessShaderTag = "OnProcessShader";
#endif
        // Event callback to report shader stripping info. Form:
        // ReportShaderStrippingData(Shader shader, ShaderSnippetData data, int currentVariantCount, double strippingTime)
        internal static event Action<Shader, ShaderSnippetData, int, double> shaderPreprocessed;
        private static readonly System.Diagnostics.Stopwatch m_stripTimer = new System.Diagnostics.Stopwatch();

        LocalKeyword m_MainLightShadows;
        LocalKeyword m_MainLightShadowsCascades;
        LocalKeyword m_MainLightShadowsScreen;
        LocalKeyword m_AdditionalLightsVertex;
        LocalKeyword m_AdditionalLightsPixel;
        LocalKeyword m_AdditionalLightShadows;
        LocalKeyword m_ReflectionProbeBlending;
        LocalKeyword m_ReflectionProbeBoxProjection;
        LocalKeyword m_CastingPunctualLightShadow;
        LocalKeyword m_SoftShadows;
        LocalKeyword m_MixedLightingSubtractive;
        LocalKeyword m_LightmapShadowMixing;
        LocalKeyword m_ShadowsShadowMask;
        LocalKeyword m_Lightmap;
        LocalKeyword m_DynamicLightmap;
        LocalKeyword m_DirectionalLightmap;
        LocalKeyword m_AlphaTestOn;
        LocalKeyword m_DeferredStencil;
        LocalKeyword m_GbufferNormalsOct;
        LocalKeyword m_UseDrawProcedural;
        LocalKeyword m_ScreenSpaceOcclusion;
        LocalKeyword m_UseFastSRGBLinearConversion;
        LocalKeyword m_LightLayers;
        LocalKeyword m_RenderPassEnabled;
        LocalKeyword m_DebugDisplay;
        LocalKeyword m_DBufferMRT1;
        LocalKeyword m_DBufferMRT2;
        LocalKeyword m_DBufferMRT3;
        LocalKeyword m_DecalNormalBlendLow;
        LocalKeyword m_DecalNormalBlendMedium;
        LocalKeyword m_DecalNormalBlendHigh;
        LocalKeyword m_ClusteredRendering;
        LocalKeyword m_EditorVisualization;

        LocalKeyword m_LocalDetailMulx2;
        LocalKeyword m_LocalDetailScaled;
        LocalKeyword m_LocalClearCoat;
        LocalKeyword m_LocalClearCoatMap;

        LocalKeyword m_LensDistortion;
        LocalKeyword m_ChromaticAberration;
        LocalKeyword m_BloomLQ;
        LocalKeyword m_BloomHQ;
        LocalKeyword m_BloomLQDirt;
        LocalKeyword m_BloomHQDirt;
        LocalKeyword m_HdrGrading;
        LocalKeyword m_ToneMapACES;
        LocalKeyword m_ToneMapNeutral;
        LocalKeyword m_FilmGrain;

        Shader m_BokehDepthOfField = Shader.Find("Hidden/Universal Render Pipeline/BokehDepthOfField");
        Shader m_GaussianDepthOfField = Shader.Find("Hidden/Universal Render Pipeline/GaussianDepthOfField");
        Shader m_CameraMotionBlur = Shader.Find("Hidden/Universal Render Pipeline/CameraMotionBlur");
        Shader m_PaniniProjection = Shader.Find("Hidden/Universal Render Pipeline/PaniniProjection");
        Shader m_Bloom = Shader.Find("Hidden/Universal Render Pipeline/Bloom");

        Shader StencilDeferred = Shader.Find("Hidden/Universal Render Pipeline/StencilDeferred");

        int m_TotalVariantsInputCount;
        int m_TotalVariantsOutputCount;

        // Multiple callback may be implemented.
        // The first one executed is the one where callbackOrder is returning the smallest number.
        public int callbackOrder { get { return 0; } }

        LocalKeyword TryGetLocalKeyword(Shader shader, string name)
        {
            return shader.keywordSpace.FindKeyword(name);
        }

        void InitializeLocalShaderKeywords(Shader shader)
        {
            m_MainLightShadows = TryGetLocalKeyword(shader, ShaderKeywordStrings.MainLightShadows);
            m_MainLightShadowsCascades = TryGetLocalKeyword(shader, ShaderKeywordStrings.MainLightShadowCascades);
            m_MainLightShadowsScreen = TryGetLocalKeyword(shader, ShaderKeywordStrings.MainLightShadowScreen);
            m_AdditionalLightsVertex = TryGetLocalKeyword(shader, ShaderKeywordStrings.AdditionalLightsVertex);
            m_AdditionalLightsPixel = TryGetLocalKeyword(shader, ShaderKeywordStrings.AdditionalLightsPixel);
            m_AdditionalLightShadows = TryGetLocalKeyword(shader, ShaderKeywordStrings.AdditionalLightShadows);
            m_ReflectionProbeBlending = TryGetLocalKeyword(shader, ShaderKeywordStrings.ReflectionProbeBlending);
            m_ReflectionProbeBoxProjection = TryGetLocalKeyword(shader, ShaderKeywordStrings.ReflectionProbeBoxProjection);
            m_CastingPunctualLightShadow = TryGetLocalKeyword(shader, ShaderKeywordStrings.CastingPunctualLightShadow);
            m_SoftShadows = TryGetLocalKeyword(shader, ShaderKeywordStrings.SoftShadows);
            m_MixedLightingSubtractive = TryGetLocalKeyword(shader, ShaderKeywordStrings.MixedLightingSubtractive);
            m_LightmapShadowMixing = TryGetLocalKeyword(shader, ShaderKeywordStrings.LightmapShadowMixing);
            m_ShadowsShadowMask = TryGetLocalKeyword(shader, ShaderKeywordStrings.ShadowsShadowMask);
            m_Lightmap = TryGetLocalKeyword(shader, ShaderKeywordStrings.LIGHTMAP_ON);
            m_DynamicLightmap = TryGetLocalKeyword(shader, ShaderKeywordStrings.DYNAMICLIGHTMAP_ON);
            m_DirectionalLightmap = TryGetLocalKeyword(shader, ShaderKeywordStrings.DIRLIGHTMAP_COMBINED);
            m_AlphaTestOn = TryGetLocalKeyword(shader, ShaderKeywordStrings._ALPHATEST_ON);
            m_DeferredStencil = TryGetLocalKeyword(shader, ShaderKeywordStrings._DEFERRED_STENCIL);
            m_GbufferNormalsOct = TryGetLocalKeyword(shader, ShaderKeywordStrings._GBUFFER_NORMALS_OCT);
            m_UseDrawProcedural = TryGetLocalKeyword(shader, ShaderKeywordStrings.UseDrawProcedural);
            m_ScreenSpaceOcclusion = TryGetLocalKeyword(shader, ShaderKeywordStrings.ScreenSpaceOcclusion);
            m_UseFastSRGBLinearConversion = TryGetLocalKeyword(shader, ShaderKeywordStrings.UseFastSRGBLinearConversion);
            m_LightLayers = TryGetLocalKeyword(shader, ShaderKeywordStrings.LightLayers);
            m_RenderPassEnabled = TryGetLocalKeyword(shader, ShaderKeywordStrings.RenderPassEnabled);
            m_DebugDisplay = TryGetLocalKeyword(shader, ShaderKeywordStrings.DEBUG_DISPLAY);
            m_DBufferMRT1 = TryGetLocalKeyword(shader, ShaderKeywordStrings.DBufferMRT1);
            m_DBufferMRT2 = TryGetLocalKeyword(shader, ShaderKeywordStrings.DBufferMRT2);
            m_DBufferMRT3 = TryGetLocalKeyword(shader, ShaderKeywordStrings.DBufferMRT3);
            m_DecalNormalBlendLow = TryGetLocalKeyword(shader, ShaderKeywordStrings.DecalNormalBlendLow);
            m_DecalNormalBlendMedium = TryGetLocalKeyword(shader, ShaderKeywordStrings.DecalNormalBlendMedium);
            m_DecalNormalBlendHigh = TryGetLocalKeyword(shader, ShaderKeywordStrings.DecalNormalBlendHigh);
            m_ClusteredRendering = TryGetLocalKeyword(shader, ShaderKeywordStrings.ClusteredRendering);
            m_EditorVisualization = TryGetLocalKeyword(shader, ShaderKeywordStrings.EDITOR_VISUALIZATION);

            m_LocalDetailMulx2 = TryGetLocalKeyword(shader, ShaderKeywordStrings._DETAIL_MULX2);
            m_LocalDetailScaled = TryGetLocalKeyword(shader, ShaderKeywordStrings._DETAIL_SCALED);
            m_LocalClearCoat = TryGetLocalKeyword(shader, ShaderKeywordStrings._CLEARCOAT);
            m_LocalClearCoatMap = TryGetLocalKeyword(shader, ShaderKeywordStrings._CLEARCOATMAP);

            // Post processing
            m_LensDistortion = TryGetLocalKeyword(shader, ShaderKeywordStrings.Distortion);
            m_ChromaticAberration = TryGetLocalKeyword(shader, ShaderKeywordStrings.ChromaticAberration);
            m_BloomLQ = TryGetLocalKeyword(shader, ShaderKeywordStrings.BloomLQ);
            m_BloomHQ = TryGetLocalKeyword(shader, ShaderKeywordStrings.BloomHQ);
            m_BloomLQDirt = TryGetLocalKeyword(shader, ShaderKeywordStrings.BloomLQDirt);
            m_BloomHQDirt = TryGetLocalKeyword(shader, ShaderKeywordStrings.BloomHQDirt);
            m_HdrGrading = TryGetLocalKeyword(shader, ShaderKeywordStrings.HDRGrading);
            m_ToneMapACES = TryGetLocalKeyword(shader, ShaderKeywordStrings.TonemapACES);
            m_ToneMapNeutral = TryGetLocalKeyword(shader, ShaderKeywordStrings.TonemapNeutral);
            m_FilmGrain = TryGetLocalKeyword(shader, ShaderKeywordStrings.FilmGrain);
        }

        bool IsFeatureEnabled(ShaderFeatures featureMask, ShaderFeatures feature)
        {
            return (featureMask & feature) != 0;
        }

        bool IsFeatureEnabled(VolumeFeatures featureMask, VolumeFeatures feature)
        {
            return (featureMask & feature) != 0;
        }

        bool StripUnusedPass(ShaderFeatures features, ShaderSnippetData snippetData)
        {
            // Meta pass is needed in the player for Enlighten Precomputed Realtime GI albedo and emission.
            if (snippetData.passType == PassType.Meta)
            {
                if (SupportedRenderingFeatures.active.enlighten == false ||
                    ((int)SupportedRenderingFeatures.active.lightmapBakeTypes | (int)LightmapBakeType.Realtime) == 0)
                    return true;
            }

            if (snippetData.passType == PassType.ShadowCaster)
                if (!IsFeatureEnabled(features, ShaderFeatures.MainLightShadows) && !IsFeatureEnabled(features, ShaderFeatures.AdditionalLightShadows))
                    return true;

            // DBuffer
            if (snippetData.passName == DecalShaderPassNames.DBufferMesh || snippetData.passName == DecalShaderPassNames.DBufferProjector ||
                snippetData.passName == DecalShaderPassNames.DecalMeshForwardEmissive || snippetData.passName == DecalShaderPassNames.DecalProjectorForwardEmissive)
                if (!IsFeatureEnabled(features, ShaderFeatures.DBufferMRT1) && !IsFeatureEnabled(features, ShaderFeatures.DBufferMRT2) && !IsFeatureEnabled(features, ShaderFeatures.DBufferMRT3))
                    return true;

            // Decal Screen Space
            if (snippetData.passName == DecalShaderPassNames.DecalScreenSpaceMesh || snippetData.passName == DecalShaderPassNames.DecalScreenSpaceProjector)
                if (!IsFeatureEnabled(features, ShaderFeatures.DecalScreenSpace))
                    return true;

            // Decal GBuffer
            if (snippetData.passName == DecalShaderPassNames.DecalGBufferMesh || snippetData.passName == DecalShaderPassNames.DecalGBufferProjector)
                if (!IsFeatureEnabled(features, ShaderFeatures.DecalGBuffer))
                    return true;

            return false;
        }

        struct StripTool<T> where T : System.Enum
        {
            T m_Features;
            Shader m_Shader;
            ShaderKeywordSet m_KeywordSet;
            ShaderSnippetData m_SnippetData;
            bool m_stripUnusedVariants;

            public StripTool(T features, Shader shader, ShaderSnippetData snippetData, in ShaderKeywordSet keywordSet, bool stripUnusedVariants)
            {
                m_Features = features;
                m_Shader = shader;
                m_SnippetData = snippetData;
                m_KeywordSet = keywordSet;
                m_stripUnusedVariants = stripUnusedVariants;
            }

            bool ContainsKeyword(in LocalKeyword kw)
            {
                return ShaderUtil.PassHasKeyword(m_Shader, m_SnippetData.pass, kw, m_SnippetData.shaderType);
            }

            public bool StripMultiCompileKeepOffVariant(in LocalKeyword kw, T feature, in LocalKeyword kw2, T feature2, in LocalKeyword kw3, T feature3)
            {
                if (StripMultiCompileKeepOffVariant(kw, feature))
                    return true;
                if (StripMultiCompileKeepOffVariant(kw2, feature2))
                    return true;
                if (StripMultiCompileKeepOffVariant(kw3, feature3))
                    return true;
                return false;
            }

            public bool StripMultiCompile(in LocalKeyword kw, T feature, in LocalKeyword kw2, T feature2, in LocalKeyword kw3, T feature3)
            {
                if (StripMultiCompileKeepOffVariant(kw, feature, kw2, feature2, kw3, feature3))
                    return true;

                bool containsKeywords = ContainsKeyword(kw) && ContainsKeyword(kw2) && ContainsKeyword(kw3);
                bool keywordsDisabled = !m_KeywordSet.IsEnabled(kw) && !m_KeywordSet.IsEnabled(kw2) && !m_KeywordSet.IsEnabled(kw3);
                bool hasAnyFeatureEnabled = m_Features.HasFlag(feature) || m_Features.HasFlag(feature2) || m_Features.HasFlag(feature3);
                if (m_stripUnusedVariants && containsKeywords && keywordsDisabled && hasAnyFeatureEnabled)
                    return true;

                return false;
            }

            public bool StripMultiCompileKeepOffVariant(in LocalKeyword kw, T feature, in LocalKeyword kw2, T feature2)
            {
                if (StripMultiCompileKeepOffVariant(kw, feature))
                    return true;
                if (StripMultiCompileKeepOffVariant(kw2, feature2))
                    return true;
                return false;
            }

            public bool StripMultiCompile(in LocalKeyword kw, T feature, in LocalKeyword kw2, T feature2)
            {
                if (StripMultiCompileKeepOffVariant(kw, feature, kw2, feature2))
                    return true;

                bool containsKeywords = ContainsKeyword(kw) && ContainsKeyword(kw2);
                bool keywordsDisabled = !m_KeywordSet.IsEnabled(kw) && !m_KeywordSet.IsEnabled(kw2);
                bool hasAnyFeatureEnabled = m_Features.HasFlag(feature) || m_Features.HasFlag(feature2);
                if (m_stripUnusedVariants && containsKeywords && keywordsDisabled && hasAnyFeatureEnabled)
                    return true;

                return false;
            }

            [MethodImpl(MethodImplOptions.AggressiveInlining)]
            public bool StripMultiCompileKeepOffVariant(in LocalKeyword kw, T feature)
            {
                return !m_Features.HasFlag(feature) && m_KeywordSet.IsEnabled(kw);
            }

            public bool StripMultiCompile(in LocalKeyword kw, T feature)
            {
                if (!m_Features.HasFlag(feature))
                {
                    if (m_KeywordSet.IsEnabled(kw))
                        return true;
                }
                else if (m_stripUnusedVariants)
                {
                    if (!m_KeywordSet.IsEnabled(kw) && ContainsKeyword(kw))
                        return true;
                }
                return false;
            }
        }

        bool StripUnusedFeatures(ShaderFeatures features, Shader shader, ShaderSnippetData snippetData, ShaderCompilerData compilerData)
        {
            var globalSettings = UniversalRenderPipelineGlobalSettings.instance;
            bool stripDebugDisplayShaders = !Debug.isDebugBuild || (globalSettings == null || globalSettings.stripDebugVariants);

#if XR_MANAGEMENT_4_0_1_OR_NEWER
            var buildTargetSettings = XRGeneralSettingsPerBuildTarget.XRGeneralSettingsForBuildTarget(BuildTargetGroup.Standalone);
            if (buildTargetSettings != null && buildTargetSettings.AssignedSettings != null && buildTargetSettings.AssignedSettings.activeLoaders.Count > 0)
            {
                stripDebugDisplayShaders = true;
            }
#endif

            if (stripDebugDisplayShaders && compilerData.shaderKeywordSet.IsEnabled(m_DebugDisplay))
            {
                return true;
            }

            var stripUnusedVariants = UniversalRenderPipelineGlobalSettings.instance?.stripUnusedVariants == true;
            var stripTool = new StripTool<ShaderFeatures>(features, shader, snippetData, compilerData.shaderKeywordSet, stripUnusedVariants);

            // strip main light shadows, cascade and screen variants
<<<<<<< HEAD
            // TODO: Strip disabled keyword once no light will re-use same variant
            if (stripTool.StripMultiCompileKeepOffVariant(
                m_MainLightShadows, ShaderFeatures.MainLightShadows,
                m_MainLightShadowsCascades, ShaderFeatures.MainLightShadowsCascade,
                m_MainLightShadowsScreen, ShaderFeatures.ScreenSpaceShadows))
                return true;
=======
            if (IsFeatureEnabled(ShaderFeatures.ShadowsKeepOffVariants, features))
            {
                if (stripTool.StripMultiCompileKeepOffVariant(
                    m_MainLightShadows, ShaderFeatures.MainLightShadows,
                    m_MainLightShadowsCascades, ShaderFeatures.MainLightShadowsCascade,
                    m_MainLightShadowsScreen, ShaderFeatures.ScreenSpaceShadows))
                    return true;
            }
            else
            {
                if (stripTool.StripMultiCompile(
                    m_MainLightShadows, ShaderFeatures.MainLightShadows,
                    m_MainLightShadowsCascades, ShaderFeatures.MainLightShadowsCascade,
                    m_MainLightShadowsScreen, ShaderFeatures.ScreenSpaceShadows))
                    return true;
            }
>>>>>>> 1ee5912c

            // TODO: Strip off variants once we have global soft shadows option for forcing instead as support
            if (stripTool.StripMultiCompileKeepOffVariant(m_SoftShadows, ShaderFeatures.SoftShadows))
                return true;

            // Left for backward compatibility
            if (compilerData.shaderKeywordSet.IsEnabled(m_MixedLightingSubtractive) &&
                !IsFeatureEnabled(features, ShaderFeatures.MixedLighting))
                return true;

            if (stripTool.StripMultiCompile(m_UseFastSRGBLinearConversion, ShaderFeatures.UseFastSRGBLinearConversion))
                return true;

            // Strip here only if mixed lighting is disabled
            // No need to check here if actually used by scenes as this taken care by builtin stripper
            if ((compilerData.shaderKeywordSet.IsEnabled(m_LightmapShadowMixing) ||
                 compilerData.shaderKeywordSet.IsEnabled(m_ShadowsShadowMask)) &&
                !IsFeatureEnabled(features, ShaderFeatures.MixedLighting))
                return true;

            if (compilerData.shaderCompilerPlatform == ShaderCompilerPlatform.GLES20)
            {
                // GLES2 does not support bitwise operations.
                if (compilerData.shaderKeywordSet.IsEnabled(m_LightLayers))
                    return true;
            }
            else
            {
                if (stripTool.StripMultiCompile(m_LightLayers, ShaderFeatures.LightLayers))
                    return true;
            }

            if (stripTool.StripMultiCompile(m_RenderPassEnabled, ShaderFeatures.RenderPassEnabled))
                return true;

            // No additional light shadows
<<<<<<< HEAD
            // TODO: Strip off variants once we support no shadow lights re-use same variant
            if (stripTool.StripMultiCompileKeepOffVariant(m_AdditionalLightShadows, ShaderFeatures.AdditionalLightShadows))
                return true;

            if (stripTool.StripMultiCompile(m_ReflectionProbeBlending, ShaderFeatures.ReflectionProbeBlending))
                return true;

            if (stripTool.StripMultiCompile(m_ReflectionProbeBoxProjection, ShaderFeatures.ReflectionProbeBoxProjection))
                return true;

            // Shadow caster punctual light strip
            if (snippetData.passType == PassType.ShadowCaster && ShaderUtil.PassHasKeyword(shader, snippetData.pass, m_CastingPunctualLightShadow, snippetData.shaderType))
            {
                if (!IsFeatureEnabled(features, ShaderFeatures.AdditionalLightShadows) && compilerData.shaderKeywordSet.IsEnabled(m_CastingPunctualLightShadow))
                    return true;

                bool mainLightShadows =
                    !IsFeatureEnabled(features, ShaderFeatures.MainLightShadows) &&
                    !IsFeatureEnabled(features, ShaderFeatures.MainLightShadowsCascade) &&
                    !IsFeatureEnabled(features, ShaderFeatures.ScreenSpaceShadows);
                if (mainLightShadows && !compilerData.shaderKeywordSet.IsEnabled(m_CastingPunctualLightShadow))
                    return true;
            }

            // Additional light are shaded per-vertex or per-pixel.
            // TODO: Strip off variants once we support no additional lights re-used variants
            if (stripTool.StripMultiCompileKeepOffVariant(m_AdditionalLightsVertex, ShaderFeatures.VertexLighting,
                m_AdditionalLightsPixel, ShaderFeatures.AdditionalLights))
                return true;

            if (stripTool.StripMultiCompile(m_ClusteredRendering, ShaderFeatures.ClusteredRendering))
                return true;

            // Screen Space Occlusion
            if (IsFeatureEnabled(features, ShaderFeatures.ScreenSpaceOcclusionAfterOpaque))
            {
                // SSAO after opaque setting requires off variants
                if (stripTool.StripMultiCompileKeepOffVariant(m_ScreenSpaceOcclusion, ShaderFeatures.ScreenSpaceOcclusion))
                    return true;
            }
            else
            {
                if (stripTool.StripMultiCompile(m_ScreenSpaceOcclusion, ShaderFeatures.ScreenSpaceOcclusion))
                    return true;
            }

            // Decal DBuffer
            if (stripTool.StripMultiCompile(
                m_DBufferMRT1, ShaderFeatures.DBufferMRT1,
                m_DBufferMRT2, ShaderFeatures.DBufferMRT2,
                m_DBufferMRT3, ShaderFeatures.DBufferMRT3))
                return true;

=======
            if (IsFeatureEnabled(ShaderFeatures.ShadowsKeepOffVariants, features))
            {
                if (stripTool.StripMultiCompileKeepOffVariant(m_AdditionalLightShadows, ShaderFeatures.AdditionalLightShadows))
                    return true;
            }
            else
            {
                if (stripTool.StripMultiCompile(m_AdditionalLightShadows, ShaderFeatures.AdditionalLightShadows))
                    return true;
            }

            if (stripTool.StripMultiCompile(m_ReflectionProbeBlending, ShaderFeatures.ReflectionProbeBlending))
                return true;

            if (stripTool.StripMultiCompile(m_ReflectionProbeBoxProjection, ShaderFeatures.ReflectionProbeBoxProjection))
                return true;

            // Shadow caster punctual light strip
            if (snippetData.passType == PassType.ShadowCaster && ShaderUtil.PassHasKeyword(shader, snippetData.pass, m_CastingPunctualLightShadow, snippetData.shaderType))
            {
                if (!IsFeatureEnabled(features, ShaderFeatures.AdditionalLightShadows) && compilerData.shaderKeywordSet.IsEnabled(m_CastingPunctualLightShadow))
                    return true;

                bool mainLightShadows =
                    !IsFeatureEnabled(features, ShaderFeatures.MainLightShadows) &&
                    !IsFeatureEnabled(features, ShaderFeatures.MainLightShadowsCascade) &&
                    !IsFeatureEnabled(features, ShaderFeatures.ScreenSpaceShadows);
                if (mainLightShadows && !compilerData.shaderKeywordSet.IsEnabled(m_CastingPunctualLightShadow))
                    return true;
            }

            // Additional light are shaded per-vertex or per-pixel.
            if (IsFeatureEnabled(ShaderFeatures.AdditionalLightsKeepOffVariants, features))
            {
                if (stripTool.StripMultiCompileKeepOffVariant(m_AdditionalLightsVertex, ShaderFeatures.VertexLighting,
                    m_AdditionalLightsPixel, ShaderFeatures.AdditionalLights))
                    return true;
            }
            else
            {
                if (stripTool.StripMultiCompile(m_AdditionalLightsVertex, ShaderFeatures.VertexLighting,
                    m_AdditionalLightsPixel, ShaderFeatures.AdditionalLights))
                    return true;
            }

            if (stripTool.StripMultiCompile(m_ClusteredRendering, ShaderFeatures.ClusteredRendering))
                return true;

            // Screen Space Occlusion
            if (IsFeatureEnabled(features, ShaderFeatures.ScreenSpaceOcclusionAfterOpaque))
            {
                // SSAO after opaque setting requires off variants
                if (stripTool.StripMultiCompileKeepOffVariant(m_ScreenSpaceOcclusion, ShaderFeatures.ScreenSpaceOcclusion))
                    return true;
            }
            else
            {
                if (stripTool.StripMultiCompile(m_ScreenSpaceOcclusion, ShaderFeatures.ScreenSpaceOcclusion))
                    return true;
            }

            // Decal DBuffer
            if (stripTool.StripMultiCompile(
                m_DBufferMRT1, ShaderFeatures.DBufferMRT1,
                m_DBufferMRT2, ShaderFeatures.DBufferMRT2,
                m_DBufferMRT3, ShaderFeatures.DBufferMRT3))
                return true;

>>>>>>> 1ee5912c
            // TODO: Test against lightMode tag instead.
            if (snippetData.passName == kPassNameGBuffer)
            {
                if (!IsFeatureEnabled(features, ShaderFeatures.DeferredShading))
                    return true;
            }

            // Do not strip accurateGbufferNormals on Mobile Vulkan as some GPUs do not support R8G8B8A8_SNorm, which then force us to use accurateGbufferNormals
            if (compilerData.shaderCompilerPlatform != ShaderCompilerPlatform.Vulkan &&
                stripTool.StripMultiCompile(m_GbufferNormalsOct, ShaderFeatures.AccurateGbufferNormals))
                return true;

            if (compilerData.shaderKeywordSet.IsEnabled(m_UseDrawProcedural) &&
                !IsFeatureEnabled(features, ShaderFeatures.DrawProcedural))
                return true;

            // Decal Normal Blend
            if (stripTool.StripMultiCompile(
                m_DecalNormalBlendLow, ShaderFeatures.DecalNormalBlendLow,
                m_DecalNormalBlendMedium, ShaderFeatures.DecalNormalBlendMedium,
                m_DecalNormalBlendHigh, ShaderFeatures.DecalNormalBlendHigh))
                return true;

            return false;
        }

        bool StripVolumeFeatures(VolumeFeatures features, Shader shader, ShaderSnippetData snippetData, ShaderCompilerData compilerData)
        {
            var stripUnusedVariants = UniversalRenderPipelineGlobalSettings.instance?.stripUnusedVariants == true;
            var stripTool = new StripTool<VolumeFeatures>(features, shader, snippetData, compilerData.shaderKeywordSet, stripUnusedVariants);

            if (stripTool.StripMultiCompileKeepOffVariant(m_LensDistortion, VolumeFeatures.LensDistortion))
                return true;

            if (stripTool.StripMultiCompileKeepOffVariant(m_ChromaticAberration, VolumeFeatures.ChromaticAberration))
                return true;

            if (stripTool.StripMultiCompileKeepOffVariant(m_BloomLQ, VolumeFeatures.Bloom))
<<<<<<< HEAD
                return true;
            if (stripTool.StripMultiCompileKeepOffVariant(m_BloomHQ, VolumeFeatures.Bloom))
                return true;
            if (stripTool.StripMultiCompileKeepOffVariant(m_BloomLQDirt, VolumeFeatures.Bloom))
                return true;
=======
                return true;
            if (stripTool.StripMultiCompileKeepOffVariant(m_BloomHQ, VolumeFeatures.Bloom))
                return true;
            if (stripTool.StripMultiCompileKeepOffVariant(m_BloomLQDirt, VolumeFeatures.Bloom))
                return true;
>>>>>>> 1ee5912c
            if (stripTool.StripMultiCompileKeepOffVariant(m_BloomHQDirt, VolumeFeatures.Bloom))
                return true;

            if (stripTool.StripMultiCompileKeepOffVariant(m_HdrGrading, VolumeFeatures.ToneMaping))
                return true;
            if (stripTool.StripMultiCompileKeepOffVariant(m_ToneMapACES, VolumeFeatures.ToneMaping))
                return true;
            if (stripTool.StripMultiCompileKeepOffVariant(m_ToneMapNeutral, VolumeFeatures.ToneMaping))
                return true;
            if (stripTool.StripMultiCompileKeepOffVariant(m_FilmGrain, VolumeFeatures.FilmGrain))
<<<<<<< HEAD
                return true;

            // Strip post processing shaders
            if (shader == m_BokehDepthOfField && !IsFeatureEnabled(ShaderBuildPreprocessor.volumeFeatures, VolumeFeatures.DepthOfField))
                return true;
            if (shader == m_GaussianDepthOfField && !IsFeatureEnabled(ShaderBuildPreprocessor.volumeFeatures, VolumeFeatures.DepthOfField))
                return true;
            if (shader == m_CameraMotionBlur && !IsFeatureEnabled(ShaderBuildPreprocessor.volumeFeatures, VolumeFeatures.CameraMotionBlur))
                return true;
            if (shader == m_PaniniProjection && !IsFeatureEnabled(ShaderBuildPreprocessor.volumeFeatures, VolumeFeatures.PaniniProjection))
                return true;
=======
                return true;

            // Strip post processing shaders
            if (shader == m_BokehDepthOfField && !IsFeatureEnabled(ShaderBuildPreprocessor.volumeFeatures, VolumeFeatures.DepthOfField))
                return true;
            if (shader == m_GaussianDepthOfField && !IsFeatureEnabled(ShaderBuildPreprocessor.volumeFeatures, VolumeFeatures.DepthOfField))
                return true;
            if (shader == m_CameraMotionBlur && !IsFeatureEnabled(ShaderBuildPreprocessor.volumeFeatures, VolumeFeatures.CameraMotionBlur))
                return true;
            if (shader == m_PaniniProjection && !IsFeatureEnabled(ShaderBuildPreprocessor.volumeFeatures, VolumeFeatures.PaniniProjection))
                return true;
>>>>>>> 1ee5912c
            if (shader == m_Bloom && !IsFeatureEnabled(ShaderBuildPreprocessor.volumeFeatures, VolumeFeatures.Bloom))
                return true;

            return false;
        }

        bool StripUnsupportedVariants(ShaderCompilerData compilerData)
        {
            // We can strip variants that have directional lightmap enabled but not static nor dynamic lightmap.
            if (compilerData.shaderKeywordSet.IsEnabled(m_DirectionalLightmap) &&
                !(compilerData.shaderKeywordSet.IsEnabled(m_Lightmap) ||
                  compilerData.shaderKeywordSet.IsEnabled(m_DynamicLightmap)))
                return true;

            // As GLES2 has low amount of registers, we strip:
            if (compilerData.shaderCompilerPlatform == ShaderCompilerPlatform.GLES20)
            {
                // VertexID - as GLES2 does not support VertexID that is required for full screen draw procedural pass;
                if (compilerData.shaderKeywordSet.IsEnabled(m_UseDrawProcedural))
                    return true;

                // Cascade shadows
                if (compilerData.shaderKeywordSet.IsEnabled(m_MainLightShadowsCascades))
                    return true;

                // Screen space shadows
                if (compilerData.shaderKeywordSet.IsEnabled(m_MainLightShadowsScreen))
                    return true;

                // Detail
                if (compilerData.shaderKeywordSet.IsEnabled(m_LocalDetailMulx2) || compilerData.shaderKeywordSet.IsEnabled(m_LocalDetailScaled))
                    return true;

                // Clear Coat
                if (compilerData.shaderKeywordSet.IsEnabled(m_LocalClearCoat) || compilerData.shaderKeywordSet.IsEnabled(m_LocalClearCoatMap))
                    return true;
            }

            // Editor visualization is only used in scene view debug modes.
            if (compilerData.shaderKeywordSet.IsEnabled(m_EditorVisualization))
                return true;

            return false;
        }

        bool StripInvalidVariants(ShaderCompilerData compilerData)
        {
            bool isMainShadowNoCascades = compilerData.shaderKeywordSet.IsEnabled(m_MainLightShadows);
            bool isMainShadowCascades = compilerData.shaderKeywordSet.IsEnabled(m_MainLightShadowsCascades);
            bool isMainShadowScreen = compilerData.shaderKeywordSet.IsEnabled(m_MainLightShadowsScreen);
            bool isMainShadow = isMainShadowNoCascades || isMainShadowCascades || isMainShadowScreen;

            bool isAdditionalShadow = compilerData.shaderKeywordSet.IsEnabled(m_AdditionalLightShadows);
            if (isAdditionalShadow && !(compilerData.shaderKeywordSet.IsEnabled(m_AdditionalLightsPixel) || compilerData.shaderKeywordSet.IsEnabled(m_ClusteredRendering) || compilerData.shaderKeywordSet.IsEnabled(m_DeferredStencil)))
                return true;

            bool isShadowVariant = isMainShadow || isAdditionalShadow;
            if (!isShadowVariant && compilerData.shaderKeywordSet.IsEnabled(m_SoftShadows))
                return true;

            return false;
        }

        bool StripUnusedShaders(ShaderFeatures features, Shader shader)
        {
            if (!IsFeatureEnabled(features, ShaderFeatures.DeferredShading))
            {
                if (shader == StencilDeferred)
                    return true;
            }

            return false;
        }

        bool StripUnused(ShaderFeatures features, Shader shader, ShaderSnippetData snippetData, ShaderCompilerData compilerData)
        {
            if (StripUnusedFeatures(features, shader, snippetData, compilerData))
                return true;

            if (StripInvalidVariants(compilerData))
                return true;

            if (StripUnsupportedVariants(compilerData))
                return true;

            if (StripUnusedPass(features, snippetData))
                return true;

            if (UniversalRenderPipelineGlobalSettings.instance?.stripUnusedVariants == true)
            {
                if (StripUnusedShaders(features, shader))
                    return true;
            }

            // Strip terrain holes
            // TODO: checking for the string name here is expensive
            // maybe we can rename alpha clip keyword name to be specific to terrain?
            if (compilerData.shaderKeywordSet.IsEnabled(m_AlphaTestOn) &&
                !IsFeatureEnabled(features, ShaderFeatures.TerrainHoles) &&
                shader.name.Contains(kTerrainShaderName))
                return true;

            return false;
        }

        void LogShaderVariants(Shader shader, ShaderSnippetData snippetData, ShaderVariantLogLevel logLevel, int prevVariantsCount, int currVariantsCount, double stripTimeMs)
        {
            if (logLevel == ShaderVariantLogLevel.AllShaders || shader.name.Contains("Universal Render Pipeline"))
            {
                float percentageCurrent = (float)currVariantsCount / (float)prevVariantsCount * 100f;
                float percentageTotal = (float)m_TotalVariantsOutputCount / (float)m_TotalVariantsInputCount * 100f;

                string result = string.Format("STRIPPING: {0} ({1} pass) ({2}) -" +
                    " Remaining shader variants = {3}/{4} = {5}% - Total = {6}/{7} = {8}% TimeMs={9}",
                    shader.name, snippetData.passName, snippetData.shaderType.ToString(), currVariantsCount,
                    prevVariantsCount, percentageCurrent, m_TotalVariantsOutputCount, m_TotalVariantsInputCount,
                    percentageTotal, stripTimeMs);
                Debug.Log(result);
            }
        }

        public void OnProcessShader(Shader shader, ShaderSnippetData snippetData, IList<ShaderCompilerData> compilerDataList)
        {
#if PROFILE_BUILD
            Profiler.BeginSample(k_ProcessShaderTag);
#endif

            UniversalRenderPipelineAsset urpAsset = UniversalRenderPipeline.asset;
            if (urpAsset == null || compilerDataList == null || compilerDataList.Count == 0)
                return;

            m_stripTimer.Start();

            InitializeLocalShaderKeywords(shader);

            int prevVariantCount = compilerDataList.Count;
            var inputShaderVariantCount = compilerDataList.Count;
            for (int i = 0; i < inputShaderVariantCount;)
            {
                bool removeInput = true;

                foreach (var supportedFeatures in ShaderBuildPreprocessor.supportedFeaturesList)
                {
                    if (!StripUnused(supportedFeatures, shader, snippetData, compilerDataList[i]))
                    {
                        removeInput = false;
                        break;
                    }
                }

                if (UniversalRenderPipelineGlobalSettings.instance?.stripUnusedPostProcessingVariants == true)
                {
                    if (!removeInput && StripVolumeFeatures(ShaderBuildPreprocessor.volumeFeatures, shader, snippetData, compilerDataList[i]))
                    {
                        removeInput = true;
                    }
                }

                // Remove at swap back
                if (removeInput)
                    compilerDataList[i] = compilerDataList[--inputShaderVariantCount];
                else
                    ++i;
            }

            if (compilerDataList is List<ShaderCompilerData> inputDataList)
                inputDataList.RemoveRange(inputShaderVariantCount, inputDataList.Count - inputShaderVariantCount);
            else
            {
                for (int i = compilerDataList.Count - 1; i >= inputShaderVariantCount; --i)
                    compilerDataList.RemoveAt(i);
            }

            m_stripTimer.Stop();
            double stripTimeMs = m_stripTimer.Elapsed.TotalMilliseconds;
            m_stripTimer.Reset();

            if (urpAsset.shaderVariantLogLevel != ShaderVariantLogLevel.Disabled)
            {
                m_TotalVariantsInputCount += prevVariantCount;
                m_TotalVariantsOutputCount += compilerDataList.Count;
                LogShaderVariants(shader, snippetData, urpAsset.shaderVariantLogLevel, prevVariantCount, compilerDataList.Count, stripTimeMs);
            }

#if PROFILE_BUILD
            Profiler.EndSample();
#endif
            shaderPreprocessed?.Invoke(shader, snippetData, prevVariantCount, stripTimeMs);
        }
    }
    class ShaderBuildPreprocessor : IPreprocessBuildWithReport
#if PROFILE_BUILD
        , IPostprocessBuildWithReport
#endif
    {
        public static List<ShaderFeatures> supportedFeaturesList
        {
            get
            {
                if (s_SupportedFeaturesList.Count == 0)
                    FetchAllSupportedFeatures();
                return s_SupportedFeaturesList;
            }
        }

        private static List<ShaderFeatures> s_SupportedFeaturesList = new List<ShaderFeatures>();

        public static VolumeFeatures volumeFeatures
        {
            get
            {
                if (s_VolumeFeatures == VolumeFeatures.None)
                    FetchAllSupportedFeaturesFromVolumes();
                return s_VolumeFeatures;
            }
        }
        private static VolumeFeatures s_VolumeFeatures;

        public int callbackOrder { get { return 0; } }
#if PROFILE_BUILD
        public void OnPostprocessBuild(BuildReport report)
        {
            Profiler.enabled = false;
        }

#endif

        public void OnPreprocessBuild(BuildReport report)
        {
            FetchAllSupportedFeatures();
            FetchAllSupportedFeaturesFromVolumes();
#if PROFILE_BUILD
            Profiler.enableBinaryLog = true;
            Profiler.logFile = "profilerlog.raw";
            Profiler.enabled = true;
#endif
        }

        static bool TryGetRenderPipelineAssetsForBuildTarget(BuildTarget buildTarget, List<UniversalRenderPipelineAsset> urps)
        {
            var qualitySettings = new SerializedObject(QualitySettings.GetQualitySettings());
            if (qualitySettings == null)
                return false;

            var property = qualitySettings.FindProperty("m_QualitySettings");
            if (property == null)
                return false;

            var activeBuildTargetGroup = BuildPipeline.GetBuildTargetGroup(buildTarget);
            var activeBuildTargetGroupName = activeBuildTargetGroup.ToString();

            for (int i = 0; i < property.arraySize; i++)
            {
                bool isExcluded = false;

                var excludedTargetPlatforms = property.GetArrayElementAtIndex(i).FindPropertyRelative("excludedTargetPlatforms");
                if (excludedTargetPlatforms == null)
                    return false;

                foreach (SerializedProperty excludedTargetPlatform in excludedTargetPlatforms)
                {
                    var excludedBuildTargetGroupName = excludedTargetPlatform.stringValue;
                    if (activeBuildTargetGroupName == excludedBuildTargetGroupName)
                    {
                        Debug.Log($"Excluding quality level {QualitySettings.names[i]} from stripping."); // TODO: remove after QA
                        isExcluded = true;
                        break;
                    }
                }

                if (!isExcluded)
                    urps.Add(QualitySettings.GetRenderPipelineAssetAt(i) as UniversalRenderPipelineAsset);
            }

            return true;
        }

        private static void FetchAllSupportedFeatures()
        {
            List<UniversalRenderPipelineAsset> urps = new List<UniversalRenderPipelineAsset>();
            urps.Add(GraphicsSettings.defaultRenderPipeline as UniversalRenderPipelineAsset);

            // TODO: Replace once we have official API for filtering urps per build target
            if (!TryGetRenderPipelineAssetsForBuildTarget(EditorUserBuildSettings.activeBuildTarget, urps))
            {
                // Fallback
                Debug.LogWarning("Shader stripping per enabled quality levels failed! Stripping will use all quality levels. Please report a bug!");
                for (int i = 0; i < QualitySettings.names.Length; i++)
                {
                    urps.Add(QualitySettings.GetRenderPipelineAssetAt(i) as UniversalRenderPipelineAsset);
                }
            }

            s_SupportedFeaturesList.Clear();

            foreach (UniversalRenderPipelineAsset urp in urps)
            {
                if (urp != null)
                {
                    int rendererCount = urp.m_RendererDataList.Length;

                    for (int i = 0; i < rendererCount; ++i)
                        s_SupportedFeaturesList.Add(GetSupportedShaderFeatures(urp, i));
                }
            }
        }

        private static void FetchAllSupportedFeaturesFromVolumes()
        {
            if (UniversalRenderPipelineGlobalSettings.instance?.stripUnusedPostProcessingVariants == false)
                return;

            s_VolumeFeatures = VolumeFeatures.Calculated;
            var guids = AssetDatabase.FindAssets("t:VolumeProfile");
            foreach (var guid in guids)
            {
                var path = AssetDatabase.GUIDToAssetPath(guid);

                // We only care what is in assets folder
                if (!path.StartsWith("Assets"))
                    continue;

                var asset = AssetDatabase.LoadAssetAtPath<VolumeProfile>(path);
                if (asset == null)
                    continue;

                if (asset.Has<LensDistortion>())
                    s_VolumeFeatures |= VolumeFeatures.LensDistortion;
                if (asset.Has<Bloom>())
                    s_VolumeFeatures |= VolumeFeatures.Bloom;
                if (asset.Has<Tonemapping>())
                    s_VolumeFeatures |= VolumeFeatures.ToneMaping;
                if (asset.Has<FilmGrain>())
                    s_VolumeFeatures |= VolumeFeatures.FilmGrain;
                if (asset.Has<DepthOfField>())
                    s_VolumeFeatures |= VolumeFeatures.DepthOfField;
                if (asset.Has<MotionBlur>())
                    s_VolumeFeatures |= VolumeFeatures.CameraMotionBlur;
                if (asset.Has<PaniniProjection>())
                    s_VolumeFeatures |= VolumeFeatures.PaniniProjection;
                if (asset.Has<ChromaticAberration>())
                    s_VolumeFeatures |= VolumeFeatures.ChromaticAberration;
            }
        }

        private static ShaderFeatures GetSupportedShaderFeatures(UniversalRenderPipelineAsset pipelineAsset, int rendererIndex)
        {
            ShaderFeatures shaderFeatures;
            shaderFeatures = ShaderFeatures.MainLight;

            if (pipelineAsset.supportsMainLightShadows)
            {
                // User can change cascade count at runtime, so we have to include both of them for now
                shaderFeatures |= ShaderFeatures.MainLightShadows;
                shaderFeatures |= ShaderFeatures.MainLightShadowsCascade;
            }

            if (pipelineAsset.additionalLightsRenderingMode == LightRenderingMode.PerVertex)
            {
                shaderFeatures |= ShaderFeatures.VertexLighting;
            }
            else if (pipelineAsset.additionalLightsRenderingMode == LightRenderingMode.PerPixel)
            {
                shaderFeatures |= ShaderFeatures.AdditionalLights;
            }

            bool anyShadows = pipelineAsset.supportsMainLightShadows ||
                (shaderFeatures & ShaderFeatures.AdditionalLightShadows) != 0;
            if (pipelineAsset.supportsSoftShadows && anyShadows)
                shaderFeatures |= ShaderFeatures.SoftShadows;

            if (pipelineAsset.supportsMixedLighting)
                shaderFeatures |= ShaderFeatures.MixedLighting;

            if (pipelineAsset.supportsTerrainHoles)
                shaderFeatures |= ShaderFeatures.TerrainHoles;

            if (pipelineAsset.useFastSRGBLinearConversion)
                shaderFeatures |= ShaderFeatures.UseFastSRGBLinearConversion;

            if (pipelineAsset.supportsLightLayers)
                shaderFeatures |= ShaderFeatures.LightLayers;

            bool hasScreenSpaceShadows = false;
            bool hasScreenSpaceOcclusion = false;
            bool hasDeferredRenderer = false;
            bool accurateGbufferNormals = false;
            bool clusteredRendering = false;
            bool onlyClusteredRendering = false;
            bool usesRenderPass = false;

            {
                ScriptableRenderer renderer = pipelineAsset.GetRenderer(rendererIndex);
                if (renderer is UniversalRenderer)
                {
                    UniversalRenderer universalRenderer = (UniversalRenderer)renderer;
                    if (universalRenderer.renderingMode == RenderingMode.Deferred)
                    {
                        hasDeferredRenderer |= true;
                        accurateGbufferNormals |= universalRenderer.accurateGbufferNormals;
                        usesRenderPass |= universalRenderer.useRenderPassEnabled;
                    }
                }

                if (!renderer.stripShadowsOffVariants)
                    shaderFeatures |= ShaderFeatures.ShadowsKeepOffVariants;

                if (!renderer.stripAdditionalLightOffVariants)
                    shaderFeatures |= ShaderFeatures.AdditionalLightsKeepOffVariants;

                var rendererClustered = false;

                ScriptableRendererData rendererData = pipelineAsset.m_RendererDataList[rendererIndex];
                if (rendererData != null)
                {
                    for (int rendererFeatureIndex = 0; rendererFeatureIndex < rendererData.rendererFeatures.Count; rendererFeatureIndex++)
                    {
                        ScriptableRendererFeature rendererFeature = rendererData.rendererFeatures[rendererFeatureIndex];

                        ScreenSpaceShadows ssshadows = rendererFeature as ScreenSpaceShadows;
                        hasScreenSpaceShadows |= ssshadows != null;

                        // Check for Screen Space Ambient Occlusion Renderer Feature
                        ScreenSpaceAmbientOcclusion ssao = rendererFeature as ScreenSpaceAmbientOcclusion;
                        hasScreenSpaceOcclusion |= ssao != null;

                        if (ssao?.afterOpaque ?? false)
                            shaderFeatures |= ShaderFeatures.ScreenSpaceOcclusionAfterOpaque;

                        // Check for Decal Renderer Feature
                        DecalRendererFeature decal = rendererFeature as DecalRendererFeature;
                        if (decal != null)
                        {
                            var technique = decal.GetTechnique(renderer);
                            switch (technique)
                            {
                                case DecalTechnique.DBuffer:
                                    shaderFeatures |= GetFromDecalSurfaceData(decal.GetDBufferSettings().surfaceData);
                                    break;
                                case DecalTechnique.ScreenSpace:
                                    shaderFeatures |= GetFromNormalBlend(decal.GetScreenSpaceSettings().normalBlend);
                                    shaderFeatures |= ShaderFeatures.DecalScreenSpace;
                                    break;
                                case DecalTechnique.GBuffer:
                                    shaderFeatures |= GetFromNormalBlend(decal.GetScreenSpaceSettings().normalBlend);
                                    shaderFeatures |= ShaderFeatures.DecalGBuffer;
                                    break;
                            }
                        }
                    }

                    if (rendererData is UniversalRendererData universalRendererData)
                    {
                        rendererClustered = universalRendererData.renderingMode == RenderingMode.Forward &&
                            universalRendererData.clusteredRendering;

#if ENABLE_VR && ENABLE_XR_MODULE
                        if (universalRendererData.xrSystemData != null)
                            shaderFeatures |= ShaderFeatures.DrawProcedural;
#endif
                    }
                }

                clusteredRendering |= rendererClustered;
                onlyClusteredRendering &= rendererClustered;
            }

            if (hasDeferredRenderer)
                shaderFeatures |= ShaderFeatures.DeferredShading;

            if (accurateGbufferNormals)
                shaderFeatures |= ShaderFeatures.AccurateGbufferNormals;

            if (hasScreenSpaceShadows)
                shaderFeatures |= ShaderFeatures.ScreenSpaceShadows;

            if (hasScreenSpaceOcclusion)
                shaderFeatures |= ShaderFeatures.ScreenSpaceOcclusion;

            if (usesRenderPass)
                shaderFeatures |= ShaderFeatures.RenderPassEnabled;

            if (pipelineAsset.reflectionProbeBlending)
                shaderFeatures |= ShaderFeatures.ReflectionProbeBlending;

            if (pipelineAsset.reflectionProbeBoxProjection)
                shaderFeatures |= ShaderFeatures.ReflectionProbeBoxProjection;

            if (clusteredRendering)
            {
                shaderFeatures |= ShaderFeatures.ClusteredRendering;
            }

            if (onlyClusteredRendering)
            {
                shaderFeatures &= ~(ShaderFeatures.AdditionalLights | ShaderFeatures.VertexLighting);
            }

            if (pipelineAsset.additionalLightsRenderingMode == LightRenderingMode.PerPixel || clusteredRendering)
            {
                if (pipelineAsset.supportsAdditionalLightShadows)
                {
                    shaderFeatures |= ShaderFeatures.AdditionalLightShadows;
                }
            }

            return shaderFeatures;
        }

        private static ShaderFeatures GetFromDecalSurfaceData(DecalSurfaceData surfaceData)
        {
            ShaderFeatures shaderFeatures = ShaderFeatures.None;
            switch (surfaceData)
            {
                case DecalSurfaceData.Albedo:
                    shaderFeatures |= ShaderFeatures.DBufferMRT1;
                    break;
                case DecalSurfaceData.AlbedoNormal:
                    shaderFeatures |= ShaderFeatures.DBufferMRT2;
                    break;
                case DecalSurfaceData.AlbedoNormalMAOS:
                    shaderFeatures |= ShaderFeatures.DBufferMRT3;
                    break;
            }
            return shaderFeatures;
        }

        private static ShaderFeatures GetFromNormalBlend(DecalNormalBlend normalBlend)
        {
            ShaderFeatures shaderFeatures = ShaderFeatures.None;
            switch (normalBlend)
            {
                case DecalNormalBlend.Low:
                    shaderFeatures |= ShaderFeatures.DecalNormalBlendLow;
                    break;
                case DecalNormalBlend.Medium:
                    shaderFeatures |= ShaderFeatures.DecalNormalBlendMedium;
                    break;
                case DecalNormalBlend.High:
                    shaderFeatures |= ShaderFeatures.DecalNormalBlendHigh;
                    break;
            }
            return shaderFeatures;
        }
    }
}<|MERGE_RESOLUTION|>--- conflicted
+++ resolved
@@ -48,11 +48,8 @@
         MainLightShadowsCascade = (1 << 26),
         DrawProcedural = (1 << 27),
         ScreenSpaceOcclusionAfterOpaque = (1 << 28),
-<<<<<<< HEAD
-=======
         AdditionalLightsKeepOffVariants = (1 << 29),
         ShadowsKeepOffVariants = (1 << 30),
->>>>>>> 1ee5912c
     }
 
     [Flags]
@@ -363,14 +360,6 @@
             var stripTool = new StripTool<ShaderFeatures>(features, shader, snippetData, compilerData.shaderKeywordSet, stripUnusedVariants);
 
             // strip main light shadows, cascade and screen variants
-<<<<<<< HEAD
-            // TODO: Strip disabled keyword once no light will re-use same variant
-            if (stripTool.StripMultiCompileKeepOffVariant(
-                m_MainLightShadows, ShaderFeatures.MainLightShadows,
-                m_MainLightShadowsCascades, ShaderFeatures.MainLightShadowsCascade,
-                m_MainLightShadowsScreen, ShaderFeatures.ScreenSpaceShadows))
-                return true;
-=======
             if (IsFeatureEnabled(ShaderFeatures.ShadowsKeepOffVariants, features))
             {
                 if (stripTool.StripMultiCompileKeepOffVariant(
@@ -387,7 +376,6 @@
                     m_MainLightShadowsScreen, ShaderFeatures.ScreenSpaceShadows))
                     return true;
             }
->>>>>>> 1ee5912c
 
             // TODO: Strip off variants once we have global soft shadows option for forcing instead as support
             if (stripTool.StripMultiCompileKeepOffVariant(m_SoftShadows, ShaderFeatures.SoftShadows))
@@ -424,10 +412,16 @@
                 return true;
 
             // No additional light shadows
-<<<<<<< HEAD
-            // TODO: Strip off variants once we support no shadow lights re-use same variant
-            if (stripTool.StripMultiCompileKeepOffVariant(m_AdditionalLightShadows, ShaderFeatures.AdditionalLightShadows))
-                return true;
+            if (IsFeatureEnabled(ShaderFeatures.ShadowsKeepOffVariants, features))
+            {
+                if (stripTool.StripMultiCompileKeepOffVariant(m_AdditionalLightShadows, ShaderFeatures.AdditionalLightShadows))
+                    return true;
+            }
+            else
+            {
+                if (stripTool.StripMultiCompile(m_AdditionalLightShadows, ShaderFeatures.AdditionalLightShadows))
+                    return true;
+            }
 
             if (stripTool.StripMultiCompile(m_ReflectionProbeBlending, ShaderFeatures.ReflectionProbeBlending))
                 return true;
@@ -450,10 +444,18 @@
             }
 
             // Additional light are shaded per-vertex or per-pixel.
-            // TODO: Strip off variants once we support no additional lights re-used variants
-            if (stripTool.StripMultiCompileKeepOffVariant(m_AdditionalLightsVertex, ShaderFeatures.VertexLighting,
-                m_AdditionalLightsPixel, ShaderFeatures.AdditionalLights))
-                return true;
+            if (IsFeatureEnabled(ShaderFeatures.AdditionalLightsKeepOffVariants, features))
+            {
+                if (stripTool.StripMultiCompileKeepOffVariant(m_AdditionalLightsVertex, ShaderFeatures.VertexLighting,
+                    m_AdditionalLightsPixel, ShaderFeatures.AdditionalLights))
+                    return true;
+            }
+            else
+            {
+                if (stripTool.StripMultiCompile(m_AdditionalLightsVertex, ShaderFeatures.VertexLighting,
+                    m_AdditionalLightsPixel, ShaderFeatures.AdditionalLights))
+                    return true;
+            }
 
             if (stripTool.StripMultiCompile(m_ClusteredRendering, ShaderFeatures.ClusteredRendering))
                 return true;
@@ -478,76 +480,6 @@
                 m_DBufferMRT3, ShaderFeatures.DBufferMRT3))
                 return true;
 
-=======
-            if (IsFeatureEnabled(ShaderFeatures.ShadowsKeepOffVariants, features))
-            {
-                if (stripTool.StripMultiCompileKeepOffVariant(m_AdditionalLightShadows, ShaderFeatures.AdditionalLightShadows))
-                    return true;
-            }
-            else
-            {
-                if (stripTool.StripMultiCompile(m_AdditionalLightShadows, ShaderFeatures.AdditionalLightShadows))
-                    return true;
-            }
-
-            if (stripTool.StripMultiCompile(m_ReflectionProbeBlending, ShaderFeatures.ReflectionProbeBlending))
-                return true;
-
-            if (stripTool.StripMultiCompile(m_ReflectionProbeBoxProjection, ShaderFeatures.ReflectionProbeBoxProjection))
-                return true;
-
-            // Shadow caster punctual light strip
-            if (snippetData.passType == PassType.ShadowCaster && ShaderUtil.PassHasKeyword(shader, snippetData.pass, m_CastingPunctualLightShadow, snippetData.shaderType))
-            {
-                if (!IsFeatureEnabled(features, ShaderFeatures.AdditionalLightShadows) && compilerData.shaderKeywordSet.IsEnabled(m_CastingPunctualLightShadow))
-                    return true;
-
-                bool mainLightShadows =
-                    !IsFeatureEnabled(features, ShaderFeatures.MainLightShadows) &&
-                    !IsFeatureEnabled(features, ShaderFeatures.MainLightShadowsCascade) &&
-                    !IsFeatureEnabled(features, ShaderFeatures.ScreenSpaceShadows);
-                if (mainLightShadows && !compilerData.shaderKeywordSet.IsEnabled(m_CastingPunctualLightShadow))
-                    return true;
-            }
-
-            // Additional light are shaded per-vertex or per-pixel.
-            if (IsFeatureEnabled(ShaderFeatures.AdditionalLightsKeepOffVariants, features))
-            {
-                if (stripTool.StripMultiCompileKeepOffVariant(m_AdditionalLightsVertex, ShaderFeatures.VertexLighting,
-                    m_AdditionalLightsPixel, ShaderFeatures.AdditionalLights))
-                    return true;
-            }
-            else
-            {
-                if (stripTool.StripMultiCompile(m_AdditionalLightsVertex, ShaderFeatures.VertexLighting,
-                    m_AdditionalLightsPixel, ShaderFeatures.AdditionalLights))
-                    return true;
-            }
-
-            if (stripTool.StripMultiCompile(m_ClusteredRendering, ShaderFeatures.ClusteredRendering))
-                return true;
-
-            // Screen Space Occlusion
-            if (IsFeatureEnabled(features, ShaderFeatures.ScreenSpaceOcclusionAfterOpaque))
-            {
-                // SSAO after opaque setting requires off variants
-                if (stripTool.StripMultiCompileKeepOffVariant(m_ScreenSpaceOcclusion, ShaderFeatures.ScreenSpaceOcclusion))
-                    return true;
-            }
-            else
-            {
-                if (stripTool.StripMultiCompile(m_ScreenSpaceOcclusion, ShaderFeatures.ScreenSpaceOcclusion))
-                    return true;
-            }
-
-            // Decal DBuffer
-            if (stripTool.StripMultiCompile(
-                m_DBufferMRT1, ShaderFeatures.DBufferMRT1,
-                m_DBufferMRT2, ShaderFeatures.DBufferMRT2,
-                m_DBufferMRT3, ShaderFeatures.DBufferMRT3))
-                return true;
-
->>>>>>> 1ee5912c
             // TODO: Test against lightMode tag instead.
             if (snippetData.passName == kPassNameGBuffer)
             {
@@ -586,19 +518,11 @@
                 return true;
 
             if (stripTool.StripMultiCompileKeepOffVariant(m_BloomLQ, VolumeFeatures.Bloom))
-<<<<<<< HEAD
                 return true;
             if (stripTool.StripMultiCompileKeepOffVariant(m_BloomHQ, VolumeFeatures.Bloom))
                 return true;
             if (stripTool.StripMultiCompileKeepOffVariant(m_BloomLQDirt, VolumeFeatures.Bloom))
                 return true;
-=======
-                return true;
-            if (stripTool.StripMultiCompileKeepOffVariant(m_BloomHQ, VolumeFeatures.Bloom))
-                return true;
-            if (stripTool.StripMultiCompileKeepOffVariant(m_BloomLQDirt, VolumeFeatures.Bloom))
-                return true;
->>>>>>> 1ee5912c
             if (stripTool.StripMultiCompileKeepOffVariant(m_BloomHQDirt, VolumeFeatures.Bloom))
                 return true;
 
@@ -609,7 +533,6 @@
             if (stripTool.StripMultiCompileKeepOffVariant(m_ToneMapNeutral, VolumeFeatures.ToneMaping))
                 return true;
             if (stripTool.StripMultiCompileKeepOffVariant(m_FilmGrain, VolumeFeatures.FilmGrain))
-<<<<<<< HEAD
                 return true;
 
             // Strip post processing shaders
@@ -621,19 +544,6 @@
                 return true;
             if (shader == m_PaniniProjection && !IsFeatureEnabled(ShaderBuildPreprocessor.volumeFeatures, VolumeFeatures.PaniniProjection))
                 return true;
-=======
-                return true;
-
-            // Strip post processing shaders
-            if (shader == m_BokehDepthOfField && !IsFeatureEnabled(ShaderBuildPreprocessor.volumeFeatures, VolumeFeatures.DepthOfField))
-                return true;
-            if (shader == m_GaussianDepthOfField && !IsFeatureEnabled(ShaderBuildPreprocessor.volumeFeatures, VolumeFeatures.DepthOfField))
-                return true;
-            if (shader == m_CameraMotionBlur && !IsFeatureEnabled(ShaderBuildPreprocessor.volumeFeatures, VolumeFeatures.CameraMotionBlur))
-                return true;
-            if (shader == m_PaniniProjection && !IsFeatureEnabled(ShaderBuildPreprocessor.volumeFeatures, VolumeFeatures.PaniniProjection))
-                return true;
->>>>>>> 1ee5912c
             if (shader == m_Bloom && !IsFeatureEnabled(ShaderBuildPreprocessor.volumeFeatures, VolumeFeatures.Bloom))
                 return true;
 
