--- conflicted
+++ resolved
@@ -46,17 +46,8 @@
         ShaderKeyword m_DirectionalLightmap = new ShaderKeyword("DIRLIGHTMAP_COMBINED");
         ShaderKeyword m_AlphaTestOn = new ShaderKeyword("_ALPHATEST_ON");
         ShaderKeyword m_GbufferNormalsOct = new ShaderKeyword("_GBUFFER_NORMALS_OCT");
-
-<<<<<<< HEAD
-=======
-        ShaderKeyword m_DeprecatedVertexLights = new ShaderKeyword("_VERTEX_LIGHTS");
-        ShaderKeyword m_DeprecatedShadowsEnabled = new ShaderKeyword("_SHADOWS_ENABLED");
-        ShaderKeyword m_DeprecatedShadowsCascade = new ShaderKeyword("_SHADOWS_CASCADE");
-        ShaderKeyword m_DeprecatedLocalShadowsEnabled = new ShaderKeyword("_LOCAL_SHADOWS_ENABLED");
-
         ShaderKeyword m_UseDrawProcedural = new ShaderKeyword(ShaderKeywordStrings.UseDrawProcedural);
-
->>>>>>> 001aa9ab
+        
         int m_TotalVariantsInputCount;
         int m_TotalVariantsOutputCount;
 
