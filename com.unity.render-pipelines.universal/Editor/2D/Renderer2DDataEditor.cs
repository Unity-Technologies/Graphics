<<<<<<< HEAD
=======
using UnityEditor.Rendering;
>>>>>>> c6335a12
using UnityEditor.Rendering.Universal;
using UnityEngine;
using UnityEngine.Experimental.Rendering.Universal;

namespace UnityEditor.Experimental.Rendering.Universal
{
    [CustomEditor(typeof(Renderer2DData), true)]
    internal class Renderer2DDataEditor : ScriptableRendererDataEditor
    {
        class Styles
        {
            public static readonly GUIContent generalHeader = EditorGUIUtility.TrTextContent("General");
            public static readonly GUIContent lightRenderTexturesHeader = EditorGUIUtility.TrTextContent("Light Render Textures");
            public static readonly GUIContent lightBlendStylesHeader = EditorGUIUtility.TrTextContent("Light Blend Styles", "A Light Blend Style is a collection of properties that describe a particular way of applying lighting.");
            public static readonly GUIContent postProcessHeader = EditorGUIUtility.TrTextContent("Post-processing");

            public static readonly GUIContent transparencySortMode = EditorGUIUtility.TrTextContent("Transparency Sort Mode", "Default sorting mode used for transparent objects");
            public static readonly GUIContent transparencySortAxis = EditorGUIUtility.TrTextContent("Transparency Sort Axis", "Axis used for custom axis sorting mode");
            public static readonly GUIContent hdrEmulationScale = EditorGUIUtility.TrTextContent("HDR Emulation Scale", "Describes the scaling used by lighting to remap dynamic range between LDR and HDR");
            public static readonly GUIContent lightRTScale = EditorGUIUtility.TrTextContent("Render Scale", "The resolution of intermediate light render textures, in relation to the screen resolution. 1.0 means full-screen size.");
            public static readonly GUIContent maxLightRTCount = EditorGUIUtility.TrTextContent("Max Light Render Textures", "How many intermediate light render textures can be created and utilized concurrently. Higher value usually leads to better performance on mobile hardware at the cost of more memory.");
            public static readonly GUIContent maxShadowRTCount = EditorGUIUtility.TrTextContent("Max Shadow Render Textures", "How many intermediate shadow render textures can be created and utilized concurrently. Higher value usually leads to better performance on mobile hardware at the cost of more memory.");
            public static readonly GUIContent defaultMaterialType = EditorGUIUtility.TrTextContent("Default Material Type", "Material to use when adding new objects to a scene");
            public static readonly GUIContent defaultCustomMaterial = EditorGUIUtility.TrTextContent("Default Custom Material", "Material to use when adding new objects to a scene");

            public static readonly GUIContent name = EditorGUIUtility.TrTextContent("Name");
            public static readonly GUIContent maskTextureChannel = EditorGUIUtility.TrTextContent("Mask Texture Channel", "Which channel of the mask texture will affect this Light Blend Style.");
            public static readonly GUIContent blendMode = EditorGUIUtility.TrTextContent("Blend Mode", "How the lighting should be blended with the main color of the objects.");
            public static readonly GUIContent useDepthStencilBuffer = EditorGUIUtility.TrTextContent("Depth/Stencil Buffer", "Uncheck this when you are certain you don't use any feature that requires the depth/stencil buffer (e.g. Sprite Mask). Not using the depth/stencil buffer may improve performance, especially on mobile platforms.");
            public static readonly GUIContent postProcessIncluded = EditorGUIUtility.TrTextContent("Enabled", "Turns post-processing on (check box selected) or off (check box cleared). If you clear this check box, Unity excludes post-processing render Passes, shaders, and textures from the build.");
            public static readonly GUIContent postProcessData = EditorGUIUtility.TrTextContent("Data", "The asset containing references to shaders and Textures that the Renderer uses for post-processing.");

            public static readonly GUIContent cameraSortingLayerTextureHeader = EditorGUIUtility.TrTextContent("Camera Sorting Layers Texture", "Layers from back most to selected bounds will be rendered to _CameraSortingLayersTexture");
            public static readonly GUIContent cameraSortingLayerTextureBound = EditorGUIUtility.TrTextContent("Bound", "Layers from back most to selected bounds will be rendered to _CameraSortingLayersTexture");
            public static readonly GUIContent cameraSortingLayerDownsampling = EditorGUIUtility.TrTextContent("Downsampling Method", "Method used to copy _CameraSortingLayersTexture");
        }

        struct LightBlendStyleProps
        {
            public SerializedProperty name;
            public SerializedProperty maskTextureChannel;
            public SerializedProperty blendMode;
            public SerializedProperty blendFactorMultiplicative;
            public SerializedProperty blendFactorAdditive;
        }

        SerializedProperty m_TransparencySortMode;
        SerializedProperty m_TransparencySortAxis;
        SerializedProperty m_HDREmulationScale;
        SerializedProperty m_LightRenderTextureScale;
        SerializedProperty m_LightBlendStyles;
        LightBlendStyleProps[] m_LightBlendStylePropsArray;
        SerializedProperty m_UseDepthStencilBuffer;
        SerializedProperty m_DefaultMaterialType;
        SerializedProperty m_DefaultCustomMaterial;
        SerializedProperty m_MaxLightRenderTextureCount;
        SerializedProperty m_MaxShadowRenderTextureCount;
        SerializedProperty m_PostProcessData;

        SerializedProperty m_UseCameraSortingLayersTexture;
        SerializedProperty m_CameraSortingLayersTextureBound;
        SerializedProperty m_CameraSortingLayerDownsamplingMethod;

        SavedBool m_GeneralFoldout;
        SavedBool m_LightRenderTexturesFoldout;
        SavedBool m_LightBlendStylesFoldout;
        SavedBool m_CameraSortingLayerTextureFoldout;
        SavedBool m_PostProcessingFoldout;

        Analytics.Renderer2DAnalytics m_Analytics = Analytics.Renderer2DAnalytics.instance;
        Renderer2DData m_Renderer2DData;
        bool m_WasModified;

        void SendModifiedAnalytics(Analytics.IAnalytics analytics)
        {
            if (m_WasModified)
            {
                Analytics.RendererAssetData modifiedData = new Analytics.RendererAssetData();
                modifiedData.instance_id = m_Renderer2DData.GetInstanceID();
                modifiedData.was_create_event = false;
                modifiedData.blending_layers_count = 0;
                modifiedData.blending_modes_used = 0;
                analytics.SendData(Analytics.AnalyticsDataTypes.k_Renderer2DDataString, modifiedData);
            }
        }

        void OnEnable()
        {
            m_WasModified = false;
            m_Renderer2DData = (Renderer2DData)serializedObject.targetObject;

            m_TransparencySortMode = serializedObject.FindProperty("m_TransparencySortMode");
            m_TransparencySortAxis = serializedObject.FindProperty("m_TransparencySortAxis");
            m_HDREmulationScale = serializedObject.FindProperty("m_HDREmulationScale");
            m_LightRenderTextureScale = serializedObject.FindProperty("m_LightRenderTextureScale");
            m_LightBlendStyles = serializedObject.FindProperty("m_LightBlendStyles");
            m_MaxLightRenderTextureCount = serializedObject.FindProperty("m_MaxLightRenderTextureCount");
            m_MaxShadowRenderTextureCount = serializedObject.FindProperty("m_MaxShadowRenderTextureCount");
            m_PostProcessData = serializedObject.FindProperty("m_PostProcessData");

            m_CameraSortingLayersTextureBound = serializedObject.FindProperty("m_CameraSortingLayersTextureBound");
            m_UseCameraSortingLayersTexture = serializedObject.FindProperty("m_UseCameraSortingLayersTexture");
            m_CameraSortingLayerDownsamplingMethod = serializedObject.FindProperty("m_CameraSortingLayerDownsamplingMethod");

            int numBlendStyles = m_LightBlendStyles.arraySize;
            m_LightBlendStylePropsArray = new LightBlendStyleProps[numBlendStyles];

            for (int i = 0; i < numBlendStyles; ++i)
            {
                SerializedProperty blendStyleProp = m_LightBlendStyles.GetArrayElementAtIndex(i);
                ref LightBlendStyleProps props = ref m_LightBlendStylePropsArray[i];

                props.name = blendStyleProp.FindPropertyRelative("name");
                props.maskTextureChannel = blendStyleProp.FindPropertyRelative("maskTextureChannel");
                props.blendMode = blendStyleProp.FindPropertyRelative("blendMode");
                props.blendFactorMultiplicative = blendStyleProp.FindPropertyRelative("customBlendFactors.multiplicative");
                props.blendFactorAdditive = blendStyleProp.FindPropertyRelative("customBlendFactors.additive");

                if (props.blendFactorMultiplicative == null)
                    props.blendFactorMultiplicative = blendStyleProp.FindPropertyRelative("customBlendFactors.modulate");
                if (props.blendFactorAdditive == null)
                    props.blendFactorAdditive = blendStyleProp.FindPropertyRelative("customBlendFactors.additve");
            }

            m_UseDepthStencilBuffer = serializedObject.FindProperty("m_UseDepthStencilBuffer");
            m_DefaultMaterialType = serializedObject.FindProperty("m_DefaultMaterialType");
            m_DefaultCustomMaterial = serializedObject.FindProperty("m_DefaultCustomMaterial");

            m_GeneralFoldout = new SavedBool($"{target.GetType()}.GeneralFoldout", true);
            m_LightRenderTexturesFoldout = new SavedBool($"{target.GetType()}.LightRenderTexturesFoldout", true);
            m_LightBlendStylesFoldout = new SavedBool($"{target.GetType()}.LightBlendStylesFoldout", true);
            m_CameraSortingLayerTextureFoldout = new SavedBool($"{target.GetType()}.CameraSortingLayerTextureFoldout", true);
            m_PostProcessingFoldout = new SavedBool($"{target.GetType()}.PostProcessingFoldout", true);
        }

        private void OnDestroy()
        {
            SendModifiedAnalytics(m_Analytics);
        }

        public override void OnInspectorGUI()
        {
            serializedObject.Update();

            DrawGeneral();
            DrawLightRenderTextures();
            DrawLightBlendStyles();
            DrawCameraSortingLayerTexture();
            DrawPostProcessing();

            m_WasModified |= serializedObject.hasModifiedProperties;
            serializedObject.ApplyModifiedProperties();
        }

        public void DrawCameraSortingLayerTexture()
        {
            CoreEditorUtils.DrawSplitter();
            m_CameraSortingLayerTextureFoldout.value = CoreEditorUtils.DrawHeaderFoldout(Styles.cameraSortingLayerTextureHeader, m_CameraSortingLayerTextureFoldout.value);
            if (!m_CameraSortingLayerTextureFoldout.value)
                return;

            SortingLayer[] sortingLayers = SortingLayer.layers;
            string[] optionNames = new string[sortingLayers.Length + 1];
            int[] optionIds = new int[sortingLayers.Length + 1];
            optionNames[0] = "Disabled";
            optionIds[0] = -1;

            int currentOptionIndex = 0;
            for (int i = 0; i < sortingLayers.Length; i++)
            {
                optionNames[i + 1] = sortingLayers[i].name;
                optionIds[i + 1] = sortingLayers[i].id;
                if (sortingLayers[i].id == m_CameraSortingLayersTextureBound.intValue)
                    currentOptionIndex = i + 1;
            }


            int selectedOptionIndex = !m_UseCameraSortingLayersTexture.boolValue ? 0 : currentOptionIndex;
            selectedOptionIndex = EditorGUILayout.Popup(Styles.cameraSortingLayerTextureBound, selectedOptionIndex, optionNames);

            m_UseCameraSortingLayersTexture.boolValue = selectedOptionIndex != 0;
            m_CameraSortingLayersTextureBound.intValue = optionIds[selectedOptionIndex];

            EditorGUI.BeginDisabledGroup(!m_UseCameraSortingLayersTexture.boolValue);
            EditorGUILayout.PropertyField(m_CameraSortingLayerDownsamplingMethod, Styles.cameraSortingLayerDownsampling);
            EditorGUI.EndDisabledGroup();
        }

        private void DrawGeneral()
        {
            CoreEditorUtils.DrawSplitter();
            m_GeneralFoldout.value = CoreEditorUtils.DrawHeaderFoldout(Styles.generalHeader, m_GeneralFoldout.value);
            if (!m_GeneralFoldout.value)
                return;

            EditorGUILayout.PropertyField(m_TransparencySortMode, Styles.transparencySortMode);

            using (new EditorGUI.DisabledGroupScope(m_TransparencySortMode.intValue != (int)TransparencySortMode.CustomAxis))
                EditorGUILayout.PropertyField(m_TransparencySortAxis, Styles.transparencySortAxis);

            EditorGUILayout.PropertyField(m_DefaultMaterialType, Styles.defaultMaterialType);
            if (m_DefaultMaterialType.intValue == (int)Renderer2DData.Renderer2DDefaultMaterialType.Custom)
                EditorGUILayout.PropertyField(m_DefaultCustomMaterial, Styles.defaultCustomMaterial);

            EditorGUILayout.PropertyField(m_UseDepthStencilBuffer, Styles.useDepthStencilBuffer);

            EditorGUI.BeginChangeCheck();
            EditorGUILayout.PropertyField(m_HDREmulationScale, Styles.hdrEmulationScale);
            if (EditorGUI.EndChangeCheck() && m_HDREmulationScale.floatValue < 1.0f)
                m_HDREmulationScale.floatValue = 1.0f;

            EditorGUILayout.Space();
        }

        private void DrawLightRenderTextures()
        {
            CoreEditorUtils.DrawSplitter();
            m_LightRenderTexturesFoldout.value = CoreEditorUtils.DrawHeaderFoldout(Styles.lightRenderTexturesHeader, m_LightRenderTexturesFoldout.value);
            if (!m_LightRenderTexturesFoldout.value)
                return;

            EditorGUILayout.PropertyField(m_LightRenderTextureScale, Styles.lightRTScale);
            EditorGUILayout.PropertyField(m_MaxLightRenderTextureCount, Styles.maxLightRTCount);
            EditorGUILayout.PropertyField(m_MaxShadowRenderTextureCount, Styles.maxShadowRTCount);

            EditorGUILayout.Space();
        }

        private void DrawLightBlendStyles()
        {
            CoreEditorUtils.DrawSplitter();
            m_LightBlendStylesFoldout.value = CoreEditorUtils.DrawHeaderFoldout(Styles.lightBlendStylesHeader, m_LightBlendStylesFoldout.value);
            if (!m_LightBlendStylesFoldout.value)
                return;

            int numBlendStyles = m_LightBlendStyles.arraySize;
            for (int i = 0; i < numBlendStyles; ++i)
            {
                ref LightBlendStyleProps props = ref m_LightBlendStylePropsArray[i];

                EditorGUILayout.PropertyField(props.name, Styles.name);
                EditorGUILayout.PropertyField(props.maskTextureChannel, Styles.maskTextureChannel);
                EditorGUILayout.PropertyField(props.blendMode, Styles.blendMode);

                EditorGUILayout.Space();
                EditorGUILayout.Space();
            }

            EditorGUILayout.Space();
        }

        private void DrawPostProcessing()
        {
            CoreEditorUtils.DrawSplitter();
            m_PostProcessingFoldout.value = CoreEditorUtils.DrawHeaderFoldout(Styles.postProcessHeader, m_PostProcessingFoldout.value);
            if (!m_PostProcessingFoldout.value)
                return;

<<<<<<< HEAD
            EditorGUILayout.Space();
            base.OnInspectorGUI(); // Draw the base UI, contains ScriptableRenderFeatures list

            m_WasModified |= serializedObject.hasModifiedProperties;
            serializedObject.ApplyModifiedProperties();
=======
            EditorGUI.BeginChangeCheck();
            var postProcessIncluded = EditorGUILayout.Toggle(Styles.postProcessIncluded, m_PostProcessData.objectReferenceValue != null);
            if (EditorGUI.EndChangeCheck())
            {
                m_PostProcessData.objectReferenceValue = postProcessIncluded ? UnityEngine.Rendering.Universal.PostProcessData.GetDefaultPostProcessData() : null;
            }
            if (postProcessIncluded)
            {
                EditorGUILayout.PropertyField(m_PostProcessData, Styles.postProcessData);
            }
            EditorGUILayout.Space();
>>>>>>> c6335a12
        }
    }
}<|MERGE_RESOLUTION|>--- conflicted
+++ resolved
@@ -1,7 +1,4 @@
-<<<<<<< HEAD
-=======
 using UnityEditor.Rendering;
->>>>>>> c6335a12
 using UnityEditor.Rendering.Universal;
 using UnityEngine;
 using UnityEngine.Experimental.Rendering.Universal;
@@ -9,7 +6,7 @@
 namespace UnityEditor.Experimental.Rendering.Universal
 {
     [CustomEditor(typeof(Renderer2DData), true)]
-    internal class Renderer2DDataEditor : ScriptableRendererDataEditor
+    internal class Renderer2DDataEditor : Editor
     {
         class Styles
         {
@@ -260,13 +257,6 @@
             if (!m_PostProcessingFoldout.value)
                 return;
 
-<<<<<<< HEAD
-            EditorGUILayout.Space();
-            base.OnInspectorGUI(); // Draw the base UI, contains ScriptableRenderFeatures list
-
-            m_WasModified |= serializedObject.hasModifiedProperties;
-            serializedObject.ApplyModifiedProperties();
-=======
             EditorGUI.BeginChangeCheck();
             var postProcessIncluded = EditorGUILayout.Toggle(Styles.postProcessIncluded, m_PostProcessData.objectReferenceValue != null);
             if (EditorGUI.EndChangeCheck())
@@ -278,7 +268,6 @@
                 EditorGUILayout.PropertyField(m_PostProcessData, Styles.postProcessData);
             }
             EditorGUILayout.Space();
->>>>>>> c6335a12
         }
     }
 }