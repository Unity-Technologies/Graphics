--- conflicted
+++ resolved
@@ -6,15 +6,10 @@
 
 namespace UnityEditor.Rendering.Universal
 {
-<<<<<<< HEAD
-    public abstract class CachedScriptableRendererDataEditor
-=======
     /// <summary>
     /// Editor script for a <c>ScriptableRendererData</c> class.
     /// </summary>
-    [CustomEditor(typeof(ScriptableRendererData), true)]
-    public class ScriptableRendererDataEditor : Editor
->>>>>>> d2d91462
+    public abstract class CachedScriptableRendererDataEditor
     {
         public SerializedProperty serializedProperty;
         public ScriptableRendererData data;
@@ -63,22 +58,9 @@
                 FoldoutOption.Boxed | FoldoutOption.Indent, (_) => OptionsMenu(cachedData.serializedProperty), DrawRenderer).Draw(cachedData, null);
         }
 
-<<<<<<< HEAD
         protected abstract CachedScriptableRendererDataEditor Init(SerializedProperty property);
-=======
+
         /// <inheritdoc/>
-        public override void OnInspectorGUI()
-        {
-            if (m_RendererFeatures == null)
-                OnEnable();
-            else if (m_RendererFeatures.arraySize != m_Editors.Count)
-                UpdateEditorList();
-
-            serializedObject.Update();
-            DrawRendererFeatureList();
-        }
->>>>>>> d2d91462
-
         public override sealed void OnGUI(Rect position, SerializedProperty property, GUIContent label)
         {
             CurrentIndex = property.FindPropertyRelative(nameof(ScriptableRendererData.index)).intValue;
@@ -90,41 +72,14 @@
                     s_CachedRendererEditors.Add(null);
                 }
             }
-<<<<<<< HEAD
             if (s_CachedRendererEditors[CurrentIndex] == null || s_CachedRendererEditors[CurrentIndex].serializedProperty != property)
             {
                 s_CachedRendererEditors[CurrentIndex] = Init(property);
-=======
-            EditorGUILayout.Space();
-
-            //Add renderer
-            using (var hscope = new EditorGUILayout.HorizontalScope())
-            {
-                if (GUILayout.Button("Add Renderer Feature", EditorStyles.miniButton))
-                {
-                    var r = hscope.rect;
-                    var pos = new Vector2(r.x + r.width / 2f, r.yMax + 18f);
-                    FilterWindow.Show(pos, new ScriptableRendererFeatureProvider(this));
-                }
->>>>>>> d2d91462
-            }
-
-<<<<<<< HEAD
+            }
+
             EditorGUI.BeginProperty(position, label, property);
             OnGUI(s_CachedRendererEditors[CurrentIndex], property);
             EditorGUI.EndProperty();
-=======
-        internal bool GetCustomTitle(Type type, out string title)
-        {
-            var isSingleFeature = type.GetCustomAttribute<DisallowMultipleRendererFeature>();
-            if (isSingleFeature != null)
-            {
-                title = isSingleFeature.customTitle;
-                return title != null;
-            }
-            title = null;
-            return false;
->>>>>>> d2d91462
         }
 
         protected virtual void OnGUI(CachedScriptableRendererDataEditor cachedEditorData, SerializedProperty property)
@@ -134,87 +89,7 @@
 
         public sealed override float GetPropertyHeight(SerializedProperty property, GUIContent label)
         {
-<<<<<<< HEAD
             return -4f;
-=======
-            Object rendererFeatureObjRef = renderFeatureProperty.objectReferenceValue;
-            if (rendererFeatureObjRef != null)
-            {
-                bool hasChangedProperties = false;
-                string title;
-
-                bool hasCustomTitle = GetCustomTitle(rendererFeatureObjRef.GetType(), out title);
-
-                if (!hasCustomTitle)
-                {
-                    title = ObjectNames.GetInspectorTitle(rendererFeatureObjRef);
-                }
-
-                string tooltip;
-                GetTooltip(rendererFeatureObjRef.GetType(), out tooltip);
-
-                string helpURL;
-                DocumentationUtils.TryGetHelpURL(rendererFeatureObjRef.GetType(), out helpURL);
-
-                // Get the serialized object for the editor script & update it
-                Editor rendererFeatureEditor = m_Editors[index];
-                SerializedObject serializedRendererFeaturesEditor = rendererFeatureEditor.serializedObject;
-                serializedRendererFeaturesEditor.Update();
-
-                // Foldout header
-                EditorGUI.BeginChangeCheck();
-                SerializedProperty activeProperty = serializedRendererFeaturesEditor.FindProperty("m_Active");
-                bool displayContent = CoreEditorUtils.DrawHeaderToggle(EditorGUIUtility.TrTextContent(title, tooltip), renderFeatureProperty, activeProperty, pos => OnContextClick(pos, index), null, null, helpURL);
-                hasChangedProperties |= EditorGUI.EndChangeCheck();
-
-                // ObjectEditor
-                if (displayContent)
-                {
-                    if (!hasCustomTitle)
-                    {
-                        EditorGUI.BeginChangeCheck();
-                        SerializedProperty nameProperty = serializedRendererFeaturesEditor.FindProperty("m_Name");
-                        nameProperty.stringValue = ValidateName(EditorGUILayout.DelayedTextField(Styles.PassNameField, nameProperty.stringValue));
-                        if (EditorGUI.EndChangeCheck())
-                        {
-                            hasChangedProperties = true;
-
-                            // We need to update sub-asset name
-                            rendererFeatureObjRef.name = nameProperty.stringValue;
-                            AssetDatabase.SaveAssets();
-
-                            // Triggers update for sub-asset name change
-                            ProjectWindowUtil.ShowCreatedAsset(target);
-                        }
-                    }
-
-                    EditorGUI.BeginChangeCheck();
-                    rendererFeatureEditor.OnInspectorGUI();
-                    hasChangedProperties |= EditorGUI.EndChangeCheck();
-
-                    EditorGUILayout.Space(EditorGUIUtility.singleLineHeight);
-                }
-
-                // Apply changes and save if the user has modified any settings
-                if (hasChangedProperties)
-                {
-                    serializedRendererFeaturesEditor.ApplyModifiedProperties();
-                    serializedObject.ApplyModifiedProperties();
-                    ForceSave();
-                }
-            }
-            else
-            {
-                CoreEditorUtils.DrawHeaderToggle(Styles.MissingFeature, renderFeatureProperty, m_FalseBool, pos => OnContextClick(pos, index));
-                m_FalseBool.boolValue = false; // always make sure false bool is false
-                EditorGUILayout.HelpBox(Styles.MissingFeature.tooltip, MessageType.Error);
-                if (GUILayout.Button("Attempt Fix", EditorStyles.miniButton))
-                {
-                    ScriptableRendererData data = target as ScriptableRendererData;
-                    data.ValidateRendererFeatures();
-                }
-            }
->>>>>>> d2d91462
         }
 
         static void OptionsMenu(SerializedProperty property)
@@ -242,7 +117,6 @@
                 menu.AddItem(new GUIContent("Move Down"), false, () => SwitchRenderers(rendererList, index, index + 1));
             menu.AddSeparator("");
 
-<<<<<<< HEAD
             if (isDefault)
                 menu.AddDisabledItem(new GUIContent("Remove"), false);
             else
@@ -258,9 +132,6 @@
         }
 
         static void RemoveRenderer(SerializedProperty property)
-=======
-        internal void AddComponent(string type)
->>>>>>> d2d91462
         {
             var index = property.FindPropertyRelative(nameof(ScriptableRendererData.index)).intValue;
             var serializedObject = property.serializedObject;
@@ -314,7 +185,7 @@
                 return false;
             return true;
         }
-<<<<<<< HEAD
+
         static void ParseRenderer(SerializedProperty property)
         {
             string text = EditorGUIUtility.systemCopyBuffer;
@@ -328,19 +199,6 @@
                 EditorJsonUtility.FromJsonOverwrite(text.Substring(prefix.Length), property.managedReferenceValue);
             }
             catch (ArgumentException)
-=======
-
-        private string ValidateName(string name)
-        {
-            name = Regex.Replace(name, @"[^a-zA-Z0-9 ]", "");
-            return name;
-        }
-
-        private void UpdateEditorList()
-        {
-            ClearEditorsList();
-            for (int i = 0; i < m_RendererFeatures.arraySize; i++)
->>>>>>> d2d91462
             {
                 return;
             }
