using System;
using System.Collections.Generic;
using UnityEngine;
using UnityEngine.Rendering;
using UnityEngine.Rendering.Universal;

namespace UnityEditor.Rendering.Universal
{
    internal sealed class UniversalRenderPipelineMaterialUpgrader : RenderPipelineConverter
    {
        public override string name => "Material Upgrade";
        public override string info => "This will upgrade your materials.";
        public override Type conversion => typeof(BuiltInToURPConverterContainer);

        List<string> m_AssetsToConvert = new List<string>();

        private List<GUID> m_MaterialGUIDs = new();

        static List<MaterialUpgrader> m_Upgraders;
        private static HashSet<string> m_ShaderNamesToIgnore;
        static UniversalRenderPipelineMaterialUpgrader()
        {
            m_Upgraders = new List<MaterialUpgrader>();
            GetUpgraders(ref m_Upgraders);

            m_ShaderNamesToIgnore = new HashSet<string>();
            GetShaderNamesToIgnore(ref m_ShaderNamesToIgnore);
        }

        [MenuItem("Edit/Rendering/Materials/Convert All Built-in Materials to URP", priority = CoreUtils.Sections.section1 + CoreUtils.Priorities.editMenuPriority)]
        private static void UpgradeProjectMaterials()
        {
            m_Upgraders = new List<MaterialUpgrader>();
            GetUpgraders(ref m_Upgraders);

            m_ShaderNamesToIgnore = new HashSet<string>();
            GetShaderNamesToIgnore(ref m_ShaderNamesToIgnore);

            MaterialUpgrader.UpgradeProjectFolder(m_Upgraders, m_ShaderNamesToIgnore, "Upgrade to URP Materials", MaterialUpgrader.UpgradeFlags.LogMessageWhenNoUpgraderFound);
            // TODO: return upgrade paths and pass to AnimationClipUpgrader
            AnimationClipUpgrader.DoUpgradeAllClipsMenuItem(m_Upgraders, "Upgrade Animation Clips to URP Materials");
        }

        [MenuItem("Edit/Rendering/Materials/Convert Selected Built-in Materials to URP", priority = CoreUtils.Sections.section1 + CoreUtils.Priorities.editMenuPriority + 1)]
        private static void UpgradeSelectedMaterials()
        {
            List<MaterialUpgrader> upgraders = new List<MaterialUpgrader>();
            GetUpgraders(ref upgraders);

            HashSet<string> shaderNamesToIgnore = new HashSet<string>();
            GetShaderNamesToIgnore(ref shaderNamesToIgnore);

            MaterialUpgrader.UpgradeSelection(upgraders, shaderNamesToIgnore, "Upgrade to URP Materials", MaterialUpgrader.UpgradeFlags.LogMessageWhenNoUpgraderFound);
            // TODO: return upgrade paths and pass to AnimationClipUpgrader
            AnimationClipUpgrader.DoUpgradeAllClipsMenuItem(upgraders, "Upgrade Animation Clips to URP Materials");
        }

        private static void GetShaderNamesToIgnore(ref HashSet<string> shadersToIgnore)
        {
            shadersToIgnore.Add("Universal Render Pipeline/Baked Lit");
            shadersToIgnore.Add("Universal Render Pipeline/Lit");
            shadersToIgnore.Add("Universal Render Pipeline/Particles/Lit");
            shadersToIgnore.Add("Universal Render Pipeline/Particles/Simple Lit");
            shadersToIgnore.Add("Universal Render Pipeline/Particles/Unlit");
            shadersToIgnore.Add("Universal Render Pipeline/Simple Lit");
            shadersToIgnore.Add("Universal Render Pipeline/Nature/SpeedTree7");
            shadersToIgnore.Add("Universal Render Pipeline/Nature/SpeedTree7 Billboard");
            shadersToIgnore.Add("Universal Render Pipeline/Nature/SpeedTree8");
            shadersToIgnore.Add("Universal Render Pipeline/2D/Sprite-Lit-Default");
            shadersToIgnore.Add("Universal Render Pipeline/Terrain/Lit");
            shadersToIgnore.Add("Universal Render Pipeline/Unlit");
            shadersToIgnore.Add("Sprites/Default");
        }

        private static void GetUpgraders(ref List<MaterialUpgrader> upgraders)
        {
            /////////////////////////////////////
            //     Unity Standard Upgraders    //
            /////////////////////////////////////
            upgraders.Add(new StandardUpgrader("Standard"));
            upgraders.Add(new StandardUpgrader("Standard (Specular setup)"));

            /////////////////////////////////////
            // Legacy Shaders upgraders         /
            /////////////////////////////////////
            upgraders.Add(new StandardSimpleLightingUpgrader("Legacy Shaders/Diffuse", SupportedUpgradeParams.diffuseOpaque));
            upgraders.Add(new StandardSimpleLightingUpgrader("Legacy Shaders/Diffuse Detail", SupportedUpgradeParams.diffuseOpaque));
            upgraders.Add(new StandardSimpleLightingUpgrader("Legacy Shaders/Diffuse Fast", SupportedUpgradeParams.diffuseOpaque));
            upgraders.Add(new StandardSimpleLightingUpgrader("Legacy Shaders/Specular", SupportedUpgradeParams.specularOpaque));
            upgraders.Add(new StandardSimpleLightingUpgrader("Legacy Shaders/Bumped Diffuse", SupportedUpgradeParams.diffuseOpaque));
            upgraders.Add(new StandardSimpleLightingUpgrader("Legacy Shaders/Bumped Specular", SupportedUpgradeParams.specularOpaque));
            upgraders.Add(new StandardSimpleLightingUpgrader("Legacy Shaders/Parallax Diffuse", SupportedUpgradeParams.diffuseOpaque));
            upgraders.Add(new StandardSimpleLightingUpgrader("Legacy Shaders/Parallax Specular", SupportedUpgradeParams.specularOpaque));
            upgraders.Add(new StandardSimpleLightingUpgrader("Legacy Shaders/VertexLit", SupportedUpgradeParams.specularOpaque));
            upgraders.Add(new StandardSimpleLightingUpgrader("Legacy Shaders/Transparent/Cutout/VertexLit", SupportedUpgradeParams.specularAlphaCutout));

            // Reflective
            upgraders.Add(new StandardSimpleLightingUpgrader("Legacy Shaders/Reflective/Bumped Diffuse", SupportedUpgradeParams.diffuseCubemap));
            upgraders.Add(new StandardSimpleLightingUpgrader("Legacy Shaders/Reflective/Bumped Specular", SupportedUpgradeParams.specularCubemap));
            upgraders.Add(new StandardSimpleLightingUpgrader("Legacy Shaders/Reflective/Bumped Unlit", SupportedUpgradeParams.diffuseCubemap));
            upgraders.Add(new StandardSimpleLightingUpgrader("Legacy Shaders/Reflective/Bumped VertexLit", SupportedUpgradeParams.diffuseCubemap));
            upgraders.Add(new StandardSimpleLightingUpgrader("Legacy Shaders/Reflective/Diffuse", SupportedUpgradeParams.diffuseCubemap));
            upgraders.Add(new StandardSimpleLightingUpgrader("Legacy Shaders/Reflective/Specular", SupportedUpgradeParams.specularCubemap));
            upgraders.Add(new StandardSimpleLightingUpgrader("Legacy Shaders/Reflective/VertexLit", SupportedUpgradeParams.diffuseCubemap));
            upgraders.Add(new StandardSimpleLightingUpgrader("Legacy Shaders/Reflective/Parallax Diffuse", SupportedUpgradeParams.diffuseCubemap));
            upgraders.Add(new StandardSimpleLightingUpgrader("Legacy Shaders/Reflective/Parallax Specular", SupportedUpgradeParams.specularCubemap));

            // Self-Illum upgrader
            upgraders.Add(new StandardSimpleLightingUpgrader("Legacy Shaders/Self-Illumin/Diffuse", SupportedUpgradeParams.diffuseOpaque));
            upgraders.Add(new StandardSimpleLightingUpgrader("Legacy Shaders/Self-Illumin/Bumped Diffuse", SupportedUpgradeParams.diffuseOpaque));
            upgraders.Add(new StandardSimpleLightingUpgrader("Legacy Shaders/Self-Illumin/Parallax Diffuse", SupportedUpgradeParams.diffuseOpaque));
            upgraders.Add(new StandardSimpleLightingUpgrader("Legacy Shaders/Self-Illumin/Specular", SupportedUpgradeParams.specularOpaque));
            upgraders.Add(new StandardSimpleLightingUpgrader("Legacy Shaders/Self-Illumin/Bumped Specular", SupportedUpgradeParams.specularOpaque));
            upgraders.Add(new StandardSimpleLightingUpgrader("Legacy Shaders/Self-Illumin/Parallax Specular", SupportedUpgradeParams.specularOpaque));
            upgraders.Add(new StandardSimpleLightingUpgrader("Legacy Shaders/Self-Illumin/VertexLit", SupportedUpgradeParams.specularOpaque));

            // Alpha Blended
            upgraders.Add(new StandardSimpleLightingUpgrader("Legacy Shaders/Transparent/Diffuse", SupportedUpgradeParams.diffuseAlpha));
            upgraders.Add(new StandardSimpleLightingUpgrader("Legacy Shaders/Transparent/Specular", SupportedUpgradeParams.specularAlpha));
            upgraders.Add(new StandardSimpleLightingUpgrader("Legacy Shaders/Transparent/Bumped Diffuse", SupportedUpgradeParams.diffuseAlpha));
            upgraders.Add(new StandardSimpleLightingUpgrader("Legacy Shaders/Transparent/Bumped Specular", SupportedUpgradeParams.specularAlpha));

            // Cutout
            upgraders.Add(new StandardSimpleLightingUpgrader("Legacy Shaders/Transparent/Cutout/Diffuse", SupportedUpgradeParams.diffuseAlphaCutout));
            upgraders.Add(new StandardSimpleLightingUpgrader("Legacy Shaders/Transparent/Cutout/Specular", SupportedUpgradeParams.specularAlphaCutout));
            upgraders.Add(new StandardSimpleLightingUpgrader("Legacy Shaders/Transparent/Cutout/Bumped Diffuse", SupportedUpgradeParams.diffuseAlphaCutout));
            upgraders.Add(new StandardSimpleLightingUpgrader("Legacy Shaders/Transparent/Cutout/Bumped Specular", SupportedUpgradeParams.specularAlphaCutout));

            // Lightmapped
            upgraders.Add(new StandardSimpleLightingUpgrader("Legacy Shaders/Lightmapped/Diffuse", SupportedUpgradeParams.diffuseOpaque));
            upgraders.Add(new StandardSimpleLightingUpgrader("Legacy Shaders/Lightmapped/Specular", SupportedUpgradeParams.specularOpaque));
            upgraders.Add(new StandardSimpleLightingUpgrader("Legacy Shaders/Lightmapped/VertexLit", SupportedUpgradeParams.specularOpaque));
            upgraders.Add(new StandardSimpleLightingUpgrader("Legacy Shaders/Lightmapped/Bumped Diffuse", SupportedUpgradeParams.diffuseOpaque));
            upgraders.Add(new StandardSimpleLightingUpgrader("Legacy Shaders/Lightmapped/Bumped Specular", SupportedUpgradeParams.specularOpaque));

            /////////////////////////////////////
            // Sprites Upgraders
            /////////////////////////////////////
            upgraders.Add(new StandardSimpleLightingUpgrader("Sprites/Diffuse", SupportedUpgradeParams.diffuseAlpha));

            /////////////////////////////////////
            // UI Upgraders
            /////////////////////////////////////
            upgraders.Add(new StandardSimpleLightingUpgrader("UI/Lit/Bumped", SupportedUpgradeParams.diffuseAlphaCutout));
            upgraders.Add(new StandardSimpleLightingUpgrader("UI/Lit/Detail", SupportedUpgradeParams.diffuseAlphaCutout));
            upgraders.Add(new StandardSimpleLightingUpgrader("UI/Lit/Refraction", SupportedUpgradeParams.diffuseAlphaCutout));
            upgraders.Add(new StandardSimpleLightingUpgrader("UI/Lit/Refraction Detail", SupportedUpgradeParams.diffuseAlphaCutout));
            upgraders.Add(new StandardSimpleLightingUpgrader("UI/Lit/Transparent", SupportedUpgradeParams.diffuseAlpha));


            /////////////////////////////////////
            // Mobile Upgraders                 /
            /////////////////////////////////////
            upgraders.Add(new StandardSimpleLightingUpgrader("Mobile/Diffuse", SupportedUpgradeParams.diffuseOpaque));
            upgraders.Add(new StandardSimpleLightingUpgrader("Mobile/Bumped Specular", SupportedUpgradeParams.specularOpaque));
            upgraders.Add(new StandardSimpleLightingUpgrader("Mobile/Bumped Specular (1 Directional Light)", SupportedUpgradeParams.specularOpaque));
            upgraders.Add(new StandardSimpleLightingUpgrader("Mobile/Bumped Diffuse", SupportedUpgradeParams.diffuseOpaque));
            upgraders.Add(new StandardSimpleLightingUpgrader("Mobile/Unlit (Supports Lightmap)", SupportedUpgradeParams.diffuseOpaque));
            upgraders.Add(new StandardSimpleLightingUpgrader("Mobile/VertexLit", SupportedUpgradeParams.specularOpaque));
            upgraders.Add(new StandardSimpleLightingUpgrader("Mobile/VertexLit (Only Directional Lights)", SupportedUpgradeParams.specularOpaque));
            upgraders.Add(new StandardSimpleLightingUpgrader("Mobile/Particles/VertexLit Blended", SupportedUpgradeParams.specularOpaque));

            ////////////////////////////////////
            // Terrain Upgraders              //
            ////////////////////////////////////
            upgraders.Add(new TerrainUpgrader("Nature/Terrain/Standard"));
            upgraders.Add(new SpeedTreeUpgrader("Nature/SpeedTree"));
            upgraders.Add(new SpeedTreeBillboardUpgrader("Nature/SpeedTree Billboard"));
            upgraders.Add(new SpeedTree8Upgrader("Nature/SpeedTree8"));

            ////////////////////////////////////
            // Particle Upgraders             //
            ////////////////////////////////////
            upgraders.Add(new ParticleUpgrader("Particles/Standard Surface"));
            upgraders.Add(new ParticleUpgrader("Particles/Standard Unlit"));
            upgraders.Add(new ParticleUpgrader("Particles/VertexLit Blended"));

            ////////////////////////////////////
            // Autodesk Interactive           //
            ////////////////////////////////////
            upgraders.Add(new AutodeskInteractiveUpgrader("Autodesk Interactive"));
        }

        bool IsMaterialPath(string path)
        {
            if (string.IsNullOrEmpty(path))
            {
                throw new ArgumentNullException(nameof(path));
            }
            return path.EndsWith(".mat", StringComparison.OrdinalIgnoreCase);
        }

        bool ShouldUpgradeShader(Material material, HashSet<string> shaderNamesToIgnore)
        {
            if (material == null)
                return false;

            if (material.shader == null)
                return false;

            return !shaderNamesToIgnore.Contains(material.shader.name);
        }

<<<<<<< HEAD
        public override void OnInitialize(InitializeConverterContext context, Action callback)
=======
        public override void OnInitialize(InitializeConverterContext context, Action calback)
>>>>>>> 7ee1bbf5
        {
            foreach (string path in AssetDatabase.GetAllAssetPaths())
            {
                if (IsMaterialPath(path))
                {
                    Material m = AssetDatabase.LoadMainAssetAtPath(path) as Material;

                    if (!ShouldUpgradeShader(m, m_ShaderNamesToIgnore))
                        continue;

                    GUID guid = AssetDatabase.GUIDFromAssetPath(path);
                    m_MaterialGUIDs.Add(guid);

                    m_AssetsToConvert.Add(path);

                    ConverterItemDescriptor desc = new ConverterItemDescriptor()
                    {
                        name = m.name,
                        info = path,
                        warningMessage = String.Empty,
                        helpLink = String.Empty,
                    };
                    // Each converter needs to add this info using this API.
                    context.AddAssetToConvert(desc);
                }
            }
<<<<<<< HEAD
            callback.Invoke();
=======
            calback.Invoke();
>>>>>>> 7ee1bbf5
        }

        public override void OnRun(ref RunItemContext context)
        {
            var mat = AssetDatabase.LoadAssetAtPath<Material>(context.item.descriptor.info);
            string message = String.Empty;

            if (!MaterialUpgrader.Upgrade(mat, m_Upgraders, MaterialUpgrader.UpgradeFlags.LogMessageWhenNoUpgraderFound, ref message))
            {
                context.didFail = true;
                context.info = message;
            }
        }

        public override void OnClicked(int index)
        {
            EditorGUIUtility.PingObject(AssetDatabase.LoadAssetAtPath<Material>(m_AssetsToConvert[index]));
        }
    }

    public static class SupportedUpgradeParams
    {
        static public UpgradeParams diffuseOpaque = new UpgradeParams()
        {
            surfaceType = UpgradeSurfaceType.Opaque,
            blendMode = UpgradeBlendMode.Alpha,
            alphaClip = false,
            specularSource = SpecularSource.NoSpecular,
            smoothnessSource = SmoothnessSource.BaseAlpha,
        };

        static public UpgradeParams specularOpaque = new UpgradeParams()
        {
            surfaceType = UpgradeSurfaceType.Opaque,
            blendMode = UpgradeBlendMode.Alpha,
            alphaClip = false,
            specularSource = SpecularSource.SpecularTextureAndColor,
            smoothnessSource = SmoothnessSource.BaseAlpha,
        };

        static public UpgradeParams diffuseAlpha = new UpgradeParams()
        {
            surfaceType = UpgradeSurfaceType.Transparent,
            blendMode = UpgradeBlendMode.Alpha,
            alphaClip = false,
            specularSource = SpecularSource.NoSpecular,
            smoothnessSource = SmoothnessSource.SpecularAlpha,
        };

        static public UpgradeParams specularAlpha = new UpgradeParams()
        {
            surfaceType = UpgradeSurfaceType.Transparent,
            blendMode = UpgradeBlendMode.Alpha,
            alphaClip = false,
            specularSource = SpecularSource.SpecularTextureAndColor,
            smoothnessSource = SmoothnessSource.SpecularAlpha,
        };

        static public UpgradeParams diffuseAlphaCutout = new UpgradeParams()
        {
            surfaceType = UpgradeSurfaceType.Opaque,
            blendMode = UpgradeBlendMode.Alpha,
            alphaClip = true,
            specularSource = SpecularSource.NoSpecular,
            smoothnessSource = SmoothnessSource.SpecularAlpha,
        };

        static public UpgradeParams specularAlphaCutout = new UpgradeParams()
        {
            surfaceType = UpgradeSurfaceType.Opaque,
            blendMode = UpgradeBlendMode.Alpha,
            alphaClip = true,
            specularSource = SpecularSource.SpecularTextureAndColor,
            smoothnessSource = SmoothnessSource.SpecularAlpha,
        };

        static public UpgradeParams diffuseCubemap = new UpgradeParams()
        {
            surfaceType = UpgradeSurfaceType.Opaque,
            blendMode = UpgradeBlendMode.Alpha,
            alphaClip = false,
            specularSource = SpecularSource.NoSpecular,
            smoothnessSource = SmoothnessSource.BaseAlpha,
        };

        static public UpgradeParams specularCubemap = new UpgradeParams()
        {
            surfaceType = UpgradeSurfaceType.Opaque,
            blendMode = UpgradeBlendMode.Alpha,
            alphaClip = false,
            specularSource = SpecularSource.SpecularTextureAndColor,
            smoothnessSource = SmoothnessSource.BaseAlpha,
        };

        static public UpgradeParams diffuseCubemapAlpha = new UpgradeParams()
        {
            surfaceType = UpgradeSurfaceType.Transparent,
            blendMode = UpgradeBlendMode.Alpha,
            alphaClip = false,
            specularSource = SpecularSource.NoSpecular,
            smoothnessSource = SmoothnessSource.BaseAlpha,
        };

        static public UpgradeParams specularCubemapAlpha = new UpgradeParams()
        {
            surfaceType = UpgradeSurfaceType.Transparent,
            blendMode = UpgradeBlendMode.Alpha,
            alphaClip = false,
            specularSource = SpecularSource.SpecularTextureAndColor,
            smoothnessSource = SmoothnessSource.BaseAlpha,
        };
    }

    public class StandardUpgrader : MaterialUpgrader
    {
        enum LegacyRenderingMode
        {
            Opaque,
            Cutout,
            Fade,   // Old school alpha-blending mode, fresnel does not affect amount of transparency
            Transparent // Physically plausible transparency mode, implemented as alpha pre-multiply
        }

        public static void UpdateStandardMaterialKeywords(Material material)
        {
            if (material == null)
                throw new ArgumentNullException("material");

            if (material.GetTexture("_MetallicGlossMap"))
                material.SetFloat("_Smoothness", material.GetFloat("_GlossMapScale"));
            else
                material.SetFloat("_Smoothness", material.GetFloat("_Glossiness"));

            if (material.IsKeywordEnabled("_ALPHATEST_ON"))
            {
                material.SetFloat("_AlphaClip", 1.0f);
            }

            material.SetFloat("_WorkflowMode", 1.0f);
            CoreUtils.SetKeyword(material, "_OCCLUSIONMAP", material.GetTexture("_OcclusionMap"));
            CoreUtils.SetKeyword(material, "_METALLICSPECGLOSSMAP", material.GetTexture("_MetallicGlossMap"));
            UpdateSurfaceTypeAndBlendMode(material);
            BaseShaderGUI.SetupMaterialBlendMode(material);
        }

        public static void UpdateStandardSpecularMaterialKeywords(Material material)
        {
            if (material == null)
                throw new ArgumentNullException("material");

            if (material.GetTexture("_SpecGlossMap"))
                material.SetFloat("_Smoothness", material.GetFloat("_GlossMapScale"));
            else
                material.SetFloat("_Smoothness", material.GetFloat("_Glossiness"));

            material.SetFloat("_WorkflowMode", 0.0f);
            CoreUtils.SetKeyword(material, "_OCCLUSIONMAP", material.GetTexture("_OcclusionMap"));
            CoreUtils.SetKeyword(material, "_METALLICSPECGLOSSMAP", material.GetTexture("_SpecGlossMap"));
            CoreUtils.SetKeyword(material, "_SPECULAR_SETUP", true);
            UpdateSurfaceTypeAndBlendMode(material);
            BaseShaderGUI.SetupMaterialBlendMode(material);
        }

        // Converts from legacy RenderingMode to new SurfaceType and BlendMode
        static void UpdateSurfaceTypeAndBlendMode(Material material)
        {
            // Property _Mode is already renamed to _Surface at this point
            var legacyRenderingMode = (LegacyRenderingMode)material.GetFloat("_Surface");
            if (legacyRenderingMode == LegacyRenderingMode.Transparent)
            {
                material.EnableKeyword("_SURFACE_TYPE_TRANSPARENT");
                material.SetFloat("_Surface", (float)BaseShaderGUI.SurfaceType.Transparent);
                material.SetFloat("_Blend", (float)BaseShaderGUI.BlendMode.Premultiply);
            }
            else if (legacyRenderingMode == LegacyRenderingMode.Fade)
            {
                material.EnableKeyword("_SURFACE_TYPE_TRANSPARENT");
                material.SetFloat("_Surface", (float)BaseShaderGUI.SurfaceType.Transparent);
                material.SetFloat("_Blend", (float)BaseShaderGUI.BlendMode.Alpha);
            }
            else
            {
                material.DisableKeyword("_SURFACE_TYPE_TRANSPARENT");
                material.SetFloat("_Surface", (float)BaseShaderGUI.SurfaceType.Opaque);
            }
        }

        public StandardUpgrader(string oldShaderName)
        {
            if (oldShaderName == null)
                throw new ArgumentNullException("oldShaderName");

            string standardShaderPath = ShaderUtils.GetShaderPath(ShaderPathID.Lit);

            if (oldShaderName.Contains("Specular"))
            {
                RenameShader(oldShaderName, standardShaderPath, UpdateStandardSpecularMaterialKeywords);
            }
            else
            {
                RenameShader(oldShaderName, standardShaderPath, UpdateStandardMaterialKeywords);
            }

            RenameFloat("_Mode", "_Surface");
            RenameTexture("_MainTex", "_BaseMap");
            RenameColor("_Color", "_BaseColor");
            RenameFloat("_GlossyReflections", "_EnvironmentReflections");
        }
    }

    internal class StandardSimpleLightingUpgrader : MaterialUpgrader
    {
        public StandardSimpleLightingUpgrader(string oldShaderName, UpgradeParams upgradeParams)
        {
            if (oldShaderName == null)
                throw new ArgumentNullException("oldShaderName");

            RenameShader(oldShaderName, ShaderUtils.GetShaderPath(ShaderPathID.SimpleLit), UpdateMaterialKeywords);

            SetFloat("_Surface", (float)upgradeParams.surfaceType);
            SetFloat("_Blend", (float)upgradeParams.blendMode);
            SetFloat("_AlphaClip", upgradeParams.alphaClip ? 1 : 0);
            SetFloat("_SpecularHighlights", (float)upgradeParams.specularSource);
            SetFloat("_SmoothnessSource", (float)upgradeParams.smoothnessSource);

            RenameTexture("_MainTex", "_BaseMap");
            RenameColor("_Color", "_BaseColor");
            RenameFloat("_Shininess", "_Smoothness");

            if (oldShaderName.Contains("Legacy Shaders/Self-Illumin"))
            {
                RenameTexture("_Illum", "_EmissionMap");
                RemoveTexture("_Illum");
                SetColor("_EmissionColor", Color.white);
            }
        }

        public static void UpdateMaterialKeywords(Material material)
        {
            if (material == null)
                throw new ArgumentNullException("material");

            material.shaderKeywords = null;
            BaseShaderGUI.SetupMaterialBlendMode(material);
            UpdateMaterialSpecularSource(material);
            CoreUtils.SetKeyword(material, "_NORMALMAP", material.GetTexture("_BumpMap"));

            // A material's GI flag internally keeps track of whether emission is enabled at all, it's enabled but has no effect
            // or is enabled and may be modified at runtime. This state depends on the values of the current flag and emissive color.
            // The fixup routine makes sure that the material is in the correct state if/when changes are made to the mode or color.
            MaterialEditor.FixupEmissiveFlag(material);
            bool shouldEmissionBeEnabled = (material.globalIlluminationFlags & MaterialGlobalIlluminationFlags.EmissiveIsBlack) == 0;
            CoreUtils.SetKeyword(material, "_EMISSION", shouldEmissionBeEnabled);
        }

        private static void UpdateMaterialSpecularSource(Material material)
        {
            SpecularSource specSource = (SpecularSource)material.GetFloat("_SpecSource");
            if (specSource == SpecularSource.NoSpecular)
            {
                CoreUtils.SetKeyword(material, "_SPECGLOSSMAP", false);
                CoreUtils.SetKeyword(material, "_SPECULAR_COLOR", false);
                CoreUtils.SetKeyword(material, "_GLOSSINESS_FROM_BASE_ALPHA", false);
            }
            else
            {
                SmoothnessSource glossSource = (SmoothnessSource)material.GetFloat("_SmoothnessSource");
                bool hasGlossMap = material.GetTexture("_SpecGlossMap");
                CoreUtils.SetKeyword(material, "_SPECGLOSSMAP", hasGlossMap);
                CoreUtils.SetKeyword(material, "_SPECULAR_COLOR", !hasGlossMap);
                CoreUtils.SetKeyword(material, "_GLOSSINESS_FROM_BASE_ALPHA", glossSource == SmoothnessSource.BaseAlpha);
            }
        }
    }

    public class TerrainUpgrader : MaterialUpgrader
    {
        public TerrainUpgrader(string oldShaderName)
        {
            RenameShader(oldShaderName, ShaderUtils.GetShaderPath(ShaderPathID.TerrainLit));
        }
    }

    internal class SpeedTreeUpgrader : MaterialUpgrader
    {
        internal SpeedTreeUpgrader(string oldShaderName)
        {
            RenameShader(oldShaderName, ShaderUtils.GetShaderPath(ShaderPathID.SpeedTree7));
        }
    }
    internal class SpeedTreeBillboardUpgrader : MaterialUpgrader
    {
        internal SpeedTreeBillboardUpgrader(string oldShaderName)
        {
            RenameShader(oldShaderName, ShaderUtils.GetShaderPath(ShaderPathID.SpeedTree7Billboard));
        }
    }
    internal class SpeedTree8Upgrader : MaterialUpgrader
    {
        internal SpeedTree8Upgrader(string oldShaderName)
        {
            RenameShader(oldShaderName, ShaderUtils.GetShaderPath(ShaderPathID.SpeedTree8));
        }
    }

    public class ParticleUpgrader : MaterialUpgrader
    {
        public ParticleUpgrader(string oldShaderName)
        {
            if (oldShaderName == null)
                throw new ArgumentNullException("oldShaderName");

            RenameFloat("_Mode", "_Surface");

            if (oldShaderName.Contains("Unlit"))
            {
                RenameShader(oldShaderName, ShaderUtils.GetShaderPath(ShaderPathID.ParticlesUnlit), UpdateUnlit);
            }
            else
            {
                RenameShader(oldShaderName, ShaderUtils.GetShaderPath(ShaderPathID.ParticlesLit),
                    UpdateStandardSurface);
                RenameFloat("_Glossiness", "_Smoothness");
            }

            RenameTexture("_MainTex", "_BaseMap");
            RenameColor("_Color", "_BaseColor");
            RenameFloat("_FlipbookMode", "_FlipbookBlending");
        }

        public static void UpdateStandardSurface(Material material)
        {
            UpdateSurfaceBlendModes(material);
        }

        public static void UpdateUnlit(Material material)
        {
            UpdateSurfaceBlendModes(material);
        }

        public static void UpdateSurfaceBlendModes(Material material)
        {
            switch (material.GetFloat("_Mode"))
            {
                case 0: // opaque
                    material.DisableKeyword("_SURFACE_TYPE_TRANSPARENT");
                    material.SetFloat("_Surface", (int)UpgradeSurfaceType.Opaque);
                    break;
                case 1: // cutout > alphatest
                    material.DisableKeyword("_SURFACE_TYPE_TRANSPARENT");
                    material.SetFloat("_Surface", (int)UpgradeSurfaceType.Opaque);
                    material.SetFloat("_AlphaClip", 1);
                    break;
                case 2: // fade > alpha
                    material.EnableKeyword("_SURFACE_TYPE_TRANSPARENT");
                    material.SetFloat("_Surface", (int)UpgradeSurfaceType.Transparent);
                    material.SetFloat("_Blend", (int)UpgradeBlendMode.Alpha);
                    break;
                case 3: // transparent > premul
                    material.EnableKeyword("_SURFACE_TYPE_TRANSPARENT");
                    material.SetFloat("_Surface", (int)UpgradeSurfaceType.Transparent);
                    material.SetFloat("_Blend", (int)UpgradeBlendMode.Premultiply);
                    break;
                case 4: // add
                    material.EnableKeyword("_SURFACE_TYPE_TRANSPARENT");
                    material.SetFloat("_Surface", (int)UpgradeSurfaceType.Transparent);
                    material.SetFloat("_Blend", (int)UpgradeBlendMode.Additive);
                    break;
                case 5: // sub > none
                    break;
                case 6: // mod > multiply
                    material.EnableKeyword("_SURFACE_TYPE_TRANSPARENT");
                    material.SetFloat("_Surface", (int)UpgradeSurfaceType.Transparent);
                    material.SetFloat("_Blend", (int)UpgradeBlendMode.Multiply);
                    break;
            }
        }
    }

    public class AutodeskInteractiveUpgrader : MaterialUpgrader
    {
        public AutodeskInteractiveUpgrader(string oldShaderName)
        {
            RenameShader(oldShaderName, "Universal Render Pipeline/Autodesk Interactive/Autodesk Interactive");
        }

        public override void Convert(Material srcMaterial, Material dstMaterial)
        {
            base.Convert(srcMaterial, dstMaterial);
            dstMaterial.SetFloat("_UseColorMap", srcMaterial.GetTexture("_MainTex") ? 1.0f : .0f);
            dstMaterial.SetFloat("_UseMetallicMap", srcMaterial.GetTexture("_MetallicGlossMap") ? 1.0f : .0f);
            dstMaterial.SetFloat("_UseNormalMap", srcMaterial.GetTexture("_BumpMap") ? 1.0f : .0f);
            dstMaterial.SetFloat("_UseRoughnessMap", srcMaterial.GetTexture("_SpecGlossMap") ? 1.0f : .0f);
            dstMaterial.SetFloat("_UseEmissiveMap", srcMaterial.GetTexture("_EmissionMap") ? 1.0f : .0f);
            dstMaterial.SetFloat("_UseAoMap", srcMaterial.GetTexture("_OcclusionMap") ? 1.0f : .0f);
            dstMaterial.SetVector("_UvOffset", srcMaterial.GetTextureOffset("_MainTex"));
            dstMaterial.SetVector("_UvTiling", srcMaterial.GetTextureScale("_MainTex"));
        }
    }
}<|MERGE_RESOLUTION|>--- conflicted
+++ resolved
@@ -201,11 +201,7 @@
             return !shaderNamesToIgnore.Contains(material.shader.name);
         }
 
-<<<<<<< HEAD
         public override void OnInitialize(InitializeConverterContext context, Action callback)
-=======
-        public override void OnInitialize(InitializeConverterContext context, Action calback)
->>>>>>> 7ee1bbf5
         {
             foreach (string path in AssetDatabase.GetAllAssetPaths())
             {
@@ -232,11 +228,7 @@
                     context.AddAssetToConvert(desc);
                 }
             }
-<<<<<<< HEAD
             callback.Invoke();
-=======
-            calback.Invoke();
->>>>>>> 7ee1bbf5
         }
 
         public override void OnRun(ref RunItemContext context)
