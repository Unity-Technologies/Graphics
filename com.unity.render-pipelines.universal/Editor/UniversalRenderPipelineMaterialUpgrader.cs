--- conflicted
+++ resolved
@@ -35,13 +35,9 @@
             m_ShaderNamesToIgnore = new HashSet<string>();
             GetShaderNamesToIgnore(ref m_ShaderNamesToIgnore);
 
-<<<<<<< HEAD
-            MaterialUpgrader.UpgradeProjectFolder(upgraders, shaderNamesToIgnore, "Upgrade to URP Materials", MaterialUpgrader.UpgradeFlags.LogMessageWhenNoUpgraderFound);
+            MaterialUpgrader.UpgradeProjectFolder(m_Upgraders, m_ShaderNamesToIgnore, "Upgrade to URP Materials", MaterialUpgrader.UpgradeFlags.LogMessageWhenNoUpgraderFound);
             // TODO: return upgrade paths and pass to AnimationClipUpgrader
-            AnimationClipUpgrader.DoUpgradeAllClipsMenuItem(upgraders);
-=======
-            MaterialUpgrader.UpgradeProjectFolder(m_Upgraders, m_ShaderNamesToIgnore, "Upgrade to URP Materials", MaterialUpgrader.UpgradeFlags.LogMessageWhenNoUpgraderFound);
->>>>>>> 183d66fe
+            AnimationClipUpgrader.DoUpgradeAllClipsMenuItem(m_Upgraders);
         }
 
         [MenuItem("Edit/Rendering/Materials/Convert Selected Built-in Materials to URP", priority = CoreUtils.Sections.section1 + CoreUtils.Priorities.editMenuPriority + 1)]
