--- conflicted
+++ resolved
@@ -160,11 +160,7 @@
 #endif
 
     BRDFData brdfData;
-<<<<<<< HEAD
-    half alpha = 1.0;
-=======
     half alpha = 1.0; // NOTE: alpha can get modfied, forward writes it out (_ALPHAPREMULTIPLY_ON).
->>>>>>> 35daf9dc
     InitializeBRDFDataDirect(gbuffer0.rgb, gbuffer1.rgb, reflectivity, oneMinusReflectivity, smoothness, alpha, brdfData);
 
     return brdfData;
