--- conflicted
+++ resolved
@@ -199,8 +199,7 @@
     // -density * z computed at vertex
     return real(unity_FogParams.x * z);
     #else
-<<<<<<< HEAD
-    return 0.0h;
+        return real(0.0);
     #endif
 }
 
@@ -210,14 +209,7 @@
     return ComputeFogFactorZ0ToFar(clipZ_0Far);
 }
 
-real ComputeFogIntensity(real fogFactor)
-=======
-        return real(0.0);
-    #endif
-}
-
 half ComputeFogIntensity(half fogFactor)
->>>>>>> e9aa4f2f
 {
     half fogIntensity = half(0.0);
     #if defined(FOG_LINEAR) || defined(FOG_EXP) || defined(FOG_EXP2)
@@ -236,7 +228,6 @@
     return fogIntensity;
 }
 
-<<<<<<< HEAD
 // Force enable fog fragment shader evaluation
 #define _FOG_FRAGMENT 1
 real InitializeInputDataFog(float4 positionWS, real vertFogFactor)
@@ -256,10 +247,7 @@
     return fogFactor;
 }
 
-half3 MixFogColor(real3 fragColor, real3 fogColor, real fogFactor)
-=======
 float ComputeFogIntensity(float fogFactor)
->>>>>>> e9aa4f2f
 {
     float fogIntensity = 0.0;
     #if defined(FOG_LINEAR) || defined(FOG_EXP) || defined(FOG_EXP2)
