#ifndef UNIVERSAL_DEPRECATED_INCLUDED
#define UNIVERSAL_DEPRECATED_INCLUDED

// Stereo-related bits
#define SCREENSPACE_TEXTURE         TEXTURE2D_X
#define SCREENSPACE_TEXTURE_FLOAT   TEXTURE2D_X_FLOAT
#define SCREENSPACE_TEXTURE_HALF    TEXTURE2D_X_HALF

// Typo-fixes, re-route to new name for backwards compatiblity (if there are external dependencies).
#define kDieletricSpec kDielectricSpec
#define DirectBDRF     DirectBRDF

// Deprecated: not using consistent naming convention
#if defined(USING_STEREO_MATRICES)
#define unity_StereoMatrixIP unity_StereoMatrixInvP
#define unity_StereoMatrixIVP unity_StereoMatrixInvVP
#endif

<<<<<<< HEAD
#if USE_STRUCTURED_BUFFER_FOR_LIGHT_DATA
// _AdditionalShadowsIndices was deprecated - To get the first shadow slice index for a light, use GetAdditionalLightShadowParams(lightIndex).w [see Shadows.hlsl]
#define _AdditionalShadowsIndices _AdditionalShadowParams_SSBO
// _AdditionalShadowsBuffer was deprecated - To access a shadow slice's matrix, use _AdditionalLightsWorldToShadow_SSBO[shadowSliceIndex] - To access other shadow parameters, use GetAdditionalLightShadowParams(int lightIndex) [see Shadows.hlsl]
#define _AdditionalShadowsBuffer _AdditionalLightsWorldToShadow_SSBO
#endif

// Deprecated: even when USE_STRUCTURED_BUFFER_FOR_LIGHT_DATA is defined we do not this structure anymore, because worldToShadowMatrix and shadowParams must be stored in arrays of different sizes
// To get the first shadow slice index for a light, use GetAdditionalLightShadowParams(lightIndex).w [see Shadows.hlsl]
// To access other shadow parameters, use GetAdditionalLightShadowParams(int lightIndex)[see Shadows.hlsl]
struct ShadowData
{
    float4x4 worldToShadowMatrix; // per-shadow-slice	
    float4 shadowParams;          // per-casting-light	
};
=======
// Previously used when rendering with DrawObjectsPass.
// Global object render pass data containing various settings.
// x,y,z are currently unused
// w is used for knowing whether the object is opaque(1) or alpha blended(0)
half4 _DrawObjectPassData;
>>>>>>> feb06999

#endif // UNIVERSAL_DEPRECATED_INCLUDED<|MERGE_RESOLUTION|>--- conflicted
+++ resolved
@@ -16,7 +16,12 @@
 #define unity_StereoMatrixIVP unity_StereoMatrixInvVP
 #endif
 
-<<<<<<< HEAD
+// Previously used when rendering with DrawObjectsPass.
+// Global object render pass data containing various settings.
+// x,y,z are currently unused
+// w is used for knowing whether the object is opaque(1) or alpha blended(0)
+half4 _DrawObjectPassData;
+
 #if USE_STRUCTURED_BUFFER_FOR_LIGHT_DATA
 // _AdditionalShadowsIndices was deprecated - To get the first shadow slice index for a light, use GetAdditionalLightShadowParams(lightIndex).w [see Shadows.hlsl]
 #define _AdditionalShadowsIndices _AdditionalShadowParams_SSBO
@@ -32,12 +37,5 @@
     float4x4 worldToShadowMatrix; // per-shadow-slice	
     float4 shadowParams;          // per-casting-light	
 };
-=======
-// Previously used when rendering with DrawObjectsPass.
-// Global object render pass data containing various settings.
-// x,y,z are currently unused
-// w is used for knowing whether the object is opaque(1) or alpha blended(0)
-half4 _DrawObjectPassData;
->>>>>>> feb06999
 
 #endif // UNIVERSAL_DEPRECATED_INCLUDED