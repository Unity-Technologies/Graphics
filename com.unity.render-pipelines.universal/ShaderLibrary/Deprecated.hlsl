#ifndef UNIVERSAL_DEPRECATED_INCLUDED
#define UNIVERSAL_DEPRECATED_INCLUDED

// Stereo-related bits
#define SCREENSPACE_TEXTURE         TEXTURE2D_X
#define SCREENSPACE_TEXTURE_FLOAT   TEXTURE2D_X_FLOAT
#define SCREENSPACE_TEXTURE_HALF    TEXTURE2D_X_HALF

// Typo-fixes, re-route to new name for backwards compatiblity (if there are external dependencies).
#define kDieletricSpec kDielectricSpec
#define DirectBDRF     DirectBRDF

// Deprecated: not using consistent naming convention
#if defined(USING_STEREO_MATRICES)
#define unity_StereoMatrixIP unity_StereoMatrixInvP
#define unity_StereoMatrixIVP unity_StereoMatrixInvVP
#endif

// Previously used when rendering with DrawObjectsPass.
// Global object render pass data containing various settings.
// x,y,z are currently unused
// w is used for knowing whether the object is opaque(1) or alpha blended(0)
half4 _DrawObjectPassData;

<<<<<<< HEAD
// Deprecated: A confusingly named and duplicate function that scales clipspace to unity NDC range. (-w < x(-y) < w --> 0 < xy < w)
// Use GetVertexPositionInputs().positionNDC instead for vertex shader
// Or a similar function in Common.hlsl, ComputeNormalizedDeviceCoordinatesWithZ()
float4 ComputeScreenPos(float4 positionCS)
{
    float4 o = positionCS * 0.5f;
    o.xy = float2(o.x, o.y * _ProjectionParams.x) + o.w;
    o.zw = positionCS.zw;
    return o;
}
=======
#if USE_STRUCTURED_BUFFER_FOR_LIGHT_DATA
// _AdditionalShadowsIndices was deprecated - To get the first shadow slice index for a light, use GetAdditionalLightShadowParams(lightIndex).w [see Shadows.hlsl]
#define _AdditionalShadowsIndices _AdditionalShadowParams_SSBO
// _AdditionalShadowsBuffer was deprecated - To access a shadow slice's matrix, use _AdditionalLightsWorldToShadow_SSBO[shadowSliceIndex] - To access other shadow parameters, use GetAdditionalLightShadowParams(int lightIndex) [see Shadows.hlsl]
#define _AdditionalShadowsBuffer _AdditionalLightsWorldToShadow_SSBO
#endif

// Deprecated: even when USE_STRUCTURED_BUFFER_FOR_LIGHT_DATA is defined we do not this structure anymore, because worldToShadowMatrix and shadowParams must be stored in arrays of different sizes
// To get the first shadow slice index for a light, use GetAdditionalLightShadowParams(lightIndex).w [see Shadows.hlsl]
// To access other shadow parameters, use GetAdditionalLightShadowParams(int lightIndex)[see Shadows.hlsl]
struct ShadowData
{
    float4x4 worldToShadowMatrix; // per-shadow-slice
    float4 shadowParams;          // per-casting-light
};
>>>>>>> 8ee75dbb

#endif // UNIVERSAL_DEPRECATED_INCLUDED<|MERGE_RESOLUTION|>--- conflicted
+++ resolved
@@ -22,18 +22,6 @@
 // w is used for knowing whether the object is opaque(1) or alpha blended(0)
 half4 _DrawObjectPassData;
 
-<<<<<<< HEAD
-// Deprecated: A confusingly named and duplicate function that scales clipspace to unity NDC range. (-w < x(-y) < w --> 0 < xy < w)
-// Use GetVertexPositionInputs().positionNDC instead for vertex shader
-// Or a similar function in Common.hlsl, ComputeNormalizedDeviceCoordinatesWithZ()
-float4 ComputeScreenPos(float4 positionCS)
-{
-    float4 o = positionCS * 0.5f;
-    o.xy = float2(o.x, o.y * _ProjectionParams.x) + o.w;
-    o.zw = positionCS.zw;
-    return o;
-}
-=======
 #if USE_STRUCTURED_BUFFER_FOR_LIGHT_DATA
 // _AdditionalShadowsIndices was deprecated - To get the first shadow slice index for a light, use GetAdditionalLightShadowParams(lightIndex).w [see Shadows.hlsl]
 #define _AdditionalShadowsIndices _AdditionalShadowParams_SSBO
@@ -49,6 +37,16 @@
     float4x4 worldToShadowMatrix; // per-shadow-slice
     float4 shadowParams;          // per-casting-light
 };
->>>>>>> 8ee75dbb
+
+// Deprecated: A confusingly named and duplicate function that scales clipspace to unity NDC range. (-w < x(-y) < w --> 0 < xy < w)
+// Use GetVertexPositionInputs().positionNDC instead for vertex shader
+// Or a similar function in Common.hlsl, ComputeNormalizedDeviceCoordinatesWithZ()
+float4 ComputeScreenPos(float4 positionCS)
+{
+    float4 o = positionCS * 0.5f;
+    o.xy = float2(o.x, o.y * _ProjectionParams.x) + o.w;
+    o.zw = positionCS.zw;
+    return o;
+}
 
 #endif // UNIVERSAL_DEPRECATED_INCLUDED