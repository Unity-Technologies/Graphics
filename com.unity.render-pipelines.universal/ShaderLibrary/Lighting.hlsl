#ifndef UNIVERSAL_LIGHTING_INCLUDED
#define UNIVERSAL_LIGHTING_INCLUDED

#include "Packages/com.unity.render-pipelines.core/ShaderLibrary/Common.hlsl"
#include "Packages/com.unity.render-pipelines.core/ShaderLibrary/CommonMaterial.hlsl"
#include "Packages/com.unity.render-pipelines.core/ShaderLibrary/EntityLighting.hlsl"
#include "Packages/com.unity.render-pipelines.core/ShaderLibrary/ImageBasedLighting.hlsl"
#include "Packages/com.unity.render-pipelines.core/ShaderLibrary/BSDF.hlsl"
#include "Packages/com.unity.render-pipelines.universal/ShaderLibrary/Core.hlsl"
#include "Packages/com.unity.render-pipelines.universal/ShaderLibrary/Deprecated.hlsl"
#include "Packages/com.unity.render-pipelines.universal/ShaderLibrary/SurfaceInputTypes.hlsl"
#include "Packages/com.unity.render-pipelines.universal/ShaderLibrary/Shadows.hlsl"

// 2^-7 == sqrt(HALF_MIN), Ensure HALF_MIN after x^2 (e.g. roughness computation)
#define HALF_MIN_SQRT 0.0078125

// If lightmap is not defined than we evaluate GI (ambient + probes) from SH
// We might do it fully or partially in vertex to save shader ALU
#if !defined(LIGHTMAP_ON)
// TODO: Controls things like these by exposing SHADER_QUALITY levels (low, medium, high)
    #if defined(SHADER_API_GLES) || !defined(_NORMALMAP)
        // Evaluates SH fully in vertex
        #define EVALUATE_SH_VERTEX
    #elif !SHADER_HINT_NICE_QUALITY
        // Evaluates L2 SH in vertex and L0L1 in pixel
        #define EVALUATE_SH_MIXED
    #endif
        // Otherwise evaluate SH fully per-pixel
#endif


#ifdef LIGHTMAP_ON
    #define DECLARE_LIGHTMAP_OR_SH(lmName, shName, index) float2 lmName : TEXCOORD##index
    #define OUTPUT_LIGHTMAP_UV(lightmapUV, lightmapScaleOffset, OUT) OUT.xy = lightmapUV.xy * lightmapScaleOffset.xy + lightmapScaleOffset.zw;
    #define OUTPUT_SH(normalWS, OUT)
#else
    #define DECLARE_LIGHTMAP_OR_SH(lmName, shName, index) half3 shName : TEXCOORD##index
    #define OUTPUT_LIGHTMAP_UV(lightmapUV, lightmapScaleOffset, OUT)
    #define OUTPUT_SH(normalWS, OUT) OUT.xyz = SampleSHVertex(normalWS)
#endif

///////////////////////////////////////////////////////////////////////////////
//                          Light Helpers                                    //
///////////////////////////////////////////////////////////////////////////////

// Abstraction over Light shading data.
struct Light
{
    half3   direction;
    half3   color;
    half    distanceAttenuation;
    half    shadowAttenuation;
};

///////////////////////////////////////////////////////////////////////////////
//                        Attenuation Functions                               /
///////////////////////////////////////////////////////////////////////////////

// Matches Unity Vanila attenuation
// Attenuation smoothly decreases to light range.
float DistanceAttenuation(float distanceSqr, half2 distanceAttenuation)
{
    // We use a shared distance attenuation for additional directional and puctual lights
    // for directional lights attenuation will be 1
    float lightAtten = rcp(distanceSqr);

#if SHADER_HINT_NICE_QUALITY
    // Use the smoothing factor also used in the Unity lightmapper.
    half factor = distanceSqr * distanceAttenuation.x;
    half smoothFactor = saturate(1.0h - factor * factor);
    smoothFactor = smoothFactor * smoothFactor;
#else
    // We need to smoothly fade attenuation to light range. We start fading linearly at 80% of light range
    // Therefore:
    // fadeDistance = (0.8 * 0.8 * lightRangeSq)
    // smoothFactor = (lightRangeSqr - distanceSqr) / (lightRangeSqr - fadeDistance)
    // We can rewrite that to fit a MAD by doing
    // distanceSqr * (1.0 / (fadeDistanceSqr - lightRangeSqr)) + (-lightRangeSqr / (fadeDistanceSqr - lightRangeSqr)
    // distanceSqr *        distanceAttenuation.y            +             distanceAttenuation.z
    half smoothFactor = saturate(distanceSqr * distanceAttenuation.x + distanceAttenuation.y);
#endif

    return lightAtten * smoothFactor;
}

half AngleAttenuation(half3 spotDirection, half3 lightDirection, half2 spotAttenuation)
{
    // Spot Attenuation with a linear falloff can be defined as
    // (SdotL - cosOuterAngle) / (cosInnerAngle - cosOuterAngle)
    // This can be rewritten as
    // invAngleRange = 1.0 / (cosInnerAngle - cosOuterAngle)
    // SdotL * invAngleRange + (-cosOuterAngle * invAngleRange)
    // SdotL * spotAttenuation.x + spotAttenuation.y

    // If we precompute the terms in a MAD instruction
    half SdotL = dot(spotDirection, lightDirection);
    half atten = saturate(SdotL * spotAttenuation.x + spotAttenuation.y);
    return atten * atten;
}

///////////////////////////////////////////////////////////////////////////////
//                      Light Abstraction                                    //
///////////////////////////////////////////////////////////////////////////////

Light GetMainLight()
{
    Light light;
    light.direction = _MainLightPosition.xyz;
    // unity_LightData.z is 1 when not culled by the culling mask, otherwise 0.
    light.distanceAttenuation = unity_LightData.z;
#if defined(LIGHTMAP_ON) || defined(_MIXED_LIGHTING_SUBTRACTIVE)
    // unity_ProbesOcclusion.x is the mixed light probe occlusion data
    light.distanceAttenuation *= unity_ProbesOcclusion.x;
#endif
    light.shadowAttenuation = 1.0;
    light.color = _MainLightColor.rgb;

    return light;
}

Light GetMainLight(float4 shadowCoord)
{
    Light light = GetMainLight();
    light.shadowAttenuation = MainLightRealtimeShadow(shadowCoord);
    return light;
}

// Fills a light struct given a perObjectLightIndex
Light GetAdditionalPerObjectLight(int perObjectLightIndex, float3 positionWS)
{
    // Abstraction over Light input constants
#if USE_STRUCTURED_BUFFER_FOR_LIGHT_DATA
    float4 lightPositionWS = _AdditionalLightsBuffer[perObjectLightIndex].position;
    half3 color = _AdditionalLightsBuffer[perObjectLightIndex].color.rgb;
    half4 distanceAndSpotAttenuation = _AdditionalLightsBuffer[perObjectLightIndex].attenuation;
    half4 spotDirection = _AdditionalLightsBuffer[perObjectLightIndex].spotDirection;
    half4 lightOcclusionProbeInfo = _AdditionalLightsBuffer[perObjectLightIndex].occlusionProbeChannels;
#else
    float4 lightPositionWS = _AdditionalLightsPosition[perObjectLightIndex];
    half3 color = _AdditionalLightsColor[perObjectLightIndex].rgb;
    half4 distanceAndSpotAttenuation = _AdditionalLightsAttenuation[perObjectLightIndex];
    half4 spotDirection = _AdditionalLightsSpotDir[perObjectLightIndex];
    half4 lightOcclusionProbeInfo = _AdditionalLightsOcclusionProbes[perObjectLightIndex];
#endif

    // Directional lights store direction in lightPosition.xyz and have .w set to 0.0.
    // This way the following code will work for both directional and punctual lights.
    float3 lightVector = lightPositionWS.xyz - positionWS * lightPositionWS.w;
    float distanceSqr = max(dot(lightVector, lightVector), HALF_MIN);

    half3 lightDirection = half3(lightVector * rsqrt(distanceSqr));
    half attenuation = DistanceAttenuation(distanceSqr, distanceAndSpotAttenuation.xy) * AngleAttenuation(spotDirection.xyz, lightDirection, distanceAndSpotAttenuation.zw);

    Light light;
    light.direction = lightDirection;
    light.distanceAttenuation = attenuation;
    light.shadowAttenuation = AdditionalLightRealtimeShadow(perObjectLightIndex, positionWS);
    light.color = color;

    // In case we're using light probes, we can sample the attenuation from the `unity_ProbesOcclusion`
#if defined(LIGHTMAP_ON) || defined(_MIXED_LIGHTING_SUBTRACTIVE)
    // First find the probe channel from the light.
    // Then sample `unity_ProbesOcclusion` for the baked occlusion.
    // If the light is not baked, the channel is -1, and we need to apply no occlusion.

    // probeChannel is the index in 'unity_ProbesOcclusion' that holds the proper occlusion value.
    int probeChannel = lightOcclusionProbeInfo.x;

    // lightProbeContribution is set to 0 if we are indeed using a probe, otherwise set to 1.
    half lightProbeContribution = lightOcclusionProbeInfo.y;

    half probeOcclusionValue = unity_ProbesOcclusion[probeChannel];
    light.distanceAttenuation *= max(probeOcclusionValue, lightProbeContribution);
#endif

    return light;
}

uint GetPerObjectLightIndexOffset()
{
#if USE_STRUCTURED_BUFFER_FOR_LIGHT_DATA
    return unity_LightData.x;
#else
    return 0;
#endif
}

// Returns a per-object index given a loop index.
// This abstract the underlying data implementation for storing lights/light indices
int GetPerObjectLightIndex(uint index)
{
/////////////////////////////////////////////////////////////////////////////////////////////
// Structured Buffer Path                                                                   /
//                                                                                          /
// Lights and light indices are stored in StructuredBuffer. We can just index them.         /
// Currently all non-mobile platforms take this path :(                                     /
// There are limitation in mobile GPUs to use SSBO (performance / no vertex shader support) /
/////////////////////////////////////////////////////////////////////////////////////////////
#if USE_STRUCTURED_BUFFER_FOR_LIGHT_DATA
    uint offset = unity_LightData.x;
    return _AdditionalLightsIndices[offset + index];

/////////////////////////////////////////////////////////////////////////////////////////////
// UBO path                                                                                 /
//                                                                                          /
// We store 8 light indices in float4 unity_LightIndices[2];                                /
// Due to memory alignment unity doesn't support int[] or float[]                           /
// Even trying to reinterpret cast the unity_LightIndices to float[] won't work             /
// it will cast to float4[] and create extra register pressure. :(                          /
/////////////////////////////////////////////////////////////////////////////////////////////
#elif !defined(SHADER_API_GLES)
    // since index is uint shader compiler will implement
    // div & mod as bitfield ops (shift and mask).

    // TODO: Can we index a float4? Currently compiler is
    // replacing unity_LightIndicesX[i] with a dp4 with identity matrix.
    // u_xlat16_40 = dot(unity_LightIndices[int(u_xlatu13)], ImmCB_0_0_0[u_xlati1]);
    // This increases both arithmetic and register pressure.
    return unity_LightIndices[index / 4][index % 4];
#else
    // Fallback to GLES2. No bitfield magic here :(.
    // We limit to 4 indices per object and only sample unity_4LightIndices0.
    // Conditional moves are branch free even on mali-400
    // small arithmetic cost but no extra register pressure from ImmCB_0_0_0 matrix.
    half2 lightIndex2 = (index < 2.0h) ? unity_LightIndices[0].xy : unity_LightIndices[0].zw;
    half i_rem = (index < 2.0h) ? index : index - 2.0h;
    return (i_rem < 1.0h) ? lightIndex2.x : lightIndex2.y;
#endif
}

// Fills a light struct given a loop i index. This will convert the i
// index to a perObjectLightIndex
Light GetAdditionalLight(uint i, float3 positionWS)
{
    int perObjectLightIndex = GetPerObjectLightIndex(i);
    return GetAdditionalPerObjectLight(perObjectLightIndex, positionWS);
}

int GetAdditionalLightsCount()
{
    // TODO: we need to expose in SRP api an ability for the pipeline cap the amount of lights
    // in the culling. This way we could do the loop branch with an uniform
    // This would be helpful to support baking exceeding lights in SH as well
    return min(_AdditionalLightsCount.x, unity_LightData.y);
}

///////////////////////////////////////////////////////////////////////////////
//                         BRDF Functions                                    //
///////////////////////////////////////////////////////////////////////////////

#define kDielectricSpec half4(0.04, 0.04, 0.04, 1.0 - 0.04) // standard dielectric reflectivity coef at incident angle (= 4%)

struct BRDFData
{
    half3 diffuse;
    half3 specular;
    half reflectivity;
    half perceptualRoughness;
    half roughness;
    half roughness2;
    half grazingTerm;

    // We save some light invariant BRDF terms so we don't have to recompute
    // them in the light loop. Take a look at DirectBRDF function for detailed explaination.
    half normalizationTerm;     // roughness * 4.0 + 2.0
    half roughness2MinusOne;    // roughness^2 - 1.0
};

half ReflectivitySpecular(half3 specular)
{
#if defined(SHADER_API_GLES)
    return specular.r; // Red channel - because most metals are either monocrhome or with redish/yellowish tint
#else
    return max(max(specular.r, specular.g), specular.b);
#endif
}

half OneMinusReflectivityMetallic(half metallic)
{
    // We'll need oneMinusReflectivity, so
    //   1-reflectivity = 1-lerp(dielectricSpec, 1, metallic) = lerp(1-dielectricSpec, 0, metallic)
    // store (1-dielectricSpec) in kDielectricSpec.a, then
    //   1-reflectivity = lerp(alpha, 0, metallic) = alpha + metallic*(0 - alpha) =
    //                  = alpha - metallic * alpha
    half oneMinusDielectricSpec = kDielectricSpec.a;
    return oneMinusDielectricSpec - metallic * oneMinusDielectricSpec;
}

<<<<<<< HEAD
inline void InitializeBRDFData(half3 albedo, half metallic, half3 specular, half smoothness, inout half alpha,
    out BRDFData outBRDFData)
=======
inline void InitializeBRDFDataDirect(half3 diffuse, half3 specular, half reflectivity, half oneMinusReflectivity, half smoothness, half alpha, out BRDFData outBRDFData)
>>>>>>> 87262642
{
    outBRDFData.diffuse = diffuse;
    outBRDFData.specular = specular;
<<<<<<< HEAD
#else

    half oneMinusReflectivity = OneMinusReflectivityMetallic(metallic);
    half reflectivity = 1.0 - oneMinusReflectivity;

    outBRDFData.diffuse = albedo * oneMinusReflectivity;
    outBRDFData.specular = lerp(kDielectricSpec.rgb, albedo, metallic);
#endif
=======
    outBRDFData.reflectivity = reflectivity;
>>>>>>> 87262642

    outBRDFData.grazingTerm         = saturate(smoothness + reflectivity);
    outBRDFData.perceptualRoughness = PerceptualSmoothnessToPerceptualRoughness(smoothness);
    outBRDFData.roughness           = max(PerceptualRoughnessToRoughness(outBRDFData.perceptualRoughness), HALF_MIN_SQRT);
    outBRDFData.roughness2          = max(outBRDFData.roughness * outBRDFData.roughness, HALF_MIN);
    outBRDFData.normalizationTerm   = outBRDFData.roughness * 4.0h + 2.0h;
    outBRDFData.roughness2MinusOne  = outBRDFData.roughness2 - 1.0h;

#ifdef _ALPHAPREMULTIPLY_ON
    outBRDFData.diffuse *= alpha;
    alpha = alpha * oneMinusReflectivity + reflectivity;
#endif
}

<<<<<<< HEAD
half3 ConvertF0ForClearCoat15(half3 f0)
{
#if defined(SHADER_API_MOBILE)
    return ConvertF0ForAirInterfaceToF0ForClearCoat15Fast(f0);
#else
    return ConvertF0ForAirInterfaceToF0ForClearCoat15(f0);
#endif
}

inline void InitializeBRDFDataClearCoat(half clearCoatMask, half clearCoatSmoothness, inout BRDFData baseBRDFData, out BRDFData outBRDFData)
{
    // Calculate Roughness of Clear Coat layer
    outBRDFData.diffuse             = kDielectricSpec.aaa; // 1 - kDielectricSpec
    outBRDFData.specular            = kDielectricSpec.rgb;

    outBRDFData.perceptualRoughness = PerceptualSmoothnessToPerceptualRoughness(clearCoatSmoothness);
    outBRDFData.roughness           = max(PerceptualRoughnessToRoughness(outBRDFData.perceptualRoughness), HALF_MIN_SQRT);
    outBRDFData.roughness2          = max(outBRDFData.roughness * outBRDFData.roughness, HALF_MIN);
    outBRDFData.normalizationTerm   = outBRDFData.roughness * 4.0h + 2.0h;
    outBRDFData.roughness2MinusOne  = outBRDFData.roughness2 - 1.0h;
    outBRDFData.grazingTerm         = saturate(clearCoatSmoothness + kDielectricSpec.x);

// Relatively small effect, cut it for lower quality
#if !defined(SHADER_API_MOBILE)
    // Modify Roughness of base layer using coat IOR
    half ieta                        = lerp(1.0h, CLEAR_COAT_IETA, clearCoatMask);
    half coatRoughnessScale          = Sq(ieta);
    half sigma                       = RoughnessToVariance(PerceptualRoughnessToRoughness(baseBRDFData.perceptualRoughness));

    baseBRDFData.perceptualRoughness = RoughnessToPerceptualRoughness(VarianceToRoughness(sigma * coatRoughnessScale));

    // Recompute base material for new roughness, previous computation should be eliminated by the compiler (as it's unused)
    baseBRDFData.roughness          = max(PerceptualRoughnessToRoughness(baseBRDFData.perceptualRoughness), HALF_MIN_SQRT);
    baseBRDFData.roughness2         = max(baseBRDFData.roughness * baseBRDFData.roughness, HALF_MIN);
    baseBRDFData.normalizationTerm  = baseBRDFData.roughness * 4.0h + 2.0h;
    baseBRDFData.roughness2MinusOne = baseBRDFData.roughness2 - 1.0h;
#endif

    // Darken/saturate base layer using coat to surface reflectance (vs. air to surface)
    baseBRDFData.specular = lerp(baseBRDFData.specular, ConvertF0ForClearCoat15(baseBRDFData.specular), clearCoatMask);
    // TODO: what about diffuse? at least in specular workflow diffuse should be recalculated as it directly depends on it.
}

// Computes the specular term for EnvironmentBRDF
half3 EnvironmentBRDFSpecular(BRDFData brdfData, half fresnelTerm)
{
    float surfaceReduction = 1.0 / (brdfData.roughness2 + 1.0);
    return surfaceReduction * lerp(brdfData.specular, brdfData.grazingTerm, fresnelTerm);
=======
inline void InitializeBRDFData(half3 albedo, half metallic, half3 specular, half smoothness, half alpha, out BRDFData outBRDFData)
{
#ifdef _SPECULAR_SETUP
    half reflectivity = ReflectivitySpecular(specular);
    half oneMinusReflectivity = 1.0 - reflectivity;
    half3 brdfDiffuse = albedo * (half3(1.0h, 1.0h, 1.0h) - specular);
    half3 brdfSpecular = specular;

#else
    half oneMinusReflectivity = OneMinusReflectivityMetallic(metallic);
    half reflectivity = 1.0 - oneMinusReflectivity;
    half3 brdfDiffuse = albedo * oneMinusReflectivity;
    half3 brdfSpecular = lerp(kDieletricSpec.rgb, albedo, metallic);

#endif

#ifdef _SPECULARHIGHLIGHTS_OFF
    bool specularHighlightsOff = true;
#else
    bool specularHighlightsOff = false;
#endif

    InitializeBRDFDataDirect(brdfDiffuse, brdfSpecular, reflectivity, oneMinusReflectivity, smoothness, alpha, outBRDFData);
>>>>>>> 87262642
}

half3 EnvironmentBRDF(BRDFData brdfData, half3 indirectDiffuse, half3 indirectSpecular, half fresnelTerm)
{
    half3 c = indirectDiffuse * brdfData.diffuse;
    c += indirectSpecular * EnvironmentBRDFSpecular(brdfData, fresnelTerm);
    return c;
}

<<<<<<< HEAD
// Environment BRDF without diffuse for clear coat
half3 EnvironmentBRDFClearCoat(BRDFData brdfData, half clearCoatMask, half3 indirectSpecular, half fresnelTerm)
{
    float surfaceReduction = 1.0 / (brdfData.roughness2 + 1.0);
    return indirectSpecular * EnvironmentBRDFSpecular(brdfData, fresnelTerm) * clearCoatMask;
}


// Computes the scalar specular term for Minimalist CookTorrance BRDF
// NOTE: needs to be multiplied with reflectance f0, i.e. specular color to complete
half DirectBRDFSpecular(BRDFData brdfData, half3 normalWS, half3 lightDirectionWS, half3 viewDirectionWS)
{
    float3 halfDir = SafeNormalize(float3(lightDirectionWS) + float3(viewDirectionWS));
=======
// Based on Minimalist CookTorrance BRDF
// Implementation is slightly different from original derivation: http://www.thetenthplanet.de/archives/255
//
// * NDF [Modified] GGX
// * Modified Kelemen and Szirmay-Kalos for Visibility term
// * Fresnel approximated with 1/LdotH
half3 DirectBDRF(BRDFData brdfData, half3 normalWS, half3 lightDirectionWS, half3 viewDirectionWS, bool specularHighlightsOff)
{
    // Can still do compile-time optimisation.
    // If no compile-time optimized, extra overhead if branch taken is around +2.5% on Switch, -10% if not taken.
    [branch] if (!specularHighlightsOff)
    {
        float3 halfDir = SafeNormalize(float3(lightDirectionWS) + float3(viewDirectionWS));
>>>>>>> 87262642

        float NoH = saturate(dot(normalWS, halfDir));
        half LoH = saturate(dot(lightDirectionWS, halfDir));

        // GGX Distribution multiplied by combined approximation of Visibility and Fresnel
        // BRDFspec = (D * V * F) / 4.0
        // D = roughness^2 / ( NoH^2 * (roughness^2 - 1) + 1 )^2
        // V * F = 1.0 / ( LoH^2 * (roughness + 0.5) )
        // See "Optimizing PBR for Mobile" from Siggraph 2015 moving mobile graphics course
        // https://community.arm.com/events/1155

        // Final BRDFspec = roughness^2 / ( NoH^2 * (roughness^2 - 1) + 1 )^2 * (LoH^2 * (roughness + 0.5) * 4.0)
        // We further optimize a few light invariant terms
        // brdfData.normalizationTerm = (roughness + 0.5) * 4.0 rewritten as roughness * 4.0 + 2.0 to a fit a MAD.
        float d = NoH * NoH * brdfData.roughness2MinusOne + 1.00001f;

        half LoH2 = LoH * LoH;
        half specularTerm = brdfData.roughness2 / ((d * d) * max(0.1h, LoH2) * brdfData.normalizationTerm);

        // On platforms where half actually means something, the denominator has a risk of overflow
        // clamp below was added specifically to "fix" that, but dx compiler (we convert bytecode to metal/gles)
        // sees that specularTerm have only non-negative terms, so it skips max(0,..) in clamp (leaving only min(100,...))
#if defined (SHADER_API_MOBILE) || defined (SHADER_API_SWITCH)
        specularTerm = specularTerm - HALF_MIN;
        specularTerm = clamp(specularTerm, 0.0, 100.0); // Prevent FP16 overflow on mobiles
#endif

<<<<<<< HEAD
    return specularTerm;
}

// Based on Minimalist CookTorrance BRDF
// Implementation is slightly different from original derivation: http://www.thetenthplanet.de/archives/255
//
// * NDF [Modified] GGX
// * Modified Kelemen and Szirmay-Kalos for Visibility term
// * Fresnel approximated with 1/LdotH
half3 DirectBRDF(BRDFData brdfData, half3 normalWS, half3 lightDirectionWS, half3 viewDirectionWS)
{
#ifndef _SPECULARHIGHLIGHTS_OFF
    return brdfData.diffuse + DirectBRDFSpecular(brdfData, normalWS, lightDirectionWS, viewDirectionWS) * brdfData.specular;
=======
        half3 color = specularTerm * brdfData.specular + brdfData.diffuse;
        return color;
    }
    else
        return brdfData.diffuse;
}

half3 DirectBDRF(BRDFData brdfData, half3 normalWS, half3 lightDirectionWS, half3 viewDirectionWS)
{
#ifdef _SPECULARHIGHLIGHTS_OFF
    bool specularHighlightsOff = true;
>>>>>>> 87262642
#else
    bool specularHighlightsOff = false;
#endif
    return DirectBDRF(brdfData, normalWS, lightDirectionWS, viewDirectionWS, specularHighlightsOff);
}

///////////////////////////////////////////////////////////////////////////////
//                      Global Illumination                                  //
///////////////////////////////////////////////////////////////////////////////

// Samples SH L0, L1 and L2 terms
half3 SampleSH(half3 normalWS)
{
    // LPPV is not supported in Ligthweight Pipeline
    real4 SHCoefficients[7];
    SHCoefficients[0] = unity_SHAr;
    SHCoefficients[1] = unity_SHAg;
    SHCoefficients[2] = unity_SHAb;
    SHCoefficients[3] = unity_SHBr;
    SHCoefficients[4] = unity_SHBg;
    SHCoefficients[5] = unity_SHBb;
    SHCoefficients[6] = unity_SHC;

    return max(half3(0, 0, 0), SampleSH9(SHCoefficients, normalWS));
}

// SH Vertex Evaluation. Depending on target SH sampling might be
// done completely per vertex or mixed with L2 term per vertex and L0, L1
// per pixel. See SampleSHPixel
half3 SampleSHVertex(half3 normalWS)
{
#if defined(EVALUATE_SH_VERTEX)
    return max(half3(0, 0, 0), SampleSH(normalWS));
#elif defined(EVALUATE_SH_MIXED)
    // no max since this is only L2 contribution
    return SHEvalLinearL2(normalWS, unity_SHBr, unity_SHBg, unity_SHBb, unity_SHC);
#endif

    // Fully per-pixel. Nothing to compute.
    return half3(0.0, 0.0, 0.0);
}

// SH Pixel Evaluation. Depending on target SH sampling might be done
// mixed or fully in pixel. See SampleSHVertex
half3 SampleSHPixel(half3 L2Term, half3 normalWS)
{
#if defined(EVALUATE_SH_VERTEX)
    return L2Term;
#elif defined(EVALUATE_SH_MIXED)
    half3 L0L1Term = SHEvalLinearL0L1(normalWS, unity_SHAr, unity_SHAg, unity_SHAb);
    return max(half3(0, 0, 0), L2Term + L0L1Term);
#endif

    // Default: Evaluate SH fully per-pixel
    return SampleSH(normalWS);
}

// Sample baked lightmap. Non-Direction and Directional if available.
// Realtime GI is not supported.
half3 SampleLightmap(float2 lightmapUV, half3 normalWS)
{
#ifdef UNITY_LIGHTMAP_FULL_HDR
    bool encodedLightmap = false;
#else
    bool encodedLightmap = true;
#endif

    half4 decodeInstructions = half4(LIGHTMAP_HDR_MULTIPLIER, LIGHTMAP_HDR_EXPONENT, 0.0h, 0.0h);

    // The shader library sample lightmap functions transform the lightmap uv coords to apply bias and scale.
    // However, universal pipeline already transformed those coords in vertex. We pass half4(1, 1, 0, 0) and
    // the compiler will optimize the transform away.
    half4 transformCoords = half4(1, 1, 0, 0);

#ifdef DIRLIGHTMAP_COMBINED
    return SampleDirectionalLightmap(TEXTURE2D_ARGS(unity_Lightmap, samplerunity_Lightmap),
        TEXTURE2D_ARGS(unity_LightmapInd, samplerunity_Lightmap),
        lightmapUV, transformCoords, normalWS, encodedLightmap, decodeInstructions);
#elif defined(LIGHTMAP_ON)
    return SampleSingleLightmap(TEXTURE2D_ARGS(unity_Lightmap, samplerunity_Lightmap), lightmapUV, transformCoords, encodedLightmap, decodeInstructions);
#else
    return half3(0.0, 0.0, 0.0);
#endif
}

// We either sample GI from baked lightmap or from probes.
// If lightmap: sampleData.xy = lightmapUV
// If probe: sampleData.xyz = L2 SH terms
#ifdef UNITY_DOTS_SHADER
half3 HackSampleSH(half3 normalWS)
{
    // Hack SH so that is is valid for hybrid V1
    real4 SHCoefficients[7];
    SHCoefficients[0] = float4(-0.02611f, -0.11903f, -0.02472f, 0.55319f);
    SHCoefficients[1] = float4(-0.04123, 0.0369, -0.03903, 0.62641);
    SHCoefficients[2] = float4(-0.06967, 0.23016, -0.06596, 0.81901);
    SHCoefficients[3] = float4(-0.02041, -0.01933, 0.07292, 0.05023);
    SHCoefficients[4] = float4(-0.03278, -0.03104, 0.0992, 0.07219);
    SHCoefficients[5] = float4(-0.05806, -0.05496, 0.10764, 0.09859);
    SHCoefficients[6] = float4(0.07564, 0.10311, 0.11301, 1.00);
    return max(half3(0, 0, 0), SampleSH9(SHCoefficients, normalWS));
}
#define SAMPLE_GI(lmName, shName, normalWSName) HackSampleSH(normalWSName);
#elif defined(LIGHTMAP_ON)
#define SAMPLE_GI(lmName, shName, normalWSName) SampleLightmap(lmName, normalWSName)
#else
#define SAMPLE_GI(lmName, shName, normalWSName) SampleSHPixel(shName, normalWSName)
#endif

half3 GlossyEnvironmentReflection(half3 reflectVector, half perceptualRoughness, half occlusion)
{
#if !defined(_ENVIRONMENTREFLECTIONS_OFF)
    half mip = PerceptualRoughnessToMipmapLevel(perceptualRoughness);
    half4 encodedIrradiance = SAMPLE_TEXTURECUBE_LOD(unity_SpecCube0, samplerunity_SpecCube0, reflectVector, mip);

#if !defined(UNITY_USE_NATIVE_HDR)
    half3 irradiance = DecodeHDREnvironment(encodedIrradiance, unity_SpecCube0_HDR);
#else
    half3 irradiance = encodedIrradiance.rgb;
#endif

    return irradiance * occlusion;
#endif // GLOSSY_REFLECTIONS

    return _GlossyEnvironmentColor.rgb * occlusion;
}

half3 SubtractDirectMainLightFromLightmap(Light mainLight, half3 normalWS, half3 bakedGI)
{
    // Let's try to make realtime shadows work on a surface, which already contains
    // baked lighting and shadowing from the main sun light.
    // Summary:
    // 1) Calculate possible value in the shadow by subtracting estimated light contribution from the places occluded by realtime shadow:
    //      a) preserves other baked lights and light bounces
    //      b) eliminates shadows on the geometry facing away from the light
    // 2) Clamp against user defined ShadowColor.
    // 3) Pick original lightmap value, if it is the darkest one.


    // 1) Gives good estimate of illumination as if light would've been shadowed during the bake.
    // We only subtract the main direction light. This is accounted in the contribution term below.
    half shadowStrength = GetMainLightShadowStrength();
    half contributionTerm = saturate(dot(mainLight.direction, normalWS));
    half3 lambert = mainLight.color * contributionTerm;
    half3 estimatedLightContributionMaskedByInverseOfShadow = lambert * (1.0 - mainLight.shadowAttenuation);
    half3 subtractedLightmap = bakedGI - estimatedLightContributionMaskedByInverseOfShadow;

    // 2) Allows user to define overall ambient of the scene and control situation when realtime shadow becomes too dark.
    half3 realtimeShadow = max(subtractedLightmap, _SubtractiveShadowColor.xyz);
    realtimeShadow = lerp(bakedGI, realtimeShadow, shadowStrength);

    // 3) Pick darkest color
    return min(bakedGI, realtimeShadow);
}

half3 GlobalIllumination(BRDFData brdfData, BRDFData brdfDataClearCoat, float clearCoatMask,
    half3 bakedGI, half occlusion,
    half3 normalWS, half3 viewDirectionWS)
{
    half3 reflectVector = reflect(-viewDirectionWS, normalWS);
    half NoV = saturate(dot(normalWS, viewDirectionWS));
    half fresnelTerm = Pow4(1.0 - NoV);

    half3 indirectDiffuse = bakedGI * occlusion;
    half3 indirectSpecular = GlossyEnvironmentReflection(reflectVector, brdfData.perceptualRoughness, occlusion);

    half3 color = EnvironmentBRDF(brdfData, indirectDiffuse, indirectSpecular, fresnelTerm);

#if defined(_CLEARCOAT) || defined(_CLEARCOATMAP)
    half3 coatIndirectSpecular = GlossyEnvironmentReflection(reflectVector, brdfDataClearCoat.perceptualRoughness, occlusion);
    // TODO: "grazing term" causes problems on full roughness
    half3 coatColor = EnvironmentBRDFClearCoat(brdfDataClearCoat, clearCoatMask, coatIndirectSpecular, fresnelTerm);

    // Blend with base layer using khronos glTF recommended way using NoV
    // Smooth surface & "ambiguous" lighting
    // NOTE: fresnelTerm (above) is pow4 instead of pow5, but should be ok as blend weight.
    half coatFresnel = kDielectricSpec.x + kDielectricSpec.a * fresnelTerm;
    return color * (1.0 - coatFresnel * clearCoatMask) + coatColor;
#else
    return color;
#endif
}

// Backwards compatiblity
half3 GlobalIllumination(BRDFData brdfData, half3 bakedGI, half occlusion, half3 normalWS, half3 viewDirectionWS)
{
    const BRDFData noClearCoat = (BRDFData)0;
    return GlobalIllumination(brdfData, noClearCoat, 0.0, bakedGI, occlusion, normalWS, viewDirectionWS);
}

void MixRealtimeAndBakedGI(inout Light light, half3 normalWS, inout half3 bakedGI, half4 shadowMask)
{
#if defined(_MIXED_LIGHTING_SUBTRACTIVE) && defined(LIGHTMAP_ON)
    bakedGI = SubtractDirectMainLightFromLightmap(light, normalWS, bakedGI);
#endif
}

///////////////////////////////////////////////////////////////////////////////
//                      Lighting Functions                                   //
///////////////////////////////////////////////////////////////////////////////
half3 LightingLambert(half3 lightColor, half3 lightDir, half3 normal)
{
    half NdotL = saturate(dot(normal, lightDir));
    return lightColor * NdotL;
}

half3 LightingSpecular(half3 lightColor, half3 lightDir, half3 normal, half3 viewDir, half4 specular, half smoothness)
{
    float3 halfVec = SafeNormalize(float3(lightDir) + float3(viewDir));
    half NdotH = saturate(dot(normal, halfVec));
    half modifier = pow(NdotH, smoothness);
    half3 specularReflection = specular.rgb * modifier;
    return lightColor * specularReflection;
}

<<<<<<< HEAD
half3 LightingPhysicallyBased(BRDFData brdfData, BRDFData brdfDataClearCoat, half clearCoatMask, half3 lightColor, half3 lightDirectionWS, half lightAttenuation, half3 normalWS, half3 viewDirectionWS)
{
    half NdotL = saturate(dot(normalWS, lightDirectionWS));
    half3 radiance = lightColor * (lightAttenuation * NdotL);

    half3 brdf = brdfData.diffuse;
#ifndef _SPECULARHIGHLIGHTS_OFF
    brdf += brdfData.specular * DirectBRDFSpecular(brdfData, normalWS, lightDirectionWS, viewDirectionWS);

#if defined(_CLEARCOAT) || defined(_CLEARCOATMAP)
    // Clear coat evaluates the specular a second timw and has some common terms with the base specular.
    // We rely on the compiler to merge these and compute them only once.
    half brdfCoat = kDielectricSpec.r * DirectBRDFSpecular(brdfDataClearCoat, normalWS, lightDirectionWS, viewDirectionWS);

    // Mix clear coat and base layer using khronos glTF recommended formula
    // https://github.com/KhronosGroup/glTF/blob/master/extensions/2.0/Khronos/KHR_materials_clearcoat/README.md
    // Use NoV for direct too instead of LoH as an optimization (NoV is light invariant).
    half NoV = saturate(dot(normalWS, viewDirectionWS));
    // Use slightly simpler fresnelTerm (Pow4 vs Pow5) as a small optimization.
    // It is matching fresnel used in the GI/Env, so should produce a consistent clear coat blend (env vs. direct)
    half coatFresnel = kDielectricSpec.x + kDielectricSpec.a * Pow4(1.0 - NoV);

    brdf = brdf * (1.0 - clearCoatMask * coatFresnel) + brdfCoat * clearCoatMask;
#endif // _CLEARCOAT
#endif // _SPECULARHIGHLIGHTS_OFF

    return brdf * radiance;
}

// Backwards compatibility
half3 LightingPhysicallyBased(BRDFData brdfData, half3 lightColor, half3 lightDirectionWS, half lightAttenuation, half3 normalWS, half3 viewDirectionWS)
{
    const BRDFData noClearCoat = (BRDFData)0;
    return LightingPhysicallyBased(brdfData, noClearCoat, 0.0, lightColor, lightDirectionWS, lightAttenuation, normalWS, viewDirectionWS);
}

half3 LightingPhysicallyBased(BRDFData brdfData, BRDFData brdfDataClearCoat, half clearCoatMask, Light light, half3 normalWS, half3 viewDirectionWS)
{
    return LightingPhysicallyBased(brdfData, brdfDataClearCoat, clearCoatMask, light.color, light.direction, light.distanceAttenuation * light.shadowAttenuation, normalWS, viewDirectionWS);
}

// Backwards compatibility
half3 LightingPhysicallyBased(BRDFData brdfData, Light light, half3 normalWS, half3 viewDirectionWS)
{
    const BRDFData noClearCoat = (BRDFData)0;
    return LightingPhysicallyBased(brdfData, noClearCoat, 0.0, light, normalWS, viewDirectionWS);
=======
half3 LightingPhysicallyBased(BRDFData brdfData, half3 lightColor, half3 lightDirectionWS, half lightAttenuation, half3 normalWS, half3 viewDirectionWS, bool specularHighlightsOff)
{
    half NdotL = saturate(dot(normalWS, lightDirectionWS));
    half3 radiance = lightColor * (lightAttenuation * NdotL);
    return DirectBDRF(brdfData, normalWS, lightDirectionWS, viewDirectionWS, specularHighlightsOff) * radiance;
}

half3 LightingPhysicallyBased(BRDFData brdfData, half3 lightColor, half3 lightDirectionWS, half lightAttenuation, half3 normalWS, half3 viewDirectionWS)
{
#ifdef _SPECULARHIGHLIGHTS_OFF
    bool specularHighlightsOff = true;
#else
    bool specularHighlightsOff = false;
#endif
    return LightingPhysicallyBased(brdfData, lightColor, lightDirectionWS, lightAttenuation, normalWS, viewDirectionWS, specularHighlightsOff);
}

half3 LightingPhysicallyBased(BRDFData brdfData, Light light, half3 normalWS, half3 viewDirectionWS, bool specularHighlightsOff)
{
    return LightingPhysicallyBased(brdfData, light.color, light.direction, light.distanceAttenuation * light.shadowAttenuation, normalWS, viewDirectionWS, specularHighlightsOff);
>>>>>>> 87262642
}

half3 VertexLighting(float3 positionWS, half3 normalWS)
{
    half3 vertexLightColor = half3(0.0, 0.0, 0.0);

#ifdef _ADDITIONAL_LIGHTS_VERTEX
    uint lightsCount = GetAdditionalLightsCount();
    for (uint lightIndex = 0u; lightIndex < lightsCount; ++lightIndex)
    {
        Light light = GetAdditionalLight(lightIndex, positionWS);
        half3 lightColor = light.color * light.distanceAttenuation;
        vertexLightColor += LightingLambert(lightColor, light.direction, normalWS);
    }
#endif

    return vertexLightColor;
}

///////////////////////////////////////////////////////////////////////////////
//                      Fragment Functions                                   //
//       Used by ShaderGraph and others builtin renderers                    //
///////////////////////////////////////////////////////////////////////////////
half4 UniversalFragmentPBR(InputData inputData, SurfaceData surfaceData)
{
#ifdef _SPECULARHIGHLIGHTS_OFF
    bool specularHighlightsOff = true;
#else
    bool specularHighlightsOff = false;
#endif

    BRDFData brdfData;

    // NOTE: can modify alpha
    InitializeBRDFData(surfaceData.albedo, surfaceData.metallic, surfaceData.specular, surfaceData.smoothness, surfaceData.alpha, brdfData);

    BRDFData brdfDataClearCoat = (BRDFData)0;
#if defined(_CLEARCOAT) || defined(_CLEARCOATMAP)
    // base brdfData is modified here, rely on the compiler to eliminate dead computation by InitializeBRDFData()
    InitializeBRDFDataClearCoat(surfaceData.clearCoatMask, surfaceData.clearCoatSmoothness, brdfData, brdfDataClearCoat);
#endif

    Light mainLight = GetMainLight(inputData.shadowCoord);
    MixRealtimeAndBakedGI(mainLight, inputData.normalWS, inputData.bakedGI, half4(0, 0, 0, 0));

<<<<<<< HEAD
    half3 color = GlobalIllumination(brdfData, brdfDataClearCoat, surfaceData.clearCoatMask,
                                     inputData.bakedGI, surfaceData.occlusion,
                                     inputData.normalWS, inputData.viewDirectionWS);
    color += LightingPhysicallyBased(brdfData, brdfDataClearCoat, surfaceData.clearCoatMask,
                                     mainLight,
                                     inputData.normalWS, inputData.viewDirectionWS);
=======
    half3 color = GlobalIllumination(brdfData, inputData.bakedGI, occlusion, inputData.normalWS, inputData.viewDirectionWS);
    color += LightingPhysicallyBased(brdfData, mainLight, inputData.normalWS, inputData.viewDirectionWS, specularHighlightsOff);
>>>>>>> 87262642

#ifdef _ADDITIONAL_LIGHTS
    uint pixelLightCount = GetAdditionalLightsCount();
    for (uint lightIndex = 0u; lightIndex < pixelLightCount; ++lightIndex)
    {
        Light light = GetAdditionalLight(lightIndex, inputData.positionWS);
<<<<<<< HEAD
        color += LightingPhysicallyBased(brdfData, brdfDataClearCoat, surfaceData.clearCoatMask, light, inputData.normalWS, inputData.viewDirectionWS);
=======
        color += LightingPhysicallyBased(brdfData, light, inputData.normalWS, inputData.viewDirectionWS, specularHighlightsOff);
>>>>>>> 87262642
    }
#endif

#ifdef _ADDITIONAL_LIGHTS_VERTEX
    color += inputData.vertexLighting * brdfData.diffuse;
#endif

    color += surfaceData.emission;

    return half4(color, surfaceData.alpha);
}

half4 UniversalFragmentPBR(InputData inputData, half3 albedo, half metallic, half3 specular,
    half smoothness, half occlusion, half3 emission, half alpha)
{
    SurfaceData s;
    s.albedo              = albedo;
    s.metallic            = metallic;
    s.specular            = specular;
    s.smoothness          = smoothness;
    s.occlusion           = occlusion;
    s.emission            = emission;
    s.alpha               = alpha;
    s.clearCoatMask       = 0.0;
    s.clearCoatSmoothness = 1.0;
    return UniversalFragmentPBR(inputData, s);
}

half4 UniversalFragmentBlinnPhong(InputData inputData, half3 diffuse, half4 specularGloss, half smoothness, half3 emission, half alpha)
{
    Light mainLight = GetMainLight(inputData.shadowCoord);
    MixRealtimeAndBakedGI(mainLight, inputData.normalWS, inputData.bakedGI, half4(0, 0, 0, 0));

    half3 attenuatedLightColor = mainLight.color * (mainLight.distanceAttenuation * mainLight.shadowAttenuation);
    half3 diffuseColor = inputData.bakedGI + LightingLambert(attenuatedLightColor, mainLight.direction, inputData.normalWS);
    half3 specularColor = LightingSpecular(attenuatedLightColor, mainLight.direction, inputData.normalWS, inputData.viewDirectionWS, specularGloss, smoothness);

#ifdef _ADDITIONAL_LIGHTS
    uint pixelLightCount = GetAdditionalLightsCount();
    for (uint lightIndex = 0u; lightIndex < pixelLightCount; ++lightIndex)
    {
        Light light = GetAdditionalLight(lightIndex, inputData.positionWS);
        half3 attenuatedLightColor = light.color * (light.distanceAttenuation * light.shadowAttenuation);
        diffuseColor += LightingLambert(attenuatedLightColor, light.direction, inputData.normalWS);
        specularColor += LightingSpecular(attenuatedLightColor, light.direction, inputData.normalWS, inputData.viewDirectionWS, specularGloss, smoothness);
    }
#endif

#ifdef _ADDITIONAL_LIGHTS_VERTEX
    diffuseColor += inputData.vertexLighting;
#endif

    half3 finalColor = diffuseColor * diffuse + emission;

#if defined(_SPECGLOSSMAP) || defined(_SPECULAR_COLOR)
    finalColor += specularColor;
#endif

    return half4(finalColor, alpha);
}

//LWRP -> Universal Backwards Compatibility
half4 LightweightFragmentPBR(InputData inputData, half3 albedo, half metallic, half3 specular,
    half smoothness, half occlusion, half3 emission, half alpha)
{
    return UniversalFragmentPBR(inputData, albedo, metallic, specular, smoothness, occlusion, emission, alpha);
}

half4 LightweightFragmentBlinnPhong(InputData inputData, half3 diffuse, half4 specularGloss, half smoothness, half3 emission, half alpha)
{
    return UniversalFragmentBlinnPhong(inputData, diffuse, specularGloss, smoothness, emission, alpha);
}
#endif<|MERGE_RESOLUTION|>--- conflicted
+++ resolved
@@ -8,7 +8,7 @@
 #include "Packages/com.unity.render-pipelines.core/ShaderLibrary/BSDF.hlsl"
 #include "Packages/com.unity.render-pipelines.universal/ShaderLibrary/Core.hlsl"
 #include "Packages/com.unity.render-pipelines.universal/ShaderLibrary/Deprecated.hlsl"
-#include "Packages/com.unity.render-pipelines.universal/ShaderLibrary/SurfaceInputTypes.hlsl"
+#include "Packages/com.unity.render-pipelines.universal/ShaderLibrary/SurfaceData.hlsl"
 #include "Packages/com.unity.render-pipelines.universal/ShaderLibrary/Shadows.hlsl"
 
 // 2^-7 == sqrt(HALF_MIN), Ensure HALF_MIN after x^2 (e.g. roughness computation)
@@ -286,32 +286,16 @@
     return oneMinusDielectricSpec - metallic * oneMinusDielectricSpec;
 }
 
-<<<<<<< HEAD
-inline void InitializeBRDFData(half3 albedo, half metallic, half3 specular, half smoothness, inout half alpha,
-    out BRDFData outBRDFData)
-=======
-inline void InitializeBRDFDataDirect(half3 diffuse, half3 specular, half reflectivity, half oneMinusReflectivity, half smoothness, half alpha, out BRDFData outBRDFData)
->>>>>>> 87262642
+inline void InitializeBRDFDataDirect(half3 diffuse, half3 specular, half reflectivity, half oneMinusReflectivity, half smoothness, inout half alpha, out BRDFData outBRDFData)
 {
     outBRDFData.diffuse = diffuse;
     outBRDFData.specular = specular;
-<<<<<<< HEAD
-#else
-
-    half oneMinusReflectivity = OneMinusReflectivityMetallic(metallic);
-    half reflectivity = 1.0 - oneMinusReflectivity;
-
-    outBRDFData.diffuse = albedo * oneMinusReflectivity;
-    outBRDFData.specular = lerp(kDielectricSpec.rgb, albedo, metallic);
-#endif
-=======
     outBRDFData.reflectivity = reflectivity;
->>>>>>> 87262642
-
-    outBRDFData.grazingTerm         = saturate(smoothness + reflectivity);
+
     outBRDFData.perceptualRoughness = PerceptualSmoothnessToPerceptualRoughness(smoothness);
     outBRDFData.roughness           = max(PerceptualRoughnessToRoughness(outBRDFData.perceptualRoughness), HALF_MIN_SQRT);
     outBRDFData.roughness2          = max(outBRDFData.roughness * outBRDFData.roughness, HALF_MIN);
+    outBRDFData.grazingTerm         = saturate(smoothness + reflectivity);
     outBRDFData.normalizationTerm   = outBRDFData.roughness * 4.0h + 2.0h;
     outBRDFData.roughness2MinusOne  = outBRDFData.roughness2 - 1.0h;
 
@@ -321,7 +305,23 @@
 #endif
 }
 
-<<<<<<< HEAD
+inline void InitializeBRDFData(half3 albedo, half metallic, half3 specular, half smoothness, inout half alpha, out BRDFData outBRDFData)
+{
+#ifdef _SPECULAR_SETUP
+    half reflectivity = ReflectivitySpecular(specular);
+    half oneMinusReflectivity = 1.0 - reflectivity;
+    half3 brdfDiffuse = albedo * (half3(1.0h, 1.0h, 1.0h) - specular);
+    half3 brdfSpecular = specular;
+#else
+    half oneMinusReflectivity = OneMinusReflectivityMetallic(metallic);
+    half reflectivity = 1.0 - oneMinusReflectivity;
+    half3 brdfDiffuse = albedo * oneMinusReflectivity;
+    half3 brdfSpecular = lerp(kDieletricSpec.rgb, albedo, metallic);
+#endif
+
+    InitializeBRDFDataDirect(brdfDiffuse, brdfSpecular, reflectivity, oneMinusReflectivity, smoothness, alpha, outBRDFData);
+}
+
 half3 ConvertF0ForClearCoat15(half3 f0)
 {
 #if defined(SHADER_API_MOBILE)
@@ -336,6 +336,7 @@
     // Calculate Roughness of Clear Coat layer
     outBRDFData.diffuse             = kDielectricSpec.aaa; // 1 - kDielectricSpec
     outBRDFData.specular            = kDielectricSpec.rgb;
+    outBRDFData.reflectivity        = kDielectricSpec.r;
 
     outBRDFData.perceptualRoughness = PerceptualSmoothnessToPerceptualRoughness(clearCoatSmoothness);
     outBRDFData.roughness           = max(PerceptualRoughnessToRoughness(outBRDFData.perceptualRoughness), HALF_MIN_SQRT);
@@ -370,31 +371,6 @@
 {
     float surfaceReduction = 1.0 / (brdfData.roughness2 + 1.0);
     return surfaceReduction * lerp(brdfData.specular, brdfData.grazingTerm, fresnelTerm);
-=======
-inline void InitializeBRDFData(half3 albedo, half metallic, half3 specular, half smoothness, half alpha, out BRDFData outBRDFData)
-{
-#ifdef _SPECULAR_SETUP
-    half reflectivity = ReflectivitySpecular(specular);
-    half oneMinusReflectivity = 1.0 - reflectivity;
-    half3 brdfDiffuse = albedo * (half3(1.0h, 1.0h, 1.0h) - specular);
-    half3 brdfSpecular = specular;
-
-#else
-    half oneMinusReflectivity = OneMinusReflectivityMetallic(metallic);
-    half reflectivity = 1.0 - oneMinusReflectivity;
-    half3 brdfDiffuse = albedo * oneMinusReflectivity;
-    half3 brdfSpecular = lerp(kDieletricSpec.rgb, albedo, metallic);
-
-#endif
-
-#ifdef _SPECULARHIGHLIGHTS_OFF
-    bool specularHighlightsOff = true;
-#else
-    bool specularHighlightsOff = false;
-#endif
-
-    InitializeBRDFDataDirect(brdfDiffuse, brdfSpecular, reflectivity, oneMinusReflectivity, smoothness, alpha, outBRDFData);
->>>>>>> 87262642
 }
 
 half3 EnvironmentBRDF(BRDFData brdfData, half3 indirectDiffuse, half3 indirectSpecular, half fresnelTerm)
@@ -404,21 +380,48 @@
     return c;
 }
 
-<<<<<<< HEAD
 // Environment BRDF without diffuse for clear coat
 half3 EnvironmentBRDFClearCoat(BRDFData brdfData, half clearCoatMask, half3 indirectSpecular, half fresnelTerm)
 {
     float surfaceReduction = 1.0 / (brdfData.roughness2 + 1.0);
     return indirectSpecular * EnvironmentBRDFSpecular(brdfData, fresnelTerm) * clearCoatMask;
 }
-
 
 // Computes the scalar specular term for Minimalist CookTorrance BRDF
 // NOTE: needs to be multiplied with reflectance f0, i.e. specular color to complete
 half DirectBRDFSpecular(BRDFData brdfData, half3 normalWS, half3 lightDirectionWS, half3 viewDirectionWS)
 {
     float3 halfDir = SafeNormalize(float3(lightDirectionWS) + float3(viewDirectionWS));
-=======
+
+    float NoH = saturate(dot(normalWS, halfDir));
+    half LoH = saturate(dot(lightDirectionWS, halfDir));
+
+    // GGX Distribution multiplied by combined approximation of Visibility and Fresnel
+    // BRDFspec = (D * V * F) / 4.0
+    // D = roughness^2 / ( NoH^2 * (roughness^2 - 1) + 1 )^2
+    // V * F = 1.0 / ( LoH^2 * (roughness + 0.5) )
+    // See "Optimizing PBR for Mobile" from Siggraph 2015 moving mobile graphics course
+    // https://community.arm.com/events/1155
+
+    // Final BRDFspec = roughness^2 / ( NoH^2 * (roughness^2 - 1) + 1 )^2 * (LoH^2 * (roughness + 0.5) * 4.0)
+    // We further optimize a few light invariant terms
+    // brdfData.normalizationTerm = (roughness + 0.5) * 4.0 rewritten as roughness * 4.0 + 2.0 to a fit a MAD.
+    float d = NoH * NoH * brdfData.roughness2MinusOne + 1.00001f;
+
+    half LoH2 = LoH * LoH;
+    half specularTerm = brdfData.roughness2 / ((d * d) * max(0.1h, LoH2) * brdfData.normalizationTerm);
+
+    // On platforms where half actually means something, the denominator has a risk of overflow
+    // clamp below was added specifically to "fix" that, but dx compiler (we convert bytecode to metal/gles)
+    // sees that specularTerm have only non-negative terms, so it skips max(0,..) in clamp (leaving only min(100,...))
+#if defined (SHADER_API_MOBILE) || defined (SHADER_API_SWITCH)
+    specularTerm = specularTerm - HALF_MIN;
+    specularTerm = clamp(specularTerm, 0.0, 100.0); // Prevent FP16 overflow on mobiles
+#endif
+
+return specularTerm;
+}
+
 // Based on Minimalist CookTorrance BRDF
 // Implementation is slightly different from original derivation: http://www.thetenthplanet.de/archives/255
 //
@@ -431,37 +434,12 @@
     // If no compile-time optimized, extra overhead if branch taken is around +2.5% on Switch, -10% if not taken.
     [branch] if (!specularHighlightsOff)
     {
-        float3 halfDir = SafeNormalize(float3(lightDirectionWS) + float3(viewDirectionWS));
->>>>>>> 87262642
-
-        float NoH = saturate(dot(normalWS, halfDir));
-        half LoH = saturate(dot(lightDirectionWS, halfDir));
-
-        // GGX Distribution multiplied by combined approximation of Visibility and Fresnel
-        // BRDFspec = (D * V * F) / 4.0
-        // D = roughness^2 / ( NoH^2 * (roughness^2 - 1) + 1 )^2
-        // V * F = 1.0 / ( LoH^2 * (roughness + 0.5) )
-        // See "Optimizing PBR for Mobile" from Siggraph 2015 moving mobile graphics course
-        // https://community.arm.com/events/1155
-
-        // Final BRDFspec = roughness^2 / ( NoH^2 * (roughness^2 - 1) + 1 )^2 * (LoH^2 * (roughness + 0.5) * 4.0)
-        // We further optimize a few light invariant terms
-        // brdfData.normalizationTerm = (roughness + 0.5) * 4.0 rewritten as roughness * 4.0 + 2.0 to a fit a MAD.
-        float d = NoH * NoH * brdfData.roughness2MinusOne + 1.00001f;
-
-        half LoH2 = LoH * LoH;
-        half specularTerm = brdfData.roughness2 / ((d * d) * max(0.1h, LoH2) * brdfData.normalizationTerm);
-
-        // On platforms where half actually means something, the denominator has a risk of overflow
-        // clamp below was added specifically to "fix" that, but dx compiler (we convert bytecode to metal/gles)
-        // sees that specularTerm have only non-negative terms, so it skips max(0,..) in clamp (leaving only min(100,...))
-#if defined (SHADER_API_MOBILE) || defined (SHADER_API_SWITCH)
-        specularTerm = specularTerm - HALF_MIN;
-        specularTerm = clamp(specularTerm, 0.0, 100.0); // Prevent FP16 overflow on mobiles
-#endif
-
-<<<<<<< HEAD
-    return specularTerm;
+        half specularTerm = DirectBRDFSpecular(brdfData, normalWS, lightDirectionWS, viewDirectionWS);
+        half3 color = brdfData.diffuse + specularTerm * brdfData.specular;
+        return color;
+    }
+    else
+        return brdfData.diffuse;
 }
 
 // Based on Minimalist CookTorrance BRDF
@@ -474,23 +452,9 @@
 {
 #ifndef _SPECULARHIGHLIGHTS_OFF
     return brdfData.diffuse + DirectBRDFSpecular(brdfData, normalWS, lightDirectionWS, viewDirectionWS) * brdfData.specular;
-=======
-        half3 color = specularTerm * brdfData.specular + brdfData.diffuse;
-        return color;
-    }
-    else
-        return brdfData.diffuse;
-}
-
-half3 DirectBDRF(BRDFData brdfData, half3 normalWS, half3 lightDirectionWS, half3 viewDirectionWS)
-{
-#ifdef _SPECULARHIGHLIGHTS_OFF
-    bool specularHighlightsOff = true;
->>>>>>> 87262642
-#else
-    bool specularHighlightsOff = false;
-#endif
-    return DirectBDRF(brdfData, normalWS, lightDirectionWS, viewDirectionWS, specularHighlightsOff);
+#else
+    return brdfData.diffuse;
+#endif
 }
 
 ///////////////////////////////////////////////////////////////////////////////
@@ -702,75 +666,82 @@
     return lightColor * specularReflection;
 }
 
-<<<<<<< HEAD
-half3 LightingPhysicallyBased(BRDFData brdfData, BRDFData brdfDataClearCoat, half clearCoatMask, half3 lightColor, half3 lightDirectionWS, half lightAttenuation, half3 normalWS, half3 viewDirectionWS)
+half3 LightingPhysicallyBased(BRDFData brdfData, BRDFData brdfDataClearCoat,
+    half3 lightColor, half3 lightDirectionWS, half lightAttenuation,
+    half3 normalWS, half3 viewDirectionWS,
+    half clearCoatMask, bool specularHighlightsOff)
 {
     half NdotL = saturate(dot(normalWS, lightDirectionWS));
     half3 radiance = lightColor * (lightAttenuation * NdotL);
 
     half3 brdf = brdfData.diffuse;
 #ifndef _SPECULARHIGHLIGHTS_OFF
-    brdf += brdfData.specular * DirectBRDFSpecular(brdfData, normalWS, lightDirectionWS, viewDirectionWS);
+    [branch] if (!specularHighlightsOff)
+    {
+        brdf += brdfData.specular * DirectBRDFSpecular(brdfData, normalWS, lightDirectionWS, viewDirectionWS);
 
 #if defined(_CLEARCOAT) || defined(_CLEARCOATMAP)
-    // Clear coat evaluates the specular a second timw and has some common terms with the base specular.
-    // We rely on the compiler to merge these and compute them only once.
-    half brdfCoat = kDielectricSpec.r * DirectBRDFSpecular(brdfDataClearCoat, normalWS, lightDirectionWS, viewDirectionWS);
-
-    // Mix clear coat and base layer using khronos glTF recommended formula
-    // https://github.com/KhronosGroup/glTF/blob/master/extensions/2.0/Khronos/KHR_materials_clearcoat/README.md
-    // Use NoV for direct too instead of LoH as an optimization (NoV is light invariant).
-    half NoV = saturate(dot(normalWS, viewDirectionWS));
-    // Use slightly simpler fresnelTerm (Pow4 vs Pow5) as a small optimization.
-    // It is matching fresnel used in the GI/Env, so should produce a consistent clear coat blend (env vs. direct)
-    half coatFresnel = kDielectricSpec.x + kDielectricSpec.a * Pow4(1.0 - NoV);
-
-    brdf = brdf * (1.0 - clearCoatMask * coatFresnel) + brdfCoat * clearCoatMask;
+        // Clear coat evaluates the specular a second timw and has some common terms with the base specular.
+        // We rely on the compiler to merge these and compute them only once.
+        half brdfCoat = kDielectricSpec.r * DirectBRDFSpecular(brdfDataClearCoat, normalWS, lightDirectionWS, viewDirectionWS);
+
+            // Mix clear coat and base layer using khronos glTF recommended formula
+            // https://github.com/KhronosGroup/glTF/blob/master/extensions/2.0/Khronos/KHR_materials_clearcoat/README.md
+            // Use NoV for direct too instead of LoH as an optimization (NoV is light invariant).
+            half NoV = saturate(dot(normalWS, viewDirectionWS));
+            // Use slightly simpler fresnelTerm (Pow4 vs Pow5) as a small optimization.
+            // It is matching fresnel used in the GI/Env, so should produce a consistent clear coat blend (env vs. direct)
+            half coatFresnel = kDielectricSpec.x + kDielectricSpec.a * Pow4(1.0 - NoV);
+
+        brdf = brdf * (1.0 - clearCoatMask * coatFresnel) + brdfCoat * clearCoatMask;
 #endif // _CLEARCOAT
+    }
 #endif // _SPECULARHIGHLIGHTS_OFF
 
     return brdf * radiance;
 }
 
-// Backwards compatibility
-half3 LightingPhysicallyBased(BRDFData brdfData, half3 lightColor, half3 lightDirectionWS, half lightAttenuation, half3 normalWS, half3 viewDirectionWS)
-{
-    const BRDFData noClearCoat = (BRDFData)0;
-    return LightingPhysicallyBased(brdfData, noClearCoat, 0.0, lightColor, lightDirectionWS, lightAttenuation, normalWS, viewDirectionWS);
-}
-
-half3 LightingPhysicallyBased(BRDFData brdfData, BRDFData brdfDataClearCoat, half clearCoatMask, Light light, half3 normalWS, half3 viewDirectionWS)
-{
-    return LightingPhysicallyBased(brdfData, brdfDataClearCoat, clearCoatMask, light.color, light.direction, light.distanceAttenuation * light.shadowAttenuation, normalWS, viewDirectionWS);
+half3 LightingPhysicallyBased(BRDFData brdfData, BRDFData brdfDataClearCoat, Light light, half3 normalWS, half3 viewDirectionWS, half clearCoatMask, bool specularHighlightsOff)
+{
+    return LightingPhysicallyBased(brdfData, brdfDataClearCoat, light.color, light.direction, light.distanceAttenuation * light.shadowAttenuation, normalWS, viewDirectionWS, clearCoatMask, specularHighlightsOff);
 }
 
 // Backwards compatibility
 half3 LightingPhysicallyBased(BRDFData brdfData, Light light, half3 normalWS, half3 viewDirectionWS)
 {
+    #ifdef _SPECULARHIGHLIGHTS_OFF
+    bool specularHighlightsOff = true;
+#else
+    bool specularHighlightsOff = false;
+#endif
     const BRDFData noClearCoat = (BRDFData)0;
-    return LightingPhysicallyBased(brdfData, noClearCoat, 0.0, light, normalWS, viewDirectionWS);
-=======
+    return LightingPhysicallyBased(brdfData, noClearCoat, light, normalWS, viewDirectionWS, 0.0, specularHighlightsOff);
+}
+
+half3 LightingPhysicallyBased(BRDFData brdfData, half3 lightColor, half3 lightDirectionWS, half lightAttenuation, half3 normalWS, half3 viewDirectionWS)
+{
+    Light light;
+    light.color = lightColor;
+    light.direction = lightDirectionWS;
+    light.distanceAttenuation = lightAttenuation;
+    light.shadowAttenuation   = 1;
+    return LightingPhysicallyBased(brdfData, light, normalWS, viewDirectionWS);
+}
+
+half3 LightingPhysicallyBased(BRDFData brdfData, Light light, half3 normalWS, half3 viewDirectionWS, bool specularHighlightsOff)
+{
+    const BRDFData noClearCoat = (BRDFData)0;
+    return LightingPhysicallyBased(brdfData, noClearCoat, light, normalWS, viewDirectionWS, 0.0, specularHighlightsOff);
+}
+
 half3 LightingPhysicallyBased(BRDFData brdfData, half3 lightColor, half3 lightDirectionWS, half lightAttenuation, half3 normalWS, half3 viewDirectionWS, bool specularHighlightsOff)
 {
-    half NdotL = saturate(dot(normalWS, lightDirectionWS));
-    half3 radiance = lightColor * (lightAttenuation * NdotL);
-    return DirectBDRF(brdfData, normalWS, lightDirectionWS, viewDirectionWS, specularHighlightsOff) * radiance;
-}
-
-half3 LightingPhysicallyBased(BRDFData brdfData, half3 lightColor, half3 lightDirectionWS, half lightAttenuation, half3 normalWS, half3 viewDirectionWS)
-{
-#ifdef _SPECULARHIGHLIGHTS_OFF
-    bool specularHighlightsOff = true;
-#else
-    bool specularHighlightsOff = false;
-#endif
-    return LightingPhysicallyBased(brdfData, lightColor, lightDirectionWS, lightAttenuation, normalWS, viewDirectionWS, specularHighlightsOff);
-}
-
-half3 LightingPhysicallyBased(BRDFData brdfData, Light light, half3 normalWS, half3 viewDirectionWS, bool specularHighlightsOff)
-{
-    return LightingPhysicallyBased(brdfData, light.color, light.direction, light.distanceAttenuation * light.shadowAttenuation, normalWS, viewDirectionWS, specularHighlightsOff);
->>>>>>> 87262642
+    Light light;
+    light.color = lightColor;
+    light.direction = lightDirectionWS;
+    light.distanceAttenuation = lightAttenuation;
+    light.shadowAttenuation   = 1;
+    return LightingPhysicallyBased(brdfData, light, viewDirectionWS, specularHighlightsOff, specularHighlightsOff);
 }
 
 half3 VertexLighting(float3 positionWS, half3 normalWS)
@@ -816,28 +787,23 @@
     Light mainLight = GetMainLight(inputData.shadowCoord);
     MixRealtimeAndBakedGI(mainLight, inputData.normalWS, inputData.bakedGI, half4(0, 0, 0, 0));
 
-<<<<<<< HEAD
     half3 color = GlobalIllumination(brdfData, brdfDataClearCoat, surfaceData.clearCoatMask,
                                      inputData.bakedGI, surfaceData.occlusion,
                                      inputData.normalWS, inputData.viewDirectionWS);
-    color += LightingPhysicallyBased(brdfData, brdfDataClearCoat, surfaceData.clearCoatMask,
+    color += LightingPhysicallyBased(brdfData, brdfDataClearCoat,
                                      mainLight,
-                                     inputData.normalWS, inputData.viewDirectionWS);
-=======
-    half3 color = GlobalIllumination(brdfData, inputData.bakedGI, occlusion, inputData.normalWS, inputData.viewDirectionWS);
-    color += LightingPhysicallyBased(brdfData, mainLight, inputData.normalWS, inputData.viewDirectionWS, specularHighlightsOff);
->>>>>>> 87262642
+                                     inputData.normalWS, inputData.viewDirectionWS,
+                                     surfaceData.clearCoatMask, specularHighlightsOff);
 
 #ifdef _ADDITIONAL_LIGHTS
     uint pixelLightCount = GetAdditionalLightsCount();
     for (uint lightIndex = 0u; lightIndex < pixelLightCount; ++lightIndex)
     {
         Light light = GetAdditionalLight(lightIndex, inputData.positionWS);
-<<<<<<< HEAD
-        color += LightingPhysicallyBased(brdfData, brdfDataClearCoat, surfaceData.clearCoatMask, light, inputData.normalWS, inputData.viewDirectionWS);
-=======
-        color += LightingPhysicallyBased(brdfData, light, inputData.normalWS, inputData.viewDirectionWS, specularHighlightsOff);
->>>>>>> 87262642
+        color += LightingPhysicallyBased(brdfData, brdfDataClearCoat,
+                                         light,
+                                         inputData.normalWS, inputData.viewDirectionWS,
+                                         surfaceData.clearCoatMask, specularHighlightsOff);
     }
 #endif
 
