#ifndef UNIVERSAL_LIGHTING_INCLUDED
#define UNIVERSAL_LIGHTING_INCLUDED

#include "Packages/com.unity.render-pipelines.core/ShaderLibrary/Common.hlsl"
#include "Packages/com.unity.render-pipelines.core/ShaderLibrary/CommonMaterial.hlsl"
#include "Packages/com.unity.render-pipelines.core/ShaderLibrary/EntityLighting.hlsl"
#include "Packages/com.unity.render-pipelines.core/ShaderLibrary/ImageBasedLighting.hlsl"
#include "Packages/com.unity.render-pipelines.core/ShaderLibrary/BSDF.hlsl"
#include "Packages/com.unity.render-pipelines.universal/ShaderLibrary/Core.hlsl"
#include "Packages/com.unity.render-pipelines.universal/ShaderLibrary/Deprecated.hlsl"
#include "Packages/com.unity.render-pipelines.universal/ShaderLibrary/SurfaceData.hlsl"
#include "Packages/com.unity.render-pipelines.universal/ShaderLibrary/Shadows.hlsl"

// If lightmap is not defined than we evaluate GI (ambient + probes) from SH
// We might do it fully or partially in vertex to save shader ALU
#if !defined(LIGHTMAP_ON)
// TODO: Controls things like these by exposing SHADER_QUALITY levels (low, medium, high)
    #if defined(SHADER_API_GLES) || !defined(_NORMALMAP)
        // Evaluates SH fully in vertex
        #define EVALUATE_SH_VERTEX
    #elif !SHADER_HINT_NICE_QUALITY
        // Evaluates L2 SH in vertex and L0L1 in pixel
        #define EVALUATE_SH_MIXED
    #endif
        // Otherwise evaluate SH fully per-pixel
#endif

#ifdef LIGHTMAP_ON
    #define DECLARE_LIGHTMAP_OR_SH(lmName, shName, index) float2 lmName : TEXCOORD##index
    #define OUTPUT_LIGHTMAP_UV(lightmapUV, lightmapScaleOffset, OUT) OUT.xy = lightmapUV.xy * lightmapScaleOffset.xy + lightmapScaleOffset.zw;
    #define OUTPUT_SH(normalWS, OUT)
#else
    #define DECLARE_LIGHTMAP_OR_SH(lmName, shName, index) half3 shName : TEXCOORD##index
    #define OUTPUT_LIGHTMAP_UV(lightmapUV, lightmapScaleOffset, OUT)
    #define OUTPUT_SH(normalWS, OUT) OUT.xyz = SampleSHVertex(normalWS)
#endif


///////////////////////////////////////////////////////////////////////////////
//                          Light Helpers                                    //
///////////////////////////////////////////////////////////////////////////////

// Abstraction over Light shading data.
struct Light
{
    half3   direction;
    half3   color;
    half    distanceAttenuation;
    half    shadowAttenuation;
};

///////////////////////////////////////////////////////////////////////////////
//                        Attenuation Functions                               /
///////////////////////////////////////////////////////////////////////////////

// Matches Unity Vanila attenuation
// Attenuation smoothly decreases to light range.
float DistanceAttenuation(float distanceSqr, half2 distanceAttenuation)
{
    // We use a shared distance attenuation for additional directional and puctual lights
    // for directional lights attenuation will be 1
    float lightAtten = rcp(distanceSqr);

#if SHADER_HINT_NICE_QUALITY
    // Use the smoothing factor also used in the Unity lightmapper.
    half factor = distanceSqr * distanceAttenuation.x;
    half smoothFactor = saturate(1.0h - factor * factor);
    smoothFactor = smoothFactor * smoothFactor;
#else
    // We need to smoothly fade attenuation to light range. We start fading linearly at 80% of light range
    // Therefore:
    // fadeDistance = (0.8 * 0.8 * lightRangeSq)
    // smoothFactor = (lightRangeSqr - distanceSqr) / (lightRangeSqr - fadeDistance)
    // We can rewrite that to fit a MAD by doing
    // distanceSqr * (1.0 / (fadeDistanceSqr - lightRangeSqr)) + (-lightRangeSqr / (fadeDistanceSqr - lightRangeSqr)
    // distanceSqr *        distanceAttenuation.y            +             distanceAttenuation.z
    half smoothFactor = saturate(distanceSqr * distanceAttenuation.x + distanceAttenuation.y);
#endif

    return lightAtten * smoothFactor;
}

half AngleAttenuation(half3 spotDirection, half3 lightDirection, half2 spotAttenuation)
{
    // Spot Attenuation with a linear falloff can be defined as
    // (SdotL - cosOuterAngle) / (cosInnerAngle - cosOuterAngle)
    // This can be rewritten as
    // invAngleRange = 1.0 / (cosInnerAngle - cosOuterAngle)
    // SdotL * invAngleRange + (-cosOuterAngle * invAngleRange)
    // SdotL * spotAttenuation.x + spotAttenuation.y

    // If we precompute the terms in a MAD instruction
    half SdotL = dot(spotDirection, lightDirection);
    half atten = saturate(SdotL * spotAttenuation.x + spotAttenuation.y);
    return atten * atten;
}

///////////////////////////////////////////////////////////////////////////////
//                      Light Abstraction                                    //
///////////////////////////////////////////////////////////////////////////////

Light GetMainLight()
{
    Light light;
    light.direction = _MainLightPosition.xyz;
    // unity_LightData.z is 1 when not culled by the culling mask, otherwise 0.
    light.distanceAttenuation = unity_LightData.z;
#if defined(LIGHTMAP_ON) || defined(_MIXED_LIGHTING_SUBTRACTIVE)
    // unity_ProbesOcclusion.x is the mixed light probe occlusion data
    light.distanceAttenuation *= unity_ProbesOcclusion.x;
#endif
    light.shadowAttenuation = 1.0;
    light.color = _MainLightColor.rgb;

    return light;
}

Light GetMainLight(float4 shadowCoord)
{
    Light light = GetMainLight();
    light.shadowAttenuation = MainLightRealtimeShadow(shadowCoord);
    return light;
}

// Fills a light struct given a perObjectLightIndex
Light GetAdditionalPerObjectLight(int perObjectLightIndex, float3 positionWS)
{
    // Abstraction over Light input constants
#if USE_STRUCTURED_BUFFER_FOR_LIGHT_DATA
    float4 lightPositionWS = _AdditionalLightsBuffer[perObjectLightIndex].position;
    half3 color = _AdditionalLightsBuffer[perObjectLightIndex].color.rgb;
    half4 distanceAndSpotAttenuation = _AdditionalLightsBuffer[perObjectLightIndex].attenuation;
    half4 spotDirection = _AdditionalLightsBuffer[perObjectLightIndex].spotDirection;
    half4 lightOcclusionProbeInfo = _AdditionalLightsBuffer[perObjectLightIndex].occlusionProbeChannels;
#else
    float4 lightPositionWS = _AdditionalLightsPosition[perObjectLightIndex];
    half3 color = _AdditionalLightsColor[perObjectLightIndex].rgb;
    half4 distanceAndSpotAttenuation = _AdditionalLightsAttenuation[perObjectLightIndex];
    half4 spotDirection = _AdditionalLightsSpotDir[perObjectLightIndex];
    half4 lightOcclusionProbeInfo = _AdditionalLightsOcclusionProbes[perObjectLightIndex];
#endif

    // Directional lights store direction in lightPosition.xyz and have .w set to 0.0.
    // This way the following code will work for both directional and punctual lights.
    float3 lightVector = lightPositionWS.xyz - positionWS * lightPositionWS.w;
    float distanceSqr = max(dot(lightVector, lightVector), HALF_MIN);

    half3 lightDirection = half3(lightVector * rsqrt(distanceSqr));
    half attenuation = DistanceAttenuation(distanceSqr, distanceAndSpotAttenuation.xy) * AngleAttenuation(spotDirection.xyz, lightDirection, distanceAndSpotAttenuation.zw);

    Light light;
    light.direction = lightDirection;
    light.distanceAttenuation = attenuation;
    light.shadowAttenuation = AdditionalLightRealtimeShadow(perObjectLightIndex, positionWS);
    light.color = color;

    // In case we're using light probes, we can sample the attenuation from the `unity_ProbesOcclusion`
#if defined(LIGHTMAP_ON) || defined(_MIXED_LIGHTING_SUBTRACTIVE)
    // First find the probe channel from the light.
    // Then sample `unity_ProbesOcclusion` for the baked occlusion.
    // If the light is not baked, the channel is -1, and we need to apply no occlusion.

    // probeChannel is the index in 'unity_ProbesOcclusion' that holds the proper occlusion value.
    int probeChannel = lightOcclusionProbeInfo.x;

    // lightProbeContribution is set to 0 if we are indeed using a probe, otherwise set to 1.
    half lightProbeContribution = lightOcclusionProbeInfo.y;

    half probeOcclusionValue = unity_ProbesOcclusion[probeChannel];
    light.distanceAttenuation *= max(probeOcclusionValue, lightProbeContribution);
#endif

    return light;
}

uint GetPerObjectLightIndexOffset()
{
#if USE_STRUCTURED_BUFFER_FOR_LIGHT_DATA
    return unity_LightData.x;
#else
    return 0;
#endif
}

// Returns a per-object index given a loop index.
// This abstract the underlying data implementation for storing lights/light indices
int GetPerObjectLightIndex(uint index)
{
/////////////////////////////////////////////////////////////////////////////////////////////
// Structured Buffer Path                                                                   /
//                                                                                          /
// Lights and light indices are stored in StructuredBuffer. We can just index them.         /
// Currently all non-mobile platforms take this path :(                                     /
// There are limitation in mobile GPUs to use SSBO (performance / no vertex shader support) /
/////////////////////////////////////////////////////////////////////////////////////////////
#if USE_STRUCTURED_BUFFER_FOR_LIGHT_DATA
    uint offset = unity_LightData.x;
    return _AdditionalLightsIndices[offset + index];

/////////////////////////////////////////////////////////////////////////////////////////////
// UBO path                                                                                 /
//                                                                                          /
// We store 8 light indices in float4 unity_LightIndices[2];                                /
// Due to memory alignment unity doesn't support int[] or float[]                           /
// Even trying to reinterpret cast the unity_LightIndices to float[] won't work             /
// it will cast to float4[] and create extra register pressure. :(                          /
/////////////////////////////////////////////////////////////////////////////////////////////
#elif !defined(SHADER_API_GLES)
    // since index is uint shader compiler will implement
    // div & mod as bitfield ops (shift and mask).

    // TODO: Can we index a float4? Currently compiler is
    // replacing unity_LightIndicesX[i] with a dp4 with identity matrix.
    // u_xlat16_40 = dot(unity_LightIndices[int(u_xlatu13)], ImmCB_0_0_0[u_xlati1]);
    // This increases both arithmetic and register pressure.
    return unity_LightIndices[index / 4][index % 4];
#else
    // Fallback to GLES2. No bitfield magic here :(.
    // We limit to 4 indices per object and only sample unity_4LightIndices0.
    // Conditional moves are branch free even on mali-400
    // small arithmetic cost but no extra register pressure from ImmCB_0_0_0 matrix.
    half2 lightIndex2 = (index < 2.0h) ? unity_LightIndices[0].xy : unity_LightIndices[0].zw;
    half i_rem = (index < 2.0h) ? index : index - 2.0h;
    return (i_rem < 1.0h) ? lightIndex2.x : lightIndex2.y;
#endif
}

// Fills a light struct given a loop i index. This will convert the i
// index to a perObjectLightIndex
Light GetAdditionalLight(uint i, float3 positionWS)
{
    int perObjectLightIndex = GetPerObjectLightIndex(i);
    return GetAdditionalPerObjectLight(perObjectLightIndex, positionWS);
}

int GetAdditionalLightsCount()
{
    // TODO: we need to expose in SRP api an ability for the pipeline cap the amount of lights
    // in the culling. This way we could do the loop branch with an uniform
    // This would be helpful to support baking exceeding lights in SH as well
    return min(_AdditionalLightsCount.x, unity_LightData.y);
}

///////////////////////////////////////////////////////////////////////////////
//                         BRDF Functions                                    //
///////////////////////////////////////////////////////////////////////////////

#define kDielectricSpec half4(0.04, 0.04, 0.04, 1.0 - 0.04) // standard dielectric reflectivity coef at incident angle (= 4%)

struct BRDFData
{
    half3 diffuse;
    half3 specular;
    half reflectivity;
    half perceptualRoughness;
    half roughness;
    half roughness2;
    half grazingTerm;

    // We save some light invariant BRDF terms so we don't have to recompute
    // them in the light loop. Take a look at DirectBRDF function for detailed explaination.
    half normalizationTerm;     // roughness * 4.0 + 2.0
    half roughness2MinusOne;    // roughness^2 - 1.0
};

half ReflectivitySpecular(half3 specular)
{
#if defined(SHADER_API_GLES)
    return specular.r; // Red channel - because most metals are either monocrhome or with redish/yellowish tint
#else
    return max(max(specular.r, specular.g), specular.b);
#endif
}

half OneMinusReflectivityMetallic(half metallic)
{
    // We'll need oneMinusReflectivity, so
    //   1-reflectivity = 1-lerp(dielectricSpec, 1, metallic) = lerp(1-dielectricSpec, 0, metallic)
    // store (1-dielectricSpec) in kDielectricSpec.a, then
    //   1-reflectivity = lerp(alpha, 0, metallic) = alpha + metallic*(0 - alpha) =
    //                  = alpha - metallic * alpha
    half oneMinusDielectricSpec = kDielectricSpec.a;
    return oneMinusDielectricSpec - metallic * oneMinusDielectricSpec;
}

inline void InitializeBRDFDataDirect(half3 diffuse, half3 specular, half reflectivity, half oneMinusReflectivity, half smoothness, inout half alpha, out BRDFData outBRDFData)
{
    outBRDFData.diffuse = diffuse;
    outBRDFData.specular = specular;
    outBRDFData.reflectivity = reflectivity;

    outBRDFData.perceptualRoughness = PerceptualSmoothnessToPerceptualRoughness(smoothness);
    outBRDFData.roughness           = max(PerceptualRoughnessToRoughness(outBRDFData.perceptualRoughness), HALF_MIN_SQRT);
    outBRDFData.roughness2          = max(outBRDFData.roughness * outBRDFData.roughness, HALF_MIN);
    outBRDFData.grazingTerm         = saturate(smoothness + reflectivity);
    outBRDFData.normalizationTerm   = outBRDFData.roughness * 4.0h + 2.0h;
    outBRDFData.roughness2MinusOne  = outBRDFData.roughness2 - 1.0h;

#ifdef _ALPHAPREMULTIPLY_ON
    outBRDFData.diffuse *= alpha;
    alpha = alpha * oneMinusReflectivity + reflectivity; // NOTE: alpha modified and propagated up.
#endif
}

inline void InitializeBRDFData(half3 albedo, half metallic, half3 specular, half smoothness, inout half alpha, out BRDFData outBRDFData)
{
#ifdef _SPECULAR_SETUP
    half reflectivity = ReflectivitySpecular(specular);
    half oneMinusReflectivity = 1.0 - reflectivity;
    half3 brdfDiffuse = albedo * (half3(1.0h, 1.0h, 1.0h) - specular);
    half3 brdfSpecular = specular;
#else
    half oneMinusReflectivity = OneMinusReflectivityMetallic(metallic);
    half reflectivity = 1.0 - oneMinusReflectivity;
    half3 brdfDiffuse = albedo * oneMinusReflectivity;
    half3 brdfSpecular = lerp(kDieletricSpec.rgb, albedo, metallic);
#endif

    InitializeBRDFDataDirect(brdfDiffuse, brdfSpecular, reflectivity, oneMinusReflectivity, smoothness, alpha, outBRDFData);
}

half3 ConvertF0ForClearCoat15(half3 f0)
{
#if defined(SHADER_API_MOBILE)
    return ConvertF0ForAirInterfaceToF0ForClearCoat15Fast(f0);
#else
    return ConvertF0ForAirInterfaceToF0ForClearCoat15(f0);
#endif
}

inline void InitializeBRDFDataClearCoat(half clearCoatMask, half clearCoatSmoothness, inout BRDFData baseBRDFData, out BRDFData outBRDFData)
{
    // Calculate Roughness of Clear Coat layer
    outBRDFData.diffuse             = kDielectricSpec.aaa; // 1 - kDielectricSpec
    outBRDFData.specular            = kDielectricSpec.rgb;
    outBRDFData.reflectivity        = kDielectricSpec.r;

    outBRDFData.perceptualRoughness = PerceptualSmoothnessToPerceptualRoughness(clearCoatSmoothness);
    outBRDFData.roughness           = max(PerceptualRoughnessToRoughness(outBRDFData.perceptualRoughness), HALF_MIN_SQRT);
    outBRDFData.roughness2          = max(outBRDFData.roughness * outBRDFData.roughness, HALF_MIN);
    outBRDFData.normalizationTerm   = outBRDFData.roughness * 4.0h + 2.0h;
    outBRDFData.roughness2MinusOne  = outBRDFData.roughness2 - 1.0h;
    outBRDFData.grazingTerm         = saturate(clearCoatSmoothness + kDielectricSpec.x);

// Relatively small effect, cut it for lower quality
#if !defined(SHADER_API_MOBILE)
    // Modify Roughness of base layer using coat IOR
    half ieta                        = lerp(1.0h, CLEAR_COAT_IETA, clearCoatMask);
    half coatRoughnessScale          = Sq(ieta);
    half sigma                       = RoughnessToVariance(PerceptualRoughnessToRoughness(baseBRDFData.perceptualRoughness));

    baseBRDFData.perceptualRoughness = RoughnessToPerceptualRoughness(VarianceToRoughness(sigma * coatRoughnessScale));

    // Recompute base material for new roughness, previous computation should be eliminated by the compiler (as it's unused)
    baseBRDFData.roughness          = max(PerceptualRoughnessToRoughness(baseBRDFData.perceptualRoughness), HALF_MIN_SQRT);
    baseBRDFData.roughness2         = max(baseBRDFData.roughness * baseBRDFData.roughness, HALF_MIN);
    baseBRDFData.normalizationTerm  = baseBRDFData.roughness * 4.0h + 2.0h;
    baseBRDFData.roughness2MinusOne = baseBRDFData.roughness2 - 1.0h;
#endif

    // Darken/saturate base layer using coat to surface reflectance (vs. air to surface)
    baseBRDFData.specular = lerp(baseBRDFData.specular, ConvertF0ForClearCoat15(baseBRDFData.specular), clearCoatMask);
    // TODO: what about diffuse? at least in specular workflow diffuse should be recalculated as it directly depends on it.
}

// Computes the specular term for EnvironmentBRDF
half3 EnvironmentBRDFSpecular(BRDFData brdfData, half fresnelTerm)
{
    float surfaceReduction = 1.0 / (brdfData.roughness2 + 1.0);
    return surfaceReduction * lerp(brdfData.specular, brdfData.grazingTerm, fresnelTerm);
}

half3 EnvironmentBRDF(BRDFData brdfData, half3 indirectDiffuse, half3 indirectSpecular, half fresnelTerm)
{
    half3 c = indirectDiffuse * brdfData.diffuse;
    c += indirectSpecular * EnvironmentBRDFSpecular(brdfData, fresnelTerm);
    return c;
}

// Environment BRDF without diffuse for clear coat
half3 EnvironmentBRDFClearCoat(BRDFData brdfData, half clearCoatMask, half3 indirectSpecular, half fresnelTerm)
{
    float surfaceReduction = 1.0 / (brdfData.roughness2 + 1.0);
    return indirectSpecular * EnvironmentBRDFSpecular(brdfData, fresnelTerm) * clearCoatMask;
}

// Computes the scalar specular term for Minimalist CookTorrance BRDF
// NOTE: needs to be multiplied with reflectance f0, i.e. specular color to complete
half DirectBRDFSpecular(BRDFData brdfData, half3 normalWS, half3 lightDirectionWS, half3 viewDirectionWS)
{
    float3 halfDir = SafeNormalize(float3(lightDirectionWS) + float3(viewDirectionWS));

    float NoH = saturate(dot(normalWS, halfDir));
    half LoH = saturate(dot(lightDirectionWS, halfDir));

    // GGX Distribution multiplied by combined approximation of Visibility and Fresnel
    // BRDFspec = (D * V * F) / 4.0
    // D = roughness^2 / ( NoH^2 * (roughness^2 - 1) + 1 )^2
    // V * F = 1.0 / ( LoH^2 * (roughness + 0.5) )
    // See "Optimizing PBR for Mobile" from Siggraph 2015 moving mobile graphics course
    // https://community.arm.com/events/1155

    // Final BRDFspec = roughness^2 / ( NoH^2 * (roughness^2 - 1) + 1 )^2 * (LoH^2 * (roughness + 0.5) * 4.0)
    // We further optimize a few light invariant terms
    // brdfData.normalizationTerm = (roughness + 0.5) * 4.0 rewritten as roughness * 4.0 + 2.0 to a fit a MAD.
    float d = NoH * NoH * brdfData.roughness2MinusOne + 1.00001f;

    half LoH2 = LoH * LoH;
    half specularTerm = brdfData.roughness2 / ((d * d) * max(0.1h, LoH2) * brdfData.normalizationTerm);

    // On platforms where half actually means something, the denominator has a risk of overflow
    // clamp below was added specifically to "fix" that, but dx compiler (we convert bytecode to metal/gles)
    // sees that specularTerm have only non-negative terms, so it skips max(0,..) in clamp (leaving only min(100,...))
#if defined (SHADER_API_MOBILE) || defined (SHADER_API_SWITCH)
    specularTerm = specularTerm - HALF_MIN;
    specularTerm = clamp(specularTerm, 0.0, 100.0); // Prevent FP16 overflow on mobiles
#endif

return specularTerm;
}

// Based on Minimalist CookTorrance BRDF
// Implementation is slightly different from original derivation: http://www.thetenthplanet.de/archives/255
//
// * NDF [Modified] GGX
// * Modified Kelemen and Szirmay-Kalos for Visibility term
// * Fresnel approximated with 1/LdotH
half3 DirectBDRF(BRDFData brdfData, half3 normalWS, half3 lightDirectionWS, half3 viewDirectionWS, bool specularHighlightsOff)
{
    // Can still do compile-time optimisation.
    // If no compile-time optimized, extra overhead if branch taken is around +2.5% on Switch, -10% if not taken.
    [branch] if (!specularHighlightsOff)
    {
        half specularTerm = DirectBRDFSpecular(brdfData, normalWS, lightDirectionWS, viewDirectionWS);
        half3 color = brdfData.diffuse + specularTerm * brdfData.specular;
        return color;
    }
    else
        return brdfData.diffuse;
}

// Based on Minimalist CookTorrance BRDF
// Implementation is slightly different from original derivation: http://www.thetenthplanet.de/archives/255
//
// * NDF [Modified] GGX
// * Modified Kelemen and Szirmay-Kalos for Visibility term
// * Fresnel approximated with 1/LdotH
half3 DirectBRDF(BRDFData brdfData, half3 normalWS, half3 lightDirectionWS, half3 viewDirectionWS)
{
#ifndef _SPECULARHIGHLIGHTS_OFF
    return brdfData.diffuse + DirectBRDFSpecular(brdfData, normalWS, lightDirectionWS, viewDirectionWS) * brdfData.specular;
#else
    return brdfData.diffuse;
#endif
}

///////////////////////////////////////////////////////////////////////////////
//                      Global Illumination                                  //
///////////////////////////////////////////////////////////////////////////////

// Ambient occlusion
TEXTURE2D_X(_ScreenSpaceOcclusionTexture);
SAMPLER(sampler_ScreenSpaceOcclusionTexture);

struct AmbientOcclusionFactor
{
    half indirectAmbientOcclusion;
    half directAmbientOcclusion;
};

half SampleAmbientOcclusion(float2 normalizedScreenSpaceUV)
{
    float2 uv = UnityStereoTransformScreenSpaceTex(normalizedScreenSpaceUV);
    return SAMPLE_TEXTURE2D_X(_ScreenSpaceOcclusionTexture, sampler_ScreenSpaceOcclusionTexture, uv).x;
}

AmbientOcclusionFactor GetScreenSpaceAmbientOcclusion(float2 normalizedScreenSpaceUV)
{
    AmbientOcclusionFactor aoFactor;
    aoFactor.indirectAmbientOcclusion = SampleAmbientOcclusion(normalizedScreenSpaceUV);
    aoFactor.directAmbientOcclusion = lerp(1.0, aoFactor.indirectAmbientOcclusion, _AmbientOcclusionParam.w);
    return aoFactor;
}

// Samples SH L0, L1 and L2 terms
half3 SampleSH(half3 normalWS)
{
    // LPPV is not supported in Ligthweight Pipeline
    real4 SHCoefficients[7];
    SHCoefficients[0] = unity_SHAr;
    SHCoefficients[1] = unity_SHAg;
    SHCoefficients[2] = unity_SHAb;
    SHCoefficients[3] = unity_SHBr;
    SHCoefficients[4] = unity_SHBg;
    SHCoefficients[5] = unity_SHBb;
    SHCoefficients[6] = unity_SHC;

    return max(half3(0, 0, 0), SampleSH9(SHCoefficients, normalWS));
}

// SH Vertex Evaluation. Depending on target SH sampling might be
// done completely per vertex or mixed with L2 term per vertex and L0, L1
// per pixel. See SampleSHPixel
half3 SampleSHVertex(half3 normalWS)
{
#if defined(EVALUATE_SH_VERTEX)
    return max(half3(0, 0, 0), SampleSH(normalWS));
#elif defined(EVALUATE_SH_MIXED)
    // no max since this is only L2 contribution
    return SHEvalLinearL2(normalWS, unity_SHBr, unity_SHBg, unity_SHBb, unity_SHC);
#endif

    // Fully per-pixel. Nothing to compute.
    return half3(0.0, 0.0, 0.0);
}

// SH Pixel Evaluation. Depending on target SH sampling might be done
// mixed or fully in pixel. See SampleSHVertex
half3 SampleSHPixel(half3 L2Term, half3 normalWS)
{
#if defined(EVALUATE_SH_VERTEX)
    return L2Term;
#elif defined(EVALUATE_SH_MIXED)
    half3 L0L1Term = SHEvalLinearL0L1(normalWS, unity_SHAr, unity_SHAg, unity_SHAb);
    return max(half3(0, 0, 0), L2Term + L0L1Term);
#endif

    // Default: Evaluate SH fully per-pixel
    return SampleSH(normalWS);
}

// Sample baked lightmap. Non-Direction and Directional if available.
// Realtime GI is not supported.
half3 SampleLightmap(float2 lightmapUV, half3 normalWS)
{
#ifdef UNITY_LIGHTMAP_FULL_HDR
    bool encodedLightmap = false;
#else
    bool encodedLightmap = true;
#endif

    half4 decodeInstructions = half4(LIGHTMAP_HDR_MULTIPLIER, LIGHTMAP_HDR_EXPONENT, 0.0h, 0.0h);

    // The shader library sample lightmap functions transform the lightmap uv coords to apply bias and scale.
    // However, universal pipeline already transformed those coords in vertex. We pass half4(1, 1, 0, 0) and
    // the compiler will optimize the transform away.
    half4 transformCoords = half4(1, 1, 0, 0);

#if defined(LIGHTMAP_ON) && defined(DIRLIGHTMAP_COMBINED) && defined(UNITY_DOTS_INSTANCING_ENABLED)
    return SampleDirectionalLightmap(TEXTURE2D_ARRAY_ARGS(unity_Lightmaps, samplerunity_Lightmaps),
        TEXTURE2D_ARRAY_ARGS(unity_LightmapsInd, samplerunity_Lightmaps),
        lightmapUV, unity_LightmapIndex, transformCoords, normalWS, encodedLightmap, decodeInstructions);
#elif defined(LIGHTMAP_ON) && defined(DIRLIGHTMAP_COMBINED)
    return SampleDirectionalLightmap(TEXTURE2D_ARGS(unity_Lightmap, samplerunity_Lightmap),
        TEXTURE2D_ARGS(unity_LightmapInd, samplerunity_Lightmap),
        lightmapUV, transformCoords, normalWS, encodedLightmap, decodeInstructions);
#elif defined(LIGHTMAP_ON) && defined(UNITY_DOTS_INSTANCING_ENABLED)
    return SampleSingleLightmap(TEXTURE2D_ARRAY_ARGS(unity_Lightmaps, samplerunity_Lightmaps), lightmapUV, unity_LightmapIndex, transformCoords, encodedLightmap, decodeInstructions);
#elif defined(LIGHTMAP_ON)
    return SampleSingleLightmap(TEXTURE2D_ARGS(unity_Lightmap, samplerunity_Lightmap), lightmapUV, transformCoords, encodedLightmap, decodeInstructions);
#else
    return half3(0.0, 0.0, 0.0);
#endif
}

// We either sample GI from baked lightmap or from probes.
// If lightmap: sampleData.xy = lightmapUV
// If probe: sampleData.xyz = L2 SH terms
<<<<<<< HEAD
#if defined(LIGHTMAP_ON)
#define SAMPLE_GI(lmName, shName, normalWSName) SampleLightmap(lmName, normalWSName)
=======
#ifdef UNITY_DOTS_SHADER
    half3 HackSampleSH(half3 normalWS)
    {
        // Hack SH so that is is valid for hybrid V1
        real4 SHCoefficients[7];
        SHCoefficients[0] = float4(-0.02611f, -0.11903f, -0.02472f, 0.55319f);
        SHCoefficients[1] = float4(-0.04123, 0.0369, -0.03903, 0.62641);
        SHCoefficients[2] = float4(-0.06967, 0.23016, -0.06596, 0.81901);
        SHCoefficients[3] = float4(-0.02041, -0.01933, 0.07292, 0.05023);
        SHCoefficients[4] = float4(-0.03278, -0.03104, 0.0992, 0.07219);
        SHCoefficients[5] = float4(-0.05806, -0.05496, 0.10764, 0.09859);
        SHCoefficients[6] = float4(0.07564, 0.10311, 0.11301, 1.00);
        return max(half3(0, 0, 0), SampleSH9(SHCoefficients, normalWS));
    }
    #define SAMPLE_GI(lmName, shName, normalWSName) HackSampleSH(normalWSName);
#elif defined(LIGHTMAP_ON)
    #define SAMPLE_GI(lmName, shName, normalWSName) SampleLightmap(lmName, normalWSName)
>>>>>>> e5dca121
#else
    #define SAMPLE_GI(lmName, shName, normalWSName) SampleSHPixel(shName, normalWSName)
#endif

half3 GlossyEnvironmentReflection(half3 reflectVector, half perceptualRoughness, half occlusion)
{
#if !defined(_ENVIRONMENTREFLECTIONS_OFF)
    half mip = PerceptualRoughnessToMipmapLevel(perceptualRoughness);
    half4 encodedIrradiance = SAMPLE_TEXTURECUBE_LOD(unity_SpecCube0, samplerunity_SpecCube0, reflectVector, mip);

#if !defined(UNITY_USE_NATIVE_HDR)
    half3 irradiance = DecodeHDREnvironment(encodedIrradiance, unity_SpecCube0_HDR);
#else
    half3 irradiance = encodedIrradiance.rgb;
#endif

    return irradiance * occlusion;
#endif // GLOSSY_REFLECTIONS

    return _GlossyEnvironmentColor.rgb * occlusion;
}

half3 SubtractDirectMainLightFromLightmap(Light mainLight, half3 normalWS, half3 bakedGI)
{
    // Let's try to make realtime shadows work on a surface, which already contains
    // baked lighting and shadowing from the main sun light.
    // Summary:
    // 1) Calculate possible value in the shadow by subtracting estimated light contribution from the places occluded by realtime shadow:
    //      a) preserves other baked lights and light bounces
    //      b) eliminates shadows on the geometry facing away from the light
    // 2) Clamp against user defined ShadowColor.
    // 3) Pick original lightmap value, if it is the darkest one.


    // 1) Gives good estimate of illumination as if light would've been shadowed during the bake.
    // We only subtract the main direction light. This is accounted in the contribution term below.
    half shadowStrength = GetMainLightShadowStrength();
    half contributionTerm = saturate(dot(mainLight.direction, normalWS));
    half3 lambert = mainLight.color * contributionTerm;
    half3 estimatedLightContributionMaskedByInverseOfShadow = lambert * (1.0 - mainLight.shadowAttenuation);
    half3 subtractedLightmap = bakedGI - estimatedLightContributionMaskedByInverseOfShadow;

    // 2) Allows user to define overall ambient of the scene and control situation when realtime shadow becomes too dark.
    half3 realtimeShadow = max(subtractedLightmap, _SubtractiveShadowColor.xyz);
    realtimeShadow = lerp(bakedGI, realtimeShadow, shadowStrength);

    // 3) Pick darkest color
    return min(bakedGI, realtimeShadow);
}

half3 GlobalIllumination(BRDFData brdfData, BRDFData brdfDataClearCoat, float clearCoatMask,
    half3 bakedGI, half occlusion,
    half3 normalWS, half3 viewDirectionWS)
{
    half3 reflectVector = reflect(-viewDirectionWS, normalWS);
    half NoV = saturate(dot(normalWS, viewDirectionWS));
    half fresnelTerm = Pow4(1.0 - NoV);

    half3 indirectDiffuse = bakedGI * occlusion;
    half3 indirectSpecular = GlossyEnvironmentReflection(reflectVector, brdfData.perceptualRoughness, occlusion);

    half3 color = EnvironmentBRDF(brdfData, indirectDiffuse, indirectSpecular, fresnelTerm);

#if defined(_CLEARCOAT) || defined(_CLEARCOATMAP)
    half3 coatIndirectSpecular = GlossyEnvironmentReflection(reflectVector, brdfDataClearCoat.perceptualRoughness, occlusion);
    // TODO: "grazing term" causes problems on full roughness
    half3 coatColor = EnvironmentBRDFClearCoat(brdfDataClearCoat, clearCoatMask, coatIndirectSpecular, fresnelTerm);

    // Blend with base layer using khronos glTF recommended way using NoV
    // Smooth surface & "ambiguous" lighting
    // NOTE: fresnelTerm (above) is pow4 instead of pow5, but should be ok as blend weight.
    half coatFresnel = kDielectricSpec.x + kDielectricSpec.a * fresnelTerm;
    return color * (1.0 - coatFresnel * clearCoatMask) + coatColor;
#else
    return color;
#endif
}

// Backwards compatiblity
half3 GlobalIllumination(BRDFData brdfData, half3 bakedGI, half occlusion, half3 normalWS, half3 viewDirectionWS)
{
    const BRDFData noClearCoat = (BRDFData)0;
    return GlobalIllumination(brdfData, noClearCoat, 0.0, bakedGI, occlusion, normalWS, viewDirectionWS);
}

void MixRealtimeAndBakedGI(inout Light light, half3 normalWS, inout half3 bakedGI, half4 shadowMask)
{
#if defined(_MIXED_LIGHTING_SUBTRACTIVE) && defined(LIGHTMAP_ON)
    bakedGI = SubtractDirectMainLightFromLightmap(light, normalWS, bakedGI);
#endif
}

///////////////////////////////////////////////////////////////////////////////
//                      Lighting Functions                                   //
///////////////////////////////////////////////////////////////////////////////
half3 LightingLambert(half3 lightColor, half3 lightDir, half3 normal)
{
    half NdotL = saturate(dot(normal, lightDir));
    return lightColor * NdotL;
}

half3 LightingSpecular(half3 lightColor, half3 lightDir, half3 normal, half3 viewDir, half4 specular, half smoothness)
{
    float3 halfVec = SafeNormalize(float3(lightDir) + float3(viewDir));
    half NdotH = saturate(dot(normal, halfVec));
    half modifier = pow(NdotH, smoothness);
    half3 specularReflection = specular.rgb * modifier;
    return lightColor * specularReflection;
}

half3 LightingPhysicallyBased(BRDFData brdfData, BRDFData brdfDataClearCoat,
    half3 lightColor, half3 lightDirectionWS, half lightAttenuation,
    half3 normalWS, half3 viewDirectionWS,
    half clearCoatMask, bool specularHighlightsOff)
{
    half NdotL = saturate(dot(normalWS, lightDirectionWS));
    half3 radiance = lightColor * (lightAttenuation * NdotL);

    half3 brdf = brdfData.diffuse;
#ifndef _SPECULARHIGHLIGHTS_OFF
    [branch] if (!specularHighlightsOff)
    {
        brdf += brdfData.specular * DirectBRDFSpecular(brdfData, normalWS, lightDirectionWS, viewDirectionWS);

#if defined(_CLEARCOAT) || defined(_CLEARCOATMAP)
        // Clear coat evaluates the specular a second timw and has some common terms with the base specular.
        // We rely on the compiler to merge these and compute them only once.
        half brdfCoat = kDielectricSpec.r * DirectBRDFSpecular(brdfDataClearCoat, normalWS, lightDirectionWS, viewDirectionWS);

            // Mix clear coat and base layer using khronos glTF recommended formula
            // https://github.com/KhronosGroup/glTF/blob/master/extensions/2.0/Khronos/KHR_materials_clearcoat/README.md
            // Use NoV for direct too instead of LoH as an optimization (NoV is light invariant).
            half NoV = saturate(dot(normalWS, viewDirectionWS));
            // Use slightly simpler fresnelTerm (Pow4 vs Pow5) as a small optimization.
            // It is matching fresnel used in the GI/Env, so should produce a consistent clear coat blend (env vs. direct)
            half coatFresnel = kDielectricSpec.x + kDielectricSpec.a * Pow4(1.0 - NoV);

        brdf = brdf * (1.0 - clearCoatMask * coatFresnel) + brdfCoat * clearCoatMask;
#endif // _CLEARCOAT
    }
#endif // _SPECULARHIGHLIGHTS_OFF

    return brdf * radiance;
}

half3 LightingPhysicallyBased(BRDFData brdfData, BRDFData brdfDataClearCoat, Light light, half3 normalWS, half3 viewDirectionWS, half clearCoatMask, bool specularHighlightsOff)
{
    return LightingPhysicallyBased(brdfData, brdfDataClearCoat, light.color, light.direction, light.distanceAttenuation * light.shadowAttenuation, normalWS, viewDirectionWS, clearCoatMask, specularHighlightsOff);
}

// Backwards compatibility
half3 LightingPhysicallyBased(BRDFData brdfData, Light light, half3 normalWS, half3 viewDirectionWS)
{
    #ifdef _SPECULARHIGHLIGHTS_OFF
    bool specularHighlightsOff = true;
#else
    bool specularHighlightsOff = false;
#endif
    const BRDFData noClearCoat = (BRDFData)0;
    return LightingPhysicallyBased(brdfData, noClearCoat, light, normalWS, viewDirectionWS, 0.0, specularHighlightsOff);
}

half3 LightingPhysicallyBased(BRDFData brdfData, half3 lightColor, half3 lightDirectionWS, half lightAttenuation, half3 normalWS, half3 viewDirectionWS)
{
    Light light;
    light.color = lightColor;
    light.direction = lightDirectionWS;
    light.distanceAttenuation = lightAttenuation;
    light.shadowAttenuation   = 1;
    return LightingPhysicallyBased(brdfData, light, normalWS, viewDirectionWS);
}

half3 LightingPhysicallyBased(BRDFData brdfData, Light light, half3 normalWS, half3 viewDirectionWS, bool specularHighlightsOff)
{
    const BRDFData noClearCoat = (BRDFData)0;
    return LightingPhysicallyBased(brdfData, noClearCoat, light, normalWS, viewDirectionWS, 0.0, specularHighlightsOff);
}

half3 LightingPhysicallyBased(BRDFData brdfData, half3 lightColor, half3 lightDirectionWS, half lightAttenuation, half3 normalWS, half3 viewDirectionWS, bool specularHighlightsOff)
{
    Light light;
    light.color = lightColor;
    light.direction = lightDirectionWS;
    light.distanceAttenuation = lightAttenuation;
    light.shadowAttenuation   = 1;
    return LightingPhysicallyBased(brdfData, light, viewDirectionWS, specularHighlightsOff, specularHighlightsOff);
}

half3 VertexLighting(float3 positionWS, half3 normalWS)
{
    half3 vertexLightColor = half3(0.0, 0.0, 0.0);

#ifdef _ADDITIONAL_LIGHTS_VERTEX
    uint lightsCount = GetAdditionalLightsCount();
    for (uint lightIndex = 0u; lightIndex < lightsCount; ++lightIndex)
    {
        Light light = GetAdditionalLight(lightIndex, positionWS);
        half3 lightColor = light.color * light.distanceAttenuation;
        vertexLightColor += LightingLambert(lightColor, light.direction, normalWS);
    }
#endif

    return vertexLightColor;
}

///////////////////////////////////////////////////////////////////////////////
//                      Fragment Functions                                   //
//       Used by ShaderGraph and others builtin renderers                    //
///////////////////////////////////////////////////////////////////////////////
half4 UniversalFragmentPBR(InputData inputData, SurfaceData surfaceData)
{
#ifdef _SPECULARHIGHLIGHTS_OFF
    bool specularHighlightsOff = true;
#else
    bool specularHighlightsOff = false;
#endif

    BRDFData brdfData;

    // NOTE: can modify alpha
    InitializeBRDFData(surfaceData.albedo, surfaceData.metallic, surfaceData.specular, surfaceData.smoothness, surfaceData.alpha, brdfData);

    BRDFData brdfDataClearCoat = (BRDFData)0;
#if defined(_CLEARCOAT) || defined(_CLEARCOATMAP)
    // base brdfData is modified here, rely on the compiler to eliminate dead computation by InitializeBRDFData()
    InitializeBRDFDataClearCoat(surfaceData.clearCoatMask, surfaceData.clearCoatSmoothness, brdfData, brdfDataClearCoat);
#endif

    Light mainLight = GetMainLight(inputData.shadowCoord);
    mainLight.shadowAttenuation = ApplyShadowFade(mainLight.shadowAttenuation, inputData.positionWS);

    #if defined(_SCREEN_SPACE_OCCLUSION)
        AmbientOcclusionFactor aoFactor = GetScreenSpaceAmbientOcclusion(inputData.normalizedScreenSpaceUV);
        mainLight.color *= aoFactor.directAmbientOcclusion;
        surfaceData.occlusion = min(surfaceData.occlusion, aoFactor.indirectAmbientOcclusion);
    #endif

    MixRealtimeAndBakedGI(mainLight, inputData.normalWS, inputData.bakedGI, half4(0, 0, 0, 0));
    half3 color = GlobalIllumination(brdfData, brdfDataClearCoat, surfaceData.clearCoatMask,
                                     inputData.bakedGI, surfaceData.occlusion,
                                     inputData.normalWS, inputData.viewDirectionWS);
    color += LightingPhysicallyBased(brdfData, brdfDataClearCoat,
                                     mainLight,
                                     inputData.normalWS, inputData.viewDirectionWS,
                                     surfaceData.clearCoatMask, specularHighlightsOff);

#ifdef _ADDITIONAL_LIGHTS
    uint pixelLightCount = GetAdditionalLightsCount();
    for (uint lightIndex = 0u; lightIndex < pixelLightCount; ++lightIndex)
    {
        Light light = GetAdditionalLight(lightIndex, inputData.positionWS);
        light.shadowAttenuation = ApplyShadowFade(light.shadowAttenuation, inputData.positionWS);
        #if defined(_SCREEN_SPACE_OCCLUSION)
            light.color *= aoFactor.directAmbientOcclusion;
        #endif
        color += LightingPhysicallyBased(brdfData, brdfDataClearCoat,
                                         light,
                                         inputData.normalWS, inputData.viewDirectionWS,
                                         surfaceData.clearCoatMask, specularHighlightsOff);
    }
#endif

#ifdef _ADDITIONAL_LIGHTS_VERTEX
    color += inputData.vertexLighting * brdfData.diffuse;
#endif

    color += surfaceData.emission;

    return half4(color, surfaceData.alpha);
}

half4 UniversalFragmentPBR(InputData inputData, half3 albedo, half metallic, half3 specular,
    half smoothness, half occlusion, half3 emission, half alpha)
{
    SurfaceData s;
    s.albedo              = albedo;
    s.metallic            = metallic;
    s.specular            = specular;
    s.smoothness          = smoothness;
    s.occlusion           = occlusion;
    s.emission            = emission;
    s.alpha               = alpha;
    s.clearCoatMask       = 0.0;
    s.clearCoatSmoothness = 1.0;
    return UniversalFragmentPBR(inputData, s);
}

half4 UniversalFragmentBlinnPhong(InputData inputData, half3 diffuse, half4 specularGloss, half smoothness, half3 emission, half alpha)
{
    Light mainLight = GetMainLight(inputData.shadowCoord);
    mainLight.shadowAttenuation = ApplyShadowFade(mainLight.shadowAttenuation, inputData.positionWS);

    #if defined(_SCREEN_SPACE_OCCLUSION)
        AmbientOcclusionFactor aoFactor = GetScreenSpaceAmbientOcclusion(inputData.normalizedScreenSpaceUV);
        mainLight.color *= aoFactor.directAmbientOcclusion;
        inputData.bakedGI *= aoFactor.indirectAmbientOcclusion;
    #endif

    MixRealtimeAndBakedGI(mainLight, inputData.normalWS, inputData.bakedGI, half4(0, 0, 0, 0));

    half3 attenuatedLightColor = mainLight.color * (mainLight.distanceAttenuation * mainLight.shadowAttenuation);
    half3 diffuseColor = inputData.bakedGI + LightingLambert(attenuatedLightColor, mainLight.direction, inputData.normalWS);
    half3 specularColor = LightingSpecular(attenuatedLightColor, mainLight.direction, inputData.normalWS, inputData.viewDirectionWS, specularGloss, smoothness);

#ifdef _ADDITIONAL_LIGHTS
    uint pixelLightCount = GetAdditionalLightsCount();
    for (uint lightIndex = 0u; lightIndex < pixelLightCount; ++lightIndex)
    {
        Light light = GetAdditionalLight(lightIndex, inputData.positionWS);
        light.shadowAttenuation = ApplyShadowFade(light.shadowAttenuation, inputData.positionWS);
        #if defined(_SCREEN_SPACE_OCCLUSION)
            light.color *= aoFactor.directAmbientOcclusion;
        #endif
        half3 attenuatedLightColor = light.color * (light.distanceAttenuation * light.shadowAttenuation);
        diffuseColor += LightingLambert(attenuatedLightColor, light.direction, inputData.normalWS);
        specularColor += LightingSpecular(attenuatedLightColor, light.direction, inputData.normalWS, inputData.viewDirectionWS, specularGloss, smoothness);
    }
#endif

#ifdef _ADDITIONAL_LIGHTS_VERTEX
    diffuseColor += inputData.vertexLighting;
#endif

    half3 finalColor = diffuseColor * diffuse + emission;

#if defined(_SPECGLOSSMAP) || defined(_SPECULAR_COLOR)
    finalColor += specularColor;
#endif

    return half4(finalColor, alpha);
}

//LWRP -> Universal Backwards Compatibility
half4 LightweightFragmentPBR(InputData inputData, half3 albedo, half metallic, half3 specular,
    half smoothness, half occlusion, half3 emission, half alpha)
{
    return UniversalFragmentPBR(inputData, albedo, metallic, specular, smoothness, occlusion, emission, alpha);
}

half4 LightweightFragmentBlinnPhong(InputData inputData, half3 diffuse, half4 specularGloss, half smoothness, half3 emission, half alpha)
{
    return UniversalFragmentBlinnPhong(inputData, diffuse, specularGloss, smoothness, emission, alpha);
}
#endif<|MERGE_RESOLUTION|>--- conflicted
+++ resolved
@@ -566,28 +566,8 @@
 // We either sample GI from baked lightmap or from probes.
 // If lightmap: sampleData.xy = lightmapUV
 // If probe: sampleData.xyz = L2 SH terms
-<<<<<<< HEAD
 #if defined(LIGHTMAP_ON)
 #define SAMPLE_GI(lmName, shName, normalWSName) SampleLightmap(lmName, normalWSName)
-=======
-#ifdef UNITY_DOTS_SHADER
-    half3 HackSampleSH(half3 normalWS)
-    {
-        // Hack SH so that is is valid for hybrid V1
-        real4 SHCoefficients[7];
-        SHCoefficients[0] = float4(-0.02611f, -0.11903f, -0.02472f, 0.55319f);
-        SHCoefficients[1] = float4(-0.04123, 0.0369, -0.03903, 0.62641);
-        SHCoefficients[2] = float4(-0.06967, 0.23016, -0.06596, 0.81901);
-        SHCoefficients[3] = float4(-0.02041, -0.01933, 0.07292, 0.05023);
-        SHCoefficients[4] = float4(-0.03278, -0.03104, 0.0992, 0.07219);
-        SHCoefficients[5] = float4(-0.05806, -0.05496, 0.10764, 0.09859);
-        SHCoefficients[6] = float4(0.07564, 0.10311, 0.11301, 1.00);
-        return max(half3(0, 0, 0), SampleSH9(SHCoefficients, normalWS));
-    }
-    #define SAMPLE_GI(lmName, shName, normalWSName) HackSampleSH(normalWSName);
-#elif defined(LIGHTMAP_ON)
-    #define SAMPLE_GI(lmName, shName, normalWSName) SampleLightmap(lmName, normalWSName)
->>>>>>> e5dca121
 #else
     #define SAMPLE_GI(lmName, shName, normalWSName) SampleSHPixel(shName, normalWSName)
 #endif
