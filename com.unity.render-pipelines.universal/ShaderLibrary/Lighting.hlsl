--- conflicted
+++ resolved
@@ -817,11 +817,8 @@
 #endif
 
     Light mainLight = GetMainLight(inputData.shadowCoord);
-<<<<<<< HEAD
     mainLight.shadowAttenuation = ApplyShadowFade(mainLight.shadowAttenuation, inputData.positionWS);
     MixRealtimeAndBakedGI(mainLight, inputData.normalWS, inputData.bakedGI, half4(0, 0, 0, 0));
-=======
->>>>>>> fd6e13f0
 
     #if defined(_SCREEN_SPACE_OCCLUSION)
         AmbientOcclusionFactor aoFactor = GetScreenSpaceAmbientOcclusion(inputData.normalizedScreenSpaceUV);
@@ -843,13 +840,10 @@
     for (uint lightIndex = 0u; lightIndex < pixelLightCount; ++lightIndex)
     {
         Light light = GetAdditionalLight(lightIndex, inputData.positionWS);
-<<<<<<< HEAD
         light.shadowAttenuation = ApplyShadowFade(light.shadowAttenuation, inputData.positionWS);
-=======
         #if defined(_SCREEN_SPACE_OCCLUSION)
             light.color *= aoFactor.directAmbientOcclusion;
         #endif
->>>>>>> fd6e13f0
         color += LightingPhysicallyBased(brdfData, brdfDataClearCoat,
                                          light,
                                          inputData.normalWS, inputData.viewDirectionWS,
@@ -885,9 +879,7 @@
 half4 UniversalFragmentBlinnPhong(InputData inputData, half3 diffuse, half4 specularGloss, half smoothness, half3 emission, half alpha)
 {
     Light mainLight = GetMainLight(inputData.shadowCoord);
-<<<<<<< HEAD
     mainLight.shadowAttenuation = ApplyShadowFade(mainLight.shadowAttenuation, inputData.positionWS);
-=======
 
     #if defined(_SCREEN_SPACE_OCCLUSION)
         AmbientOcclusionFactor aoFactor = GetScreenSpaceAmbientOcclusion(inputData.normalizedScreenSpaceUV);
@@ -895,7 +887,6 @@
         inputData.bakedGI *= aoFactor.indirectAmbientOcclusion;
     #endif
 
->>>>>>> fd6e13f0
     MixRealtimeAndBakedGI(mainLight, inputData.normalWS, inputData.bakedGI, half4(0, 0, 0, 0));
 
     half3 attenuatedLightColor = mainLight.color * (mainLight.distanceAttenuation * mainLight.shadowAttenuation);
@@ -907,13 +898,10 @@
     for (uint lightIndex = 0u; lightIndex < pixelLightCount; ++lightIndex)
     {
         Light light = GetAdditionalLight(lightIndex, inputData.positionWS);
-<<<<<<< HEAD
         light.shadowAttenuation = ApplyShadowFade(light.shadowAttenuation, inputData.positionWS);
-=======
         #if defined(_SCREEN_SPACE_OCCLUSION)
             light.color *= aoFactor.directAmbientOcclusion;
         #endif
->>>>>>> fd6e13f0
         half3 attenuatedLightColor = light.color * (light.distanceAttenuation * light.shadowAttenuation);
         diffuseColor += LightingLambert(attenuatedLightColor, light.direction, inputData.normalWS);
         specularColor += LightingSpecular(attenuatedLightColor, light.direction, inputData.normalWS, inputData.viewDirectionWS, specularGloss, smoothness);
