--- conflicted
+++ resolved
@@ -561,19 +561,14 @@
 #if !defined(_ENVIRONMENTREFLECTIONS_OFF)
 #if REFLECTION_PROBE
     half mip = PerceptualRoughnessToMipmapLevel(perceptualRoughness);
-    half3 irradiance = half3(0.0, 0.0, 0.0);
     // Blending Reflection Probes is disabled since there is a problem with the SRP Batcher not passing the data correctly in
     // When this is fixed uncomment the lines in this function which are not supposed to be comments.
 //#if !BLEND_REFLECTION_PROBE
     half4 encodedIrradiance = SAMPLE_TEXTURECUBE_LOD(unity_SpecCube0, samplerunity_SpecCube0, reflectVector, mip);
 #if !defined(UNITY_USE_NATIVE_HDR)
-    irradiance = DecodeHDREnvironment(encodedIrradiance, unity_SpecCube0_HDR);
-#else
-<<<<<<< HEAD
-    irradiance = encodedIrradiance.rbg;
-=======
-    half3 irradiance = encodedIrradiance.rgb;
->>>>>>> acd55b03
+    half3 irradiance = DecodeHDREnvironment(encodedIrradiance, unity_SpecCube0_HDR);
+#else
+    half3 irradiance = encodedIrradiance.rbg;
 #endif
 /*
 #else
@@ -582,10 +577,10 @@
 #if !defined(UNITY_USE_NATIVE_HDR)
     half3 irradiance0 = DecodeHDREnvironment(encodedIrradiance0, unity_SpecCube0_HDR);
     half3 irradiance1 = DecodeHDREnvironment(encodedIrradiance1, unity_SpecCube1_HDR);
-    irradiance = irradiance0 * unity_SpecCube0_BoxMin.w + irradiance1 * (1 - unity_SpecCube0_BoxMin.w);
+    half3 irradiance = irradiance0 * unity_SpecCube0_BoxMin.w + irradiance1 * (1 - unity_SpecCube0_BoxMin.w);
 #else
     half4 encodedIrradiance = encodedIrradiance0 * unity_SpecCube0_BoxMin.w + encodedIrradiance1 * (1 - unity_SpecCube0_BoxMin.w);
-    irradiance = encodedIrradiance.rbg;
+    half3 irradiance = encodedIrradiance.rbg;
 #endif
 #endif*/
     return irradiance * occlusion;
@@ -817,15 +812,11 @@
     for (uint lightIndex = 0u; lightIndex < pixelLightCount; ++lightIndex)
     {
         Light light = GetAdditionalLight(lightIndex, inputData.positionWS);
-<<<<<<< HEAD
         light.shadowAttenuation = ApplyShadowFade(light.shadowAttenuation, inputData.positionWS);
-        color += LightingPhysicallyBased(brdfData, light, inputData.normalWS, inputData.viewDirectionWS);
-=======
         color += LightingPhysicallyBased(brdfData, brdfDataClearCoat,
                                          light,
                                          inputData.normalWS, inputData.viewDirectionWS,
                                          surfaceData.clearCoatMask, specularHighlightsOff);
->>>>>>> acd55b03
     }
 #endif
 
