#ifndef UNIVERSAL_INPUT_INCLUDED
#define UNIVERSAL_INPUT_INCLUDED

#define MAX_VISIBLE_LIGHTS_UBO  32
#define MAX_VISIBLE_LIGHTS_SSBO 256
#define USE_STRUCTURED_BUFFER_FOR_LIGHT_DATA 0

#include "Packages/com.unity.render-pipelines.universal/ShaderLibrary/ShaderTypes.cs.hlsl"

#if defined(SHADER_API_MOBILE) && (SHADER_TARGET < 45)
#define MAX_VISIBLE_LIGHTS 16
#elif defined(SHADER_API_MOBILE) || (defined(SHADER_API_GLCORE) && !defined(SHADER_API_SWITCH)) || defined(SHADER_API_GLES) || defined(SHADER_API_GLES3) // Workaround for bug on Nintendo Switch where SHADER_API_GLCORE is mistakenly defined
    #define MAX_VISIBLE_LIGHTS 32
#else
    #define MAX_VISIBLE_LIGHTS 256
#endif

struct InputData
{
    float3  positionWS;
    half3   normalWS;
    half3   viewDirectionWS;
    float4  shadowCoord;
    half    fogCoord;
    half3   vertexLighting;
    half3   bakedGI;
    float2  normalizedScreenSpaceUV;
<<<<<<< HEAD

    half3   normalTS;
    #if defined(LIGHTMAP_ON)
    half2   lightmapUV;
    #else
    float3  vertexSH;
    #endif
    #if defined(_NORMALMAP)
    half3x3 tangentMatrixWS;
    #endif

    #if defined(_DEBUG_SHADER)
    float2 uv;
    #endif
=======
    half4   shadowMask;
>>>>>>> 8a8bf746
};

///////////////////////////////////////////////////////////////////////////////
//                      Constant Buffers                                     //
///////////////////////////////////////////////////////////////////////////////

half4 _GlossyEnvironmentColor;
half4 _SubtractiveShadowColor;

#define _InvCameraViewProj unity_MatrixInvVP
float4 _ScaledScreenParams;

float4 _MainLightPosition;
half4 _MainLightColor;
half4 _MainLightOcclusionProbes;

// xyz are currently unused
// w directLightStrength
half4 _AmbientOcclusionParam;

half4 _AdditionalLightsCount;

#if USE_STRUCTURED_BUFFER_FOR_LIGHT_DATA
StructuredBuffer<LightData> _AdditionalLightsBuffer;
StructuredBuffer<int> _AdditionalLightsIndices;
#else
// GLES3 causes a performance regression in some devices when using CBUFFER.
#ifndef SHADER_API_GLES3
CBUFFER_START(AdditionalLights)
#endif
float4 _AdditionalLightsPosition[MAX_VISIBLE_LIGHTS];
half4 _AdditionalLightsColor[MAX_VISIBLE_LIGHTS];
half4 _AdditionalLightsAttenuation[MAX_VISIBLE_LIGHTS];
half4 _AdditionalLightsSpotDir[MAX_VISIBLE_LIGHTS];
half4 _AdditionalLightsOcclusionProbes[MAX_VISIBLE_LIGHTS];
#ifndef SHADER_API_GLES3
CBUFFER_END
#endif
#endif

#define UNITY_MATRIX_M     unity_ObjectToWorld
#define UNITY_MATRIX_I_M   unity_WorldToObject
#define UNITY_MATRIX_V     unity_MatrixV
#define UNITY_MATRIX_I_V   unity_MatrixInvV
#define UNITY_MATRIX_P     OptimizeProjectionMatrix(glstate_matrix_projection)
#define UNITY_MATRIX_I_P   unity_MatrixInvP
#define UNITY_MATRIX_VP    unity_MatrixVP
#define UNITY_MATRIX_I_VP  unity_MatrixInvVP
#define UNITY_MATRIX_MV    mul(UNITY_MATRIX_V, UNITY_MATRIX_M)
#define UNITY_MATRIX_T_MV  transpose(UNITY_MATRIX_MV)
#define UNITY_MATRIX_IT_MV transpose(mul(UNITY_MATRIX_I_M, UNITY_MATRIX_I_V))
#define UNITY_MATRIX_MVP   mul(UNITY_MATRIX_VP, UNITY_MATRIX_M)

// Note: #include order is important here.
// UnityInput.hlsl must be included before UnityInstancing.hlsl, so constant buffer
// declarations don't fail because of instancing macros.
// UniversalDOTSInstancing.hlsl must be included after UnityInstancing.hlsl
#include "Packages/com.unity.render-pipelines.universal/ShaderLibrary/UnityInput.hlsl"
#include "Packages/com.unity.render-pipelines.core/ShaderLibrary/UnityInstancing.hlsl"
#include "Packages/com.unity.render-pipelines.universal/ShaderLibrary/UniversalDOTSInstancing.hlsl"
#include "Packages/com.unity.render-pipelines.core/ShaderLibrary/SpaceTransforms.hlsl"

#endif<|MERGE_RESOLUTION|>--- conflicted
+++ resolved
@@ -25,7 +25,7 @@
     half3   vertexLighting;
     half3   bakedGI;
     float2  normalizedScreenSpaceUV;
-<<<<<<< HEAD
+    half4   shadowMask;
 
     half3   normalTS;
     #if defined(LIGHTMAP_ON)
@@ -40,9 +40,6 @@
     #if defined(_DEBUG_SHADER)
     float2 uv;
     #endif
-=======
-    half4   shadowMask;
->>>>>>> 8a8bf746
 };
 
 ///////////////////////////////////////////////////////////////////////////////
