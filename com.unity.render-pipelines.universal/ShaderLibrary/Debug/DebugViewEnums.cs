using System;

namespace UnityEngine.Rendering.Universal
{
    #region Material Settings

    /// <summary>
    /// Debug material modes.
    /// </summary>
    [GenerateHLSL]
    public enum DebugMaterialMode
    {
        /// <summary>No material debug.</summary>
        None,
        /// <summary>Display material albedo.</summary>
        Albedo,
        /// <summary>Display material specular.</summary>
        Specular,
        /// <summary>Display material alpha.</summary>
        Alpha,
        /// <summary>Display material smoothness.</summary>
        Smoothness,
        /// <summary>Display material ambient occlusion.</summary>
        AmbientOcclusion,
        /// <summary>Display material emission.</summary>
        Emission,
        /// <summary>Display material normal (world space).</summary>
        NormalWorldSpace,
        /// <summary>Display material normal (tangent space).</summary>
        NormalTangentSpace,
        /// <summary>Display evaluated lighting complexity.</summary>
        LightingComplexity,
        /// <summary>Display material metallic.</summary>
        Metallic,
        /// <summary>Display material sprite mask.</summary>
        SpriteMask,
    }

    /// <summary>
    /// Debug mode for displaying vertex attributes interpolated from vertex to pixel shader.
    /// </summary>
    [GenerateHLSL]
    public enum DebugVertexAttributeMode
    {
        /// <summary>No vertex attribute debug.</summary>
        None,
        /// <summary>Display texture coordinate 0.</summary>
        Texcoord0,
        /// <summary>Display texture coordinate 1.</summary>
        Texcoord1,
        /// <summary>Display texture coordinate 2.</summary>
        Texcoord2,
        /// <summary>Display texture coordinate 3.</summary>
        Texcoord3,
        /// <summary>Display vertex color.</summary>
        Color,
        /// <summary>Display tangent.</summary>
        Tangent,
        /// <summary>Display normal.</summary>
        Normal,
    }

    /// <summary>
    /// Debug mode for validating out-of-range values of different material channels.
    /// </summary>
    [GenerateHLSL]
    public enum DebugMaterialValidationMode
    {
        /// <summary>No material debug validation override.</summary>
        None,
        /// <summary>Validate albedo values according to validation settings.</summary>
        Albedo,
        /// <summary>Validate metallic values according to validation settings.</summary>
        Metallic
    }

    #endregion

    #region Rendering Settings

    /// <summary>
    /// Debug mode for displaying intermediate render targets.
    /// </summary>
    [GenerateHLSL]
    public enum DebugFullScreenMode
    {
        /// <summary>No intermediate render target displayed.</summary>
        None,
        /// <summary>Display depth buffer contents.</summary>
        Depth,
<<<<<<< HEAD

        // TODO: Restore this once we have access to the screen-space shadow texture...
        //MainLightShadowsOnly,

        /// <summary>Display the shadow map from additional lights.</summary>
=======
>>>>>>> de645b15
        AdditionalLightsShadowMap,
        /// <summary>Display the main shadow map.</summary>
        MainLightShadowMap,
    }

    /// <summary>
    /// Debug mode that overrides how the renderer behaves.
    /// </summary>
    [GenerateHLSL]
    public enum DebugSceneOverrideMode
    {
        /// <summary>No debug override.</summary>
        None,
        /// <summary>Visualize overdraw by drawing geometry using a semitransparent material. Areas that look opaque contain more overdraw.</summary>
        Overdraw,
        /// <summary>Render using wireframe only.</summary>
        Wireframe,
        /// <summary>Render using a constant fill color and wireframe.</summary>
        SolidWireframe,
        /// <summary>Render shaded geometry in addition to wireframe.</summary>
        ShadedWireframe,
    }

    /// <summary>
    /// Debug modes for texture mipmaps.
    /// </summary>
    [GenerateHLSL]
    public enum DebugMipInfoMode
    {
        /// <summary>No mipmap debug.</summary>
        None,
        /// <summary>Display the mipmap level sampled.</summary>
        Level,
        /// <summary>Display the amount of mip levels available.</summary>
        Count,
<<<<<<< HEAD
        /// <summary>Display the mip ratio.</summary>
        Ratio
=======
>>>>>>> de645b15
    }

    /// <summary>
    /// Mode that controls if post-processing is allowed.
    /// </summary>
    /// <remarks>
    /// When "Auto" is used, post-processing can be either on or off, depending on other active debug modes.
    /// </remarks>
    [GenerateHLSL]
    public enum DebugPostProcessingMode
    {
        /// <summary>Post-processing disabled.</summary>
        Disabled,
        /// <summary>Post-processing is either on or off, depending on other debug modes.</summary>
        Auto,
        /// <summary>Post-processing enabled.</summary>
        Enabled
    };

    /// <summary>
    /// Debug modes for validating illegal output values.
    /// </summary>
    [GenerateHLSL]
    public enum DebugValidationMode
    {
        /// <summary>No validation.</summary>
        None,

        /// <summary>Highlight all pixels containing NaN (not a number), infinite or negative values.</summary>
        [InspectorName("Highlight NaN, Inf and Negative Values")]
        HighlightNanInfNegative,

        /// <summary>Highlight all pixels with values outside the specified range.</summary>
        [InspectorName("Highlight Values Outside Range")]
        HighlightOutsideOfRange
    }

    /// <summary>
    /// The channels used by DebugValidationMode.HighlightOutsideOfRange.
    /// </summary>
    /// <remarks>
    /// When "RGB" is used, the pixel's RGB value is first converted to a luminance value.
    /// Individual channels (R, G, B, and A) are tested individually against the range.
    /// </remarks>
    [GenerateHLSL]
    public enum PixelValidationChannels
    {
        /// <summary>Use luminance calculated from RGB channels as the value to validate.</summary>
        RGB,
        /// <summary>Validate the red channel value.</summary>
        R,
        /// <summary>Validate the green channel value.</summary>
        G,
        /// <summary>Validate the blue channel value.</summary>
        B,
        /// <summary>Validate the alpha channel value.</summary>
        A
    }
    #endregion

    #region Lighting settings

    /// <summary>
    /// Debug modes for lighting.
    /// </summary>
    [GenerateHLSL]
    public enum DebugLightingMode
    {
        /// <summary>No lighting debug mode.</summary>
        None,
        /// <summary>Display shadow cascades using different colors.</summary>
        ShadowCascades,
        /// <summary>Display lighting result without applying normal maps.</summary>
        LightingWithoutNormalMaps,
        /// <summary>Display lighting result (including normal maps).</summary>
        LightingWithNormalMaps,
        /// <summary>Display only reflections.</summary>
        Reflections,
        /// <summary>Display only reflections with smoothness.</summary>
        ReflectionsWithSmoothness,
    }

    /// <summary>
    /// Debug mode that allows selective disabling of individual lighting components.
    /// </summary>
    [GenerateHLSL, Flags]
    public enum DebugLightingFeatureFlags
    {
        /// <summary>The debug mode is not active.</summary>
        None,
        /// <summary>Display contribution from global illumination.</summary>
        GlobalIllumination = 0x1,
        /// <summary>Display contribution from the main light.</summary>
        MainLight = 0x2,
        /// <summary>Display contribution from additional lights.</summary>
        AdditionalLights = 0x4,
        /// <summary>Display contribution from vertex lighting.</summary>
        VertexLighting = 0x8,
        /// <summary>Display contribution from emissive objects.</summary>
        Emission = 0x10,
        /// <summary>Display contribution from ambient occlusion.</summary>
        AmbientOcclusion = 0x20,
    }
    #endregion
}<|MERGE_RESOLUTION|>--- conflicted
+++ resolved
@@ -88,14 +88,8 @@
         None,
         /// <summary>Display depth buffer contents.</summary>
         Depth,
-<<<<<<< HEAD
-
-        // TODO: Restore this once we have access to the screen-space shadow texture...
-        //MainLightShadowsOnly,
 
         /// <summary>Display the shadow map from additional lights.</summary>
-=======
->>>>>>> de645b15
         AdditionalLightsShadowMap,
         /// <summary>Display the main shadow map.</summary>
         MainLightShadowMap,
@@ -131,11 +125,8 @@
         Level,
         /// <summary>Display the amount of mip levels available.</summary>
         Count,
-<<<<<<< HEAD
         /// <summary>Display the mip ratio.</summary>
         Ratio
-=======
->>>>>>> de645b15
     }
 
     /// <summary>
