
#ifndef UNIVERSAL_DEBUGGING3D_INCLUDED
#define UNIVERSAL_DEBUGGING3D_INCLUDED

// Ensure that we always include "DebuggingCommon.hlsl" even if we don't use it - saves extraneous includes elsewhere...
#include "Packages/com.unity.render-pipelines.universal/ShaderLibrary/Debug/DebuggingCommon.hlsl"

#if defined(DEBUG_DISPLAY)

#include "Packages/com.unity.render-pipelines.universal/ShaderLibrary/BRDF.hlsl"
#include "Packages/com.unity.render-pipelines.universal/ShaderLibrary/GlobalIllumination.hlsl"
#include "Packages/com.unity.render-pipelines.universal/ShaderLibrary/RealtimeLights.hlsl"
#include "Packages/com.unity.render-pipelines.universal/ShaderLibrary/Shadows.hlsl"
#include "Packages/com.unity.render-pipelines.universal/ShaderLibrary/SurfaceData.hlsl"

#define SETUP_DEBUG_TEXTURE_DATA(inputData, uv, texture)    SetupDebugDataTexture(inputData, uv, texture##_TexelSize, texture##_MipInfo, GetMipCount(texture))

void SetupDebugDataTexture(inout InputData inputData, float2 uv, float4 texelSize, float4 mipInfo, uint mipCount)
{
    inputData.uv = uv;
    inputData.texelSize = texelSize;
    inputData.mipInfo = mipInfo;
    inputData.mipCount = mipCount;
}

void SetupDebugDataBrdf(inout InputData inputData, half3 brdfDiffuse, half3 brdfSpecular)
{
    inputData.brdfDiffuse = brdfDiffuse;
    inputData.brdfSpecular = brdfSpecular;
}

bool UpdateSurfaceAndInputDataForDebug(inout SurfaceData surfaceData, inout InputData inputData)
{
    bool changed = false;

    if (_DebugLightingMode == DEBUGLIGHTINGMODE_LIGHTING_WITHOUT_NORMAL_MAPS || _DebugLightingMode == DEBUGLIGHTINGMODE_LIGHTING_WITH_NORMAL_MAPS)
    {
        surfaceData.albedo = 1;
        surfaceData.emission = 0;
        surfaceData.specular = 0;
        surfaceData.occlusion = 1;
        surfaceData.clearCoatMask = 0;
        surfaceData.clearCoatSmoothness = 1;
        surfaceData.metallic = 0;
        surfaceData.smoothness = 0;
        changed = true;
    }
    else if (_DebugLightingMode == DEBUGLIGHTINGMODE_REFLECTIONS || _DebugLightingMode == DEBUGLIGHTINGMODE_REFLECTIONS_WITH_SMOOTHNESS)
    {
        surfaceData.albedo = 0;
        surfaceData.emission = 0;
        surfaceData.occlusion = 1;
        surfaceData.clearCoatMask = 0;
        surfaceData.clearCoatSmoothness = 1;
        if (_DebugLightingMode == DEBUGLIGHTINGMODE_REFLECTIONS)
        {
            surfaceData.specular = 1;
            surfaceData.metallic = 0;
            surfaceData.smoothness = 1;
        }
        else if (_DebugLightingMode == DEBUGLIGHTINGMODE_REFLECTIONS_WITH_SMOOTHNESS)
        {
            surfaceData.specular = 0;
            surfaceData.metallic = 1;
            surfaceData.smoothness = 0;
        }
        changed = true;
    }

    if (_DebugLightingMode == DEBUGLIGHTINGMODE_LIGHTING_WITHOUT_NORMAL_MAPS || _DebugLightingMode == DEBUGLIGHTINGMODE_REFLECTIONS)
    {
        const half3 normalTS = half3(0, 0, 1);

        #if defined(_NORMALMAP)
        inputData.normalWS = TransformTangentToWorld(normalTS, inputData.tangentMatrixWS);
        #else
        inputData.normalWS = inputData.normalWS;
        #endif
        surfaceData.normalTS = normalTS;
        changed = true;
    }

    return changed;
}

bool CalculateValidationMetallic(half3 albedo, half metallic, inout half4 debugColor)
{
    if(metallic < _DebugValidateMetallicMinValue)
    {
        debugColor = _DebugValidateBelowMinThresholdColor;
    }
    else if(metallic > _DebugValidateMetallicMaxValue)
    {
        debugColor = _DebugValidateAboveMaxThresholdColor;
    }
    else
    {
        half luminance = Luminance(albedo);

        debugColor = half4(luminance, luminance, luminance, 1);
    }
    return true;
}

bool CalculateValidationColorForDebug(in InputData inputData, in SurfaceData surfaceData, inout half4 debugColor)
{
    switch(_DebugMaterialValidationMode)
    {
<<<<<<< HEAD
        case DEBUGMATERIALVALIDATIONMODE_NONE:
=======
        case DEBUGVALIDATIONMODE_NONE:
        case DEBUGVALIDATIONMODE_HIGHLIGHT_NAN_INF_NEGATIVE:
        case DEBUGVALIDATIONMODE_HIGHLIGHT_OUTSIDE_OF_RANGE:
>>>>>>> b69fa3a5
            return false;

        case DEBUGMATERIALVALIDATIONMODE_ALBEDO:
            return CalculateValidationAlbedo(surfaceData.albedo, debugColor);

        case DEBUGMATERIALVALIDATIONMODE_METALLIC:
            return CalculateValidationMetallic(surfaceData.albedo, surfaceData.metallic, debugColor);

        default:
            return TryGetDebugColorInvalidMode(debugColor);
    }
}

bool CalculateDebugColorForMipmaps(in InputData inputData, in SurfaceData surfaceData, inout half4 debugColor)
{
    switch (_DebugMipInfoMode)
    {
        case DEBUGMIPINFOMODE_NONE:
            return false;

        case DEBUGMIPINFOMODE_LEVEL:
            debugColor = GetMipLevelDebugColor(inputData.positionWS, surfaceData.albedo, inputData.uv, inputData.texelSize);
            return true;

        case DEBUGMIPINFOMODE_COUNT:
            debugColor = GetMipCountDebugColor(inputData.positionWS, surfaceData.albedo, inputData.mipCount);
            return true;

        case DEBUGMIPINFOMODE_RATIO:
            debugColor = half4(GetDebugMipColorIncludingMipReduction(surfaceData.albedo, inputData.mipCount, inputData.texelSize, inputData.uv, inputData.mipInfo), surfaceData.alpha);
            return true;

        default:
            return TryGetDebugColorInvalidMode(debugColor);
    }
}

bool CalculateColorForDebugMaterial(in InputData inputData, in SurfaceData surfaceData, inout half4 debugColor)
{
    // Debug materials...
    switch(_DebugMaterialMode)
    {
        case DEBUGMATERIALMODE_NONE:
            return false;

        case DEBUGMATERIALMODE_ALBEDO:
            debugColor = half4(surfaceData.albedo, 1);
            return true;

        case DEBUGMATERIALMODE_SPECULAR:
            debugColor = half4(surfaceData.specular, 1);
            return true;

        case DEBUGMATERIALMODE_ALPHA:
            debugColor = half4(surfaceData.alpha.rrr, 1);
            return true;

        case DEBUGMATERIALMODE_SMOOTHNESS:
            debugColor = half4(surfaceData.smoothness.rrr, 1);
            return true;

        case DEBUGMATERIALMODE_AMBIENT_OCCLUSION:
            debugColor = half4(surfaceData.occlusion.rrr, 1);
            return true;

        case DEBUGMATERIALMODE_EMISSION:
            debugColor = half4(surfaceData.emission, 1);
            return true;

        case DEBUGMATERIALMODE_NORMAL_WORLD_SPACE:
            debugColor = half4(inputData.normalWS.xyz * 0.5 + 0.5, 1);
            return true;

        case DEBUGMATERIALMODE_NORMAL_TANGENT_SPACE:
            debugColor = half4(surfaceData.normalTS.xyz * 0.5 + 0.5, 1);
            return true;

        case DEBUGMATERIALMODE_METALLIC:
            debugColor = half4(surfaceData.metallic.rrr, 1);
            return true;

        default:
            return TryGetDebugColorInvalidMode(debugColor);
    }
}

bool CalculateColorForDebug(in InputData inputData, in SurfaceData surfaceData, inout half4 debugColor)
{
    if(CalculateColorForDebugSceneOverride(debugColor))
    {
        return true;
    }
    else if(CalculateColorForDebugMaterial(inputData, surfaceData, debugColor))
    {
        return true;
    }
    else if(CalculateValidationColorForDebug(inputData, surfaceData, debugColor))
    {
        return true;
    }
    else if(CalculateDebugColorForMipmaps(inputData, surfaceData, debugColor))
    {
        return true;
    }
    else
    {
        return false;
    }
}

half3 CalculateDebugShadowCascadeColor(in InputData inputData)
{
    float3 positionWS = inputData.positionWS;
    half cascadeIndex = ComputeCascadeIndex(positionWS);

    return GetDebugColor(cascadeIndex).rgb;
}

half4 CalculateDebugLightingComplexityColor(in InputData inputData, in SurfaceData surfaceData)
{
    // Assume a main light and add 1 to the additional lights.
    int numLights = GetAdditionalLightsCount() + 1;

    const uint2 tileSize = uint2(32,32);
    const uint maxLights = 9;
    const float opacity = 0.8f;

    uint2 pixelCoord = uint2(inputData.normalizedScreenSpaceUV * _ScreenParams.xy);
    half3 base = surfaceData.albedo;
    half4 overlay = half4(OverlayHeatMap(pixelCoord, tileSize, numLights, maxLights, opacity));

    int2 tileCoord = (float2)pixelCoord / tileSize;
    int2 offsetInTile = pixelCoord - tileCoord * tileSize;
    bool border = any(offsetInTile == 0 || offsetInTile == tileSize.x - 1);
    if (border)
        overlay = half4(1, 1, 1, 0.4f);

    return half4(lerp(base.rgb, overlay.rgb, overlay.a), 1);
}

bool CanDebugOverrideOutputColor(inout InputData inputData, inout SurfaceData surfaceData, inout BRDFData brdfData, inout half4 debugColor)
{
    if(_DebugMaterialMode == DEBUGMATERIALMODE_LIGHTING_COMPLEXITY)
    {
        debugColor = CalculateDebugLightingComplexityColor(inputData, surfaceData);
        return true;
    }
    else
    {
        debugColor = half4(0, 0, 0, 1);

        if(_DebugLightingMode == DEBUGLIGHTINGMODE_SHADOW_CASCADES)
        {
            surfaceData.albedo = CalculateDebugShadowCascadeColor(inputData);
        }
        else
        {
            if(UpdateSurfaceAndInputDataForDebug(surfaceData, inputData))
            {
                // If we've modified any data we'll need to re-sample the GI to ensure that everything works correctly...
                inputData.bakedGI = SAMPLE_GI(inputData.lightmapUV, inputData.vertexSH, inputData.normalWS);
            }
        }

        // Update the BRDF data following any changes to the input/surface above...
        InitializeBRDFData(surfaceData, brdfData);

        return CalculateColorForDebug(inputData, surfaceData, debugColor);
    }
}

bool CanDebugOverrideOutputColor(inout InputData inputData, inout SurfaceData surfaceData, inout half4 debugColor)
{
    if(_DebugMaterialMode == DEBUGMATERIALMODE_LIGHTING_COMPLEXITY)
    {
        debugColor = CalculateDebugLightingComplexityColor(inputData, surfaceData);
        return true;
    }
    else
    {
        if(_DebugLightingMode == DEBUGLIGHTINGMODE_SHADOW_CASCADES)
        {
            surfaceData.albedo = CalculateDebugShadowCascadeColor(inputData);
        }
        else
        {
            if(UpdateSurfaceAndInputDataForDebug(surfaceData, inputData))
            {
                // If we've modified any data we'll need to re-sample the GI to ensure that everything works correctly...
                inputData.bakedGI = SAMPLE_GI(inputData.lightmapUV, inputData.vertexSH, inputData.normalWS);
            }
        }

        return CalculateColorForDebug(inputData, surfaceData, debugColor);
    }
}

#else

// When "DEBUG_DISPLAY" isn't defined this macro does nothing - there's no debug-data to set-up...
#define SETUP_DEBUG_TEXTURE_DATA(inputData, uv, texture)

#endif

#endif<|MERGE_RESOLUTION|>--- conflicted
+++ resolved
@@ -106,13 +106,7 @@
 {
     switch(_DebugMaterialValidationMode)
     {
-<<<<<<< HEAD
         case DEBUGMATERIALVALIDATIONMODE_NONE:
-=======
-        case DEBUGVALIDATIONMODE_NONE:
-        case DEBUGVALIDATIONMODE_HIGHLIGHT_NAN_INF_NEGATIVE:
-        case DEBUGVALIDATIONMODE_HIGHLIGHT_OUTSIDE_OF_RANGE:
->>>>>>> b69fa3a5
             return false;
 
         case DEBUGMATERIALVALIDATIONMODE_ALBEDO:
