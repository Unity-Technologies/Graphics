
#include "Packages/com.unity.render-pipelines.universal/ShaderLibrary/Debug/DebuggingCommon.hlsl"

#if defined(_DEBUG_SHADER)

int _ValidationChannels;
float _RangeMinimum;
float _RangeMaximum;

TEXTURE2D(_DebugTexture);        SAMPLER(sampler_DebugTexture);
half4 _DebugTextureDisplayRect;

bool CalculateDebugColorRenderingSettings(half4 color, float2 uv, inout half4 debugColor)
{
    switch(_DebugFullScreenMode)
    {
        case DEBUGFULLSCREENMODE_DEPTH:
        {
            half4 sampleColor = SAMPLE_TEXTURE2D(_DebugTexture, sampler_DebugTexture, uv);

            debugColor = half4(sampleColor.rrr, 1);
            return true;
        }

        case DEBUGFULLSCREENMODE_MAIN_LIGHT_SHADOW_MAP:
        case DEBUGFULLSCREENMODE_ADDITIONAL_LIGHTS_SHADOW_MAP:
        {
            float2 uvOffset = half2(uv.x - _DebugTextureDisplayRect.x, uv.y - _DebugTextureDisplayRect.y);

            if((uvOffset.x >= 0) && (uvOffset.x < _DebugTextureDisplayRect.z) &&
               (uvOffset.y >= 0) && (uvOffset.y < _DebugTextureDisplayRect.w))
            {
                float2 debugTextureUv = float2(uvOffset.x / _DebugTextureDisplayRect.z, uvOffset.y / _DebugTextureDisplayRect.w);

                debugColor = SAMPLE_TEXTURE2D(_DebugTexture, sampler_DebugTexture, debugTextureUv);
                return true;
            }
            else
            {
                return false;
            }
        }

        default:
        {
            return false;
        }
    }       // End of switch.
}

bool CalculateDebugColorValidationSettings(half4 color, float2 uv, inout half4 debugColor)
{
    switch(_DebugValidationMode)
    {
<<<<<<< HEAD
        float val;
        if (_ValidationChannels == PIXELVALIDATIONCHANNELS_RGB)
        {
            val = LinearRgbToLuminance(color.rgb);
        }
        else if (_ValidationChannels == PIXELVALIDATIONCHANNELS_R)
        {
            val = color.r;
        }
        else if (_ValidationChannels == PIXELVALIDATIONCHANNELS_G)
        {
            val = color.g;
        }
        else if (_ValidationChannels == PIXELVALIDATIONCHANNELS_B)
        {
            val = color.b;
        }
        else if (_ValidationChannels == PIXELVALIDATIONCHANNELS_A)
        {
            val = color.a;
        }

        if (val < _RangeMinimum)
            debugColor = _DebugValidateBelowMinThresholdColor;
        else if (val > _RangeMaximum)
            debugColor = _DebugValidateAboveMaxThresholdColor;
        else
            debugColor = half4(LinearRgbToLuminance(color.rgb).rrr, 1);
=======
        case DEBUGVALIDATIONMODE_HIGHLIGHT_NAN_INF_NEGATIVE:
        {
            if (isnan(color.r) || isnan(color.g) || isnan(color.b) || isnan(color.a))
            {
                debugColor = half4(1, 0, 0, 1);
            }
            else if (isinf(color.r) || isinf(color.g) || isinf(color.b) || isinf(color.a))
            {
                debugColor = half4(0, 1, 0, 1);
            }
            else if (color.r < 0 || color.g < 0 || color.b < 0 || color.a < 0)
            {
                debugColor = half4(0, 0, 1, 1);
            }
            else
            {
                debugColor = half4(Luminance(color).rrr, 1);
            }

            return true;
        }

        case DEBUGVALIDATIONMODE_HIGHLIGHT_OUTSIDE_OF_RANGE:
        {
            if(color.r < _RangeMinimum || color.g < _RangeMinimum || color.b < _RangeMinimum ||
                (_HighlightOutOfRangeAlpha && (color.a < _RangeMinimum)))
            {
                debugColor = _DebugValidateBelowMinThresholdColor;
            }
            else if(color.r > _RangeMaximum || color.g > _RangeMaximum || color.b > _RangeMaximum ||
                    (_HighlightOutOfRangeAlpha && (color.a > _RangeMaximum)))
            {
                debugColor = _DebugValidateAboveMaxThresholdColor;
            }
            else
            {
                debugColor = half4(Luminance(color).rrr, 1);
            }

            return true;
        }

        default:
        {
            return false;
        }
    }       // End of switch.
}
>>>>>>> 2841d06e

bool CanDebugOverrideOutputColor(half4 color, float2 uv, inout half4 debugColor)
{
    return CalculateDebugColorRenderingSettings(color, uv, debugColor) ||
           CalculateDebugColorValidationSettings(color, uv, debugColor);
}

#endif<|MERGE_RESOLUTION|>--- conflicted
+++ resolved
@@ -52,36 +52,6 @@
 {
     switch(_DebugValidationMode)
     {
-<<<<<<< HEAD
-        float val;
-        if (_ValidationChannels == PIXELVALIDATIONCHANNELS_RGB)
-        {
-            val = LinearRgbToLuminance(color.rgb);
-        }
-        else if (_ValidationChannels == PIXELVALIDATIONCHANNELS_R)
-        {
-            val = color.r;
-        }
-        else if (_ValidationChannels == PIXELVALIDATIONCHANNELS_G)
-        {
-            val = color.g;
-        }
-        else if (_ValidationChannels == PIXELVALIDATIONCHANNELS_B)
-        {
-            val = color.b;
-        }
-        else if (_ValidationChannels == PIXELVALIDATIONCHANNELS_A)
-        {
-            val = color.a;
-        }
-
-        if (val < _RangeMinimum)
-            debugColor = _DebugValidateBelowMinThresholdColor;
-        else if (val > _RangeMaximum)
-            debugColor = _DebugValidateAboveMaxThresholdColor;
-        else
-            debugColor = half4(LinearRgbToLuminance(color.rgb).rrr, 1);
-=======
         case DEBUGVALIDATIONMODE_HIGHLIGHT_NAN_INF_NEGATIVE:
         {
             if (isnan(color.r) || isnan(color.g) || isnan(color.b) || isnan(color.a))
@@ -106,20 +76,34 @@
 
         case DEBUGVALIDATIONMODE_HIGHLIGHT_OUTSIDE_OF_RANGE:
         {
-            if(color.r < _RangeMinimum || color.g < _RangeMinimum || color.b < _RangeMinimum ||
-                (_HighlightOutOfRangeAlpha && (color.a < _RangeMinimum)))
+            float val;
+            if (_ValidationChannels == PIXELVALIDATIONCHANNELS_RGB)
             {
+                val = LinearRgbToLuminance(color.rgb);
+            }
+            else if (_ValidationChannels == PIXELVALIDATIONCHANNELS_R)
+            {
+                val = color.r;
+            }
+            else if (_ValidationChannels == PIXELVALIDATIONCHANNELS_G)
+            {
+                val = color.g;
+            }
+            else if (_ValidationChannels == PIXELVALIDATIONCHANNELS_B)
+            {
+                val = color.b;
+            }
+            else if (_ValidationChannels == PIXELVALIDATIONCHANNELS_A)
+            {
+                val = color.a;
+            }
+
+            if (val < _RangeMinimum)
                 debugColor = _DebugValidateBelowMinThresholdColor;
-            }
-            else if(color.r > _RangeMaximum || color.g > _RangeMaximum || color.b > _RangeMaximum ||
-                    (_HighlightOutOfRangeAlpha && (color.a > _RangeMaximum)))
-            {
+            else if (val > _RangeMaximum)
                 debugColor = _DebugValidateAboveMaxThresholdColor;
-            }
             else
-            {
-                debugColor = half4(Luminance(color).rrr, 1);
-            }
+                debugColor = half4(LinearRgbToLuminance(color.rgb).rrr, 1);
 
             return true;
         }
@@ -130,7 +114,6 @@
         }
     }       // End of switch.
 }
->>>>>>> 2841d06e
 
 bool CanDebugOverrideOutputColor(half4 color, float2 uv, inout half4 debugColor)
 {
