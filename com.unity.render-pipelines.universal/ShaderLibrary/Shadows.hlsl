--- conflicted
+++ resolved
@@ -72,13 +72,8 @@
 half4       _MainLightShadowOffset1;
 half4       _MainLightShadowOffset2;
 half4       _MainLightShadowOffset3;
-<<<<<<< HEAD
 half4       _MainLightShadowParams;   // (x: shadowStrength, y: 1.0 if soft shadows, 0.0 otherwise, z: main light fade scale, w: main light fade bias)
 float4      _MainLightShadowmapSize;  // (xy: 1/width and 1/height, zw: width and height)
-=======
-half4       _MainLightShadowParams;  // (x: shadowStrength, y: 1.0 if soft shadows, 0.0 otherwise, z: oneOverFadeDist, w: minusStartFade) - xy are used by MainLight only, yz are used by MainLight AND AdditionalLights
-float4      _MainLightShadowmapSize; // (xy: 1/width and 1/height, zw: width and height)
->>>>>>> c4eef42e
 #ifndef SHADER_API_GLES3
 CBUFFER_END
 #endif
