--- conflicted
+++ resolved
@@ -1,4 +1,4 @@
-#ifndef UNIVERSAL_SPEEDTREE8_PASSES_INCLUDED
+﻿#ifndef UNIVERSAL_SPEEDTREE8_PASSES_INCLUDED
 #define UNIVERSAL_SPEEDTREE8_PASSES_INCLUDED
 
 #include "Packages/com.unity.render-pipelines.universal/ShaderLibrary/Lighting.hlsl"
@@ -523,13 +523,8 @@
     half alpha = diffuse.a * input.interpolated.color.a;
     AlphaDiscard(alpha - 0.3333, 0.0);
 
-<<<<<<< HEAD
-    float3 normalWS = NormalizeNormalPerPixel(input.interpolated.normalWS);
+    float3 normalWS = NormalizeNormalPerPixel(input.interpolated.normalWS.xyz);
     return half4(normalWS, 0.0);
-=======
-    float3 normalWS = NormalizeNormalPerPixel(input.interpolated.normalWS.xyz);
-    return float4(PackNormalOctRectEncode(TransformWorldToViewDir(normalWS, true)), 0.0, 0.0);
->>>>>>> 361ea9c6
 }
 
 #endif