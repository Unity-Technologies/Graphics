--- conflicted
+++ resolved
@@ -250,13 +250,8 @@
         clip(diffuse.a - _Cutoff);
     #endif
 
-<<<<<<< HEAD
-    float3 normalWS = input.normalWS.xyz;
-    return float4(PackNormalOctRectEncode(TransformWorldToViewDir(normalWS, true)), 0.0, 0.0);
-=======
     float3 normalWS = NormalizeNormalPerPixel(input.normalWS.xyz);
     return half4(normalWS, 0.0);
->>>>>>> 6491e3fa
 }
 
 #endif