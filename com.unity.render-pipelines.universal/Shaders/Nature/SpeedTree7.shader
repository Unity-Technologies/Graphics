--- conflicted
+++ resolved
@@ -45,11 +45,8 @@
             #pragma multi_compile_fragment _ _LIGHT_LAYERS
             #pragma multi_compile_vertex LOD_FADE_PERCENTAGE
             #pragma multi_compile_fragment _ DEBUG_DISPLAY
-<<<<<<< HEAD
+            #pragma multi_compile_fragment _ _LIGHT_COOKIES
             #pragma multi_compile _ _CLUSTERED_RENDERING
-=======
-            #pragma multi_compile_fragment _ _LIGHT_COOKIES
->>>>>>> 0de4625e
 
             #pragma multi_compile_fog
 
