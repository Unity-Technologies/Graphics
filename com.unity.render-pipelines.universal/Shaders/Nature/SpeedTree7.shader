--- conflicted
+++ resolved
@@ -44,13 +44,8 @@
             #pragma multi_compile_fragment _ _SCREEN_SPACE_OCCLUSION
             #pragma multi_compile_fragment _ _LIGHT_LAYERS
             #pragma multi_compile_vertex LOD_FADE_PERCENTAGE
-<<<<<<< HEAD
-            #pragma multi_compile _ DEBUG_DISPLAY
-            #pragma multi_compile_vertex LOD_FADE_PERCENTAGE
+            #pragma multi_compile_fragment _ DEBUG_DISPLAY
             #pragma multi_compile_fragment _ _LIGHT_COOKIES
-=======
-            #pragma multi_compile_fragment _ DEBUG_DISPLAY
->>>>>>> d6c9b18d
 
             #pragma multi_compile_fog
 
