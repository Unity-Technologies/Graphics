--- conflicted
+++ resolved
@@ -6,15 +6,6 @@
 
         HLSLINCLUDE
 
-<<<<<<< HEAD
-        #pragma prefer_hlslcc gles
-        #pragma exclude_renderers d3d11_9x
-=======
-        // Note: Screenspace shadow resolve is only performed when shadow cascades are enabled
-        // Shadow cascades require cascade index and shadowCoord to be computed on pixel.
-        #define _MAIN_LIGHT_SHADOWS_CASCADE
-
->>>>>>> eb48d4ee
         //Keep compiler quiet about Shadows.hlsl.
         #include "Packages/com.unity.render-pipelines.core/ShaderLibrary/Common.hlsl"
         #include "Packages/com.unity.render-pipelines.core/ShaderLibrary/EntityLighting.hlsl"
