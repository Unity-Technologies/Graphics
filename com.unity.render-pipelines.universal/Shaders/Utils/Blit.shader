--- conflicted
+++ resolved
@@ -17,14 +17,10 @@
             #pragma prefer_hlslcc gles
             #pragma exclude_renderers d3d11_9x
 
-<<<<<<< HEAD
-            #pragma multi_compile_local_fragment _ _LINEAR_TO_SRGB_CONVERSION
-=======
             #pragma vertex FullscreenVert
             #pragma fragment Fragment
-            #pragma multi_compile _ _LINEAR_TO_SRGB_CONVERSION
+            #pragma multi_compile_fragment _ _LINEAR_TO_SRGB_CONVERSION
             #pragma multi_compile _ _USE_DRAW_PROCEDURAL
->>>>>>> 918ee06e
 
             #include "Packages/com.unity.render-pipelines.universal/Shaders/Utils/Fullscreen.hlsl"
             #include "Packages/com.unity.render-pipelines.core/ShaderLibrary/Color.hlsl"
