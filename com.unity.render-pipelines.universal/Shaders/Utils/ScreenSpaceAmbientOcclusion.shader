--- conflicted
+++ resolved
@@ -1,12 +1,6 @@
 Shader "Hidden/Universal Render Pipeline/ScreenSpaceAmbientOcclusion"
 {
     HLSLINCLUDE
-<<<<<<< HEAD
-        //Keep compiler quiet about Shadows.hlsl.
-=======
-        #pragma exclude_renderers d3d11_9x
-
->>>>>>> 176dbaa9
         #include "Packages/com.unity.render-pipelines.core/ShaderLibrary/Common.hlsl"
         #include "Packages/com.unity.render-pipelines.core/ShaderLibrary/EntityLighting.hlsl"
         #include "Packages/com.unity.render-pipelines.core/ShaderLibrary/ImageBasedLighting.hlsl"
