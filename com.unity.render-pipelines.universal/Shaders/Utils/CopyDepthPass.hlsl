#ifndef UNIVERSAL_COPY_DEPTH_PASS_INCLUDED
#define UNIVERSAL_COPY_DEPTH_PASS_INCLUDED

#include "Packages/com.unity.render-pipelines.universal/ShaderLibrary/Core.hlsl"

#if defined(_DEPTH_MSAA_2)
    #define MSAA_SAMPLES 2
#elif defined(_DEPTH_MSAA_4)
    #define MSAA_SAMPLES 4
#elif defined(_DEPTH_MSAA_8)
    #define MSAA_SAMPLES 8
#else
    #define MSAA_SAMPLES 1
#endif

struct Attributes
{
#if _USE_DRAW_PROCEDURAL
    uint vertexID     : SV_VertexID;
#else
    float4 positionHCS : POSITION;
    float2 uv         : TEXCOORD0;
#endif
    UNITY_VERTEX_INPUT_INSTANCE_ID
};

struct Varyings
{
    float4 positionCS : SV_POSITION;
    float2 uv         : TEXCOORD0;
    UNITY_VERTEX_OUTPUT_STEREO
};

Varyings vert(Attributes input)
{
    Varyings output;
    UNITY_SETUP_INSTANCE_ID(input);
    UNITY_INITIALIZE_VERTEX_OUTPUT_STEREO(output);

    // Note: CopyDepth pass is setup with a mesh already in CS
    // Therefore, we can just output vertex position

    // We need to handle y-flip in a way that all existing shaders using _ProjectionParams.x work.
    // Otherwise we get flipping issues like this one (case https://issuetracker.unity3d.com/issues/lwrp-depth-texture-flipy)

    // Unity flips projection matrix in non-OpenGL platforms and when rendering to a render texture.
    // If URP is rendering to RT:
    //  - Source Depth is upside down. We need to copy depth by using a shader that has flipped matrix as well so we have same orientaiton for source and copy depth.
    //  - This also guarantess to be standard across if we are using a depth prepass.
    //  - When shaders (including shader graph) render objects that sample depth they adjust uv sign with  _ProjectionParams.x. (https://docs.unity3d.com/Manual/SL-PlatformDifferences.html)
    //  - All good.
    // If URP is NOT rendering to RT neither rendering with OpenGL:
    //  - Source Depth is NOT fliped. We CANNOT flip when copying depth and don't flip when sampling. (ProjectionParams.x == 1)
#if _USE_DRAW_PROCEDURAL
    output.positionCS = GetQuadVertexPosition(input.vertexID);
    output.positionCS.xy = output.positionCS.xy * float2(2.0f, -2.0f) + float2(-1.0f, 1.0f); //convert to -1..1
    output.uv = GetQuadTexCoord(input.vertexID);
#else
    output.positionCS = float4(input.positionHCS.xyz, 1.0);
    output.uv = input.uv;
#endif
    output.positionCS.y *= _ScaleBiasRt.x;
    return output;
}

#if defined(UNITY_STEREO_INSTANCING_ENABLED) || defined(UNITY_STEREO_MULTIVIEW_ENABLED)
#define DEPTH_TEXTURE_MS(name, samples) Texture2DMSArray<float, samples> name
#define DEPTH_TEXTURE(name) TEXTURE2D_ARRAY_FLOAT(name)
#define LOAD(uv, sampleIndex) LOAD_TEXTURE2D_ARRAY_MSAA(_CameraDepthAttachment, uv, unity_StereoEyeIndex, sampleIndex)
#define SAMPLE(uv) SAMPLE_TEXTURE2D_ARRAY(_CameraDepthAttachment, sampler_CameraDepthAttachment, uv, unity_StereoEyeIndex).r
#else
#define DEPTH_TEXTURE_MS(name, samples) Texture2DMS<float, samples> name
#define DEPTH_TEXTURE(name) TEXTURE2D_FLOAT(name)
#define LOAD(uv, sampleIndex) LOAD_TEXTURE2D_MSAA(_CameraDepthAttachment, uv, sampleIndex)
#define SAMPLE(uv) SAMPLE_DEPTH_TEXTURE(_CameraDepthAttachment, sampler_CameraDepthAttachment, uv)
#endif

#if MSAA_SAMPLES == 1
    DEPTH_TEXTURE(_CameraDepthAttachment);
    SAMPLER(sampler_CameraDepthAttachment);
#else
    DEPTH_TEXTURE_MS(_CameraDepthAttachment, MSAA_SAMPLES);
    float4 _CameraDepthAttachment_TexelSize;
#endif

#if UNITY_REVERSED_Z
    #define DEPTH_DEFAULT_VALUE 1.0
    #define DEPTH_OP min
#else
    #define DEPTH_DEFAULT_VALUE 0.0
    #define DEPTH_OP max
#endif

float SampleDepth(float2 uv)
{
#if MSAA_SAMPLES == 1
    return SAMPLE(uv);
#else
    int2 coord = int2(uv * _CameraDepthAttachment_TexelSize.zw);
    float outDepth = DEPTH_DEFAULT_VALUE;

    UNITY_UNROLL
    for (int i = 0; i < MSAA_SAMPLES; ++i)
        outDepth = DEPTH_OP(LOAD(coord, i), outDepth);
    return outDepth;
#endif
}

<<<<<<< HEAD
float frag(Varyings input) : SV_Target
=======
#if defined(_OUTPUT_DEPTH)
float frag(Varyings input) : SV_Depth
#else
float frag(Varyings input) : SV_Target
#endif
>>>>>>> a65bb593
{
    UNITY_SETUP_STEREO_EYE_INDEX_POST_VERTEX(input);
    return SampleDepth(input.uv);
}

#endif<|MERGE_RESOLUTION|>--- conflicted
+++ resolved
@@ -106,15 +106,11 @@
 #endif
 }
 
-<<<<<<< HEAD
-float frag(Varyings input) : SV_Target
-=======
 #if defined(_OUTPUT_DEPTH)
 float frag(Varyings input) : SV_Depth
 #else
 float frag(Varyings input) : SV_Target
 #endif
->>>>>>> a65bb593
 {
     UNITY_SETUP_STEREO_EYE_INDEX_POST_VERTEX(input);
     return SampleDepth(input.uv);
