Shader "Hidden/Universal Render Pipeline/StencilDeferred"
{
    Properties {
        _StencilRef ("StencilRef", Int) = 0
        _StencilReadMask ("StencilReadMask", Int) = 0
        _StencilWriteMask ("StencilWriteMask", Int) = 0

        _LitPunctualStencilRef ("LitPunctualStencilWriteMask", Int) = 0
        _LitPunctualStencilReadMask ("LitPunctualStencilReadMask", Int) = 0
        _LitPunctualStencilWriteMask ("LitPunctualStencilWriteMask", Int) = 0

        _SimpleLitPunctualStencilRef ("SimpleLitPunctualStencilWriteMask", Int) = 0
        _SimpleLitPunctualStencilReadMask ("SimpleLitPunctualStencilReadMask", Int) = 0
        _SimpleLitPunctualStencilWriteMask ("SimpleLitPunctualStencilWriteMask", Int) = 0

        _LitDirStencilRef ("LitDirStencilRef", Int) = 0
        _LitDirStencilReadMask ("LitDirStencilReadMask", Int) = 0
        _LitDirStencilWriteMask ("LitDirStencilWriteMask", Int) = 0

        _SimpleLitDirStencilRef ("SimpleLitDirStencilRef", Int) = 0
        _SimpleLitDirStencilReadMask ("SimpleLitDirStencilReadMask", Int) = 0
        _SimpleLitDirStencilWriteMask ("SimpleLitDirStencilWriteMask", Int) = 0

        _ClearStencilRef ("ClearStencilRef", Int) = 0
        _ClearStencilReadMask ("ClearStencilReadMask", Int) = 0
        _ClearStencilWriteMask ("ClearStencilWriteMask", Int) = 0
    }

    HLSLINCLUDE

    // _ADDITIONAL_LIGHT_SHADOWS is shader keyword globally enabled for a range of render-passes.
    // When rendering deferred lights, we need to set/unset this flag dynamically for each deferred
    // light, however there is no way to restore the value of the keyword, whch is needed by the
    // forward transparent pass. The workaround is to use a new shader keyword
    // _DEFERRED_LIGHT_SHADOWS to set _ADDITIONAL_LIGHT_SHADOWS as a #define, so that
    // the "state" of the keyword itself is unchanged.
    #ifdef _DEFERRED_LIGHT_SHADOWS
    #define _ADDITIONAL_LIGHT_SHADOWS 1
    #endif

    #include "Packages/com.unity.render-pipelines.universal/ShaderLibrary/Core.hlsl"
    #include "Packages/com.unity.render-pipelines.universal/Shaders/Utils/Deferred.hlsl"
    #include "Packages/com.unity.render-pipelines.universal/ShaderLibrary/Shadows.hlsl"

    struct Attributes
    {
        float4 positionOS : POSITION;
        uint vertexID : SV_VertexID;
        UNITY_VERTEX_INPUT_INSTANCE_ID
    };

    struct Varyings
    {
        float4 positionCS : SV_POSITION;
        float3 screenUV : TEXCOORD1;
        UNITY_VERTEX_INPUT_INSTANCE_ID
        UNITY_VERTEX_OUTPUT_STEREO
    };

    #if defined(_SPOT)
    float4 _SpotLightScale;
    float4 _SpotLightBias;
    float4 _SpotLightGuard;
    #endif

    Varyings Vertex(Attributes input)
    {
        Varyings output = (Varyings)0;

        UNITY_SETUP_INSTANCE_ID(input);
        UNITY_TRANSFER_INSTANCE_ID(input, output);
        UNITY_INITIALIZE_VERTEX_OUTPUT_STEREO(output);

        float3 positionOS = input.positionOS.xyz;

        #if defined(_SPOT)
        // Spot lights have an outer angle than can be up to 180 degrees, in which case the shape
        // becomes a capped hemisphere. There is no affine transforms to handle the particular cone shape,
        // so instead we will adjust the vertices positions in the vertex shader to get the tighest fit.
        [flatten] if (any(positionOS.xyz))
        {
            // The hemisphere becomes the rounded cap of the cone.
            positionOS.xyz = _SpotLightBias.xyz + _SpotLightScale.xyz * positionOS.xyz;
            positionOS.xyz = normalize(positionOS.xyz) * _SpotLightScale.w;
            // Slightly inflate the geometry to fit the analytic cone shape.
            // We want the outer rim to be expanded along xy axis only, while the rounded cap is extended along all axis.
            positionOS.xyz = (positionOS.xyz - float3(0, 0, _SpotLightGuard.w)) * _SpotLightGuard.xyz + float3(0, 0, _SpotLightGuard.w);
        }
        #endif

        #if defined(_DIRECTIONAL) || defined(_FOG) || defined(_CLEAR_STENCIL_PARTIAL) || (defined(_SSAO_ONLY) && defined(_SCREEN_SPACE_OCCLUSION))
            // Full screen render using a large triangle.
            output.positionCS = float4(positionOS.xy, UNITY_RAW_FAR_CLIP_VALUE, 1.0); // Force triangle to be on zfar
        #elif defined(_SSAO_ONLY) && !defined(_SCREEN_SPACE_OCCLUSION)
            // Deferred renderer does not know whether there is a SSAO feature or not at the C# scripting level.
            // However, this is known at the shader level because of the shader keyword SSAO feature enables.
            // If the keyword was not enabled, discard the SSAO_only pass by rendering the geometry outside the screen.
            output.positionCS = float4(positionOS.xy, -2, 1.0); // Force triangle to be discarded
        #else
            // Light shape geometry is projected as normal.
            VertexPositionInputs vertexInput = GetVertexPositionInputs(positionOS.xyz);
            output.positionCS = vertexInput.positionCS;
        #endif

        output.screenUV = output.positionCS.xyw;
        #if UNITY_UV_STARTS_AT_TOP
        output.screenUV.xy = output.screenUV.xy * float2(0.5, -0.5) + 0.5 * output.screenUV.z;
        #else
        output.screenUV.xy = output.screenUV.xy * 0.5 + 0.5 * output.screenUV.z;
        #endif

        return output;
    }

    TEXTURE2D_X(_CameraDepthTexture);
    TEXTURE2D_X_HALF(_GBuffer0);
    TEXTURE2D_X_HALF(_GBuffer1);
    TEXTURE2D_X_HALF(_GBuffer2);
    #ifdef GBUFFER_OPTIONAL_SLOT_1
    TEXTURE2D_X_HALF(_GBuffer4);
    #endif
    #ifdef GBUFFER_OPTIONAL_SLOT_2
    TEXTURE2D_X(_GBuffer5);
    #endif

    float4x4 _ScreenToWorld[2];
    SamplerState my_point_clamp_sampler;

    float3 _LightPosWS;
    half3 _LightColor;
    half4 _LightAttenuation; // .xy are used by DistanceAttenuation - .zw are used by AngleAttenuation *for SpotLights)
    half3 _LightDirection;   // directional/spotLights support
    half4 _LightOcclusionProbInfo;
    int _LightFlags;
    int _ShadowLightIndex;
    uint _LightLayers;

    half4 FragWhite(Varyings input) : SV_Target
    {
        return half4(1.0, 1.0, 1.0, 1.0);
    }

    Light GetStencilLight(float3 posWS, float2 screen_uv, half4 shadowMask, uint materialFlags)
    {
        Light unityLight;

        bool materialReceiveShadowsOff = (materialFlags & kMaterialFlagReceiveShadowsOff) != 0;

        #ifdef _LIGHT_LAYERS
        uint lightLayers =_LightLayers;
        #else
        uint lightLayers = DEFAULT_LIGHT_LAYERS;
        #endif

        #if defined(_DIRECTIONAL)
            #if defined(_DEFERRED_MAIN_LIGHT)
                unityLight = GetMainLight();
                // unity_LightData.z is set per mesh for forward renderer, we cannot cull lights in this fashion with deferred renderer.
                unityLight.distanceAttenuation = 1.0;

                if (!materialReceiveShadowsOff)
                {
                    #if defined(MAIN_LIGHT_CALCULATE_SHADOWS)
                        #if defined(_MAIN_LIGHT_SHADOWS_SCREEN)
                            float4 shadowCoord = float4(screen_uv, 0.0, 1.0);
                        #else
                            float4 shadowCoord = TransformWorldToShadowCoord(posWS.xyz);
                        #endif
                        unityLight.shadowAttenuation = MainLightShadow(shadowCoord, posWS.xyz, shadowMask, _MainLightOcclusionProbes);
                    #endif
                }
            #else
                unityLight.direction = _LightDirection;
                unityLight.distanceAttenuation = 1.0;
                unityLight.shadowAttenuation = 1.0;
                unityLight.color = _LightColor.rgb;
                unityLight.lightLayers = lightLayers;

                if (!materialReceiveShadowsOff)
                {
                    #if defined(_DEFERRED_LIGHT_SHADOWS)
                        unityLight.shadowAttenuation = AdditionalLightShadow(_ShadowLightIndex, posWS.xyz, _LightDirection, shadowMask, _LightOcclusionProbInfo);
                    #endif
                }
            #endif
        #else
            PunctualLightData light;
            light.posWS = _LightPosWS;
            light.radius2 = 0.0; //  only used by tile-lights.
            light.color = float4(_LightColor, 0.0);
            light.attenuation = _LightAttenuation;
            light.spotDirection = _LightDirection;
            light.occlusionProbeInfo = _LightOcclusionProbInfo;
            light.flags = _LightFlags;
            light.lightLayers = lightLayers;
            unityLight = UnityLightFromPunctualLightDataAndWorldSpacePosition(light, posWS.xyz, shadowMask, _ShadowLightIndex, materialReceiveShadowsOff);
        #endif

        return unityLight;
    }

    half4 DeferredShading(Varyings input) : SV_Target
    {
        UNITY_SETUP_INSTANCE_ID(input);
        UNITY_SETUP_STEREO_EYE_INDEX_POST_VERTEX(input);

        // Using SAMPLE_TEXTURE2D is faster than using LOAD_TEXTURE2D on iOS platforms (5% faster shader).
        // Possible reason: HLSLcc upcasts Load() operation to float, which doesn't happen for Sample()?
        float2 screen_uv = (input.screenUV.xy / input.screenUV.z);
        float d        = SAMPLE_TEXTURE2D_X_LOD(_CameraDepthTexture, my_point_clamp_sampler, screen_uv, 0).x; // raw depth value has UNITY_REVERSED_Z applied on most platforms.
        half4 gbuffer0 = SAMPLE_TEXTURE2D_X_LOD(_GBuffer0, my_point_clamp_sampler, screen_uv, 0);
        half4 gbuffer1 = SAMPLE_TEXTURE2D_X_LOD(_GBuffer1, my_point_clamp_sampler, screen_uv, 0);
        half4 gbuffer2 = SAMPLE_TEXTURE2D_X_LOD(_GBuffer2, my_point_clamp_sampler, screen_uv, 0);

        #if defined(_DEFERRED_MIXED_LIGHTING)
        half4 shadowMask = SAMPLE_TEXTURE2D_X_LOD(MERGE_NAME(_, GBUFFER_SHADOWMASK), my_point_clamp_sampler, screen_uv, 0);
        #else
        half4 shadowMask = 1.0;
        #endif

        #ifdef _LIGHT_LAYERS
        float4 renderingLayers = SAMPLE_TEXTURE2D_X_LOD(MERGE_NAME(_, GBUFFER_LIGHT_LAYERS), my_point_clamp_sampler, screen_uv, 0);
        uint meshRenderingLayers = uint(renderingLayers.w * 255.5);
        #else
        uint meshRenderingLayers = DEFAULT_LIGHT_LAYERS;
        #endif

        half surfaceDataOcclusion = gbuffer1.a;
        uint materialFlags = UnpackMaterialFlags(gbuffer0.a);

        half3 color = 0.0.xxx;
        half alpha = 1.0;

<<<<<<< HEAD
        #if defined(_DEFERRED_MIXED_LIGHTING)
        // If both lights and geometry are static, then no realtime lighting to perform for this combination.
        [branch] if ((_LightFlags & materialFlags) == kMaterialFlagSubtractiveMixedLighting)
            return half4(color, alpha); // Cannot discard because stencil must be updated.
        #endif

        #if defined(USING_STEREO_MATRICES)
        int eyeIndex = unity_StereoEyeIndex;
        #else
        int eyeIndex = 0;
        #endif
        float4 posWS = mul(_ScreenToWorld[eyeIndex], float4(input.positionCS.xy, d, 1.0));
        posWS.xyz *= rcp(posWS.w);

        Light unityLight = GetStencilLight(posWS.xyz, screen_uv, shadowMask, materialFlags);

        [branch] if (!IsMatchingLightLayer(unityLight.lightLayers, meshRenderingLayers))
            return half4(color, alpha); // Cannot discard because stencil must be updated.

        #if defined(_SCREEN_SPACE_OCCLUSION)
=======
        #if defined(_SCREEN_SPACE_OCCLUSION) && !defined(_SURFACE_TYPE_TRANSPARENT)
>>>>>>> 67cb89ac
            AmbientOcclusionFactor aoFactor = GetScreenSpaceAmbientOcclusion(screen_uv);
            unityLight.color *= aoFactor.directAmbientOcclusion;
            #if defined(_DIRECTIONAL) && defined(_DEFERRED_FIRST_LIGHT)
            // What we want is really to apply the mininum occlusion value between the baked occlusion from surfaceDataOcclusion and real-time occlusion from SSAO.
            // But we already applied the baked occlusion during gbuffer pass, so we have to cancel it out here.
            // We must also avoid divide-by-0 that the reciprocal can generate.
            half occlusion = aoFactor.indirectAmbientOcclusion < surfaceDataOcclusion ? aoFactor.indirectAmbientOcclusion * rcp(surfaceDataOcclusion) : 1.0;
            alpha = occlusion;
            #endif
        #endif

        InputData inputData = InputDataFromGbufferAndWorldPosition(gbuffer2, posWS.xyz);

        #if defined(_LIT)
            #if SHADER_API_MOBILE || SHADER_API_SWITCH
            // Specular highlights are still silenced by setting specular to 0.0 during gbuffer pass and GPU timing is still reduced.
            bool materialSpecularHighlightsOff = false;
            #else
            bool materialSpecularHighlightsOff = (materialFlags & kMaterialFlagSpecularHighlightsOff);
            #endif
            BRDFData brdfData = BRDFDataFromGbuffer(gbuffer0, gbuffer1, gbuffer2);
            color = LightingPhysicallyBased(brdfData, unityLight, inputData.normalWS, inputData.viewDirectionWS, materialSpecularHighlightsOff);
        #elif defined(_SIMPLELIT)
            SurfaceData surfaceData = SurfaceDataFromGbuffer(gbuffer0, gbuffer1, gbuffer2, kLightingSimpleLit);
            half3 attenuatedLightColor = unityLight.color * (unityLight.distanceAttenuation * unityLight.shadowAttenuation);
            half3 diffuseColor = LightingLambert(attenuatedLightColor, unityLight.direction, inputData.normalWS);
            half3 specularColor = LightingSpecular(attenuatedLightColor, unityLight.direction, inputData.normalWS, inputData.viewDirectionWS, half4(surfaceData.specular, surfaceData.smoothness), surfaceData.smoothness);
            // TODO: if !defined(_SPECGLOSSMAP) && !defined(_SPECULAR_COLOR), force specularColor to 0 in gbuffer code
            color = diffuseColor * surfaceData.albedo + specularColor;
        #endif

        return half4(color, alpha);
    }

    half4 FragFog(Varyings input) : SV_Target
    {
        float d = LOAD_TEXTURE2D_X(_CameraDepthTexture, input.positionCS.xy).x;
        float eye_z = LinearEyeDepth(d, _ZBufferParams);
        float clip_z = UNITY_MATRIX_P[2][2] * -eye_z + UNITY_MATRIX_P[2][3];
        half fogFactor = ComputeFogFactor(clip_z);
        half fogIntensity = ComputeFogIntensity(fogFactor);
        return half4(unity_FogColor.rgb, fogIntensity);
    }

    half4 FragSSAOOnly(Varyings input) : SV_Target
    {
        float2 screen_uv = (input.screenUV.xy / input.screenUV.z);
        AmbientOcclusionFactor aoFactor = GetScreenSpaceAmbientOcclusion(screen_uv);
        half surfaceDataOcclusion = SAMPLE_TEXTURE2D_X_LOD(_GBuffer1, my_point_clamp_sampler, screen_uv, 0).a;
        // What we want is really to apply the mininum occlusion value between the baked occlusion from surfaceDataOcclusion and real-time occlusion from SSAO.
        // But we already applied the baked occlusion during gbuffer pass, so we have to cancel it out here.
        // We must also avoid divide-by-0 that the reciprocal can generate.
        half occlusion = aoFactor.indirectAmbientOcclusion < surfaceDataOcclusion ? aoFactor.indirectAmbientOcclusion * rcp(surfaceDataOcclusion) : 1.0;
        return half4(0.0, 0.0, 0.0, occlusion);
    }

    ENDHLSL

    SubShader
    {
        Tags { "RenderType" = "Opaque" "RenderPipeline" = "UniversalPipeline"}

        // 0 - Stencil pass
        Pass
        {
            Name "Stencil Volume"

            ZTest LEQual
            ZWrite Off
            ZClip false
            Cull Off
            ColorMask 0

            Stencil {
                Ref [_StencilRef]
                ReadMask [_StencilReadMask]
                WriteMask [_StencilWriteMask]
                CompFront NotEqual
                PassFront Keep
                ZFailFront Invert
                CompBack NotEqual
                PassBack Keep
                ZFailBack Invert
            }

            HLSLPROGRAM
            #pragma exclude_renderers gles gles3 glcore
            #pragma target 4.5

            #pragma multi_compile_vertex _ _SPOT

            #pragma vertex Vertex
            #pragma fragment FragWhite
            //#pragma enable_d3d11_debug_symbols

            ENDHLSL
        }

        // 1 - Deferred Punctual Light (Lit)
        Pass
        {
            Name "Deferred Punctual Light (Lit)"

            ZTest GEqual
            ZWrite Off
            ZClip false
            Cull Front
            Blend One One, Zero One
            BlendOp Add, Add

            Stencil {
                Ref [_LitPunctualStencilRef]
                ReadMask [_LitPunctualStencilReadMask]
                WriteMask [_LitPunctualStencilWriteMask]
                Comp Equal
                Pass Zero
                Fail Keep
                ZFail Keep
            }

            HLSLPROGRAM
            #pragma exclude_renderers gles gles3 glcore
            #pragma target 4.5

            #pragma multi_compile _POINT _SPOT
            #pragma multi_compile_fragment _LIT
            #pragma multi_compile_fragment _ _DEFERRED_LIGHT_SHADOWS
            #pragma multi_compile_fragment _ _SHADOWS_SOFT
            #pragma multi_compile_fragment _ LIGHTMAP_SHADOW_MIXING
            #pragma multi_compile_fragment _ SHADOWS_SHADOWMASK
            #pragma multi_compile_fragment _ _GBUFFER_NORMALS_OCT
            #pragma multi_compile_fragment _ _DEFERRED_MIXED_LIGHTING
            #pragma multi_compile_fragment _ _SCREEN_SPACE_OCCLUSION
            #pragma multi_compile_fragment _ _LIGHT_LAYERS

            #pragma vertex Vertex
            #pragma fragment DeferredShading
            //#pragma enable_d3d11_debug_symbols

            ENDHLSL
        }

        // 2 - Deferred Punctual Light (SimpleLit)
        Pass
        {
            Name "Deferred Punctual Light (SimpleLit)"

            ZTest GEqual
            ZWrite Off
            ZClip false
            Cull Front
            Blend One One, Zero One
            BlendOp Add, Add

            Stencil {
                Ref [_SimpleLitPunctualStencilRef]
                ReadMask [_SimpleLitPunctualStencilReadMask]
                WriteMask [_SimpleLitPunctualStencilWriteMask]
                CompBack Equal
                PassBack Zero
                FailBack Keep
                ZFailBack Keep
            }

            HLSLPROGRAM
            #pragma exclude_renderers gles gles3 glcore
            #pragma target 4.5

            #pragma multi_compile _POINT _SPOT
            #pragma multi_compile_fragment _SIMPLELIT
            #pragma multi_compile_fragment _ _DEFERRED_LIGHT_SHADOWS
            #pragma multi_compile_fragment _ _SHADOWS_SOFT
            #pragma multi_compile_fragment _ LIGHTMAP_SHADOW_MIXING
            #pragma multi_compile_fragment _ SHADOWS_SHADOWMASK
            #pragma multi_compile_fragment _ _GBUFFER_NORMALS_OCT
            #pragma multi_compile_fragment _ _DEFERRED_MIXED_LIGHTING
            #pragma multi_compile_fragment _ _SCREEN_SPACE_OCCLUSION
            #pragma multi_compile_fragment _ _LIGHT_LAYERS

            #pragma vertex Vertex
            #pragma fragment DeferredShading
            //#pragma enable_d3d11_debug_symbols

            ENDHLSL
        }

        // 3 - Deferred Directional Light (Lit)
        Pass
        {
            Name "Deferred Directional Light (Lit)"

            ZTest NotEqual
            ZWrite Off
            Cull Off
            Blend One SrcAlpha, Zero One
            BlendOp Add, Add

            Stencil {
                Ref [_LitDirStencilRef]
                ReadMask [_LitDirStencilReadMask]
                WriteMask [_LitDirStencilWriteMask]
                Comp Equal
                Pass Keep
                Fail Keep
                ZFail Keep
            }

            HLSLPROGRAM
            #pragma exclude_renderers gles gles3 glcore
            #pragma target 4.5

            #pragma multi_compile _DIRECTIONAL
            #pragma multi_compile_fragment _LIT
            #pragma multi_compile_fragment _ _MAIN_LIGHT_SHADOWS _MAIN_LIGHT_SHADOWS_CASCADE _MAIN_LIGHT_SHADOWS_SCREEN
            #pragma multi_compile_fragment _ _DEFERRED_MAIN_LIGHT
            #pragma multi_compile_fragment _ _DEFERRED_FIRST_LIGHT
            #pragma multi_compile_fragment _ _DEFERRED_LIGHT_SHADOWS
            #pragma multi_compile_fragment _ _SHADOWS_SOFT
            #pragma multi_compile_fragment _ LIGHTMAP_SHADOW_MIXING
            #pragma multi_compile_fragment _ SHADOWS_SHADOWMASK
            #pragma multi_compile_fragment _ _GBUFFER_NORMALS_OCT
            #pragma multi_compile_fragment _ _DEFERRED_MIXED_LIGHTING
            #pragma multi_compile_fragment _ _SCREEN_SPACE_OCCLUSION
            #pragma multi_compile_fragment _ _LIGHT_LAYERS

            #pragma vertex Vertex
            #pragma fragment DeferredShading
            //#pragma enable_d3d11_debug_symbols

            ENDHLSL
        }

        // 4 - Deferred Directional Light (SimpleLit)
        Pass
        {
            Name "Deferred Directional Light (SimpleLit)"

            ZTest NotEqual
            ZWrite Off
            Cull Off
            Blend One SrcAlpha, Zero One
            BlendOp Add, Add

            Stencil {
                Ref [_SimpleLitDirStencilRef]
                ReadMask [_SimpleLitDirStencilReadMask]
                WriteMask [_SimpleLitDirStencilWriteMask]
                Comp Equal
                Pass Keep
                Fail Keep
                ZFail Keep
            }

            HLSLPROGRAM
            #pragma exclude_renderers gles gles3 glcore
            #pragma target 4.5

            #pragma multi_compile _DIRECTIONAL
            #pragma multi_compile_fragment _SIMPLELIT
            #pragma multi_compile_fragment _ _MAIN_LIGHT_SHADOWS _MAIN_LIGHT_SHADOWS_CASCADE _MAIN_LIGHT_SHADOWS_SCREEN
            #pragma multi_compile_fragment _ _DEFERRED_MAIN_LIGHT
            #pragma multi_compile_fragment _ _DEFERRED_FIRST_LIGHT
            #pragma multi_compile_fragment _ _DEFERRED_LIGHT_SHADOWS
            #pragma multi_compile_fragment _ _SHADOWS_SOFT
            #pragma multi_compile_fragment _ LIGHTMAP_SHADOW_MIXING
            #pragma multi_compile_fragment _ SHADOWS_SHADOWMASK
            #pragma multi_compile_fragment _ _GBUFFER_NORMALS_OCT
            #pragma multi_compile_fragment _ _DEFERRED_MIXED_LIGHTING
            #pragma multi_compile_fragment _ _SCREEN_SPACE_OCCLUSION
            #pragma multi_compile_fragment _ _LIGHT_LAYERS

            #pragma vertex Vertex
            #pragma fragment DeferredShading
            //#pragma enable_d3d11_debug_symbols

            ENDHLSL
        }

        // 5 - Legacy fog
        Pass
        {
            Name "Fog"

            ZTest NotEqual
            ZWrite Off
            Cull Off
            Blend OneMinusSrcAlpha SrcAlpha, Zero One
            BlendOp Add, Add

            HLSLPROGRAM
            #pragma exclude_renderers gles gles3 glcore
            #pragma target 4.5

            #pragma multi_compile _FOG
            #pragma multi_compile FOG_LINEAR FOG_EXP FOG_EXP2

            #pragma vertex Vertex
            #pragma fragment FragFog
            //#pragma enable_d3d11_debug_symbols

            ENDHLSL
        }

        // 6 - Clear stencil partial
        // This pass clears stencil between camera stacks rendering.
        // This is because deferred renderer encodes material properties in the 4 highest bits of the stencil buffer,
        // but we don't want to keep this information between camera stacks.
        Pass
        {
            Name "ClearStencilPartial"

            ColorMask 0
            ZTest NotEqual
            ZWrite Off
            Cull Off

            Stencil {
                Ref [_ClearStencilRef]
                ReadMask [_ClearStencilReadMask]
                WriteMask [_ClearStencilWriteMask]
                Comp NotEqual
                Pass Zero
                Fail Keep
                ZFail Keep
            }

            HLSLPROGRAM
            #pragma exclude_renderers gles gles3 glcore
            #pragma target 4.5

            #pragma multi_compile _CLEAR_STENCIL_PARTIAL
            #pragma vertex Vertex
            #pragma fragment FragWhite

            ENDHLSL
        }

        // 7 - SSAO Only
        // This pass only runs when there is no fullscreen deferred light rendered (no directional light). It will adjust indirect/baked lighting with realtime occlusion
        // by rendering just before deferred shading pass.
        // This pass is also completely discarded from vertex shader when SSAO renderer feature is not enabled.
        Pass
        {
            Name "SSAOOnly"

            ZTest NotEqual
            ZWrite Off
            Cull Off
            Blend One SrcAlpha, Zero One
            BlendOp Add, Add

            HLSLPROGRAM
            #pragma exclude_renderers gles gles3 glcore
            #pragma target 4.5

            #pragma multi_compile_vertex _SSAO_ONLY
            #pragma multi_compile_vertex _ _SCREEN_SPACE_OCCLUSION

            #pragma vertex Vertex
            #pragma fragment FragSSAOOnly
            //#pragma enable_d3d11_debug_symbols

            ENDHLSL
        }
    }

    FallBack "Hidden/Universal Render Pipeline/FallbackError"
}<|MERGE_RESOLUTION|>--- conflicted
+++ resolved
@@ -1,4 +1,4 @@
-Shader "Hidden/Universal Render Pipeline/StencilDeferred"
+﻿Shader "Hidden/Universal Render Pipeline/StencilDeferred"
 {
     Properties {
         _StencilRef ("StencilRef", Int) = 0
@@ -231,7 +231,6 @@
         half3 color = 0.0.xxx;
         half alpha = 1.0;
 
-<<<<<<< HEAD
         #if defined(_DEFERRED_MIXED_LIGHTING)
         // If both lights and geometry are static, then no realtime lighting to perform for this combination.
         [branch] if ((_LightFlags & materialFlags) == kMaterialFlagSubtractiveMixedLighting)
@@ -251,10 +250,7 @@
         [branch] if (!IsMatchingLightLayer(unityLight.lightLayers, meshRenderingLayers))
             return half4(color, alpha); // Cannot discard because stencil must be updated.
 
-        #if defined(_SCREEN_SPACE_OCCLUSION)
-=======
         #if defined(_SCREEN_SPACE_OCCLUSION) && !defined(_SURFACE_TYPE_TRANSPARENT)
->>>>>>> 67cb89ac
             AmbientOcclusionFactor aoFactor = GetScreenSpaceAmbientOcclusion(screen_uv);
             unityLight.color *= aoFactor.directAmbientOcclusion;
             #if defined(_DIRECTIONAL) && defined(_DEFERRED_FIRST_LIGHT)
