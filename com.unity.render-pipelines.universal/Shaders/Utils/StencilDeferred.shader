--- conflicted
+++ resolved
@@ -449,11 +449,8 @@
             #pragma multi_compile_fragment _ _DEFERRED_MIXED_LIGHTING
             #pragma multi_compile_fragment _ _SCREEN_SPACE_OCCLUSION
             #pragma multi_compile_fragment _ _LIGHT_LAYERS
-<<<<<<< HEAD
             #pragma multi_compile_fragment _ _RENDER_PASS_ENABLED
-=======
             #pragma multi_compile_fragment _ _DEFERRED_ADDITIONAL_LIGHT_COOKIES
->>>>>>> 0de4625e
 
             #pragma vertex Vertex
             #pragma fragment DeferredShading
@@ -498,11 +495,8 @@
             #pragma multi_compile_fragment _ _DEFERRED_MIXED_LIGHTING
             #pragma multi_compile_fragment _ _SCREEN_SPACE_OCCLUSION
             #pragma multi_compile_fragment _ _LIGHT_LAYERS
-<<<<<<< HEAD
             #pragma multi_compile_fragment _ _RENDER_PASS_ENABLED
-=======
             #pragma multi_compile_fragment _ _DEFERRED_ADDITIONAL_LIGHT_COOKIES
->>>>>>> 0de4625e
 
             #pragma vertex Vertex
             #pragma fragment DeferredShading
@@ -549,11 +543,8 @@
             #pragma multi_compile_fragment _ _DEFERRED_MIXED_LIGHTING
             #pragma multi_compile_fragment _ _SCREEN_SPACE_OCCLUSION
             #pragma multi_compile_fragment _ _LIGHT_LAYERS
-<<<<<<< HEAD
             #pragma multi_compile_fragment _ _RENDER_PASS_ENABLED
-=======
             #pragma multi_compile_fragment _ _LIGHT_COOKIES
->>>>>>> 0de4625e
 
             #pragma vertex Vertex
             #pragma fragment DeferredShading
@@ -600,11 +591,8 @@
             #pragma multi_compile_fragment _ _DEFERRED_MIXED_LIGHTING
             #pragma multi_compile_fragment _ _SCREEN_SPACE_OCCLUSION
             #pragma multi_compile_fragment _ _LIGHT_LAYERS
-<<<<<<< HEAD
             #pragma multi_compile_fragment _ _RENDER_PASS_ENABLED
-=======
             #pragma multi_compile_fragment _ _LIGHT_COOKIES
->>>>>>> 0de4625e
 
             #pragma vertex Vertex
             #pragma fragment DeferredShading
