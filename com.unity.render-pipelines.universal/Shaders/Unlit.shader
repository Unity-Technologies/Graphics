--- conflicted
+++ resolved
@@ -119,17 +119,13 @@
                 fogFactor = input.fogCoord;
             #endif
 
-<<<<<<< HEAD
                 #if defined(_SCREEN_SPACE_OCCLUSION)
                     float2 normalizedScreenSpaceUV = GetNormalizedScreenSpaceUV(input.vertex);
                     AmbientOcclusionFactor aoFactor = GetScreenSpaceAmbientOcclusion(normalizedScreenSpaceUV);
                     color *= aoFactor.directAmbientOcclusion;
                 #endif
 
-                color = MixFog(color, input.fogCoord);
-=======
                 color = MixFog(color, fogFactor);
->>>>>>> f9f231b6
 
                 return half4(color, alpha);
             }
@@ -324,20 +320,15 @@
                 half alpha = texColor.a * _BaseColor.a;
                 AlphaDiscard(alpha, _Cutoff);
 
-            #ifdef _ALPHAPREMULTIPLY_ON
-                color *= alpha;
-<<<<<<< HEAD
-#endif
+                #ifdef _ALPHAPREMULTIPLY_ON
+                    color *= alpha;
+                #endif
 
                 #if defined(_SCREEN_SPACE_OCCLUSION)
                     float2 normalizedScreenSpaceUV = GetNormalizedScreenSpaceUV(input.vertex);
                     AmbientOcclusionFactor aoFactor = GetScreenSpaceAmbientOcclusion(normalizedScreenSpaceUV);
                     color *= aoFactor.directAmbientOcclusion;
                 #endif
-
-                color = MixFog(color, input.fogCoord);
-=======
-            #endif
 
                 half fogFactor = 0.0;
             #if defined(_FOG_FRAGMENT)
@@ -351,7 +342,6 @@
             #endif
 
                 color = MixFog(color, fogFactor);
->>>>>>> f9f231b6
                 alpha = OutputAlpha(alpha, _Surface);
 
                 return half4(color, alpha);
