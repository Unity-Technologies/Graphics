--- conflicted
+++ resolved
@@ -42,12 +42,7 @@
             #pragma exclude_renderers gles gles3 glcore
             #pragma target 4.5
 
-<<<<<<< HEAD
-=======
-            #pragma vertex vert
-            #pragma fragment frag
             #pragma shader_feature_local_fragment _SURFACE_TYPE_TRANSPARENT
->>>>>>> 32b80602
             #pragma shader_feature_local_fragment _ALPHATEST_ON
             #pragma shader_feature_local_fragment _ALPHAPREMULTIPLY_ON
 
@@ -56,7 +51,7 @@
             #pragma multi_compile_fog
             #pragma multi_compile_instancing
             #pragma multi_compile _ DOTS_INSTANCING_ON
-<<<<<<< HEAD
+            #pragma multi_compile_fragment _ _SCREEN_SPACE_OCCLUSION
             #pragma multi_compile _ DEBUG_DISPLAY
 
             #pragma vertex UniversalVertexUnlit
@@ -64,87 +59,6 @@
 
             #include "Packages/com.unity.render-pipelines.universal/Shaders/UnlitInput.hlsl"
             #include "Packages/com.unity.render-pipelines.universal/Shaders/UnlitForwardPass.hlsl"
-=======
-            #pragma multi_compile_fragment _ _SCREEN_SPACE_OCCLUSION
-
-            #include "UnlitInput.hlsl"
-            #include "Packages/com.unity.render-pipelines.universal/ShaderLibrary/Lighting.hlsl"
-
-            struct Attributes
-            {
-                float4 positionOS       : POSITION;
-                float2 uv               : TEXCOORD0;
-                UNITY_VERTEX_INPUT_INSTANCE_ID
-            };
-
-            struct Varyings
-            {
-                float4 vertex  : SV_POSITION;
-                float2 uv      : TEXCOORD0;
-                float fogCoord : TEXCOORD1;
-
-                UNITY_VERTEX_INPUT_INSTANCE_ID
-                UNITY_VERTEX_OUTPUT_STEREO
-            };
-
-            Varyings vert(Attributes input)
-            {
-                Varyings output = (Varyings)0;
-
-                UNITY_SETUP_INSTANCE_ID(input);
-                UNITY_TRANSFER_INSTANCE_ID(input, output);
-                UNITY_INITIALIZE_VERTEX_OUTPUT_STEREO(output);
-
-                VertexPositionInputs vertexInput = GetVertexPositionInputs(input.positionOS.xyz);
-                output.vertex = vertexInput.positionCS;
-                output.uv = TRANSFORM_TEX(input.uv, _BaseMap);
-
-            #if defined(_FOG_FRAGMENT)
-                output.fogCoord = vertexInput.positionVS.z;
-            #else
-                output.fogCoord = ComputeFogFactor(vertexInput.positionCS.z);
-            #endif
-
-                return output;
-            }
-
-            half4 frag(Varyings input) : SV_Target
-            {
-                UNITY_SETUP_INSTANCE_ID(input);
-                UNITY_SETUP_STEREO_EYE_INDEX_POST_VERTEX(input);
-
-                half2 uv = input.uv;
-                half4 texColor = SAMPLE_TEXTURE2D(_BaseMap, sampler_BaseMap, uv);
-                half3 color = texColor.rgb * _BaseColor.rgb;
-                half alpha = texColor.a * _BaseColor.a;
-                AlphaDiscard(alpha, _Cutoff);
-
-            #ifdef _ALPHAPREMULTIPLY_ON
-                color *= alpha;
-            #endif
-
-                half fogFactor = 0.0;
-            #if defined(_FOG_FRAGMENT)
-                #if (defined(FOG_LINEAR) || defined(FOG_EXP) || defined(FOG_EXP2))
-                    float viewZ = -input.fogCoord;
-                    float nearToFarZ = max(viewZ - _ProjectionParams.y, 0);
-                    fogFactor = ComputeFogFactorZ0ToFar(nearToFarZ);
-                #endif
-            #else
-                fogFactor = input.fogCoord;
-            #endif
-
-                #if defined(_SCREEN_SPACE_OCCLUSION) && !defined(_SURFACE_TYPE_TRANSPARENT)
-                    float2 normalizedScreenSpaceUV = GetNormalizedScreenSpaceUV(input.vertex);
-                    AmbientOcclusionFactor aoFactor = GetScreenSpaceAmbientOcclusion(normalizedScreenSpaceUV);
-                    color *= aoFactor.directAmbientOcclusion;
-                #endif
-
-                color = MixFog(color, fogFactor);
-
-                return half4(color, alpha);
-            }
->>>>>>> 32b80602
             ENDHLSL
         }
 
@@ -275,12 +189,7 @@
             #pragma only_renderers gles gles3 glcore d3d11
             #pragma target 2.0
 
-<<<<<<< HEAD
-=======
-            #pragma vertex vert
-            #pragma fragment frag
             #pragma shader_feature_local_fragment _SURFACE_TYPE_TRANSPARENT
->>>>>>> 32b80602
             #pragma shader_feature_local_fragment _ALPHATEST_ON
             #pragma shader_feature_local_fragment _ALPHAPREMULTIPLY_ON
 
@@ -288,7 +197,7 @@
             // Unity defined keywords
             #pragma multi_compile_fog
             #pragma multi_compile_instancing
-<<<<<<< HEAD
+            #pragma multi_compile_fragment _ _SCREEN_SPACE_OCCLUSION
             #pragma multi_compile _ DEBUG_DISPLAY
 
             #pragma vertex UniversalVertexUnlit
@@ -296,87 +205,6 @@
 
             #include "Packages/com.unity.render-pipelines.universal/Shaders/UnlitInput.hlsl"
             #include "Packages/com.unity.render-pipelines.universal/Shaders/UnlitForwardPass.hlsl"
-=======
-            #pragma multi_compile_fragment _ _SCREEN_SPACE_OCCLUSION
-
-            #include "UnlitInput.hlsl"
-            #include "Packages/com.unity.render-pipelines.universal/ShaderLibrary/Lighting.hlsl"
-
-            struct Attributes
-            {
-                float4 positionOS       : POSITION;
-                float2 uv               : TEXCOORD0;
-                UNITY_VERTEX_INPUT_INSTANCE_ID
-            };
-
-            struct Varyings
-            {
-                float4 vertex  : SV_POSITION;
-                float2 uv      : TEXCOORD0;
-                float fogCoord : TEXCOORD1;
-
-                UNITY_VERTEX_INPUT_INSTANCE_ID
-                UNITY_VERTEX_OUTPUT_STEREO
-            };
-
-            Varyings vert(Attributes input)
-            {
-                Varyings output = (Varyings)0;
-
-                UNITY_SETUP_INSTANCE_ID(input);
-                UNITY_TRANSFER_INSTANCE_ID(input, output);
-                UNITY_INITIALIZE_VERTEX_OUTPUT_STEREO(output);
-
-                VertexPositionInputs vertexInput = GetVertexPositionInputs(input.positionOS.xyz);
-                output.vertex = vertexInput.positionCS;
-                output.uv = TRANSFORM_TEX(input.uv, _BaseMap);
-            #if defined(_FOG_FRAGMENT)
-                output.fogCoord = vertexInput.positionVS.z;
-            #else
-                output.fogCoord = ComputeFogFactor(vertexInput.positionCS.z);
-            #endif
-
-                return output;
-            }
-
-            half4 frag(Varyings input) : SV_Target
-            {
-                UNITY_SETUP_INSTANCE_ID(input);
-                UNITY_SETUP_STEREO_EYE_INDEX_POST_VERTEX(input);
-
-                half2 uv = input.uv;
-                half4 texColor = SAMPLE_TEXTURE2D(_BaseMap, sampler_BaseMap, uv);
-                half3 color = texColor.rgb * _BaseColor.rgb;
-                half alpha = texColor.a * _BaseColor.a;
-                AlphaDiscard(alpha, _Cutoff);
-
-                #ifdef _ALPHAPREMULTIPLY_ON
-                    color *= alpha;
-                #endif
-
-                #if defined(_SCREEN_SPACE_OCCLUSION) && !defined(_SURFACE_TYPE_TRANSPARENT)
-                    float2 normalizedScreenSpaceUV = GetNormalizedScreenSpaceUV(input.vertex);
-                    AmbientOcclusionFactor aoFactor = GetScreenSpaceAmbientOcclusion(normalizedScreenSpaceUV);
-                    color *= aoFactor.directAmbientOcclusion;
-                #endif
-
-                half fogFactor = 0.0;
-            #if defined(_FOG_FRAGMENT)
-                #if (defined(FOG_LINEAR) || defined(FOG_EXP) || defined(FOG_EXP2))
-                    float viewZ = -input.fogCoord;
-                    float nearToFarZ = max(viewZ - _ProjectionParams.y, 0);
-                    fogFactor = ComputeFogFactorZ0ToFar(nearToFarZ);
-                #endif
-            #else
-                fogFactor = input.fogCoord;
-            #endif
-
-                color = MixFog(color, fogFactor);
-                alpha = OutputAlpha(alpha, _Surface);
-
-                return half4(color, alpha);
-            }
->>>>>>> 32b80602
             ENDHLSL
         }
 
