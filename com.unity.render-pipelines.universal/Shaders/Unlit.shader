Shader "Universal Render Pipeline/Unlit"
{
    Properties
    {
        [MainTexture] _BaseMap("Texture", 2D) = "white" {}
        [MainColor]   _BaseColor("Color", Color) = (1, 1, 1, 1)
        _Cutoff("AlphaCutout", Range(0.0, 1.0)) = 0.5

        // BlendMode
        [HideInInspector] _Surface("__surface", Float) = 0.0
        [HideInInspector] _Blend("__blend", Float) = 0.0
        [HideInInspector] _AlphaClip("__clip", Float) = 0.0
        [HideInInspector] _SrcBlend("Src", Float) = 1.0
        [HideInInspector] _DstBlend("Dst", Float) = 0.0
        [HideInInspector] _ZWrite("ZWrite", Float) = 1.0
        [HideInInspector] _Cull("__cull", Float) = 2.0

        // Editmode props
        [HideInInspector] _QueueOffset("Queue offset", Float) = 0.0

        // ObsoleteProperties
        [HideInInspector] _MainTex("BaseMap", 2D) = "white" {}
        [HideInInspector] _Color("Base Color", Color) = (0.5, 0.5, 0.5, 1)
        [HideInInspector] _SampleGI("SampleGI", float) = 0.0 // needed from bakedlit
    }
    SubShader
    {
        Tags {"RenderType" = "Opaque" "IgnoreProjector" = "True" "RenderPipeline" = "UniversalPipeline" "ShaderModel"="4.5"}
        LOD 100

        Blend [_SrcBlend][_DstBlend]
        ZWrite [_ZWrite]
        Cull [_Cull]

        Pass
        {
            Name "Unlit"
            HLSLPROGRAM
            #pragma exclude_renderers d3d11_9x gles
            #pragma target 4.5

            #pragma vertex vert
            #pragma fragment frag
            #pragma shader_feature_local_fragment _ALPHATEST_ON
            #pragma shader_feature_local_fragment _ALPHAPREMULTIPLY_ON

            // -------------------------------------
            // Unity defined keywords
            #pragma multi_compile_fog
            #pragma multi_compile_instancing
            #pragma multi_compile _ DOTS_INSTANCING_ON

            #include "UnlitInput.hlsl"

            struct Attributes
            {
                float4 positionOS       : POSITION;
                float2 uv               : TEXCOORD0;
                UNITY_VERTEX_INPUT_INSTANCE_ID
            };

            struct Varyings
            {
                float2 uv        : TEXCOORD0;
                float fogCoord  : TEXCOORD1;
                float4 vertex : SV_POSITION;

                UNITY_VERTEX_INPUT_INSTANCE_ID
                UNITY_VERTEX_OUTPUT_STEREO
            };

            Varyings vert(Attributes input)
            {
                Varyings output = (Varyings)0;

                UNITY_SETUP_INSTANCE_ID(input);
                UNITY_TRANSFER_INSTANCE_ID(input, output);
                UNITY_INITIALIZE_VERTEX_OUTPUT_STEREO(output);

                VertexPositionInputs vertexInput = GetVertexPositionInputs(input.positionOS.xyz);
                output.vertex = vertexInput.positionCS;
                output.uv = TRANSFORM_TEX(input.uv, _BaseMap);
                output.fogCoord = ComputeFogFactor(vertexInput.positionCS.z);

                return output;
            }

            half4 frag(Varyings input) : SV_Target
            {
                UNITY_SETUP_INSTANCE_ID(input);
                UNITY_SETUP_STEREO_EYE_INDEX_POST_VERTEX(input);

                half2 uv = input.uv;
                half4 texColor = SAMPLE_TEXTURE2D(_BaseMap, sampler_BaseMap, uv);
                half3 color = texColor.rgb * _BaseColor.rgb;
                half alpha = texColor.a * _BaseColor.a;
                AlphaDiscard(alpha, _Cutoff);

#ifdef _ALPHAPREMULTIPLY_ON
                color *= alpha;
#endif

                color = MixFog(color, input.fogCoord);
                alpha = OutputAlpha(alpha);

                return half4(color, alpha);
            }
            ENDHLSL
        }
        Pass
        {
            Tags{"LightMode" = "DepthOnly"}

            ZWrite On
            ColorMask 0

            HLSLPROGRAM
            #pragma exclude_renderers d3d11_9x gles
            #pragma target 4.5

            #pragma vertex DepthOnlyVertex
            #pragma fragment DepthOnlyFragment

            // -------------------------------------
            // Material Keywords
            #pragma shader_feature_local_fragment _ALPHATEST_ON

            //--------------------------------------
            // GPU Instancing
            #pragma multi_compile_instancing
            #pragma multi_compile _ DOTS_INSTANCING_ON

            #include "Packages/com.unity.render-pipelines.universal/Shaders/UnlitInput.hlsl"
            #include "Packages/com.unity.render-pipelines.universal/Shaders/DepthOnlyPass.hlsl"
            ENDHLSL
        }

        // This pass it not used during regular rendering, only for lightmap baking.
        Pass
        {
            Name "Meta"
            Tags{"LightMode" = "Meta"}

            Cull Off

            HLSLPROGRAM
            #pragma exclude_renderers d3d11_9x gles
            #pragma target 4.5

            #pragma vertex UniversalVertexMeta
            #pragma fragment UniversalFragmentMetaUnlit

            #include "Packages/com.unity.render-pipelines.universal/Shaders/UnlitInput.hlsl"
            #include "Packages/com.unity.render-pipelines.universal/Shaders/UnlitMetaPass.hlsl"

            ENDHLSL
        }
    }

    SubShader
    {
        Tags {"RenderType" = "Opaque" "IgnoreProjector" = "True" "RenderPipeline" = "UniversalPipeline" "ShaderModel"="2.0"}
        LOD 100

        Blend [_SrcBlend][_DstBlend]
        ZWrite [_ZWrite]
        Cull [_Cull]

        Pass
        {
            Name "Unlit"
            HLSLPROGRAM
            #pragma only_renderers gles gles3
            #pragma target 2.0
            
            #pragma vertex vert
            #pragma fragment frag
            #pragma shader_feature_local_fragment _ALPHATEST_ON
            #pragma shader_feature_local_fragment _ALPHAPREMULTIPLY_ON

            // -------------------------------------
            // Unity defined keywords
            #pragma multi_compile_fog
            #pragma multi_compile_instancing

            #include "UnlitInput.hlsl"

            struct Attributes
            {
                float4 positionOS       : POSITION;
                float2 uv               : TEXCOORD0;
                UNITY_VERTEX_INPUT_INSTANCE_ID
            };

            struct Varyings
            {
                float2 uv        : TEXCOORD0;
                float fogCoord  : TEXCOORD1;
                float4 vertex : SV_POSITION;

                UNITY_VERTEX_INPUT_INSTANCE_ID
                UNITY_VERTEX_OUTPUT_STEREO
            };

            Varyings vert(Attributes input)
            {
                Varyings output = (Varyings)0;

                UNITY_SETUP_INSTANCE_ID(input);
                UNITY_TRANSFER_INSTANCE_ID(input, output);
                UNITY_INITIALIZE_VERTEX_OUTPUT_STEREO(output);

                VertexPositionInputs vertexInput = GetVertexPositionInputs(input.positionOS.xyz);
                output.vertex = vertexInput.positionCS;
                output.uv = TRANSFORM_TEX(input.uv, _BaseMap);
                output.fogCoord = ComputeFogFactor(vertexInput.positionCS.z);

                return output;
            }

            half4 frag(Varyings input) : SV_Target
            {
                UNITY_SETUP_INSTANCE_ID(input);
                UNITY_SETUP_STEREO_EYE_INDEX_POST_VERTEX(input);

                half2 uv = input.uv;
                half4 texColor = SAMPLE_TEXTURE2D(_BaseMap, sampler_BaseMap, uv);
                half3 color = texColor.rgb * _BaseColor.rgb;
                half alpha = texColor.a * _BaseColor.a;
                AlphaDiscard(alpha, _Cutoff);

#ifdef _ALPHAPREMULTIPLY_ON
                color *= alpha;
#endif

                color = MixFog(color, input.fogCoord);
                alpha = OutputAlpha(alpha);

                return half4(color, alpha);
            }
            ENDHLSL
        }
        Pass
        {
            Tags{"LightMode" = "DepthOnly"}

            ZWrite On
            ColorMask 0

            HLSLPROGRAM
            #pragma only_renderers gles gles3
            #pragma target 2.0

            #pragma vertex DepthOnlyVertex
            #pragma fragment DepthOnlyFragment
            
            // -------------------------------------
            // Material Keywords
<<<<<<< HEAD
            #pragma shader_feature_local_fragment _ALPHATEST_ON
=======
            #pragma shader_feature _ALPHATEST_ON
                        
            //--------------------------------------
            // GPU Instancing
            #pragma multi_compile_instancing
>>>>>>> 2918e810

            #include "Packages/com.unity.render-pipelines.universal/Shaders/UnlitInput.hlsl"
            #include "Packages/com.unity.render-pipelines.universal/Shaders/DepthOnlyPass.hlsl"
            ENDHLSL
        }

        // This pass it not used during regular rendering, only for lightmap baking.
        Pass
        {
            Name "Meta"
            Tags{"LightMode" = "Meta"}

            Cull Off

            HLSLPROGRAM
            #pragma only_renderers gles gles3

            #pragma vertex UniversalVertexMeta
            #pragma fragment UniversalFragmentMetaUnlit

            #include "Packages/com.unity.render-pipelines.universal/Shaders/UnlitInput.hlsl"
            #include "Packages/com.unity.render-pipelines.universal/Shaders/UnlitMetaPass.hlsl"

            ENDHLSL
        }
    }
    FallBack "Hidden/Universal Render Pipeline/FallbackError"
    CustomEditor "UnityEditor.Rendering.Universal.ShaderGUI.UnlitShader"
}<|MERGE_RESOLUTION|>--- conflicted
+++ resolved
@@ -256,15 +256,11 @@
             
             // -------------------------------------
             // Material Keywords
-<<<<<<< HEAD
-            #pragma shader_feature_local_fragment _ALPHATEST_ON
-=======
-            #pragma shader_feature _ALPHATEST_ON
+            #pragma shader_feature_local_fragment _ALPHATEST_ON
                         
             //--------------------------------------
             // GPU Instancing
             #pragma multi_compile_instancing
->>>>>>> 2918e810
 
             #include "Packages/com.unity.render-pipelines.universal/Shaders/UnlitInput.hlsl"
             #include "Packages/com.unity.render-pipelines.universal/Shaders/DepthOnlyPass.hlsl"
