--- conflicted
+++ resolved
@@ -37,14 +37,8 @@
             Name "Unlit"
 
             HLSLPROGRAM
-<<<<<<< HEAD
             #pragma exclude_renderers d3d11_9x gles
-=======
-            // Required to compile gles 2.0 with standard srp library
-            #pragma prefer_hlslcc gles
-            #pragma exclude_renderers d3d11_9x
             #pragma target 4.5
->>>>>>> 35daf9dc
 
             #pragma vertex vert
             #pragma fragment frag
