--- conflicted
+++ resolved
@@ -7,7 +7,7 @@
 #define REQUIRES_TANGENT_SPACE_VIEW_DIR_INTERPOLATOR
 #endif
 
-#if (defined(_NORMALMAP) || (defined(_PARALLAXMAP) && !defined(REQUIRES_TANGENT_SPACE_VIEW_DIR_INTERPOLATOR)))
+#if (defined(_NORMALMAP) || (defined(_PARALLAXMAP) && !defined(REQUIRES_TANGENT_SPACE_VIEW_DIR_INTERPOLATOR))) && defined(_DETAIL_MULX2)
 #define REQUIRES_WORLD_SPACE_TANGENT_INTERPOLATOR
 #endif
 
@@ -33,11 +33,7 @@
 #endif
 
     float3 normalWS                 : TEXCOORD3;
-<<<<<<< HEAD
-#if defined(_NORMALMAP) || defined(_PARALLAXMAP) || defined(_DETAIL_MULX2)
-=======
 #if defined(REQUIRES_WORLD_SPACE_TANGENT_INTERPOLATOR)
->>>>>>> 5cb8affd
     float4 tangentWS                : TEXCOORD4;    // xyz: tangent, w: sign
 #endif
     float3 viewDirWS                : TEXCOORD5;
