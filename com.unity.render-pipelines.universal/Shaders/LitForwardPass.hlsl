#ifndef UNIVERSAL_FORWARD_LIT_PASS_INCLUDED
#define UNIVERSAL_FORWARD_LIT_PASS_INCLUDED

#include "Packages/com.unity.render-pipelines.universal/ShaderLibrary/Lighting.hlsl"

// GLES2 has limited amount of interpolators
#if defined(_PARALLAXMAP) && !defined(SHADER_API_GLES)
#define REQUIRES_TANGENT_SPACE_VIEW_DIR_INTERPOLATOR
#endif

#if (defined(_NORMALMAP) || (defined(_PARALLAXMAP) && !defined(REQUIRES_TANGENT_SPACE_VIEW_DIR_INTERPOLATOR))) || defined(_DETAIL)
#define REQUIRES_WORLD_SPACE_TANGENT_INTERPOLATOR
#endif

// keep this file in sync with LitGBufferPass.hlsl

struct Attributes
{
    float4 positionOS   : POSITION;
    float3 normalOS     : NORMAL;
    float4 tangentOS    : TANGENT;
    float2 texcoord     : TEXCOORD0;
    float2 lightmapUV   : TEXCOORD1;
    UNITY_VERTEX_INPUT_INSTANCE_ID
};

struct Varyings
{
    float2 uv                       : TEXCOORD0;
    DECLARE_LIGHTMAP_OR_SH(lightmapUV, vertexSH, 1);

#if defined(REQUIRES_WORLD_SPACE_POS_INTERPOLATOR)
    float3 positionWS               : TEXCOORD2;
#endif

    half3 normalWS                  : TEXCOORD3;
#if defined(REQUIRES_WORLD_SPACE_TANGENT_INTERPOLATOR)
    half4 tangentWS                 : TEXCOORD4;    // xyz: tangent, w: sign
#endif

#ifdef _ADDITIONAL_LIGHTS_VERTEX
    half4 fogFactorAndVertexLight   : TEXCOORD5; // x: fogFactor, yzw: vertex light
#else
    half  fogFactor                 : TEXCOORD5;
#endif

#if defined(REQUIRES_VERTEX_SHADOW_COORD_INTERPOLATOR)
    float4 shadowCoord              : TEXCOORD6;
#endif

#if defined(REQUIRES_TANGENT_SPACE_VIEW_DIR_INTERPOLATOR)
    half3 viewDirTS                 : TEXCOORD7;
#endif

    float4 positionCS               : SV_POSITION;
    UNITY_VERTEX_INPUT_INSTANCE_ID
    UNITY_VERTEX_OUTPUT_STEREO
};

void InitializeInputData(Varyings input, half3 normalTS, out InputData inputData)
{
    inputData = (InputData)0;

#if defined(REQUIRES_WORLD_SPACE_POS_INTERPOLATOR)
    inputData.positionWS = input.positionWS;
#endif

    half3 viewDirWS = SafeNormalize(GetWorldSpaceViewDir(input.positionWS));
#if defined(_NORMALMAP) || defined(_DETAIL)
    float sgn = input.tangentWS.w;      // should be either +1 or -1
    float3 bitangent = sgn * cross(input.normalWS.xyz, input.tangentWS.xyz);
    inputData.normalWS = TransformTangentToWorld(normalTS, half3x3(input.tangentWS.xyz, bitangent.xyz, input.normalWS.xyz));
#else
    inputData.normalWS = input.normalWS;
#endif

    inputData.normalWS = NormalizeNormalPerPixel(inputData.normalWS);
    inputData.viewDirectionWS = viewDirWS;

#if defined(REQUIRES_VERTEX_SHADOW_COORD_INTERPOLATOR)
    inputData.shadowCoord = input.shadowCoord;
#elif defined(MAIN_LIGHT_CALCULATE_SHADOWS)
    inputData.shadowCoord = TransformWorldToShadowCoord(inputData.positionWS);
#else
    inputData.shadowCoord = float4(0, 0, 0, 0);
#endif
<<<<<<< HEAD

    inputData.fogCoord = InitializeInputDataFog(float4(input.positionWS, 1.0), input.fogFactorAndVertexLight.x);
=======
#ifdef _ADDITIONAL_LIGHTS_VERTEX
    inputData.fogCoord = input.fogFactorAndVertexLight.x;
>>>>>>> bd7420ec
    inputData.vertexLighting = input.fogFactorAndVertexLight.yzw;
#else
    inputData.fogCoord = input.fogFactor;
#endif
    inputData.bakedGI = SAMPLE_GI(input.lightmapUV, input.vertexSH, inputData.normalWS);
    inputData.normalizedScreenSpaceUV = GetNormalizedScreenSpaceUV(input.positionCS);
    inputData.shadowMask = SAMPLE_SHADOWMASK(input.lightmapUV);
}

///////////////////////////////////////////////////////////////////////////////
//                  Vertex and Fragment functions                            //
///////////////////////////////////////////////////////////////////////////////

// Used in Standard (Physically Based) shader
Varyings LitPassVertex(Attributes input)
{
    Varyings output = (Varyings)0;

    UNITY_SETUP_INSTANCE_ID(input);
    UNITY_TRANSFER_INSTANCE_ID(input, output);
    UNITY_INITIALIZE_VERTEX_OUTPUT_STEREO(output);

    VertexPositionInputs vertexInput = GetVertexPositionInputs(input.positionOS.xyz);

    // normalWS and tangentWS already normalize.
    // this is required to avoid skewing the direction during interpolation
    // also required for per-vertex lighting and SH evaluation
    VertexNormalInputs normalInput = GetVertexNormalInputs(input.normalOS, input.tangentOS);

    half3 vertexLight = VertexLighting(vertexInput.positionWS, normalInput.normalWS);

    half fogFactor = 0;
    #if !defined(_FOG_FRAGMENT)
        fogFactor = ComputeFogFactor(vertexInput.positionCS.z);
    #endif

    output.uv = TRANSFORM_TEX(input.texcoord, _BaseMap);

    // already normalized from normal transform to WS.
    output.normalWS = normalInput.normalWS;
#if defined(REQUIRES_WORLD_SPACE_TANGENT_INTERPOLATOR) || defined(REQUIRES_TANGENT_SPACE_VIEW_DIR_INTERPOLATOR)
    real sign = input.tangentOS.w * GetOddNegativeScale();
    half4 tangentWS = half4(normalInput.tangentWS.xyz, sign);
#endif
#if defined(REQUIRES_WORLD_SPACE_TANGENT_INTERPOLATOR)
    output.tangentWS = tangentWS;
#endif

#if defined(REQUIRES_TANGENT_SPACE_VIEW_DIR_INTERPOLATOR)
    half3 viewDirWS = GetWorldSpaceViewDir(vertexInput.positionWS);
    half3 viewDirTS = GetViewDirectionTangentSpace(tangentWS, output.normalWS, viewDirWS);
    output.viewDirTS = viewDirTS;
#endif

    OUTPUT_LIGHTMAP_UV(input.lightmapUV, unity_LightmapST, output.lightmapUV);
    OUTPUT_SH(output.normalWS.xyz, output.vertexSH);
#ifdef _ADDITIONAL_LIGHTS_VERTEX
    output.fogFactorAndVertexLight = half4(fogFactor, vertexLight);
#else
    output.fogFactor = fogFactor;
#endif

#if defined(REQUIRES_WORLD_SPACE_POS_INTERPOLATOR)
    output.positionWS = vertexInput.positionWS;
#endif

#if defined(REQUIRES_VERTEX_SHADOW_COORD_INTERPOLATOR)
    output.shadowCoord = GetShadowCoord(vertexInput);
#endif

    output.positionCS = vertexInput.positionCS;

    return output;
}

// Used in Standard (Physically Based) shader
half4 LitPassFragment(Varyings input) : SV_Target
{
    UNITY_SETUP_INSTANCE_ID(input);
    UNITY_SETUP_STEREO_EYE_INDEX_POST_VERTEX(input);

#if defined(_PARALLAXMAP)
#if defined(REQUIRES_TANGENT_SPACE_VIEW_DIR_INTERPOLATOR)
    half3 viewDirTS = input.viewDirTS;
#else
    half3 viewDirWS = GetWorldSpaceViewDir(input.positionWS);
    half3 viewDirTS = GetViewDirectionTangentSpace(input.tangentWS, input.normalWS, viewDirWS);
#endif
    ApplyPerPixelDisplacement(viewDirTS, input.uv);
#endif

    SurfaceData surfaceData;
    InitializeStandardLitSurfaceData(input.uv, surfaceData);

    InputData inputData;
    InitializeInputData(input, surfaceData.normalTS, inputData);

    half4 color = UniversalFragmentPBR(inputData, surfaceData);

    color.rgb = MixFog(color.rgb, inputData.fogCoord);
    color.a = OutputAlpha(color.a, _Surface);

    return color;
}

#endif<|MERGE_RESOLUTION|>--- conflicted
+++ resolved
@@ -84,16 +84,11 @@
 #else
     inputData.shadowCoord = float4(0, 0, 0, 0);
 #endif
-<<<<<<< HEAD
-
+#ifdef _ADDITIONAL_LIGHTS_VERTEX
     inputData.fogCoord = InitializeInputDataFog(float4(input.positionWS, 1.0), input.fogFactorAndVertexLight.x);
-=======
-#ifdef _ADDITIONAL_LIGHTS_VERTEX
-    inputData.fogCoord = input.fogFactorAndVertexLight.x;
->>>>>>> bd7420ec
     inputData.vertexLighting = input.fogFactorAndVertexLight.yzw;
 #else
-    inputData.fogCoord = input.fogFactor;
+    inputData.fogCoord = InitializeInputDataFog(float4(input.positionWS, 1.0), input.fogFactor);
 #endif
     inputData.bakedGI = SAMPLE_GI(input.lightmapUV, input.vertexSH, inputData.normalWS);
     inputData.normalizedScreenSpaceUV = GetNormalizedScreenSpaceUV(input.positionCS);
