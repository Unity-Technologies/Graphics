#ifndef UNIVERSAL_FORWARD_LIT_PASS_INCLUDED
#define UNIVERSAL_FORWARD_LIT_PASS_INCLUDED

#include "Packages/com.unity.render-pipelines.universal/ShaderLibrary/Lighting.hlsl"

struct Attributes
{
    float4 positionOS   : POSITION;
    float3 normalOS     : NORMAL;
    float4 tangentOS    : TANGENT;
    float2 texcoord     : TEXCOORD0;
    float2 lightmapUV   : TEXCOORD1;
    UNITY_VERTEX_INPUT_INSTANCE_ID
};

struct Varyings
{
    float2 uv                       : TEXCOORD0;
    DECLARE_LIGHTMAP_OR_SH(lightmapUV, vertexSH, 1);

#if defined(REQUIRES_WORLD_SPACE_POS_INTERPOLATOR)
    float3 positionWS               : TEXCOORD2;
#endif

    float3 normalWS                 : TEXCOORD3;
#ifdef _NORMALMAP
    float4 tangentWS                : TEXCOORD4;    // xyz: tangent, w: sign
#endif
    float3 viewDirWS                : TEXCOORD5;

    half4 fogFactorAndVertexLight   : TEXCOORD6; // x: fogFactor, yzw: vertex light

#if defined(REQUIRES_VERTEX_SHADOW_COORD_INTERPOLATOR)
    float4 shadowCoord              : TEXCOORD7;
#endif

    float4 positionCS               : SV_POSITION;
    UNITY_VERTEX_INPUT_INSTANCE_ID
    UNITY_VERTEX_OUTPUT_STEREO
};

void InitializeInputData(Varyings input, half3 normalTS, out InputData inputData)
{
    inputData = (InputData)0;

#if defined(REQUIRES_WORLD_SPACE_POS_INTERPOLATOR)
    inputData.positionWS = input.positionWS;
#endif

    half3 viewDirWS = SafeNormalize(input.viewDirWS);
#ifdef _NORMALMAP 
    float sgn = input.tangentWS.w;      // should be either +1 or -1
    float3 bitangent = sgn * cross(input.normalWS.xyz, input.tangentWS.xyz);
    inputData.normalWS = TransformTangentToWorld(normalTS, half3x3(input.tangentWS.xyz, bitangent.xyz, input.normalWS.xyz));
#else
    inputData.normalWS = input.normalWS;
#endif

    inputData.normalWS = NormalizeNormalPerPixel(inputData.normalWS);
    inputData.viewDirectionWS = viewDirWS;

#if defined(REQUIRES_VERTEX_SHADOW_COORD_INTERPOLATOR)
    inputData.shadowCoord = input.shadowCoord;
#elif defined(MAIN_LIGHT_CALCULATE_SHADOWS)
    inputData.shadowCoord = TransformWorldToShadowCoord(inputData.positionWS);
#else
    inputData.shadowCoord = float4(0, 0, 0, 0);
#endif

    inputData.fogCoord = input.fogFactorAndVertexLight.x;
    inputData.vertexLighting = input.fogFactorAndVertexLight.yzw;
    inputData.bakedGI = SAMPLE_GI(input.lightmapUV, input.vertexSH, inputData.normalWS);
}

///////////////////////////////////////////////////////////////////////////////
//                  Vertex and Fragment functions                            //
///////////////////////////////////////////////////////////////////////////////

// Used in Standard (Physically Based) shader
Varyings LitPassVertex(Attributes input)
{
    Varyings output = (Varyings)0;

    UNITY_SETUP_INSTANCE_ID(input);
    UNITY_TRANSFER_INSTANCE_ID(input, output);
    UNITY_INITIALIZE_VERTEX_OUTPUT_STEREO(output);

    VertexPositionInputs vertexInput = GetVertexPositionInputs(input.positionOS.xyz);
    
    // normalWS and tangentWS already normalize.
    // this is required to avoid skewing the direction during interpolation
    // also required for per-vertex lighting and SH evaluation
    VertexNormalInputs normalInput = GetVertexNormalInputs(input.normalOS, input.tangentOS);
<<<<<<< HEAD
    
    half3 viewDirWS = GetWorldSpaceViewDir(vertexInput.positionWS);
=======
    float3 viewDirWS = GetCameraPositionWS() - vertexInput.positionWS;
>>>>>>> 23d4f7e2
    half3 vertexLight = VertexLighting(vertexInput.positionWS, normalInput.normalWS);
    half fogFactor = ComputeFogFactor(vertexInput.positionCS.z);

    output.uv = TRANSFORM_TEX(input.texcoord, _BaseMap);

    // already normalized from normal transform to WS.
    output.normalWS = normalInput.normalWS;
    output.viewDirWS = viewDirWS;
#ifdef _NORMALMAP
    real sign = input.tangentOS.w * GetOddNegativeScale();
    output.tangentWS = half4(normalInput.tangentWS.xyz, sign);
#endif

    OUTPUT_LIGHTMAP_UV(input.lightmapUV, unity_LightmapST, output.lightmapUV);
    OUTPUT_SH(output.normalWS.xyz, output.vertexSH);

    output.fogFactorAndVertexLight = half4(fogFactor, vertexLight);

#if defined(REQUIRES_WORLD_SPACE_POS_INTERPOLATOR)
    output.positionWS = vertexInput.positionWS;
#endif

#if defined(REQUIRES_VERTEX_SHADOW_COORD_INTERPOLATOR)
    output.shadowCoord = GetShadowCoord(vertexInput);
#endif

    output.positionCS = vertexInput.positionCS;

    return output;
}

// Used in Standard (Physically Based) shader
half4 LitPassFragment(Varyings input) : SV_Target
{
    UNITY_SETUP_INSTANCE_ID(input);
    UNITY_SETUP_STEREO_EYE_INDEX_POST_VERTEX(input);

    SurfaceData surfaceData;
    InitializeStandardLitSurfaceData(input.uv, surfaceData);

    InputData inputData;
    InitializeInputData(input, surfaceData.normalTS, inputData);

    half4 color = UniversalFragmentPBR(inputData, surfaceData.albedo, surfaceData.metallic, surfaceData.specular, surfaceData.smoothness, surfaceData.occlusion, surfaceData.emission, surfaceData.alpha);
    
    color.rgb = MixFog(color.rgb, inputData.fogCoord);
    color.a = OutputAlpha(color.a);

    return color;
}

#endif<|MERGE_RESOLUTION|>--- conflicted
+++ resolved
@@ -91,12 +91,8 @@
     // this is required to avoid skewing the direction during interpolation
     // also required for per-vertex lighting and SH evaluation
     VertexNormalInputs normalInput = GetVertexNormalInputs(input.normalOS, input.tangentOS);
-<<<<<<< HEAD
     
     half3 viewDirWS = GetWorldSpaceViewDir(vertexInput.positionWS);
-=======
-    float3 viewDirWS = GetCameraPositionWS() - vertexInput.positionWS;
->>>>>>> 23d4f7e2
     half3 vertexLight = VertexLighting(vertexInput.positionWS, normalInput.normalWS);
     half fogFactor = ComputeFogFactor(vertexInput.positionCS.z);
 
