--- conflicted
+++ resolved
@@ -85,12 +85,9 @@
             #pragma multi_compile_fragment _ _ADDITIONAL_LIGHT_SHADOWS
             #pragma multi_compile_fragment _ _SHADOWS_SOFT
             #pragma multi_compile_fragment _ _SCREEN_SPACE_OCCLUSION
-<<<<<<< HEAD
-            #pragma multi_compile _ _CLUSTERED_RENDERING
-=======
             #pragma multi_compile_fragment _ _DBUFFER_MRT1 _DBUFFER_MRT2 _DBUFFER_MRT3
             #pragma multi_compile_fragment _ _LIGHT_LAYERS
->>>>>>> 1e6706cf
+            #pragma multi_compile _ _CLUSTERED_RENDERING
 
             // -------------------------------------
             // Unity defined keywords
@@ -356,11 +353,8 @@
             #pragma multi_compile_fragment _ _SHADOWS_SOFT
             #pragma multi_compile_fragment _ _ADDITIONAL_LIGHT_SHADOWS
             #pragma multi_compile_fragment _ _SCREEN_SPACE_OCCLUSION
-<<<<<<< HEAD
+            #pragma multi_compile_fragment _ _LIGHT_LAYERS
             #pragma multi_compile _ _CLUSTERED_RENDERING
-=======
-            #pragma multi_compile_fragment _ _LIGHT_LAYERS
->>>>>>> 1e6706cf
 
 
             // -------------------------------------
