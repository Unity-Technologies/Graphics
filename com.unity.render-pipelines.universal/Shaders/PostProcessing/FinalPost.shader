Shader "Hidden/Universal Render Pipeline/FinalPost"
{
    HLSLINCLUDE
        #pragma exclude_renderers gles
<<<<<<< HEAD
        #pragma multi_compile_local_fragment _ _POINT_SAMPLING _RCAS
=======
        #pragma multi_compile_local_fragment _ _POINT_SAMPLING
>>>>>>> 9cba4595
        #pragma multi_compile_local_fragment _ _FXAA
        #pragma multi_compile_local_fragment _ _FILM_GRAIN
        #pragma multi_compile_local_fragment _ _DITHERING
        #pragma multi_compile_local_fragment _ _LINEAR_TO_SRGB_CONVERSION
        #pragma multi_compile_vertex _ _USE_DRAW_PROCEDURAL
        #pragma multi_compile_fragment _ DEBUG_DISPLAY

        #include "Packages/com.unity.render-pipelines.core/ShaderLibrary/Common.hlsl"
        #include "Packages/com.unity.render-pipelines.core/ShaderLibrary/Color.hlsl"
        #include "Packages/com.unity.render-pipelines.universal/ShaderLibrary/Core.hlsl"
        #include "Packages/com.unity.render-pipelines.universal/ShaderLibrary/Debug/DebuggingFullscreen.hlsl"
        #include "Packages/com.unity.render-pipelines.universal/Shaders/PostProcessing/Common.hlsl"

        TEXTURE2D_X(_SourceTex);

        TEXTURE2D(_Grain_Texture);
        TEXTURE2D(_BlueNoise_Texture);

        float4 _SourceSize;
        float2 _Grain_Params;
        float4 _Grain_TilingParams;
        float4 _Dithering_Params;

        #if SHADER_TARGET >= 45
            #define FSR_INPUT_TEXTURE _SourceTex
            #define FSR_INPUT_SAMPLER sampler_LinearClamp

            #include "Packages/com.unity.render-pipelines.core/Runtime/PostProcessing/Shaders/FSRCommon.hlsl"
        #endif

        #define GrainIntensity          _Grain_Params.x
        #define GrainResponse           _Grain_Params.y
        #define GrainScale              _Grain_TilingParams.xy
        #define GrainOffset             _Grain_TilingParams.zw

        #define DitheringScale          _Dithering_Params.xy
        #define DitheringOffset         _Dithering_Params.zw

        half4 Frag(Varyings input) : SV_Target
        {
            UNITY_SETUP_STEREO_EYE_INDEX_POST_VERTEX(input);

            float2 uv = UnityStereoTransformScreenSpaceTex(input.uv);
            float2 positionNDC = uv;
            int2   positionSS  = uv * _SourceSize.xy;

            #if _POINT_SAMPLING
            half3 color = SAMPLE_TEXTURE2D_X(_SourceTex, sampler_PointClamp, uv).xyz;
<<<<<<< HEAD
            #elif _RCAS && SHADER_TARGET >= 45
            half3 color = ApplyRCAS(positionSS);
=======
>>>>>>> 9cba4595
            #else
            half3 color = SAMPLE_TEXTURE2D_X(_SourceTex, sampler_LinearClamp, uv).xyz;
            #endif

            #if _FXAA
            {
                color = ApplyFXAA(color, positionNDC, positionSS, _SourceSize, _SourceTex);
            }
            #endif

            #if _FILM_GRAIN
            {
                color = ApplyGrain(color, positionNDC, TEXTURE2D_ARGS(_Grain_Texture, sampler_LinearRepeat), GrainIntensity, GrainResponse, GrainScale, GrainOffset);
            }
            #endif

            #if _LINEAR_TO_SRGB_CONVERSION
            {
                color = LinearToSRGB(color);
            }
            #endif

            #if _DITHERING
            {
                color = ApplyDithering(color, positionNDC, TEXTURE2D_ARGS(_BlueNoise_Texture, sampler_PointRepeat), DitheringScale, DitheringOffset);
            }
            #endif

            half4 finalColor = half4(color, 1);

            #if defined(DEBUG_DISPLAY)
            half4 debugColor = 0;

            if(CanDebugOverrideOutputColor(finalColor, uv, debugColor))
            {
                return debugColor;
            }
            #endif

            return finalColor;
        }

    ENDHLSL

    /// Standard FinalPost shader variant with support for FSR
    /// Note: FSR requires shader target 4.5 because it relies on texture gather instructions
    SubShader
    {
        Tags { "RenderType" = "Opaque" "RenderPipeline" = "UniversalPipeline"}
        LOD 100
        ZTest Always ZWrite Off Cull Off

        Pass
        {
            Name "FinalPost"

            HLSLPROGRAM
                #pragma vertex FullscreenVert
                #pragma fragment Frag
                #pragma target 4.5
            ENDHLSL
        }
    }

    /// Fallback version of FinalPost shader which lacks support for FSR
    SubShader
    {
        Tags { "RenderType" = "Opaque" "RenderPipeline" = "UniversalPipeline"}
        LOD 100
        ZTest Always ZWrite Off Cull Off

        Pass
        {
            Name "FinalPost"

            HLSLPROGRAM
                #pragma vertex FullscreenVert
                #pragma fragment Frag
            ENDHLSL
        }
    }
}<|MERGE_RESOLUTION|>--- conflicted
+++ resolved
@@ -2,11 +2,7 @@
 {
     HLSLINCLUDE
         #pragma exclude_renderers gles
-<<<<<<< HEAD
         #pragma multi_compile_local_fragment _ _POINT_SAMPLING _RCAS
-=======
-        #pragma multi_compile_local_fragment _ _POINT_SAMPLING
->>>>>>> 9cba4595
         #pragma multi_compile_local_fragment _ _FXAA
         #pragma multi_compile_local_fragment _ _FILM_GRAIN
         #pragma multi_compile_local_fragment _ _DITHERING
@@ -55,11 +51,8 @@
 
             #if _POINT_SAMPLING
             half3 color = SAMPLE_TEXTURE2D_X(_SourceTex, sampler_PointClamp, uv).xyz;
-<<<<<<< HEAD
             #elif _RCAS && SHADER_TARGET >= 45
             half3 color = ApplyRCAS(positionSS);
-=======
->>>>>>> 9cba4595
             #else
             half3 color = SAMPLE_TEXTURE2D_X(_SourceTex, sampler_LinearClamp, uv).xyz;
             #endif
