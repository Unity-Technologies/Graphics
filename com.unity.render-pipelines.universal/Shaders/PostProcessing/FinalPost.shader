--- conflicted
+++ resolved
@@ -2,20 +2,12 @@
 {
     HLSLINCLUDE
 
-<<<<<<< HEAD
         #pragma multi_compile_local_fragment _ _FXAA
         #pragma multi_compile_local_fragment _ _FILM_GRAIN
         #pragma multi_compile_local_fragment _ _DITHERING
         #pragma multi_compile_local_fragment _ _LINEAR_TO_SRGB_CONVERSION
+		#pragma multi_compile _ _USE_DRAW_PROCEDURAL
         
-=======
-        #pragma multi_compile_local _ _FXAA
-        #pragma multi_compile_local _ _FILM_GRAIN
-        #pragma multi_compile_local _ _DITHERING
-        #pragma multi_compile_local _ _LINEAR_TO_SRGB_CONVERSION
-        #pragma multi_compile _ _USE_DRAW_PROCEDURAL
-
->>>>>>> 918ee06e
         #include "Packages/com.unity.render-pipelines.core/ShaderLibrary/Common.hlsl"
         #include "Packages/com.unity.render-pipelines.core/ShaderLibrary/Color.hlsl"
         #include "Packages/com.unity.render-pipelines.universal/ShaderLibrary/Core.hlsl"
