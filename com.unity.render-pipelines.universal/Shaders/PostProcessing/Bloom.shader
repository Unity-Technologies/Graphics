--- conflicted
+++ resolved
@@ -3,7 +3,6 @@
     HLSLINCLUDE
         #pragma exclude_renderers gles
         #pragma multi_compile_local _ _USE_RGBM
-        #pragma multi_compile _ _USE_FAST_SRGB_LINEAR_CONVERSION
         #pragma multi_compile _ _USE_DRAW_PROCEDURAL
 
         #include "Packages/com.unity.render-pipelines.core/ShaderLibrary/Common.hlsl"
@@ -85,13 +84,6 @@
             half3 color = SAMPLE_TEXTURE2D_X(_SourceTex, sampler_LinearClamp, uv).xyz;
         #endif
 
-<<<<<<< HEAD
-        #if UNITY_COLORSPACE_GAMMA
-            color = GetSRGBToLinear(color);
-        #endif
-
-=======
->>>>>>> 9629e012
             // User controlled clamp to limit crazy high broken spec
             color = min(ClampMax, color);
 
