Shader "Universal Render Pipeline/Baked Lit"
{
    Properties
    {
        [MainTexture] _BaseMap("Texture", 2D) = "white" {}
        [MainColor]   _BaseColor("Color", Color) = (1, 1, 1, 1)
        _Cutoff("AlphaCutout", Range(0.0, 1.0)) = 0.5
        _BumpMap("Normal Map", 2D) = "bump" {}

        // BlendMode
        [HideInInspector] _Surface("__surface", Float) = 0.0
        [HideInInspector] _Blend("__blend", Float) = 0.0
        [HideInInspector] _AlphaClip("__clip", Float) = 0.0
        [HideInInspector] _SrcBlend("Src", Float) = 1.0
        [HideInInspector] _DstBlend("Dst", Float) = 0.0
        [HideInInspector] _ZWrite("ZWrite", Float) = 1.0
        [HideInInspector] _Cull("__cull", Float) = 2.0

        // Editmode props
        [HideInInspector] _QueueOffset("Queue offset", Float) = 0.0
    }
    SubShader
    {
        Tags { "RenderType" = "Opaque" "IgnoreProjector" = "True" "RenderPipeline" = "UniversalPipeline" "ShaderModel"="4.5"}
        LOD 100

        Blend [_SrcBlend][_DstBlend]
        ZWrite [_ZWrite]
        Cull [_Cull]

        Pass
        {
            Name "BakedLit"
            Tags{ "LightMode" = "UniversalForwardOnly" }

            HLSLPROGRAM
            #pragma exclude_renderers d3d11_9x gles
            #pragma target 4.5

            #pragma vertex vert
            #pragma fragment frag
            #pragma shader_feature _ _NORMALMAP
            #pragma shader_feature_local_fragment _ALPHATEST_ON
            #pragma shader_feature_local_fragment _ALPHAPREMULTIPLY_ON

            // -------------------------------------
            // Unity defined keywords
            #pragma multi_compile_fragment _ DIRLIGHTMAP_COMBINED
            #pragma multi_compile _ LIGHTMAP_ON
            #pragma multi_compile_fog
            #pragma multi_compile_instancing
            #pragma multi_compile _ DOTS_INSTANCING_ON

            // Lighting include is needed because of GI
            #include "Packages/com.unity.render-pipelines.universal/ShaderLibrary/Lighting.hlsl"
            #include "Packages/com.unity.render-pipelines.universal/Shaders/BakedLitInput.hlsl"

            struct Attributes
            {
                float4 positionOS       : POSITION;
                float2 uv               : TEXCOORD0;
                float2 lightmapUV       : TEXCOORD1;
                float3 normalOS         : NORMAL;
                float4 tangentOS        : TANGENT;

                UNITY_VERTEX_INPUT_INSTANCE_ID
            };

            struct Varyings
            {
                float3 uv0AndFogCoord           : TEXCOORD0; // xy: uv0, z: fogCoord
                DECLARE_LIGHTMAP_OR_SH(lightmapUV, vertexSH, 1);
                half3 normalWS                  : TEXCOORD2;
    #if defined(_NORMALMAP)
                half4 tangentWS                 : TEXCOORD3;
    #endif
                float4 vertex : SV_POSITION;

                UNITY_VERTEX_INPUT_INSTANCE_ID
                UNITY_VERTEX_OUTPUT_STEREO
            };

            Varyings vert(Attributes input)
            {
                Varyings output = (Varyings)0;

                UNITY_SETUP_INSTANCE_ID(input);
                UNITY_TRANSFER_INSTANCE_ID(input, output);
                UNITY_INITIALIZE_VERTEX_OUTPUT_STEREO(output);

                VertexPositionInputs vertexInput = GetVertexPositionInputs(input.positionOS.xyz);
                output.vertex = vertexInput.positionCS;
                output.uv0AndFogCoord.xy = TRANSFORM_TEX(input.uv, _BaseMap);
                output.uv0AndFogCoord.z = ComputeFogFactor(vertexInput.positionCS.z);

                // normalWS and tangentWS already normalize.
                // this is required to avoid skewing the direction during interpolation
                // also required for per-vertex SH evaluation
                VertexNormalInputs normalInput = GetVertexNormalInputs(input.normalOS, input.tangentOS);
                output.normalWS = normalInput.normalWS;
    #if defined(_NORMALMAP)
                real sign = input.tangentOS.w * GetOddNegativeScale();
                output.tangentWS = half4(normalInput.tangentWS.xyz, sign);
    #endif
                OUTPUT_LIGHTMAP_UV(input.lightmapUV, unity_LightmapST, output.lightmapUV);
                OUTPUT_SH(output.normalWS, output.vertexSH);

                return output;
            }

            half4 frag(Varyings input) : SV_Target
            {
                UNITY_SETUP_INSTANCE_ID(input);
                UNITY_SETUP_STEREO_EYE_INDEX_POST_VERTEX(input);

                half2 uv = input.uv0AndFogCoord.xy;
                half4 texColor = SAMPLE_TEXTURE2D(_BaseMap, sampler_BaseMap, uv);
                half3 color = texColor.rgb * _BaseColor.rgb;
                half alpha = texColor.a * _BaseColor.a;
                AlphaDiscard(alpha, _Cutoff);

#ifdef _ALPHAPREMULTIPLY_ON
                color *= alpha;
#endif

    #if defined(_NORMALMAP)
                half3 normalTS = SampleNormal(uv, TEXTURE2D_ARGS(_BumpMap, sampler_BumpMap)).xyz;
                float sgn = input.tangentWS.w;      // should be either +1 or -1
                float3 bitangent = sgn * cross(input.normalWS.xyz, input.tangentWS.xyz);
                half3 normalWS = TransformTangentToWorld(normalTS, half3x3(input.tangentWS.xyz, bitangent, input.normalWS));
    #else
                half3 normalWS = input.normalWS;
    #endif
                normalWS = NormalizeNormalPerPixel(normalWS);
                color *= SAMPLE_GI(input.lightmapUV, input.vertexSH, normalWS);
                color = MixFog(color, input.uv0AndFogCoord.z);
                alpha = OutputAlpha(alpha);

                return half4(color, alpha);
            }
            ENDHLSL
        }

        Pass
        {
            Tags{"LightMode" = "DepthOnly"}

            ZWrite On
            ColorMask 0

            HLSLPROGRAM
            #pragma exclude_renderers d3d11_9x gles
            #pragma target 4.5

            #pragma vertex DepthOnlyVertex
            #pragma fragment DepthOnlyFragment

            // -------------------------------------
            // Material Keywords
            #pragma shader_feature_local_fragment _ALPHATEST_ON

            //--------------------------------------
            // GPU Instancing
            #pragma multi_compile_instancing
            #pragma multi_compile _ DOTS_INSTANCING_ON

            #include "Packages/com.unity.render-pipelines.universal/Shaders/BakedLitInput.hlsl"
            #include "Packages/com.unity.render-pipelines.universal/Shaders/DepthOnlyPass.hlsl"
            ENDHLSL
        }

        // This pass it not used during regular rendering, only for lightmap baking.
        Pass
        {
            Name "Meta"
            Tags{"LightMode" = "Meta"}

            Cull Off

            HLSLPROGRAM
            #pragma exclude_renderers d3d11_9x gles
            #pragma target 4.5

            #pragma vertex UniversalVertexMeta
            #pragma fragment UniversalFragmentMetaBakedLit

            #include "Packages/com.unity.render-pipelines.universal/Shaders/BakedLitInput.hlsl"
            #include "Packages/com.unity.render-pipelines.universal/Shaders/BakedLitMetaPass.hlsl"

            ENDHLSL
        }
        Pass
        {
            Name "Universal2D"
            Tags{ "LightMode" = "Universal2D" }

            Blend[_SrcBlend][_DstBlend]
            ZWrite[_ZWrite]
            Cull[_Cull]

            HLSLPROGRAM
            #pragma exclude_renderers d3d11_9x gles
            #pragma target 4.5

            #pragma vertex vert
            #pragma fragment frag
            #pragma shader_feature_local_fragment _ALPHATEST_ON
            #pragma shader_feature_local_fragment _ALPHAPREMULTIPLY_ON

            #include "Packages/com.unity.render-pipelines.universal/Shaders/BakedLitInput.hlsl"
            #include "Packages/com.unity.render-pipelines.universal/Shaders/Utils/Universal2D.hlsl"
            ENDHLSL
        }
    }

    SubShader
    {
        Tags { "RenderType" = "Opaque" "IgnoreProjector" = "True" "RenderPipeline" = "UniversalPipeline" "ShaderModel"="2.0"}
        LOD 100

        Blend [_SrcBlend][_DstBlend]
        ZWrite [_ZWrite]
        Cull [_Cull]

        Pass
        {
            Name "BakedLit"
            Tags{ "LightMode" = "UniversalForwardOnly" }

            HLSLPROGRAM
<<<<<<< HEAD
            #pragma only_renderers gles gles3
=======
            #pragma only_renderers gles gles3 glcore
>>>>>>> 918ee06e
            #pragma target 2.0

            #pragma vertex vert
            #pragma fragment frag
            #pragma shader_feature _ _NORMALMAP
            #pragma shader_feature_local_fragment _ALPHATEST_ON
            #pragma shader_feature_local_fragment _ALPHAPREMULTIPLY_ON

            // -------------------------------------
            // Unity defined keywords
            #pragma multi_compile_fragment _ DIRLIGHTMAP_COMBINED
            #pragma multi_compile _ LIGHTMAP_ON
            #pragma multi_compile_fog
            #pragma multi_compile_instancing

            // Lighting include is needed because of GI
            #include "Packages/com.unity.render-pipelines.universal/ShaderLibrary/Lighting.hlsl"
            #include "Packages/com.unity.render-pipelines.universal/Shaders/BakedLitInput.hlsl"

            struct Attributes
            {
                float4 positionOS       : POSITION;
                float2 uv               : TEXCOORD0;
                float2 lightmapUV       : TEXCOORD1;
                float3 normalOS         : NORMAL;
                float4 tangentOS        : TANGENT;

                UNITY_VERTEX_INPUT_INSTANCE_ID
            };

            struct Varyings
            {
                float3 uv0AndFogCoord           : TEXCOORD0; // xy: uv0, z: fogCoord
                DECLARE_LIGHTMAP_OR_SH(lightmapUV, vertexSH, 1);
                half3 normalWS                  : TEXCOORD2;
    #if defined(_NORMALMAP)
                half4 tangentWS                 : TEXCOORD3;
    #endif
                float4 vertex : SV_POSITION;

                UNITY_VERTEX_INPUT_INSTANCE_ID
                UNITY_VERTEX_OUTPUT_STEREO
            };

            Varyings vert(Attributes input)
            {
                Varyings output = (Varyings)0;

                UNITY_SETUP_INSTANCE_ID(input);
                UNITY_TRANSFER_INSTANCE_ID(input, output);
                UNITY_INITIALIZE_VERTEX_OUTPUT_STEREO(output);

                VertexPositionInputs vertexInput = GetVertexPositionInputs(input.positionOS.xyz);
                output.vertex = vertexInput.positionCS;
                output.uv0AndFogCoord.xy = TRANSFORM_TEX(input.uv, _BaseMap);
                output.uv0AndFogCoord.z = ComputeFogFactor(vertexInput.positionCS.z);

                // normalWS and tangentWS already normalize.
                // this is required to avoid skewing the direction during interpolation
                // also required for per-vertex SH evaluation
                VertexNormalInputs normalInput = GetVertexNormalInputs(input.normalOS, input.tangentOS);
                output.normalWS = normalInput.normalWS;
    #if defined(_NORMALMAP)
                real sign = input.tangentOS.w * GetOddNegativeScale();
                output.tangentWS = half4(normalInput.tangentWS.xyz, sign);
    #endif
                OUTPUT_LIGHTMAP_UV(input.lightmapUV, unity_LightmapST, output.lightmapUV);
                OUTPUT_SH(output.normalWS, output.vertexSH);

                return output;
            }

            half4 frag(Varyings input) : SV_Target
            {
                UNITY_SETUP_INSTANCE_ID(input);
                UNITY_SETUP_STEREO_EYE_INDEX_POST_VERTEX(input);

                half2 uv = input.uv0AndFogCoord.xy;
                half4 texColor = SAMPLE_TEXTURE2D(_BaseMap, sampler_BaseMap, uv);
                half3 color = texColor.rgb * _BaseColor.rgb;
                half alpha = texColor.a * _BaseColor.a;
                AlphaDiscard(alpha, _Cutoff);

#ifdef _ALPHAPREMULTIPLY_ON
                color *= alpha;
#endif

    #if defined(_NORMALMAP)
                half3 normalTS = SampleNormal(uv, TEXTURE2D_ARGS(_BumpMap, sampler_BumpMap)).xyz;
                float sgn = input.tangentWS.w;      // should be either +1 or -1
                float3 bitangent = sgn * cross(input.normalWS.xyz, input.tangentWS.xyz);
                half3 normalWS = TransformTangentToWorld(normalTS, half3x3(input.tangentWS.xyz, bitangent, input.normalWS));
    #else
                half3 normalWS = input.normalWS;
    #endif
                normalWS = NormalizeNormalPerPixel(normalWS);
                color *= SAMPLE_GI(input.lightmapUV, input.vertexSH, normalWS);
                color = MixFog(color, input.uv0AndFogCoord.z);
                alpha = OutputAlpha(alpha);

                return half4(color, alpha);
            }
            ENDHLSL
        }

        Pass
        {
            Tags{"LightMode" = "DepthOnly"}

            ZWrite On
            ColorMask 0

            HLSLPROGRAM
<<<<<<< HEAD
            #pragma only_renderers gles gles3
=======
            #pragma only_renderers gles gles3 glcore
>>>>>>> 918ee06e
            #pragma target 2.0
            
            //--------------------------------------
            // GPU Instancing
            #pragma multi_compile_instancing

            #pragma vertex DepthOnlyVertex
            #pragma fragment DepthOnlyFragment

            // -------------------------------------
            // Material Keywords
            #pragma shader_feature_local_fragment _ALPHATEST_ON

            #include "Packages/com.unity.render-pipelines.universal/Shaders/BakedLitInput.hlsl"
            #include "Packages/com.unity.render-pipelines.universal/Shaders/DepthOnlyPass.hlsl"
            ENDHLSL
        }

        // This pass it not used during regular rendering, only for lightmap baking.
        Pass
        {
            Name "Meta"
            Tags{"LightMode" = "Meta"}

            Cull Off

            HLSLPROGRAM
<<<<<<< HEAD
            #pragma only_renderers gles gles3
=======
            #pragma only_renderers gles gles3 glcore
>>>>>>> 918ee06e
            #pragma target 2.0

            #pragma vertex UniversalVertexMeta
            #pragma fragment UniversalFragmentMetaBakedLit

            #include "Packages/com.unity.render-pipelines.universal/Shaders/BakedLitInput.hlsl"
            #include "Packages/com.unity.render-pipelines.universal/Shaders/BakedLitMetaPass.hlsl"

            ENDHLSL
        }
        Pass
        {
            Name "Universal2D"
            Tags{ "LightMode" = "Universal2D" }

            Blend[_SrcBlend][_DstBlend]
            ZWrite[_ZWrite]
            Cull[_Cull]

            HLSLPROGRAM
<<<<<<< HEAD
            #pragma only_renderers gles gles3
=======
            #pragma only_renderers gles gles3 glcore
>>>>>>> 918ee06e
            #pragma target 2.0

            #pragma vertex vert
            #pragma fragment frag
            #pragma shader_feature_local_fragment _ALPHATEST_ON
            #pragma shader_feature_local_fragment _ALPHAPREMULTIPLY_ON

            #include "Packages/com.unity.render-pipelines.universal/Shaders/BakedLitInput.hlsl"
            #include "Packages/com.unity.render-pipelines.universal/Shaders/Utils/Universal2D.hlsl"
            ENDHLSL
        }
    }
    FallBack "Universal Render Pipeline/Unlit"
    CustomEditor "UnityEditor.Rendering.Universal.ShaderGUI.BakedLitShader"
}<|MERGE_RESOLUTION|>--- conflicted
+++ resolved
@@ -228,11 +228,7 @@
             Tags{ "LightMode" = "UniversalForwardOnly" }
 
             HLSLPROGRAM
-<<<<<<< HEAD
-            #pragma only_renderers gles gles3
-=======
             #pragma only_renderers gles gles3 glcore
->>>>>>> 918ee06e
             #pragma target 2.0
 
             #pragma vertex vert
@@ -346,11 +342,7 @@
             ColorMask 0
 
             HLSLPROGRAM
-<<<<<<< HEAD
-            #pragma only_renderers gles gles3
-=======
             #pragma only_renderers gles gles3 glcore
->>>>>>> 918ee06e
             #pragma target 2.0
             
             //--------------------------------------
@@ -378,11 +370,7 @@
             Cull Off
 
             HLSLPROGRAM
-<<<<<<< HEAD
-            #pragma only_renderers gles gles3
-=======
             #pragma only_renderers gles gles3 glcore
->>>>>>> 918ee06e
             #pragma target 2.0
 
             #pragma vertex UniversalVertexMeta
@@ -403,11 +391,7 @@
             Cull[_Cull]
 
             HLSLPROGRAM
-<<<<<<< HEAD
-            #pragma only_renderers gles gles3
-=======
             #pragma only_renderers gles gles3 glcore
->>>>>>> 918ee06e
             #pragma target 2.0
 
             #pragma vertex vert
