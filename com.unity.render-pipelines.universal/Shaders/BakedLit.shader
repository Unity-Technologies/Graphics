Shader "Universal Render Pipeline/Baked Lit"
{
    Properties
    {
        [MainTexture] _BaseMap("Texture", 2D) = "white" {}
        [MainColor]   _BaseColor("Color", Color) = (1, 1, 1, 1)
        _Cutoff("AlphaCutout", Range(0.0, 1.0)) = 0.5
        _BumpMap("Normal Map", 2D) = "bump" {}

        // BlendMode
        _Surface("__surface", Float) = 0.0
        _Blend("__mode", Float) = 0.0
        _Cull("__cull", Float) = 2.0
        [ToggleUI] _AlphaClip("__clip", Float) = 0.0
        [HideInInspector] _BlendOp("__blendop", Float) = 0.0
        [HideInInspector] _SrcBlend("__src", Float) = 1.0
        [HideInInspector] _DstBlend("__dst", Float) = 0.0
        [HideInInspector] _ZWrite("__zw", Float) = 1.0

        // Editmode props
        _QueueOffset("Queue offset", Float) = 0.0

        [HideInInspector][NoScaleOffset]unity_Lightmaps("unity_Lightmaps", 2DArray) = "" {}
        [HideInInspector][NoScaleOffset]unity_LightmapsInd("unity_LightmapsInd", 2DArray) = "" {}
        [HideInInspector][NoScaleOffset]unity_ShadowMasks("unity_ShadowMasks", 2DArray) = "" {}
    }
    SubShader
    {
        Tags { "RenderType" = "Opaque" "IgnoreProjector" = "True" "RenderPipeline" = "UniversalPipeline" "ShaderModel"="4.5"}
        LOD 100

        Blend [_SrcBlend][_DstBlend]
        ZWrite [_ZWrite]
        Cull [_Cull]

        Pass
        {
            Name "BakedLit"
            Tags{ "LightMode" = "UniversalForwardOnly" }

            HLSLPROGRAM
            #pragma exclude_renderers gles gles3 glcore
            #pragma target 4.5

            #pragma vertex vert
            #pragma fragment frag

            // -------------------------------------
            // Material Keywords
            #pragma shader_feature_local _NORMALMAP
            #pragma shader_feature_local_fragment _SURFACE_TYPE_TRANSPARENT
            #pragma shader_feature_local_fragment _ALPHATEST_ON
            #pragma shader_feature_local_fragment _ALPHAPREMULTIPLY_ON

            // -------------------------------------
            // Universal Pipeline keywords
            #pragma multi_compile_fragment _ _SCREEN_SPACE_OCCLUSION

            // -------------------------------------
            // Unity defined keywords
            #pragma multi_compile _ DIRLIGHTMAP_COMBINED
            #pragma multi_compile _ LIGHTMAP_ON
            #pragma multi_compile_fog

            //--------------------------------------
            // GPU Instancing
            #pragma multi_compile_instancing
            #pragma multi_compile _ DOTS_INSTANCING_ON

            // Lighting include is needed because of GI
            #include "Packages/com.unity.render-pipelines.universal/Shaders/BakedLitInput.hlsl"
            #include "Packages/com.unity.render-pipelines.universal/ShaderLibrary/Lighting.hlsl"

            struct Attributes
            {
                float4 positionOS       : POSITION;
                float2 uv               : TEXCOORD0;
                float2 staticLightmapUV       : TEXCOORD1;
                float3 normalOS         : NORMAL;
                float4 tangentOS        : TANGENT;

                UNITY_VERTEX_INPUT_INSTANCE_ID
            };

            struct Varyings
            {
                float3 uv0AndFogCoord           : TEXCOORD0; // xy: uv0, z: fogCoord
                DECLARE_LIGHTMAP_OR_SH(staticLightmapUV, vertexSH, 1);
                half3 normalWS                  : TEXCOORD2;
    #if defined(_NORMALMAP)
                half4 tangentWS                 : TEXCOORD3;
    #endif
                float4 vertex : SV_POSITION;

                UNITY_VERTEX_INPUT_INSTANCE_ID
                UNITY_VERTEX_OUTPUT_STEREO
            };

            Varyings vert(Attributes input)
            {
                Varyings output = (Varyings)0;

                UNITY_SETUP_INSTANCE_ID(input);
                UNITY_TRANSFER_INSTANCE_ID(input, output);
                UNITY_INITIALIZE_VERTEX_OUTPUT_STEREO(output);

                VertexPositionInputs vertexInput = GetVertexPositionInputs(input.positionOS.xyz);
                output.vertex = vertexInput.positionCS;
                output.uv0AndFogCoord.xy = TRANSFORM_TEX(input.uv, _BaseMap);

            #if defined(_FOG_FRAGMENT)
                output.uv0AndFogCoord.z = vertexInput.positionVS.z;
            #else
                output.uv0AndFogCoord.z = ComputeFogFactor(vertexInput.positionCS.z);
            #endif

                // normalWS and tangentWS already normalize.
                // this is required to avoid skewing the direction during interpolation
                // also required for per-vertex SH evaluation
                VertexNormalInputs normalInput = GetVertexNormalInputs(input.normalOS, input.tangentOS);
                output.normalWS = normalInput.normalWS;
    #if defined(_NORMALMAP)
                real sign = input.tangentOS.w * GetOddNegativeScale();
                output.tangentWS = half4(normalInput.tangentWS.xyz, sign);
    #endif
                OUTPUT_LIGHTMAP_UV(input.staticLightmapUV, unity_LightmapST, output.staticLightmapUV);
                OUTPUT_SH(output.normalWS, output.vertexSH);

                return output;
            }

            half4 frag(Varyings input) : SV_Target
            {
                UNITY_SETUP_INSTANCE_ID(input);
                UNITY_SETUP_STEREO_EYE_INDEX_POST_VERTEX(input);

                half2 uv = input.uv0AndFogCoord.xy;
                half4 texColor = SAMPLE_TEXTURE2D(_BaseMap, sampler_BaseMap, uv);
                half3 color = texColor.rgb * _BaseColor.rgb;
                half alpha = texColor.a * _BaseColor.a;
                AlphaDiscard(alpha, _Cutoff);

#ifdef _ALPHAPREMULTIPLY_ON
                color *= alpha;
#endif

    #if defined(_NORMALMAP)
                half3 normalTS = SampleNormal(uv, TEXTURE2D_ARGS(_BumpMap, sampler_BumpMap)).xyz;
                float sgn = input.tangentWS.w;      // should be either +1 or -1
                float3 bitangent = sgn * cross(input.normalWS.xyz, input.tangentWS.xyz);
                half3 normalWS = TransformTangentToWorld(normalTS, half3x3(input.tangentWS.xyz, bitangent, input.normalWS));
    #else
                half3 normalWS = input.normalWS;
    #endif
                normalWS = NormalizeNormalPerPixel(normalWS);
<<<<<<< HEAD
                color *= SAMPLE_GI(input.staticLightmapUV, input.vertexSH, normalWS);
                #if defined(_SCREEN_SPACE_OCCLUSION)
=======
                color *= SAMPLE_GI(input.lightmapUV, input.vertexSH, normalWS);
                #if defined(_SCREEN_SPACE_OCCLUSION) && !defined(_SURFACE_TYPE_TRANSPARENT)
>>>>>>> 74886e54
                    float2 normalizedScreenSpaceUV = GetNormalizedScreenSpaceUV(input.vertex);
                    AmbientOcclusionFactor aoFactor = GetScreenSpaceAmbientOcclusion(normalizedScreenSpaceUV);
                    color *= aoFactor.directAmbientOcclusion;
                #endif

                half fogFactor = 0.0;
            #if defined(_FOG_FRAGMENT)
                #if (defined(FOG_LINEAR) || defined(FOG_EXP) || defined(FOG_EXP2))
                    float viewZ = -input.uv0AndFogCoord.z;
                    float nearToFarZ = max(viewZ - _ProjectionParams.y, 0);
                    fogFactor = ComputeFogFactorZ0ToFar(nearToFarZ);
                #endif
            #else
                fogFactor = input.uv0AndFogCoord.z;
            #endif

                color = MixFog(color, fogFactor);
                alpha = OutputAlpha(alpha, _Surface);

                return half4(color, alpha);
            }
            ENDHLSL
        }

        Pass
        {
            Tags{"LightMode" = "DepthOnly"}

            ZWrite On
            ColorMask 0

            HLSLPROGRAM
            #pragma exclude_renderers gles gles3 glcore
            #pragma target 4.5

            #pragma vertex DepthOnlyVertex
            #pragma fragment DepthOnlyFragment

            // -------------------------------------
            // Material Keywords
            #pragma shader_feature_local_fragment _ALPHATEST_ON

            //--------------------------------------
            // GPU Instancing
            #pragma multi_compile_instancing
            #pragma multi_compile _ DOTS_INSTANCING_ON

            #include "Packages/com.unity.render-pipelines.universal/Shaders/BakedLitInput.hlsl"
            #include "Packages/com.unity.render-pipelines.universal/Shaders/DepthOnlyPass.hlsl"
            ENDHLSL
        }

        // This pass is used when drawing to a _CameraNormalsTexture texture
        Pass
        {
            Name "DepthNormals"
            Tags{"LightMode" = "DepthNormals"}

            ZWrite On
            Cull[_Cull]

            HLSLPROGRAM
            #pragma exclude_renderers gles gles3 glcore
            #pragma target 4.5

            #pragma vertex DepthNormalsVertex
            #pragma fragment DepthNormalsFragment

            // -------------------------------------
            // Material Keywords
            #pragma shader_feature_local _ _NORMALMAP
            #pragma shader_feature_local_fragment _ALPHATEST_ON

            //--------------------------------------
            // GPU Instancing
            #pragma multi_compile_instancing
            #pragma multi_compile _ DOTS_INSTANCING_ON

            #include "Packages/com.unity.render-pipelines.universal/Shaders/BakedLitInput.hlsl"
            #include "Packages/com.unity.render-pipelines.universal/Shaders/BakedLitDepthNormalsPass.hlsl"
            ENDHLSL
        }

        // Same as DepthNormals pass, but used for deferred renderer and forwardOnly materials.
        Pass
        {
            Name "DepthNormalsOnly"
            Tags{"LightMode" = "DepthNormalsOnly"}

            ZWrite On
            Cull[_Cull]

            HLSLPROGRAM
            #pragma exclude_renderers gles gles3 glcore
            #pragma target 4.5

            #pragma vertex DepthNormalsVertex
            #pragma fragment DepthNormalsFragment

            // -------------------------------------
            // Material Keywords
            #pragma shader_feature_local _ _NORMALMAP
            #pragma shader_feature_local_fragment _ALPHATEST_ON

            // -------------------------------------
            // Unity defined keywords
            #pragma multi_compile_fragment _ _GBUFFER_NORMALS_OCT // forward-only variant

            //--------------------------------------
            // GPU Instancing
            #pragma multi_compile_instancing
            #pragma multi_compile _ DOTS_INSTANCING_ON

            #include "Packages/com.unity.render-pipelines.universal/Shaders/BakedLitInput.hlsl"
            #include "Packages/com.unity.render-pipelines.universal/Shaders/BakedLitDepthNormalsPass.hlsl"
            ENDHLSL
        }

        // Same as DepthNormals pass, but used for deferred renderer and forwardOnly materials.
        Pass
        {
            Name "DepthNormalsOnly"
            Tags{"LightMode" = "DepthNormalsOnly"}

            ZWrite On
            Cull[_Cull]

            HLSLPROGRAM
            #pragma exclude_renderers gles gles3 glcore
            #pragma target 4.5

            #pragma vertex DepthNormalsVertex
            #pragma fragment DepthNormalsFragment

            // -------------------------------------
            // Material Keywords
            #pragma shader_feature_local _ _NORMALMAP
            #pragma shader_feature_local_fragment _ALPHATEST_ON

            // -------------------------------------
            // Unity defined keywords
            #pragma multi_compile_fragment _ _GBUFFER_NORMALS_OCT // forward-only variant

            //--------------------------------------
            // Defines
            #define BUMP_SCALE_NOT_SUPPORTED 1

            //--------------------------------------
            // GPU Instancing
            #pragma multi_compile_instancing
            #pragma multi_compile _ DOTS_INSTANCING_ON

            #include "Packages/com.unity.render-pipelines.universal/Shaders/BakedLitInput.hlsl"
            #include "Packages/com.unity.render-pipelines.universal/Shaders/DepthNormalsPass.hlsl"
            ENDHLSL
        }

        // This pass it not used during regular rendering, only for lightmap baking.
        Pass
        {
            Name "Meta"
            Tags{"LightMode" = "Meta"}

            Cull Off

            HLSLPROGRAM
            #pragma exclude_renderers gles gles3 glcore
            #pragma target 4.5

            #pragma vertex UniversalVertexMeta
            #pragma fragment UniversalFragmentMetaBakedLit

            #include "Packages/com.unity.render-pipelines.universal/Shaders/BakedLitInput.hlsl"
            #include "Packages/com.unity.render-pipelines.universal/Shaders/BakedLitMetaPass.hlsl"

            ENDHLSL
        }
        Pass
        {
            Name "Universal2D"
            Tags{ "LightMode" = "Universal2D" }

            Blend[_SrcBlend][_DstBlend]
            ZWrite[_ZWrite]
            Cull[_Cull]

            HLSLPROGRAM
            #pragma exclude_renderers gles gles3 glcore
            #pragma target 4.5

            #pragma vertex vert
            #pragma fragment frag
            #pragma shader_feature_local_fragment _ALPHATEST_ON
            #pragma shader_feature_local_fragment _ALPHAPREMULTIPLY_ON

            #include "Packages/com.unity.render-pipelines.universal/Shaders/BakedLitInput.hlsl"
            #include "Packages/com.unity.render-pipelines.universal/Shaders/Utils/Universal2D.hlsl"
            ENDHLSL
        }
    }

    SubShader
    {
        Tags { "RenderType" = "Opaque" "IgnoreProjector" = "True" "RenderPipeline" = "UniversalPipeline" "ShaderModel"="2.0"}
        LOD 100

        Blend [_SrcBlend][_DstBlend]
        ZWrite [_ZWrite]
        Cull [_Cull]

        Pass
        {
            Name "BakedLit"
            Tags{ "LightMode" = "UniversalForwardOnly" }

            HLSLPROGRAM
            #pragma only_renderers gles gles3 glcore d3d11
            #pragma target 2.0

            #pragma vertex vert
            #pragma fragment frag

            // -------------------------------------
            // Material Keywords
            #pragma shader_feature_local _NORMALMAP
            #pragma shader_feature_local_fragment _SURFACE_TYPE_TRANSPARENT
            #pragma shader_feature_local_fragment _ALPHATEST_ON
            #pragma shader_feature_local_fragment _ALPHAPREMULTIPLY_ON

            // -------------------------------------
            // Universal Pipeline keywords
            #pragma multi_compile_fragment _ _SCREEN_SPACE_OCCLUSION

            // -------------------------------------
            // Unity defined keywords
            #pragma multi_compile _ DIRLIGHTMAP_COMBINED
            #pragma multi_compile _ LIGHTMAP_ON
            #pragma multi_compile_fog

            //--------------------------------------
            // GPU Instancing
            #pragma multi_compile_instancing

            // Lighting include is needed because of GI
            #include "Packages/com.unity.render-pipelines.universal/ShaderLibrary/Lighting.hlsl"
            #include "Packages/com.unity.render-pipelines.universal/Shaders/BakedLitInput.hlsl"

            struct Attributes
            {
                float4 positionOS       : POSITION;
                float2 uv               : TEXCOORD0;
                float2 staticLightmapUV       : TEXCOORD1;
                float3 normalOS         : NORMAL;
                float4 tangentOS        : TANGENT;

                UNITY_VERTEX_INPUT_INSTANCE_ID
            };

            struct Varyings
            {
                float3 uv0AndFogCoord           : TEXCOORD0; // xy: uv0, z: fogCoord
                DECLARE_LIGHTMAP_OR_SH(staticLightmapUV, vertexSH, 1);
                half3 normalWS                  : TEXCOORD2;
    #if defined(_NORMALMAP)
                half4 tangentWS                 : TEXCOORD3;
    #endif
                float4 vertex : SV_POSITION;

                UNITY_VERTEX_INPUT_INSTANCE_ID
                UNITY_VERTEX_OUTPUT_STEREO
            };

            Varyings vert(Attributes input)
            {
                Varyings output = (Varyings)0;

                UNITY_SETUP_INSTANCE_ID(input);
                UNITY_TRANSFER_INSTANCE_ID(input, output);
                UNITY_INITIALIZE_VERTEX_OUTPUT_STEREO(output);

                VertexPositionInputs vertexInput = GetVertexPositionInputs(input.positionOS.xyz);
                output.vertex = vertexInput.positionCS;
                output.uv0AndFogCoord.xy = TRANSFORM_TEX(input.uv, _BaseMap);
            #if defined(_FOG_FRAGMENT)
                output.uv0AndFogCoord.z = vertexInput.positionVS.z;
            #else
                output.uv0AndFogCoord.z = ComputeFogFactor(vertexInput.positionCS.z);
            #endif

                // normalWS and tangentWS already normalize.
                // this is required to avoid skewing the direction during interpolation
                // also required for per-vertex SH evaluation
                VertexNormalInputs normalInput = GetVertexNormalInputs(input.normalOS, input.tangentOS);
                output.normalWS = normalInput.normalWS;
    #if defined(_NORMALMAP)
                real sign = input.tangentOS.w * GetOddNegativeScale();
                output.tangentWS = half4(normalInput.tangentWS.xyz, sign);
    #endif
                OUTPUT_LIGHTMAP_UV(input.staticLightmapUV, unity_LightmapST, output.staticLightmapUV);
                OUTPUT_SH(output.normalWS, output.vertexSH);

                return output;
            }

            half4 frag(Varyings input) : SV_Target
            {
                UNITY_SETUP_INSTANCE_ID(input);
                UNITY_SETUP_STEREO_EYE_INDEX_POST_VERTEX(input);

                half2 uv = input.uv0AndFogCoord.xy;
                half4 texColor = SAMPLE_TEXTURE2D(_BaseMap, sampler_BaseMap, uv);
                half3 color = texColor.rgb * _BaseColor.rgb;
                half alpha = texColor.a * _BaseColor.a;
                AlphaDiscard(alpha, _Cutoff);

#ifdef _ALPHAPREMULTIPLY_ON
                color *= alpha;
#endif

    #if defined(_NORMALMAP)
                half3 normalTS = SampleNormal(uv, TEXTURE2D_ARGS(_BumpMap, sampler_BumpMap)).xyz;
                float sgn = input.tangentWS.w;      // should be either +1 or -1
                float3 bitangent = sgn * cross(input.normalWS.xyz, input.tangentWS.xyz);
                half3 normalWS = TransformTangentToWorld(normalTS, half3x3(input.tangentWS.xyz, bitangent, input.normalWS));
    #else
                half3 normalWS = input.normalWS;
    #endif
                normalWS = NormalizeNormalPerPixel(normalWS);
<<<<<<< HEAD
                color *= SAMPLE_GI(input.staticLightmapUV, input.vertexSH, normalWS);
                #if defined(_SCREEN_SPACE_OCCLUSION)
=======
                color *= SAMPLE_GI(input.lightmapUV, input.vertexSH, normalWS);
                #if defined(_SCREEN_SPACE_OCCLUSION) && !defined(_SURFACE_TYPE_TRANSPARENT)
>>>>>>> 74886e54
                    float2 normalizedScreenSpaceUV = GetNormalizedScreenSpaceUV(input.vertex);
                    AmbientOcclusionFactor aoFactor = GetScreenSpaceAmbientOcclusion(normalizedScreenSpaceUV);
                    color *= aoFactor.directAmbientOcclusion;
                #endif

                half fogFactor = 0.0;
            #if defined(_FOG_FRAGMENT)
                #if (defined(FOG_LINEAR) || defined(FOG_EXP) || defined(FOG_EXP2))
                    float viewZ = -input.uv0AndFogCoord.z;
                    float nearToFarZ = max(viewZ - _ProjectionParams.y, 0);
                    fogFactor = ComputeFogFactorZ0ToFar(nearToFarZ);
                #endif
            #else
                fogFactor = input.uv0AndFogCoord.z;
            #endif

                color = MixFog(color, fogFactor);
                alpha = OutputAlpha(alpha, _Surface);

                return half4(color, alpha);
            }
            ENDHLSL
        }

        Pass
        {
            Tags{"LightMode" = "DepthOnly"}

            ZWrite On
            ColorMask 0

            HLSLPROGRAM
            #pragma only_renderers gles gles3 glcore d3d11
            #pragma target 2.0

            //--------------------------------------
            // GPU Instancing
            #pragma multi_compile_instancing

            #pragma vertex DepthOnlyVertex
            #pragma fragment DepthOnlyFragment

            // -------------------------------------
            // Material Keywords
            #pragma shader_feature_local_fragment _ALPHATEST_ON

            #include "Packages/com.unity.render-pipelines.universal/Shaders/BakedLitInput.hlsl"
            #include "Packages/com.unity.render-pipelines.universal/Shaders/DepthOnlyPass.hlsl"
            ENDHLSL
        }

        // This pass is used when drawing to a _CameraNormalsTexture texture
        Pass
        {
            Name "DepthNormals"
            Tags{"LightMode" = "DepthNormals"}

            ZWrite On
            Cull[_Cull]

            HLSLPROGRAM
            #pragma only_renderers gles gles3 glcore d3d11
            #pragma target 2.0

            #pragma vertex DepthNormalsVertex
            #pragma fragment DepthNormalsFragment

            // -------------------------------------
            // Material Keywords
            #pragma shader_feature_local _ _NORMALMAP
            #pragma shader_feature_local_fragment _ALPHATEST_ON

            //--------------------------------------
            // GPU Instancing
            #pragma multi_compile_instancing

            #include "Packages/com.unity.render-pipelines.universal/Shaders/BakedLitInput.hlsl"
            #include "Packages/com.unity.render-pipelines.universal/Shaders/BakedLitDepthNormalsPass.hlsl"
            ENDHLSL
        }

        // This pass it not used during regular rendering, only for lightmap baking.
        Pass
        {
            Name "Meta"
            Tags{"LightMode" = "Meta"}

            Cull Off

            HLSLPROGRAM
            #pragma only_renderers gles gles3 glcore d3d11
            #pragma target 2.0

            #pragma vertex UniversalVertexMeta
            #pragma fragment UniversalFragmentMetaBakedLit

            #include "Packages/com.unity.render-pipelines.universal/Shaders/BakedLitInput.hlsl"
            #include "Packages/com.unity.render-pipelines.universal/Shaders/BakedLitMetaPass.hlsl"

            ENDHLSL
        }
        Pass
        {
            Name "Universal2D"
            Tags{ "LightMode" = "Universal2D" }

            Blend[_SrcBlend][_DstBlend]
            ZWrite[_ZWrite]
            Cull[_Cull]

            HLSLPROGRAM
            #pragma only_renderers gles gles3 glcore d3d11
            #pragma target 2.0

            #pragma vertex vert
            #pragma fragment frag
            #pragma shader_feature_local_fragment _ALPHATEST_ON
            #pragma shader_feature_local_fragment _ALPHAPREMULTIPLY_ON

            #include "Packages/com.unity.render-pipelines.universal/Shaders/BakedLitInput.hlsl"
            #include "Packages/com.unity.render-pipelines.universal/Shaders/Utils/Universal2D.hlsl"
            ENDHLSL
        }
    }
    FallBack "Universal Render Pipeline/Unlit"
    CustomEditor "UnityEditor.Rendering.Universal.ShaderGUI.BakedLitShader"
}<|MERGE_RESOLUTION|>--- conflicted
+++ resolved
@@ -153,13 +153,8 @@
                 half3 normalWS = input.normalWS;
     #endif
                 normalWS = NormalizeNormalPerPixel(normalWS);
-<<<<<<< HEAD
                 color *= SAMPLE_GI(input.staticLightmapUV, input.vertexSH, normalWS);
-                #if defined(_SCREEN_SPACE_OCCLUSION)
-=======
-                color *= SAMPLE_GI(input.lightmapUV, input.vertexSH, normalWS);
                 #if defined(_SCREEN_SPACE_OCCLUSION) && !defined(_SURFACE_TYPE_TRANSPARENT)
->>>>>>> 74886e54
                     float2 normalizedScreenSpaceUV = GetNormalizedScreenSpaceUV(input.vertex);
                     AmbientOcclusionFactor aoFactor = GetScreenSpaceAmbientOcclusion(normalizedScreenSpaceUV);
                     color *= aoFactor.directAmbientOcclusion;
@@ -488,13 +483,8 @@
                 half3 normalWS = input.normalWS;
     #endif
                 normalWS = NormalizeNormalPerPixel(normalWS);
-<<<<<<< HEAD
                 color *= SAMPLE_GI(input.staticLightmapUV, input.vertexSH, normalWS);
-                #if defined(_SCREEN_SPACE_OCCLUSION)
-=======
-                color *= SAMPLE_GI(input.lightmapUV, input.vertexSH, normalWS);
                 #if defined(_SCREEN_SPACE_OCCLUSION) && !defined(_SURFACE_TYPE_TRANSPARENT)
->>>>>>> 74886e54
                     float2 normalizedScreenSpaceUV = GetNormalizedScreenSpaceUV(input.vertex);
                     AmbientOcclusionFactor aoFactor = GetScreenSpaceAmbientOcclusion(normalizedScreenSpaceUV);
                     color *= aoFactor.directAmbientOcclusion;
