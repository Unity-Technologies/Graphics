--- conflicted
+++ resolved
@@ -159,9 +159,6 @@
                     color *= aoFactor.directAmbientOcclusion;
                 #endif
 
-<<<<<<< HEAD
-                color = MixFog(color, input.uv0AndFogCoord.z);
-=======
                 half fogFactor = 0.0;
             #if defined(_FOG_FRAGMENT)
                 #if (defined(FOG_LINEAR) || defined(FOG_EXP) || defined(FOG_EXP2))
@@ -174,7 +171,6 @@
             #endif
 
                 color = MixFog(color, fogFactor);
->>>>>>> f9f231b6
                 alpha = OutputAlpha(alpha, _Surface);
 
                 return half4(color, alpha);
@@ -493,9 +489,6 @@
                     color *= aoFactor.directAmbientOcclusion;
                 #endif
 
-<<<<<<< HEAD
-                color = MixFog(color, input.uv0AndFogCoord.z);
-=======
                 half fogFactor = 0.0;
             #if defined(_FOG_FRAGMENT)
                 #if (defined(FOG_LINEAR) || defined(FOG_EXP) || defined(FOG_EXP2))
@@ -508,7 +501,6 @@
             #endif
 
                 color = MixFog(color, fogFactor);
->>>>>>> f9f231b6
                 alpha = OutputAlpha(alpha, _Surface);
 
                 return half4(color, alpha);
