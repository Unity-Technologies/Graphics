Shader "Universal Render Pipeline/Baked Lit"
{
    Properties
    {
        [MainTexture] _BaseMap("Texture", 2D) = "white" {}
        [MainColor]   _BaseColor("Color", Color) = (1, 1, 1, 1)
        _Cutoff("AlphaCutout", Range(0.0, 1.0)) = 0.5
        _BumpMap("Normal Map", 2D) = "bump" {}

        // BlendMode
        [HideInInspector] _Surface("__surface", Float) = 0.0
        [HideInInspector] _Blend("__blend", Float) = 0.0
        [HideInInspector] _AlphaClip("__clip", Float) = 0.0
        [HideInInspector] _SrcBlend("Src", Float) = 1.0
        [HideInInspector] _DstBlend("Dst", Float) = 0.0
        [HideInInspector] _ZWrite("ZWrite", Float) = 1.0
        [HideInInspector] _Cull("__cull", Float) = 2.0

        // Editmode props
        [HideInInspector] _QueueOffset("Queue offset", Float) = 0.0
    }
    SubShader
    {
        Tags { "RenderType" = "Opaque" "IgnoreProjector" = "True" "RenderPipeline" = "UniversalPipeline" "ShaderModel"="4.5"}
        LOD 100

        Blend [_SrcBlend][_DstBlend]
        ZWrite [_ZWrite]
        Cull [_Cull]

        Pass
        {
            Name "BakedLit"
            Tags{ "LightMode" = "UniversalForward" }

            HLSLPROGRAM
            // Required to compile gles 2.0 with standard srp library
            #pragma prefer_hlslcc gles
            #pragma exclude_renderers d3d11_9x gles
            #pragma target 4.5

            #pragma vertex vert
            #pragma fragment frag
            #pragma shader_feature _ _NORMALMAP
            #pragma shader_feature _ALPHATEST_ON
            #pragma shader_feature _ALPHAPREMULTIPLY_ON

            // -------------------------------------
            // Unity defined keywords
            #pragma multi_compile _ DIRLIGHTMAP_COMBINED
            #pragma multi_compile _ LIGHTMAP_ON
            #pragma multi_compile_fog
            #pragma multi_compile_instancing
            #pragma multi_compile _ DOTS_INSTANCING_ON

            // Lighting include is needed because of GI
            #include "Packages/com.unity.render-pipelines.universal/ShaderLibrary/Lighting.hlsl"
            #include "Packages/com.unity.render-pipelines.universal/Shaders/BakedLitInput.hlsl"

            struct Attributes
            {
                float4 positionOS       : POSITION;
                float2 uv               : TEXCOORD0;
                float2 lightmapUV       : TEXCOORD1;
                float3 normalOS         : NORMAL;
                float4 tangentOS        : TANGENT;

                UNITY_VERTEX_INPUT_INSTANCE_ID
            };

            struct Varyings
            {
                float3 uv0AndFogCoord           : TEXCOORD0; // xy: uv0, z: fogCoord
                DECLARE_LIGHTMAP_OR_SH(lightmapUV, vertexSH, 1);
                half3 normalWS                  : TEXCOORD2;
    #if defined(_NORMALMAP)
                half4 tangentWS                 : TEXCOORD3;
    #endif
                float4 vertex : SV_POSITION;

                UNITY_VERTEX_INPUT_INSTANCE_ID
                UNITY_VERTEX_OUTPUT_STEREO
            };

            Varyings vert(Attributes input)
            {
                Varyings output = (Varyings)0;

                UNITY_SETUP_INSTANCE_ID(input);
                UNITY_TRANSFER_INSTANCE_ID(input, output);
                UNITY_INITIALIZE_VERTEX_OUTPUT_STEREO(output);

                VertexPositionInputs vertexInput = GetVertexPositionInputs(input.positionOS.xyz);
                output.vertex = vertexInput.positionCS;
                output.uv0AndFogCoord.xy = TRANSFORM_TEX(input.uv, _BaseMap);
                output.uv0AndFogCoord.z = ComputeFogFactor(vertexInput.positionCS.z);

                // normalWS and tangentWS already normalize.
                // this is required to avoid skewing the direction during interpolation
                // also required for per-vertex SH evaluation
                VertexNormalInputs normalInput = GetVertexNormalInputs(input.normalOS, input.tangentOS);
                output.normalWS = normalInput.normalWS;
    #if defined(_NORMALMAP)
                real sign = input.tangentOS.w * GetOddNegativeScale();
                output.tangentWS = half4(normalInput.tangentWS.xyz, sign);
    #endif
                OUTPUT_LIGHTMAP_UV(input.lightmapUV, unity_LightmapST, output.lightmapUV);
                OUTPUT_SH(output.normalWS, output.vertexSH);

                return output;
            }

            half4 frag(Varyings input) : SV_Target
            {
                UNITY_SETUP_INSTANCE_ID(input);
                UNITY_SETUP_STEREO_EYE_INDEX_POST_VERTEX(input);

                half2 uv = input.uv0AndFogCoord.xy;
                half4 texColor = SAMPLE_TEXTURE2D(_BaseMap, sampler_BaseMap, uv);
                half3 color = texColor.rgb * _BaseColor.rgb;
                half alpha = texColor.a * _BaseColor.a;
                AlphaDiscard(alpha, _Cutoff);

<<<<<<< HEAD
                #ifdef _ALPHAPREMULTIPLY_ON
                    color *= alpha;
                #endif

                #if defined(_NORMALMAP)
                    half3 normalTS = SampleNormal(uv, TEXTURE2D_ARGS(_BumpMap, sampler_BumpMap)).xyz;
                    half3 normalWS = TransformTangentToWorld(normalTS, half3x3(input.tangent, input.bitangent, input.normal));
                #else
                    half3 normalWS = input.normal;
                #endif
=======
#ifdef _ALPHAPREMULTIPLY_ON
                color *= alpha;
#endif

    #if defined(_NORMALMAP)
                half3 normalTS = SampleNormal(uv, TEXTURE2D_ARGS(_BumpMap, sampler_BumpMap)).xyz;
                float sgn = input.tangentWS.w;      // should be either +1 or -1
                float3 bitangent = sgn * cross(input.normalWS.xyz, input.tangentWS.xyz);
                half3 normalWS = TransformTangentToWorld(normalTS, half3x3(input.tangentWS.xyz, bitangent, input.normalWS));
    #else
                half3 normalWS = input.normalWS;
    #endif
>>>>>>> f457c47a
                normalWS = NormalizeNormalPerPixel(normalWS);

                alpha = OutputAlpha(alpha);

                color *= SAMPLE_GI(input.lightmapUV, input.vertexSH, normalWS);
                #if defined(_SCREEN_SPACE_AMBIENT_OCCLUSION)
                    color *= SampleScreenSpaceAmbientOcclusionTexture(input.vertex);
                #endif
                color = MixFog(color, input.uv0AndFogCoord.z);

                return half4(color, alpha);
            }
            ENDHLSL
        }

        Pass
        {
            Tags{"LightMode" = "DepthOnly"}

            ZWrite On
            ColorMask 0

            HLSLPROGRAM
            // Required to compile gles 2.0 with standard srp library
            #pragma prefer_hlslcc gles
            #pragma exclude_renderers d3d11_9x gles
            #pragma target 4.5

            #pragma vertex DepthOnlyVertex
            #pragma fragment DepthOnlyFragment

            // -------------------------------------
            // Material Keywords
            #pragma shader_feature _ALPHATEST_ON

            //--------------------------------------
            // GPU Instancing
            #pragma multi_compile_instancing
            #pragma multi_compile _ DOTS_INSTANCING_ON

            #include "Packages/com.unity.render-pipelines.universal/Shaders/BakedLitInput.hlsl"
            #include "Packages/com.unity.render-pipelines.universal/Shaders/DepthOnlyPass.hlsl"
            ENDHLSL
        }

        // This pass it not used during regular rendering, only for lightmap baking.
        Pass
        {
            Name "Meta"
            Tags{"LightMode" = "Meta"}

            Cull Off

            HLSLPROGRAM
            // Required to compile gles 2.0 with standard srp library
            #pragma prefer_hlslcc gles
            #pragma exclude_renderers d3d11_9x gles
            #pragma target 4.5

            #pragma vertex UniversalVertexMeta
            #pragma fragment UniversalFragmentMetaBakedLit

            #include "Packages/com.unity.render-pipelines.universal/Shaders/BakedLitInput.hlsl"
            #include "Packages/com.unity.render-pipelines.universal/Shaders/BakedLitMetaPass.hlsl"

            ENDHLSL
        }
        Pass
        {
            Name "Universal2D"
            Tags{ "LightMode" = "Universal2D" }

            Blend[_SrcBlend][_DstBlend]
            ZWrite[_ZWrite]
            Cull[_Cull]

            HLSLPROGRAM
            // Required to compile gles 2.0 with standard srp library
            #pragma prefer_hlslcc gles
            #pragma exclude_renderers d3d11_9x gles
            #pragma target 4.5

            #pragma vertex vert
            #pragma fragment frag
            #pragma shader_feature _ALPHATEST_ON
            #pragma shader_feature _ALPHAPREMULTIPLY_ON

            #include "Packages/com.unity.render-pipelines.universal/Shaders/BakedLitInput.hlsl"
            #include "Packages/com.unity.render-pipelines.universal/Shaders/Utils/Universal2D.hlsl"
            ENDHLSL
        }
    }

    SubShader
    {
        Tags { "RenderType" = "Opaque" "IgnoreProjector" = "True" "RenderPipeline" = "UniversalPipeline" "ShaderModel"="2.0"}
        LOD 100

        Blend [_SrcBlend][_DstBlend]
        ZWrite [_ZWrite]
        Cull [_Cull]

        Pass
        {
            Name "BakedLit"
            Tags{ "LightMode" = "UniversalForward" }

            HLSLPROGRAM
            // Required to compile gles 2.0 with standard srp library
            #pragma prefer_hlslcc gles
            #pragma only_renderers gles gles3
            #pragma target 2.0

            #pragma vertex vert
            #pragma fragment frag
            #pragma shader_feature _ _NORMALMAP
            #pragma shader_feature _ALPHATEST_ON
            #pragma shader_feature _ALPHAPREMULTIPLY_ON

            // -------------------------------------
            // Unity defined keywords
            #pragma multi_compile _ DIRLIGHTMAP_COMBINED
            #pragma multi_compile _ LIGHTMAP_ON
            #pragma multi_compile_fog
            #pragma multi_compile_instancing

            // Lighting include is needed because of GI
            #include "Packages/com.unity.render-pipelines.universal/ShaderLibrary/Lighting.hlsl"
            #include "Packages/com.unity.render-pipelines.universal/Shaders/BakedLitInput.hlsl"

            struct Attributes
            {
                float4 positionOS       : POSITION;
                float2 uv               : TEXCOORD0;
                float2 lightmapUV       : TEXCOORD1;
                float3 normalOS         : NORMAL;
                float4 tangentOS        : TANGENT;

                UNITY_VERTEX_INPUT_INSTANCE_ID
            };

            struct Varyings
            {
                float3 uv0AndFogCoord           : TEXCOORD0; // xy: uv0, z: fogCoord
                DECLARE_LIGHTMAP_OR_SH(lightmapUV, vertexSH, 1);
                half3 normalWS                  : TEXCOORD2;
    #if defined(_NORMALMAP)
                half4 tangentWS                 : TEXCOORD3;
    #endif
                float4 vertex : SV_POSITION;

                UNITY_VERTEX_INPUT_INSTANCE_ID
                UNITY_VERTEX_OUTPUT_STEREO
            };

            Varyings vert(Attributes input)
            {
                Varyings output = (Varyings)0;

                UNITY_SETUP_INSTANCE_ID(input);
                UNITY_TRANSFER_INSTANCE_ID(input, output);
                UNITY_INITIALIZE_VERTEX_OUTPUT_STEREO(output);

                VertexPositionInputs vertexInput = GetVertexPositionInputs(input.positionOS.xyz);
                output.vertex = vertexInput.positionCS;
                output.uv0AndFogCoord.xy = TRANSFORM_TEX(input.uv, _BaseMap);
                output.uv0AndFogCoord.z = ComputeFogFactor(vertexInput.positionCS.z);

                // normalWS and tangentWS already normalize.
                // this is required to avoid skewing the direction during interpolation
                // also required for per-vertex SH evaluation
                VertexNormalInputs normalInput = GetVertexNormalInputs(input.normalOS, input.tangentOS);
                output.normalWS = normalInput.normalWS;
    #if defined(_NORMALMAP)
                real sign = input.tangentOS.w * GetOddNegativeScale();
                output.tangentWS = half4(normalInput.tangentWS.xyz, sign);
    #endif
                OUTPUT_LIGHTMAP_UV(input.lightmapUV, unity_LightmapST, output.lightmapUV);
                OUTPUT_SH(output.normalWS, output.vertexSH);

                return output;
            }

            half4 frag(Varyings input) : SV_Target
            {
                UNITY_SETUP_INSTANCE_ID(input);
                UNITY_SETUP_STEREO_EYE_INDEX_POST_VERTEX(input);

                half2 uv = input.uv0AndFogCoord.xy;
                half4 texColor = SAMPLE_TEXTURE2D(_BaseMap, sampler_BaseMap, uv);
                half3 color = texColor.rgb * _BaseColor.rgb;
                half alpha = texColor.a * _BaseColor.a;
                AlphaDiscard(alpha, _Cutoff);

                #ifdef _ALPHAPREMULTIPLY_ON
                    color *= alpha;
                #endif

<<<<<<< HEAD
                #if defined(_NORMALMAP)
                    half3 normalTS = SampleNormal(uv, TEXTURE2D_ARGS(_BumpMap, sampler_BumpMap)).xyz;
                    half3 normalWS = TransformTangentToWorld(normalTS, half3x3(input.tangent, input.bitangent, input.normal));
                #else
                    half3 normalWS = input.normal;
                #endif
=======
    #if defined(_NORMALMAP)
                half3 normalTS = SampleNormal(uv, TEXTURE2D_ARGS(_BumpMap, sampler_BumpMap)).xyz;
                float sgn = input.tangentWS.w;      // should be either +1 or -1
                float3 bitangent = sgn * cross(input.normalWS.xyz, input.tangentWS.xyz);
                half3 normalWS = TransformTangentToWorld(normalTS, half3x3(input.tangentWS.xyz, bitangent, input.normalWS));
    #else
                half3 normalWS = input.normalWS;
    #endif
>>>>>>> f457c47a
                normalWS = NormalizeNormalPerPixel(normalWS);

                alpha = OutputAlpha(alpha);

                color *= SAMPLE_GI(input.lightmapUV, input.vertexSH, normalWS);
                #if defined(_SCREEN_SPACE_AMBIENT_OCCLUSION)
                    color *= SampleScreenSpaceAmbientOcclusionTexture(input.vertex);
                #endif
                color = MixFog(color, input.uv0AndFogCoord.z);

                return half4(color, alpha);
            }
            ENDHLSL
        }

        Pass
        {
            Tags{"LightMode" = "DepthOnly"}

            ZWrite On
            ColorMask 0

            HLSLPROGRAM
            // Required to compile gles 2.0 with standard srp library
            #pragma prefer_hlslcc gles
            #pragma only_renderers gles gles3
            #pragma target 2.0

            //--------------------------------------
            // GPU Instancing
            #pragma multi_compile_instancing

            #pragma vertex DepthOnlyVertex
            #pragma fragment DepthOnlyFragment

            // -------------------------------------
            // Material Keywords
            #pragma shader_feature _ALPHATEST_ON

            #include "Packages/com.unity.render-pipelines.universal/Shaders/BakedLitInput.hlsl"
            #include "Packages/com.unity.render-pipelines.universal/Shaders/DepthOnlyPass.hlsl"
            ENDHLSL
        }

        // This pass it not used during regular rendering, only for lightmap baking.
        Pass
        {
            Name "Meta"
            Tags{"LightMode" = "Meta"}

            Cull Off

            HLSLPROGRAM
            // Required to compile gles 2.0 with standard srp library
            #pragma prefer_hlslcc gles
            #pragma only_renderers gles gles3
            #pragma target 2.0

            #pragma vertex UniversalVertexMeta
            #pragma fragment UniversalFragmentMetaBakedLit

            #include "Packages/com.unity.render-pipelines.universal/Shaders/BakedLitInput.hlsl"
            #include "Packages/com.unity.render-pipelines.universal/Shaders/BakedLitMetaPass.hlsl"

            ENDHLSL
        }
        Pass
        {
            Name "Universal2D"
            Tags{ "LightMode" = "Universal2D" }

            Blend[_SrcBlend][_DstBlend]
            ZWrite[_ZWrite]
            Cull[_Cull]

            HLSLPROGRAM
            // Required to compile gles 2.0 with standard srp library
            #pragma prefer_hlslcc gles
            #pragma only_renderers gles gles3
            #pragma target 2.0

            #pragma vertex vert
            #pragma fragment frag
            #pragma shader_feature _ALPHATEST_ON
            #pragma shader_feature _ALPHAPREMULTIPLY_ON

            #include "Packages/com.unity.render-pipelines.universal/Shaders/BakedLitInput.hlsl"
            #include "Packages/com.unity.render-pipelines.universal/Shaders/Utils/Universal2D.hlsl"
            ENDHLSL
        }
    }
    FallBack "Universal Render Pipeline/Unlit"
    CustomEditor "UnityEditor.Rendering.Universal.ShaderGUI.BakedLitShader"
}<|MERGE_RESOLUTION|>--- conflicted
+++ resolved
@@ -52,6 +52,7 @@
             #pragma multi_compile_fog
             #pragma multi_compile_instancing
             #pragma multi_compile _ DOTS_INSTANCING_ON
+            #pragma multi_compile _ _SCREEN_SPACE_AMBIENT_OCCLUSION
 
             // Lighting include is needed because of GI
             #include "Packages/com.unity.render-pipelines.universal/ShaderLibrary/Lighting.hlsl"
@@ -121,18 +122,6 @@
                 half alpha = texColor.a * _BaseColor.a;
                 AlphaDiscard(alpha, _Cutoff);
 
-<<<<<<< HEAD
-                #ifdef _ALPHAPREMULTIPLY_ON
-                    color *= alpha;
-                #endif
-
-                #if defined(_NORMALMAP)
-                    half3 normalTS = SampleNormal(uv, TEXTURE2D_ARGS(_BumpMap, sampler_BumpMap)).xyz;
-                    half3 normalWS = TransformTangentToWorld(normalTS, half3x3(input.tangent, input.bitangent, input.normal));
-                #else
-                    half3 normalWS = input.normal;
-                #endif
-=======
 #ifdef _ALPHAPREMULTIPLY_ON
                 color *= alpha;
 #endif
@@ -145,16 +134,13 @@
     #else
                 half3 normalWS = input.normalWS;
     #endif
->>>>>>> f457c47a
                 normalWS = NormalizeNormalPerPixel(normalWS);
-
-                alpha = OutputAlpha(alpha);
-
                 color *= SAMPLE_GI(input.lightmapUV, input.vertexSH, normalWS);
                 #if defined(_SCREEN_SPACE_AMBIENT_OCCLUSION)
                     color *= SampleScreenSpaceAmbientOcclusionTexture(input.vertex);
                 #endif
                 color = MixFog(color, input.uv0AndFogCoord.z);
+                alpha = OutputAlpha(alpha);
 
                 return half4(color, alpha);
             }
@@ -264,6 +250,7 @@
             #pragma shader_feature _ _NORMALMAP
             #pragma shader_feature _ALPHATEST_ON
             #pragma shader_feature _ALPHAPREMULTIPLY_ON
+            #pragma multi_compile _ _SCREEN_SPACE_AMBIENT_OCCLUSION
 
             // -------------------------------------
             // Unity defined keywords
@@ -340,18 +327,10 @@
                 half alpha = texColor.a * _BaseColor.a;
                 AlphaDiscard(alpha, _Cutoff);
 
-                #ifdef _ALPHAPREMULTIPLY_ON
-                    color *= alpha;
-                #endif
-
-<<<<<<< HEAD
-                #if defined(_NORMALMAP)
-                    half3 normalTS = SampleNormal(uv, TEXTURE2D_ARGS(_BumpMap, sampler_BumpMap)).xyz;
-                    half3 normalWS = TransformTangentToWorld(normalTS, half3x3(input.tangent, input.bitangent, input.normal));
-                #else
-                    half3 normalWS = input.normal;
-                #endif
-=======
+#ifdef _ALPHAPREMULTIPLY_ON
+                color *= alpha;
+#endif
+
     #if defined(_NORMALMAP)
                 half3 normalTS = SampleNormal(uv, TEXTURE2D_ARGS(_BumpMap, sampler_BumpMap)).xyz;
                 float sgn = input.tangentWS.w;      // should be either +1 or -1
@@ -360,16 +339,13 @@
     #else
                 half3 normalWS = input.normalWS;
     #endif
->>>>>>> f457c47a
                 normalWS = NormalizeNormalPerPixel(normalWS);
-
-                alpha = OutputAlpha(alpha);
-
                 color *= SAMPLE_GI(input.lightmapUV, input.vertexSH, normalWS);
                 #if defined(_SCREEN_SPACE_AMBIENT_OCCLUSION)
                     color *= SampleScreenSpaceAmbientOcclusionTexture(input.vertex);
                 #endif
                 color = MixFog(color, input.uv0AndFogCoord.z);
+                alpha = OutputAlpha(alpha);
 
                 return half4(color, alpha);
             }
