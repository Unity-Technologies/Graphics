Shader "Universal Render Pipeline/Lit"
{
    Properties
    {
        // Specular vs Metallic workflow
        [HideInInspector] _WorkflowMode("WorkflowMode", Float) = 1.0

        [MainTexture] _BaseMap("Albedo", 2D) = "white" {}
        [MainColor] _BaseColor("Color", Color) = (1,1,1,1)

        _Cutoff("Alpha Cutoff", Range(0.0, 1.0)) = 0.5

        _Smoothness("Smoothness", Range(0.0, 1.0)) = 0.5
        _GlossMapScale("Smoothness Scale", Range(0.0, 1.0)) = 1.0
        _SmoothnessTextureChannel("Smoothness texture channel", Float) = 0

        _Metallic("Metallic", Range(0.0, 1.0)) = 0.0
        _MetallicGlossMap("Metallic", 2D) = "white" {}

        _SpecColor("Specular", Color) = (0.2, 0.2, 0.2)
        _SpecGlossMap("Specular", 2D) = "white" {}

        [ToggleOff] _SpecularHighlights("Specular Highlights", Float) = 1.0
        [ToggleOff] _EnvironmentReflections("Environment Reflections", Float) = 1.0

        _BumpScale("Scale", Float) = 1.0
        _BumpMap("Normal Map", 2D) = "bump" {}

        _Parallax("Scale", Range(0.005, 0.08)) = 0.005
        _ParallaxMap("Height Map", 2D) = "black" {}

        _OcclusionStrength("Strength", Range(0.0, 1.0)) = 1.0
        _OcclusionMap("Occlusion", 2D) = "white" {}

        [HDR] _EmissionColor("Color", Color) = (0,0,0)
        _EmissionMap("Emission", 2D) = "white" {}

        _DetailMask("Detail Mask", 2D) = "white" {}
        _DetailAlbedoMapScale("Scale", Range(0.0, 2.0)) = 1.0
        _DetailAlbedoMap("Detail Albedo x2", 2D) = "linearGrey" {}
        _DetailNormalMapScale("Scale", Range(0.0, 2.0)) = 1.0
        [Normal] _DetailNormalMap("Normal Map", 2D) = "bump" {}

        // Blending state
        [HideInInspector] _Surface("__surface", Float) = 0.0
        [HideInInspector] _Blend("__blend", Float) = 0.0
        [HideInInspector] _AlphaClip("__clip", Float) = 0.0
        [HideInInspector] _SrcBlend("__src", Float) = 1.0
        [HideInInspector] _DstBlend("__dst", Float) = 0.0
        [HideInInspector] _ZWrite("__zw", Float) = 1.0
        [HideInInspector] _Cull("__cull", Float) = 2.0

        _ReceiveShadows("Receive Shadows", Float) = 1.0
        // Editmode props
        [HideInInspector] _QueueOffset("Queue offset", Float) = 0.0

        // ObsoleteProperties
        [HideInInspector] _MainTex("BaseMap", 2D) = "white" {}
        [HideInInspector] _Color("Base Color", Color) = (1, 1, 1, 1)
        [HideInInspector] _GlossMapScale("Smoothness", Float) = 0.0
        [HideInInspector] _Glossiness("Smoothness", Float) = 0.0
        [HideInInspector] _GlossyReflections("EnvironmentReflections", Float) = 0.0
    }

    SubShader
    {
        // Universal Pipeline tag is required. If Universal render pipeline is not set in the graphics settings
        // this Subshader will fail. One can add a subshader below or fallback to Standard built-in to make this
        // material work with both Universal Render Pipeline and Builtin Unity Pipeline
        Tags{"RenderType" = "Opaque" "RenderPipeline" = "UniversalPipeline" "UniversalMaterialType" = "Lit" "IgnoreProjector" = "True" "ShaderModel"="4.5"}
        LOD 300

        // ------------------------------------------------------------------
        //  Forward pass. Shades all light in a single pass. GI + emission + Fog
        Pass
        {
            // Lightmode matches the ShaderPassName set in UniversalRenderPipeline.cs. SRPDefaultUnlit and passes with
            // no LightMode tag are also rendered by Universal Render Pipeline
            Name "ForwardLit"
            Tags{"LightMode" = "UniversalForward"}

            Blend[_SrcBlend][_DstBlend]
            ZWrite[_ZWrite]
            Cull[_Cull]

            HLSLPROGRAM
            #pragma exclude_renderers d3d11_9x gles
            #pragma target 4.5

            // -------------------------------------
            // Material Keywords
            #pragma shader_feature_local _NORMALMAP
            #pragma shader_feature_local_fragment _ALPHATEST_ON
            #pragma shader_feature_local_fragment _ALPHAPREMULTIPLY_ON
            #pragma shader_feature_local_fragment _EMISSION
            #pragma shader_feature_local_fragment _METALLICSPECGLOSSMAP
            #pragma shader_feature_local_fragment _SMOOTHNESS_TEXTURE_ALBEDO_CHANNEL_A
            #pragma shader_feature_local_fragment _OCCLUSIONMAP
            #pragma shader_feature_local _PARALLAXMAP
            #pragma shader_feature_local _DETAIL_MULX2 _DETAIL_SCALED

            #pragma shader_feature_local_fragment _SPECULARHIGHLIGHTS_OFF
            #pragma shader_feature_local_fragment _ENVIRONMENTREFLECTIONS_OFF
            #pragma shader_feature_local_fragment _SPECULAR_SETUP
            #pragma shader_feature_local _RECEIVE_SHADOWS_OFF

            // -------------------------------------
            // Universal Pipeline keywords
            #pragma multi_compile _ _MAIN_LIGHT_SHADOWS
            #pragma multi_compile _ _MAIN_LIGHT_SHADOWS_CASCADE
            #pragma multi_compile _ _ADDITIONAL_LIGHTS_VERTEX _ADDITIONAL_LIGHTS
            #pragma multi_compile_fragment _ _ADDITIONAL_LIGHT_SHADOWS
            #pragma multi_compile_fragment _ _SHADOWS_SOFT
            #pragma multi_compile_fragment _ _SCREEN_SPACE_OCCLUSION
            #pragma multi_compile _ LIGHTMAP_SHADOW_MIXING
            #pragma multi_compile _ SHADOWS_SHADOWMASK

            // -------------------------------------
            // Unity defined keywords
            #pragma multi_compile _ DIRLIGHTMAP_COMBINED
            #pragma multi_compile _ LIGHTMAP_ON
            #pragma multi_compile_fog

            //--------------------------------------
            // GPU Instancing
            #pragma multi_compile_instancing
            #pragma multi_compile _ DOTS_INSTANCING_ON

            #pragma vertex LitPassVertex
            #pragma fragment LitPassFragment

            #include "Packages/com.unity.render-pipelines.universal/Shaders/LitInput.hlsl"
            #include "Packages/com.unity.render-pipelines.universal/Shaders/LitForwardPass.hlsl"
            ENDHLSL
        }

        Pass
        {
            Name "ShadowCaster"
            Tags{"LightMode" = "ShadowCaster"}

            ZWrite On
            ZTest LEqual
            Cull[_Cull]

            HLSLPROGRAM
            #pragma exclude_renderers d3d11_9x gles
            #pragma target 4.5

            // -------------------------------------
            // Material Keywords
            #pragma shader_feature_local_fragment _ALPHATEST_ON
            #pragma shader_feature_local_fragment _SMOOTHNESS_TEXTURE_ALBEDO_CHANNEL_A

            //--------------------------------------
            // GPU Instancing
            #pragma multi_compile_instancing
            #pragma multi_compile _ DOTS_INSTANCING_ON

            #pragma vertex ShadowPassVertex
            #pragma fragment ShadowPassFragment

            #include "Packages/com.unity.render-pipelines.universal/Shaders/LitInput.hlsl"
            #include "Packages/com.unity.render-pipelines.universal/Shaders/ShadowCasterPass.hlsl"
            ENDHLSL
        }

        Pass
        {
            // Lightmode matches the ShaderPassName set in UniversalRenderPipeline.cs. SRPDefaultUnlit and passes with
            // no LightMode tag are also rendered by Universal Render Pipeline
            Name "GBuffer"
            Tags{"LightMode" = "UniversalGBuffer"}

            ZWrite[_ZWrite]
            ZTest LEqual
            Cull[_Cull]

            HLSLPROGRAM
            #pragma exclude_renderers d3d11_9x gles
            #pragma target 4.5

            // -------------------------------------
            // Material Keywords
            #pragma shader_feature_local _NORMALMAP
            #pragma shader_feature_local_fragment _ALPHATEST_ON
            //#pragma shader_feature_local_fragment _ALPHAPREMULTIPLY_ON
            #pragma shader_feature_local_fragment _EMISSION
            #pragma shader_feature_local_fragment _METALLICSPECGLOSSMAP
            #pragma shader_feature_local_fragment _SMOOTHNESS_TEXTURE_ALBEDO_CHANNEL_A
            #pragma shader_feature_local_fragment _OCCLUSIONMAP
            #pragma shader_feature_local _PARALLAXMAP
<<<<<<< HEAD
=======
            #pragma shader_feature_local _DETAIL_MULX2 _DETAIL_SCALED
>>>>>>> 675f4390

            #pragma shader_feature_local_fragment _SPECULARHIGHLIGHTS_OFF
            #pragma shader_feature_local_fragment _ENVIRONMENTREFLECTIONS_OFF
            #pragma shader_feature_local_fragment _SPECULAR_SETUP
            #pragma shader_feature_local _RECEIVE_SHADOWS_OFF

            // -------------------------------------
            // Universal Pipeline keywords
            #pragma multi_compile _ _MAIN_LIGHT_SHADOWS
            #pragma multi_compile _ _MAIN_LIGHT_SHADOWS_CASCADE
            //#pragma multi_compile _ _ADDITIONAL_LIGHTS_VERTEX _ADDITIONAL_LIGHTS
            //#pragma multi_compile _ _ADDITIONAL_LIGHT_SHADOWS
            #pragma multi_compile _ _SHADOWS_SOFT
<<<<<<< HEAD
            #pragma multi_compile _ _MIXED_LIGHTING_SUBTRACTIVE
=======
            //#pragma multi_compile _ LIGHTMAP_SHADOW_MIXING
            //#pragma multi_compile _ SHADOWS_SHADOWMASK
>>>>>>> 675f4390

            // -------------------------------------
            // Unity defined keywords
            #pragma multi_compile _ DIRLIGHTMAP_COMBINED
            #pragma multi_compile _ LIGHTMAP_ON
            #pragma multi_compile_fragment _ _GBUFFER_NORMALS_OCT

            //--------------------------------------
            // GPU Instancing
            #pragma multi_compile_instancing

            #pragma vertex LitGBufferPassVertex
            #pragma fragment LitGBufferPassFragment

            #include "Packages/com.unity.render-pipelines.universal/Shaders/LitInput.hlsl"
            #include "Packages/com.unity.render-pipelines.universal/Shaders/LitGBufferPass.hlsl"
            ENDHLSL
        }

        Pass
        {
            Name "DepthOnly"
            Tags{"LightMode" = "DepthOnly"}

            ZWrite On
            ColorMask 0
            Cull[_Cull]

            HLSLPROGRAM
            #pragma exclude_renderers d3d11_9x gles
            #pragma target 4.5

            #pragma vertex DepthOnlyVertex
            #pragma fragment DepthOnlyFragment

            // -------------------------------------
            // Material Keywords
            #pragma shader_feature_local_fragment _ALPHATEST_ON
            #pragma shader_feature_local_fragment _SMOOTHNESS_TEXTURE_ALBEDO_CHANNEL_A

            //--------------------------------------
            // GPU Instancing
            #pragma multi_compile_instancing
            #pragma multi_compile _ DOTS_INSTANCING_ON

            #include "Packages/com.unity.render-pipelines.universal/Shaders/LitInput.hlsl"
            #include "Packages/com.unity.render-pipelines.universal/Shaders/DepthOnlyPass.hlsl"
            ENDHLSL
        }

        // This pass is used when drawing to a _CameraNormalsTexture texture
        Pass
        {
            Name "DepthNormals"
            Tags{"LightMode" = "DepthNormals"}

            ZWrite On
            Cull[_Cull]

            HLSLPROGRAM
            #pragma exclude_renderers d3d11_9x gles
            #pragma target 4.5

            #pragma vertex DepthNormalsVertex
            #pragma fragment DepthNormalsFragment

            // -------------------------------------
            // Material Keywords
            #pragma shader_feature_local _NORMALMAP
            #pragma shader_feature_local_fragment _ALPHATEST_ON
            #pragma shader_feature_local_fragment _SMOOTHNESS_TEXTURE_ALBEDO_CHANNEL_A

            //--------------------------------------
            // GPU Instancing
            #pragma multi_compile_instancing
            #pragma multi_compile _ DOTS_INSTANCING_ON

            #include "Packages/com.unity.render-pipelines.universal/Shaders/LitInput.hlsl"
            #include "Packages/com.unity.render-pipelines.universal/Shaders/DepthNormalsPass.hlsl"
            ENDHLSL
        }

        // This pass it not used during regular rendering, only for lightmap baking.
        Pass
        {
            Name "Meta"
            Tags{"LightMode" = "Meta"}

            Cull Off

            HLSLPROGRAM
            #pragma exclude_renderers d3d11_9x gles
            #pragma target 4.5

            #pragma vertex UniversalVertexMeta
            #pragma fragment UniversalFragmentMeta

            #pragma shader_feature_local_fragment _SPECULAR_SETUP
            #pragma shader_feature_local_fragment _EMISSION
            #pragma shader_feature_local_fragment _METALLICSPECGLOSSMAP
            #pragma shader_feature_local_fragment _ALPHATEST_ON
            #pragma shader_feature_local_fragment _ _SMOOTHNESS_TEXTURE_ALBEDO_CHANNEL_A
            #pragma shader_feature_local _DETAIL_MULX2 _DETAIL_SCALED

            #pragma shader_feature_local_fragment _SPECGLOSSMAP

            #include "Packages/com.unity.render-pipelines.universal/Shaders/LitInput.hlsl"
            #include "Packages/com.unity.render-pipelines.universal/Shaders/LitMetaPass.hlsl"

            ENDHLSL
        }
        Pass
        {
            Name "Universal2D"
            Tags{ "LightMode" = "Universal2D" }

            Blend[_SrcBlend][_DstBlend]
            ZWrite[_ZWrite]
            Cull[_Cull]

            HLSLPROGRAM
            #pragma exclude_renderers d3d11_9x gles
            #pragma target 4.5

            #pragma vertex vert
            #pragma fragment frag
            #pragma shader_feature_local_fragment _ALPHATEST_ON
            #pragma shader_feature_local_fragment _ALPHAPREMULTIPLY_ON

            #include "Packages/com.unity.render-pipelines.universal/Shaders/LitInput.hlsl"
            #include "Packages/com.unity.render-pipelines.universal/Shaders/Utils/Universal2D.hlsl"
            ENDHLSL
        }
    }

    SubShader
    {
        // Universal Pipeline tag is required. If Universal render pipeline is not set in the graphics settings
        // this Subshader will fail. One can add a subshader below or fallback to Standard built-in to make this
        // material work with both Universal Render Pipeline and Builtin Unity Pipeline
        Tags{"RenderType" = "Opaque" "RenderPipeline" = "UniversalPipeline" "UniversalMaterialType" = "Lit" "IgnoreProjector" = "True" "ShaderModel"="2.0"}
        LOD 300

        // ------------------------------------------------------------------
        //  Forward pass. Shades all light in a single pass. GI + emission + Fog
        Pass
        {
            // Lightmode matches the ShaderPassName set in UniversalRenderPipeline.cs. SRPDefaultUnlit and passes with
            // no LightMode tag are also rendered by Universal Render Pipeline
            Name "ForwardLit"
            Tags{"LightMode" = "UniversalForward"}

            Blend[_SrcBlend][_DstBlend]
            ZWrite[_ZWrite]
            Cull[_Cull]

            HLSLPROGRAM
            #pragma only_renderers gles gles3 glcore
            #pragma target 2.0


            //--------------------------------------
            // GPU Instancing
            #pragma multi_compile_instancing

            // -------------------------------------
            // Material Keywords
            #pragma shader_feature_local _NORMALMAP
            #pragma shader_feature_local_fragment _ALPHATEST_ON
            #pragma shader_feature_local_fragment _ALPHAPREMULTIPLY_ON
            #pragma shader_feature_local_fragment _EMISSION
            #pragma shader_feature_local_fragment _METALLICSPECGLOSSMAP
            #pragma shader_feature_local_fragment _SMOOTHNESS_TEXTURE_ALBEDO_CHANNEL_A
            #pragma shader_feature_local_fragment _OCCLUSIONMAP
            // SM2.0: NOT SUPPORTED shader_feature_local _DETAIL_MULX2

            #pragma shader_feature_local_fragment _SPECULARHIGHLIGHTS_OFF
            #pragma shader_feature_local_fragment _ENVIRONMENTREFLECTIONS_OFF
            #pragma shader_feature_local_fragment _SPECULAR_SETUP
            #pragma shader_feature_local _RECEIVE_SHADOWS_OFF

            // -------------------------------------
            // Universal Pipeline keywords
            #pragma multi_compile _ _MAIN_LIGHT_SHADOWS
            #pragma multi_compile _ _MAIN_LIGHT_SHADOWS_CASCADE
            #pragma multi_compile _ _ADDITIONAL_LIGHTS_VERTEX _ADDITIONAL_LIGHTS
            #pragma multi_compile_fragment _ _ADDITIONAL_LIGHT_SHADOWS
            #pragma multi_compile_fragment _ _SHADOWS_SOFT
            #pragma multi_compile _ LIGHTMAP_SHADOW_MIXING
            #pragma multi_compile _ SHADOWS_SHADOWMASK
            #pragma multi_compile_fragment _ _SCREEN_SPACE_OCCLUSION

            // -------------------------------------
            // Unity defined keywords
            #pragma multi_compile _ DIRLIGHTMAP_COMBINED
            #pragma multi_compile _ LIGHTMAP_ON
            #pragma multi_compile_fog

            #pragma vertex LitPassVertex
            #pragma fragment LitPassFragment

            #include "Packages/com.unity.render-pipelines.universal/Shaders/LitInput.hlsl"
            #include "Packages/com.unity.render-pipelines.universal/Shaders/LitForwardPass.hlsl"
            ENDHLSL
        }

        Pass
        {
            Name "ShadowCaster"
            Tags{"LightMode" = "ShadowCaster"}

            ZWrite On
            ZTest LEqual
            Cull[_Cull]

            HLSLPROGRAM
            #pragma only_renderers gles gles3 glcore
            #pragma target 2.0

            //--------------------------------------
            // GPU Instancing
            #pragma multi_compile_instancing

            // -------------------------------------
            // Material Keywords
            #pragma shader_feature_local_fragment _ALPHATEST_ON
            #pragma shader_feature_local_fragment _SMOOTHNESS_TEXTURE_ALBEDO_CHANNEL_A

            #pragma vertex ShadowPassVertex
            #pragma fragment ShadowPassFragment

            #include "Packages/com.unity.render-pipelines.universal/Shaders/LitInput.hlsl"
            #include "Packages/com.unity.render-pipelines.universal/Shaders/ShadowCasterPass.hlsl"
            ENDHLSL
        }

        Pass
        {
            Name "DepthOnly"
            Tags{"LightMode" = "DepthOnly"}

            ZWrite On
            ColorMask 0
            Cull[_Cull]

            HLSLPROGRAM
            #pragma only_renderers gles gles3 glcore
            #pragma target 2.0

            //--------------------------------------
            // GPU Instancing
            #pragma multi_compile_instancing

            #pragma vertex DepthOnlyVertex
            #pragma fragment DepthOnlyFragment

            // -------------------------------------
            // Material Keywords
            #pragma shader_feature_local_fragment _ALPHATEST_ON
            #pragma shader_feature_local_fragment _SMOOTHNESS_TEXTURE_ALBEDO_CHANNEL_A

            #include "Packages/com.unity.render-pipelines.universal/Shaders/LitInput.hlsl"
            #include "Packages/com.unity.render-pipelines.universal/Shaders/DepthOnlyPass.hlsl"
            ENDHLSL
        }

        // This pass is used when drawing to a _CameraNormalsTexture texture
        Pass
        {
            Name "DepthNormals"
            Tags{"LightMode" = "DepthNormals"}

            ZWrite On
            Cull[_Cull]

            HLSLPROGRAM
            #pragma only_renderers gles gles3 glcore
            #pragma target 2.0

            #pragma vertex DepthNormalsVertex
            #pragma fragment DepthNormalsFragment

            // -------------------------------------
            // Material Keywords
            #pragma shader_feature_local _NORMALMAP
            #pragma shader_feature_local_fragment _ALPHATEST_ON
            #pragma shader_feature_local_fragment _SMOOTHNESS_TEXTURE_ALBEDO_CHANNEL_A

            //--------------------------------------
            // GPU Instancing
            #pragma multi_compile_instancing

            #include "Packages/com.unity.render-pipelines.universal/Shaders/LitInput.hlsl"
            #include "Packages/com.unity.render-pipelines.universal/Shaders/DepthNormalsPass.hlsl"
            ENDHLSL
        }

        // This pass it not used during regular rendering, only for lightmap baking.
        Pass
        {
            Name "Meta"
            Tags{"LightMode" = "Meta"}

            Cull Off

            HLSLPROGRAM
            #pragma only_renderers gles gles3 glcore

            #pragma vertex UniversalVertexMeta
            #pragma fragment UniversalFragmentMeta

            #pragma shader_feature_local_fragment _SPECULAR_SETUP
            #pragma shader_feature_local_fragment _EMISSION
            #pragma shader_feature_local_fragment _METALLICSPECGLOSSMAP
            #pragma shader_feature_local_fragment _ALPHATEST_ON
            #pragma shader_feature_local_fragment _ _SMOOTHNESS_TEXTURE_ALBEDO_CHANNEL_A
            #pragma shader_feature_local _DETAIL_MULX2 _DETAIL_SCALED

            #pragma shader_feature_local_fragment _SPECGLOSSMAP

            #include "Packages/com.unity.render-pipelines.universal/Shaders/LitInput.hlsl"
            #include "Packages/com.unity.render-pipelines.universal/Shaders/LitMetaPass.hlsl"

            ENDHLSL
        }
        Pass
        {
            Name "Universal2D"
            Tags{ "LightMode" = "Universal2D" }

            Blend[_SrcBlend][_DstBlend]
            ZWrite[_ZWrite]
            Cull[_Cull]

            HLSLPROGRAM
            #pragma only_renderers gles gles3 glcore

            #pragma vertex vert
            #pragma fragment frag
            #pragma shader_feature_local_fragment _ALPHATEST_ON
            #pragma shader_feature_local_fragment _ALPHAPREMULTIPLY_ON

            #include "Packages/com.unity.render-pipelines.universal/Shaders/LitInput.hlsl"
            #include "Packages/com.unity.render-pipelines.universal/Shaders/Utils/Universal2D.hlsl"
            ENDHLSL
        }
    }

    FallBack "Hidden/Universal Render Pipeline/FallbackError"
    CustomEditor "UnityEditor.Rendering.Universal.ShaderGUI.LitShader"
}<|MERGE_RESOLUTION|>--- conflicted
+++ resolved
@@ -190,10 +190,7 @@
             #pragma shader_feature_local_fragment _SMOOTHNESS_TEXTURE_ALBEDO_CHANNEL_A
             #pragma shader_feature_local_fragment _OCCLUSIONMAP
             #pragma shader_feature_local _PARALLAXMAP
-<<<<<<< HEAD
-=======
             #pragma shader_feature_local _DETAIL_MULX2 _DETAIL_SCALED
->>>>>>> 675f4390
 
             #pragma shader_feature_local_fragment _SPECULARHIGHLIGHTS_OFF
             #pragma shader_feature_local_fragment _ENVIRONMENTREFLECTIONS_OFF
@@ -207,12 +204,8 @@
             //#pragma multi_compile _ _ADDITIONAL_LIGHTS_VERTEX _ADDITIONAL_LIGHTS
             //#pragma multi_compile _ _ADDITIONAL_LIGHT_SHADOWS
             #pragma multi_compile _ _SHADOWS_SOFT
-<<<<<<< HEAD
-            #pragma multi_compile _ _MIXED_LIGHTING_SUBTRACTIVE
-=======
-            //#pragma multi_compile _ LIGHTMAP_SHADOW_MIXING
+            #pragma multi_compile _ LIGHTMAP_SHADOW_MIXING
             //#pragma multi_compile _ SHADOWS_SHADOWMASK
->>>>>>> 675f4390
 
             // -------------------------------------
             // Unity defined keywords
