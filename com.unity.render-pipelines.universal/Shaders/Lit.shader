Shader "Universal Render Pipeline/Lit"
{
    Properties
    {
        // Specular vs Metallic workflow
        [HideInInspector] _WorkflowMode("WorkflowMode", Float) = 1.0

        [MainTexture] _BaseMap("Albedo", 2D) = "white" {}
        [MainColor] _BaseColor("Color", Color) = (1,1,1,1)

        _Cutoff("Alpha Cutoff", Range(0.0, 1.0)) = 0.5

        _Smoothness("Smoothness", Range(0.0, 1.0)) = 0.5
        _GlossMapScale("Smoothness Scale", Range(0.0, 1.0)) = 1.0
        _SmoothnessTextureChannel("Smoothness texture channel", Float) = 0

        _Metallic("Metallic", Range(0.0, 1.0)) = 0.0
        _MetallicGlossMap("Metallic", 2D) = "white" {}

        _SpecColor("Specular", Color) = (0.2, 0.2, 0.2)
        _SpecGlossMap("Specular", 2D) = "white" {}

        [ToggleOff] _SpecularHighlights("Specular Highlights", Float) = 1.0
        [ToggleOff] _EnvironmentReflections("Environment Reflections", Float) = 1.0

        _BumpScale("Scale", Float) = 1.0
        _BumpMap("Normal Map", 2D) = "bump" {}

        _Parallax("Scale", Range(0.005, 0.08)) = 0.005
        _ParallaxMap("Height Map", 2D) = "black" {}

        _OcclusionStrength("Strength", Range(0.0, 1.0)) = 1.0
        _OcclusionMap("Occlusion", 2D) = "white" {}

        [HDR] _EmissionColor("Color", Color) = (0,0,0)
        _EmissionMap("Emission", 2D) = "white" {}

        _DetailMask("Detail Mask", 2D) = "white" {}
        _DetailAlbedoMapScale("Scale", Range(0.0, 2.0)) = 1.0
        _DetailAlbedoMap("Detail Albedo x2", 2D) = "linearGrey" {}
        _DetailNormalMapScale("Scale", Range(0.0, 2.0)) = 1.0
        [Normal] _DetailNormalMap("Normal Map", 2D) = "bump" {}

        _ClearCoat("Clear Coat", Float) = 0.0
        _ClearCoatMap("Clear Coat Map", 2D) = "white" {}
        _ClearCoatMask("Clear Coat Mask", Range(0.0, 1.0)) = 0.0
        //_ClearCoatSmoothness("Clear Coat Smoothness", Range(0.0, 1.0)) = 1.0 // TODO: enable

        // Blending state
        [HideInInspector] _Surface("__surface", Float) = 0.0
        [HideInInspector] _Blend("__blend", Float) = 0.0
        [HideInInspector] _AlphaClip("__clip", Float) = 0.0
        [HideInInspector] _SrcBlend("__src", Float) = 1.0
        [HideInInspector] _DstBlend("__dst", Float) = 0.0
        [HideInInspector] _ZWrite("__zw", Float) = 1.0
        [HideInInspector] _Cull("__cull", Float) = 2.0

        _ReceiveShadows("Receive Shadows", Float) = 1.0
        // Editmode props
        [HideInInspector] _QueueOffset("Queue offset", Float) = 0.0

        // ObsoleteProperties
        [HideInInspector] _MainTex("BaseMap", 2D) = "white" {}
        [HideInInspector] _Color("Base Color", Color) = (1, 1, 1, 1)
        [HideInInspector] _GlossMapScale("Smoothness", Float) = 0.0
        [HideInInspector] _Glossiness("Smoothness", Float) = 0.0
        [HideInInspector] _GlossyReflections("EnvironmentReflections", Float) = 0.0
    }

    SubShader
    {
        // Universal Pipeline tag is required. If Universal render pipeline is not set in the graphics settings
        // this Subshader will fail. One can add a subshader below or fallback to Standard built-in to make this
        // material work with both Universal Render Pipeline and Builtin Unity Pipeline
        Tags{"RenderType" = "Opaque" "RenderPipeline" = "UniversalPipeline" "UniversalMaterialType" = "Lit" "IgnoreProjector" = "True" "ShaderModel"="4.5"}
        LOD 300

        // ------------------------------------------------------------------
        //  Forward pass. Shades all light in a single pass. GI + emission + Fog
        Pass
        {
            // Lightmode matches the ShaderPassName set in UniversalRenderPipeline.cs. SRPDefaultUnlit and passes with
            // no LightMode tag are also rendered by Universal Render Pipeline
            Name "ForwardLit"
            Tags{"LightMode" = "UniversalForward"}

            Blend[_SrcBlend][_DstBlend]
            ZWrite[_ZWrite]
            Cull[_Cull]

            HLSLPROGRAM
            #pragma exclude_renderers d3d11_9x gles
            #pragma target 4.5

            // -------------------------------------
            // Material Keywords
            #pragma shader_feature_local _NORMALMAP
            #pragma shader_feature_local_fragment _ALPHATEST_ON
            #pragma shader_feature_local_fragment _ALPHAPREMULTIPLY_ON
            #pragma shader_feature_local_fragment _EMISSION
            #pragma shader_feature_local_fragment _METALLICSPECGLOSSMAP
            #pragma shader_feature_local_fragment _SMOOTHNESS_TEXTURE_ALBEDO_CHANNEL_A
            #pragma shader_feature_local_fragment _OCCLUSIONMAP
<<<<<<< HEAD
            #pragma shader_feature_local _DETAIL_MULX2 _DETAIL_SCALED
=======
>>>>>>> 5740ccee
            #pragma shader_feature_local _PARALLAXMAP

            #pragma shader_feature_local_fragment _ _CLEARCOAT _CLEARCOATMAP

            #pragma shader_feature_local_fragment _SPECULARHIGHLIGHTS_OFF
            #pragma shader_feature_local_fragment _ENVIRONMENTREFLECTIONS_OFF
            #pragma shader_feature_local_fragment _SPECULAR_SETUP
            #pragma shader_feature_local _RECEIVE_SHADOWS_OFF

            // -------------------------------------
            // Universal Pipeline keywords
            #pragma multi_compile _ _MAIN_LIGHT_SHADOWS
            #pragma multi_compile _ _MAIN_LIGHT_SHADOWS_CASCADE
            #pragma multi_compile _ _ADDITIONAL_LIGHTS_VERTEX _ADDITIONAL_LIGHTS
            #pragma multi_compile_fragment _ _ADDITIONAL_LIGHT_SHADOWS
            #pragma multi_compile_fragment _ _SHADOWS_SOFT
            #pragma multi_compile _ _MIXED_LIGHTING_SUBTRACTIVE
            #pragma multi_compile_fragment _ _SCREEN_SPACE_OCCLUSION

            // -------------------------------------
            // Unity defined keywords
            #pragma multi_compile _ DIRLIGHTMAP_COMBINED
            #pragma multi_compile _ LIGHTMAP_ON
            #pragma multi_compile_fog

            //--------------------------------------
            // GPU Instancing
            #pragma multi_compile_instancing
            #pragma multi_compile _ DOTS_INSTANCING_ON

            #pragma vertex LitPassVertex
            #pragma fragment LitPassFragment

            #include "Packages/com.unity.render-pipelines.universal/Shaders/LitInput.hlsl"
            #include "Packages/com.unity.render-pipelines.universal/Shaders/LitForwardPass.hlsl"
            ENDHLSL
        }

        Pass
        {
            Name "ShadowCaster"
            Tags{"LightMode" = "ShadowCaster"}

            ZWrite On
            ZTest LEqual
            Cull[_Cull]

            HLSLPROGRAM
            #pragma exclude_renderers d3d11_9x gles
            #pragma target 4.5

            // -------------------------------------
            // Material Keywords
            #pragma shader_feature_local_fragment _ALPHATEST_ON
            #pragma shader_feature_local_fragment _SMOOTHNESS_TEXTURE_ALBEDO_CHANNEL_A

            //--------------------------------------
            // GPU Instancing
            #pragma multi_compile_instancing
            #pragma multi_compile _ DOTS_INSTANCING_ON

            #pragma vertex ShadowPassVertex
            #pragma fragment ShadowPassFragment

            #include "Packages/com.unity.render-pipelines.universal/Shaders/LitInput.hlsl"
            #include "Packages/com.unity.render-pipelines.universal/Shaders/ShadowCasterPass.hlsl"
            ENDHLSL
        }

        Pass
        {
            // Lightmode matches the ShaderPassName set in UniversalRenderPipeline.cs. SRPDefaultUnlit and passes with
            // no LightMode tag are also rendered by Universal Render Pipeline
            Name "GBuffer"
            Tags{"LightMode" = "UniversalGBuffer"}

            ZWrite[_ZWrite]
            ZTest LEqual
            Cull[_Cull]

            HLSLPROGRAM
            #pragma exclude_renderers d3d11_9x gles
            #pragma target 4.5

            // -------------------------------------
            // Material Keywords
            #pragma shader_feature_local _NORMALMAP
            #pragma shader_feature_local_fragment _ALPHATEST_ON
            //#pragma shader_feature_local_fragment _ALPHAPREMULTIPLY_ON
            #pragma shader_feature_local_fragment _EMISSION
            #pragma shader_feature_local_fragment _METALLICSPECGLOSSMAP
            #pragma shader_feature_local_fragment _SMOOTHNESS_TEXTURE_ALBEDO_CHANNEL_A
            #pragma shader_feature_local_fragment _OCCLUSIONMAP
            // SM2.0: NOT SUPPORTED shader_feature_local _DETAIL_MULX2

            #pragma shader_feature_local_fragment _SPECULARHIGHLIGHTS_OFF
            #pragma shader_feature_local_fragment _ENVIRONMENTREFLECTIONS_OFF
            #pragma shader_feature_local_fragment _SPECULAR_SETUP
            #pragma shader_feature_local _RECEIVE_SHADOWS_OFF

            // -------------------------------------
            // Universal Pipeline keywords
            #pragma multi_compile _ _MAIN_LIGHT_SHADOWS
            #pragma multi_compile _ _MAIN_LIGHT_SHADOWS_CASCADE
            //#pragma multi_compile _ _ADDITIONAL_LIGHTS_VERTEX _ADDITIONAL_LIGHTS
            //#pragma multi_compile _ _ADDITIONAL_LIGHT_SHADOWS
            #pragma multi_compile _ _SHADOWS_SOFT
            //#pragma multi_compile _ _MIXED_LIGHTING_SUBTRACTIVE

            // -------------------------------------
            // Unity defined keywords
            #pragma multi_compile _ DIRLIGHTMAP_COMBINED
            #pragma multi_compile _ LIGHTMAP_ON
            #pragma multi_compile_fragment _ _GBUFFER_NORMALS_OCT

            //--------------------------------------
            // GPU Instancing
            #pragma multi_compile_instancing

            #pragma vertex LitGBufferPassVertex
            #pragma fragment LitGBufferPassFragment

            #include "Packages/com.unity.render-pipelines.universal/Shaders/LitInput.hlsl"
            #include "Packages/com.unity.render-pipelines.universal/Shaders/LitGBufferPass.hlsl"
            ENDHLSL
        }

        Pass
        {
            Name "DepthOnly"
            Tags{"LightMode" = "DepthOnly"}

            ZWrite On
            ColorMask 0
            Cull[_Cull]

            HLSLPROGRAM
            #pragma exclude_renderers d3d11_9x gles
            #pragma target 4.5

            #pragma vertex DepthOnlyVertex
            #pragma fragment DepthOnlyFragment

            // -------------------------------------
            // Material Keywords
            #pragma shader_feature_local_fragment _ALPHATEST_ON
            #pragma shader_feature_local_fragment _SMOOTHNESS_TEXTURE_ALBEDO_CHANNEL_A

            //--------------------------------------
            // GPU Instancing
            #pragma multi_compile_instancing
            #pragma multi_compile _ DOTS_INSTANCING_ON

            #include "Packages/com.unity.render-pipelines.universal/Shaders/LitInput.hlsl"
            #include "Packages/com.unity.render-pipelines.universal/Shaders/DepthOnlyPass.hlsl"
            ENDHLSL
        }

        // This pass is used when drawing to a _CameraNormalsTexture texture
        Pass
        {
            Name "DepthNormals"
            Tags{"LightMode" = "DepthNormals"}

            ZWrite On
            Cull[_Cull]

            HLSLPROGRAM
            #pragma exclude_renderers d3d11_9x gles
            #pragma target 4.5

            #pragma vertex DepthNormalsVertex
            #pragma fragment DepthNormalsFragment

            // -------------------------------------
            // Material Keywords
            #pragma shader_feature_local _NORMALMAP
            #pragma shader_feature_local_fragment _ALPHATEST_ON
            #pragma shader_feature_local_fragment _SMOOTHNESS_TEXTURE_ALBEDO_CHANNEL_A

            //--------------------------------------
            // GPU Instancing
            #pragma multi_compile_instancing
            #pragma multi_compile _ DOTS_INSTANCING_ON

            #include "Packages/com.unity.render-pipelines.universal/Shaders/LitInput.hlsl"
            #include "Packages/com.unity.render-pipelines.universal/Shaders/DepthNormalsPass.hlsl"
            ENDHLSL
        }

        // This pass it not used during regular rendering, only for lightmap baking.
        Pass
        {
            Name "Meta"
            Tags{"LightMode" = "Meta"}

            Cull Off

            HLSLPROGRAM
            #pragma exclude_renderers d3d11_9x gles
            #pragma target 4.5

            #pragma vertex UniversalVertexMeta
            #pragma fragment UniversalFragmentMeta

            #pragma shader_feature_local_fragment _SPECULAR_SETUP
            #pragma shader_feature_local_fragment _EMISSION
            #pragma shader_feature_local_fragment _METALLICSPECGLOSSMAP
            #pragma shader_feature_local_fragment _ALPHATEST_ON
            #pragma shader_feature_local_fragment _ _SMOOTHNESS_TEXTURE_ALBEDO_CHANNEL_A
            #pragma shader_feature_local _DETAIL_MULX2 _DETAIL_SCALED

            #pragma shader_feature_local_fragment _SPECGLOSSMAP

            #include "Packages/com.unity.render-pipelines.universal/Shaders/LitInput.hlsl"
            #include "Packages/com.unity.render-pipelines.universal/Shaders/LitMetaPass.hlsl"

            ENDHLSL
        }
        Pass
        {
            Name "Universal2D"
            Tags{ "LightMode" = "Universal2D" }

            Blend[_SrcBlend][_DstBlend]
            ZWrite[_ZWrite]
            Cull[_Cull]

            HLSLPROGRAM
            #pragma exclude_renderers d3d11_9x gles
            #pragma target 4.5

            #pragma vertex vert
            #pragma fragment frag
            #pragma shader_feature_local_fragment _ALPHATEST_ON
            #pragma shader_feature_local_fragment _ALPHAPREMULTIPLY_ON

            #include "Packages/com.unity.render-pipelines.universal/Shaders/LitInput.hlsl"
            #include "Packages/com.unity.render-pipelines.universal/Shaders/Utils/Universal2D.hlsl"
            ENDHLSL
        }
    }

    SubShader
    {
        // Universal Pipeline tag is required. If Universal render pipeline is not set in the graphics settings
        // this Subshader will fail. One can add a subshader below or fallback to Standard built-in to make this
        // material work with both Universal Render Pipeline and Builtin Unity Pipeline
        Tags{"RenderType" = "Opaque" "RenderPipeline" = "UniversalPipeline" "UniversalMaterialType" = "Lit" "IgnoreProjector" = "True" "ShaderModel"="2.0"}
        LOD 300

        // ------------------------------------------------------------------
        //  Forward pass. Shades all light in a single pass. GI + emission + Fog
        Pass
        {
            // Lightmode matches the ShaderPassName set in UniversalRenderPipeline.cs. SRPDefaultUnlit and passes with
            // no LightMode tag are also rendered by Universal Render Pipeline
            Name "ForwardLit"
            Tags{"LightMode" = "UniversalForward"}

            Blend[_SrcBlend][_DstBlend]
            ZWrite[_ZWrite]
            Cull[_Cull]

            HLSLPROGRAM
            #pragma only_renderers gles gles3 glcore
            #pragma target 2.0


            //--------------------------------------
            // GPU Instancing
            #pragma multi_compile_instancing

            // -------------------------------------
            // Material Keywords
            #pragma shader_feature_local _NORMALMAP
            #pragma shader_feature_local_fragment _ALPHATEST_ON
            #pragma shader_feature_local_fragment _ALPHAPREMULTIPLY_ON
            #pragma shader_feature_local_fragment _EMISSION
            #pragma shader_feature_local_fragment _METALLICSPECGLOSSMAP
            #pragma shader_feature_local_fragment _SMOOTHNESS_TEXTURE_ALBEDO_CHANNEL_A
            #pragma shader_feature_local_fragment _OCCLUSIONMAP
            // SM2.0: NOT SUPPORTED shader_feature_local _DETAIL_MULX2

            #pragma shader_feature_local_fragment _SPECULARHIGHLIGHTS_OFF
            #pragma shader_feature_local_fragment _ENVIRONMENTREFLECTIONS_OFF
            #pragma shader_feature_local_fragment _SPECULAR_SETUP
            #pragma shader_feature_local _RECEIVE_SHADOWS_OFF

            // -------------------------------------
            // Universal Pipeline keywords
            #pragma multi_compile _ _MAIN_LIGHT_SHADOWS
            #pragma multi_compile _ _MAIN_LIGHT_SHADOWS_CASCADE
            #pragma multi_compile _ _ADDITIONAL_LIGHTS_VERTEX _ADDITIONAL_LIGHTS
            #pragma multi_compile_fragment _ _ADDITIONAL_LIGHT_SHADOWS
            #pragma multi_compile_fragment _ _SHADOWS_SOFT
            #pragma multi_compile _ _MIXED_LIGHTING_SUBTRACTIVE
            #pragma multi_compile_fragment _ _SCREEN_SPACE_OCCLUSION

            // -------------------------------------
            // Unity defined keywords
            #pragma multi_compile _ DIRLIGHTMAP_COMBINED
            #pragma multi_compile _ LIGHTMAP_ON
            #pragma multi_compile_fog

            #pragma vertex LitPassVertex
            #pragma fragment LitPassFragment

            #include "Packages/com.unity.render-pipelines.universal/Shaders/LitInput.hlsl"
            #include "Packages/com.unity.render-pipelines.universal/Shaders/LitForwardPass.hlsl"
            ENDHLSL
        }

        Pass
        {
            Name "ShadowCaster"
            Tags{"LightMode" = "ShadowCaster"}

            ZWrite On
            ZTest LEqual
            Cull[_Cull]

            HLSLPROGRAM
            #pragma only_renderers gles gles3 glcore
            #pragma target 2.0

            //--------------------------------------
            // GPU Instancing
            #pragma multi_compile_instancing

            // -------------------------------------
            // Material Keywords
            #pragma shader_feature_local_fragment _ALPHATEST_ON
            #pragma shader_feature_local_fragment _SMOOTHNESS_TEXTURE_ALBEDO_CHANNEL_A

            #pragma vertex ShadowPassVertex
            #pragma fragment ShadowPassFragment

            #include "Packages/com.unity.render-pipelines.universal/Shaders/LitInput.hlsl"
            #include "Packages/com.unity.render-pipelines.universal/Shaders/ShadowCasterPass.hlsl"
            ENDHLSL
        }

        Pass
        {
            Name "DepthOnly"
            Tags{"LightMode" = "DepthOnly"}

            ZWrite On
            ColorMask 0
            Cull[_Cull]

            HLSLPROGRAM
            #pragma only_renderers gles gles3 glcore
            #pragma target 2.0

            //--------------------------------------
            // GPU Instancing
            #pragma multi_compile_instancing

            #pragma vertex DepthOnlyVertex
            #pragma fragment DepthOnlyFragment

            // -------------------------------------
            // Material Keywords
            #pragma shader_feature_local_fragment _ALPHATEST_ON
            #pragma shader_feature_local_fragment _SMOOTHNESS_TEXTURE_ALBEDO_CHANNEL_A

            #include "Packages/com.unity.render-pipelines.universal/Shaders/LitInput.hlsl"
            #include "Packages/com.unity.render-pipelines.universal/Shaders/DepthOnlyPass.hlsl"
            ENDHLSL
        }

        // This pass is used when drawing to a _CameraNormalsTexture texture
        Pass
        {
            Name "DepthNormals"
            Tags{"LightMode" = "DepthNormals"}

            ZWrite On
            Cull[_Cull]

            HLSLPROGRAM
            #pragma only_renderers gles gles3 glcore
            #pragma target 2.0

            #pragma vertex DepthNormalsVertex
            #pragma fragment DepthNormalsFragment

            // -------------------------------------
            // Material Keywords
            #pragma shader_feature_local _NORMALMAP
            #pragma shader_feature_local_fragment _ALPHATEST_ON
            #pragma shader_feature_local_fragment _SMOOTHNESS_TEXTURE_ALBEDO_CHANNEL_A

            //--------------------------------------
            // GPU Instancing
            #pragma multi_compile_instancing

            #include "Packages/com.unity.render-pipelines.universal/Shaders/LitInput.hlsl"
            #include "Packages/com.unity.render-pipelines.universal/Shaders/DepthNormalsPass.hlsl"
            ENDHLSL
        }

        // This pass it not used during regular rendering, only for lightmap baking.
        Pass
        {
            Name "Meta"
            Tags{"LightMode" = "Meta"}

            Cull Off

            HLSLPROGRAM
            #pragma only_renderers gles gles3 glcore

            #pragma vertex UniversalVertexMeta
            #pragma fragment UniversalFragmentMeta

            #pragma shader_feature_local_fragment _SPECULAR_SETUP
            #pragma shader_feature_local_fragment _EMISSION
            #pragma shader_feature_local_fragment _METALLICSPECGLOSSMAP
            #pragma shader_feature_local_fragment _ALPHATEST_ON
            #pragma shader_feature_local_fragment _ _SMOOTHNESS_TEXTURE_ALBEDO_CHANNEL_A
            #pragma shader_feature_local _DETAIL_MULX2 _DETAIL_SCALED

            #pragma shader_feature_local_fragment _SPECGLOSSMAP

            #include "Packages/com.unity.render-pipelines.universal/Shaders/LitInput.hlsl"
            #include "Packages/com.unity.render-pipelines.universal/Shaders/LitMetaPass.hlsl"

            ENDHLSL
        }
        Pass
        {
            Name "Universal2D"
            Tags{ "LightMode" = "Universal2D" }

            Blend[_SrcBlend][_DstBlend]
            ZWrite[_ZWrite]
            Cull[_Cull]

            HLSLPROGRAM
            #pragma only_renderers gles gles3 glcore

            #pragma vertex vert
            #pragma fragment frag
            #pragma shader_feature_local_fragment _ALPHATEST_ON
            #pragma shader_feature_local_fragment _ALPHAPREMULTIPLY_ON

            #include "Packages/com.unity.render-pipelines.universal/Shaders/LitInput.hlsl"
            #include "Packages/com.unity.render-pipelines.universal/Shaders/Utils/Universal2D.hlsl"
            ENDHLSL
        }
    }

    FallBack "Hidden/Universal Render Pipeline/FallbackError"
    CustomEditor "UnityEditor.Rendering.Universal.ShaderGUI.LitShader"
}<|MERGE_RESOLUTION|>--- conflicted
+++ resolved
@@ -101,10 +101,7 @@
             #pragma shader_feature_local_fragment _METALLICSPECGLOSSMAP
             #pragma shader_feature_local_fragment _SMOOTHNESS_TEXTURE_ALBEDO_CHANNEL_A
             #pragma shader_feature_local_fragment _OCCLUSIONMAP
-<<<<<<< HEAD
             #pragma shader_feature_local _DETAIL_MULX2 _DETAIL_SCALED
-=======
->>>>>>> 5740ccee
             #pragma shader_feature_local _PARALLAXMAP
 
             #pragma shader_feature_local_fragment _ _CLEARCOAT _CLEARCOATMAP
