--- conflicted
+++ resolved
@@ -35,20 +35,12 @@
         [HDR] _EmissionColor("Color", Color) = (0,0,0)
         _EmissionMap("Emission", 2D) = "white" {}
 
-<<<<<<< HEAD
-=======
         _DetailMask("Detail Mask", 2D) = "white" {}
         _DetailAlbedoMapScale("Scale", Range(0.0, 2.0)) = 1.0
         _DetailAlbedoMap("Detail Albedo x2", 2D) = "linearGrey" {}
         _DetailNormalMapScale("Scale", Range(0.0, 2.0)) = 1.0
         [Normal] _DetailNormalMap("Normal Map", 2D) = "bump" {}
 
-        _ClearCoat("Clear Coat", Float) = 0.0
-        _ClearCoatMap("Clear Coat Map", 2D) = "white" {}
-        _ClearCoatMask("Clear Coat Mask", Range(0.0, 1.0)) = 0.0
-        //_ClearCoatSmoothness("Clear Coat Smoothness", Range(0.0, 1.0)) = 1.0 // TODO: enable
-
->>>>>>> 107b431b
         // Blending state
         [HideInInspector] _Surface("__surface", Float) = 0.0
         [HideInInspector] _Blend("__blend", Float) = 0.0
