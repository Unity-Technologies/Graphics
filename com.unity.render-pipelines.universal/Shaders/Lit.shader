Shader "Universal Render Pipeline/Lit"
{
    Properties
    {
        // Specular vs Metallic workflow
        _WorkflowMode("WorkflowMode", Float) = 1.0

        [MainTexture] _BaseMap("Albedo", 2D) = "white" {}
        [MainColor] _BaseColor("Color", Color) = (1,1,1,1)

        _Cutoff("Alpha Cutoff", Range(0.0, 1.0)) = 0.5

        _Smoothness("Smoothness", Range(0.0, 1.0)) = 0.5
        _SmoothnessTextureChannel("Smoothness texture channel", Float) = 0

        _Metallic("Metallic", Range(0.0, 1.0)) = 0.0
        _MetallicGlossMap("Metallic", 2D) = "white" {}

        _SpecColor("Specular", Color) = (0.2, 0.2, 0.2)
        _SpecGlossMap("Specular", 2D) = "white" {}

        [ToggleOff] _SpecularHighlights("Specular Highlights", Float) = 1.0
        [ToggleOff] _EnvironmentReflections("Environment Reflections", Float) = 1.0

        _BumpScale("Scale", Float) = 1.0
        _BumpMap("Normal Map", 2D) = "bump" {}

        _Parallax("Scale", Range(0.005, 0.08)) = 0.005
        _ParallaxMap("Height Map", 2D) = "black" {}

        _OcclusionStrength("Strength", Range(0.0, 1.0)) = 1.0
        _OcclusionMap("Occlusion", 2D) = "white" {}

        [HDR] _EmissionColor("Color", Color) = (0,0,0)
        _EmissionMap("Emission", 2D) = "white" {}

        _DetailMask("Detail Mask", 2D) = "white" {}
        _DetailAlbedoMapScale("Scale", Range(0.0, 2.0)) = 1.0
        _DetailAlbedoMap("Detail Albedo x2", 2D) = "linearGrey" {}
        _DetailNormalMapScale("Scale", Range(0.0, 2.0)) = 1.0
        [Normal] _DetailNormalMap("Normal Map", 2D) = "bump" {}

        // SRP batching compatibility for Clear Coat (Not used in Lit)
        [HideInInspector] _ClearCoatMask("_ClearCoatMask", Float) = 0.0
        [HideInInspector] _ClearCoatSmoothness("_ClearCoatSmoothness", Float) = 0.0

        // Blending state
        _Surface("__surface", Float) = 0.0
        _Blend("__blend", Float) = 0.0
        _Cull("__cull", Float) = 2.0
        [ToggleUI] _AlphaClip("__clip", Float) = 0.0
        [HideInInspector] _SrcBlend("__src", Float) = 1.0
        [HideInInspector] _DstBlend("__dst", Float) = 0.0
        [HideInInspector] _ZWrite("__zw", Float) = 1.0

        [ToggleUI] _ReceiveShadows("Receive Shadows", Float) = 1.0
        // Editmode props
        _QueueOffset("Queue offset", Float) = 0.0

        // ObsoleteProperties
        [HideInInspector] _MainTex("BaseMap", 2D) = "white" {}
        [HideInInspector] _Color("Base Color", Color) = (1, 1, 1, 1)
        [HideInInspector] _GlossMapScale("Smoothness", Float) = 0.0
        [HideInInspector] _Glossiness("Smoothness", Float) = 0.0
        [HideInInspector] _GlossyReflections("EnvironmentReflections", Float) = 0.0

        [HideInInspector][NoScaleOffset]unity_Lightmaps("unity_Lightmaps", 2DArray) = "" {}
        [HideInInspector][NoScaleOffset]unity_LightmapsInd("unity_LightmapsInd", 2DArray) = "" {}
        [HideInInspector][NoScaleOffset]unity_ShadowMasks("unity_ShadowMasks", 2DArray) = "" {}
    }

    SubShader
    {
        // Universal Pipeline tag is required. If Universal render pipeline is not set in the graphics settings
        // this Subshader will fail. One can add a subshader below or fallback to Standard built-in to make this
        // material work with both Universal Render Pipeline and Builtin Unity Pipeline
        Tags{"RenderType" = "Opaque" "RenderPipeline" = "UniversalPipeline" "UniversalMaterialType" = "Lit" "IgnoreProjector" = "True" "ShaderModel"="4.5"}
        LOD 300

        // ------------------------------------------------------------------
        //  Forward pass. Shades all light in a single pass. GI + emission + Fog
        Pass
        {
            // Lightmode matches the ShaderPassName set in UniversalRenderPipeline.cs. SRPDefaultUnlit and passes with
            // no LightMode tag are also rendered by Universal Render Pipeline
            Name "ForwardLit"
            Tags{"LightMode" = "UniversalForward"}

            Blend[_SrcBlend][_DstBlend]
            ZWrite[_ZWrite]
            Cull[_Cull]

            HLSLPROGRAM
            #pragma exclude_renderers gles gles3 glcore
            #pragma target 4.5

            // -------------------------------------
            // Material Keywords
            #pragma shader_feature_local _NORMALMAP
            #pragma shader_feature_local _PARALLAXMAP
            #pragma shader_feature_local _RECEIVE_SHADOWS_OFF
            #pragma shader_feature_local _ _DETAIL_MULX2 _DETAIL_SCALED
            #pragma shader_feature_local_fragment _SURFACE_TYPE_TRANSPARENT
            #pragma shader_feature_local_fragment _ALPHATEST_ON
            #pragma shader_feature_local_fragment _ALPHAPREMULTIPLY_ON
            #pragma shader_feature_local_fragment _EMISSION
            #pragma shader_feature_local_fragment _METALLICSPECGLOSSMAP
            #pragma shader_feature_local_fragment _SMOOTHNESS_TEXTURE_ALBEDO_CHANNEL_A
            #pragma shader_feature_local_fragment _OCCLUSIONMAP
            #pragma shader_feature_local_fragment _SPECULARHIGHLIGHTS_OFF
            #pragma shader_feature_local_fragment _ENVIRONMENTREFLECTIONS_OFF
            #pragma shader_feature_local_fragment _SPECULAR_SETUP

            // -------------------------------------
            // Universal Pipeline keywords
            #pragma multi_compile _ _MAIN_LIGHT_SHADOWS _MAIN_LIGHT_SHADOWS_CASCADE _MAIN_LIGHT_SHADOWS_SCREEN
            #pragma multi_compile _ _ADDITIONAL_LIGHTS_VERTEX _ADDITIONAL_LIGHTS
            #pragma multi_compile _ LIGHTMAP_SHADOW_MIXING
            #pragma multi_compile _ SHADOWS_SHADOWMASK
            #pragma multi_compile_fragment _ _ADDITIONAL_LIGHT_SHADOWS
            #pragma multi_compile_fragment _ _SHADOWS_SOFT
            #pragma multi_compile_fragment _ _SCREEN_SPACE_OCCLUSION
<<<<<<< HEAD
            #pragma multi_compile_fragment _ _DBUFFER_MRT1 _DBUFFER_MRT2 _DBUFFER_MRT3
=======
            #pragma multi_compile_fragment _ _LIGHT_LAYERS
>>>>>>> 653be23a

            // -------------------------------------
            // Unity defined keywords
            #pragma multi_compile _ DIRLIGHTMAP_COMBINED
            #pragma multi_compile _ LIGHTMAP_ON
            #pragma multi_compile _ DYNAMICLIGHTMAP_ON
            #pragma multi_compile_fog
            #pragma multi_compile _ DEBUG_DISPLAY

            //--------------------------------------
            // GPU Instancing
            #pragma multi_compile_instancing
            #pragma instancing_options renderinglayer
            #pragma multi_compile _ DOTS_INSTANCING_ON

            #pragma vertex LitPassVertex
            #pragma fragment LitPassFragment

            #include "Packages/com.unity.render-pipelines.universal/Shaders/LitInput.hlsl"
            #include "Packages/com.unity.render-pipelines.universal/Shaders/LitForwardPass.hlsl"
            ENDHLSL
        }

        Pass
        {
            Name "ShadowCaster"
            Tags{"LightMode" = "ShadowCaster"}

            ZWrite On
            ZTest LEqual
            ColorMask 0
            Cull[_Cull]

            HLSLPROGRAM
            #pragma exclude_renderers gles gles3 glcore
            #pragma target 4.5

            // -------------------------------------
            // Material Keywords
            #pragma shader_feature_local_fragment _ALPHATEST_ON
            #pragma shader_feature_local_fragment _SMOOTHNESS_TEXTURE_ALBEDO_CHANNEL_A

            //--------------------------------------
            // GPU Instancing
            #pragma multi_compile_instancing
            #pragma multi_compile _ DOTS_INSTANCING_ON

            // -------------------------------------
            // Universal Pipeline keywords

            // This is used during shadow map generation to differentiate between directional and punctual light shadows, as they use different formulas to apply Normal Bias
            #pragma multi_compile_vertex _ _CASTING_PUNCTUAL_LIGHT_SHADOW

            #pragma vertex ShadowPassVertex
            #pragma fragment ShadowPassFragment

            #include "Packages/com.unity.render-pipelines.universal/Shaders/LitInput.hlsl"
            #include "Packages/com.unity.render-pipelines.universal/Shaders/ShadowCasterPass.hlsl"
            ENDHLSL
        }

        Pass
        {
            // Lightmode matches the ShaderPassName set in UniversalRenderPipeline.cs. SRPDefaultUnlit and passes with
            // no LightMode tag are also rendered by Universal Render Pipeline
            Name "GBuffer"
            Tags{"LightMode" = "UniversalGBuffer"}

            ZWrite[_ZWrite]
            ZTest LEqual
            Cull[_Cull]

            HLSLPROGRAM
            #pragma exclude_renderers gles gles3 glcore
            #pragma target 4.5

            // -------------------------------------
            // Material Keywords
            #pragma shader_feature_local _NORMALMAP
            #pragma shader_feature_local_fragment _ALPHATEST_ON
            //#pragma shader_feature_local_fragment _ALPHAPREMULTIPLY_ON
            #pragma shader_feature_local_fragment _EMISSION
            #pragma shader_feature_local_fragment _METALLICSPECGLOSSMAP
            #pragma shader_feature_local_fragment _SMOOTHNESS_TEXTURE_ALBEDO_CHANNEL_A
            #pragma shader_feature_local_fragment _OCCLUSIONMAP
            #pragma shader_feature_local _PARALLAXMAP
            #pragma shader_feature_local _ _DETAIL_MULX2 _DETAIL_SCALED

            #pragma shader_feature_local_fragment _SPECULARHIGHLIGHTS_OFF
            #pragma shader_feature_local_fragment _ENVIRONMENTREFLECTIONS_OFF
            #pragma shader_feature_local_fragment _SPECULAR_SETUP
            #pragma shader_feature_local _RECEIVE_SHADOWS_OFF

            // -------------------------------------
            // Universal Pipeline keywords
            #pragma multi_compile _ _MAIN_LIGHT_SHADOWS _MAIN_LIGHT_SHADOWS_CASCADE _MAIN_LIGHT_SHADOWS_SCREEN
            //#pragma multi_compile _ _ADDITIONAL_LIGHTS_VERTEX _ADDITIONAL_LIGHTS
            //#pragma multi_compile _ _ADDITIONAL_LIGHT_SHADOWS
            #pragma multi_compile _ _SHADOWS_SOFT
            #pragma multi_compile _ LIGHTMAP_SHADOW_MIXING
            #pragma multi_compile _ SHADOWS_SHADOWMASK
<<<<<<< HEAD
            #pragma multi_compile_fragment _ _DBUFFER_MRT1 _DBUFFER_MRT2 _DBUFFER_MRT3
=======
            #pragma multi_compile_fragment _ _LIGHT_LAYERS
>>>>>>> 653be23a

            // -------------------------------------
            // Unity defined keywords
            #pragma multi_compile _ DIRLIGHTMAP_COMBINED
            #pragma multi_compile _ LIGHTMAP_ON
            #pragma multi_compile _ DYNAMICLIGHTMAP_ON
            #pragma multi_compile_fragment _ _GBUFFER_NORMALS_OCT

            //--------------------------------------
            // GPU Instancing
            #pragma multi_compile_instancing
            #pragma instancing_options renderinglayer
            #pragma multi_compile _ DOTS_INSTANCING_ON

            #pragma vertex LitGBufferPassVertex
            #pragma fragment LitGBufferPassFragment

            #include "Packages/com.unity.render-pipelines.universal/Shaders/LitInput.hlsl"
            #include "Packages/com.unity.render-pipelines.universal/Shaders/LitGBufferPass.hlsl"
            ENDHLSL
        }

        Pass
        {
            Name "DepthOnly"
            Tags{"LightMode" = "DepthOnly"}

            ZWrite On
            ColorMask 0
            Cull[_Cull]

            HLSLPROGRAM
            #pragma exclude_renderers gles gles3 glcore
            #pragma target 4.5

            #pragma vertex DepthOnlyVertex
            #pragma fragment DepthOnlyFragment

            // -------------------------------------
            // Material Keywords
            #pragma shader_feature_local_fragment _ALPHATEST_ON
            #pragma shader_feature_local_fragment _SMOOTHNESS_TEXTURE_ALBEDO_CHANNEL_A

            //--------------------------------------
            // GPU Instancing
            #pragma multi_compile_instancing
            #pragma multi_compile _ DOTS_INSTANCING_ON

            #include "Packages/com.unity.render-pipelines.universal/Shaders/LitInput.hlsl"
            #include "Packages/com.unity.render-pipelines.universal/Shaders/DepthOnlyPass.hlsl"
            ENDHLSL
        }

        // This pass is used when drawing to a _CameraNormalsTexture texture
        Pass
        {
            Name "DepthNormals"
            Tags{"LightMode" = "DepthNormals"}

            ZWrite On
            Cull[_Cull]

            HLSLPROGRAM
            #pragma exclude_renderers gles gles3 glcore
            #pragma target 4.5

            #pragma vertex DepthNormalsVertex
            #pragma fragment DepthNormalsFragment

            // -------------------------------------
            // Material Keywords
            #pragma shader_feature_local _NORMALMAP
            #pragma shader_feature_local _PARALLAXMAP
            #pragma shader_feature_local _ _DETAIL_MULX2 _DETAIL_SCALED
            #pragma shader_feature_local_fragment _ALPHATEST_ON
            #pragma shader_feature_local_fragment _SMOOTHNESS_TEXTURE_ALBEDO_CHANNEL_A

            //--------------------------------------
            // GPU Instancing
            #pragma multi_compile_instancing
            #pragma multi_compile _ DOTS_INSTANCING_ON

            #include "Packages/com.unity.render-pipelines.universal/Shaders/LitInput.hlsl"
            #include "Packages/com.unity.render-pipelines.universal/Shaders/LitDepthNormalsPass.hlsl"
            ENDHLSL
        }

        // This pass it not used during regular rendering, only for lightmap baking.
        Pass
        {
            Name "Meta"
            Tags{"LightMode" = "Meta"}

            Cull Off

            HLSLPROGRAM
            #pragma exclude_renderers gles gles3 glcore
            #pragma target 4.5

            #pragma vertex UniversalVertexMeta
            #pragma fragment UniversalFragmentMeta

            #pragma shader_feature_local_fragment _SPECULAR_SETUP
            #pragma shader_feature_local_fragment _EMISSION
            #pragma shader_feature_local_fragment _METALLICSPECGLOSSMAP
            #pragma shader_feature_local_fragment _ALPHATEST_ON
            #pragma shader_feature_local_fragment _ _SMOOTHNESS_TEXTURE_ALBEDO_CHANNEL_A
            #pragma shader_feature_local _ _DETAIL_MULX2 _DETAIL_SCALED

            #pragma shader_feature_local_fragment _SPECGLOSSMAP

            #include "Packages/com.unity.render-pipelines.universal/Shaders/LitInput.hlsl"
            #include "Packages/com.unity.render-pipelines.universal/Shaders/LitMetaPass.hlsl"

            ENDHLSL
        }

        Pass
        {
            Name "Universal2D"
            Tags{ "LightMode" = "Universal2D" }

            Blend[_SrcBlend][_DstBlend]
            ZWrite[_ZWrite]
            Cull[_Cull]

            HLSLPROGRAM
            #pragma exclude_renderers gles gles3 glcore
            #pragma target 4.5

            #pragma vertex vert
            #pragma fragment frag
            #pragma shader_feature_local_fragment _ALPHATEST_ON
            #pragma shader_feature_local_fragment _ALPHAPREMULTIPLY_ON

            #include "Packages/com.unity.render-pipelines.universal/Shaders/LitInput.hlsl"
            #include "Packages/com.unity.render-pipelines.universal/Shaders/Utils/Universal2D.hlsl"
            ENDHLSL
        }
    }

    SubShader
    {
        // Universal Pipeline tag is required. If Universal render pipeline is not set in the graphics settings
        // this Subshader will fail. One can add a subshader below or fallback to Standard built-in to make this
        // material work with both Universal Render Pipeline and Builtin Unity Pipeline
        Tags{"RenderType" = "Opaque" "RenderPipeline" = "UniversalPipeline" "UniversalMaterialType" = "Lit" "IgnoreProjector" = "True" "ShaderModel"="2.0"}
        LOD 300

        // ------------------------------------------------------------------
        //  Forward pass. Shades all light in a single pass. GI + emission + Fog
        Pass
        {
            // Lightmode matches the ShaderPassName set in UniversalRenderPipeline.cs. SRPDefaultUnlit and passes with
            // no LightMode tag are also rendered by Universal Render Pipeline
            Name "ForwardLit"
            Tags{"LightMode" = "UniversalForward"}

            Blend[_SrcBlend][_DstBlend]
            ZWrite[_ZWrite]
            Cull[_Cull]

            HLSLPROGRAM
            #pragma only_renderers gles gles3 glcore d3d11
            #pragma target 2.0

            //--------------------------------------
            // GPU Instancing
            #pragma multi_compile_instancing
            #pragma instancing_options renderinglayer

            // -------------------------------------
            // Material Keywords
            #pragma shader_feature_local _NORMALMAP
            #pragma shader_feature_local _PARALLAXMAP
            #pragma shader_feature_local _RECEIVE_SHADOWS_OFF
            #pragma shader_feature_local _ _DETAIL_MULX2 _DETAIL_SCALED
            #pragma shader_feature_local_fragment _SURFACE_TYPE_TRANSPARENT
            #pragma shader_feature_local_fragment _ALPHATEST_ON
            #pragma shader_feature_local_fragment _ALPHAPREMULTIPLY_ON
            #pragma shader_feature_local_fragment _EMISSION
            #pragma shader_feature_local_fragment _METALLICSPECGLOSSMAP
            #pragma shader_feature_local_fragment _SMOOTHNESS_TEXTURE_ALBEDO_CHANNEL_A
            #pragma shader_feature_local_fragment _OCCLUSIONMAP
            #pragma shader_feature_local_fragment _SPECULARHIGHLIGHTS_OFF
            #pragma shader_feature_local_fragment _ENVIRONMENTREFLECTIONS_OFF
            #pragma shader_feature_local_fragment _SPECULAR_SETUP

            // -------------------------------------
            // Universal Pipeline keywords
            #pragma multi_compile _ _MAIN_LIGHT_SHADOWS _MAIN_LIGHT_SHADOWS_CASCADE _MAIN_LIGHT_SHADOWS_SCREEN
            #pragma multi_compile _ _ADDITIONAL_LIGHTS_VERTEX _ADDITIONAL_LIGHTS
            #pragma multi_compile _ LIGHTMAP_SHADOW_MIXING
            #pragma multi_compile _ SHADOWS_SHADOWMASK
            #pragma multi_compile_fragment _ _ADDITIONAL_LIGHT_SHADOWS
            #pragma multi_compile_fragment _ _SHADOWS_SOFT
            #pragma multi_compile_fragment _ _SCREEN_SPACE_OCCLUSION
<<<<<<< HEAD
            #pragma multi_compile_fragment _ _DBUFFER_MRT1 _DBUFFER_MRT2 _DBUFFER_MRT3
=======
            #pragma multi_compile_fragment _ _LIGHT_LAYERS
>>>>>>> 653be23a

            // -------------------------------------
            // Unity defined keywords
            #pragma multi_compile _ DIRLIGHTMAP_COMBINED
            #pragma multi_compile _ LIGHTMAP_ON
            #pragma multi_compile_fog
            #pragma multi_compile _ DEBUG_DISPLAY

            #pragma vertex LitPassVertex
            #pragma fragment LitPassFragment

            #include "Packages/com.unity.render-pipelines.universal/Shaders/LitInput.hlsl"
            #include "Packages/com.unity.render-pipelines.universal/Shaders/LitForwardPass.hlsl"
            ENDHLSL
        }

        Pass
        {
            Name "ShadowCaster"
            Tags{"LightMode" = "ShadowCaster"}

            ZWrite On
            ZTest LEqual
            ColorMask 0
            Cull[_Cull]

            HLSLPROGRAM
            #pragma only_renderers gles gles3 glcore d3d11
            #pragma target 2.0

            //--------------------------------------
            // GPU Instancing
            #pragma multi_compile_instancing

            // -------------------------------------
            // Material Keywords
            #pragma shader_feature_local_fragment _ALPHATEST_ON
            #pragma shader_feature_local_fragment _SMOOTHNESS_TEXTURE_ALBEDO_CHANNEL_A

            // -------------------------------------
            // Universal Pipeline keywords

            // This is used during shadow map generation to differentiate between directional and punctual light shadows, as they use different formulas to apply Normal Bias
            #pragma multi_compile_vertex _ _CASTING_PUNCTUAL_LIGHT_SHADOW

            #pragma vertex ShadowPassVertex
            #pragma fragment ShadowPassFragment

            #include "Packages/com.unity.render-pipelines.universal/Shaders/LitInput.hlsl"
            #include "Packages/com.unity.render-pipelines.universal/Shaders/ShadowCasterPass.hlsl"
            ENDHLSL
        }

        Pass
        {
            Name "DepthOnly"
            Tags{"LightMode" = "DepthOnly"}

            ZWrite On
            ColorMask 0
            Cull[_Cull]

            HLSLPROGRAM
            #pragma only_renderers gles gles3 glcore d3d11
            #pragma target 2.0

            //--------------------------------------
            // GPU Instancing
            #pragma multi_compile_instancing

            #pragma vertex DepthOnlyVertex
            #pragma fragment DepthOnlyFragment

            // -------------------------------------
            // Material Keywords
            #pragma shader_feature_local_fragment _ALPHATEST_ON
            #pragma shader_feature_local_fragment _SMOOTHNESS_TEXTURE_ALBEDO_CHANNEL_A

            #include "Packages/com.unity.render-pipelines.universal/Shaders/LitInput.hlsl"
            #include "Packages/com.unity.render-pipelines.universal/Shaders/DepthOnlyPass.hlsl"
            ENDHLSL
        }

        // This pass is used when drawing to a _CameraNormalsTexture texture
        Pass
        {
            Name "DepthNormals"
            Tags{"LightMode" = "DepthNormals"}

            ZWrite On
            Cull[_Cull]

            HLSLPROGRAM
            #pragma only_renderers gles gles3 glcore d3d11
            #pragma target 2.0

            #pragma vertex DepthNormalsVertex
            #pragma fragment DepthNormalsFragment

            // -------------------------------------
            // Material Keywords
            #pragma shader_feature_local _NORMALMAP
            #pragma shader_feature_local _PARALLAXMAP
            #pragma shader_feature_local _ _DETAIL_MULX2 _DETAIL_SCALED
            #pragma shader_feature_local_fragment _ALPHATEST_ON
            #pragma shader_feature_local_fragment _SMOOTHNESS_TEXTURE_ALBEDO_CHANNEL_A

            //--------------------------------------
            // GPU Instancing
            #pragma multi_compile_instancing

            #include "Packages/com.unity.render-pipelines.universal/Shaders/LitInput.hlsl"
            #include "Packages/com.unity.render-pipelines.universal/Shaders/LitDepthNormalsPass.hlsl"
            ENDHLSL
        }

        // This pass it not used during regular rendering, only for lightmap baking.
        Pass
        {
            Name "Meta"
            Tags{"LightMode" = "Meta"}

            Cull Off

            HLSLPROGRAM
            #pragma only_renderers gles gles3 glcore d3d11
            #pragma target 2.0

            #pragma vertex UniversalVertexMeta
            #pragma fragment UniversalFragmentMeta

            #pragma shader_feature_local_fragment _SPECULAR_SETUP
            #pragma shader_feature_local_fragment _EMISSION
            #pragma shader_feature_local_fragment _METALLICSPECGLOSSMAP
            #pragma shader_feature_local_fragment _ALPHATEST_ON
            #pragma shader_feature_local_fragment _ _SMOOTHNESS_TEXTURE_ALBEDO_CHANNEL_A
            #pragma shader_feature_local _ _DETAIL_MULX2 _DETAIL_SCALED

            #pragma shader_feature_local_fragment _SPECGLOSSMAP

            #include "Packages/com.unity.render-pipelines.universal/Shaders/LitInput.hlsl"
            #include "Packages/com.unity.render-pipelines.universal/Shaders/LitMetaPass.hlsl"

            ENDHLSL
        }
        Pass
        {
            Name "Universal2D"
            Tags{ "LightMode" = "Universal2D" }

            Blend[_SrcBlend][_DstBlend]
            ZWrite[_ZWrite]
            Cull[_Cull]

            HLSLPROGRAM
            #pragma only_renderers gles gles3 glcore d3d11
            #pragma target 2.0

            #pragma vertex vert
            #pragma fragment frag
            #pragma shader_feature_local_fragment _ALPHATEST_ON
            #pragma shader_feature_local_fragment _ALPHAPREMULTIPLY_ON

            #include "Packages/com.unity.render-pipelines.universal/Shaders/LitInput.hlsl"
            #include "Packages/com.unity.render-pipelines.universal/Shaders/Utils/Universal2D.hlsl"
            ENDHLSL
        }
    }

    FallBack "Hidden/Universal Render Pipeline/FallbackError"
    CustomEditor "UnityEditor.Rendering.Universal.ShaderGUI.LitShader"
}<|MERGE_RESOLUTION|>--- conflicted
+++ resolved
@@ -120,11 +120,8 @@
             #pragma multi_compile_fragment _ _ADDITIONAL_LIGHT_SHADOWS
             #pragma multi_compile_fragment _ _SHADOWS_SOFT
             #pragma multi_compile_fragment _ _SCREEN_SPACE_OCCLUSION
-<<<<<<< HEAD
             #pragma multi_compile_fragment _ _DBUFFER_MRT1 _DBUFFER_MRT2 _DBUFFER_MRT3
-=======
             #pragma multi_compile_fragment _ _LIGHT_LAYERS
->>>>>>> 653be23a
 
             // -------------------------------------
             // Unity defined keywords
@@ -226,11 +223,8 @@
             #pragma multi_compile _ _SHADOWS_SOFT
             #pragma multi_compile _ LIGHTMAP_SHADOW_MIXING
             #pragma multi_compile _ SHADOWS_SHADOWMASK
-<<<<<<< HEAD
             #pragma multi_compile_fragment _ _DBUFFER_MRT1 _DBUFFER_MRT2 _DBUFFER_MRT3
-=======
             #pragma multi_compile_fragment _ _LIGHT_LAYERS
->>>>>>> 653be23a
 
             // -------------------------------------
             // Unity defined keywords
@@ -428,11 +422,8 @@
             #pragma multi_compile_fragment _ _ADDITIONAL_LIGHT_SHADOWS
             #pragma multi_compile_fragment _ _SHADOWS_SOFT
             #pragma multi_compile_fragment _ _SCREEN_SPACE_OCCLUSION
-<<<<<<< HEAD
             #pragma multi_compile_fragment _ _DBUFFER_MRT1 _DBUFFER_MRT2 _DBUFFER_MRT3
-=======
             #pragma multi_compile_fragment _ _LIGHT_LAYERS
->>>>>>> 653be23a
 
             // -------------------------------------
             // Unity defined keywords
