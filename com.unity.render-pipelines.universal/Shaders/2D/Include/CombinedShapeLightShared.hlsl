--- conflicted
+++ resolved
@@ -7,13 +7,8 @@
 
 half4 CombinedShapeLightShared(half4 color, half4 mask, half2 lightingUV)
 {
-<<<<<<< HEAD
-    if (color.a == 0.0)
-        discard;
-=======
 	if (color.a == 0.0)
 		discard;
->>>>>>> 8c08b1ee
 
     color = color * _RendererColor; // This is needed for sprite shape
 
