--- conflicted
+++ resolved
@@ -45,10 +45,6 @@
             };
 
             half    _InverseHDREmulationScale;
-<<<<<<< HEAD
-=======
-            half4   _LightColor;
->>>>>>> f01fd5fa
 
 #ifdef SPRITE_LIGHT
             TEXTURE2D(_CookieTex);			// This can either be a sprite texture uv or a falloff texture
