Shader "Hidden/Light2d-Point-Volumetric"
{
    SubShader
    {
        Tags { "Queue" = "Transparent" "RenderType" = "Transparent" "RenderPipeline" = "UniversalPipeline" }

        Pass
        {
            Blend One One
            ZWrite Off
            Cull Off

            HLSLPROGRAM
            #pragma vertex vert
            #pragma fragment frag
            #pragma multi_compile_local USE_POINT_LIGHT_COOKIES __
            #pragma multi_compile_local LIGHT_QUALITY_FAST __

            #include "Packages/com.unity.render-pipelines.universal/ShaderLibrary/Core.hlsl"
            #include "Packages/com.unity.render-pipelines.universal/Shaders/2D/Include/LightingUtility.hlsl"

            struct Attributes
            {
                float3 positionOS   : POSITION;
                float2 texcoord     : TEXCOORD0;
            };

            struct Varyings
            {
                float4  positionCS      : SV_POSITION;
                half2   uv              : TEXCOORD0;
                half2	screenUV        : TEXCOORD1;
                half2	lookupUV        : TEXCOORD2;  // This is used for light relative direction

#if LIGHT_QUALITY_FAST
                half4	lightDirection	: TEXCOORD4;
#else
                half4	positionWS : TEXCOORD4;
#endif
                SHADOW_COORDS(TEXCOORD5)
            };

#if USE_POINT_LIGHT_COOKIES
            TEXTURE2D(_PointLightCookieTex);
            SAMPLER(sampler_PointLightCookieTex);
#endif

            TEXTURE2D(_FalloffLookup);
            SAMPLER(sampler_FalloffLookup);
            half _FalloffIntensity;

            TEXTURE2D(_LightLookup);
            SAMPLER(sampler_LightLookup);
            half4 _LightLookup_TexelSize;

            half4   _LightColor;
            half    _VolumeOpacity;
            float4   _LightPosition;
            float4x4 _LightInvMatrix;
            float4x4 _LightNoRotInvMatrix;
            half    _LightZDistance;
            half    _OuterAngle;			// 1-0 where 1 is the value at 0 degrees and 1 is the value at 180 degrees
            half    _InnerAngleMult;			// 1-0 where 1 is the value at 0 degrees and 1 is the value at 180 degrees
            half    _InnerRadiusMult;			// 1-0 where 1 is the value at the center and 0 is the value at the outer radius
            half    _InverseHDREmulationScale;
            half    _IsFullSpotlight;

            SHADOW_VARIABLES

            Varyings vert(Attributes input)
            {
                Varyings output = (Varyings)0;
                output.positionCS = TransformObjectToHClip(input.positionOS);
                output.uv = input.texcoord;

                float4 worldSpacePos;
                worldSpacePos.xyz = TransformObjectToWorld(input.positionOS);
                worldSpacePos.w = 1;

                float4 lightSpacePos = mul(_LightInvMatrix, worldSpacePos);
                float4 lightSpaceNoRotPos = mul(_LightNoRotInvMatrix, worldSpacePos);
                float halfTexelOffset = 0.5 * _LightLookup_TexelSize.x;
                output.lookupUV = 0.5 * (lightSpacePos.xy + 1) + halfTexelOffset;

#if LIGHT_QUALITY_FAST
                output.lightDirection.xy = _LightPosition.xy - worldSpacePos.xy;
                output.lightDirection.z = _LightZDistance;
                output.lightDirection.w = 0;
                output.lightDirection.xyz = normalize(output.lightDirection.xyz);
#else
                output.positionWS = worldSpacePos;
#endif

                float4 clipVertex = output.positionCS / output.positionCS.w;
                output.screenUV = ComputeScreenPos(clipVertex).xy;

                TRANSFER_SHADOWS(output)

                return output;
            }

            half4 frag(Varyings input) : SV_Target
            {
<<<<<<< HEAD
                half4 normal = SAMPLE_TEXTURE2D(_NormalMap, sampler_NormalMap, input.screenUV);
=======
                half4 lookupValueNoRot = SAMPLE_TEXTURE2D(_LightLookup, sampler_LightLookup, input.lookupNoRotUV);  // r = distance, g = angle, b = x direction, a = y direction
>>>>>>> 11343352
                half4 lookupValue = SAMPLE_TEXTURE2D(_LightLookup, sampler_LightLookup, input.lookupUV);  // r = distance, g = angle, b = x direction, a = y direction

                // Inner Radius
                half attenuation = saturate(_InnerRadiusMult * lookupValue.r);   // This is the code to take care of our inner radius

                // Spotlight
                half  spotAttenuation = saturate((_OuterAngle - lookupValue.g + _IsFullSpotlight) * _InnerAngleMult);
                attenuation = attenuation * spotAttenuation;

                half2 mappedUV;
                mappedUV.x = attenuation;
                mappedUV.y = _FalloffIntensity;
                attenuation = SAMPLE_TEXTURE2D(_FalloffLookup, sampler_FalloffLookup, mappedUV).r;

#if USE_POINT_LIGHT_COOKIES
                half4 cookieColor = SAMPLE_TEXTURE2D(_PointLightCookieTex, sampler_PointLightCookieTex, input.lookupUV);
                half4 lightColor = cookieColor * _LightColor * attenuation;
#else
                half4 lightColor = _LightColor * attenuation;
#endif

                APPLY_SHADOWS(input, lightColor, _ShadowVolumeIntensity);

                return _VolumeOpacity * lightColor * _InverseHDREmulationScale;
            }
            ENDHLSL
        }
    }
}<|MERGE_RESOLUTION|>--- conflicted
+++ resolved
@@ -101,11 +101,6 @@
 
             half4 frag(Varyings input) : SV_Target
             {
-<<<<<<< HEAD
-                half4 normal = SAMPLE_TEXTURE2D(_NormalMap, sampler_NormalMap, input.screenUV);
-=======
-                half4 lookupValueNoRot = SAMPLE_TEXTURE2D(_LightLookup, sampler_LightLookup, input.lookupNoRotUV);  // r = distance, g = angle, b = x direction, a = y direction
->>>>>>> 11343352
                 half4 lookupValue = SAMPLE_TEXTURE2D(_LightLookup, sampler_LightLookup, input.lookupUV);  // r = distance, g = angle, b = x direction, a = y direction
 
                 // Inner Radius
