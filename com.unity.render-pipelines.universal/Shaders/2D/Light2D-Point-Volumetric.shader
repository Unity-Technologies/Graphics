Shader "Hidden/Light2d-Point-Volumetric"
{
    SubShader
    {
        Tags { "Queue" = "Transparent" "RenderType" = "Transparent" "RenderPipeline" = "UniversalPipeline" }

        Pass
        {
            Blend One One
            ZWrite Off
            Cull Off

            HLSLPROGRAM
            #pragma vertex vert
            #pragma fragment frag
            #pragma multi_compile_local USE_POINT_LIGHT_COOKIES __

            #include "Packages/com.unity.render-pipelines.universal/ShaderLibrary/Core.hlsl"
            #include "Packages/com.unity.render-pipelines.universal/Shaders/2D/Include/LightingUtility.hlsl"

            struct Attributes
            {
                float3 positionOS   : POSITION;
                float2 texcoord     : TEXCOORD0;
            };

            struct Varyings
            {
                float4  positionCS      : SV_POSITION;
                half2   uv              : TEXCOORD0;
                half2   screenUV        : TEXCOORD1;
                half2   lookupUV        : TEXCOORD2;  // This is used for light relative direction

                SHADOW_COORDS(TEXCOORD5)
            };

#if USE_POINT_LIGHT_COOKIES
            TEXTURE2D(_PointLightCookieTex);
            SAMPLER(sampler_PointLightCookieTex);
#endif

            TEXTURE2D(_FalloffLookup);
            SAMPLER(sampler_FalloffLookup);
            half _FalloffIntensity;

            TEXTURE2D(_LightLookup);
            SAMPLER(sampler_LightLookup);
            half4 _LightLookup_TexelSize;

            half4   _LightColor;
            half    _VolumeOpacity;
            float4   _LightPosition;
            float4x4 _LightInvMatrix;
            float4x4 _LightNoRotInvMatrix;
            half    _LightZDistance;
            half    _OuterAngle;            // 1-0 where 1 is the value at 0 degrees and 1 is the value at 180 degrees
            half    _InnerAngleMult;            // 1-0 where 1 is the value at 0 degrees and 1 is the value at 180 degrees
            half    _InnerRadiusMult;           // 1-0 where 1 is the value at the center and 0 is the value at the outer radius
            half    _InverseHDREmulationScale;
            half    _IsFullSpotlight;

            SHADOW_VARIABLES

            Varyings vert(Attributes input)
            {
                Varyings output = (Varyings)0;
                output.positionCS = TransformObjectToHClip(input.positionOS);
                output.uv = input.texcoord;

                float4 worldSpacePos;
                worldSpacePos.xyz = TransformObjectToWorld(input.positionOS);
                worldSpacePos.w = 1;

                float4 lightSpacePos = mul(_LightInvMatrix, worldSpacePos);
                float4 lightSpaceNoRotPos = mul(_LightNoRotInvMatrix, worldSpacePos);
                float halfTexelOffset = 0.5 * _LightLookup_TexelSize.x;
                output.lookupUV = 0.5 * (lightSpacePos.xy + 1) + halfTexelOffset;

<<<<<<< HEAD
                float4 clipVertex = output.positionCS / output.positionCS.w;
                output.screenUV = ComputeScreenPos(clipVertex).xy;
=======
#if LIGHT_QUALITY_FAST
                output.lightDirection.xy = _LightPosition.xy - worldSpacePos.xy;
                output.lightDirection.z = _LightZDistance;
                output.lightDirection.w = 0;
                output.lightDirection.xyz = normalize(output.lightDirection.xyz);
#else
                output.positionWS = worldSpacePos;
#endif

                output.screenUV = ComputeNormalizedDeviceCoordinates(output.positionCS);
>>>>>>> 59dd1279

                TRANSFER_SHADOWS(output)

                return output;
            }

            half4 frag(Varyings input) : SV_Target
            {
                half4 lookupValue = SAMPLE_TEXTURE2D(_LightLookup, sampler_LightLookup, input.lookupUV);  // r = distance, g = angle, b = x direction, a = y direction

                // Inner Radius
                half attenuation = saturate(_InnerRadiusMult * lookupValue.r);   // This is the code to take care of our inner radius

                // Spotlight
                half  spotAttenuation = saturate((_OuterAngle - lookupValue.g + _IsFullSpotlight) * _InnerAngleMult);
                attenuation = attenuation * spotAttenuation;

                half2 mappedUV;
                mappedUV.x = attenuation;
                mappedUV.y = _FalloffIntensity;
                attenuation = SAMPLE_TEXTURE2D(_FalloffLookup, sampler_FalloffLookup, mappedUV).r;

#if USE_POINT_LIGHT_COOKIES
                half4 cookieColor = SAMPLE_TEXTURE2D(_PointLightCookieTex, sampler_PointLightCookieTex, input.lookupUV);
                half4 lightColor = cookieColor * _LightColor * attenuation;
#else
                half4 lightColor = _LightColor * attenuation;
#endif

                APPLY_SHADOWS(input, lightColor, _ShadowVolumeIntensity);

                return _VolumeOpacity * lightColor * _InverseHDREmulationScale;
            }
            ENDHLSL
        }
    }
}<|MERGE_RESOLUTION|>--- conflicted
+++ resolved
@@ -76,21 +76,7 @@
                 float halfTexelOffset = 0.5 * _LightLookup_TexelSize.x;
                 output.lookupUV = 0.5 * (lightSpacePos.xy + 1) + halfTexelOffset;
 
-<<<<<<< HEAD
-                float4 clipVertex = output.positionCS / output.positionCS.w;
-                output.screenUV = ComputeScreenPos(clipVertex).xy;
-=======
-#if LIGHT_QUALITY_FAST
-                output.lightDirection.xy = _LightPosition.xy - worldSpacePos.xy;
-                output.lightDirection.z = _LightZDistance;
-                output.lightDirection.w = 0;
-                output.lightDirection.xyz = normalize(output.lightDirection.xyz);
-#else
-                output.positionWS = worldSpacePos;
-#endif
-
                 output.screenUV = ComputeNormalizedDeviceCoordinates(output.positionCS);
->>>>>>> 59dd1279
 
                 TRANSFER_SHADOWS(output)
 
