--- conflicted
+++ resolved
@@ -169,23 +169,11 @@
     InitializeInputData(input, surfaceData.normalTS, inputData);
     SETUP_DEBUG_TEXTURE_DATA(inputData, input.uv, _BaseMap);
 
-<<<<<<< HEAD
 #ifdef _DBUFFER
-    half occlusion = 0;
-    half metallic = 0;
-    ApplyDecal(input.positionCS,
-        diffuse,
-        specular.rgb,
-        inputData.normalWS,
-        metallic,
-        occlusion,
-        smoothness);
+    ApplyDecalToSurfaceData(input.positionCS, surfaceData, inputData);
 #endif
 
-    half4 color = UniversalFragmentBlinnPhong(inputData, diffuse, specular, smoothness, emission, alpha);
-=======
     half4 color = UniversalFragmentBlinnPhong(inputData, surfaceData);
->>>>>>> 653be23a
     color.rgb = MixFog(color.rgb, inputData.fogCoord);
     color.a = OutputAlpha(color.a, _Surface);
 
