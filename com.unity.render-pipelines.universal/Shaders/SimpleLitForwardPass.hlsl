#ifndef UNIVERSAL_SIMPLE_LIT_PASS_INCLUDED
#define UNIVERSAL_SIMPLE_LIT_PASS_INCLUDED

#include "Packages/com.unity.render-pipelines.universal/ShaderLibrary/Lighting.hlsl"

struct Attributes
{
    float4 positionOS    : POSITION;
    float3 normalOS      : NORMAL;
    float4 tangentOS     : TANGENT;
    float2 texcoord      : TEXCOORD0;
    float2 lightmapUV    : TEXCOORD1;
    UNITY_VERTEX_INPUT_INSTANCE_ID
};

struct Varyings
{
    float2 uv                       : TEXCOORD0;
<<<<<<< HEAD
    DECLARE_LIGHTMAP_OR_SH(lightmapUV, vertexSH, 1);
    float3 posWS                    : TEXCOORD2;    // xyz: posWS

    #ifdef _NORMALMAP
        half4 normal                   : TEXCOORD3;    // xyz: normal, w: viewDir.x
        half4 tangent                  : TEXCOORD4;    // xyz: tangent, w: viewDir.y
        half4 bitangent                : TEXCOORD5;    // xyz: bitangent, w: viewDir.z
    #else
        half3  normal                  : TEXCOORD3;
=======

    float3 positionWS                  : TEXCOORD1;    // xyz: posWS

    #ifdef _NORMALMAP
        half4 normalWS                 : TEXCOORD2;    // xyz: normal, w: viewDir.x
        half4 tangentWS                : TEXCOORD3;    // xyz: tangent, w: viewDir.y
        half4 bitangentWS              : TEXCOORD4;    // xyz: bitangent, w: viewDir.z
    #else
        half3  normalWS                : TEXCOORD2;
>>>>>>> ed962901
    #endif

    #ifdef _ADDITIONAL_LIGHTS_VERTEX
        half4 fogFactorAndVertexLight  : TEXCOORD6; // x: fogFactor, yzw: vertex light
    #else
        half  fogFactor                 : TEXCOORD6;
    #endif

    #if defined(REQUIRES_VERTEX_SHADOW_COORD_INTERPOLATOR)
        float4 shadowCoord             : TEXCOORD7;
    #endif

    float4 positionCS                  : SV_POSITION;
    UNITY_VERTEX_INPUT_INSTANCE_ID
    UNITY_VERTEX_OUTPUT_STEREO
};

void InitializeInputData(Varyings input, half3 normalTS, out InputData inputData)
{
    inputData = (InputData)0;

    inputData.positionWS = input.positionWS;

    #ifdef _NORMALMAP
        half3 viewDirWS = half3(input.normalWS.w, input.tangentWS.w, input.bitangentWS.w);
        inputData.tangentToWorld = half3x3(input.tangentWS.xyz, input.bitangentWS.xyz, input.normalWS.xyz);
        inputData.normalWS = TransformTangentToWorld(normalTS, inputData.tangentToWorld);
    #else
        half3 viewDirWS = GetWorldSpaceNormalizeViewDir(inputData.positionWS);
        inputData.normalWS = input.normalWS;
    #endif

    inputData.normalWS = NormalizeNormalPerPixel(inputData.normalWS);
    viewDirWS = SafeNormalize(viewDirWS);

    inputData.viewDirectionWS = viewDirWS;

    #if defined(REQUIRES_VERTEX_SHADOW_COORD_INTERPOLATOR)
        inputData.shadowCoord = input.shadowCoord;
    #elif defined(MAIN_LIGHT_CALCULATE_SHADOWS)
        inputData.shadowCoord = TransformWorldToShadowCoord(inputData.positionWS);
    #else
        inputData.shadowCoord = float4(0, 0, 0, 0);
    #endif

    #ifdef _ADDITIONAL_LIGHTS_VERTEX
        inputData.fogCoord = InitializeInputDataFog(float4(inputData.positionWS, 1.0), input.fogFactorAndVertexLight.x);
        inputData.vertexLighting = input.fogFactorAndVertexLight.yzw;
    #else
        inputData.fogCoord = InitializeInputDataFog(float4(inputData.positionWS, 1.0), input.fogFactor);
        inputData.vertexLighting = half3(0, 0, 0);
    #endif

    inputData.bakedGI = SAMPLE_GI(input.lightmapUV, input.vertexSH, inputData.normalWS);
    inputData.normalizedScreenSpaceUV = GetNormalizedScreenSpaceUV(input.positionCS);
<<<<<<< HEAD
    inputData.shadowMask = SAMPLE_SHADOWMASK(input.lightmapUV);
=======
    inputData.shadowMask = SAMPLE_SHADOWMASK(input.staticLightmapUV);

#if defined(LIGHTMAP_ON)
    inputData.lightmapUV = input.staticLightmapUV;
#else
    inputData.vertexSH = input.vertexSH;
#endif
>>>>>>> ed962901
}

///////////////////////////////////////////////////////////////////////////////
//                  Vertex and Fragment functions                            //
///////////////////////////////////////////////////////////////////////////////

// Used in Standard (Simple Lighting) shader
Varyings LitPassVertexSimple(Attributes input)
{
    Varyings output = (Varyings)0;

    UNITY_SETUP_INSTANCE_ID(input);
    UNITY_TRANSFER_INSTANCE_ID(input, output);
    UNITY_INITIALIZE_VERTEX_OUTPUT_STEREO(output);

    VertexPositionInputs vertexInput = GetVertexPositionInputs(input.positionOS.xyz);
    VertexNormalInputs normalInput = GetVertexNormalInputs(input.normalOS, input.tangentOS);

#if defined(_FOG_FRAGMENT)
        half fogFactor = 0;
#else
        half fogFactor = ComputeFogFactor(vertexInput.positionCS.z);
#endif

    output.uv = TRANSFORM_TEX(input.texcoord, _BaseMap);
    output.positionWS.xyz = vertexInput.positionWS;
    output.positionCS = vertexInput.positionCS;

#ifdef _NORMALMAP
    half3 viewDirWS = GetWorldSpaceViewDir(vertexInput.positionWS);
    output.normalWS = half4(normalInput.normalWS, viewDirWS.x);
    output.tangentWS = half4(normalInput.tangentWS, viewDirWS.y);
    output.bitangentWS = half4(normalInput.bitangentWS, viewDirWS.z);
#else
    output.normalWS = NormalizeNormalPerVertex(normalInput.normalWS);
#endif

<<<<<<< HEAD
    OUTPUT_LIGHTMAP_UV(input.lightmapUV, unity_LightmapST, output.lightmapUV);
    OUTPUT_SH(output.normal.xyz, output.vertexSH);
=======
    OUTPUT_LIGHTMAP_UV(input.staticLightmapUV, unity_LightmapST, output.staticLightmapUV);
#ifdef DYNAMICLIGHTMAP_ON
    output.dynamicLightmapUV = input.dynamicLightmapUV.xy * unity_DynamicLightmapST.xy + unity_DynamicLightmapST.zw;
#endif
    OUTPUT_SH(output.normalWS.xyz, output.vertexSH);
>>>>>>> ed962901

    #ifdef _ADDITIONAL_LIGHTS_VERTEX
        half3 vertexLight = VertexLighting(vertexInput.positionWS, normalInput.normalWS);
        output.fogFactorAndVertexLight = half4(fogFactor, vertexLight);
    #else
        output.fogFactor = fogFactor;
    #endif

    #if defined(REQUIRES_VERTEX_SHADOW_COORD_INTERPOLATOR)
        output.shadowCoord = GetShadowCoord(vertexInput);
    #endif

    return output;
}

// Used for StandardSimpleLighting shader
half4 LitPassFragmentSimple(Varyings input) : SV_Target
{
    UNITY_SETUP_INSTANCE_ID(input);
    UNITY_SETUP_STEREO_EYE_INDEX_POST_VERTEX(input);

    SurfaceData surfaceData;
    InitializeSimpleLitSurfaceData(input.uv, surfaceData);

    InputData inputData;
    InitializeInputData(input, surfaceData.normalTS, inputData);
    SETUP_DEBUG_TEXTURE_DATA(inputData, input.uv, _BaseMap);

    half4 color = UniversalFragmentBlinnPhong(inputData, surfaceData);
    color.rgb = MixFog(color.rgb, inputData.fogCoord);
    color.a = OutputAlpha(color.a, _Surface);

    return color;
}

#endif<|MERGE_RESOLUTION|>--- conflicted
+++ resolved
@@ -9,24 +9,14 @@
     float3 normalOS      : NORMAL;
     float4 tangentOS     : TANGENT;
     float2 texcoord      : TEXCOORD0;
-    float2 lightmapUV    : TEXCOORD1;
+    float2 staticLightmapUV    : TEXCOORD1;
+    float2 dynamicLightmapUV    : TEXCOORD2;
     UNITY_VERTEX_INPUT_INSTANCE_ID
 };
 
 struct Varyings
 {
     float2 uv                       : TEXCOORD0;
-<<<<<<< HEAD
-    DECLARE_LIGHTMAP_OR_SH(lightmapUV, vertexSH, 1);
-    float3 posWS                    : TEXCOORD2;    // xyz: posWS
-
-    #ifdef _NORMALMAP
-        half4 normal                   : TEXCOORD3;    // xyz: normal, w: viewDir.x
-        half4 tangent                  : TEXCOORD4;    // xyz: tangent, w: viewDir.y
-        half4 bitangent                : TEXCOORD5;    // xyz: bitangent, w: viewDir.z
-    #else
-        half3  normal                  : TEXCOORD3;
-=======
 
     float3 positionWS                  : TEXCOORD1;    // xyz: posWS
 
@@ -36,18 +26,23 @@
         half4 bitangentWS              : TEXCOORD4;    // xyz: bitangent, w: viewDir.z
     #else
         half3  normalWS                : TEXCOORD2;
->>>>>>> ed962901
     #endif
 
     #ifdef _ADDITIONAL_LIGHTS_VERTEX
-        half4 fogFactorAndVertexLight  : TEXCOORD6; // x: fogFactor, yzw: vertex light
+        half4 fogFactorAndVertexLight  : TEXCOORD5; // x: fogFactor, yzw: vertex light
     #else
-        half  fogFactor                 : TEXCOORD6;
+        half  fogFactor                 : TEXCOORD5;
     #endif
 
     #if defined(REQUIRES_VERTEX_SHADOW_COORD_INTERPOLATOR)
-        float4 shadowCoord             : TEXCOORD7;
+        float4 shadowCoord             : TEXCOORD6;
     #endif
+
+    DECLARE_LIGHTMAP_OR_SH(staticLightmapUV, vertexSH, 7);
+
+#ifdef DYNAMICLIGHTMAP_ON
+    float2  dynamicLightmapUV : TEXCOORD8; // Dynamic lightmap UVs
+#endif
 
     float4 positionCS                  : SV_POSITION;
     UNITY_VERTEX_INPUT_INSTANCE_ID
@@ -90,11 +85,13 @@
         inputData.vertexLighting = half3(0, 0, 0);
     #endif
 
-    inputData.bakedGI = SAMPLE_GI(input.lightmapUV, input.vertexSH, inputData.normalWS);
+#if defined(DYNAMICLIGHTMAP_ON)
+    inputData.bakedGI = SAMPLE_GI(input.staticLightmapUV, input.dynamicLightmapUV, input.vertexSH, inputData.normalWS);
+#else
+    inputData.bakedGI = SAMPLE_GI(input.staticLightmapUV, input.vertexSH, inputData.normalWS);
+#endif
+
     inputData.normalizedScreenSpaceUV = GetNormalizedScreenSpaceUV(input.positionCS);
-<<<<<<< HEAD
-    inputData.shadowMask = SAMPLE_SHADOWMASK(input.lightmapUV);
-=======
     inputData.shadowMask = SAMPLE_SHADOWMASK(input.staticLightmapUV);
 
 #if defined(LIGHTMAP_ON)
@@ -102,7 +99,6 @@
 #else
     inputData.vertexSH = input.vertexSH;
 #endif
->>>>>>> ed962901
 }
 
 ///////////////////////////////////////////////////////////////////////////////
@@ -140,16 +136,11 @@
     output.normalWS = NormalizeNormalPerVertex(normalInput.normalWS);
 #endif
 
-<<<<<<< HEAD
-    OUTPUT_LIGHTMAP_UV(input.lightmapUV, unity_LightmapST, output.lightmapUV);
-    OUTPUT_SH(output.normal.xyz, output.vertexSH);
-=======
     OUTPUT_LIGHTMAP_UV(input.staticLightmapUV, unity_LightmapST, output.staticLightmapUV);
 #ifdef DYNAMICLIGHTMAP_ON
     output.dynamicLightmapUV = input.dynamicLightmapUV.xy * unity_DynamicLightmapST.xy + unity_DynamicLightmapST.zw;
 #endif
     OUTPUT_SH(output.normalWS.xyz, output.vertexSH);
->>>>>>> ed962901
 
     #ifdef _ADDITIONAL_LIGHTS_VERTEX
         half3 vertexLight = VertexLighting(vertexInput.positionWS, normalInput.normalWS);
