--- conflicted
+++ resolved
@@ -17,51 +17,32 @@
 struct Varyings
 {
     float2 uv                       : TEXCOORD0;
-<<<<<<< HEAD
-
+    
     float3 posWS                    : TEXCOORD1;    // xyz: posWS
 
-#ifdef _NORMALMAP
-    float4 normal                   : TEXCOORD2;    // xyz: normal, w: viewDir.x
-    float4 tangent                  : TEXCOORD3;    // xyz: tangent, w: viewDir.y
-    float4 bitangent                : TEXCOORD4;    // xyz: bitangent, w: viewDir.z
-#else
-    float3  normal                  : TEXCOORD2;
-    float3 viewDir                  : TEXCOORD3;
-#endif
+    #ifdef _NORMALMAP
+        half4 normal                   : TEXCOORD2;    // xyz: normal, w: viewDir.x
+        half4 tangent                  : TEXCOORD3;    // xyz: tangent, w: viewDir.y
+        half4 bitangent                : TEXCOORD4;    // xyz: bitangent, w: viewDir.z
+    #else
+        half3  normal                  : TEXCOORD2;
+    #endif
 
-    half4 fogFactorAndVertexLight   : TEXCOORD5; // x: fogFactor, yzw: vertex light
+    #ifdef _ADDITIONAL_LIGHTS_VERTEX
+        half4 fogFactorAndVertexLight  : TEXCOORD5; // x: fogFactor, yzw: vertex light
+    #else
+        half  fogFactor                 : TEXCOORD5;
+    #endif
 
-#if defined(REQUIRES_VERTEX_SHADOW_COORD_INTERPOLATOR)
-    float4 shadowCoord              : TEXCOORD6;
-#endif
-
-    DECLARE_LIGHTMAP_OR_SH(staticLightmapUV, vertexSH, 7);
+    #if defined(REQUIRES_VERTEX_SHADOW_COORD_INTERPOLATOR)
+        float4 shadowCoord             : TEXCOORD6;
+    #endif
+	
+	DECLARE_LIGHTMAP_OR_SH(lightmapUV, vertexSH, 7);
+	
 #ifdef DYNAMICLIGHTMAP_ON
     float2  dynamicLightmapUV : TEXCOORD8; // Dynamic lightmap UVs
 #endif
-=======
-    DECLARE_LIGHTMAP_OR_SH(lightmapUV, vertexSH, 1);
-    float3 posWS                    : TEXCOORD2;    // xyz: posWS
-
-    #ifdef _NORMALMAP
-        half4 normal                   : TEXCOORD3;    // xyz: normal, w: viewDir.x
-        half4 tangent                  : TEXCOORD4;    // xyz: tangent, w: viewDir.y
-        half4 bitangent                : TEXCOORD5;    // xyz: bitangent, w: viewDir.z
-    #else
-        half3  normal                  : TEXCOORD3;
-    #endif
-
-    #ifdef _ADDITIONAL_LIGHTS_VERTEX
-        half4 fogFactorAndVertexLight  : TEXCOORD6; // x: fogFactor, yzw: vertex light
-    #else
-        half  fogFactor                 : TEXCOORD6;
-    #endif
-
-    #if defined(REQUIRES_VERTEX_SHADOW_COORD_INTERPOLATOR)
-        float4 shadowCoord             : TEXCOORD7;
-    #endif
->>>>>>> f83e3cd9
 
     float4 positionCS                  : SV_POSITION;
     UNITY_VERTEX_INPUT_INSTANCE_ID
@@ -101,17 +82,12 @@
         inputData.vertexLighting = half3(0, 0, 0);
     #endif
 
-<<<<<<< HEAD
-    inputData.fogCoord = input.fogFactorAndVertexLight.x;
-    inputData.vertexLighting = input.fogFactorAndVertexLight.yzw;
 #if defined(DYNAMICLIGHTMAP_ON)
     inputData.bakedGI = SAMPLE_GI(input.staticLightmapUV, input.dynamicLightmapUV, input.vertexSH, inputData.normalWS);
 #else
     inputData.bakedGI = SAMPLE_GI(input.staticLightmapUV, input.vertexSH, inputData.normalWS);
 #endif
-=======
-    inputData.bakedGI = SAMPLE_GI(input.lightmapUV, input.vertexSH, inputData.normalWS);
->>>>>>> f83e3cd9
+
     inputData.normalizedScreenSpaceUV = GetNormalizedScreenSpaceUV(input.positionCS);
     inputData.shadowMask = SAMPLE_SHADOWMASK(input.staticLightmapUV);
 }
