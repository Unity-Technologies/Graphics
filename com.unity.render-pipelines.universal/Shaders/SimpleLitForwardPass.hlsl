#ifndef UNIVERSAL_SIMPLE_LIT_PASS_INCLUDED
#define UNIVERSAL_SIMPLE_LIT_PASS_INCLUDED

#include "Packages/com.unity.render-pipelines.universal/ShaderLibrary/Lighting.hlsl"

struct Attributes
{
    float4 positionOS    : POSITION;
    float3 normalOS      : NORMAL;
    float4 tangentOS     : TANGENT;
    float2 texcoord      : TEXCOORD0;
    float2 lightmapUV    : TEXCOORD1;
    UNITY_VERTEX_INPUT_INSTANCE_ID
};

struct Varyings
{
    float2 uv                       : TEXCOORD0;
    DECLARE_LIGHTMAP_OR_SH(lightmapUV, vertexSH, 1);
    float3 posWS                    : TEXCOORD2;    // xyz: posWS

    #ifdef _NORMALMAP
        half4 normal                   : TEXCOORD3;    // xyz: normal, w: viewDir.x
        half4 tangent                  : TEXCOORD4;    // xyz: tangent, w: viewDir.y
        half4 bitangent                : TEXCOORD5;    // xyz: bitangent, w: viewDir.z
    #else
        half3  normal                  : TEXCOORD3;
    #endif

    #ifdef _ADDITIONAL_LIGHTS_VERTEX
        half4 fogFactorAndVertexLight  : TEXCOORD6; // x: fogFactor, yzw: vertex light
    #else
        half  fogFactor                 : TEXCOORD6;
    #endif

    #if defined(REQUIRES_VERTEX_SHADOW_COORD_INTERPOLATOR)
        float4 shadowCoord             : TEXCOORD7;
    #endif

    float4 positionCS                  : SV_POSITION;
    UNITY_VERTEX_INPUT_INSTANCE_ID
    UNITY_VERTEX_OUTPUT_STEREO
};

void InitializeInputData(Varyings input, half3 normalTS, out InputData inputData)
{
    inputData.positionWS = input.posWS;

    #ifdef _NORMALMAP
        half3 viewDirWS = half3(input.normal.w, input.tangent.w, input.bitangent.w);
        inputData.normalWS = TransformTangentToWorld(normalTS,half3x3(input.tangent.xyz, input.bitangent.xyz, input.normal.xyz));
    #else
        half3 viewDirWS = GetWorldSpaceNormalizeViewDir(inputData.positionWS);
        inputData.normalWS = input.normal;
    #endif

    inputData.normalWS = NormalizeNormalPerPixel(inputData.normalWS);
    viewDirWS = SafeNormalize(viewDirWS);

    inputData.viewDirectionWS = viewDirWS;

    #if defined(REQUIRES_VERTEX_SHADOW_COORD_INTERPOLATOR)
        inputData.shadowCoord = input.shadowCoord;
    #elif defined(MAIN_LIGHT_CALCULATE_SHADOWS)
        inputData.shadowCoord = TransformWorldToShadowCoord(inputData.positionWS);
    #else
        inputData.shadowCoord = float4(0, 0, 0, 0);
    #endif

    #ifdef _ADDITIONAL_LIGHTS_VERTEX
        inputData.fogCoord = input.fogFactorAndVertexLight.x;
        inputData.vertexLighting = input.fogFactorAndVertexLight.yzw;
    #else
        inputData.fogCoord = input.fogFactor;
        inputData.vertexLighting = half3(0, 0, 0);
    #endif

<<<<<<< HEAD
    inputData.fogCoord = InitializeInputDataFog(float4(input.posWS, 1.0), input.fogFactorAndVertexLight.x);
    inputData.vertexLighting = input.fogFactorAndVertexLight.yzw;
=======
>>>>>>> e9aa4f2f
    inputData.bakedGI = SAMPLE_GI(input.lightmapUV, input.vertexSH, inputData.normalWS);
    inputData.normalizedScreenSpaceUV = GetNormalizedScreenSpaceUV(input.positionCS);
    inputData.shadowMask = SAMPLE_SHADOWMASK(input.lightmapUV);
}

///////////////////////////////////////////////////////////////////////////////
//                  Vertex and Fragment functions                            //
///////////////////////////////////////////////////////////////////////////////

// Used in Standard (Simple Lighting) shader
Varyings LitPassVertexSimple(Attributes input)
{
    Varyings output = (Varyings)0;

    UNITY_SETUP_INSTANCE_ID(input);
    UNITY_TRANSFER_INSTANCE_ID(input, output);
    UNITY_INITIALIZE_VERTEX_OUTPUT_STEREO(output);

    VertexPositionInputs vertexInput = GetVertexPositionInputs(input.positionOS.xyz);
    VertexNormalInputs normalInput = GetVertexNormalInputs(input.normalOS, input.tangentOS);
<<<<<<< HEAD
    half3 viewDirWS = GetWorldSpaceViewDir(vertexInput.positionWS);
    half3 vertexLight = VertexLighting(vertexInput.positionWS, normalInput.normalWS);
#if defined(_FOG_FRAGMENT)
        half fogFactor = 0;
#else
        half fogFactor = ComputeFogFactor(vertexInput.positionCS.z);
#endif
=======

    half fogFactor = ComputeFogFactor(vertexInput.positionCS.z);
>>>>>>> e9aa4f2f

    output.uv = TRANSFORM_TEX(input.texcoord, _BaseMap);
    output.posWS.xyz = vertexInput.positionWS;
    output.positionCS = vertexInput.positionCS;

    #ifdef _NORMALMAP
        half3 viewDirWS = GetWorldSpaceNormalizeViewDir(vertexInput.positionWS);
        output.normal = half4(normalInput.normalWS, viewDirWS.x);
        output.tangent = half4(normalInput.tangentWS, viewDirWS.y);
        output.bitangent = half4(normalInput.bitangentWS, viewDirWS.z);
    #else
        output.normal = NormalizeNormalPerVertex(normalInput.normalWS);
    #endif

    OUTPUT_LIGHTMAP_UV(input.lightmapUV, unity_LightmapST, output.lightmapUV);
    OUTPUT_SH(output.normal.xyz, output.vertexSH);

    #ifdef _ADDITIONAL_LIGHTS_VERTEX
        half3 vertexLight = VertexLighting(vertexInput.positionWS, normalInput.normalWS);
        output.fogFactorAndVertexLight = half4(fogFactor, vertexLight);
    #else
        output.fogFactor = fogFactor;
    #endif

    #if defined(REQUIRES_VERTEX_SHADOW_COORD_INTERPOLATOR)
        output.shadowCoord = GetShadowCoord(vertexInput);
    #endif

    return output;
}

// Used for StandardSimpleLighting shader
half4 LitPassFragmentSimple(Varyings input) : SV_Target
{
    UNITY_SETUP_INSTANCE_ID(input);
    UNITY_SETUP_STEREO_EYE_INDEX_POST_VERTEX(input);

    float2 uv = input.uv;
    half4 diffuseAlpha = SampleAlbedoAlpha(uv, TEXTURE2D_ARGS(_BaseMap, sampler_BaseMap));
    half3 diffuse = diffuseAlpha.rgb * _BaseColor.rgb;

    half alpha = diffuseAlpha.a * _BaseColor.a;
    AlphaDiscard(alpha, _Cutoff);

    #ifdef _ALPHAPREMULTIPLY_ON
        diffuse *= alpha;
    #endif

    half3 normalTS = SampleNormal(uv, TEXTURE2D_ARGS(_BumpMap, sampler_BumpMap));
    half3 emission = SampleEmission(uv, _EmissionColor.rgb, TEXTURE2D_ARGS(_EmissionMap, sampler_EmissionMap));
    half4 specular = SampleSpecularSmoothness(uv, alpha, _SpecColor, TEXTURE2D_ARGS(_SpecGlossMap, sampler_SpecGlossMap));
    half smoothness = specular.a;

    InputData inputData;
    InitializeInputData(input, normalTS, inputData);

    half4 color = UniversalFragmentBlinnPhong(inputData, diffuse, specular, smoothness, emission, alpha);
    color.rgb = MixFog(color.rgb, inputData.fogCoord);
    color.a = OutputAlpha(color.a, _Surface);

    return color;
}

#endif<|MERGE_RESOLUTION|>--- conflicted
+++ resolved
@@ -68,18 +68,13 @@
     #endif
 
     #ifdef _ADDITIONAL_LIGHTS_VERTEX
-        inputData.fogCoord = input.fogFactorAndVertexLight.x;
+        inputData.fogCoord = InitializeInputDataFog(float4(input.posWS, 1.0), input.fogFactorAndVertexLight.x);
         inputData.vertexLighting = input.fogFactorAndVertexLight.yzw;
     #else
-        inputData.fogCoord = input.fogFactor;
+        inputData.fogCoord = InitializeInputDataFog(float4(input.posWS, 1.0), input.fogFactor);
         inputData.vertexLighting = half3(0, 0, 0);
     #endif
 
-<<<<<<< HEAD
-    inputData.fogCoord = InitializeInputDataFog(float4(input.posWS, 1.0), input.fogFactorAndVertexLight.x);
-    inputData.vertexLighting = input.fogFactorAndVertexLight.yzw;
-=======
->>>>>>> e9aa4f2f
     inputData.bakedGI = SAMPLE_GI(input.lightmapUV, input.vertexSH, inputData.normalWS);
     inputData.normalizedScreenSpaceUV = GetNormalizedScreenSpaceUV(input.positionCS);
     inputData.shadowMask = SAMPLE_SHADOWMASK(input.lightmapUV);
@@ -100,18 +95,12 @@
 
     VertexPositionInputs vertexInput = GetVertexPositionInputs(input.positionOS.xyz);
     VertexNormalInputs normalInput = GetVertexNormalInputs(input.normalOS, input.tangentOS);
-<<<<<<< HEAD
-    half3 viewDirWS = GetWorldSpaceViewDir(vertexInput.positionWS);
-    half3 vertexLight = VertexLighting(vertexInput.positionWS, normalInput.normalWS);
+
 #if defined(_FOG_FRAGMENT)
         half fogFactor = 0;
 #else
         half fogFactor = ComputeFogFactor(vertexInput.positionCS.z);
 #endif
-=======
-
-    half fogFactor = ComputeFogFactor(vertexInput.positionCS.z);
->>>>>>> e9aa4f2f
 
     output.uv = TRANSFORM_TEX(input.texcoord, _BaseMap);
     output.posWS.xyz = vertexInput.positionWS;
