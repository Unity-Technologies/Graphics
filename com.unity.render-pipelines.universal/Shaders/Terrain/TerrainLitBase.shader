--- conflicted
+++ resolved
@@ -47,11 +47,8 @@
             #pragma multi_compile _ SHADOWS_SHADOWMASK
             #pragma multi_compile_fragment _ _SCREEN_SPACE_OCCLUSION
             #pragma multi_compile_fragment _ _LIGHT_LAYERS
-<<<<<<< HEAD
+            #pragma multi_compile_fragment _ _LIGHT_COOKIES
             #pragma multi_compile _ _CLUSTERED_RENDERING
-=======
-            #pragma multi_compile_fragment _ _LIGHT_COOKIES
->>>>>>> 0de4625e
 
             // -------------------------------------
             // Unity defined keywords
