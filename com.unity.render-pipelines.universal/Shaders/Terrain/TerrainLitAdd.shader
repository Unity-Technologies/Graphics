--- conflicted
+++ resolved
@@ -37,15 +37,9 @@
     }
 
 	HLSLINCLUDE
-<<<<<<< HEAD
-	
+
 	#pragma multi_compile_fragment __ _ALPHATEST_ON
-	
-=======
 
-	#pragma multi_compile __ _ALPHATEST_ON
-
->>>>>>> ebdef151
 	ENDHLSL
 
     SubShader
@@ -85,11 +79,7 @@
 
             #pragma shader_feature_local_fragment _TERRAIN_BLEND_HEIGHT
             #pragma shader_feature_local _NORMALMAP
-<<<<<<< HEAD
             #pragma shader_feature_local_fragment _MASKMAP            
-=======
-            #pragma shader_feature_local _MASKMAP
->>>>>>> ebdef151
             // Sample normal in pixel shader when doing instancing
             #pragma shader_feature_local _TERRAIN_INSTANCED_PERPIXEL_NORMAL
             #define TERRAIN_SPLAT_ADDPASS
