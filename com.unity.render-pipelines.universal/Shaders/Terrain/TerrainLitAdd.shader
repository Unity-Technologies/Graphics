Shader "Hidden/Universal Render Pipeline/Terrain/Lit (Add Pass)"
{
    Properties
    {
        // Layer count is passed down to guide height-blend enable/disable, due
        // to the fact that heigh-based blend will be broken with multipass.
        [HideInInspector] [PerRendererData] _NumLayersCount ("Total Layer Count", Float) = 1.0

        // set by terrain engine
        [HideInInspector] _Control("Control (RGBA)", 2D) = "red" {}
        [HideInInspector] _Splat3("Layer 3 (A)", 2D) = "white" {}
        [HideInInspector] _Splat2("Layer 2 (B)", 2D) = "white" {}
        [HideInInspector] _Splat1("Layer 1 (G)", 2D) = "white" {}
        [HideInInspector] _Splat0("Layer 0 (R)", 2D) = "white" {}
        [HideInInspector] _Normal3("Normal 3 (A)", 2D) = "bump" {}
        [HideInInspector] _Normal2("Normal 2 (B)", 2D) = "bump" {}
        [HideInInspector] _Normal1("Normal 1 (G)", 2D) = "bump" {}
        [HideInInspector] _Normal0("Normal 0 (R)", 2D) = "bump" {}
        [HideInInspector][Gamma] _Metallic0("Metallic 0", Range(0.0, 1.0)) = 0.0
        [HideInInspector][Gamma] _Metallic1("Metallic 1", Range(0.0, 1.0)) = 0.0
        [HideInInspector][Gamma] _Metallic2("Metallic 2", Range(0.0, 1.0)) = 0.0
        [HideInInspector][Gamma] _Metallic3("Metallic 3", Range(0.0, 1.0)) = 0.0
        [HideInInspector] _Mask3("Mask 3 (A)", 2D) = "grey" {}
        [HideInInspector] _Mask2("Mask 2 (B)", 2D) = "grey" {}
        [HideInInspector] _Mask1("Mask 1 (G)", 2D) = "grey" {}
        [HideInInspector] _Mask0("Mask 0 (R)", 2D) = "grey" {}
        [HideInInspector] _Smoothness0("Smoothness 0", Range(0.0, 1.0)) = 1.0
        [HideInInspector] _Smoothness1("Smoothness 1", Range(0.0, 1.0)) = 1.0
        [HideInInspector] _Smoothness2("Smoothness 2", Range(0.0, 1.0)) = 1.0
        [HideInInspector] _Smoothness3("Smoothness 3", Range(0.0, 1.0)) = 1.0

        // used in fallback on old cards & base map
        [HideInInspector] _BaseMap("BaseMap (RGB)", 2D) = "white" {}
        [HideInInspector] _BaseColor("Main Color", Color) = (1,1,1,1)

        [HideInInspector] _TerrainHolesTexture("Holes Map (RGB)", 2D) = "white" {}
    }

    HLSLINCLUDE

    #pragma multi_compile_fragment __ _ALPHATEST_ON

    ENDHLSL

    SubShader
    {
        Tags { "Queue" = "Geometry-99" "RenderType" = "Opaque" "RenderPipeline" = "UniversalPipeline" "UniversalMaterialType" = "Lit" "IgnoreProjector" = "True"}

        Pass
        {
            Name "TerrainAddLit"
            Tags { "LightMode" = "UniversalForward" }
            Blend One One
            HLSLPROGRAM
            #pragma target 3.0

            #pragma vertex SplatmapVert
            #pragma fragment SplatmapFragment

            // -------------------------------------
            // Universal Pipeline keywords
            #pragma multi_compile _ _MAIN_LIGHT_SHADOWS _MAIN_LIGHT_SHADOWS_CASCADE _MAIN_LIGHT_SHADOWS_SCREEN
            #pragma multi_compile _ _ADDITIONAL_LIGHTS_VERTEX _ADDITIONAL_LIGHTS
            #pragma multi_compile_fragment _ _ADDITIONAL_LIGHT_SHADOWS
            #pragma multi_compile_fragment _ _REFLECTION_PROBE_BLENDING
            #pragma multi_compile_fragment _ _SHADOWS_SOFT
            #pragma multi_compile _ LIGHTMAP_SHADOW_MIXING
            #pragma multi_compile _ SHADOWS_SHADOWMASK
            #pragma multi_compile_fragment _ _SCREEN_SPACE_OCCLUSION
<<<<<<< HEAD
            #pragma multi_compile _ _CLUSTERED_RENDERING
=======
            #pragma multi_compile_fragment _ _LIGHT_LAYERS
>>>>>>> 1e6706cf

            // -------------------------------------
            // Unity defined keywords
            #pragma multi_compile _ DIRLIGHTMAP_COMBINED
            #pragma multi_compile _ LIGHTMAP_ON
            #pragma multi_compile_fog
            #pragma multi_compile_instancing
            #pragma instancing_options renderinglayer assumeuniformscaling nomatrices nolightprobe nolightmap
            #pragma multi_compile_fragment _ DEBUG_DISPLAY

            #pragma shader_feature_local_fragment _TERRAIN_BLEND_HEIGHT
            #pragma shader_feature_local _NORMALMAP
            #pragma shader_feature_local_fragment _MASKMAP
            // Sample normal in pixel shader when doing instancing
            #pragma shader_feature_local _TERRAIN_INSTANCED_PERPIXEL_NORMAL
            #define TERRAIN_SPLAT_ADDPASS

            #include "Packages/com.unity.render-pipelines.universal/Shaders/Terrain/TerrainLitInput.hlsl"
            #include "Packages/com.unity.render-pipelines.universal/Shaders/Terrain/TerrainLitPasses.hlsl"
            ENDHLSL
        }

        Pass
        {
            Name "GBuffer"
            Tags{"LightMode" = "UniversalGBuffer"}

            Blend One One

            HLSLPROGRAM
            #pragma exclude_renderers gles
            #pragma target 3.0
            #pragma vertex SplatmapVert
            #pragma fragment SplatmapFragment

            // -------------------------------------
            // Universal Pipeline keywords
            #pragma multi_compile _ _MAIN_LIGHT_SHADOWS _MAIN_LIGHT_SHADOWS_CASCADE _MAIN_LIGHT_SHADOWS_SCREEN
            //#pragma multi_compile _ _ADDITIONAL_LIGHTS_VERTEX _ADDITIONAL_LIGHTS
            //#pragma multi_compile _ _ADDITIONAL_LIGHT_SHADOWS
            #pragma multi_compile_fragment _ _REFLECTION_PROBE_BLENDING
            #pragma multi_compile _ _SHADOWS_SOFT
            #pragma multi_compile _ _MIXED_LIGHTING_SUBTRACTIVE
            #pragma multi_compile_fragment _ _LIGHT_LAYERS

            // -------------------------------------
            // Unity defined keywords
            #pragma multi_compile _ DIRLIGHTMAP_COMBINED
            #pragma multi_compile _ LIGHTMAP_ON
            #pragma multi_compile_fragment _ _GBUFFER_NORMALS_OCT
            //#pragma multi_compile_fog
            #pragma multi_compile_instancing
            #pragma instancing_options renderinglayer assumeuniformscaling nomatrices nolightprobe nolightmap

            #pragma shader_feature_local _TERRAIN_BLEND_HEIGHT
            #pragma shader_feature_local _NORMALMAP
            #pragma shader_feature_local _MASKMAP
            // Sample normal in pixel shader when doing instancing
            #pragma shader_feature_local _TERRAIN_INSTANCED_PERPIXEL_NORMAL
            #define TERRAIN_SPLAT_ADDPASS 1
            #define TERRAIN_GBUFFER 1

            #include "Packages/com.unity.render-pipelines.universal/Shaders/Terrain/TerrainLitInput.hlsl"
            #include "Packages/com.unity.render-pipelines.universal/Shaders/Terrain/TerrainLitPasses.hlsl"
            ENDHLSL
        }
    }
    Fallback "Hidden/Universal Render Pipeline/FallbackError"
}<|MERGE_RESOLUTION|>--- conflicted
+++ resolved
@@ -67,11 +67,8 @@
             #pragma multi_compile _ LIGHTMAP_SHADOW_MIXING
             #pragma multi_compile _ SHADOWS_SHADOWMASK
             #pragma multi_compile_fragment _ _SCREEN_SPACE_OCCLUSION
-<<<<<<< HEAD
+            #pragma multi_compile_fragment _ _LIGHT_LAYERS
             #pragma multi_compile _ _CLUSTERED_RENDERING
-=======
-            #pragma multi_compile_fragment _ _LIGHT_LAYERS
->>>>>>> 1e6706cf
 
             // -------------------------------------
             // Unity defined keywords
