
#ifndef UNIVERSAL_TERRAIN_LIT_PASSES_INCLUDED
#define UNIVERSAL_TERRAIN_LIT_PASSES_INCLUDED

#include "Packages/com.unity.render-pipelines.universal/ShaderLibrary/Lighting.hlsl"
#include "Packages/com.unity.render-pipelines.universal/ShaderLibrary/UnityGBuffer.hlsl"
#include "Packages/com.unity.render-pipelines.universal/ShaderLibrary/DBuffer.hlsl"

#if defined(UNITY_INSTANCING_ENABLED) && defined(_TERRAIN_INSTANCED_PERPIXEL_NORMAL)
    #define ENABLE_TERRAIN_PERPIXEL_NORMAL
#endif

#ifdef UNITY_INSTANCING_ENABLED
    TEXTURE2D(_TerrainHeightmapTexture);
    TEXTURE2D(_TerrainNormalmapTexture);
    SAMPLER(sampler_TerrainNormalmapTexture);
#endif

UNITY_INSTANCING_BUFFER_START(Terrain)
    UNITY_DEFINE_INSTANCED_PROP(float4, _TerrainPatchInstanceData)  // float4(xBase, yBase, skipScale, ~)
UNITY_INSTANCING_BUFFER_END(Terrain)

#ifdef _ALPHATEST_ON
TEXTURE2D(_TerrainHolesTexture);
SAMPLER(sampler_TerrainHolesTexture);

void ClipHoles(float2 uv)
{
    float hole = SAMPLE_TEXTURE2D(_TerrainHolesTexture, sampler_TerrainHolesTexture, uv).r;
    clip(hole == 0.0f ? -1 : 1);
}
#endif

struct Attributes
{
    float4 positionOS : POSITION;
    float3 normalOS : NORMAL;
    float2 texcoord : TEXCOORD0;
    UNITY_VERTEX_INPUT_INSTANCE_ID
};

struct Varyings
{
    float4 uvMainAndLM              : TEXCOORD0; // xy: control, zw: lightmap
    #ifndef TERRAIN_SPLAT_BASEPASS
        float4 uvSplat01                : TEXCOORD1; // xy: splat0, zw: splat1
        float4 uvSplat23                : TEXCOORD2; // xy: splat2, zw: splat3
    #endif

    #if defined(_NORMALMAP) && !defined(ENABLE_TERRAIN_PERPIXEL_NORMAL)
        half4 normal                    : TEXCOORD3;    // xyz: normal, w: viewDir.x
        half4 tangent                   : TEXCOORD4;    // xyz: tangent, w: viewDir.y
        half4 bitangent                 : TEXCOORD5;    // xyz: bitangent, w: viewDir.z
    #else
        half3 normal                    : TEXCOORD3;
        half3 vertexSH                  : TEXCOORD4; // SH
    #endif

    #ifdef _ADDITIONAL_LIGHTS_VERTEX
        half4 fogFactorAndVertexLight   : TEXCOORD6; // x: fogFactor, yzw: vertex light
    #else
        half  fogFactor                 : TEXCOORD6;
    #endif

    float3 positionWS               : TEXCOORD7;

    #if defined(REQUIRES_VERTEX_SHADOW_COORD_INTERPOLATOR)
        float4 shadowCoord              : TEXCOORD8;
    #endif

#if defined(DYNAMICLIGHTMAP_ON)
    float2 dynamicLightmapUV        : TEXCOORD9;
#endif

    float4 clipPos                  : SV_POSITION;
    UNITY_VERTEX_OUTPUT_STEREO
};

void InitializeInputData(Varyings IN, half3 normalTS, out InputData inputData)
{
    inputData = (InputData)0;

<<<<<<< HEAD
    input.positionWS = IN.positionWS;
    input.positionCS = IN.clipPos;
=======
    inputData.positionWS = IN.positionWS;
>>>>>>> 1e6706cf

    #if defined(_NORMALMAP) && !defined(ENABLE_TERRAIN_PERPIXEL_NORMAL)
        half3 viewDirWS = half3(IN.normal.w, IN.tangent.w, IN.bitangent.w);
        inputData.tangentToWorld = half3x3(-IN.tangent.xyz, IN.bitangent.xyz, IN.normal.xyz);
        inputData.normalWS = TransformTangentToWorld(normalTS, inputData.tangentToWorld);
        half3 SH = SampleSH(inputData.normalWS.xyz);
    #elif defined(ENABLE_TERRAIN_PERPIXEL_NORMAL)
        half3 viewDirWS = GetWorldSpaceNormalizeViewDir(IN.positionWS);
        float2 sampleCoords = (IN.uvMainAndLM.xy / _TerrainHeightmapRecipSize.zw + 0.5f) * _TerrainHeightmapRecipSize.xy;
        half3 normalWS = TransformObjectToWorldNormal(normalize(SAMPLE_TEXTURE2D(_TerrainNormalmapTexture, sampler_TerrainNormalmapTexture, sampleCoords).rgb * 2 - 1));
        half3 tangentWS = cross(GetObjectToWorldMatrix()._13_23_33, normalWS);
        inputData.normalWS = TransformTangentToWorld(normalTS, half3x3(-tangentWS, cross(normalWS, tangentWS), normalWS));
        half3 SH = SampleSH(inputData.normalWS.xyz);
    #else
        half3 viewDirWS = GetWorldSpaceNormalizeViewDir(IN.positionWS);
        inputData.normalWS = IN.normal;
        half3 SH = IN.vertexSH;
    #endif

    inputData.normalWS = NormalizeNormalPerPixel(inputData.normalWS);
    inputData.viewDirectionWS = viewDirWS;

    #if defined(REQUIRES_VERTEX_SHADOW_COORD_INTERPOLATOR)
        inputData.shadowCoord = IN.shadowCoord;
    #elif defined(MAIN_LIGHT_CALCULATE_SHADOWS)
        inputData.shadowCoord = TransformWorldToShadowCoord(inputData.positionWS);
    #else
        inputData.shadowCoord = float4(0, 0, 0, 0);
    #endif

    #ifdef _ADDITIONAL_LIGHTS_VERTEX
        inputData.fogCoord = InitializeInputDataFog(float4(IN.positionWS, 1.0), IN.fogFactorAndVertexLight.x);
        inputData.vertexLighting = IN.fogFactorAndVertexLight.yzw;
    #else
    inputData.fogCoord = InitializeInputDataFog(float4(IN.positionWS, 1.0), IN.fogFactor);
    #endif

#if defined(DYNAMICLIGHTMAP_ON)
    inputData.bakedGI = SAMPLE_GI(IN.uvMainAndLM.zw, IN.dynamicLightmapUV, SH, inputData.normalWS);
#else
    inputData.bakedGI = SAMPLE_GI(IN.uvMainAndLM.zw, SH, inputData.normalWS);
#endif
    inputData.normalizedScreenSpaceUV = GetNormalizedScreenSpaceUV(IN.clipPos);
    inputData.shadowMask = SAMPLE_SHADOWMASK(IN.uvMainAndLM.zw)

    #if defined(DEBUG_DISPLAY)
    #if defined(DYNAMICLIGHTMAP_ON)
    inputData.dynamicLightmapUV = IN.dynamicLightmapUV;
    #endif
    #if defined(LIGHTMAP_ON)
    inputData.staticLightmapUV = IN.uvMainAndLM.zw;
    #else
    inputData.vertexSH = SH;
    #endif
    #endif
}

#ifndef TERRAIN_SPLAT_BASEPASS

void NormalMapMix(float4 uvSplat01, float4 uvSplat23, inout half4 splatControl, inout half3 mixedNormal)
{
    #if defined(_NORMALMAP)
        half3 nrm = half(0.0);
        nrm += splatControl.r * UnpackNormalScale(SAMPLE_TEXTURE2D(_Normal0, sampler_Normal0, uvSplat01.xy), _NormalScale0);
        nrm += splatControl.g * UnpackNormalScale(SAMPLE_TEXTURE2D(_Normal1, sampler_Normal0, uvSplat01.zw), _NormalScale1);
        nrm += splatControl.b * UnpackNormalScale(SAMPLE_TEXTURE2D(_Normal2, sampler_Normal0, uvSplat23.xy), _NormalScale2);
        nrm += splatControl.a * UnpackNormalScale(SAMPLE_TEXTURE2D(_Normal3, sampler_Normal0, uvSplat23.zw), _NormalScale3);

        // avoid risk of NaN when normalizing.
        #if HAS_HALF
            nrm.z += half(0.01);
        #else
            nrm.z += 1e-5f;
        #endif

        mixedNormal = normalize(nrm.xyz);
    #endif
}

void SplatmapMix(float4 uvMainAndLM, float4 uvSplat01, float4 uvSplat23, inout half4 splatControl, out half weight, out half4 mixedDiffuse, out half4 defaultSmoothness, inout half3 mixedNormal)
{
    half4 diffAlbedo[4];

    diffAlbedo[0] = SAMPLE_TEXTURE2D(_Splat0, sampler_Splat0, uvSplat01.xy);
    diffAlbedo[1] = SAMPLE_TEXTURE2D(_Splat1, sampler_Splat0, uvSplat01.zw);
    diffAlbedo[2] = SAMPLE_TEXTURE2D(_Splat2, sampler_Splat0, uvSplat23.xy);
    diffAlbedo[3] = SAMPLE_TEXTURE2D(_Splat3, sampler_Splat0, uvSplat23.zw);

    // This might be a bit of a gamble -- the assumption here is that if the diffuseMap has no
    // alpha channel, then diffAlbedo[n].a = 1.0 (and _DiffuseHasAlphaN = 0.0)
    // Prior to coming in, _SmoothnessN is actually set to max(_DiffuseHasAlphaN, _SmoothnessN)
    // This means that if we have an alpha channel, _SmoothnessN is locked to 1.0 and
    // otherwise, the true slider value is passed down and diffAlbedo[n].a == 1.0.
    defaultSmoothness = half4(diffAlbedo[0].a, diffAlbedo[1].a, diffAlbedo[2].a, diffAlbedo[3].a);
    defaultSmoothness *= half4(_Smoothness0, _Smoothness1, _Smoothness2, _Smoothness3);

#ifndef _TERRAIN_BLEND_HEIGHT // density blending
    if(_NumLayersCount <= 4)
    {
        // 20.0 is the number of steps in inputAlphaMask (Density mask. We decided 20 empirically)
        half4 opacityAsDensity = saturate((half4(diffAlbedo[0].a, diffAlbedo[1].a, diffAlbedo[2].a, diffAlbedo[3].a) - (1 - splatControl)) * 20.0);
        opacityAsDensity += 0.001h * splatControl;      // if all weights are zero, default to what the blend mask says
        half4 useOpacityAsDensityParam = { _DiffuseRemapScale0.w, _DiffuseRemapScale1.w, _DiffuseRemapScale2.w, _DiffuseRemapScale3.w }; // 1 is off
        splatControl = lerp(opacityAsDensity, splatControl, useOpacityAsDensityParam);
    }
#endif

    // Now that splatControl has changed, we can compute the final weight and normalize
    weight = dot(splatControl, 1.0h);

#ifdef TERRAIN_SPLAT_ADDPASS
    clip(weight <= 0.005h ? -1.0h : 1.0h);
#endif

#ifndef _TERRAIN_BASEMAP_GEN
    // Normalize weights before lighting and restore weights in final modifier functions so that the overal
    // lighting result can be correctly weighted.
    splatControl /= (weight + HALF_MIN);
#endif

    mixedDiffuse = 0.0h;
    mixedDiffuse += diffAlbedo[0] * half4(_DiffuseRemapScale0.rgb * splatControl.rrr, 1.0h);
    mixedDiffuse += diffAlbedo[1] * half4(_DiffuseRemapScale1.rgb * splatControl.ggg, 1.0h);
    mixedDiffuse += diffAlbedo[2] * half4(_DiffuseRemapScale2.rgb * splatControl.bbb, 1.0h);
    mixedDiffuse += diffAlbedo[3] * half4(_DiffuseRemapScale3.rgb * splatControl.aaa, 1.0h);

    NormalMapMix(uvSplat01, uvSplat23, splatControl, mixedNormal);
}

#endif

#ifdef _TERRAIN_BLEND_HEIGHT
void HeightBasedSplatModify(inout half4 splatControl, in half4 masks[4])
{
    // heights are in mask blue channel, we multiply by the splat Control weights to get combined height
    half4 splatHeight = half4(masks[0].b, masks[1].b, masks[2].b, masks[3].b) * splatControl.rgba;
    half maxHeight = max(splatHeight.r, max(splatHeight.g, max(splatHeight.b, splatHeight.a)));

    // Ensure that the transition height is not zero.
    half transition = max(_HeightTransition, 1e-5);

    // This sets the highest splat to "transition", and everything else to a lower value relative to that, clamping to zero
    // Then we clamp this to zero and normalize everything
    half4 weightedHeights = splatHeight + transition - maxHeight.xxxx;
    weightedHeights = max(0, weightedHeights);

    // We need to add an epsilon here for active layers (hence the blendMask again)
    // so that at least a layer shows up if everything's too low.
    weightedHeights = (weightedHeights + 1e-6) * splatControl;

    // Normalize (and clamp to epsilon to keep from dividing by zero)
    half sumHeight = max(dot(weightedHeights, half4(1, 1, 1, 1)), 1e-6);
    splatControl = weightedHeights / sumHeight.xxxx;
}
#endif

void SplatmapFinalColor(inout half4 color, half fogCoord)
{
    color.rgb *= color.a;

    #ifndef TERRAIN_GBUFFER // Technically we don't need fogCoord, but it is still passed from the vertex shader.

    #ifdef TERRAIN_SPLAT_ADDPASS
        color.rgb = MixFogColor(color.rgb, half3(0,0,0), fogCoord);
    #else
        color.rgb = MixFog(color.rgb, fogCoord);
    #endif

    #endif
}

void TerrainInstancing(inout float4 positionOS, inout float3 normal, inout float2 uv)
{
#ifdef UNITY_INSTANCING_ENABLED
    float2 patchVertex = positionOS.xy;
    float4 instanceData = UNITY_ACCESS_INSTANCED_PROP(Terrain, _TerrainPatchInstanceData);

    float2 sampleCoords = (patchVertex.xy + instanceData.xy) * instanceData.z; // (xy + float2(xBase,yBase)) * skipScale
    float height = UnpackHeightmap(_TerrainHeightmapTexture.Load(int3(sampleCoords, 0)));

    positionOS.xz = sampleCoords * _TerrainHeightmapScale.xz;
    positionOS.y = height * _TerrainHeightmapScale.y;

    #ifdef ENABLE_TERRAIN_PERPIXEL_NORMAL
        normal = float3(0, 1, 0);
    #else
        normal = _TerrainNormalmapTexture.Load(int3(sampleCoords, 0)).rgb * 2 - 1;
    #endif
    uv = sampleCoords * _TerrainHeightmapRecipSize.zw;
#endif
}

void TerrainInstancing(inout float4 positionOS, inout float3 normal)
{
    float2 uv = { 0, 0 };
    TerrainInstancing(positionOS, normal, uv);
}

///////////////////////////////////////////////////////////////////////////////
//                  Vertex and Fragment functions                            //
///////////////////////////////////////////////////////////////////////////////

// Used in Standard Terrain shader
Varyings SplatmapVert(Attributes v)
{
    Varyings o = (Varyings)0;

    UNITY_SETUP_INSTANCE_ID(v);
    UNITY_INITIALIZE_VERTEX_OUTPUT_STEREO(o);
    TerrainInstancing(v.positionOS, v.normalOS, v.texcoord);

    VertexPositionInputs Attributes = GetVertexPositionInputs(v.positionOS.xyz);

    o.uvMainAndLM.xy = v.texcoord;
    o.uvMainAndLM.zw = v.texcoord * unity_LightmapST.xy + unity_LightmapST.zw;

    #ifndef TERRAIN_SPLAT_BASEPASS
        o.uvSplat01.xy = TRANSFORM_TEX(v.texcoord, _Splat0);
        o.uvSplat01.zw = TRANSFORM_TEX(v.texcoord, _Splat1);
        o.uvSplat23.xy = TRANSFORM_TEX(v.texcoord, _Splat2);
        o.uvSplat23.zw = TRANSFORM_TEX(v.texcoord, _Splat3);
    #endif

#if defined(DYNAMICLIGHTMAP_ON)
    o.dynamicLightmapUV = v.texcoord * unity_DynamicLightmapST.xy + unity_DynamicLightmapST.zw;
#endif

    #if defined(_NORMALMAP) && !defined(ENABLE_TERRAIN_PERPIXEL_NORMAL)
        half3 viewDirWS = GetWorldSpaceNormalizeViewDir(Attributes.positionWS);
        float4 vertexTangent = float4(cross(float3(0, 0, 1), v.normalOS), 1.0);
        VertexNormalInputs normalInput = GetVertexNormalInputs(v.normalOS, vertexTangent);

        o.normal = half4(normalInput.normalWS, viewDirWS.x);
        o.tangent = half4(normalInput.tangentWS, viewDirWS.y);
        o.bitangent = half4(normalInput.bitangentWS, viewDirWS.z);
    #else
        o.normal = TransformObjectToWorldNormal(v.normalOS);
        o.vertexSH = SampleSH(o.normal);
    #endif

    half fogFactor = 0;
    #if !defined(_FOG_FRAGMENT)
        fogFactor = ComputeFogFactor(Attributes.positionCS.z);
    #endif

    #ifdef _ADDITIONAL_LIGHTS_VERTEX
        o.fogFactorAndVertexLight.x = fogFactor;
        o.fogFactorAndVertexLight.yzw = VertexLighting(Attributes.positionWS, o.normal.xyz);
    #else
        o.fogFactor = fogFactor;
    #endif

    o.positionWS = Attributes.positionWS;
    o.clipPos = Attributes.positionCS;

    #if defined(REQUIRES_VERTEX_SHADOW_COORD_INTERPOLATOR)
        o.shadowCoord = GetShadowCoord(Attributes);
    #endif

    return o;
}

void ComputeMasks(out half4 masks[4], half4 hasMask, Varyings IN)
{
    masks[0] = 0.5h;
    masks[1] = 0.5h;
    masks[2] = 0.5h;
    masks[3] = 0.5h;

#ifdef _MASKMAP
    masks[0] = lerp(masks[0], SAMPLE_TEXTURE2D(_Mask0, sampler_Mask0, IN.uvSplat01.xy), hasMask.x);
    masks[1] = lerp(masks[1], SAMPLE_TEXTURE2D(_Mask1, sampler_Mask0, IN.uvSplat01.zw), hasMask.y);
    masks[2] = lerp(masks[2], SAMPLE_TEXTURE2D(_Mask2, sampler_Mask0, IN.uvSplat23.xy), hasMask.z);
    masks[3] = lerp(masks[3], SAMPLE_TEXTURE2D(_Mask3, sampler_Mask0, IN.uvSplat23.zw), hasMask.w);
#endif

    masks[0] *= _MaskMapRemapScale0.rgba;
    masks[0] += _MaskMapRemapOffset0.rgba;
    masks[1] *= _MaskMapRemapScale1.rgba;
    masks[1] += _MaskMapRemapOffset1.rgba;
    masks[2] *= _MaskMapRemapScale2.rgba;
    masks[2] += _MaskMapRemapOffset2.rgba;
    masks[3] *= _MaskMapRemapScale3.rgba;
    masks[3] += _MaskMapRemapOffset3.rgba;
}

// Used in Standard Terrain shader
#ifdef TERRAIN_GBUFFER
FragmentOutput SplatmapFragment(Varyings IN)
#else
half4 SplatmapFragment(Varyings IN) : SV_TARGET
#endif
{
    UNITY_SETUP_STEREO_EYE_INDEX_POST_VERTEX(IN);
#ifdef _ALPHATEST_ON
    ClipHoles(IN.uvMainAndLM.xy);
#endif

    half3 normalTS = half3(0.0h, 0.0h, 1.0h);
#ifdef TERRAIN_SPLAT_BASEPASS
    half3 albedo = SAMPLE_TEXTURE2D(_MainTex, sampler_MainTex, IN.uvMainAndLM.xy).rgb;
    half smoothness = SAMPLE_TEXTURE2D(_MainTex, sampler_MainTex, IN.uvMainAndLM.xy).a;
    half metallic = SAMPLE_TEXTURE2D(_MetallicTex, sampler_MetallicTex, IN.uvMainAndLM.xy).r;
    half alpha = 1;
    half occlusion = 1;
#else

    half4 hasMask = half4(_LayerHasMask0, _LayerHasMask1, _LayerHasMask2, _LayerHasMask3);
    half4 masks[4];
    ComputeMasks(masks, hasMask, IN);

    float2 splatUV = (IN.uvMainAndLM.xy * (_Control_TexelSize.zw - 1.0f) + 0.5f) * _Control_TexelSize.xy;
    half4 splatControl = SAMPLE_TEXTURE2D(_Control, sampler_Control, splatUV);

    half alpha = dot(splatControl, 1.0h);
#ifdef _TERRAIN_BLEND_HEIGHT
    // disable Height Based blend when there are more than 4 layers (multi-pass breaks the normalization)
    if (_NumLayersCount <= 4)
        HeightBasedSplatModify(splatControl, masks);
#endif

    half weight;
    half4 mixedDiffuse;
    half4 defaultSmoothness;
    SplatmapMix(IN.uvMainAndLM, IN.uvSplat01, IN.uvSplat23, splatControl, weight, mixedDiffuse, defaultSmoothness, normalTS);
    half3 albedo = mixedDiffuse.rgb;

    half4 defaultMetallic = half4(_Metallic0, _Metallic1, _Metallic2, _Metallic3);
    half4 defaultOcclusion = half4(_MaskMapRemapScale0.g, _MaskMapRemapScale1.g, _MaskMapRemapScale2.g, _MaskMapRemapScale3.g) +
                            half4(_MaskMapRemapOffset0.g, _MaskMapRemapOffset1.g, _MaskMapRemapOffset2.g, _MaskMapRemapOffset3.g);

    half4 maskSmoothness = half4(masks[0].a, masks[1].a, masks[2].a, masks[3].a);
    defaultSmoothness = lerp(defaultSmoothness, maskSmoothness, hasMask);
    half smoothness = dot(splatControl, defaultSmoothness);

    half4 maskMetallic = half4(masks[0].r, masks[1].r, masks[2].r, masks[3].r);
    defaultMetallic = lerp(defaultMetallic, maskMetallic, hasMask);
    half metallic = dot(splatControl, defaultMetallic);

    half4 maskOcclusion = half4(masks[0].g, masks[1].g, masks[2].g, masks[3].g);
    defaultOcclusion = lerp(defaultOcclusion, maskOcclusion, hasMask);
    half occlusion = dot(splatControl, defaultOcclusion);
#endif

    InputData inputData;
    InitializeInputData(IN, normalTS, inputData);
    SETUP_DEBUG_TEXTURE_DATA(inputData, IN.uvMainAndLM.xy, _BaseMap);

#if defined(_DBUFFER)
    half3 specular = half3(0.0h, 0.0h, 0.0h);
    ApplyDecal(IN.clipPos,
        albedo,
        specular,
        inputData.normalWS,
        metallic,
        occlusion,
        smoothness);
#endif

#ifdef TERRAIN_GBUFFER

    BRDFData brdfData;
    InitializeBRDFData(albedo, metallic, /* specular */ half3(0.0h, 0.0h, 0.0h), smoothness, alpha, brdfData);

    // Baked lighting.
    half4 color;
    Light mainLight = GetMainLight(inputData.shadowCoord, inputData.positionWS, inputData.shadowMask);
    MixRealtimeAndBakedGI(mainLight, inputData.normalWS, inputData.bakedGI, inputData.shadowMask);
    color.rgb = GlobalIllumination(brdfData, inputData.bakedGI, occlusion, inputData.positionWS, inputData.normalWS, inputData.viewDirectionWS);
    color.a = alpha;
    SplatmapFinalColor(color, inputData.fogCoord);

    // Dynamic lighting: emulate SplatmapFinalColor() by scaling gbuffer material properties. This will not give the same results
    // as forward renderer because we apply blending pre-lighting instead of post-lighting.
    // Blending of smoothness and normals is also not correct but close enough?
    brdfData.albedo.rgb *= alpha;
    brdfData.diffuse.rgb *= alpha;
    brdfData.specular.rgb *= alpha;
    brdfData.reflectivity *= alpha;
    inputData.normalWS = inputData.normalWS * alpha;
    smoothness *= alpha;

    return BRDFDataToGbuffer(brdfData, inputData, smoothness, color.rgb, occlusion);

#else

    half4 color = UniversalFragmentPBR(inputData, albedo, metallic, /* specular */ half3(0.0h, 0.0h, 0.0h), smoothness, occlusion, /* emission */ half3(0, 0, 0), alpha);

    SplatmapFinalColor(color, inputData.fogCoord);

    return half4(color.rgb, 1.0h);
#endif
}

// Shadow pass

// Shadow Casting Light geometric parameters. These variables are used when applying the shadow Normal Bias and are set by UnityEngine.Rendering.Universal.ShadowUtils.SetupShadowCasterConstantBuffer in com.unity.render-pipelines.universal/Runtime/ShadowUtils.cs
// For Directional lights, _LightDirection is used when applying shadow Normal Bias.
// For Spot lights and Point lights, _LightPosition is used to compute the actual light direction because it is different at each shadow caster geometry vertex.
float3 _LightDirection;
float3 _LightPosition;

struct AttributesLean
{
    float4 position     : POSITION;
    float3 normalOS       : NORMAL;
#ifdef _ALPHATEST_ON
    float2 texcoord     : TEXCOORD0;
#endif
    UNITY_VERTEX_INPUT_INSTANCE_ID
};

struct VaryingsLean
{
    float4 clipPos      : SV_POSITION;
#ifdef _ALPHATEST_ON
    float2 texcoord     : TEXCOORD0;
#endif
    UNITY_VERTEX_OUTPUT_STEREO
};

VaryingsLean ShadowPassVertex(AttributesLean v)
{
    VaryingsLean o = (VaryingsLean)0;
    UNITY_SETUP_INSTANCE_ID(v);
    TerrainInstancing(v.position, v.normalOS);

    float3 positionWS = TransformObjectToWorld(v.position.xyz);
    float3 normalWS = TransformObjectToWorldNormal(v.normalOS);

#if _CASTING_PUNCTUAL_LIGHT_SHADOW
    float3 lightDirectionWS = normalize(_LightPosition - positionWS);
#else
    float3 lightDirectionWS = _LightDirection;
#endif

    float4 clipPos = TransformWorldToHClip(ApplyShadowBias(positionWS, normalWS, lightDirectionWS));

#if UNITY_REVERSED_Z
    clipPos.z = min(clipPos.z, UNITY_NEAR_CLIP_VALUE);
#else
    clipPos.z = max(clipPos.z, UNITY_NEAR_CLIP_VALUE);
#endif

    o.clipPos = clipPos;

#ifdef _ALPHATEST_ON
    o.texcoord = v.texcoord;
#endif

    return o;
}

half4 ShadowPassFragment(VaryingsLean IN) : SV_TARGET
{
#ifdef _ALPHATEST_ON
    ClipHoles(IN.texcoord);
#endif
    return 0;
}

// Depth pass

VaryingsLean DepthOnlyVertex(AttributesLean v)
{
    VaryingsLean o = (VaryingsLean)0;
    UNITY_SETUP_INSTANCE_ID(v);
    UNITY_INITIALIZE_VERTEX_OUTPUT_STEREO(o);
    TerrainInstancing(v.position, v.normalOS);
    o.clipPos = TransformObjectToHClip(v.position.xyz);
#ifdef _ALPHATEST_ON
    o.texcoord = v.texcoord;
#endif
    return o;
}

half4 DepthOnlyFragment(VaryingsLean IN) : SV_TARGET
{
#ifdef _ALPHATEST_ON
    ClipHoles(IN.texcoord);
#endif
#ifdef SCENESELECTIONPASS
    // We use depth prepass for scene selection in the editor, this code allow to output the outline correctly
    return half4(_ObjectId, _PassValue, 1.0, 1.0);
#endif
    return 0;
}

#endif<|MERGE_RESOLUTION|>--- conflicted
+++ resolved
@@ -80,12 +80,8 @@
 {
     inputData = (InputData)0;
 
-<<<<<<< HEAD
-    input.positionWS = IN.positionWS;
-    input.positionCS = IN.clipPos;
-=======
     inputData.positionWS = IN.positionWS;
->>>>>>> 1e6706cf
+    inputData.positionCS = IN.clipPos;
 
     #if defined(_NORMALMAP) && !defined(ENABLE_TERRAIN_PERPIXEL_NORMAL)
         half3 viewDirWS = half3(IN.normal.w, IN.tangent.w, IN.bitangent.w);
