
#ifndef UNIVERSAL_TERRAIN_LIT_PASSES_INCLUDED
#define UNIVERSAL_TERRAIN_LIT_PASSES_INCLUDED

#include "Packages/com.unity.render-pipelines.universal/ShaderLibrary/Lighting.hlsl"
#include "Packages/com.unity.render-pipelines.universal/ShaderLibrary/UnityGBuffer.hlsl"

#if defined(UNITY_INSTANCING_ENABLED) && defined(_TERRAIN_INSTANCED_PERPIXEL_NORMAL)
    #define ENABLE_TERRAIN_PERPIXEL_NORMAL
#endif

#ifdef UNITY_INSTANCING_ENABLED
    TEXTURE2D(_TerrainHeightmapTexture);
    TEXTURE2D(_TerrainNormalmapTexture);
    SAMPLER(sampler_TerrainNormalmapTexture);
#endif

UNITY_INSTANCING_BUFFER_START(Terrain)
    UNITY_DEFINE_INSTANCED_PROP(float4, _TerrainPatchInstanceData)  // float4(xBase, yBase, skipScale, ~)
UNITY_INSTANCING_BUFFER_END(Terrain)

#ifdef _ALPHATEST_ON
TEXTURE2D(_TerrainHolesTexture);
SAMPLER(sampler_TerrainHolesTexture);

void ClipHoles(float2 uv)
{
    float hole = SAMPLE_TEXTURE2D(_TerrainHolesTexture, sampler_TerrainHolesTexture, uv).r;
    clip(hole == 0.0f ? -1 : 1);
}
#endif

struct Attributes
{
    float4 positionOS : POSITION;
    float3 normalOS : NORMAL;
    float2 texcoord : TEXCOORD0;
    UNITY_VERTEX_INPUT_INSTANCE_ID
};

struct Varyings
{
    float4 uvMainAndLM              : TEXCOORD0; // xy: control, zw: lightmap
    #ifndef TERRAIN_SPLAT_BASEPASS
        float4 uvSplat01                : TEXCOORD1; // xy: splat0, zw: splat1
        float4 uvSplat23                : TEXCOORD2; // xy: splat2, zw: splat3
    #endif

    #if defined(_NORMALMAP) && !defined(ENABLE_TERRAIN_PERPIXEL_NORMAL)
        half4 normal                    : TEXCOORD3;    // xyz: normal, w: viewDir.x
        half4 tangent                   : TEXCOORD4;    // xyz: tangent, w: viewDir.y
        half4 bitangent                 : TEXCOORD5;    // xyz: bitangent, w: viewDir.z
    #else
        half3 normal                    : TEXCOORD3;
        half3 vertexSH                  : TEXCOORD4; // SH
    #endif

    #ifdef _ADDITIONAL_LIGHTS_VERTEX
        half4 fogFactorAndVertexLight   : TEXCOORD6; // x: fogFactor, yzw: vertex light
    #else
        half  fogFactor                 : TEXCOORD6;
    #endif

    float3 positionWS               : TEXCOORD7;
<<<<<<< HEAD
#if defined(REQUIRES_VERTEX_SHADOW_COORD_INTERPOLATOR)
    float4 shadowCoord              : TEXCOORD8;
#endif
#if defined(DYNAMICLIGHTMAP_ON)
    float2 dynamicLightmapUV        : TEXCOORD9;
#endif
=======

    #if defined(REQUIRES_VERTEX_SHADOW_COORD_INTERPOLATOR)
        float4 shadowCoord              : TEXCOORD8;
    #endif

>>>>>>> f83e3cd9
    float4 clipPos                  : SV_POSITION;
    UNITY_VERTEX_OUTPUT_STEREO
};

void InitializeInputData(Varyings IN, half3 normalTS, out InputData input)
{
    input = (InputData)0;
    input.positionWS = IN.positionWS;

    #if defined(_NORMALMAP) && !defined(ENABLE_TERRAIN_PERPIXEL_NORMAL)
        half3 viewDirWS = half3(IN.normal.w, IN.tangent.w, IN.bitangent.w);
        input.normalWS = TransformTangentToWorld(normalTS, half3x3(-IN.tangent.xyz, IN.bitangent.xyz, IN.normal.xyz));
        half3 SH = SampleSH(input.normalWS.xyz);
    #elif defined(ENABLE_TERRAIN_PERPIXEL_NORMAL)
        half3 viewDirWS = GetWorldSpaceNormalizeViewDir(IN.positionWS);
        float2 sampleCoords = (IN.uvMainAndLM.xy / _TerrainHeightmapRecipSize.zw + 0.5f) * _TerrainHeightmapRecipSize.xy;
        half3 normalWS = TransformObjectToWorldNormal(normalize(SAMPLE_TEXTURE2D(_TerrainNormalmapTexture, sampler_TerrainNormalmapTexture, sampleCoords).rgb * 2 - 1));
        half3 tangentWS = cross(GetObjectToWorldMatrix()._13_23_33, normalWS);
        input.normalWS = TransformTangentToWorld(normalTS, half3x3(-tangentWS, cross(normalWS, tangentWS), normalWS));
        half3 SH = SampleSH(input.normalWS.xyz);
    #else
        half3 viewDirWS = GetWorldSpaceNormalizeViewDir(IN.positionWS);
        input.normalWS = IN.normal;
        half3 SH = IN.vertexSH;
    #endif

    input.normalWS = NormalizeNormalPerPixel(input.normalWS);
    input.viewDirectionWS = viewDirWS;

    #if defined(REQUIRES_VERTEX_SHADOW_COORD_INTERPOLATOR)
        input.shadowCoord = IN.shadowCoord;
    #elif defined(MAIN_LIGHT_CALCULATE_SHADOWS)
        input.shadowCoord = TransformWorldToShadowCoord(input.positionWS);
    #else
        input.shadowCoord = float4(0, 0, 0, 0);
    #endif

    #ifdef _ADDITIONAL_LIGHTS_VERTEX
        input.fogCoord = IN.fogFactorAndVertexLight.x;
        input.vertexLighting = IN.fogFactorAndVertexLight.yzw;
    #else
        input.fogCoord = IN.fogFactor;
    #endif

#if defined(DYNAMICLIGHTMAP_ON)
    input.bakedGI = SAMPLE_GI(IN.uvMainAndLM.zw, IN.dynamicLightmapUV, SH, input.normalWS);
#else
    input.bakedGI = SAMPLE_GI(IN.uvMainAndLM.zw, SH, input.normalWS);
#endif
    input.normalizedScreenSpaceUV = GetNormalizedScreenSpaceUV(IN.clipPos);
    input.shadowMask = SAMPLE_SHADOWMASK(IN.uvMainAndLM.zw)
}

#ifndef TERRAIN_SPLAT_BASEPASS

void SplatmapMix(float4 uvMainAndLM, float4 uvSplat01, float4 uvSplat23, inout half4 splatControl, out half weight, out half4 mixedDiffuse, out half4 defaultSmoothness, inout half3 mixedNormal)
{
    half4 diffAlbedo[4];

    diffAlbedo[0] = SAMPLE_TEXTURE2D(_Splat0, sampler_Splat0, uvSplat01.xy);
    diffAlbedo[1] = SAMPLE_TEXTURE2D(_Splat1, sampler_Splat0, uvSplat01.zw);
    diffAlbedo[2] = SAMPLE_TEXTURE2D(_Splat2, sampler_Splat0, uvSplat23.xy);
    diffAlbedo[3] = SAMPLE_TEXTURE2D(_Splat3, sampler_Splat0, uvSplat23.zw);

    // This might be a bit of a gamble -- the assumption here is that if the diffuseMap has no
    // alpha channel, then diffAlbedo[n].a = 1.0 (and _DiffuseHasAlphaN = 0.0)
    // Prior to coming in, _SmoothnessN is actually set to max(_DiffuseHasAlphaN, _SmoothnessN)
    // This means that if we have an alpha channel, _SmoothnessN is locked to 1.0 and
    // otherwise, the true slider value is passed down and diffAlbedo[n].a == 1.0.
    defaultSmoothness = half4(diffAlbedo[0].a, diffAlbedo[1].a, diffAlbedo[2].a, diffAlbedo[3].a);
    defaultSmoothness *= half4(_Smoothness0, _Smoothness1, _Smoothness2, _Smoothness3);

#ifndef _TERRAIN_BLEND_HEIGHT
    // 20.0 is the number of steps in inputAlphaMask (Density mask. We decided 20 empirically)
    half4 opacityAsDensity = saturate((half4(diffAlbedo[0].a, diffAlbedo[1].a, diffAlbedo[2].a, diffAlbedo[3].a) - (half4(1.0, 1.0, 1.0, 1.0) - splatControl)) * 20.0);
    opacityAsDensity += 0.001h * splatControl;      // if all weights are zero, default to what the blend mask says
    half4 useOpacityAsDensityParam = { _DiffuseRemapScale0.w, _DiffuseRemapScale1.w, _DiffuseRemapScale2.w, _DiffuseRemapScale3.w }; // 1 is off
    splatControl = lerp(opacityAsDensity, splatControl, useOpacityAsDensityParam);
#endif

    // Now that splatControl has changed, we can compute the final weight and normalize
    weight = dot(splatControl, 1.0h);

#ifdef TERRAIN_SPLAT_ADDPASS
    clip(weight <= 0.005h ? -1.0h : 1.0h);
#endif

#ifndef _TERRAIN_BASEMAP_GEN
    // Normalize weights before lighting and restore weights in final modifier functions so that the overal
    // lighting result can be correctly weighted.
    splatControl /= (weight + HALF_MIN);
#endif

    mixedDiffuse = 0.0h;
    mixedDiffuse += diffAlbedo[0] * half4(_DiffuseRemapScale0.rgb * splatControl.rrr, 1.0h);
    mixedDiffuse += diffAlbedo[1] * half4(_DiffuseRemapScale1.rgb * splatControl.ggg, 1.0h);
    mixedDiffuse += diffAlbedo[2] * half4(_DiffuseRemapScale2.rgb * splatControl.bbb, 1.0h);
    mixedDiffuse += diffAlbedo[3] * half4(_DiffuseRemapScale3.rgb * splatControl.aaa, 1.0h);

#ifdef _NORMALMAP
    half3 nrm = 0.0f;
    nrm += splatControl.r * UnpackNormalScale(SAMPLE_TEXTURE2D(_Normal0, sampler_Normal0, uvSplat01.xy), _NormalScale0);
    nrm += splatControl.g * UnpackNormalScale(SAMPLE_TEXTURE2D(_Normal1, sampler_Normal0, uvSplat01.zw), _NormalScale1);
    nrm += splatControl.b * UnpackNormalScale(SAMPLE_TEXTURE2D(_Normal2, sampler_Normal0, uvSplat23.xy), _NormalScale2);
    nrm += splatControl.a * UnpackNormalScale(SAMPLE_TEXTURE2D(_Normal3, sampler_Normal0, uvSplat23.zw), _NormalScale3);

    // avoid risk of NaN when normalizing.
#if HAS_HALF
    nrm.z += 0.01h;
#else
    nrm.z += 1e-5f;
#endif

    mixedNormal = normalize(nrm.xyz);
#endif
}

#endif

#ifdef _TERRAIN_BLEND_HEIGHT
void HeightBasedSplatModify(inout half4 splatControl, in half4 masks[4])
{
    // heights are in mask blue channel, we multiply by the splat Control weights to get combined height
    half4 splatHeight = half4(masks[0].b, masks[1].b, masks[2].b, masks[3].b) * splatControl.rgba;
    half maxHeight = max(splatHeight.r, max(splatHeight.g, max(splatHeight.b, splatHeight.a)));

    // Ensure that the transition height is not zero.
    half transition = max(_HeightTransition, 1e-5);

    // This sets the highest splat to "transition", and everything else to a lower value relative to that, clamping to zero
    // Then we clamp this to zero and normalize everything
    half4 weightedHeights = splatHeight + transition - maxHeight.xxxx;
    weightedHeights = max(0, weightedHeights);

    // We need to add an epsilon here for active layers (hence the blendMask again)
    // so that at least a layer shows up if everything's too low.
    weightedHeights = (weightedHeights + 1e-6) * splatControl;

    // Normalize (and clamp to epsilon to keep from dividing by zero)
    half sumHeight = max(dot(weightedHeights, half4(1, 1, 1, 1)), 1e-6);
    splatControl = weightedHeights / sumHeight.xxxx;
}
#endif

void SplatmapFinalColor(inout half4 color, half fogCoord)
{
    color.rgb *= color.a;

    #ifndef TERRAIN_GBUFFER // Technically we don't need fogCoord, but it is still passed from the vertex shader.

    #ifdef TERRAIN_SPLAT_ADDPASS
        color.rgb = MixFogColor(color.rgb, half3(0,0,0), fogCoord);
    #else
        color.rgb = MixFog(color.rgb, fogCoord);
    #endif

    #endif
}

void TerrainInstancing(inout float4 positionOS, inout float3 normal, inout float2 uv)
{
#ifdef UNITY_INSTANCING_ENABLED
    float2 patchVertex = positionOS.xy;
    float4 instanceData = UNITY_ACCESS_INSTANCED_PROP(Terrain, _TerrainPatchInstanceData);

    float2 sampleCoords = (patchVertex.xy + instanceData.xy) * instanceData.z; // (xy + float2(xBase,yBase)) * skipScale
    float height = UnpackHeightmap(_TerrainHeightmapTexture.Load(int3(sampleCoords, 0)));

    positionOS.xz = sampleCoords * _TerrainHeightmapScale.xz;
    positionOS.y = height * _TerrainHeightmapScale.y;

    #ifdef ENABLE_TERRAIN_PERPIXEL_NORMAL
        normal = float3(0, 1, 0);
    #else
        normal = _TerrainNormalmapTexture.Load(int3(sampleCoords, 0)).rgb * 2 - 1;
    #endif
    uv = sampleCoords * _TerrainHeightmapRecipSize.zw;
#endif
}

void TerrainInstancing(inout float4 positionOS, inout float3 normal)
{
    float2 uv = { 0, 0 };
    TerrainInstancing(positionOS, normal, uv);
}

///////////////////////////////////////////////////////////////////////////////
//                  Vertex and Fragment functions                            //
///////////////////////////////////////////////////////////////////////////////

// Used in Standard Terrain shader
Varyings SplatmapVert(Attributes v)
{
    Varyings o = (Varyings)0;

    UNITY_SETUP_INSTANCE_ID(v);
    UNITY_INITIALIZE_VERTEX_OUTPUT_STEREO(o);
    TerrainInstancing(v.positionOS, v.normalOS, v.texcoord);

    VertexPositionInputs Attributes = GetVertexPositionInputs(v.positionOS.xyz);

    o.uvMainAndLM.xy = v.texcoord;
    o.uvMainAndLM.zw = v.texcoord * unity_LightmapST.xy + unity_LightmapST.zw;
<<<<<<< HEAD
#if defined(DYNAMICLIGHTMAP_ON)
    o.dynamicLightmapUV = v.texcoord * unity_DynamicLightmapST.xy + unity_DynamicLightmapST.zw;
#endif

#ifndef TERRAIN_SPLAT_BASEPASS
    o.uvSplat01.xy = TRANSFORM_TEX(v.texcoord, _Splat0);
    o.uvSplat01.zw = TRANSFORM_TEX(v.texcoord, _Splat1);
    o.uvSplat23.xy = TRANSFORM_TEX(v.texcoord, _Splat2);
    o.uvSplat23.zw = TRANSFORM_TEX(v.texcoord, _Splat3);
#endif
=======
    #ifndef TERRAIN_SPLAT_BASEPASS
        o.uvSplat01.xy = TRANSFORM_TEX(v.texcoord, _Splat0);
        o.uvSplat01.zw = TRANSFORM_TEX(v.texcoord, _Splat1);
        o.uvSplat23.xy = TRANSFORM_TEX(v.texcoord, _Splat2);
        o.uvSplat23.zw = TRANSFORM_TEX(v.texcoord, _Splat3);
    #endif
>>>>>>> f83e3cd9

    #if defined(_NORMALMAP) && !defined(ENABLE_TERRAIN_PERPIXEL_NORMAL)
        half3 viewDirWS = GetWorldSpaceNormalizeViewDir(Attributes.positionWS);
        float4 vertexTangent = float4(cross(float3(0, 0, 1), v.normalOS), 1.0);
        VertexNormalInputs normalInput = GetVertexNormalInputs(v.normalOS, vertexTangent);

        o.normal = half4(normalInput.normalWS, viewDirWS.x);
        o.tangent = half4(normalInput.tangentWS, viewDirWS.y);
        o.bitangent = half4(normalInput.bitangentWS, viewDirWS.z);
    #else
        o.normal = TransformObjectToWorldNormal(v.normalOS);
        o.vertexSH = SampleSH(o.normal);
    #endif

    #ifdef _ADDITIONAL_LIGHTS_VERTEX
        o.fogFactorAndVertexLight.x = ComputeFogFactor(Attributes.positionCS.z);
        o.fogFactorAndVertexLight.yzw = VertexLighting(Attributes.positionWS, o.normal.xyz);
    #else
        o.fogFactor = ComputeFogFactor(Attributes.positionCS.z);
    #endif

    o.positionWS = Attributes.positionWS;
    o.clipPos = Attributes.positionCS;

    #if defined(REQUIRES_VERTEX_SHADOW_COORD_INTERPOLATOR)
        o.shadowCoord = GetShadowCoord(Attributes);
    #endif

    return o;
}

void ComputeMasks(out half4 masks[4], half4 hasMask, Varyings IN)
{
    masks[0] = 0.5h;
    masks[1] = 0.5h;
    masks[2] = 0.5h;
    masks[3] = 0.5h;

#ifdef _MASKMAP
    masks[0] = lerp(masks[0], SAMPLE_TEXTURE2D(_Mask0, sampler_Mask0, IN.uvSplat01.xy), hasMask.x);
    masks[1] = lerp(masks[1], SAMPLE_TEXTURE2D(_Mask1, sampler_Mask0, IN.uvSplat01.zw), hasMask.y);
    masks[2] = lerp(masks[2], SAMPLE_TEXTURE2D(_Mask2, sampler_Mask0, IN.uvSplat23.xy), hasMask.z);
    masks[3] = lerp(masks[3], SAMPLE_TEXTURE2D(_Mask3, sampler_Mask0, IN.uvSplat23.zw), hasMask.w);
#endif

    masks[0] *= _MaskMapRemapScale0.rgba;
    masks[0] += _MaskMapRemapOffset0.rgba;
    masks[1] *= _MaskMapRemapScale1.rgba;
    masks[1] += _MaskMapRemapOffset1.rgba;
    masks[2] *= _MaskMapRemapScale2.rgba;
    masks[2] += _MaskMapRemapOffset2.rgba;
    masks[3] *= _MaskMapRemapScale3.rgba;
    masks[3] += _MaskMapRemapOffset3.rgba;
}

// Used in Standard Terrain shader
#ifdef TERRAIN_GBUFFER
FragmentOutput SplatmapFragment(Varyings IN)
#else
half4 SplatmapFragment(Varyings IN) : SV_TARGET
#endif
{
    UNITY_SETUP_STEREO_EYE_INDEX_POST_VERTEX(IN);
#ifdef _ALPHATEST_ON
    ClipHoles(IN.uvMainAndLM.xy);
#endif

    half3 normalTS = half3(0.0h, 0.0h, 1.0h);
#ifdef TERRAIN_SPLAT_BASEPASS
    half3 albedo = SAMPLE_TEXTURE2D(_MainTex, sampler_MainTex, IN.uvMainAndLM.xy).rgb;
    half smoothness = SAMPLE_TEXTURE2D(_MainTex, sampler_MainTex, IN.uvMainAndLM.xy).a;
    half metallic = SAMPLE_TEXTURE2D(_MetallicTex, sampler_MetallicTex, IN.uvMainAndLM.xy).r;
    half alpha = 1;
    half occlusion = 1;
#else

    half4 hasMask = half4(_LayerHasMask0, _LayerHasMask1, _LayerHasMask2, _LayerHasMask3);
    half4 masks[4];
    ComputeMasks(masks, hasMask, IN);

    float2 splatUV = (IN.uvMainAndLM.xy * (_Control_TexelSize.zw - 1.0f) + 0.5f) * _Control_TexelSize.xy;
    half4 splatControl = SAMPLE_TEXTURE2D(_Control, sampler_Control, splatUV);

#ifdef _TERRAIN_BLEND_HEIGHT
    // disable Height Based blend when there are more than 4 layers (multi-pass breaks the normalization)
    if (_NumLayersCount <= 4)
        HeightBasedSplatModify(splatControl, masks);
#endif

    half weight;
    half4 mixedDiffuse;
    half4 defaultSmoothness;
    SplatmapMix(IN.uvMainAndLM, IN.uvSplat01, IN.uvSplat23, splatControl, weight, mixedDiffuse, defaultSmoothness, normalTS);
    half3 albedo = mixedDiffuse.rgb;

    half4 defaultMetallic = half4(_Metallic0, _Metallic1, _Metallic2, _Metallic3);
    half4 defaultOcclusion = half4(_MaskMapRemapScale0.g, _MaskMapRemapScale1.g, _MaskMapRemapScale2.g, _MaskMapRemapScale3.g) +
                            half4(_MaskMapRemapOffset0.g, _MaskMapRemapOffset1.g, _MaskMapRemapOffset2.g, _MaskMapRemapOffset3.g);

    half4 maskSmoothness = half4(masks[0].a, masks[1].a, masks[2].a, masks[3].a);
    defaultSmoothness = lerp(defaultSmoothness, maskSmoothness, hasMask);
    half smoothness = dot(splatControl, defaultSmoothness);

    half4 maskMetallic = half4(masks[0].r, masks[1].r, masks[2].r, masks[3].r);
    defaultMetallic = lerp(defaultMetallic, maskMetallic, hasMask);
    half metallic = dot(splatControl, defaultMetallic);

    half4 maskOcclusion = half4(masks[0].g, masks[1].g, masks[2].g, masks[3].g);
    defaultOcclusion = lerp(defaultOcclusion, maskOcclusion, hasMask);
    half occlusion = dot(splatControl, defaultOcclusion);
    half alpha = weight;
#endif

    InputData inputData;
    InitializeInputData(IN, normalTS, inputData);

#ifdef TERRAIN_GBUFFER

    BRDFData brdfData;
    InitializeBRDFData(albedo, metallic, /* specular */ half3(0.0h, 0.0h, 0.0h), smoothness, alpha, brdfData);

    // Baked lighting.
    half4 color;
    Light mainLight = GetMainLight(inputData.shadowCoord, inputData.positionWS, inputData.shadowMask);
    MixRealtimeAndBakedGI(mainLight, inputData.normalWS, inputData.bakedGI, inputData.shadowMask);
    color.rgb = GlobalIllumination(brdfData, inputData.bakedGI, occlusion, inputData.normalWS, inputData.viewDirectionWS);
    color.a = alpha;
    SplatmapFinalColor(color, inputData.fogCoord);

    // Dynamic lighting: emulate SplatmapFinalColor() by scaling gbuffer material properties. This will not give the same results
    // as forward renderer because we apply blending pre-lighting instead of post-lighting.
    // Blending of smoothness and normals is also not correct but close enough?
    brdfData.albedo.rgb *= alpha;
    brdfData.diffuse.rgb *= alpha;
    brdfData.specular.rgb *= alpha;
    brdfData.reflectivity *= alpha;
    inputData.normalWS = inputData.normalWS * alpha;
    smoothness *= alpha;

    return BRDFDataToGbuffer(brdfData, inputData, smoothness, color.rgb, occlusion);

#else

    half4 color = UniversalFragmentPBR(inputData, albedo, metallic, /* specular */ half3(0.0h, 0.0h, 0.0h), smoothness, occlusion, /* emission */ half3(0, 0, 0), alpha);

    SplatmapFinalColor(color, inputData.fogCoord);

    return half4(color.rgb, 1.0h);
#endif
}

// Shadow pass

// Shadow Casting Light geometric parameters. These variables are used when applying the shadow Normal Bias and are set by UnityEngine.Rendering.Universal.ShadowUtils.SetupShadowCasterConstantBuffer in com.unity.render-pipelines.universal/Runtime/ShadowUtils.cs
// For Directional lights, _LightDirection is used when applying shadow Normal Bias.
// For Spot lights and Point lights, _LightPosition is used to compute the actual light direction because it is different at each shadow caster geometry vertex.
float3 _LightDirection;
float3 _LightPosition;

struct AttributesLean
{
    float4 position     : POSITION;
    float3 normalOS       : NORMAL;
#ifdef _ALPHATEST_ON
    float2 texcoord     : TEXCOORD0;
#endif
    UNITY_VERTEX_INPUT_INSTANCE_ID
};

struct VaryingsLean
{
    float4 clipPos      : SV_POSITION;
#ifdef _ALPHATEST_ON
    float2 texcoord     : TEXCOORD0;
#endif
    UNITY_VERTEX_OUTPUT_STEREO
};

VaryingsLean ShadowPassVertex(AttributesLean v)
{
    VaryingsLean o = (VaryingsLean)0;
    UNITY_SETUP_INSTANCE_ID(v);
    TerrainInstancing(v.position, v.normalOS);

    float3 positionWS = TransformObjectToWorld(v.position.xyz);
    float3 normalWS = TransformObjectToWorldNormal(v.normalOS);

#if _CASTING_PUNCTUAL_LIGHT_SHADOW
    float3 lightDirectionWS = normalize(_LightPosition - positionWS);
#else
    float3 lightDirectionWS = _LightDirection;
#endif

    float4 clipPos = TransformWorldToHClip(ApplyShadowBias(positionWS, normalWS, lightDirectionWS));

#if UNITY_REVERSED_Z
    clipPos.z = min(clipPos.z, UNITY_NEAR_CLIP_VALUE);
#else
    clipPos.z = max(clipPos.z, UNITY_NEAR_CLIP_VALUE);
#endif

    o.clipPos = clipPos;

#ifdef _ALPHATEST_ON
    o.texcoord = v.texcoord;
#endif

    return o;
}

half4 ShadowPassFragment(VaryingsLean IN) : SV_TARGET
{
#ifdef _ALPHATEST_ON
    ClipHoles(IN.texcoord);
#endif
    return 0;
}

// Depth pass

VaryingsLean DepthOnlyVertex(AttributesLean v)
{
    VaryingsLean o = (VaryingsLean)0;
    UNITY_SETUP_INSTANCE_ID(v);
    UNITY_INITIALIZE_VERTEX_OUTPUT_STEREO(o);
    TerrainInstancing(v.position, v.normalOS);
    o.clipPos = TransformObjectToHClip(v.position.xyz);
#ifdef _ALPHATEST_ON
    o.texcoord = v.texcoord;
#endif
    return o;
}

half4 DepthOnlyFragment(VaryingsLean IN) : SV_TARGET
{
#ifdef _ALPHATEST_ON
    ClipHoles(IN.texcoord);
#endif
#ifdef SCENESELECTIONPASS
    // We use depth prepass for scene selection in the editor, this code allow to output the outline correctly
    return half4(_ObjectId, _PassValue, 1.0, 1.0);
#endif
    return 0;
}


// DepthNormal pass
struct AttributesDepthNormal
{
    float4 positionOS : POSITION;
    float3 normalOS : NORMAL;
    float2 texcoord : TEXCOORD0;
    UNITY_VERTEX_INPUT_INSTANCE_ID
};

struct VaryingsDepthNormal
{
    float4 uvMainAndLM              : TEXCOORD0; // xy: control, zw: lightmap
    #ifndef TERRAIN_SPLAT_BASEPASS
        float4 uvSplat01                : TEXCOORD1; // xy: splat0, zw: splat1
        float4 uvSplat23                : TEXCOORD2; // xy: splat2, zw: splat3
    #endif

    #if defined(_NORMALMAP) && !defined(ENABLE_TERRAIN_PERPIXEL_NORMAL)
        float4 normal                   : TEXCOORD3;    // xyz: normal, w: viewDir.x
        float4 tangent                  : TEXCOORD4;    // xyz: tangent, w: viewDir.y
        float4 bitangent                : TEXCOORD5;    // xyz: bitangent, w: viewDir.z
    #else
        float3 normal                   : TEXCOORD3;
    #endif

    float4 clipPos                  : SV_POSITION;
    UNITY_VERTEX_OUTPUT_STEREO
};

VaryingsDepthNormal DepthNormalOnlyVertex(AttributesDepthNormal v)
{
    VaryingsDepthNormal o = (VaryingsDepthNormal)0;

    UNITY_SETUP_INSTANCE_ID(v);
    UNITY_INITIALIZE_VERTEX_OUTPUT_STEREO(o);
    TerrainInstancing(v.positionOS, v.normalOS, v.texcoord);

    VertexPositionInputs Attributes = GetVertexPositionInputs(v.positionOS.xyz);

    o.uvMainAndLM.xy = v.texcoord;
    o.uvMainAndLM.zw = v.texcoord * unity_LightmapST.xy + unity_LightmapST.zw;
    #ifndef TERRAIN_SPLAT_BASEPASS
        o.uvSplat01.xy = TRANSFORM_TEX(v.texcoord, _Splat0);
        o.uvSplat01.zw = TRANSFORM_TEX(v.texcoord, _Splat1);
        o.uvSplat23.xy = TRANSFORM_TEX(v.texcoord, _Splat2);
        o.uvSplat23.zw = TRANSFORM_TEX(v.texcoord, _Splat3);
    #endif

    #if defined(_NORMALMAP) && !defined(ENABLE_TERRAIN_PERPIXEL_NORMAL)
        half3 viewDirWS = GetWorldSpaceNormalizeViewDir(Attributes.positionWS);
        float4 vertexTangent = float4(cross(float3(0, 0, 1), v.normalOS), 1.0);
        VertexNormalInputs normalInput = GetVertexNormalInputs(v.normalOS, vertexTangent);

        o.normal = half4(normalInput.normalWS, viewDirWS.x);
        o.tangent = half4(normalInput.tangentWS, viewDirWS.y);
        o.bitangent = half4(normalInput.bitangentWS, viewDirWS.z);
    #else
        o.normal = TransformObjectToWorldNormal(v.normalOS);
    #endif

    o.clipPos = Attributes.positionCS;
    return o;
}

half4 DepthNormalOnlyFragment(VaryingsDepthNormal IN) : SV_TARGET
{
    #ifdef _ALPHATEST_ON
        ClipHoles(IN.uvMainAndLM.xy);
    #endif

    half3 normalWS = NormalizeNormalPerPixel(IN.normal.xyz);
    return half4(normalWS, 0.0);
}

#endif<|MERGE_RESOLUTION|>--- conflicted
+++ resolved
@@ -62,20 +62,15 @@
     #endif
 
     float3 positionWS               : TEXCOORD7;
-<<<<<<< HEAD
-#if defined(REQUIRES_VERTEX_SHADOW_COORD_INTERPOLATOR)
-    float4 shadowCoord              : TEXCOORD8;
-#endif
+
+    #if defined(REQUIRES_VERTEX_SHADOW_COORD_INTERPOLATOR)
+        float4 shadowCoord              : TEXCOORD8;
+    #endif
+
 #if defined(DYNAMICLIGHTMAP_ON)
     float2 dynamicLightmapUV        : TEXCOORD9;
 #endif
-=======
-
-    #if defined(REQUIRES_VERTEX_SHADOW_COORD_INTERPOLATOR)
-        float4 shadowCoord              : TEXCOORD8;
-    #endif
-
->>>>>>> f83e3cd9
+
     float4 clipPos                  : SV_POSITION;
     UNITY_VERTEX_OUTPUT_STEREO
 };
@@ -279,25 +274,17 @@
 
     o.uvMainAndLM.xy = v.texcoord;
     o.uvMainAndLM.zw = v.texcoord * unity_LightmapST.xy + unity_LightmapST.zw;
-<<<<<<< HEAD
-#if defined(DYNAMICLIGHTMAP_ON)
-    o.dynamicLightmapUV = v.texcoord * unity_DynamicLightmapST.xy + unity_DynamicLightmapST.zw;
-#endif
-
-#ifndef TERRAIN_SPLAT_BASEPASS
-    o.uvSplat01.xy = TRANSFORM_TEX(v.texcoord, _Splat0);
-    o.uvSplat01.zw = TRANSFORM_TEX(v.texcoord, _Splat1);
-    o.uvSplat23.xy = TRANSFORM_TEX(v.texcoord, _Splat2);
-    o.uvSplat23.zw = TRANSFORM_TEX(v.texcoord, _Splat3);
-#endif
-=======
+
     #ifndef TERRAIN_SPLAT_BASEPASS
         o.uvSplat01.xy = TRANSFORM_TEX(v.texcoord, _Splat0);
         o.uvSplat01.zw = TRANSFORM_TEX(v.texcoord, _Splat1);
         o.uvSplat23.xy = TRANSFORM_TEX(v.texcoord, _Splat2);
         o.uvSplat23.zw = TRANSFORM_TEX(v.texcoord, _Splat3);
     #endif
->>>>>>> f83e3cd9
+
+#if defined(DYNAMICLIGHTMAP_ON)
+    o.dynamicLightmapUV = v.texcoord * unity_DynamicLightmapST.xy + unity_DynamicLightmapST.zw;
+#endif
 
     #if defined(_NORMALMAP) && !defined(ENABLE_TERRAIN_PERPIXEL_NORMAL)
         half3 viewDirWS = GetWorldSpaceNormalizeViewDir(Attributes.positionWS);
