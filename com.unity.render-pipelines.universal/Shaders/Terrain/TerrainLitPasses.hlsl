
#ifndef UNIVERSAL_TERRAIN_LIT_PASSES_INCLUDED
#define UNIVERSAL_TERRAIN_LIT_PASSES_INCLUDED

#include "Packages/com.unity.render-pipelines.universal/ShaderLibrary/Lighting.hlsl"
#include "Packages/com.unity.render-pipelines.universal/ShaderLibrary/UnityGBuffer.hlsl"

#if defined(UNITY_INSTANCING_ENABLED) && defined(_TERRAIN_INSTANCED_PERPIXEL_NORMAL)
    #define ENABLE_TERRAIN_PERPIXEL_NORMAL
#endif

#ifdef UNITY_INSTANCING_ENABLED
    TEXTURE2D(_TerrainHeightmapTexture);
    TEXTURE2D(_TerrainNormalmapTexture);
    SAMPLER(sampler_TerrainNormalmapTexture);
#endif

UNITY_INSTANCING_BUFFER_START(Terrain)
    UNITY_DEFINE_INSTANCED_PROP(float4, _TerrainPatchInstanceData)  // float4(xBase, yBase, skipScale, ~)
UNITY_INSTANCING_BUFFER_END(Terrain)

#ifdef _ALPHATEST_ON
TEXTURE2D(_TerrainHolesTexture);
SAMPLER(sampler_TerrainHolesTexture);

void ClipHoles(float2 uv)
{
    float hole = SAMPLE_TEXTURE2D(_TerrainHolesTexture, sampler_TerrainHolesTexture, uv).r;
    clip(hole == 0.0f ? -1 : 1);
}
#endif

struct Attributes
{
    float4 positionOS : POSITION;
    float3 normalOS : NORMAL;
    float2 texcoord : TEXCOORD0;
    UNITY_VERTEX_INPUT_INSTANCE_ID
};

struct Varyings
{
    float4 uvMainAndLM              : TEXCOORD0; // xy: control, zw: lightmap
#ifndef TERRAIN_SPLAT_BASEPASS
    float4 uvSplat01                : TEXCOORD1; // xy: splat0, zw: splat1
    float4 uvSplat23                : TEXCOORD2; // xy: splat2, zw: splat3
#endif

#if defined(_NORMALMAP) && !defined(ENABLE_TERRAIN_PERPIXEL_NORMAL)
    half4 normal                    : TEXCOORD3;    // xyz: normal, w: viewDir.x
    half4 tangent                   : TEXCOORD4;    // xyz: tangent, w: viewDir.y
    half4 bitangent                 : TEXCOORD5;    // xyz: bitangent, w: viewDir.z
#else
    half3 normal                    : TEXCOORD3;
    half3 viewDir                   : TEXCOORD4;
    half3 vertexSH                  : TEXCOORD5; // SH
#endif

#ifdef _ADDITIONAL_LIGHTS_VERTEX
    half4 fogFactorAndVertexLight   : TEXCOORD6; // x: fogFactor, yzw: vertex light
#else
    half  fogFactor                 : TEXCOORD6;
#endif
    float3 positionWS               : TEXCOORD7;
#if defined(REQUIRES_VERTEX_SHADOW_COORD_INTERPOLATOR)
    float4 shadowCoord              : TEXCOORD8;
#endif
#if defined(DYNAMICLIGHTMAP_ON)
    float2 dynamicLightmapUV        : TEXCOORD9;
#endif
    float4 clipPos                  : SV_POSITION;
    UNITY_VERTEX_OUTPUT_STEREO
};

void InitializeInputData(Varyings IN, half3 normalTS, out InputData input)
{
    input = (InputData)0;

    input.positionWS = IN.positionWS;
    half3 SH = half3(0, 0, 0);

#if defined(_NORMALMAP) && !defined(ENABLE_TERRAIN_PERPIXEL_NORMAL)
    half3 viewDirWS = half3(IN.normal.w, IN.tangent.w, IN.bitangent.w);
    input.normalWS = TransformTangentToWorld(normalTS, half3x3(-IN.tangent.xyz, IN.bitangent.xyz, IN.normal.xyz));
    SH = SampleSH(input.normalWS.xyz);
#elif defined(ENABLE_TERRAIN_PERPIXEL_NORMAL)
    half3 viewDirWS = IN.viewDir;
    float2 sampleCoords = (IN.uvMainAndLM.xy / _TerrainHeightmapRecipSize.zw + 0.5f) * _TerrainHeightmapRecipSize.xy;
    half3 normalWS = TransformObjectToWorldNormal(normalize(SAMPLE_TEXTURE2D(_TerrainNormalmapTexture, sampler_TerrainNormalmapTexture, sampleCoords).rgb * 2 - 1));
    half3 tangentWS = cross(GetObjectToWorldMatrix()._13_23_33, normalWS);
    input.normalWS = TransformTangentToWorld(normalTS, half3x3(-tangentWS, cross(normalWS, tangentWS), normalWS));
    SH = SampleSH(input.normalWS.xyz);
#else
    half3 viewDirWS = IN.viewDir;
    input.normalWS = IN.normal;
    SH = IN.vertexSH;
#endif

#if SHADER_HINT_NICE_QUALITY
    viewDirWS = SafeNormalize(viewDirWS);
#endif

    input.normalWS = NormalizeNormalPerPixel(input.normalWS);

    input.viewDirectionWS = viewDirWS;

#if defined(REQUIRES_VERTEX_SHADOW_COORD_INTERPOLATOR)
    input.shadowCoord = IN.shadowCoord;
#elif defined(MAIN_LIGHT_CALCULATE_SHADOWS)
    input.shadowCoord = TransformWorldToShadowCoord(input.positionWS);
#else
    input.shadowCoord = float4(0, 0, 0, 0);
#endif

#ifdef _ADDITIONAL_LIGHTS_VERTEX
    input.fogCoord = IN.fogFactorAndVertexLight.x;
    input.vertexLighting = IN.fogFactorAndVertexLight.yzw;
<<<<<<< HEAD
#if defined(DYNAMICLIGHTMAP_ON)
    input.bakedGI = SAMPLE_GI(IN.uvMainAndLM.zw, IN.dynamicLightmapUV, SH, input.normalWS);
#else
=======
#else
    input.fogCoord = IN.fogFactor;
#endif

>>>>>>> e67d3f46
    input.bakedGI = SAMPLE_GI(IN.uvMainAndLM.zw, SH, input.normalWS);
#endif
    input.normalizedScreenSpaceUV = GetNormalizedScreenSpaceUV(IN.clipPos);
    input.shadowMask = SAMPLE_SHADOWMASK(IN.uvMainAndLM.zw)
}

#ifndef TERRAIN_SPLAT_BASEPASS

void SplatmapMix(float4 uvMainAndLM, float4 uvSplat01, float4 uvSplat23, inout half4 splatControl, out half weight, out half4 mixedDiffuse, out half4 defaultSmoothness, inout half3 mixedNormal)
{
    half4 diffAlbedo[4];

    diffAlbedo[0] = SAMPLE_TEXTURE2D(_Splat0, sampler_Splat0, uvSplat01.xy);
    diffAlbedo[1] = SAMPLE_TEXTURE2D(_Splat1, sampler_Splat0, uvSplat01.zw);
    diffAlbedo[2] = SAMPLE_TEXTURE2D(_Splat2, sampler_Splat0, uvSplat23.xy);
    diffAlbedo[3] = SAMPLE_TEXTURE2D(_Splat3, sampler_Splat0, uvSplat23.zw);

    // This might be a bit of a gamble -- the assumption here is that if the diffuseMap has no
    // alpha channel, then diffAlbedo[n].a = 1.0 (and _DiffuseHasAlphaN = 0.0)
    // Prior to coming in, _SmoothnessN is actually set to max(_DiffuseHasAlphaN, _SmoothnessN)
    // This means that if we have an alpha channel, _SmoothnessN is locked to 1.0 and
    // otherwise, the true slider value is passed down and diffAlbedo[n].a == 1.0.
    defaultSmoothness = half4(diffAlbedo[0].a, diffAlbedo[1].a, diffAlbedo[2].a, diffAlbedo[3].a);
    defaultSmoothness *= half4(_Smoothness0, _Smoothness1, _Smoothness2, _Smoothness3);

#ifndef _TERRAIN_BLEND_HEIGHT
    // 20.0 is the number of steps in inputAlphaMask (Density mask. We decided 20 empirically)
    half4 opacityAsDensity = saturate((half4(diffAlbedo[0].a, diffAlbedo[1].a, diffAlbedo[2].a, diffAlbedo[3].a) - (half4(1.0, 1.0, 1.0, 1.0) - splatControl)) * 20.0);
    opacityAsDensity += 0.001h * splatControl;      // if all weights are zero, default to what the blend mask says
    half4 useOpacityAsDensityParam = { _DiffuseRemapScale0.w, _DiffuseRemapScale1.w, _DiffuseRemapScale2.w, _DiffuseRemapScale3.w }; // 1 is off
    splatControl = lerp(opacityAsDensity, splatControl, useOpacityAsDensityParam);
#endif

    // Now that splatControl has changed, we can compute the final weight and normalize
    weight = dot(splatControl, 1.0h);

#ifdef TERRAIN_SPLAT_ADDPASS
    clip(weight <= 0.005h ? -1.0h : 1.0h);
#endif

#ifndef _TERRAIN_BASEMAP_GEN
    // Normalize weights before lighting and restore weights in final modifier functions so that the overal
    // lighting result can be correctly weighted.
    splatControl /= (weight + HALF_MIN);
#endif

    mixedDiffuse = 0.0h;
    mixedDiffuse += diffAlbedo[0] * half4(_DiffuseRemapScale0.rgb * splatControl.rrr, 1.0h);
    mixedDiffuse += diffAlbedo[1] * half4(_DiffuseRemapScale1.rgb * splatControl.ggg, 1.0h);
    mixedDiffuse += diffAlbedo[2] * half4(_DiffuseRemapScale2.rgb * splatControl.bbb, 1.0h);
    mixedDiffuse += diffAlbedo[3] * half4(_DiffuseRemapScale3.rgb * splatControl.aaa, 1.0h);

#ifdef _NORMALMAP
    half3 nrm = 0.0f;
    nrm += splatControl.r * UnpackNormalScale(SAMPLE_TEXTURE2D(_Normal0, sampler_Normal0, uvSplat01.xy), _NormalScale0);
    nrm += splatControl.g * UnpackNormalScale(SAMPLE_TEXTURE2D(_Normal1, sampler_Normal0, uvSplat01.zw), _NormalScale1);
    nrm += splatControl.b * UnpackNormalScale(SAMPLE_TEXTURE2D(_Normal2, sampler_Normal0, uvSplat23.xy), _NormalScale2);
    nrm += splatControl.a * UnpackNormalScale(SAMPLE_TEXTURE2D(_Normal3, sampler_Normal0, uvSplat23.zw), _NormalScale3);

    // avoid risk of NaN when normalizing.
#if HAS_HALF
    nrm.z += 0.01h;
#else
    nrm.z += 1e-5f;
#endif

    mixedNormal = normalize(nrm.xyz);
#endif
}

#endif

#ifdef _TERRAIN_BLEND_HEIGHT
void HeightBasedSplatModify(inout half4 splatControl, in half4 masks[4])
{
    // heights are in mask blue channel, we multiply by the splat Control weights to get combined height
    half4 splatHeight = half4(masks[0].b, masks[1].b, masks[2].b, masks[3].b) * splatControl.rgba;
    half maxHeight = max(splatHeight.r, max(splatHeight.g, max(splatHeight.b, splatHeight.a)));

    // Ensure that the transition height is not zero.
    half transition = max(_HeightTransition, 1e-5);

    // This sets the highest splat to "transition", and everything else to a lower value relative to that, clamping to zero
    // Then we clamp this to zero and normalize everything
    half4 weightedHeights = splatHeight + transition - maxHeight.xxxx;
    weightedHeights = max(0, weightedHeights);

    // We need to add an epsilon here for active layers (hence the blendMask again)
    // so that at least a layer shows up if everything's too low.
    weightedHeights = (weightedHeights + 1e-6) * splatControl;

    // Normalize (and clamp to epsilon to keep from dividing by zero)
    half sumHeight = max(dot(weightedHeights, half4(1, 1, 1, 1)), 1e-6);
    splatControl = weightedHeights / sumHeight.xxxx;
}
#endif

void SplatmapFinalColor(inout half4 color, half fogCoord)
{
    color.rgb *= color.a;

    #ifndef TERRAIN_GBUFFER // Technically we don't need fogCoord, but it is still passed from the vertex shader.

    #ifdef TERRAIN_SPLAT_ADDPASS
        color.rgb = MixFogColor(color.rgb, half3(0,0,0), fogCoord);
    #else
        color.rgb = MixFog(color.rgb, fogCoord);
    #endif

    #endif
}

void TerrainInstancing(inout float4 positionOS, inout float3 normal, inout float2 uv)
{
#ifdef UNITY_INSTANCING_ENABLED
    float2 patchVertex = positionOS.xy;
    float4 instanceData = UNITY_ACCESS_INSTANCED_PROP(Terrain, _TerrainPatchInstanceData);

    float2 sampleCoords = (patchVertex.xy + instanceData.xy) * instanceData.z; // (xy + float2(xBase,yBase)) * skipScale
    float height = UnpackHeightmap(_TerrainHeightmapTexture.Load(int3(sampleCoords, 0)));

    positionOS.xz = sampleCoords * _TerrainHeightmapScale.xz;
    positionOS.y = height * _TerrainHeightmapScale.y;

    #ifdef ENABLE_TERRAIN_PERPIXEL_NORMAL
        normal = float3(0, 1, 0);
    #else
        normal = _TerrainNormalmapTexture.Load(int3(sampleCoords, 0)).rgb * 2 - 1;
    #endif
    uv = sampleCoords * _TerrainHeightmapRecipSize.zw;
#endif
}

void TerrainInstancing(inout float4 positionOS, inout float3 normal)
{
    float2 uv = { 0, 0 };
    TerrainInstancing(positionOS, normal, uv);
}

///////////////////////////////////////////////////////////////////////////////
//                  Vertex and Fragment functions                            //
///////////////////////////////////////////////////////////////////////////////

// Used in Standard Terrain shader
Varyings SplatmapVert(Attributes v)
{
    Varyings o = (Varyings)0;

    UNITY_SETUP_INSTANCE_ID(v);
    UNITY_INITIALIZE_VERTEX_OUTPUT_STEREO(o);
    TerrainInstancing(v.positionOS, v.normalOS, v.texcoord);

    VertexPositionInputs Attributes = GetVertexPositionInputs(v.positionOS.xyz);

    o.uvMainAndLM.xy = v.texcoord;
    o.uvMainAndLM.zw = v.texcoord * unity_LightmapST.xy + unity_LightmapST.zw;
#if defined(DYNAMICLIGHTMAP_ON)
    o.dynamicLightmapUV = v.texcoord * unity_DynamicLightmapST.xy + unity_DynamicLightmapST.zw;
#endif

#ifndef TERRAIN_SPLAT_BASEPASS
    o.uvSplat01.xy = TRANSFORM_TEX(v.texcoord, _Splat0);
    o.uvSplat01.zw = TRANSFORM_TEX(v.texcoord, _Splat1);
    o.uvSplat23.xy = TRANSFORM_TEX(v.texcoord, _Splat2);
    o.uvSplat23.zw = TRANSFORM_TEX(v.texcoord, _Splat3);
#endif

    half3 viewDirWS = GetWorldSpaceViewDir(Attributes.positionWS);
#if !SHADER_HINT_NICE_QUALITY
    viewDirWS = SafeNormalize(viewDirWS);
#endif

#if defined(_NORMALMAP) && !defined(ENABLE_TERRAIN_PERPIXEL_NORMAL)
    float4 vertexTangent = float4(cross(float3(0, 0, 1), v.normalOS), 1.0);
    VertexNormalInputs normalInput = GetVertexNormalInputs(v.normalOS, vertexTangent);

    o.normal = half4(normalInput.normalWS, viewDirWS.x);
    o.tangent = half4(normalInput.tangentWS, viewDirWS.y);
    o.bitangent = half4(normalInput.bitangentWS, viewDirWS.z);
#else
    o.normal = TransformObjectToWorldNormal(v.normalOS);
    o.viewDir = viewDirWS;
    o.vertexSH = SampleSH(o.normal);
#endif
#ifdef _ADDITIONAL_LIGHTS_VERTEX
    o.fogFactorAndVertexLight.x = ComputeFogFactor(Attributes.positionCS.z);
    o.fogFactorAndVertexLight.yzw = VertexLighting(Attributes.positionWS, o.normal.xyz);
#else
    o.fogFactor = ComputeFogFactor(Attributes.positionCS.z);
#endif
    o.positionWS = Attributes.positionWS;
    o.clipPos = Attributes.positionCS;

#if defined(REQUIRES_VERTEX_SHADOW_COORD_INTERPOLATOR)
    o.shadowCoord = GetShadowCoord(Attributes);
#endif

    return o;
}

void ComputeMasks(out half4 masks[4], half4 hasMask, Varyings IN)
{
    masks[0] = 0.5h;
    masks[1] = 0.5h;
    masks[2] = 0.5h;
    masks[3] = 0.5h;

#ifdef _MASKMAP
    masks[0] = lerp(masks[0], SAMPLE_TEXTURE2D(_Mask0, sampler_Mask0, IN.uvSplat01.xy), hasMask.x);
    masks[1] = lerp(masks[1], SAMPLE_TEXTURE2D(_Mask1, sampler_Mask0, IN.uvSplat01.zw), hasMask.y);
    masks[2] = lerp(masks[2], SAMPLE_TEXTURE2D(_Mask2, sampler_Mask0, IN.uvSplat23.xy), hasMask.z);
    masks[3] = lerp(masks[3], SAMPLE_TEXTURE2D(_Mask3, sampler_Mask0, IN.uvSplat23.zw), hasMask.w);
#endif

    masks[0] *= _MaskMapRemapScale0.rgba;
    masks[0] += _MaskMapRemapOffset0.rgba;
    masks[1] *= _MaskMapRemapScale1.rgba;
    masks[1] += _MaskMapRemapOffset1.rgba;
    masks[2] *= _MaskMapRemapScale2.rgba;
    masks[2] += _MaskMapRemapOffset2.rgba;
    masks[3] *= _MaskMapRemapScale3.rgba;
    masks[3] += _MaskMapRemapOffset3.rgba;
}

// Used in Standard Terrain shader
#ifdef TERRAIN_GBUFFER
FragmentOutput SplatmapFragment(Varyings IN)
#else
half4 SplatmapFragment(Varyings IN) : SV_TARGET
#endif
{
    UNITY_SETUP_STEREO_EYE_INDEX_POST_VERTEX(IN);
#ifdef _ALPHATEST_ON
    ClipHoles(IN.uvMainAndLM.xy);
#endif

    half3 normalTS = half3(0.0h, 0.0h, 1.0h);
#ifdef TERRAIN_SPLAT_BASEPASS
    half3 albedo = SAMPLE_TEXTURE2D(_MainTex, sampler_MainTex, IN.uvMainAndLM.xy).rgb;
    half smoothness = SAMPLE_TEXTURE2D(_MainTex, sampler_MainTex, IN.uvMainAndLM.xy).a;
    half metallic = SAMPLE_TEXTURE2D(_MetallicTex, sampler_MetallicTex, IN.uvMainAndLM.xy).r;
    half alpha = 1;
    half occlusion = 1;
#else

    half4 hasMask = half4(_LayerHasMask0, _LayerHasMask1, _LayerHasMask2, _LayerHasMask3);
    half4 masks[4];
    ComputeMasks(masks, hasMask, IN);

    float2 splatUV = (IN.uvMainAndLM.xy * (_Control_TexelSize.zw - 1.0f) + 0.5f) * _Control_TexelSize.xy;
    half4 splatControl = SAMPLE_TEXTURE2D(_Control, sampler_Control, splatUV);

#ifdef _TERRAIN_BLEND_HEIGHT
    // disable Height Based blend when there are more than 4 layers (multi-pass breaks the normalization)
    if (_NumLayersCount <= 4)
        HeightBasedSplatModify(splatControl, masks);
#endif

    half weight;
    half4 mixedDiffuse;
    half4 defaultSmoothness;
    SplatmapMix(IN.uvMainAndLM, IN.uvSplat01, IN.uvSplat23, splatControl, weight, mixedDiffuse, defaultSmoothness, normalTS);
    half3 albedo = mixedDiffuse.rgb;

    half4 defaultMetallic = half4(_Metallic0, _Metallic1, _Metallic2, _Metallic3);
    half4 defaultOcclusion = half4(_MaskMapRemapScale0.g, _MaskMapRemapScale1.g, _MaskMapRemapScale2.g, _MaskMapRemapScale3.g) +
                            half4(_MaskMapRemapOffset0.g, _MaskMapRemapOffset1.g, _MaskMapRemapOffset2.g, _MaskMapRemapOffset3.g);

    half4 maskSmoothness = half4(masks[0].a, masks[1].a, masks[2].a, masks[3].a);
    defaultSmoothness = lerp(defaultSmoothness, maskSmoothness, hasMask);
    half smoothness = dot(splatControl, defaultSmoothness);

    half4 maskMetallic = half4(masks[0].r, masks[1].r, masks[2].r, masks[3].r);
    defaultMetallic = lerp(defaultMetallic, maskMetallic, hasMask);
    half metallic = dot(splatControl, defaultMetallic);

    half4 maskOcclusion = half4(masks[0].g, masks[1].g, masks[2].g, masks[3].g);
    defaultOcclusion = lerp(defaultOcclusion, maskOcclusion, hasMask);
    half occlusion = dot(splatControl, defaultOcclusion);
    half alpha = weight;
#endif

    InputData inputData;
    InitializeInputData(IN, normalTS, inputData);

#ifdef TERRAIN_GBUFFER

    BRDFData brdfData;
    InitializeBRDFData(albedo, metallic, /* specular */ half3(0.0h, 0.0h, 0.0h), smoothness, alpha, brdfData);

    // Baked lighting.
    half4 color;
    Light mainLight = GetMainLight(inputData.shadowCoord, inputData.positionWS, inputData.shadowMask);
    MixRealtimeAndBakedGI(mainLight, inputData.normalWS, inputData.bakedGI, inputData.shadowMask);
    color.rgb = GlobalIllumination(brdfData, inputData.bakedGI, occlusion, inputData.normalWS, inputData.viewDirectionWS);
    color.a = alpha;
    SplatmapFinalColor(color, inputData.fogCoord);

    // Dynamic lighting: emulate SplatmapFinalColor() by scaling gbuffer material properties. This will not give the same results
    // as forward renderer because we apply blending pre-lighting instead of post-lighting.
    // Blending of smoothness and normals is also not correct but close enough?
    brdfData.albedo.rgb *= alpha;
    brdfData.diffuse.rgb *= alpha;
    brdfData.specular.rgb *= alpha;
    brdfData.reflectivity *= alpha;
    inputData.normalWS = inputData.normalWS * alpha;
    smoothness *= alpha;

    return BRDFDataToGbuffer(brdfData, inputData, smoothness, color.rgb, occlusion);

#else

    half4 color = UniversalFragmentPBR(inputData, albedo, metallic, /* specular */ half3(0.0h, 0.0h, 0.0h), smoothness, occlusion, /* emission */ half3(0, 0, 0), alpha);

    SplatmapFinalColor(color, inputData.fogCoord);

    return half4(color.rgb, 1.0h);
#endif
}

// Shadow pass

// Shadow Casting Light geometric parameters. These variables are used when applying the shadow Normal Bias and are set by UnityEngine.Rendering.Universal.ShadowUtils.SetupShadowCasterConstantBuffer in com.unity.render-pipelines.universal/Runtime/ShadowUtils.cs
// For Directional lights, _LightDirection is used when applying shadow Normal Bias.
// For Spot lights and Point lights, _LightPosition is used to compute the actual light direction because it is different at each shadow caster geometry vertex.
float3 _LightDirection;
float3 _LightPosition;

struct AttributesLean
{
    float4 position     : POSITION;
    float3 normalOS       : NORMAL;
#ifdef _ALPHATEST_ON
    float2 texcoord     : TEXCOORD0;
#endif
    UNITY_VERTEX_INPUT_INSTANCE_ID
};

struct VaryingsLean
{
    float4 clipPos      : SV_POSITION;
#ifdef _ALPHATEST_ON
    float2 texcoord     : TEXCOORD0;
#endif
    UNITY_VERTEX_OUTPUT_STEREO
};

VaryingsLean ShadowPassVertex(AttributesLean v)
{
    VaryingsLean o = (VaryingsLean)0;
    UNITY_SETUP_INSTANCE_ID(v);
    TerrainInstancing(v.position, v.normalOS);

    float3 positionWS = TransformObjectToWorld(v.position.xyz);
    float3 normalWS = TransformObjectToWorldNormal(v.normalOS);

#if _CASTING_PUNCTUAL_LIGHT_SHADOW
    float3 lightDirectionWS = normalize(_LightPosition - positionWS);
#else
    float3 lightDirectionWS = _LightDirection;
#endif

    float4 clipPos = TransformWorldToHClip(ApplyShadowBias(positionWS, normalWS, lightDirectionWS));

#if UNITY_REVERSED_Z
    clipPos.z = min(clipPos.z, UNITY_NEAR_CLIP_VALUE);
#else
    clipPos.z = max(clipPos.z, UNITY_NEAR_CLIP_VALUE);
#endif

    o.clipPos = clipPos;

#ifdef _ALPHATEST_ON
    o.texcoord = v.texcoord;
#endif

    return o;
}

half4 ShadowPassFragment(VaryingsLean IN) : SV_TARGET
{
#ifdef _ALPHATEST_ON
    ClipHoles(IN.texcoord);
#endif
    return 0;
}

// Depth pass

VaryingsLean DepthOnlyVertex(AttributesLean v)
{
    VaryingsLean o = (VaryingsLean)0;
    UNITY_SETUP_INSTANCE_ID(v);
    UNITY_INITIALIZE_VERTEX_OUTPUT_STEREO(o);
    TerrainInstancing(v.position, v.normalOS);
    o.clipPos = TransformObjectToHClip(v.position.xyz);
#ifdef _ALPHATEST_ON
    o.texcoord = v.texcoord;
#endif
    return o;
}

half4 DepthOnlyFragment(VaryingsLean IN) : SV_TARGET
{
#ifdef _ALPHATEST_ON
    ClipHoles(IN.texcoord);
#endif
#ifdef SCENESELECTIONPASS
    // We use depth prepass for scene selection in the editor, this code allow to output the outline correctly
    return half4(_ObjectId, _PassValue, 1.0, 1.0);
#endif
    return 0;
}


// DepthNormal pass
struct AttributesDepthNormal
{
    float4 positionOS : POSITION;
    float3 normalOS : NORMAL;
    float2 texcoord : TEXCOORD0;
    UNITY_VERTEX_INPUT_INSTANCE_ID
};

struct VaryingsDepthNormal
{
    float4 uvMainAndLM              : TEXCOORD0; // xy: control, zw: lightmap
    #ifndef TERRAIN_SPLAT_BASEPASS
        float4 uvSplat01                : TEXCOORD1; // xy: splat0, zw: splat1
        float4 uvSplat23                : TEXCOORD2; // xy: splat2, zw: splat3
    #endif

    #if defined(_NORMALMAP) && !defined(ENABLE_TERRAIN_PERPIXEL_NORMAL)
        float4 normal                   : TEXCOORD3;    // xyz: normal, w: viewDir.x
        float4 tangent                  : TEXCOORD4;    // xyz: tangent, w: viewDir.y
        float4 bitangent                : TEXCOORD5;    // xyz: bitangent, w: viewDir.z
    #else
        float3 normal                   : TEXCOORD3;
    #endif

    float4 clipPos                  : SV_POSITION;
    UNITY_VERTEX_OUTPUT_STEREO
};

VaryingsDepthNormal DepthNormalOnlyVertex(AttributesDepthNormal v)
{
    VaryingsDepthNormal o = (VaryingsDepthNormal)0;

    UNITY_SETUP_INSTANCE_ID(v);
    UNITY_INITIALIZE_VERTEX_OUTPUT_STEREO(o);
    TerrainInstancing(v.positionOS, v.normalOS, v.texcoord);

    VertexPositionInputs Attributes = GetVertexPositionInputs(v.positionOS.xyz);

    o.uvMainAndLM.xy = v.texcoord;
    o.uvMainAndLM.zw = v.texcoord * unity_LightmapST.xy + unity_LightmapST.zw;
    #ifndef TERRAIN_SPLAT_BASEPASS
        o.uvSplat01.xy = TRANSFORM_TEX(v.texcoord, _Splat0);
        o.uvSplat01.zw = TRANSFORM_TEX(v.texcoord, _Splat1);
        o.uvSplat23.xy = TRANSFORM_TEX(v.texcoord, _Splat2);
        o.uvSplat23.zw = TRANSFORM_TEX(v.texcoord, _Splat3);
    #endif

    #if defined(_NORMALMAP) && !defined(ENABLE_TERRAIN_PERPIXEL_NORMAL)
        half3 viewDirWS = GetWorldSpaceViewDir(Attributes.positionWS);
        #if !SHADER_HINT_NICE_QUALITY
            viewDirWS = SafeNormalize(viewDirWS);
        #endif
        float4 vertexTangent = float4(cross(float3(0, 0, 1), v.normalOS), 1.0);
        VertexNormalInputs normalInput = GetVertexNormalInputs(v.normalOS, vertexTangent);

        o.normal = half4(normalInput.normalWS, viewDirWS.x);
        o.tangent = half4(normalInput.tangentWS, viewDirWS.y);
        o.bitangent = half4(normalInput.bitangentWS, viewDirWS.z);
    #else
        o.normal = TransformObjectToWorldNormal(v.normalOS);
    #endif

    o.clipPos = Attributes.positionCS;
    return o;
}

half4 DepthNormalOnlyFragment(VaryingsDepthNormal IN) : SV_TARGET
{
    #ifdef _ALPHATEST_ON
        ClipHoles(IN.uvMainAndLM.xy);
    #endif

    half3 normalWS = NormalizeNormalPerPixel(IN.normal.xyz);
    return half4(normalWS, 0.0);
}

#endif<|MERGE_RESOLUTION|>--- conflicted
+++ resolved
@@ -115,16 +115,13 @@
 #ifdef _ADDITIONAL_LIGHTS_VERTEX
     input.fogCoord = IN.fogFactorAndVertexLight.x;
     input.vertexLighting = IN.fogFactorAndVertexLight.yzw;
-<<<<<<< HEAD
+#else
+    input.fogCoord = IN.fogFactor;
+#endif
+
 #if defined(DYNAMICLIGHTMAP_ON)
     input.bakedGI = SAMPLE_GI(IN.uvMainAndLM.zw, IN.dynamicLightmapUV, SH, input.normalWS);
 #else
-=======
-#else
-    input.fogCoord = IN.fogFactor;
-#endif
-
->>>>>>> e67d3f46
     input.bakedGI = SAMPLE_GI(IN.uvMainAndLM.zw, SH, input.normalWS);
 #endif
     input.normalizedScreenSpaceUV = GetNormalizedScreenSpaceUV(IN.clipPos);
