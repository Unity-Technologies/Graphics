--- conflicted
+++ resolved
@@ -109,15 +109,11 @@
     input.shadowCoord = float4(0, 0, 0, 0);
 #endif
 
-<<<<<<< HEAD
+#ifdef _ADDITIONAL_LIGHTS_VERTEX
     input.fogCoord = InitializeInputDataFog(float4(IN.positionWS, 1.0), IN.fogFactorAndVertexLight.x);
-=======
-#ifdef _ADDITIONAL_LIGHTS_VERTEX
-    input.fogCoord = IN.fogFactorAndVertexLight.x;
->>>>>>> bd7420ec
     input.vertexLighting = IN.fogFactorAndVertexLight.yzw;
 #else
-    input.fogCoord = IN.fogFactor;
+    input.fogCoord = InitializeInputDataFog(float4(IN.positionWS, 1.0), IN.fogFactor);
 #endif
 
     input.bakedGI = SAMPLE_GI(IN.uvMainAndLM.zw, SH, input.normalWS);
@@ -299,19 +295,17 @@
     o.viewDir = viewDirWS;
     o.vertexSH = SampleSH(o.normal);
 #endif
-<<<<<<< HEAD
+
     half fogFactor = 0;
 #if !defined(_FOG_FRAGMENT)
     fogFactor = ComputeFogFactor(Attributes.positionCS.z);
 #endif
+
+#ifdef _ADDITIONAL_LIGHTS_VERTEX
     o.fogFactorAndVertexLight.x = fogFactor;
-=======
-#ifdef _ADDITIONAL_LIGHTS_VERTEX
-    o.fogFactorAndVertexLight.x = ComputeFogFactor(Attributes.positionCS.z);
->>>>>>> bd7420ec
     o.fogFactorAndVertexLight.yzw = VertexLighting(Attributes.positionWS, o.normal.xyz);
 #else
-    o.fogFactor = ComputeFogFactor(Attributes.positionCS.z);
+    o.fogFactor = fogFactor;
 #endif
     o.positionWS = Attributes.positionWS;
     o.clipPos = Attributes.positionCS;
