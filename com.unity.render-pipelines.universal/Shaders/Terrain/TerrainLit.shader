Shader "Universal Render Pipeline/Terrain/Lit"
{
    Properties
    {
        [HideInInspector] [ToggleUI] _EnableHeightBlend("EnableHeightBlend", Float) = 0.0
        _HeightTransition("Height Transition", Range(0, 1.0)) = 0.0
        // Layer count is passed down to guide height-blend enable/disable, due
        // to the fact that heigh-based blend will be broken with multipass.
        [HideInInspector] [PerRendererData] _NumLayersCount ("Total Layer Count", Float) = 1.0

        // set by terrain engine
        [HideInInspector] _Control("Control (RGBA)", 2D) = "red" {}
        [HideInInspector] _Splat3("Layer 3 (A)", 2D) = "grey" {}
        [HideInInspector] _Splat2("Layer 2 (B)", 2D) = "grey" {}
        [HideInInspector] _Splat1("Layer 1 (G)", 2D) = "grey" {}
        [HideInInspector] _Splat0("Layer 0 (R)", 2D) = "grey" {}
        [HideInInspector] _Normal3("Normal 3 (A)", 2D) = "bump" {}
        [HideInInspector] _Normal2("Normal 2 (B)", 2D) = "bump" {}
        [HideInInspector] _Normal1("Normal 1 (G)", 2D) = "bump" {}
        [HideInInspector] _Normal0("Normal 0 (R)", 2D) = "bump" {}
        [HideInInspector] _Mask3("Mask 3 (A)", 2D) = "grey" {}
        [HideInInspector] _Mask2("Mask 2 (B)", 2D) = "grey" {}
        [HideInInspector] _Mask1("Mask 1 (G)", 2D) = "grey" {}
        [HideInInspector] _Mask0("Mask 0 (R)", 2D) = "grey" {}
        [HideInInspector][Gamma] _Metallic0("Metallic 0", Range(0.0, 1.0)) = 0.0
        [HideInInspector][Gamma] _Metallic1("Metallic 1", Range(0.0, 1.0)) = 0.0
        [HideInInspector][Gamma] _Metallic2("Metallic 2", Range(0.0, 1.0)) = 0.0
        [HideInInspector][Gamma] _Metallic3("Metallic 3", Range(0.0, 1.0)) = 0.0
        [HideInInspector] _Smoothness0("Smoothness 0", Range(0.0, 1.0)) = 0.5
        [HideInInspector] _Smoothness1("Smoothness 1", Range(0.0, 1.0)) = 0.5
        [HideInInspector] _Smoothness2("Smoothness 2", Range(0.0, 1.0)) = 0.5
        [HideInInspector] _Smoothness3("Smoothness 3", Range(0.0, 1.0)) = 0.5

        // used in fallback on old cards & base map
        [HideInInspector] _MainTex("BaseMap (RGB)", 2D) = "grey" {}
        [HideInInspector] _BaseColor("Main Color", Color) = (1,1,1,1)

        [HideInInspector] _TerrainHolesTexture("Holes Map (RGB)", 2D) = "white" {}

        [ToggleUI] _EnableInstancedPerPixelNormal("Enable Instanced per-pixel normal", Float) = 1.0
    }

    HLSLINCLUDE

    #pragma multi_compile_fragment __ _ALPHATEST_ON

    ENDHLSL

    SubShader
    {
        Tags { "Queue" = "Geometry-100" "RenderType" = "Opaque" "RenderPipeline" = "UniversalPipeline" "UniversalMaterialType" = "Lit" "IgnoreProjector" = "False" "TerrainCompatible" = "True"}

        Pass
        {
            Name "ForwardLit"
            Tags { "LightMode" = "UniversalForward" }
            HLSLPROGRAM
            #pragma target 3.0

            #pragma vertex SplatmapVert
            #pragma fragment SplatmapFragment

            #define _METALLICSPECGLOSSMAP 1
            #define _SMOOTHNESS_TEXTURE_ALBEDO_CHANNEL_A 1

            // -------------------------------------
            // Universal Pipeline keywords
            #pragma multi_compile _ _MAIN_LIGHT_SHADOWS _MAIN_LIGHT_SHADOWS_CASCADE _MAIN_LIGHT_SHADOWS_SCREEN
            #pragma multi_compile _ _ADDITIONAL_LIGHTS_VERTEX _ADDITIONAL_LIGHTS
            #pragma multi_compile_fragment _ _ADDITIONAL_LIGHT_SHADOWS
            #pragma multi_compile_fragment _ _REFLECTION_PROBE_BLENDING
            #pragma multi_compile_fragment _ _SHADOWS_SOFT
            #pragma multi_compile _ LIGHTMAP_SHADOW_MIXING
            #pragma multi_compile _ SHADOWS_SHADOWMASK
            #pragma multi_compile_fragment _ _SCREEN_SPACE_OCCLUSION
            #pragma multi_compile_fragment _ _DBUFFER_MRT1 _DBUFFER_MRT2 _DBUFFER_MRT3
            #pragma multi_compile_fragment _ _LIGHT_LAYERS
<<<<<<< HEAD
            #pragma multi_compile _ _CLUSTERED_RENDERING
=======
            #pragma multi_compile_fragment _ _LIGHT_COOKIES
>>>>>>> 0de4625e

            // -------------------------------------
            // Unity defined keywords
            #pragma multi_compile _ DIRLIGHTMAP_COMBINED
            #pragma multi_compile _ LIGHTMAP_ON
            #pragma multi_compile _ DYNAMICLIGHTMAP_ON
            #pragma multi_compile_fog
            #pragma multi_compile_fragment _ DEBUG_DISPLAY
            #pragma multi_compile_instancing
            #pragma instancing_options renderinglayer assumeuniformscaling nomatrices nolightprobe nolightmap

            #pragma shader_feature_local_fragment _TERRAIN_BLEND_HEIGHT
            #pragma shader_feature_local _NORMALMAP
            #pragma shader_feature_local_fragment _MASKMAP
            // Sample normal in pixel shader when doing instancing
            #pragma shader_feature_local _TERRAIN_INSTANCED_PERPIXEL_NORMAL

            #include "Packages/com.unity.render-pipelines.universal/Shaders/Terrain/TerrainLitInput.hlsl"
            #include "Packages/com.unity.render-pipelines.universal/Shaders/Terrain/TerrainLitPasses.hlsl"
            ENDHLSL
        }

        Pass
        {
            Name "ShadowCaster"
            Tags{"LightMode" = "ShadowCaster"}

            ZWrite On
            ColorMask 0

            HLSLPROGRAM
            #pragma target 2.0

            #pragma vertex ShadowPassVertex
            #pragma fragment ShadowPassFragment

            #pragma multi_compile_instancing
            #pragma instancing_options assumeuniformscaling nomatrices nolightprobe nolightmap

            // -------------------------------------
            // Universal Pipeline keywords

            // This is used during shadow map generation to differentiate between directional and punctual light shadows, as they use different formulas to apply Normal Bias
            #pragma multi_compile_vertex _ _CASTING_PUNCTUAL_LIGHT_SHADOW

            #include "Packages/com.unity.render-pipelines.universal/Shaders/Terrain/TerrainLitInput.hlsl"
            #include "Packages/com.unity.render-pipelines.universal/Shaders/Terrain/TerrainLitPasses.hlsl"
            ENDHLSL
        }

        Pass
        {
            Name "GBuffer"
            Tags{"LightMode" = "UniversalGBuffer"}

            HLSLPROGRAM
            #pragma exclude_renderers gles
            #pragma target 3.0
            #pragma vertex SplatmapVert
            #pragma fragment SplatmapFragment

            #define _METALLICSPECGLOSSMAP 1
            #define _SMOOTHNESS_TEXTURE_ALBEDO_CHANNEL_A 1

            // -------------------------------------
            // Universal Pipeline keywords
            #pragma multi_compile _ _MAIN_LIGHT_SHADOWS _MAIN_LIGHT_SHADOWS_CASCADE _MAIN_LIGHT_SHADOWS_SCREEN
            //#pragma multi_compile _ _ADDITIONAL_LIGHTS_VERTEX _ADDITIONAL_LIGHTS
            //#pragma multi_compile _ _ADDITIONAL_LIGHT_SHADOWS
            #pragma multi_compile_fragment _ _REFLECTION_PROBE_BLENDING
            #pragma multi_compile _ _SHADOWS_SOFT
            #pragma multi_compile _ _MIXED_LIGHTING_SUBTRACTIVE
            #pragma multi_compile_fragment _ _DBUFFER_MRT1 _DBUFFER_MRT2 _DBUFFER_MRT3
            #pragma multi_compile_fragment _ _LIGHT_LAYERS

            // -------------------------------------
            // Unity defined keywords
            #pragma multi_compile _ DIRLIGHTMAP_COMBINED
            #pragma multi_compile _ LIGHTMAP_ON
            #pragma multi_compile _ DYNAMICLIGHTMAP_ON
            #pragma multi_compile_fragment _ _GBUFFER_NORMALS_OCT
            //#pragma multi_compile_fog
            #pragma multi_compile_instancing
            #pragma instancing_options renderinglayer assumeuniformscaling nomatrices nolightprobe nolightmap

            #pragma shader_feature_local _TERRAIN_BLEND_HEIGHT
            #pragma shader_feature_local _NORMALMAP
            #pragma shader_feature_local _MASKMAP
            // Sample normal in pixel shader when doing instancing
            #pragma shader_feature_local _TERRAIN_INSTANCED_PERPIXEL_NORMAL
            #define TERRAIN_GBUFFER 1

            #include "Packages/com.unity.render-pipelines.universal/Shaders/Terrain/TerrainLitInput.hlsl"
            #include "Packages/com.unity.render-pipelines.universal/Shaders/Terrain/TerrainLitPasses.hlsl"
            ENDHLSL
        }

        Pass
        {
            Name "DepthOnly"
            Tags{"LightMode" = "DepthOnly"}

            ZWrite On
            ColorMask 0

            HLSLPROGRAM
            #pragma target 2.0

            #pragma vertex DepthOnlyVertex
            #pragma fragment DepthOnlyFragment

            #pragma multi_compile_instancing
            #pragma instancing_options assumeuniformscaling nomatrices nolightprobe nolightmap

            #include "Packages/com.unity.render-pipelines.universal/Shaders/Terrain/TerrainLitInput.hlsl"
            #include "Packages/com.unity.render-pipelines.universal/Shaders/Terrain/TerrainLitPasses.hlsl"
            ENDHLSL
        }

        // This pass is used when drawing to a _CameraNormalsTexture texture
        Pass
        {
            Name "DepthNormals"
            Tags{"LightMode" = "DepthNormals"}

            ZWrite On

            HLSLPROGRAM
            #pragma target 2.0
            #pragma vertex DepthNormalOnlyVertex
            #pragma fragment DepthNormalOnlyFragment

            #pragma shader_feature_local _NORMALMAP
            #pragma multi_compile_instancing
            #pragma instancing_options assumeuniformscaling nomatrices nolightprobe nolightmap

            #include "Packages/com.unity.render-pipelines.universal/Shaders/Terrain/TerrainLitInput.hlsl"
            #include "Packages/com.unity.render-pipelines.universal/Shaders/Terrain/TerrainLitDepthNormalsPass.hlsl"
            ENDHLSL
        }

        Pass
        {
            Name "SceneSelectionPass"
            Tags { "LightMode" = "SceneSelectionPass" }

            HLSLPROGRAM
            #pragma target 2.0

            #pragma vertex DepthOnlyVertex
            #pragma fragment DepthOnlyFragment

            #pragma multi_compile_instancing
            #pragma instancing_options assumeuniformscaling nomatrices nolightprobe nolightmap

            #define SCENESELECTIONPASS
            #include "Packages/com.unity.render-pipelines.universal/Shaders/Terrain/TerrainLitInput.hlsl"
            #include "Packages/com.unity.render-pipelines.universal/Shaders/Terrain/TerrainLitPasses.hlsl"
            ENDHLSL
        }

        UsePass "Hidden/Nature/Terrain/Utilities/PICKING"
    }
    Dependency "AddPassShader" = "Hidden/Universal Render Pipeline/Terrain/Lit (Add Pass)"
    Dependency "BaseMapShader" = "Hidden/Universal Render Pipeline/Terrain/Lit (Base Pass)"
    Dependency "BaseMapGenShader" = "Hidden/Universal Render Pipeline/Terrain/Lit (Basemap Gen)"

    CustomEditor "UnityEditor.Rendering.Universal.TerrainLitShaderGUI"

    Fallback "Hidden/Universal Render Pipeline/FallbackError"
}<|MERGE_RESOLUTION|>--- conflicted
+++ resolved
@@ -75,11 +75,8 @@
             #pragma multi_compile_fragment _ _SCREEN_SPACE_OCCLUSION
             #pragma multi_compile_fragment _ _DBUFFER_MRT1 _DBUFFER_MRT2 _DBUFFER_MRT3
             #pragma multi_compile_fragment _ _LIGHT_LAYERS
-<<<<<<< HEAD
+            #pragma multi_compile_fragment _ _LIGHT_COOKIES
             #pragma multi_compile _ _CLUSTERED_RENDERING
-=======
-            #pragma multi_compile_fragment _ _LIGHT_COOKIES
->>>>>>> 0de4625e
 
             // -------------------------------------
             // Unity defined keywords
