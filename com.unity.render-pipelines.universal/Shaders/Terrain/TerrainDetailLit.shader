Shader "Hidden/TerrainEngine/Details/UniversalPipeline/Vertexlit"
{
    Properties
    {
        _MainTex ("Main Texture", 2D) = "white" {  }
    }
    SubShader
    {
        Tags { "RenderType" = "Opaque" "RenderPipeline" = "UniversalPipeline" "UniversalMaterialType" = "Unlit" "IgnoreProjector" = "True"}
        LOD 100

        ZWrite On

        // Lightmapped
        Pass
        {
            Name "TerrainDetailVertex"
            HLSLPROGRAM
            #pragma target 2.0

            // -------------------------------------
            // Universal Pipeline keywords
            #pragma multi_compile _ _MAIN_LIGHT_SHADOWS _MAIN_LIGHT_SHADOWS_CASCADE _MAIN_LIGHT_SHADOWS_SCREEN
            #pragma multi_compile _ _ADDITIONAL_LIGHTS_VERTEX _ADDITIONAL_LIGHTS
            #pragma multi_compile_fragment _ _SHADOWS_SOFT
            #pragma multi_compile _ LIGHTMAP_SHADOW_MIXING
            #pragma multi_compile _ SHADOWS_SHADOWMASK
            #pragma multi_compile_fragment _ _SCREEN_SPACE_OCCLUSION
<<<<<<< HEAD
            #pragma multi_compile _ _CLUSTERED_RENDERING
=======
            #pragma multi_compile_fragment _ _LIGHT_COOKIES
>>>>>>> 0de4625e

            // -------------------------------------
            // Unity defined keywords
            #pragma multi_compile _ DIRLIGHTMAP_COMBINED
            #pragma multi_compile _ LIGHTMAP_ON
            #pragma multi_compile_fog
            #pragma multi_compile _ DEBUG_DISPLAY

            #pragma vertex TerrainLitVertex
            #pragma fragment TerrainLitForwardFragment

            #include "Packages/com.unity.render-pipelines.universal/Shaders/Terrain/TerrainDetailLitInput.hlsl"
            #include "Packages/com.unity.render-pipelines.universal/Shaders/Terrain/TerrainDetailLitPasses.hlsl"
            ENDHLSL
        }

        // GBuffer
        Pass
        {
            Name "TerrainDetailVertex - GBuffer"
            Tags{"LightMode" = "UniversalGBuffer"}

            HLSLPROGRAM
            #pragma exclude_renderers gles
            #pragma target 2.0
            #pragma vertex Vert
            #pragma fragment Frag

            // -------------------------------------
            // Universal Pipeline keywords
            #pragma multi_compile _ _MAIN_LIGHT_SHADOWS _MAIN_LIGHT_SHADOWS_CASCADE _MAIN_LIGHT_SHADOWS_SCREEN
            #pragma multi_compile _ _ADDITIONAL_LIGHTS_VERTEX //_ADDITIONAL_LIGHTS
            //#pragma multi_compile _ _ADDITIONAL_LIGHT_SHADOWS
            #pragma multi_compile _ _SHADOWS_SOFT
            #pragma multi_compile _ _MIXED_LIGHTING_SUBTRACTIVE

            // -------------------------------------
            // Unity defined keywords
            #pragma multi_compile _ DIRLIGHTMAP_COMBINED
            #pragma multi_compile _ LIGHTMAP_ON
            #pragma multi_compile_fragment _ _GBUFFER_NORMALS_OCT

            #include "Packages/com.unity.render-pipelines.universal/ShaderLibrary/Core.hlsl"
            #include "Packages/com.unity.render-pipelines.universal/ShaderLibrary/Lighting.hlsl"
            #include "Packages/com.unity.render-pipelines.universal/ShaderLibrary/UnityGBuffer.hlsl"

            TEXTURE2D(_MainTex);       SAMPLER(sampler_MainTex);
            float4 _MainTex_ST;

            struct Attributes
            {
                float4  PositionOS  : POSITION;
                float2  UV0         : TEXCOORD0;
                float2  UV1         : TEXCOORD1;
                half3   NormalOS    : NORMAL;
                half4   Color       : COLOR;
                UNITY_VERTEX_INPUT_INSTANCE_ID
            };

            struct Varyings
            {
                float2  UV01            : TEXCOORD0; // UV0
                DECLARE_LIGHTMAP_OR_SH(staticLightmapUV, vertexSH, 1);
                half4   Color           : TEXCOORD2; // Vertex Color
                half4   LightingFog     : TEXCOORD3; // Vetex Lighting, Fog Factor
                float4  ShadowCoords    : TEXCOORD4; // Shadow UVs
                half3   NormalWS        : TEXCOORD5; // World Space Normal
                float4  PositionCS      : SV_POSITION; // Clip Position

                UNITY_VERTEX_INPUT_INSTANCE_ID
                UNITY_VERTEX_OUTPUT_STEREO
            };

            Varyings Vert(Attributes input)
            {
                Varyings output = (Varyings)0;

                UNITY_SETUP_INSTANCE_ID(input);
                UNITY_TRANSFER_INSTANCE_ID(input, output);
                UNITY_INITIALIZE_VERTEX_OUTPUT_STEREO(output);

                // Vertex attributes
                output.UV01 = TRANSFORM_TEX(input.UV0, _MainTex);
                OUTPUT_LIGHTMAP_UV(input.UV1, unity_LightmapST, output.staticLightmapUV);
                VertexPositionInputs vertexInput = GetVertexPositionInputs(input.PositionOS.xyz);
                output.Color = input.Color;
                output.PositionCS = vertexInput.positionCS;

                // Shadow Coords
                output.ShadowCoords = GetShadowCoord(vertexInput);

                // Vertex Lighting
                output.NormalWS = TransformObjectToWorldNormal(input.NormalOS).xyz;
                OUTPUT_SH(output.NormalWS, output.vertexSH);

                Light mainLight = GetMainLight();
                half3 attenuatedLightColor = mainLight.color * mainLight.distanceAttenuation;
                half3 diffuseColor = LightingLambert(attenuatedLightColor, mainLight.direction, output.NormalWS);
            #ifdef _ADDITIONAL_LIGHTS
                int pixelLightCount = GetAdditionalLightsCount();
                for (int i = 0; i < pixelLightCount; ++i)
                {
                    Light light = GetAdditionalLight(i, vertexInput.positionWS);
                    half3 attenuatedLightColor = light.color * light.distanceAttenuation;
                    diffuseColor += LightingLambert(attenuatedLightColor, light.direction, output.NormalWS);
                }
            #endif
                output.LightingFog.xyz = diffuseColor;

                // Fog factor
                output.LightingFog.w = ComputeFogFactor(output.PositionCS.z);

                return output;
            }

            FragmentOutput Frag(Varyings input)
            {
                UNITY_SETUP_INSTANCE_ID(input);
                UNITY_SETUP_STEREO_EYE_INDEX_POST_VERTEX(input);

                half3 bakedGI = SAMPLE_GI(input.staticLightmapUV, input.vertexSH, input.NormalWS);
                half3 lighting = input.LightingFog.rgb * MainLightRealtimeShadow(input.ShadowCoords) + bakedGI;

                half4 tex = SAMPLE_TEXTURE2D(_MainTex, sampler_MainTex, input.UV01);
                half4 color = 1.0;
                color.rgb = input.Color.rgb * tex.rgb * lighting;

                SurfaceData surfaceData = (SurfaceData)0;
                surfaceData.alpha = 1.0;
                surfaceData.occlusion = 1.0;

                InputData inputData = (InputData)0;
                inputData.normalWS = input.NormalWS;

                return SurfaceDataToGbuffer(surfaceData, inputData, color.rgb, kLightingInvalid);
            }
            ENDHLSL
        }

        Pass
        {
            Name "DepthOnly"
            Tags{"LightMode" = "DepthOnly"}

            ZWrite On
            ColorMask 0

            HLSLPROGRAM
            #pragma target 2.0

            #pragma vertex DepthOnlyVertex
            #pragma fragment DepthOnlyFragment

            //--------------------------------------
            // GPU Instancing
            #pragma multi_compile_instancing

            #include "Packages/com.unity.render-pipelines.universal/Shaders/UnlitInput.hlsl"
            #include "Packages/com.unity.render-pipelines.universal/Shaders/DepthOnlyPass.hlsl"
            ENDHLSL
        }

        Pass
        {
            Name "DepthNormals"
            Tags{"LightMode" = "DepthNormals"}

            ZWrite On

            HLSLPROGRAM
            #pragma target 2.0
            #pragma vertex DepthNormalOnlyVertex
            #pragma fragment DepthNormalOnlyFragment

            //--------------------------------------
            // GPU Instancing
            #pragma multi_compile_instancing

            #include "Packages/com.unity.render-pipelines.universal/Shaders/Terrain/TerrainLitInput.hlsl"
            #include "Packages/com.unity.render-pipelines.universal/Shaders/Terrain/TerrainLitDepthNormalsPass.hlsl"
            ENDHLSL
        }

        Pass
        {
            Name "Meta"
            Tags{ "LightMode" = "Meta" }

            Cull Off

            HLSLPROGRAM
            #pragma vertex UniversalVertexMeta
            #pragma fragment UniversalFragmentMetaSimple

            #pragma shader_feature_local_fragment _SPECGLOSSMAP

            #include "Packages/com.unity.render-pipelines.universal/Shaders/SimpleLitInput.hlsl"
            #include "Packages/com.unity.render-pipelines.universal/Shaders/SimpleLitMetaPass.hlsl"
            ENDHLSL
        }
    }

    //Fallback "VertexLit"
}<|MERGE_RESOLUTION|>--- conflicted
+++ resolved
@@ -26,11 +26,8 @@
             #pragma multi_compile _ LIGHTMAP_SHADOW_MIXING
             #pragma multi_compile _ SHADOWS_SHADOWMASK
             #pragma multi_compile_fragment _ _SCREEN_SPACE_OCCLUSION
-<<<<<<< HEAD
+            #pragma multi_compile_fragment _ _LIGHT_COOKIES
             #pragma multi_compile _ _CLUSTERED_RENDERING
-=======
-            #pragma multi_compile_fragment _ _LIGHT_COOKIES
->>>>>>> 0de4625e
 
             // -------------------------------------
             // Unity defined keywords
