--- conflicted
+++ resolved
@@ -8,12 +8,8 @@
 {
     inputData = (InputData)0;
 
-<<<<<<< HEAD
-    output.positionWS = input.positionWS.xyz;
-    output.positionCS = input.clipPos;
-=======
     inputData.positionWS = input.positionWS.xyz;
->>>>>>> 1e6706cf
+    inputData.positionCS = input.clipPos;
 
 #ifdef _NORMALMAP
     half3 viewDirWS = half3(input.normalWS.w, input.tangentWS.w, input.bitangentWS.w);
