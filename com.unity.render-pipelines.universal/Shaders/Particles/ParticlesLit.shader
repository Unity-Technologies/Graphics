--- conflicted
+++ resolved
@@ -127,11 +127,8 @@
             #pragma multi_compile_fragment _ _REFLECTION_PROBE_BLENDING
             #pragma multi_compile_fragment _ _REFLECTION_PROBE_BOX_PROJECTION
             #pragma multi_compile_fragment _ _SHADOWS_SOFT
-<<<<<<< HEAD
+            #pragma multi_compile_fragment _ _SCREEN_SPACE_OCCLUSION
             #pragma multi_compile _ _CLUSTERED_RENDERING
-=======
-            #pragma multi_compile_fragment _ _SCREEN_SPACE_OCCLUSION
->>>>>>> 1e6706cf
 
             // -------------------------------------
             // Unity defined keywords
