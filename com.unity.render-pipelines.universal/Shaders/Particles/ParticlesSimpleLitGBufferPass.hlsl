#ifndef UNIVERSAL_PARTICLES_GBUFFER_SIMPLE_LIT_PASS_INCLUDED
#define UNIVERSAL_PARTICLES_GBUFFER_SIMPLE_LIT_PASS_INCLUDED

#include "Packages/com.unity.render-pipelines.universal/ShaderLibrary/Lighting.hlsl"
#include "Packages/com.unity.render-pipelines.universal/ShaderLibrary/UnityGBuffer.hlsl"
#include "Packages/com.unity.render-pipelines.universal/ShaderLibrary/Particles.hlsl"

void InitializeInputData(VaryingsParticle input, half3 normalTS, half3 doubleSidedConstants, out InputData output)
{
    output = (InputData)0;

    output.positionWS = input.positionWS.xyz;

#ifdef _NORMALMAP
    half3 viewDirWS = half3(input.normalWS.w, input.tangentWS.w, input.bitangentWS.w);
    half3x3 tangentToWorld = half3x3(input.tangentWS.xyz, input.bitangentWS.xyz, input.normalWS.xyz);

#if defined(_BACKFACE_VISIBLE)
    float flipSign = input.isFrontFace ? 1.0 : doubleSidedConstants.z;
    tangentToWorld[2] = flipSign * tangentToWorld[2];

    flipSign = input.isFrontFace ? 1.0 : doubleSidedConstants.x;
    normalTS.xy *= flipSign;
#endif

    output.normalWS = TransformTangentToWorld(normalTS, tangentToWorld);
#else
    half3 viewDirWS = input.viewDirWS;
    output.normalWS = input.normalWS;
#endif

    output.normalWS = NormalizeNormalPerPixel(output.normalWS);

#if SHADER_HINT_NICE_QUALITY
    viewDirWS = SafeNormalize(viewDirWS);
#endif

    output.viewDirectionWS = viewDirWS;

#if defined(REQUIRES_VERTEX_SHADOW_COORD_INTERPOLATOR)
    output.shadowCoord = input.shadowCoord;
#elif defined(MAIN_LIGHT_CALCULATE_SHADOWS)
    output.shadowCoord = TransformWorldToShadowCoord(output.positionWS);
#else
    output.shadowCoord = float4(0, 0, 0, 0);
#endif

    output.fogCoord = 0; // not used for deferred shading
    output.vertexLighting = half3(0.0h, 0.0h, 0.0h);
    output.bakedGI = SampleSHPixel(input.vertexSH, output.normalWS);
    output.normalizedScreenSpaceUV = GetNormalizedScreenSpaceUV(input.clipPos);
    output.shadowMask = half4(1, 1, 1, 1);
}

inline void InitializeParticleSimpleLitSurfaceData(VaryingsParticle input, out SurfaceData outSurfaceData)
{
    outSurfaceData = (SurfaceData)0;

    ParticleParams particleParams;
    InitParticleParams(input, particleParams);

    outSurfaceData.normalTS = SampleNormalTS(particleParams.uv, particleParams.blendUv, TEXTURE2D_ARGS(_BumpMap, sampler_BumpMap));
    half4 albedo = SampleAlbedo(TEXTURE2D_ARGS(_BaseMap, sampler_BaseMap), particleParams);
    outSurfaceData.albedo = AlphaModulate(albedo.rgb, albedo.a);
    outSurfaceData.alpha = albedo.a;
#if defined(_EMISSION)
    outSurfaceData.emission = BlendTexture(TEXTURE2D_ARGS(_EmissionMap, sampler_EmissionMap), particleParams.uv, particleParams.blendUv) * _EmissionColor.rgb;
#else
    outSurfaceData.emission = half3(0, 0, 0);
#endif
    half4 specularGloss = SampleSpecularSmoothness(particleParams.uv, particleParams.blendUv, albedo.a, _SpecColor, TEXTURE2D_ARGS(_SpecGlossMap, sampler_SpecGlossMap));
    outSurfaceData.specular = specularGloss.rgb;
    outSurfaceData.smoothness = specularGloss.a;

#if defined(_DISTORTION_ON)
    outSurfaceData.albedo = Distortion(half4(outSurfaceData.albedo, outSurfaceData.alpha), outSurfaceData.normalTS, _DistortionStrengthScaled, _DistortionBlend, projectedPosition);
#endif

    outSurfaceData.metallic = 0.0; // unused
    outSurfaceData.occlusion = 1.0;
}

///////////////////////////////////////////////////////////////////////////////
//                  Vertex and Fragment functions                            //
///////////////////////////////////////////////////////////////////////////////

VaryingsParticle ParticlesLitGBufferVertex(AttributesParticle input)
{
    VaryingsParticle output;

    UNITY_SETUP_INSTANCE_ID(input);
    UNITY_TRANSFER_INSTANCE_ID(input, output);
    UNITY_INITIALIZE_VERTEX_OUTPUT_STEREO(output);

    VertexPositionInputs vertexInput = GetVertexPositionInputs(input.vertex.xyz);
    VertexNormalInputs normalInput = GetVertexNormalInputs(input.normal, input.tangent);
    half3 viewDirWS = GetWorldSpaceNormalizeViewDir(vertexInput.positionWS);

#if defined(_BACKFACE_VISIBLE)
    output.isFrontFace = dot(viewDirWS, normalInput.normalWS) > 0;
#endif

#ifdef _NORMALMAP
    output.normalWS = half4(normalInput.normalWS, viewDirWS.x);
    output.tangentWS = half4(normalInput.tangentWS, viewDirWS.y);
    output.bitangentWS = half4(normalInput.bitangentWS, viewDirWS.z);
#else
<<<<<<< HEAD
#if defined(_BACKFACE_VISIBLE)
    output.normalWS = output.isFrontFace ? normalInput.normalWS : -normalInput.normalWS;
#else
    output.normalWS = normalInput.normalWS;
#endif
=======
    output.normalWS = half3(normalInput.normalWS);
>>>>>>> 1966f26a
    output.viewDirWS = viewDirWS;
#endif

    OUTPUT_SH(output.normalWS.xyz, output.vertexSH);

    output.positionWS.xyz = vertexInput.positionWS.xyz;
    output.positionWS.w = 0;
    output.clipPos = vertexInput.positionCS;
    output.color = GetParticleColor(input.color);

#if defined(_FLIPBOOKBLENDING_ON)
    #if defined(UNITY_PARTICLE_INSTANCING_ENABLED)
        GetParticleTexcoords(output.texcoord, output.texcoord2AndBlend, input.texcoords.xyxy, 0.0);
    #else
        GetParticleTexcoords(output.texcoord, output.texcoord2AndBlend, input.texcoords, input.texcoordBlend);
    #endif
#else
    GetParticleTexcoords(output.texcoord, input.texcoords.xy);
#endif

#if defined(_SOFTPARTICLES_ON) || defined(_FADING_ON) || defined(_DISTORTION_ON)
    output.projectedPosition = vertexInput.positionNDC;
#endif

#if defined(REQUIRES_VERTEX_SHADOW_COORD_INTERPOLATOR)
    output.shadowCoord = GetShadowCoord(vertexInput);
#endif

    return output;
}


FragmentOutput ParticlesLitGBufferFragment(VaryingsParticle input)
{
    UNITY_SETUP_INSTANCE_ID(input);
    UNITY_SETUP_STEREO_EYE_INDEX_POST_VERTEX(input);

    SurfaceData surfaceData;
    InitializeParticleSimpleLitSurfaceData(input, surfaceData);

    InputData inputData;
    InitializeInputData(input, surfaceData.normalTS, _DoubleSidedConstants.xyz, inputData);

    half4 color = half4(inputData.bakedGI * surfaceData.albedo + surfaceData.emission, surfaceData.alpha);

    return SurfaceDataToGbuffer(surfaceData, inputData, color.rgb, kLightingSimpleLit);

}

#endif // UNIVERSAL_PARTICLES_GBUFFER_SIMPLE_LIT_PASS_INCLUDED<|MERGE_RESOLUTION|>--- conflicted
+++ resolved
@@ -105,15 +105,11 @@
     output.tangentWS = half4(normalInput.tangentWS, viewDirWS.y);
     output.bitangentWS = half4(normalInput.bitangentWS, viewDirWS.z);
 #else
-<<<<<<< HEAD
 #if defined(_BACKFACE_VISIBLE)
-    output.normalWS = output.isFrontFace ? normalInput.normalWS : -normalInput.normalWS;
+    output.normalWS = output.isFrontFace ? half3(normalInput.normalWS) : half3(-normalInput.normalWS);
 #else
-    output.normalWS = normalInput.normalWS;
+    output.normalWS = half3(normalInput.normalWS);
 #endif
-=======
-    output.normalWS = half3(normalInput.normalWS);
->>>>>>> 1966f26a
     output.viewDirWS = viewDirWS;
 #endif
 
