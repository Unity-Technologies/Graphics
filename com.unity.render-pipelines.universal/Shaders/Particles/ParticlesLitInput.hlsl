--- conflicted
+++ resolved
@@ -5,25 +5,6 @@
 
 // NOTE: Do not ifdef the properties here as SRP batcher can not handle different layouts.
 CBUFFER_START(UnityPerMaterial)
-<<<<<<< HEAD
-    float4 _SoftParticleFadeParams;
-    float4 _CameraFadeParams;
-    float4 _BaseMap_ST;
-    half4 _BaseColor;
-    half4 _EmissionColor;
-    half4 _BaseColorAddSubDiff;
-    half _Cutoff;
-    half _Metallic;
-    half _Smoothness;
-    half _BumpScale;
-    half _DistortionStrengthScaled;
-    half _DistortionBlend;
-    #if defined(_CLEARCOAT) || defined(_CLEARCOATMAP)
-    half _ClearCoatMask;
-    //half _ClearCoatSmoothness; // TODO: enable
-    #endif
-    half _Surface;
-=======
 float4 _SoftParticleFadeParams;
 float4 _CameraFadeParams;
 float4 _BaseMap_ST;
@@ -31,17 +12,14 @@
 half4 _EmissionColor;
 half4 _BaseColorAddSubDiff;
 half _Cutoff;
-
 half _Metallic;
 half _Smoothness;
 half _BumpScale;
-
 half _DistortionStrengthScaled;
 half _DistortionBlend;
-
 half _ClearCoatMask;
 //half _ClearCoatSmoothness; // TODO: enable
->>>>>>> 9083e0b3
+half _Surface;
 CBUFFER_END
 
 TEXTURE2D(_MetallicGlossMap);   SAMPLER(sampler_MetallicGlossMap);
