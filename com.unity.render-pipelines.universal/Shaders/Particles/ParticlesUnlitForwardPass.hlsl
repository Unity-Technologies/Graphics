#ifndef UNIVERSAL_PARTICLES_UNLIT_FORWARD_PASS_INCLUDED
#define UNIVERSAL_PARTICLES_UNLIT_FORWARD_PASS_INCLUDED

#include "Packages/com.unity.render-pipelines.universal/ShaderLibrary/Unlit.hlsl"
#include "Packages/com.unity.render-pipelines.universal/ShaderLibrary/Particles.hlsl"

void InitializeInputData(VaryingsParticle input, SurfaceData surfaceData, out InputData output)
{
    output = (InputData)0;

    output.positionWS = input.positionWS.xyz;

#ifdef _NORMALMAP
    half3 viewDirWS = half3(input.normalWS.w, input.tangentWS.w, input.bitangentWS.w);
    output.tangentMatrixWS = half3x3(input.tangentWS.xyz, input.bitangentWS.xyz, input.normalWS.xyz);
    output.normalWS = TransformTangentToWorld(surfaceData.normalTS, output.tangentMatrixWS);
#else
    half3 viewDirWS = input.viewDirWS;
    output.normalWS = input.normalWS;
#endif

    output.normalWS = NormalizeNormalPerPixel(output.normalWS);

#if SHADER_HINT_NICE_QUALITY
    viewDirWS = SafeNormalize(viewDirWS);
#endif

    output.viewDirectionWS = viewDirWS;

    output.fogCoord = InitializeInputDataFog(float4(input.positionWS.xyz, 1.0), input.positionWS.w);
    output.vertexLighting = half3(0.0, 0.0, 0.0);
    output.bakedGI = SampleSHPixel(input.vertexSH, output.normalWS);
    output.normalizedScreenSpaceUV = GetNormalizedScreenSpaceUV(input.clipPos);
    output.normalTS = surfaceData.normalTS;
    output.shadowMask = half4(1, 1, 1, 1);
    output.shadowCoord = float4(0, 0, 0, 0);

    #if defined(LIGHTMAP_ON)
    output.lightmapUV = half2(0, 0);
    #else
    output.vertexSH = input.vertexSH;
    #endif
}

void InitializeSurfaceData(ParticleParams particleParams, out SurfaceData surfaceData)
{
    surfaceData = (SurfaceData)0;
    half4 albedo = SampleAlbedo(particleParams.uv, particleParams.blendUv, _BaseColor, particleParams.baseColor, particleParams.projectedPosition, TEXTURE2D_ARGS(_BaseMap, sampler_BaseMap));
    half3 normalTS = SampleNormalTS(particleParams.uv, particleParams.blendUv, TEXTURE2D_ARGS(_BumpMap, sampler_BumpMap));

    #if defined (_DISTORTION_ON)
    albedo.rgb = Distortion(albedo, normalTS, _DistortionStrengthScaled, _DistortionBlend, particleParams.projectedPosition);
    #endif

    #if defined(_EMISSION)
    half3 emission = BlendTexture(TEXTURE2D_ARGS(_EmissionMap, sampler_EmissionMap), particleParams.uv, particleParams.blendUv).rgb * _EmissionColor.rgb;
    #else
    half3 emission = half3(0, 0, 0);
    #endif

    surfaceData.albedo = albedo.rgb;
    surfaceData.specular = half3(0.0h, 0.0h, 0.0h);
    surfaceData.normalTS = normalTS;
    surfaceData.emission = emission;
    surfaceData.metallic = 0;
    surfaceData.smoothness = 1;
    surfaceData.occlusion = 1;

    surfaceData.albedo = AlphaModulate(surfaceData.albedo, albedo.a);
    surfaceData.alpha = albedo.a;

    surfaceData.clearCoatMask       = 0.0h;
    surfaceData.clearCoatSmoothness = 1.0h;
}

///////////////////////////////////////////////////////////////////////////////
//                  Vertex and Fragment functions                            //
///////////////////////////////////////////////////////////////////////////////

VaryingsParticle vertParticleUnlit(AttributesParticle input)
{
    VaryingsParticle output = (VaryingsParticle)0;

    UNITY_SETUP_INSTANCE_ID(input);
    UNITY_TRANSFER_INSTANCE_ID(input, output);
    UNITY_INITIALIZE_VERTEX_OUTPUT_STEREO(output);

    VertexPositionInputs vertexInput = GetVertexPositionInputs(input.positionOS.xyz);
    VertexNormalInputs normalInput = GetVertexNormalInputs(input.normalOS, input.tangentOS);

    half fogFactor = 0.0;
#if !defined(_FOG_FRAGMENT)
    fogFactor = ComputeFogFactor(vertexInput.positionCS.z);
#endif

    // position ws is used to compute eye depth in vertFading
    output.positionWS.xyz = vertexInput.positionWS;
    output.positionWS.w = fogFactor;
    output.clipPos = vertexInput.positionCS;
    output.color = GetParticleColor(input.color);

    half3 viewDirWS = GetWorldSpaceNormalizeViewDir(vertexInput.positionWS);

#ifdef _NORMALMAP
    output.normalWS = half4(normalInput.normalWS, viewDirWS.x);
    output.tangentWS = half4(normalInput.tangentWS, viewDirWS.y);
    output.bitangentWS = half4(normalInput.bitangentWS, viewDirWS.z);
#else
    output.normalWS = half3(normalInput.normalWS);
    output.viewDirWS = viewDirWS;
#endif

#if defined(_FLIPBOOKBLENDING_ON)
#if defined(UNITY_PARTICLE_INSTANCING_ENABLED)
    GetParticleTexcoords(output.texcoord, output.texcoord2AndBlend, input.texcoords.xyxy, 0.0);
#else
    GetParticleTexcoords(output.texcoord, output.texcoord2AndBlend, input.texcoords, input.texcoordBlend);
#endif
#else
    GetParticleTexcoords(output.texcoord, input.texcoords.xy);
#endif

#if defined(_SOFTPARTICLES_ON) || defined(_FADING_ON) || defined(_DISTORTION_ON)
    output.projectedPosition = vertexInput.positionNDC;
#endif

    return output;
}

half4 fragParticleUnlit(VaryingsParticle input) : SV_Target
{
    UNITY_SETUP_INSTANCE_ID(input);
    UNITY_SETUP_STEREO_EYE_INDEX_POST_VERTEX(input);

    ParticleParams particleParams;
    InitParticleParams(input, particleParams);

    SurfaceData surfaceData;
    InitializeSurfaceData(particleParams, surfaceData);
    InputData inputData;
    InitializeInputData(input, surfaceData, inputData);
    SETUP_DEBUG_TEXTURE_DATA(inputData, input.texcoord, _BaseMap);

    half4 finalColor = UniversalFragmentUnlit(inputData, surfaceData);
    half fogFactor = input.positionWS.w;

<<<<<<< HEAD
    finalColor.rgb = MixFog(finalColor.rgb, fogFactor);
    finalColor.a = OutputAlpha(finalColor.a, _Surface);
=======
    half3 result = albedo.rgb + emission;
    half fogFactor = InitializeInputDataFog(float4(input.positionWS.xyz, 1.0), input.positionWS.w);
    result = MixFog(result, fogFactor);
    albedo.a = OutputAlpha(albedo.a, _Surface);
>>>>>>> f72ce34b

    return finalColor;
}

#endif // UNIVERSAL_PARTICLES_UNLIT_FORWARD_PASS_INCLUDED<|MERGE_RESOLUTION|>--- conflicted
+++ resolved
@@ -142,17 +142,10 @@
     SETUP_DEBUG_TEXTURE_DATA(inputData, input.texcoord, _BaseMap);
 
     half4 finalColor = UniversalFragmentUnlit(inputData, surfaceData);
-    half fogFactor = input.positionWS.w;
+    half fogFactor = InitializeInputDataFog(float4(input.positionWS.xyz, 1.0), input.positionWS.w);
 
-<<<<<<< HEAD
     finalColor.rgb = MixFog(finalColor.rgb, fogFactor);
     finalColor.a = OutputAlpha(finalColor.a, _Surface);
-=======
-    half3 result = albedo.rgb + emission;
-    half fogFactor = InitializeInputDataFog(float4(input.positionWS.xyz, 1.0), input.positionWS.w);
-    result = MixFog(result, fogFactor);
-    albedo.a = OutputAlpha(albedo.a, _Surface);
->>>>>>> f72ce34b
 
     return finalColor;
 }
