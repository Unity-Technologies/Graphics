#ifndef UNIVERSAL_PARTICLES_INPUT_INCLUDED
#define UNIVERSAL_PARTICLES_INPUT_INCLUDED

#include "Packages/com.unity.render-pipelines.universal/ShaderLibrary/Lighting.hlsl"

struct AttributesParticle
{
    float4 vertex                   : POSITION;
    half4 color                     : COLOR;

    #if defined(_FLIPBOOKBLENDING_ON) && !defined(UNITY_PARTICLE_INSTANCING_ENABLED)
        float4 texcoords            : TEXCOORD0;
        float texcoordBlend         : TEXCOORD1;
    #else
        float2 texcoords            : TEXCOORD0;
    #endif

    #if !defined(PARTICLES_EDITOR_META_PASS)
<<<<<<< HEAD
        half3 normal : NORMAL;
        half4 tangent : TANGENT;
=======
        float3 normal               : NORMAL;
        float4 tangent              : TANGENT;
>>>>>>> 758ead0c
    #endif
    UNITY_VERTEX_INPUT_INSTANCE_ID
};

struct VaryingsParticle
{
    float4 clipPos                  : SV_POSITION;
    float2 texcoord                 : TEXCOORD0;
    half4 color                     : COLOR;

    #if defined(_FLIPBOOKBLENDING_ON)
        float3 texcoord2AndBlend    : TEXCOORD5;
    #endif

    #if !defined(PARTICLES_EDITOR_META_PASS)
        float4 positionWS           : TEXCOORD1;

        #ifdef _NORMALMAP
            half4 normalWS         : TEXCOORD2;    // xyz: normal, w: viewDir.x
            half4 tangentWS        : TEXCOORD3;    // xyz: tangent, w: viewDir.y
            half4 bitangentWS      : TEXCOORD4;    // xyz: bitangent, w: viewDir.z
        #else
            half3 normalWS         : TEXCOORD2;
            half3 viewDirWS        : TEXCOORD3;
        #endif

        #if defined(_SOFTPARTICLES_ON) || defined(_FADING_ON) || defined(_DISTORTION_ON)
            float4 projectedPosition: TEXCOORD6;
        #endif

        #if defined(REQUIRES_VERTEX_SHADOW_COORD_INTERPOLATOR)
            float4 shadowCoord      : TEXCOORD7;
        #endif

        half3 vertexSH             : TEXCOORD8; // SH
    #endif

    UNITY_VERTEX_INPUT_INSTANCE_ID
    UNITY_VERTEX_OUTPUT_STEREO
};

struct AttributesDepthOnlyParticle
{
    float4 vertex                       : POSITION;

    #if defined(_ALPHATEST_ON)
        half4 color                     : COLOR;

        #if defined(_FLIPBOOKBLENDING_ON) && !defined(UNITY_PARTICLE_INSTANCING_ENABLED)
            float4 texcoords            : TEXCOORD0;
            float texcoordBlend         : TEXCOORD1;
        #else
            float2 texcoords            : TEXCOORD0;
        #endif
    #endif
    UNITY_VERTEX_INPUT_INSTANCE_ID
};

struct VaryingsDepthOnlyParticle
{
    float4 clipPos                      : SV_POSITION;

    #if defined(_ALPHATEST_ON)
        float2 texcoord                 : TEXCOORD0;
        half4 color                     : COLOR;

        #if defined(_FLIPBOOKBLENDING_ON)
            float3 texcoord2AndBlend    : TEXCOORD5;
        #endif
    #endif

    UNITY_VERTEX_INPUT_INSTANCE_ID
    UNITY_VERTEX_OUTPUT_STEREO
};

struct AttributesDepthNormalsParticle
{
    float4 vertex                       : POSITION;

    #if defined(_ALPHATEST_ON)
        half4 color                     : COLOR;
    #endif

    #if defined(_ALPHATEST_ON) || defined(_NORMALMAP)
        #if defined(_FLIPBOOKBLENDING_ON) && !defined(UNITY_PARTICLE_INSTANCING_ENABLED)
            float4 texcoords            : TEXCOORD0;
            float texcoordBlend         : TEXCOORD1;
        #else
            float2 texcoords            : TEXCOORD0;
        #endif
    #endif

    float3 normal                       : NORMAL;
    float4 tangent                      : TANGENT;

    UNITY_VERTEX_INPUT_INSTANCE_ID
};


struct VaryingsDepthNormalsParticle
{
    float4 clipPos                      : SV_POSITION;

    #if defined(_ALPHATEST_ON)
        half4 color                     : COLOR;
    #endif

    #if defined(_ALPHATEST_ON) || defined(_NORMALMAP)
        float2 texcoord                 : TEXCOORD0;

        #if defined(_FLIPBOOKBLENDING_ON)
            float3 texcoord2AndBlend    : TEXCOORD5;
        #endif
    #endif

    #if defined(_NORMALMAP)
        float4 normalWS                 : TEXCOORD2;    // xyz: normal, w: viewDir.x
        float4 tangentWS                : TEXCOORD3;    // xyz: tangent, w: viewDir.y
        float4 bitangentWS              : TEXCOORD4;    // xyz: bitangent, w: viewDir.z
    #else
        float3 normalWS                 : TEXCOORD2;
        float3 viewDirWS                : TEXCOORD3;
    #endif

    UNITY_VERTEX_INPUT_INSTANCE_ID
    UNITY_VERTEX_OUTPUT_STEREO
};

#endif // UNIVERSAL_PARTICLES_INPUT_INCLUDED<|MERGE_RESOLUTION|>--- conflicted
+++ resolved
@@ -16,13 +16,8 @@
     #endif
 
     #if !defined(PARTICLES_EDITOR_META_PASS)
-<<<<<<< HEAD
         half3 normal : NORMAL;
         half4 tangent : TANGENT;
-=======
-        float3 normal               : NORMAL;
-        float4 tangent              : TANGENT;
->>>>>>> 758ead0c
     #endif
     UNITY_VERTEX_INPUT_INSTANCE_ID
 };
