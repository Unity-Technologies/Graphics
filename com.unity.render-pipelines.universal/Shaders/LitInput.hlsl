--- conflicted
+++ resolved
@@ -165,9 +165,9 @@
     return 2.0h * detailAlbedo * scale - scale + 1.0h;
 }
 
+half3 ApplyDetailAlbedo(float2 detailUv, half3 albedo, half detailMask)
+{
 #if defined(_DETAIL)
-half3 ApplyDetailAlbedo(float2 detailUv, half3 albedo, half detailMask)
-{
     half3 detailAlbedo = SAMPLE_TEXTURE2D(_DetailAlbedoMap, sampler_DetailAlbedoMap, detailUv).rgb;
 
     // In order to have same performance as builtin, we do scaling only if scale is not 1.0 (Scaled version has 6 additional instructions)
@@ -178,16 +178,14 @@
 #endif
 
     return albedo * LerpWhiteTo(detailAlbedo, detailMask);
-<<<<<<< HEAD
-=======
 #else
     return albedo;
 #endif
->>>>>>> 6555252f
 }
 
 half3 ApplyDetailNormal(float2 detailUv, half3 normalTS, half detailMask)
 {
+#if defined(_DETAIL)
 #if BUMP_SCALE_NOT_SUPPORTED
     half3 detailNormalTS = UnpackNormal(SAMPLE_TEXTURE2D(_DetailNormalMap, sampler_DetailNormalMap, detailUv));
 #else
@@ -199,14 +197,10 @@
     detailNormalTS = normalize(detailNormalTS);
 
     return lerp(normalTS, BlendNormalRNM(normalTS, detailNormalTS), detailMask); // todo: detailMask should lerp the angle of the quaternion rotation, not the normals
-<<<<<<< HEAD
-=======
 #else
     return normalTS;
 #endif
->>>>>>> 6555252f
-}
-#endif // _DETAIL
+}
 
 inline void InitializeStandardLitSurfaceData(float2 uv, out SurfaceData outSurfaceData)
 {
