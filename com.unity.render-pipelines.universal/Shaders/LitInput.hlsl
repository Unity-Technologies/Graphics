--- conflicted
+++ resolved
@@ -8,22 +8,6 @@
 
 // NOTE: Do not ifdef the properties here as SRP batcher can not handle different layouts.
 CBUFFER_START(UnityPerMaterial)
-<<<<<<< HEAD
-    float4 _BaseMap_ST;
-    half4 _BaseColor;
-    half4 _SpecColor;
-    half4 _EmissionColor;
-    half _Cutoff;
-    half _Smoothness;
-    half _Metallic;
-    half _BumpScale;
-    half _OcclusionStrength;
-    #if defined(_CLEARCOAT) || defined(_CLEARCOATMAP)
-    half _ClearCoatMask;
-    //half _ClearCoatSmoothness; // TODO: enable
-    #endif
-    half _Surface;
-=======
 float4 _BaseMap_ST;
 half4 _BaseColor;
 half4 _SpecColor;
@@ -36,40 +20,13 @@
 half _OcclusionStrength;
 half _ClearCoatMask;
 //half _ClearCoatSmoothness; // TODO: enable
->>>>>>> 9083e0b3
+half _Surface;
 CBUFFER_END
 
 // NOTE: Do not ifdef the properties for dots instancing, but ifdef the actual usage.
 // Otherwise you might break CPU-side as property constant-buffer offsets change per variant.
 // NOTE: Dots instancing is orthogonal to the constant buffer above.
 #ifdef UNITY_DOTS_INSTANCING_ENABLED
-<<<<<<< HEAD
-    UNITY_DOTS_INSTANCING_START(MaterialPropertyMetadata)
-        UNITY_DOTS_INSTANCED_PROP(float4, _BaseColor)
-        UNITY_DOTS_INSTANCED_PROP(float4, _SpecColor)
-        UNITY_DOTS_INSTANCED_PROP(float4, _EmissionColor)
-        UNITY_DOTS_INSTANCED_PROP(float , _Cutoff)
-        UNITY_DOTS_INSTANCED_PROP(float , _Smoothness)
-        UNITY_DOTS_INSTANCED_PROP(float , _Metallic)
-        UNITY_DOTS_INSTANCED_PROP(float , _BumpScale)
-        UNITY_DOTS_INSTANCED_PROP(float , _OcclusionStrength)
-        UNITY_DOTS_INSTANCED_PROP(float , _ClearCoatMask)
-        //UNITY_DOTS_INSTANCED_PROP(float , _ClearCoatSmoothness) // TODO: enable
-        UNITY_DOTS_INSTANCED_PROP(float , _Surface)
-    UNITY_DOTS_INSTANCING_END(MaterialPropertyMetadata)
-
-    #define _BaseColor              UNITY_ACCESS_DOTS_INSTANCED_PROP_FROM_MACRO(float4 , Metadata__BaseColor)
-    #define _SpecColor              UNITY_ACCESS_DOTS_INSTANCED_PROP_FROM_MACRO(float4 , Metadata__SpecColor)
-    #define _EmissionColor          UNITY_ACCESS_DOTS_INSTANCED_PROP_FROM_MACRO(float4 , Metadata__EmissionColor)
-    #define _Cutoff                 UNITY_ACCESS_DOTS_INSTANCED_PROP_FROM_MACRO(float  , Metadata__Cutoff)
-    #define _Smoothness             UNITY_ACCESS_DOTS_INSTANCED_PROP_FROM_MACRO(float  , Metadata__Smoothness)
-    #define _Metallic               UNITY_ACCESS_DOTS_INSTANCED_PROP_FROM_MACRO(float  , Metadata__Metallic)
-    #define _BumpScale              UNITY_ACCESS_DOTS_INSTANCED_PROP_FROM_MACRO(float  , Metadata__BumpScale)
-    #define _OcclusionStrength      UNITY_ACCESS_DOTS_INSTANCED_PROP_FROM_MACRO(float  , Metadata__OcclusionStrength)
-    #define _ClearCoatMask          UNITY_ACCESS_DOTS_INSTANCED_PROP_FROM_MACRO(float  , Metadata__ClearCoatMask)
-    //#define _ClearCoatSmoothness    UNITY_ACCESS_DOTS_INSTANCED_PROP_FROM_MACRO(float  , Metadata__ClearCoatSmoothness)
-    #define _Surface                UNITY_ACCESS_DOTS_INSTANCED_PROP_FROM_MACRO(float  , Metadata__Surface)
-=======
 UNITY_DOTS_INSTANCING_START(MaterialPropertyMetadata)
     UNITY_DOTS_INSTANCED_PROP(float4, _BaseColor)
     UNITY_DOTS_INSTANCED_PROP(float4, _SpecColor)
@@ -82,6 +39,7 @@
     UNITY_DOTS_INSTANCED_PROP(float , _OcclusionStrength)
     UNITY_DOTS_INSTANCED_PROP(float , _ClearCoatMask)
     //UNITY_DOTS_INSTANCED_PROP(float , _ClearCoatSmoothness) // TODO: enable
+    UNITY_DOTS_INSTANCED_PROP(float , _Surface)
 UNITY_DOTS_INSTANCING_END(MaterialPropertyMetadata)
 
 #define _BaseColor              UNITY_ACCESS_DOTS_INSTANCED_PROP_FROM_MACRO(float4 , Metadata__BaseColor)
@@ -95,7 +53,8 @@
 #define _OcclusionStrength      UNITY_ACCESS_DOTS_INSTANCED_PROP_FROM_MACRO(float  , Metadata__OcclusionStrength)
 #define _ClearCoatMask          UNITY_ACCESS_DOTS_INSTANCED_PROP_FROM_MACRO(float  , Metadata__ClearCoatMask)
 //#define _ClearCoatSmoothness    UNITY_ACCESS_DOTS_INSTANCED_PROP_FROM_MACRO(float  , Metadata__ClearCoatSmoothness)
->>>>>>> 9083e0b3
+#define _Surface                UNITY_ACCESS_DOTS_INSTANCED_PROP_FROM_MACRO(float  , Metadata__Surface)
+
 #endif
 
 TEXTURE2D(_ParallaxMap);        SAMPLER(sampler_ParallaxMap);
