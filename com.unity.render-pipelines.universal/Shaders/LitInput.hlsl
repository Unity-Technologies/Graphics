--- conflicted
+++ resolved
@@ -48,11 +48,7 @@
     UNITY_DOTS_INSTANCED_PROP(float , _ClearCoatSmoothness)
     UNITY_DOTS_INSTANCED_PROP(float , _DetailAlbedoMapScale)
     UNITY_DOTS_INSTANCED_PROP(float , _DetailNormalMapScale)
-<<<<<<< HEAD
-    //UNITY_DOTS_INSTANCED_PROP(float , _ClearCoatSmoothness) // TODO: enable
     UNITY_DOTS_INSTANCED_PROP(float , _Surface)
-=======
->>>>>>> 68ec9dbf
 UNITY_DOTS_INSTANCING_END(MaterialPropertyMetadata)
 
 #define _BaseColor              UNITY_ACCESS_DOTS_INSTANCED_PROP_FROM_MACRO(float4 , Metadata__BaseColor)
@@ -68,12 +64,7 @@
 #define _ClearCoatSmoothness    UNITY_ACCESS_DOTS_INSTANCED_PROP_FROM_MACRO(float  , Metadata__ClearCoatSmoothness)
 #define _DetailAlbedoMapScale   UNITY_ACCESS_DOTS_INSTANCED_PROP_FROM_MACRO(float  , Metadata__DetailAlbedoMapScale)
 #define _DetailNormalMapScale   UNITY_ACCESS_DOTS_INSTANCED_PROP_FROM_MACRO(float  , Metadata__DetailNormalMapScale)
-<<<<<<< HEAD
-//#define _ClearCoatSmoothness    UNITY_ACCESS_DOTS_INSTANCED_PROP_FROM_MACRO(float  , Metadata__ClearCoatSmoothness)
 #define _Surface                UNITY_ACCESS_DOTS_INSTANCED_PROP_FROM_MACRO(float  , Metadata__Surface)
-
-=======
->>>>>>> 68ec9dbf
 #endif
 
 TEXTURE2D(_ParallaxMap);        SAMPLER(sampler_ParallaxMap);
