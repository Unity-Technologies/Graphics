#ifndef UNIVERSAL_LIT_INPUT_INCLUDED
#define UNIVERSAL_LIT_INPUT_INCLUDED

#include "Packages/com.unity.render-pipelines.universal/ShaderLibrary/Core.hlsl"
#include "Packages/com.unity.render-pipelines.core/ShaderLibrary/CommonMaterial.hlsl"
#include "Packages/com.unity.render-pipelines.universal/ShaderLibrary/SurfaceInput.hlsl"
#include "Packages/com.unity.render-pipelines.core/ShaderLibrary/ParallaxMapping.hlsl"
<<<<<<< HEAD

#if defined(_DETAIL_MULX2) || defined(_DETAIL_SCALED)
#define _DETAIL
#endif
=======
>>>>>>> 5740ccee

// NOTE: Do not ifdef the properties here as SRP batcher can not handle different layouts.
CBUFFER_START(UnityPerMaterial)
float4 _BaseMap_ST;
float4 _DetailAlbedoMap_ST;
half4 _BaseColor;
half4 _SpecColor;
half4 _EmissionColor;
half _Cutoff;
half _Smoothness;
half _Metallic;
half _BumpScale;
<<<<<<< HEAD
#if defined(_PARALLAXMAP)
half _Parallax;
#endif
=======
half _Parallax;
>>>>>>> 5740ccee
half _OcclusionStrength;
half _ClearCoatMask;
//half _ClearCoatSmoothness; // TODO: enable
<<<<<<< HEAD
#endif
#if defined(_DETAIL)
half _DetailAlbedoMapScale;
half _DetailNormalMapScale;
#endif
=======
>>>>>>> 5740ccee
CBUFFER_END

// NOTE: Do not ifdef the properties for dots instancing, but ifdef the actual usage.
// Otherwise you might break CPU-side as property constant-buffer offsets change per variant.
// NOTE: Dots instancing is orthogonal to the constant buffer above.
#ifdef UNITY_DOTS_INSTANCING_ENABLED
UNITY_DOTS_INSTANCING_START(MaterialPropertyMetadata)
    UNITY_DOTS_INSTANCED_PROP(float4, _BaseColor)
    UNITY_DOTS_INSTANCED_PROP(float4, _SpecColor)
    UNITY_DOTS_INSTANCED_PROP(float4, _EmissionColor)
    UNITY_DOTS_INSTANCED_PROP(float , _Cutoff)
    UNITY_DOTS_INSTANCED_PROP(float , _Smoothness)
    UNITY_DOTS_INSTANCED_PROP(float , _Metallic)
    UNITY_DOTS_INSTANCED_PROP(float , _BumpScale)
    UNITY_DOTS_INSTANCED_PROP(float , _Parallax)
    UNITY_DOTS_INSTANCED_PROP(float , _OcclusionStrength)
    UNITY_DOTS_INSTANCED_PROP(float , _ClearCoatMask)
    UNITY_DOTS_INSTANCED_PROP(float , _DetailAlbedoMapScale)
    UNITY_DOTS_INSTANCED_PROP(float , _DetailNormalMapScale)
    //UNITY_DOTS_INSTANCED_PROP(float , _ClearCoatSmoothness) // TODO: enable
UNITY_DOTS_INSTANCING_END(MaterialPropertyMetadata)

#define _BaseColor              UNITY_ACCESS_DOTS_INSTANCED_PROP_FROM_MACRO(float4 , Metadata__BaseColor)
#define _SpecColor              UNITY_ACCESS_DOTS_INSTANCED_PROP_FROM_MACRO(float4 , Metadata__SpecColor)
#define _EmissionColor          UNITY_ACCESS_DOTS_INSTANCED_PROP_FROM_MACRO(float4 , Metadata__EmissionColor)
#define _Cutoff                 UNITY_ACCESS_DOTS_INSTANCED_PROP_FROM_MACRO(float  , Metadata__Cutoff)
#define _Smoothness             UNITY_ACCESS_DOTS_INSTANCED_PROP_FROM_MACRO(float  , Metadata__Smoothness)
#define _Metallic               UNITY_ACCESS_DOTS_INSTANCED_PROP_FROM_MACRO(float  , Metadata__Metallic)
#define _BumpScale              UNITY_ACCESS_DOTS_INSTANCED_PROP_FROM_MACRO(float  , Metadata__BumpScale)
#define _Parallax               UNITY_ACCESS_DOTS_INSTANCED_PROP_FROM_MACRO(float  , Metadata__Parallax)
#define _OcclusionStrength      UNITY_ACCESS_DOTS_INSTANCED_PROP_FROM_MACRO(float  , Metadata__OcclusionStrength)
#define _ClearCoatMask          UNITY_ACCESS_DOTS_INSTANCED_PROP_FROM_MACRO(float  , Metadata__ClearCoatMask)
#define _DetailAlbedoMapScale   UNITY_ACCESS_DOTS_INSTANCED_PROP_FROM_MACRO(float  , Metadata__DetailAlbedoMapScale)
#define _DetailNormalMapScale   UNITY_ACCESS_DOTS_INSTANCED_PROP_FROM_MACRO(float  , Metadata__DetailNormalMapScale)
//#define _ClearCoatSmoothness    UNITY_ACCESS_DOTS_INSTANCED_PROP_FROM_MACRO(float  , Metadata__ClearCoatSmoothness)
#endif

TEXTURE2D(_ParallaxMap);        SAMPLER(sampler_ParallaxMap);
TEXTURE2D(_OcclusionMap);       SAMPLER(sampler_OcclusionMap);
TEXTURE2D(_DetailMask);         SAMPLER(sampler_DetailMask);
TEXTURE2D(_DetailAlbedoMap);    SAMPLER(sampler_DetailAlbedoMap);
TEXTURE2D(_DetailNormalMap);    SAMPLER(sampler_DetailNormalMap);
TEXTURE2D(_MetallicGlossMap);   SAMPLER(sampler_MetallicGlossMap);
TEXTURE2D(_SpecGlossMap);       SAMPLER(sampler_SpecGlossMap);
TEXTURE2D(_ClearCoatMap);       SAMPLER(sampler_ClearCoatMap);

#ifdef _SPECULAR_SETUP
    #define SAMPLE_METALLICSPECULAR(uv) SAMPLE_TEXTURE2D(_SpecGlossMap, sampler_SpecGlossMap, uv)
#else
    #define SAMPLE_METALLICSPECULAR(uv) SAMPLE_TEXTURE2D(_MetallicGlossMap, sampler_MetallicGlossMap, uv)
#endif

half4 SampleMetallicSpecGloss(float2 uv, half albedoAlpha)
{
    half4 specGloss;

#ifdef _METALLICSPECGLOSSMAP
    specGloss = SAMPLE_METALLICSPECULAR(uv);
    #ifdef _SMOOTHNESS_TEXTURE_ALBEDO_CHANNEL_A
        specGloss.a = albedoAlpha * _Smoothness;
    #else
        specGloss.a *= _Smoothness;
    #endif
#else // _METALLICSPECGLOSSMAP
    #if _SPECULAR_SETUP
        specGloss.rgb = _SpecColor.rgb;
    #else
        specGloss.rgb = _Metallic.rrr;
    #endif

    #ifdef _SMOOTHNESS_TEXTURE_ALBEDO_CHANNEL_A
        specGloss.a = albedoAlpha * _Smoothness;
    #else
        specGloss.a = _Smoothness;
    #endif
#endif

    return specGloss;
}

half SampleOcclusion(float2 uv)
{
#ifdef _OCCLUSIONMAP
// TODO: Controls things like these by exposing SHADER_QUALITY levels (low, medium, high)
#if defined(SHADER_API_GLES)
    return SAMPLE_TEXTURE2D(_OcclusionMap, sampler_OcclusionMap, uv).g;
#else
    half occ = SAMPLE_TEXTURE2D(_OcclusionMap, sampler_OcclusionMap, uv).g;
    return LerpWhiteTo(occ, _OcclusionStrength);
#endif
#else
    return 1.0;
#endif
}


// Returns clear coat parameters
// .x/.r == mask
// .y/.g == smoothness
half2 SampleClearCoat(float2 uv)
{
#if defined(_CLEARCOAT) || defined(_CLEARCOATMAP)
    half2 clearCoatMaskSmoothness = half2(_ClearCoatMask, 1.0 /*_ClearCoatSmoothness*/);

#if defined(_CLEARCOATMAP)
    clearCoatMaskSmoothness *= SAMPLE_TEXTURE2D(_ClearCoatMap, sampler_ClearCoatMap, uv).rg;
#endif

    return clearCoatMaskSmoothness;
#else
    return half2(0.0, 1.0);
#endif  // _CLEARCOAT
}

void ApplyPerPixelDisplacement(half3 viewDirTS, inout float2 uv)
{
#if defined(_PARALLAXMAP)
    uv += ParallaxMapping(TEXTURE2D_ARGS(_ParallaxMap, sampler_ParallaxMap), viewDirTS, _Parallax, uv);
#endif
}

<<<<<<< HEAD
// Used for scaling detail albedo. Main features:
// - Depending if detailAlbedo brightens or darkens, scale magnifies effect.
// - No effect is applied if detailAlbedo is 0.5.
half3 ScaleDetailAlbedo(half3 detailAlbedo, half scale)
{
    // detailAlbedo = detailAlbedo * 2.0h - 1.0h;
    // detailAlbedo *= _DetailAlbedoMapScale;
    // detailAlbedo = detailAlbedo * 0.5h + 0.5h;
    // return detailAlbedo * 2.0f;

    // A bit more optimized
    return 2.0h * detailAlbedo * scale - scale + 1.0h;
}

=======
>>>>>>> 5740ccee
inline void InitializeStandardLitSurfaceData(float2 uv, out SurfaceData outSurfaceData)
{
    half4 albedoAlpha = SampleAlbedoAlpha(uv, TEXTURE2D_ARGS(_BaseMap, sampler_BaseMap));
    outSurfaceData.alpha = Alpha(albedoAlpha.a, _BaseColor, _Cutoff);

    half4 specGloss = SampleMetallicSpecGloss(uv, albedoAlpha.a);
    outSurfaceData.albedo = albedoAlpha.rgb * _BaseColor.rgb;

#if _SPECULAR_SETUP
    outSurfaceData.metallic = 1.0h;
    outSurfaceData.specular = specGloss.rgb;
#else
    outSurfaceData.metallic = specGloss.r;
    outSurfaceData.specular = half3(0.0h, 0.0h, 0.0h);
#endif

    outSurfaceData.smoothness = specGloss.a;
    outSurfaceData.normalTS = SampleNormal(uv, TEXTURE2D_ARGS(_BumpMap, sampler_BumpMap), _BumpScale);
    outSurfaceData.occlusion = SampleOcclusion(uv);
    outSurfaceData.emission = SampleEmission(uv, _EmissionColor.rgb, TEXTURE2D_ARGS(_EmissionMap, sampler_EmissionMap));

#if defined(_CLEARCOAT) || defined(_CLEARCOATMAP)
    half2 clearCoat = SampleClearCoat(uv);
    outSurfaceData.clearCoatMask       = clearCoat.r;
    //outSurfaceData.clearCoatSmoothness = clearCoat.g; // TODO: enable
    outSurfaceData.clearCoatSmoothness = 1;
#else
    outSurfaceData.clearCoatMask       = 0.0h;
    outSurfaceData.clearCoatSmoothness = 0.0h;
#endif

#if defined(_DETAIL)
#if (SHADER_TARGET < 30)
    // SM20: instruction count limitation
    // SM20: no detail mask
    half detailMask = 1.0h;
#else
    half detailMask = SAMPLE_TEXTURE2D(_DetailMask, sampler_DetailMask, uv).a;
#endif

    float2 detailUv = uv * _DetailAlbedoMap_ST.xy + _DetailAlbedoMap_ST.zw;

    half3 detailAlbedo = SAMPLE_TEXTURE2D(_DetailAlbedoMap, sampler_DetailAlbedoMap, detailUv).rgb;
    // In order to have same performance as builtin, we do scaling only if scale is not 1.0 (Scaled version has 6 additional instructions)
#if defined(_DETAIL_SCALED)
    detailAlbedo = ScaleDetailAlbedo(detailAlbedo, _DetailAlbedoMapScale);
#else
    detailAlbedo = 2.0h * detailAlbedo;
#endif
    outSurfaceData.albedo *= LerpWhiteTo(detailAlbedo, detailMask);

    half3 detailNormalTS = UnpackNormalScale(SAMPLE_TEXTURE2D(_DetailNormalMap, sampler_DetailNormalMap, detailUv), _DetailNormalMapScale);
    outSurfaceData.normalTS = lerp(outSurfaceData.normalTS, BlendNormalRNM(outSurfaceData.normalTS, detailNormalTS), detailMask); // todo: detailMask should lerp the angle of the quaternion rotation, not the normals

#endif
}

#endif // UNIVERSAL_INPUT_SURFACE_PBR_INCLUDED<|MERGE_RESOLUTION|>--- conflicted
+++ resolved
@@ -5,13 +5,10 @@
 #include "Packages/com.unity.render-pipelines.core/ShaderLibrary/CommonMaterial.hlsl"
 #include "Packages/com.unity.render-pipelines.universal/ShaderLibrary/SurfaceInput.hlsl"
 #include "Packages/com.unity.render-pipelines.core/ShaderLibrary/ParallaxMapping.hlsl"
-<<<<<<< HEAD
 
 #if defined(_DETAIL_MULX2) || defined(_DETAIL_SCALED)
 #define _DETAIL
 #endif
-=======
->>>>>>> 5740ccee
 
 // NOTE: Do not ifdef the properties here as SRP batcher can not handle different layouts.
 CBUFFER_START(UnityPerMaterial)
@@ -24,24 +21,12 @@
 half _Smoothness;
 half _Metallic;
 half _BumpScale;
-<<<<<<< HEAD
-#if defined(_PARALLAXMAP)
 half _Parallax;
-#endif
-=======
-half _Parallax;
->>>>>>> 5740ccee
 half _OcclusionStrength;
 half _ClearCoatMask;
 //half _ClearCoatSmoothness; // TODO: enable
-<<<<<<< HEAD
-#endif
-#if defined(_DETAIL)
 half _DetailAlbedoMapScale;
 half _DetailNormalMapScale;
-#endif
-=======
->>>>>>> 5740ccee
 CBUFFER_END
 
 // NOTE: Do not ifdef the properties for dots instancing, but ifdef the actual usage.
@@ -163,7 +148,6 @@
 #endif
 }
 
-<<<<<<< HEAD
 // Used for scaling detail albedo. Main features:
 // - Depending if detailAlbedo brightens or darkens, scale magnifies effect.
 // - No effect is applied if detailAlbedo is 0.5.
@@ -178,8 +162,6 @@
     return 2.0h * detailAlbedo * scale - scale + 1.0h;
 }
 
-=======
->>>>>>> 5740ccee
 inline void InitializeStandardLitSurfaceData(float2 uv, out SurfaceData outSurfaceData)
 {
     half4 albedoAlpha = SampleAlbedoAlpha(uv, TEXTURE2D_ARGS(_BaseMap, sampler_BaseMap));
