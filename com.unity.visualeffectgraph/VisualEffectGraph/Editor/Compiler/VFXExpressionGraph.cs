--- conflicted
+++ resolved
@@ -163,34 +163,48 @@
             {
                 foreach (var exp in inMapper.expressions)
                 {
-<<<<<<< HEAD
-                    var reducedExp = GetReduced(exp);
-                    var mappedDataList = inMapper.GetData(exp);
-                    foreach (var mappedData in mappedDataList)
-                    {
-                        outMapper.AddExpression(GetReduced(exp), mappedData);
-                    }
-=======
                     var reduced = GetReduced(exp);
                     if (!reduced.Is(check))
                         throw new InvalidOperationException(string.Format("The expression is not valid as it doesnt have this flag: " + check));
-                    outMapper.AddExpression(reduced, inMapper.GetData(exp));
->>>>>>> cf5b8959
+
+                    var mappedDataList = inMapper.GetData(exp);
+                    foreach (var mappedData in mappedDataList)
+                        outMapper.AddExpression(reduced, mappedData);
                 }
             }
-
-            return outMapper;
-        }
-
-        public HashSet<VFXExpression> Expressions { get { return m_Expressions; } }
-        public List<VFXExpression> FlattenedExpressions { get { return m_FlattenedExpressions; } }
-        public Dictionary<VFXExpression, VFXExpression> ExpressionsToReduced { get { return m_ExpressionsToReduced; } }
-
-        private HashSet<VFXExpression> m_Expressions = new HashSet<VFXExpression>();
-        private Dictionary<VFXExpression, VFXExpression> m_ExpressionsToReduced = new Dictionary<VFXExpression, VFXExpression>();
-        private List<VFXExpression> m_FlattenedExpressions = new List<VFXExpression>();
-        private Dictionary<VFXExpression, ExpressionData> m_ExpressionsData = new Dictionary<VFXExpression, ExpressionData>();
-        private Dictionary<VFXContext, VFXExpressionMapper> m_ContextsToCPUExpressions = new Dictionary<VFXContext, VFXExpressionMapper>();
-        private Dictionary<VFXContext, VFXExpressionMapper> m_ContextsToGPUExpressions = new Dictionary<VFXContext, VFXExpressionMapper>();
-    }
+        }
+    }
+
+    return outMapper;
+}
+
+public HashSet<VFXExpression> Expressions
+{
+    get
+    {
+        return m_Expressions;
+    }
+}
+public List<VFXExpression> FlattenedExpressions
+{
+    get
+    {
+        return m_FlattenedExpressions;
+    }
+}
+public Dictionary<VFXExpression, VFXExpression> ExpressionsToReduced
+{
+    get
+    {
+        return m_ExpressionsToReduced;
+    }
+}
+
+private HashSet<VFXExpression> m_Expressions = new HashSet<VFXExpression>();
+private Dictionary<VFXExpression, VFXExpression> m_ExpressionsToReduced = new Dictionary<VFXExpression, VFXExpression>();
+private List<VFXExpression> m_FlattenedExpressions = new List<VFXExpression>();
+private Dictionary<VFXExpression, ExpressionData> m_ExpressionsData = new Dictionary<VFXExpression, ExpressionData>();
+private Dictionary<VFXContext, VFXExpressionMapper> m_ContextsToCPUExpressions = new Dictionary<VFXContext, VFXExpressionMapper>();
+private Dictionary<VFXContext, VFXExpressionMapper> m_ContextsToGPUExpressions = new Dictionary<VFXContext, VFXExpressionMapper>();
+}
 }