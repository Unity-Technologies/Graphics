--- conflicted
+++ resolved
@@ -394,7 +394,6 @@
                 property = property.FindPropertyRelative("m_Value");
                 string firstpropName = property.name;
 
-<<<<<<< HEAD
                 Color previousColor = GUI.color;
                 var animated = AnimationMode.IsPropertyAnimated(target, property.propertyPath);
                 if (animated)
@@ -402,46 +401,21 @@
                     GUI.color = AnimationMode.animatedPropertyColor;
                 }
 
-                EditorGUIUtility.SetBoldDefaultFont(overrideProperty.boolValue);
+                string properyName = field.exposedName + (overrideProperty.boolValue ? "*" : "");
 
                 EditorGUI.BeginChangeCheck();
                 if (field.rangeAttribute != null)
-=======
-            string properyName = parameter.exposedName + (overrideProperty.boolValue ? "*" : "");
-
-            EditorGUI.BeginChangeCheck();
-            if (parameter.type == typeof(Color))
-            {
-                Vector4 vVal = property.vector4Value;
-                Color c = new Color(vVal.x, vVal.y, vVal.z, vVal.w);
-                c = EditorGUILayout.ColorField(EditorGUIUtility.TextContent(properyName), c, true, true, true);
-
-                if (c.r != vVal.x || c.g != vVal.y || c.b != vVal.z || c.a != vVal.w)
-                    property.vector4Value = new Vector4(c.r, c.g, c.b, c.a);
-            }
-            else if (parameter.type == typeof(Vector4))
-            {
-                var oldVal = property.vector4Value;
-                var newVal = EditorGUILayout.Vector4Field(properyName, oldVal);
-                if (oldVal.x != newVal.x || oldVal.y != newVal.y || oldVal.z != newVal.z || oldVal.w != newVal.w)
->>>>>>> a9c86086
                 {
                     if (field.type == typeof(float))
                         EditorGUILayout.Slider(property, field.rangeAttribute.min, field.rangeAttribute.max, EditorGUIUtility.TextContent(field.exposedName));
                     else
                         EditorGUILayout.IntSlider(property, (int)field.rangeAttribute.min, (int)field.rangeAttribute.max, EditorGUIUtility.TextContent(field.exposedName));
                 }
-<<<<<<< HEAD
                 else if (field.type == typeof(Color))
                 {
                     Vector4 vVal = property.vector4Value;
                     Color c = new Color(vVal.x, vVal.y, vVal.z, vVal.w);
-                    c = EditorGUILayout.ColorField(EditorGUIUtility.TextContent(field.exposedName), c, true, true, true);
-=======
-            }
-            else
-                EditorGUILayout.PropertyField(property, new GUIContent(properyName), true);
->>>>>>> a9c86086
+                    c = EditorGUILayout.ColorField(EditorGUIUtility.TextContent(properyName), c, true, true, true);
 
                     if (c.r != vVal.x || c.g != vVal.y || c.b != vVal.z || c.a != vVal.w)
                         property.vector4Value = new Vector4(c.r, c.g, c.b, c.a);
@@ -449,14 +423,14 @@
                 else if (field.type == typeof(Vector4))
                 {
                     var oldVal = property.vector4Value;
-                    var newVal = EditorGUILayout.Vector4Field(field.exposedName, oldVal);
+                    var newVal = EditorGUILayout.Vector4Field(properyName, oldVal);
                     if (oldVal.x != newVal.x || oldVal.y != newVal.y || oldVal.z != newVal.z || oldVal.w != newVal.w)
                     {
                         property.vector4Value = newVal;
                     }
                 }
                 else
-                    EditorGUILayout.PropertyField(property, EditorGUIUtility.TextContent(field.exposedName), true);
+                    EditorGUILayout.PropertyField(property, new GUIContent(properyName), true);
 
                 if (EditorGUI.EndChangeCheck())
                 {
