using System;
using System.Collections.Generic;
using System.Reflection;
using UnityEngine;
using UnityEditor.Experimental;
using UnityEditor.Experimental.Graph;
using Object = UnityEngine.Object;

namespace UnityEditor.Experimental
{
    internal class VFXEdProcessingNodeBlock : VFXEdNodeBlock
    {

        public VFXBlockModel Model
        {
            get { return m_Model; }
        }

        public VFXParamValue[] ParamValues {get { return m_ParamValues; } }
        public VFXParam[] Params {get { return m_Params; } }

        private VFXBlockModel m_Model;
        private VFXParam[] m_Params;
        private VFXParamValue[] m_ParamValues;

        public VFXEdProcessingNodeBlock(VFXBlock block, VFXEdDataSource dataSource) : base(dataSource)
        {
            m_Model = new VFXBlockModel(block);
            m_ParamValues = new VFXParamValue[block.m_Params.Length];
            m_Params = block.m_Params;
            m_Fields = new VFXEdNodeBlockParameterField[block.m_Params.Length];

            // For selection
            target = ScriptableObject.CreateInstance<VFXEdProcessingNodeBlockTarget>();
            (target as VFXEdProcessingNodeBlockTarget).targetNodeBlock = this;
            
            for (int i = 0; i < m_ParamValues.Length; ++i)
            {
<<<<<<< HEAD
                m_Params[i] = VFXParamValue.Create(block.m_Params[i].m_Type);
                m_Fields[i] = new VFXEdNodeBlockParameterField(dataSource as VFXEdDataSource, block.m_Params[i].m_Name, m_Params[i], true, Direction.Input, i);
=======
                m_ParamValues[i] = VFXParamValue.Create(block.m_Params[i].m_Type);
                m_Fields[i] = new VFXEdNodeBlockParameterField(dataSource as VFXEdDataSource, block.m_Params[i].m_Name, m_ParamValues[i], true, Direction.Input);
>>>>>>> 07239244
                AddChild(m_Fields[i]);
                m_Model.BindParam(m_ParamValues[i], i);
            }

            m_Name = block.m_Name;

            AddChild(new VFXEdNodeBlockHeader(m_Name, VFXEditor.styles.GetIcon(block.m_IconPath == "" ? "Default" : block.m_IconPath), block.m_Params.Length > 0));
            AddManipulator(new ImguiContainer());

            Layout();
        }

        public override void OnRemoved()
        {
            base.OnRemoved();
            Model.Detach();
        }

        protected override float GetHeight()
        {
            float height = VFXEditorMetrics.NodeBlockHeaderHeight;
            foreach(VFXEdNodeBlockParameterField field in m_Fields) {
                height += field.scale.y;
            }
            return height;
        }

        protected override GUIStyle GetNodeBlockStyle()
        {
            return VFXEditor.styles.NodeBlock;
        }

        protected override GUIStyle GetNodeBlockSelectedStyle()
        {
            return VFXEditor.styles.NodeBlockSelected;
        }

        public override void Render(Rect parentRect, Canvas2D canvas)
        {
            base.Render(parentRect, canvas);
        }

    }
}<|MERGE_RESOLUTION|>--- conflicted
+++ resolved
@@ -36,13 +36,8 @@
             
             for (int i = 0; i < m_ParamValues.Length; ++i)
             {
-<<<<<<< HEAD
-                m_Params[i] = VFXParamValue.Create(block.m_Params[i].m_Type);
-                m_Fields[i] = new VFXEdNodeBlockParameterField(dataSource as VFXEdDataSource, block.m_Params[i].m_Name, m_Params[i], true, Direction.Input, i);
-=======
                 m_ParamValues[i] = VFXParamValue.Create(block.m_Params[i].m_Type);
-                m_Fields[i] = new VFXEdNodeBlockParameterField(dataSource as VFXEdDataSource, block.m_Params[i].m_Name, m_ParamValues[i], true, Direction.Input);
->>>>>>> 07239244
+                m_Fields[i] = new VFXEdNodeBlockParameterField(dataSource as VFXEdDataSource, block.m_Params[i].m_Name, m_ParamValues[i], true, Direction.Input, i);
                 AddChild(m_Fields[i]);
                 m_Model.BindParam(m_ParamValues[i], i);
             }
