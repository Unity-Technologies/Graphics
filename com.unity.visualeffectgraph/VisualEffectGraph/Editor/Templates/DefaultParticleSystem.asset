%YAML 1.1
%TAG !u! tag:unity3d.com,2011:
--- !u!114 &114013859322121674
MonoBehaviour:
  m_ObjectHideFlags: 1
  m_PrefabParentObject: {fileID: 0}
  m_PrefabInternal: {fileID: 0}
  m_GameObject: {fileID: 0}
  m_Enabled: 1
  m_EditorHideFlags: 0
  m_Script: {fileID: 11500000, guid: ac39bd03fca81b849929b9c966f1836a, type: 3}
  m_Name: VFXSlotFloat3
  m_EditorClassIdentifier: 
  m_Parent: {fileID: 114707136197287146}
  m_Children:
  - {fileID: 114050775771417792}
  - {fileID: 114257890064733140}
  - {fileID: 114717902182848632}
  m_UIPosition: {x: 0, y: 0}
  m_UICollapsed: 1
  m_UISuperCollapsed: 0
  m_MasterSlot: {fileID: 114707136197287146}
  m_MasterData:
    m_Owner: {fileID: 0}
    m_Value:
      m_Type:
        m_SerializableType: 
      m_SerializableObject: 
  m_Property:
    name: size
    m_serializedType:
      m_SerializableType: UnityEngine.Vector3, UnityEngine.CoreModule, Version=0.0.0.0,
        Culture=neutral, PublicKeyToken=null
    attributes:
    - m_Type: 3
      m_Min: -Infinity
      m_Max: Infinity
      m_Tooltip: The size of the box along each axis.
  m_Direction: 0
  m_LinkedSlots: []
--- !u!114 &114025884244312252
MonoBehaviour:
  m_ObjectHideFlags: 1
  m_PrefabParentObject: {fileID: 0}
  m_PrefabInternal: {fileID: 0}
  m_GameObject: {fileID: 0}
  m_Enabled: 1
  m_EditorHideFlags: 0
  m_Script: {fileID: 11500000, guid: a971fa2e110a0ac42ac1d8dae408704b, type: 3}
  m_Name: SetAttribute
  m_EditorClassIdentifier: 
  m_Parent: {fileID: 114378104080370812}
  m_Children: []
  m_UIPosition: {x: 0, y: 0}
  m_UICollapsed: 0
  m_UISuperCollapsed: 0
  m_InputSlots:
  - {fileID: 114477419855669374}
  m_OutputSlots: []
  m_Disabled: 0
  attribute: velocity
  Composition: 0
  Random: 0
--- !u!114 &114050775771417792
MonoBehaviour:
  m_ObjectHideFlags: 1
  m_PrefabParentObject: {fileID: 0}
  m_PrefabInternal: {fileID: 0}
  m_GameObject: {fileID: 0}
  m_Enabled: 1
  m_EditorHideFlags: 0
  m_Script: {fileID: 11500000, guid: f780aa281814f9842a7c076d436932e7, type: 3}
  m_Name: VFXSlotFloat
  m_EditorClassIdentifier: 
  m_Parent: {fileID: 114013859322121674}
  m_Children: []
  m_UIPosition: {x: 0, y: 0}
  m_UICollapsed: 1
  m_UISuperCollapsed: 0
  m_MasterSlot: {fileID: 114707136197287146}
  m_MasterData:
    m_Owner: {fileID: 0}
    m_Value:
      m_Type:
        m_SerializableType: 
      m_SerializableObject: 
  m_Property:
    name: x
    m_serializedType:
      m_SerializableType: System.Single, mscorlib, Version=2.0.0.0, Culture=neutral,
        PublicKeyToken=b77a5c561934e089
    attributes: []
  m_Direction: 0
  m_LinkedSlots: []
--- !u!114 &114099459518103984
MonoBehaviour:
  m_ObjectHideFlags: 1
  m_PrefabParentObject: {fileID: 0}
  m_PrefabInternal: {fileID: 0}
  m_GameObject: {fileID: 0}
  m_Enabled: 1
  m_EditorHideFlags: 0
  m_Script: {fileID: 11500000, guid: f780aa281814f9842a7c076d436932e7, type: 3}
  m_Name: VFXSlotFloat
  m_EditorClassIdentifier: 
  m_Parent: {fileID: 114477419855669374}
  m_Children: []
  m_UIPosition: {x: 0, y: 0}
  m_UICollapsed: 1
  m_UISuperCollapsed: 0
  m_MasterSlot: {fileID: 114477419855669374}
  m_MasterData:
    m_Owner: {fileID: 0}
    m_Value:
      m_Type:
        m_SerializableType: 
      m_SerializableObject: 
  m_Property:
    name: y
    m_serializedType:
      m_SerializableType: System.Single, mscorlib, Version=2.0.0.0, Culture=neutral,
        PublicKeyToken=b77a5c561934e089
    attributes: []
  m_Direction: 0
  m_LinkedSlots: []
--- !u!114 &114137599570688364
MonoBehaviour:
  m_ObjectHideFlags: 1
  m_PrefabParentObject: {fileID: 0}
  m_PrefabInternal: {fileID: 0}
  m_GameObject: {fileID: 0}
  m_Enabled: 1
  m_EditorHideFlags: 0
  m_Script: {fileID: 11500000, guid: 76f778ff57c4e8145b9681fe3268d8e9, type: 3}
  m_Name: VFXSlotGradient
  m_EditorClassIdentifier: 
  m_Parent: {fileID: 0}
  m_Children: []
  m_UIPosition: {x: 0, y: 0}
  m_UICollapsed: 1
  m_UISuperCollapsed: 0
  m_MasterSlot: {fileID: 114137599570688364}
  m_MasterData:
    m_Owner: {fileID: 114355360060674480}
    m_Value:
      m_Type:
        m_SerializableType: UnityEngine.Gradient, UnityEngine.CoreModule, Version=0.0.0.0,
          Culture=neutral, PublicKeyToken=null
      m_SerializableObject: '{"colorKeys":[{"color":{"r":1.0,"g":0.0686105489730835,"b":0.0,"a":1.0},"time":0.0},{"color":{"r":1.0,"g":0.5448049306869507,"b":0.0,"a":1.0},"time":0.13426412642002107},{"color":{"r":1.0,"g":1.0,"b":0.0,"a":1.0},"time":0.2826123535633087},{"color":{"r":0.6315848231315613,"g":0.8014705777168274,"b":0.15322232246398927,"a":1.0},"time":0.43990233540534975},{"color":{"r":0.0,"g":0.7103447914123535,"b":1.0,"a":1.0},"time":0.6291599869728088},{"color":{"r":0.0,"g":0.08965492248535156,"b":1.0,"a":1.0},"time":0.8209658861160278},{"color":{"r":0.7867439985275269,"g":0.22229021787643434,"b":0.8197048306465149,"a":1.0},"time":1.0}],"alphaKeys":[{"alpha":1.0,"time":0.0},{"alpha":1.0,"time":1.0}],"gradientMode":0}'
  m_Property:
    name: gradient
    m_serializedType:
      m_SerializableType: UnityEngine.Gradient, UnityEngine.CoreModule, Version=0.0.0.0,
        Culture=neutral, PublicKeyToken=null
    attributes:
    - m_Type: 3
      m_Min: -Infinity
      m_Max: Infinity
      m_Tooltip: The over-life Gradient
  m_Direction: 0
  m_LinkedSlots: []
--- !u!114 &114146086503430268
MonoBehaviour:
  m_ObjectHideFlags: 1
  m_PrefabParentObject: {fileID: 0}
  m_PrefabInternal: {fileID: 0}
  m_GameObject: {fileID: 0}
  m_Enabled: 1
  m_EditorHideFlags: 0
  m_Script: {fileID: 11500000, guid: f780aa281814f9842a7c076d436932e7, type: 3}
  m_Name: VFXSlotFloat
  m_EditorClassIdentifier: 
  m_Parent: {fileID: 0}
  m_Children: []
  m_UIPosition: {x: 0, y: 0}
  m_UICollapsed: 1
  m_UISuperCollapsed: 0
  m_MasterSlot: {fileID: 114146086503430268}
  m_MasterData:
    m_Owner: {fileID: 114193941493372174}
    m_Value:
      m_Type:
        m_SerializableType: System.Single, mscorlib, Version=2.0.0.0, Culture=neutral,
          PublicKeyToken=b77a5c561934e089
      m_SerializableObject: 10
  m_Property:
    name: Rate
    m_serializedType:
      m_SerializableType: System.Single, mscorlib, Version=2.0.0.0, Culture=neutral,
        PublicKeyToken=b77a5c561934e089
    attributes:
    - m_Type: 1
      m_Min: 0
      m_Max: Infinity
      m_Tooltip: 
  m_Direction: 0
  m_LinkedSlots: []
--- !u!114 &114153551198011906
MonoBehaviour:
  m_ObjectHideFlags: 1
  m_PrefabParentObject: {fileID: 0}
  m_PrefabInternal: {fileID: 0}
  m_GameObject: {fileID: 0}
  m_Enabled: 1
  m_EditorHideFlags: 0
  m_Script: {fileID: 11500000, guid: f780aa281814f9842a7c076d436932e7, type: 3}
  m_Name: VFXSlotFloat
  m_EditorClassIdentifier: 
  m_Parent: {fileID: 114978956101281378}
  m_Children: []
  m_UIPosition: {x: 0, y: 0}
  m_UICollapsed: 1
  m_UISuperCollapsed: 0
  m_MasterSlot: {fileID: 114978956101281378}
  m_MasterData:
    m_Owner: {fileID: 0}
    m_Value:
      m_Type:
        m_SerializableType: 
      m_SerializableObject: 
  m_Property:
    name: arc
    m_serializedType:
      m_SerializableType: System.Single, mscorlib, Version=2.0.0.0, Culture=neutral,
        PublicKeyToken=b77a5c561934e089
    attributes:
    - m_Type: 3
      m_Min: -Infinity
      m_Max: Infinity
      m_Tooltip: Controls how much of the sphere is used.
    - m_Type: 0
      m_Min: 0
      m_Max: 6.2831855
      m_Tooltip: 
    - m_Type: 4
      m_Min: -Infinity
      m_Max: Infinity
      m_Tooltip: 
  m_Direction: 0
  m_LinkedSlots: []
--- !u!114 &114176995783121444
MonoBehaviour:
  m_ObjectHideFlags: 1
  m_PrefabParentObject: {fileID: 0}
  m_PrefabInternal: {fileID: 0}
  m_GameObject: {fileID: 0}
  m_Enabled: 1
  m_EditorHideFlags: 0
  m_Script: {fileID: 11500000, guid: f780aa281814f9842a7c076d436932e7, type: 3}
  m_Name: VFXSlotFloat
  m_EditorClassIdentifier: 
  m_Parent: {fileID: 114481027199889240}
  m_Children: []
  m_UIPosition: {x: 0, y: 0}
  m_UICollapsed: 1
  m_UISuperCollapsed: 0
  m_MasterSlot: {fileID: 114707136197287146}
  m_MasterData:
    m_Owner: {fileID: 0}
    m_Value:
      m_Type:
        m_SerializableType: 
      m_SerializableObject: 
  m_Property:
    name: y
    m_serializedType:
      m_SerializableType: System.Single, mscorlib, Version=2.0.0.0, Culture=neutral,
        PublicKeyToken=b77a5c561934e089
    attributes: []
  m_Direction: 0
  m_LinkedSlots: []
--- !u!114 &114189652665200172
MonoBehaviour:
  m_ObjectHideFlags: 1
  m_PrefabParentObject: {fileID: 0}
  m_PrefabInternal: {fileID: 0}
  m_GameObject: {fileID: 0}
  m_Enabled: 1
  m_EditorHideFlags: 0
  m_Script: {fileID: 11500000, guid: f780aa281814f9842a7c076d436932e7, type: 3}
  m_Name: VFXSlotFloat
  m_EditorClassIdentifier: 
  m_Parent: {fileID: 114481027199889240}
  m_Children: []
  m_UIPosition: {x: 0, y: 0}
  m_UICollapsed: 1
  m_UISuperCollapsed: 0
  m_MasterSlot: {fileID: 114707136197287146}
  m_MasterData:
    m_Owner: {fileID: 0}
    m_Value:
      m_Type:
        m_SerializableType: 
      m_SerializableObject: 
  m_Property:
    name: x
    m_serializedType:
      m_SerializableType: System.Single, mscorlib, Version=2.0.0.0, Culture=neutral,
        PublicKeyToken=b77a5c561934e089
    attributes: []
  m_Direction: 0
  m_LinkedSlots: []
--- !u!114 &114193941493372174
MonoBehaviour:
  m_ObjectHideFlags: 1
  m_PrefabParentObject: {fileID: 0}
  m_PrefabInternal: {fileID: 0}
  m_GameObject: {fileID: 0}
  m_Enabled: 1
  m_EditorHideFlags: 0
  m_Script: {fileID: 11500000, guid: f05c6884b705ce14d82ae720f0ec209f, type: 3}
  m_Name: VFXSpawnerConstantRate
  m_EditorClassIdentifier: 
  m_Parent: {fileID: 114592171084504942}
  m_Children: []
  m_UIPosition: {x: 0, y: 0}
  m_UICollapsed: 0
  m_UISuperCollapsed: 0
  m_InputSlots:
  - {fileID: 114146086503430268}
  m_OutputSlots: []
  m_Disabled: 0
--- !u!114 &114194015792795528
MonoBehaviour:
  m_ObjectHideFlags: 1
  m_PrefabParentObject: {fileID: 0}
  m_PrefabInternal: {fileID: 0}
  m_GameObject: {fileID: 0}
  m_Enabled: 1
  m_EditorHideFlags: 0
  m_Script: {fileID: 11500000, guid: f780aa281814f9842a7c076d436932e7, type: 3}
  m_Name: VFXSlotFloat
  m_EditorClassIdentifier: 
  m_Parent: {fileID: 114989505079758694}
  m_Children: []
  m_UIPosition: {x: 0, y: 0}
  m_UICollapsed: 1
  m_UISuperCollapsed: 0
  m_MasterSlot: {fileID: 114978956101281378}
  m_MasterData:
    m_Owner: {fileID: 0}
    m_Value:
      m_Type:
        m_SerializableType: 
      m_SerializableObject: 
  m_Property:
    name: radius
    m_serializedType:
      m_SerializableType: System.Single, mscorlib, Version=2.0.0.0, Culture=neutral,
        PublicKeyToken=b77a5c561934e089
    attributes:
    - m_Type: 3
      m_Min: -Infinity
      m_Max: Infinity
      m_Tooltip: The radius of the sphere.
  m_Direction: 0
  m_LinkedSlots: []
--- !u!114 &114213800008113656
MonoBehaviour:
  m_ObjectHideFlags: 1
  m_PrefabParentObject: {fileID: 0}
  m_PrefabInternal: {fileID: 0}
  m_GameObject: {fileID: 0}
  m_Enabled: 1
  m_EditorHideFlags: 0
  m_Script: {fileID: 11500000, guid: 83af02f1eaf178a4d882048c2cdfadc0, type: 3}
  m_Name: SetLifetime
  m_EditorClassIdentifier: 
  m_Parent: {fileID: 114378104080370812}
  m_Children: []
  m_UIPosition: {x: 0, y: 0}
  m_UICollapsed: 0
  m_UISuperCollapsed: 0
  m_InputSlots:
  - {fileID: 114763298395922230}
  - {fileID: 114539762231193026}
  m_OutputSlots: []
  m_Disabled: 0
  mode: 1
--- !u!114 &114257890064733140
MonoBehaviour:
  m_ObjectHideFlags: 1
  m_PrefabParentObject: {fileID: 0}
  m_PrefabInternal: {fileID: 0}
  m_GameObject: {fileID: 0}
  m_Enabled: 1
  m_EditorHideFlags: 0
  m_Script: {fileID: 11500000, guid: f780aa281814f9842a7c076d436932e7, type: 3}
  m_Name: VFXSlotFloat
  m_EditorClassIdentifier: 
  m_Parent: {fileID: 114013859322121674}
  m_Children: []
  m_UIPosition: {x: 0, y: 0}
  m_UICollapsed: 1
  m_UISuperCollapsed: 0
  m_MasterSlot: {fileID: 114707136197287146}
  m_MasterData:
    m_Owner: {fileID: 0}
    m_Value:
      m_Type:
        m_SerializableType: 
      m_SerializableObject: 
  m_Property:
    name: y
    m_serializedType:
      m_SerializableType: System.Single, mscorlib, Version=2.0.0.0, Culture=neutral,
        PublicKeyToken=b77a5c561934e089
    attributes: []
  m_Direction: 0
  m_LinkedSlots: []
--- !u!114 &114271204891525672
MonoBehaviour:
  m_ObjectHideFlags: 1
  m_PrefabParentObject: {fileID: 0}
  m_PrefabInternal: {fileID: 0}
  m_GameObject: {fileID: 0}
  m_Enabled: 1
  m_EditorHideFlags: 0
  m_Script: {fileID: 11500000, guid: 47b4ca114d6538548942a32238cf630d, type: 3}
  m_Name: PositionSphere
  m_EditorClassIdentifier: 
  m_Parent: {fileID: 114378104080370812}
  m_Children: []
  m_UIPosition: {x: 0, y: 0}
  m_UICollapsed: 0
  m_UISuperCollapsed: 0
  m_InputSlots:
  - {fileID: 114978956101281378}
  m_OutputSlots: []
  m_Disabled: 0
  positionMode: 0
  spawnMode: 0
--- !u!114 &114295115202634846
MonoBehaviour:
  m_ObjectHideFlags: 0
  m_PrefabParentObject: {fileID: 0}
  m_PrefabInternal: {fileID: 0}
  m_GameObject: {fileID: 0}
  m_Enabled: 1
  m_EditorHideFlags: 0
  m_Script: {fileID: 11500000, guid: dd023f92c379f8b4daa3799f524ec9e6, type: 3}
  m_Name: VFXDataSpawnEvent
  m_EditorClassIdentifier: 
  m_Parent: {fileID: 0}
  m_Children: []
  m_UIPosition: {x: 0, y: 0}
  m_UICollapsed: 1
  m_Owners:
  - {fileID: 114592171084504942}
--- !u!114 &114348003522140610
MonoBehaviour:
  m_ObjectHideFlags: 1
  m_PrefabParentObject: {fileID: 0}
  m_PrefabInternal: {fileID: 0}
  m_GameObject: {fileID: 0}
  m_Enabled: 1
  m_EditorHideFlags: 0
  m_Script: {fileID: 11500000, guid: 7d4c867f6b72b714dbb5fd1780afe208, type: 3}
  m_Name: VFXGraph
  m_EditorClassIdentifier: 
  m_Parent: {fileID: 0}
  m_Children:
  - {fileID: 114592171084504942}
  - {fileID: 114378104080370812}
  - {fileID: 114498537633067934}
  - {fileID: 114421384271978552}
  m_UIPosition: {x: 0, y: 0}
  m_UICollapsed: 1
  m_UISuperCollapsed: 0
  m_saved: 1
--- !u!114 &114355360060674480
MonoBehaviour:
  m_ObjectHideFlags: 1
  m_PrefabParentObject: {fileID: 0}
  m_PrefabInternal: {fileID: 0}
  m_GameObject: {fileID: 0}
  m_Enabled: 1
  m_EditorHideFlags: 0
  m_Script: {fileID: 11500000, guid: 956b68870e880b144bab17e5aa6e7e94, type: 3}
  m_Name: ColorOverLife
  m_EditorClassIdentifier: 
  m_Parent: {fileID: 114421384271978552}
  m_Children: []
  m_UIPosition: {x: 0, y: 0}
  m_UICollapsed: 0
  m_UISuperCollapsed: 0
  m_InputSlots:
  - {fileID: 114137599570688364}
  m_OutputSlots: []
  m_Disabled: 0
  mode: 3
  ColorComposition: 2
  AlphaComposition: 2
--- !u!114 &114378104080370812
MonoBehaviour:
  m_ObjectHideFlags: 1
  m_PrefabParentObject: {fileID: 0}
  m_PrefabInternal: {fileID: 0}
  m_GameObject: {fileID: 0}
  m_Enabled: 1
  m_EditorHideFlags: 0
  m_Script: {fileID: 11500000, guid: 9dfea48843f53fc438eabc12a3a30abc, type: 3}
  m_Name: VFXBasicInitialize
  m_EditorClassIdentifier: 
  m_Parent: {fileID: 114348003522140610}
  m_Children:
  - {fileID: 114025884244312252}
  - {fileID: 114271204891525672}
  - {fileID: 114213800008113656}
  m_UIPosition: {x: 64.184906, y: 345.22577}
  m_UICollapsed: 0
  m_UISuperCollapsed: 0
  m_InputSlots:
  - {fileID: 114707136197287146}
  m_OutputSlots: []
  m_Data: {fileID: 114412486620591920}
  m_InputFlowSlot:
  - link:
    - context: {fileID: 114592171084504942}
      slotIndex: 0
  m_OutputFlowSlot:
  - link:
    - context: {fileID: 114498537633067934}
      slotIndex: 0
--- !u!114 &114399689270395292
MonoBehaviour:
  m_ObjectHideFlags: 1
  m_PrefabParentObject: {fileID: 0}
  m_PrefabInternal: {fileID: 0}
  m_GameObject: {fileID: 0}
  m_Enabled: 1
  m_EditorHideFlags: 0
  m_Script: {fileID: 11500000, guid: f780aa281814f9842a7c076d436932e7, type: 3}
  m_Name: VFXSlotFloat
  m_EditorClassIdentifier: 
  m_Parent: {fileID: 114481027199889240}
  m_Children: []
  m_UIPosition: {x: 0, y: 0}
  m_UICollapsed: 1
  m_UISuperCollapsed: 0
  m_MasterSlot: {fileID: 114707136197287146}
  m_MasterData:
    m_Owner: {fileID: 0}
    m_Value:
      m_Type:
        m_SerializableType: 
      m_SerializableObject: 
  m_Property:
    name: z
    m_serializedType:
      m_SerializableType: System.Single, mscorlib, Version=2.0.0.0, Culture=neutral,
        PublicKeyToken=b77a5c561934e089
    attributes: []
  m_Direction: 0
  m_LinkedSlots: []
--- !u!114 &114412486620591920
MonoBehaviour:
  m_ObjectHideFlags: 1
  m_PrefabParentObject: {fileID: 0}
  m_PrefabInternal: {fileID: 0}
  m_GameObject: {fileID: 0}
  m_Enabled: 1
  m_EditorHideFlags: 0
  m_Script: {fileID: 11500000, guid: d78581a96eae8bf4398c282eb0b098bd, type: 3}
  m_Name: VFXDataParticle
  m_EditorClassIdentifier: 
  m_Parent: {fileID: 0}
  m_Children: []
  m_UIPosition: {x: 0, y: 0}
  m_UICollapsed: 1
  m_UISuperCollapsed: 0
  m_Owners:
  - {fileID: 114378104080370812}
  - {fileID: 114498537633067934}
  - {fileID: 114421384271978552}
  m_Capacity: 65536
  m_Space: 0
--- !u!114 &114421384271978552
MonoBehaviour:
  m_ObjectHideFlags: 1
  m_PrefabParentObject: {fileID: 0}
  m_PrefabInternal: {fileID: 0}
  m_GameObject: {fileID: 0}
  m_Enabled: 1
  m_EditorHideFlags: 0
  m_Script: {fileID: 11500000, guid: a0b9e6b9139e58d4c957ec54595da7d3, type: 3}
  m_Name: VFXQuadOutput
  m_EditorClassIdentifier: 
  m_Parent: {fileID: 114348003522140610}
  m_Children:
  - {fileID: 114843545431835356}
  - {fileID: 114355360060674480}
  m_UIPosition: {x: 68.89144, y: 1307.336}
  m_UICollapsed: 0
  m_UISuperCollapsed: 0
  m_InputSlots:
  - {fileID: 114847328573838316}
  m_OutputSlots: []
  m_Data: {fileID: 114412486620591920}
  m_InputFlowSlot:
  - link:
    - context: {fileID: 114498537633067934}
      slotIndex: 0
  m_OutputFlowSlot:
  - link: []
  blendMode: 1
  flipbookMode: 0
  useSoftParticle: 0
  sortPriority: 0
  indirectDraw: 0
<<<<<<< HEAD
=======
  preRefraction: 0
>>>>>>> 4437b423
  useGeometryShader: 0
--- !u!114 &114433934501204136
MonoBehaviour:
  m_ObjectHideFlags: 1
  m_PrefabParentObject: {fileID: 0}
  m_PrefabInternal: {fileID: 0}
  m_GameObject: {fileID: 0}
  m_Enabled: 1
  m_EditorHideFlags: 0
  m_Script: {fileID: 11500000, guid: ac39bd03fca81b849929b9c966f1836a, type: 3}
  m_Name: VFXSlotFloat3
  m_EditorClassIdentifier: 
  m_Parent: {fileID: 114989505079758694}
  m_Children:
  - {fileID: 114902658149406868}
  - {fileID: 114633233071006698}
  - {fileID: 114662158065183278}
  m_UIPosition: {x: 0, y: 0}
  m_UICollapsed: 1
  m_UISuperCollapsed: 0
  m_MasterSlot: {fileID: 114978956101281378}
  m_MasterData:
    m_Owner: {fileID: 0}
    m_Value:
      m_Type:
        m_SerializableType: 
      m_SerializableObject: 
  m_Property:
    name: center
    m_serializedType:
      m_SerializableType: UnityEngine.Vector3, UnityEngine.CoreModule, Version=0.0.0.0,
        Culture=neutral, PublicKeyToken=null
    attributes:
    - m_Type: 3
      m_Min: -Infinity
      m_Max: Infinity
      m_Tooltip: The centre of the sphere.
  m_Direction: 0
  m_LinkedSlots: []
--- !u!114 &114472202488033534
MonoBehaviour:
  m_ObjectHideFlags: 1
  m_PrefabParentObject: {fileID: 0}
  m_PrefabInternal: {fileID: 0}
  m_GameObject: {fileID: 0}
  m_Enabled: 1
  m_EditorHideFlags: 0
  m_Script: {fileID: 11500000, guid: f780aa281814f9842a7c076d436932e7, type: 3}
  m_Name: VFXSlotFloat
  m_EditorClassIdentifier: 
  m_Parent: {fileID: 114477419855669374}
  m_Children: []
  m_UIPosition: {x: 0, y: 0}
  m_UICollapsed: 1
  m_UISuperCollapsed: 0
  m_MasterSlot: {fileID: 114477419855669374}
  m_MasterData:
    m_Owner: {fileID: 0}
    m_Value:
      m_Type:
        m_SerializableType: 
      m_SerializableObject: 
  m_Property:
    name: x
    m_serializedType:
      m_SerializableType: System.Single, mscorlib, Version=2.0.0.0, Culture=neutral,
        PublicKeyToken=b77a5c561934e089
    attributes: []
  m_Direction: 0
  m_LinkedSlots: []
--- !u!114 &114477419855669374
MonoBehaviour:
  m_ObjectHideFlags: 1
  m_PrefabParentObject: {fileID: 0}
  m_PrefabInternal: {fileID: 0}
  m_GameObject: {fileID: 0}
  m_Enabled: 1
  m_EditorHideFlags: 0
  m_Script: {fileID: 11500000, guid: ac39bd03fca81b849929b9c966f1836a, type: 3}
  m_Name: VFXSlotFloat3
  m_EditorClassIdentifier: 
  m_Parent: {fileID: 0}
  m_Children:
  - {fileID: 114472202488033534}
  - {fileID: 114099459518103984}
  - {fileID: 114720956495032512}
  m_UIPosition: {x: 0, y: 0}
  m_UICollapsed: 1
  m_UISuperCollapsed: 0
  m_MasterSlot: {fileID: 114477419855669374}
  m_MasterData:
    m_Owner: {fileID: 114025884244312252}
    m_Value:
      m_Type:
        m_SerializableType: UnityEngine.Vector3, UnityEngine.CoreModule, Version=0.0.0.0,
          Culture=neutral, PublicKeyToken=null
      m_SerializableObject: '{"x":0.0,"y":0.7000000476837158,"z":0.0}'
  m_Property:
    name: Velocity
    m_serializedType:
      m_SerializableType: UnityEngine.Vector3, UnityEngine.CoreModule, Version=0.0.0.0,
        Culture=neutral, PublicKeyToken=null
    attributes: []
  m_Direction: 0
  m_LinkedSlots: []
--- !u!114 &114481027199889240
MonoBehaviour:
  m_ObjectHideFlags: 1
  m_PrefabParentObject: {fileID: 0}
  m_PrefabInternal: {fileID: 0}
  m_GameObject: {fileID: 0}
  m_Enabled: 1
  m_EditorHideFlags: 0
  m_Script: {fileID: 11500000, guid: ac39bd03fca81b849929b9c966f1836a, type: 3}
  m_Name: VFXSlotFloat3
  m_EditorClassIdentifier: 
  m_Parent: {fileID: 114707136197287146}
  m_Children:
  - {fileID: 114189652665200172}
  - {fileID: 114176995783121444}
  - {fileID: 114399689270395292}
  m_UIPosition: {x: 0, y: 0}
  m_UICollapsed: 1
  m_UISuperCollapsed: 0
  m_MasterSlot: {fileID: 114707136197287146}
  m_MasterData:
    m_Owner: {fileID: 0}
    m_Value:
      m_Type:
        m_SerializableType: 
      m_SerializableObject: 
  m_Property:
    name: center
    m_serializedType:
      m_SerializableType: UnityEngine.Vector3, UnityEngine.CoreModule, Version=0.0.0.0,
        Culture=neutral, PublicKeyToken=null
    attributes:
    - m_Type: 3
      m_Min: -Infinity
      m_Max: Infinity
      m_Tooltip: The centre of the box.
  m_Direction: 0
  m_LinkedSlots: []
--- !u!114 &114498537633067934
MonoBehaviour:
  m_ObjectHideFlags: 1
  m_PrefabParentObject: {fileID: 0}
  m_PrefabInternal: {fileID: 0}
  m_GameObject: {fileID: 0}
  m_Enabled: 1
  m_EditorHideFlags: 0
  m_Script: {fileID: 11500000, guid: 2dc095764ededfa4bb32fa602511ea4b, type: 3}
  m_Name: VFXBasicUpdate
  m_EditorClassIdentifier: 
  m_Parent: {fileID: 114348003522140610}
  m_Children: []
  m_UIPosition: {x: 64.625465, y: 1054.2102}
  m_UICollapsed: 0
  m_UISuperCollapsed: 0
  m_InputSlots: []
  m_OutputSlots: []
  m_Data: {fileID: 114412486620591920}
  m_InputFlowSlot:
  - link:
    - context: {fileID: 114378104080370812}
      slotIndex: 0
  m_OutputFlowSlot:
  - link:
    - context: {fileID: 114421384271978552}
      slotIndex: 0
  integration: 0
--- !u!114 &114539762231193026
MonoBehaviour:
  m_ObjectHideFlags: 1
  m_PrefabParentObject: {fileID: 0}
  m_PrefabInternal: {fileID: 0}
  m_GameObject: {fileID: 0}
  m_Enabled: 1
  m_EditorHideFlags: 0
  m_Script: {fileID: 11500000, guid: f780aa281814f9842a7c076d436932e7, type: 3}
  m_Name: VFXSlotFloat
  m_EditorClassIdentifier: 
  m_Parent: {fileID: 0}
  m_Children: []
  m_UIPosition: {x: 0, y: 0}
  m_UICollapsed: 1
  m_UISuperCollapsed: 0
  m_MasterSlot: {fileID: 114539762231193026}
  m_MasterData:
    m_Owner: {fileID: 114213800008113656}
    m_Value:
      m_Type:
        m_SerializableType: System.Single, mscorlib, Version=2.0.0.0, Culture=neutral,
          PublicKeyToken=b77a5c561934e089
      m_SerializableObject: 1
  m_Property:
    name: Max
    m_serializedType:
      m_SerializableType: System.Single, mscorlib, Version=2.0.0.0, Culture=neutral,
        PublicKeyToken=b77a5c561934e089
    attributes: []
  m_Direction: 0
  m_LinkedSlots: []
--- !u!114 &114592171084504942
MonoBehaviour:
  m_ObjectHideFlags: 1
  m_PrefabParentObject: {fileID: 0}
  m_PrefabInternal: {fileID: 0}
  m_GameObject: {fileID: 0}
  m_Enabled: 1
  m_EditorHideFlags: 0
  m_Script: {fileID: 11500000, guid: 73a13919d81fb7444849bae8b5c812a2, type: 3}
  m_Name: VFXBasicSpawner
  m_EditorClassIdentifier: 
  m_Parent: {fileID: 114348003522140610}
  m_Children:
  - {fileID: 114193941493372174}
  m_UIPosition: {x: 67.24439, y: 21.4546}
  m_UICollapsed: 0
  m_UISuperCollapsed: 0
  m_InputSlots: []
  m_OutputSlots: []
  m_Data: {fileID: 0}
  m_InputFlowSlot:
  - link: []
  - link: []
  m_OutputFlowSlot:
  - link:
    - context: {fileID: 114378104080370812}
      slotIndex: 0
--- !u!114 &114633233071006698
MonoBehaviour:
  m_ObjectHideFlags: 1
  m_PrefabParentObject: {fileID: 0}
  m_PrefabInternal: {fileID: 0}
  m_GameObject: {fileID: 0}
  m_Enabled: 1
  m_EditorHideFlags: 0
  m_Script: {fileID: 11500000, guid: f780aa281814f9842a7c076d436932e7, type: 3}
  m_Name: VFXSlotFloat
  m_EditorClassIdentifier: 
  m_Parent: {fileID: 114433934501204136}
  m_Children: []
  m_UIPosition: {x: 0, y: 0}
  m_UICollapsed: 1
  m_UISuperCollapsed: 0
  m_MasterSlot: {fileID: 114978956101281378}
  m_MasterData:
    m_Owner: {fileID: 0}
    m_Value:
      m_Type:
        m_SerializableType: 
      m_SerializableObject: 
  m_Property:
    name: y
    m_serializedType:
      m_SerializableType: System.Single, mscorlib, Version=2.0.0.0, Culture=neutral,
        PublicKeyToken=b77a5c561934e089
    attributes: []
  m_Direction: 0
  m_LinkedSlots: []
--- !u!114 &114662158065183278
MonoBehaviour:
  m_ObjectHideFlags: 1
  m_PrefabParentObject: {fileID: 0}
  m_PrefabInternal: {fileID: 0}
  m_GameObject: {fileID: 0}
  m_Enabled: 1
  m_EditorHideFlags: 0
  m_Script: {fileID: 11500000, guid: f780aa281814f9842a7c076d436932e7, type: 3}
  m_Name: VFXSlotFloat
  m_EditorClassIdentifier: 
  m_Parent: {fileID: 114433934501204136}
  m_Children: []
  m_UIPosition: {x: 0, y: 0}
  m_UICollapsed: 1
  m_UISuperCollapsed: 0
  m_MasterSlot: {fileID: 114978956101281378}
  m_MasterData:
    m_Owner: {fileID: 0}
    m_Value:
      m_Type:
        m_SerializableType: 
      m_SerializableObject: 
  m_Property:
    name: z
    m_serializedType:
      m_SerializableType: System.Single, mscorlib, Version=2.0.0.0, Culture=neutral,
        PublicKeyToken=b77a5c561934e089
    attributes: []
  m_Direction: 0
  m_LinkedSlots: []
--- !u!114 &114707136197287146
MonoBehaviour:
  m_ObjectHideFlags: 1
  m_PrefabParentObject: {fileID: 0}
  m_PrefabInternal: {fileID: 0}
  m_GameObject: {fileID: 0}
  m_Enabled: 1
  m_EditorHideFlags: 0
  m_Script: {fileID: 11500000, guid: 1b605c022ee79394a8a776c0869b3f9a, type: 3}
  m_Name: VFXSlot
  m_EditorClassIdentifier: 
  m_Parent: {fileID: 0}
  m_Children:
  - {fileID: 114481027199889240}
  - {fileID: 114013859322121674}
  m_UIPosition: {x: 0, y: 0}
  m_UICollapsed: 1
  m_UISuperCollapsed: 0
  m_MasterSlot: {fileID: 114707136197287146}
  m_MasterData:
    m_Owner: {fileID: 114378104080370812}
    m_Value:
      m_Type:
        m_SerializableType: UnityEditor.VFX.AABox, Assembly-CSharp-Editor-testable,
          Version=0.0.0.0, Culture=neutral, PublicKeyToken=null
      m_SerializableObject: '{"space":0,"center":{"x":0.0,"y":0.0,"z":0.0},"size":{"x":1.0,"y":1.0,"z":1.0}}'
  m_Property:
    name: bounds
    m_serializedType:
      m_SerializableType: UnityEditor.VFX.AABox, Assembly-CSharp-Editor-testable,
        Version=0.0.0.0, Culture=neutral, PublicKeyToken=null
    attributes: []
  m_Direction: 0
  m_LinkedSlots: []
--- !u!114 &114717902182848632
MonoBehaviour:
  m_ObjectHideFlags: 1
  m_PrefabParentObject: {fileID: 0}
  m_PrefabInternal: {fileID: 0}
  m_GameObject: {fileID: 0}
  m_Enabled: 1
  m_EditorHideFlags: 0
  m_Script: {fileID: 11500000, guid: f780aa281814f9842a7c076d436932e7, type: 3}
  m_Name: VFXSlotFloat
  m_EditorClassIdentifier: 
  m_Parent: {fileID: 114013859322121674}
  m_Children: []
  m_UIPosition: {x: 0, y: 0}
  m_UICollapsed: 1
  m_UISuperCollapsed: 0
  m_MasterSlot: {fileID: 114707136197287146}
  m_MasterData:
    m_Owner: {fileID: 0}
    m_Value:
      m_Type:
        m_SerializableType: 
      m_SerializableObject: 
  m_Property:
    name: z
    m_serializedType:
      m_SerializableType: System.Single, mscorlib, Version=2.0.0.0, Culture=neutral,
        PublicKeyToken=b77a5c561934e089
    attributes: []
  m_Direction: 0
  m_LinkedSlots: []
--- !u!114 &114720956495032512
MonoBehaviour:
  m_ObjectHideFlags: 1
  m_PrefabParentObject: {fileID: 0}
  m_PrefabInternal: {fileID: 0}
  m_GameObject: {fileID: 0}
  m_Enabled: 1
  m_EditorHideFlags: 0
  m_Script: {fileID: 11500000, guid: f780aa281814f9842a7c076d436932e7, type: 3}
  m_Name: VFXSlotFloat
  m_EditorClassIdentifier: 
  m_Parent: {fileID: 114477419855669374}
  m_Children: []
  m_UIPosition: {x: 0, y: 0}
  m_UICollapsed: 1
  m_UISuperCollapsed: 0
  m_MasterSlot: {fileID: 114477419855669374}
  m_MasterData:
    m_Owner: {fileID: 0}
    m_Value:
      m_Type:
        m_SerializableType: 
      m_SerializableObject: 
  m_Property:
    name: z
    m_serializedType:
      m_SerializableType: System.Single, mscorlib, Version=2.0.0.0, Culture=neutral,
        PublicKeyToken=b77a5c561934e089
    attributes: []
  m_Direction: 0
  m_LinkedSlots: []
--- !u!114 &114763298395922230
MonoBehaviour:
  m_ObjectHideFlags: 1
  m_PrefabParentObject: {fileID: 0}
  m_PrefabInternal: {fileID: 0}
  m_GameObject: {fileID: 0}
  m_Enabled: 1
  m_EditorHideFlags: 0
  m_Script: {fileID: 11500000, guid: f780aa281814f9842a7c076d436932e7, type: 3}
  m_Name: VFXSlotFloat
  m_EditorClassIdentifier: 
  m_Parent: {fileID: 0}
  m_Children: []
  m_UIPosition: {x: 0, y: 0}
  m_UICollapsed: 1
  m_UISuperCollapsed: 0
  m_MasterSlot: {fileID: 114763298395922230}
  m_MasterData:
    m_Owner: {fileID: 114213800008113656}
    m_Value:
      m_Type:
        m_SerializableType: System.Single, mscorlib, Version=2.0.0.0, Culture=neutral,
          PublicKeyToken=b77a5c561934e089
      m_SerializableObject: 0.5
  m_Property:
    name: Min
    m_serializedType:
      m_SerializableType: System.Single, mscorlib, Version=2.0.0.0, Culture=neutral,
        PublicKeyToken=b77a5c561934e089
    attributes: []
  m_Direction: 0
  m_LinkedSlots: []
--- !u!114 &114786610386776684
MonoBehaviour:
  m_ObjectHideFlags: 1
  m_PrefabParentObject: {fileID: 0}
  m_PrefabInternal: {fileID: 0}
  m_GameObject: {fileID: 0}
  m_Enabled: 1
  m_EditorHideFlags: 0
  m_Script: {fileID: 11500000, guid: c117b74c5c58db542bffe25c78fe92db, type: 3}
  m_Name: VFXSlotAnimationCurve
  m_EditorClassIdentifier: 
  m_Parent: {fileID: 0}
  m_Children: []
  m_UIPosition: {x: 0, y: 0}
  m_UICollapsed: 1
  m_UISuperCollapsed: 0
  m_MasterSlot: {fileID: 114786610386776684}
  m_MasterData:
    m_Owner: {fileID: 114843545431835356}
    m_Value:
      m_Type:
        m_SerializableType: UnityEngine.AnimationCurve, UnityEngine.CoreModule, Version=0.0.0.0,
          Culture=neutral, PublicKeyToken=null
      m_SerializableObject: '{"frames":[{"time":0.0,"value":0.0,"inTangent":0.8025456070899963,"outTangent":0.8025456070899963,"tangentMode":34},{"time":0.5323554873466492,"value":0.4272395670413971,"inTangent":-0.05882948637008667,"outTangent":-0.05882948637008667,"tangentMode":34},{"time":0.99664306640625,"value":0.0,"inTangent":-0.9202045798301697,"outTangent":-0.9202045798301697,"tangentMode":34}],"preWrapMode":8,"postWrapMode":8}'
  m_Property:
    name: curve
    m_serializedType:
      m_SerializableType: UnityEngine.AnimationCurve, UnityEngine.CoreModule, Version=0.0.0.0,
        Culture=neutral, PublicKeyToken=null
    attributes:
    - m_Type: 3
      m_Min: -Infinity
      m_Max: Infinity
      m_Tooltip: The value of the size over the relative (0..1) lifetime of the particle
  m_Direction: 0
  m_LinkedSlots: []
--- !u!114 &114843545431835356
MonoBehaviour:
  m_ObjectHideFlags: 1
  m_PrefabParentObject: {fileID: 0}
  m_PrefabInternal: {fileID: 0}
  m_GameObject: {fileID: 0}
  m_Enabled: 1
  m_EditorHideFlags: 0
  m_Script: {fileID: 11500000, guid: 7ca7111aa23aa5d4a96d911b8872f2f6, type: 3}
  m_Name: SizeOverLife
  m_EditorClassIdentifier: 
  m_Parent: {fileID: 114421384271978552}
  m_Children: []
  m_UIPosition: {x: 0, y: 0}
  m_UICollapsed: 0
  m_UISuperCollapsed: 0
  m_InputSlots:
  - {fileID: 114786610386776684}
  m_OutputSlots: []
  m_Disabled: 0
  composition: 0
--- !u!114 &114847328573838316
MonoBehaviour:
  m_ObjectHideFlags: 1
  m_PrefabParentObject: {fileID: 0}
  m_PrefabInternal: {fileID: 0}
  m_GameObject: {fileID: 0}
  m_Enabled: 1
  m_EditorHideFlags: 0
  m_Script: {fileID: 11500000, guid: 70a331b1d86cc8d4aa106ccbe0da5852, type: 3}
  m_Name: VFXSlotTexture2D
  m_EditorClassIdentifier: 
  m_Parent: {fileID: 0}
  m_Children: []
  m_UIPosition: {x: 0, y: 0}
  m_UICollapsed: 1
  m_UISuperCollapsed: 0
  m_MasterSlot: {fileID: 114847328573838316}
  m_MasterData:
    m_Owner: {fileID: 114421384271978552}
    m_Value:
      m_Type:
        m_SerializableType: UnityEngine.Texture2D, UnityEngine.CoreModule, Version=0.0.0.0,
          Culture=neutral, PublicKeyToken=null
      m_SerializableObject: '{"obj":{"fileID":2800000,"guid":"276d9e395ae18fe40a9b4988549f2349","type":3}}'
  m_Property:
    name: mainTexture
    m_serializedType:
      m_SerializableType: UnityEngine.Texture2D, UnityEngine.CoreModule, Version=0.0.0.0,
        Culture=neutral, PublicKeyToken=null
    attributes: []
  m_Direction: 0
  m_LinkedSlots: []
--- !u!114 &114902658149406868
MonoBehaviour:
  m_ObjectHideFlags: 1
  m_PrefabParentObject: {fileID: 0}
  m_PrefabInternal: {fileID: 0}
  m_GameObject: {fileID: 0}
  m_Enabled: 1
  m_EditorHideFlags: 0
  m_Script: {fileID: 11500000, guid: f780aa281814f9842a7c076d436932e7, type: 3}
  m_Name: VFXSlotFloat
  m_EditorClassIdentifier: 
  m_Parent: {fileID: 114433934501204136}
  m_Children: []
  m_UIPosition: {x: 0, y: 0}
  m_UICollapsed: 1
  m_UISuperCollapsed: 0
  m_MasterSlot: {fileID: 114978956101281378}
  m_MasterData:
    m_Owner: {fileID: 0}
    m_Value:
      m_Type:
        m_SerializableType: 
      m_SerializableObject: 
  m_Property:
    name: x
    m_serializedType:
      m_SerializableType: System.Single, mscorlib, Version=2.0.0.0, Culture=neutral,
        PublicKeyToken=b77a5c561934e089
    attributes: []
  m_Direction: 0
  m_LinkedSlots: []
--- !u!114 &114978956101281378
MonoBehaviour:
  m_ObjectHideFlags: 1
  m_PrefabParentObject: {fileID: 0}
  m_PrefabInternal: {fileID: 0}
  m_GameObject: {fileID: 0}
  m_Enabled: 1
  m_EditorHideFlags: 0
  m_Script: {fileID: 11500000, guid: 1b605c022ee79394a8a776c0869b3f9a, type: 3}
  m_Name: VFXSlot
  m_EditorClassIdentifier: 
  m_Parent: {fileID: 0}
  m_Children:
  - {fileID: 114989505079758694}
  - {fileID: 114153551198011906}
  m_UIPosition: {x: 0, y: 0}
  m_UICollapsed: 1
  m_UISuperCollapsed: 0
  m_MasterSlot: {fileID: 114978956101281378}
  m_MasterData:
    m_Owner: {fileID: 114271204891525672}
    m_Value:
      m_Type:
        m_SerializableType: UnityEditor.VFX.ArcSphere, Assembly-CSharp-Editor-testable,
          Version=0.0.0.0, Culture=neutral, PublicKeyToken=null
      m_SerializableObject: '{"sphere":{"space":0,"center":{"x":0.0,"y":0.0,"z":0.0},"radius":1.0},"arc":6.2831854820251469}'
  m_Property:
    name: ArcSphere
    m_serializedType:
      m_SerializableType: UnityEditor.VFX.ArcSphere, Assembly-CSharp-Editor-testable,
        Version=0.0.0.0, Culture=neutral, PublicKeyToken=null
    attributes:
    - m_Type: 3
      m_Min: -Infinity
      m_Max: Infinity
      m_Tooltip: The sphere used for positioning particles.
  m_Direction: 0
  m_LinkedSlots: []
--- !u!114 &114989505079758694
MonoBehaviour:
  m_ObjectHideFlags: 1
  m_PrefabParentObject: {fileID: 0}
  m_PrefabInternal: {fileID: 0}
  m_GameObject: {fileID: 0}
  m_Enabled: 1
  m_EditorHideFlags: 0
  m_Script: {fileID: 11500000, guid: 1b605c022ee79394a8a776c0869b3f9a, type: 3}
  m_Name: VFXSlot
  m_EditorClassIdentifier: 
  m_Parent: {fileID: 114978956101281378}
  m_Children:
  - {fileID: 114433934501204136}
  - {fileID: 114194015792795528}
  m_UIPosition: {x: 0, y: 0}
  m_UICollapsed: 1
  m_UISuperCollapsed: 0
  m_MasterSlot: {fileID: 114978956101281378}
  m_MasterData:
    m_Owner: {fileID: 0}
    m_Value:
      m_Type:
        m_SerializableType: 
      m_SerializableObject: 
  m_Property:
    name: sphere
    m_serializedType:
      m_SerializableType: UnityEditor.VFX.Sphere, Assembly-CSharp-Editor-testable,
        Version=0.0.0.0, Culture=neutral, PublicKeyToken=null
    attributes: []
  m_Direction: 0
  m_LinkedSlots: []
--- !u!2058629509 &8926484042661614526
VFXAsset:
  m_ObjectHideFlags: 0
  m_PrefabParentObject: {fileID: 0}
  m_PrefabInternal: {fileID: 0}
  m_Name: DefaultParticleSystem
  m_Graph: {fileID: 114348003522140610}
  m_Expressions:
    m_Expressions:
    - op: 0
      valueIndex: 0
      data[0]: -1
      data[1]: -1
      data[2]: -1
      data[3]: 1
    - op: 0
      valueIndex: 1
      data[0]: -1
      data[1]: -1
      data[2]: -1
      data[3]: 1
    - op: 0
      valueIndex: 2
      data[0]: -1
      data[1]: -1
      data[2]: -1
      data[3]: 1
    - op: 0
      valueIndex: 3
      data[0]: -1
      data[1]: -1
      data[2]: -1
      data[3]: 1
    - op: 0
      valueIndex: 4
      data[0]: -1
      data[1]: -1
      data[2]: -1
      data[3]: 1
    - op: 0
      valueIndex: 5
      data[0]: -1
      data[1]: -1
      data[2]: -1
      data[3]: 1
    - op: 0
      valueIndex: 6
      data[0]: -1
      data[1]: -1
      data[2]: -1
      data[3]: 1
    - op: 0
      valueIndex: 7
      data[0]: -1
      data[1]: -1
      data[2]: -1
      data[3]: 13
    - op: 0
      valueIndex: 8
      data[0]: -1
      data[1]: -1
      data[2]: -1
      data[3]: 14
    - op: 0
      valueIndex: 9
      data[0]: -1
      data[1]: -1
      data[2]: -1
      data[3]: 1
    - op: 0
      valueIndex: 10
      data[0]: -1
      data[1]: -1
      data[2]: -1
      data[3]: 1
    - op: 32
      valueIndex: 11
      data[0]: 1
      data[1]: 0
      data[2]: -1
      data[3]: 1
    - op: 0
      valueIndex: 12
      data[0]: -1
      data[1]: -1
      data[2]: -1
      data[3]: 1
    - op: 0
      valueIndex: 13
      data[0]: -1
      data[1]: -1
      data[2]: -1
      data[3]: 1
    - op: 0
      valueIndex: 14
      data[0]: -1
      data[1]: -1
      data[2]: -1
      data[3]: 1
    - op: 0
      valueIndex: 15
      data[0]: -1
      data[1]: -1
      data[2]: -1
      data[3]: 1
    - op: 0
      valueIndex: 16
      data[0]: -1
      data[1]: -1
      data[2]: -1
      data[3]: 1
    - op: 0
      valueIndex: 17
      data[0]: -1
      data[1]: -1
      data[2]: -1
      data[3]: 1
    - op: 0
      valueIndex: 18
      data[0]: -1
      data[1]: -1
      data[2]: -1
      data[3]: 1
    - op: 38
      valueIndex: 19
      data[0]: 7
      data[1]: -1
      data[2]: -1
      data[3]: 0
    - op: 13
      valueIndex: 23
      data[0]: -1
      data[1]: -1
      data[2]: -1
      data[3]: -1
    - op: 0
      valueIndex: 24
      data[0]: -1
      data[1]: -1
      data[2]: -1
      data[3]: 1
    - op: 0
      valueIndex: 25
      data[0]: -1
      data[1]: -1
      data[2]: -1
      data[3]: 7
    - op: 39
      valueIndex: 27
      data[0]: 8
      data[1]: -1
      data[2]: -1
      data[3]: 0
    - op: 2
      valueIndex: 28
      data[0]: 4
      data[1]: 5
      data[2]: 6
      data[3]: -1
    - op: 32
      valueIndex: 31
      data[0]: 14
      data[1]: 0
      data[2]: -1
      data[3]: 1
    - op: 0
      valueIndex: 32
      data[0]: -1
      data[1]: -1
      data[2]: -1
      data[3]: 1
    - op: 2
      valueIndex: 33
      data[0]: 3
      data[1]: 2
      data[2]: 10
      data[3]: -1
    - op: 2
      valueIndex: 36
      data[0]: 16
      data[1]: 17
      data[2]: 18
      data[3]: -1
    - op: 31
      valueIndex: 39
      data[0]: 11
      data[1]: 9
      data[2]: -1
      data[3]: 1
    - op: 0
      valueIndex: 40
      data[0]: -1
      data[1]: -1
      data[2]: -1
      data[3]: 1
    - op: 0
      valueIndex: 41
      data[0]: -1
      data[1]: -1
      data[2]: -1
      data[3]: 1
    - op: 2
      valueIndex: 42
      data[0]: 15
      data[1]: 12
      data[2]: 13
      data[3]: -1
    m_NeedsLocalToWorld: 0
    m_NeedsWorldToLocal: 0
  m_ExposedExpressions: []
  m_PropertySheet:
    m_Float:
      m_Array:
      - m_ExpressionIndex: 0
        m_Value: 0
      - m_ExpressionIndex: 1
        m_Value: 6.2831855
      - m_ExpressionIndex: 2
        m_Value: 0
      - m_ExpressionIndex: 3
        m_Value: 0
      - m_ExpressionIndex: 4
        m_Value: 0
      - m_ExpressionIndex: 5
        m_Value: 0.70000005
      - m_ExpressionIndex: 6
        m_Value: 0
      - m_ExpressionIndex: 9
        m_Value: 6.2831855
      - m_ExpressionIndex: 10
        m_Value: 0
      - m_ExpressionIndex: 12
        m_Value: 0
      - m_ExpressionIndex: 13
        m_Value: 0
      - m_ExpressionIndex: 14
        m_Value: 10
      - m_ExpressionIndex: 15
        m_Value: 0
      - m_ExpressionIndex: 16
        m_Value: 1
      - m_ExpressionIndex: 17
        m_Value: 1
      - m_ExpressionIndex: 18
        m_Value: 1
      - m_ExpressionIndex: 21
        m_Value: 1
      - m_ExpressionIndex: 26
        m_Value: 1
      - m_ExpressionIndex: 30
        m_Value: 0.5
      - m_ExpressionIndex: 31
        m_Value: 1
    m_Vector2f:
      m_Array: []
    m_Vector3f:
      m_Array: []
    m_Vector4f:
      m_Array: []
    m_Uint:
      m_Array: []
    m_Int:
      m_Array: []
    m_Matrix4x4f:
      m_Array: []
    m_AnimationCurve:
      m_Array:
      - m_ExpressionIndex: 7
        m_Value:
          serializedVersion: 2
          m_Curve:
          - serializedVersion: 3
            time: 0
            value: 0
            inSlope: 0.8025456
            outSlope: 0.8025456
            tangentMode: 34
            weightedMode: 0
            inWeight: 0
            outWeight: 0
          - serializedVersion: 3
            time: 0.5323555
            value: 0.42723957
            inSlope: -0.058829486
            outSlope: -0.058829486
            tangentMode: 34
            weightedMode: 0
            inWeight: 0
            outWeight: 0
          - serializedVersion: 3
            time: 0.99664307
            value: 0
            inSlope: -0.9202046
            outSlope: -0.9202046
            tangentMode: 34
            weightedMode: 0
            inWeight: 0
            outWeight: 0
          m_PreInfinity: 2
          m_PostInfinity: 2
          m_RotationOrder: 4
    m_Gradient:
      m_Array:
      - m_ExpressionIndex: 8
        m_Value:
          serializedVersion: 2
          key0: {r: 1, g: 0.06861055, b: 0, a: 1}
          key1: {r: 1, g: 0.54480493, b: 0, a: 1}
          key2: {r: 1, g: 1, b: 0, a: 0}
          key3: {r: 0.6315848, g: 0.8014706, b: 0.15322232, a: 0}
          key4: {r: 0, g: 0.7103448, b: 1, a: 0}
          key5: {r: 0, g: 0.08965492, b: 1, a: 0}
          key6: {r: 0.786744, g: 0.22229022, b: 0.81970483, a: 0}
          key7: {r: 0, g: 0, b: 0, a: 0}
          ctime0: 0
          ctime1: 8799
          ctime2: 18521
          ctime3: 28829
          ctime4: 41232
          ctime5: 53802
          ctime6: 65535
          ctime7: 0
          atime0: 0
          atime1: 65535
          atime2: 0
          atime3: 0
          atime4: 0
          atime5: 0
          atime6: 0
          atime7: 0
          m_Mode: 0
          m_NumColorKeys: 7
          m_NumAlphaKeys: 2
    m_NamedObject:
      m_Array:
      - m_ExpressionIndex: 22
        m_Value: {fileID: 2800000, guid: 276d9e395ae18fe40a9b4988549f2349, type: 3}
    m_Bool:
      m_Array: []
  m_Buffers:
  - type: 1
    size: 851968
    capacity: 65536
    layout:
    - name: velocity
      type: 3
      offset:
        bucket: 0
        structure: 4
        element: 0
    - name: position
      type: 3
      offset:
        bucket: 262144
        structure: 8
        element: 0
    - name: alive
      type: 17
      offset:
        bucket: 262144
        structure: 8
        element: 3
    - name: age
      type: 1
      offset:
        bucket: 262144
        structure: 8
        element: 4
    - name: lifetime
      type: 1
      offset:
        bucket: 786432
        structure: 1
        element: 0
  - type: 1
    size: 1
    capacity: 1
    layout:
    - name: spawnCount
      type: 1
      offset:
        bucket: 0
        structure: 1
        element: 0
  - type: 2
    size: 65536
    capacity: 0
    layout: []
  - type: 1
    size: 1
    capacity: 0
    layout: []
  m_CPUBuffers:
  - capacity: 1
    stride: 1
    layout:
    - name: spawnCount
      type: 1
      offset:
        bucket: 0
        structure: 1
        element: 0
    initialData:
      data: 00000000
  - capacity: 1
    stride: 1
    layout:
    - name: spawnCount
      type: 1
      offset:
        bucket: 0
        structure: 1
        element: 0
    initialData:
      data: 00000000
  m_Systems:
  - type: 0
    flags: 0
    capacity: 0
    buffers:
    - index: 1
      nameId: spawner_output
    values: []
    tasks:
    - type: 268435456
      buffers: []
      values:
      - index: 25
        nameId: Rate
      params: []
      processor: {fileID: 0}
  - type: 1
    flags: 1
    capacity: 65536
    buffers:
    - index: 0
      nameId: attributeBuffer
    - index: 1
      nameId: sourceAttributeBuffer
    - index: 2
      nameId: deadList
    - index: 3
      nameId: deadListCount
    - index: 1
      nameId: spawner_input
    values:
    - index: 32
      nameId: bounds_center
    - index: 28
      nameId: bounds_size
    tasks:
    - type: 536870912
      buffers:
      - index: 0
        nameId: attributeBuffer
      - index: 2
        nameId: deadListIn
      - index: 3
        nameId: deadListCount
      - index: 1
        nameId: sourceAttributeBuffer
      values:
      - index: 24
        nameId: Velocity_b
      - index: 27
        nameId: ArcSphere_sphere_center_c
      - index: 26
        nameId: ArcSphere_sphere_radius_c
      - index: 29
        nameId: ArcSphere_arc_c
      - index: 30
        nameId: Min_d
      - index: 21
        nameId: Max_d
      params: []
<<<<<<< HEAD
      processor: {fileID: 7200000, guid: ed38e38ceef53e74ba90e69e34bfbd8d, type: 3}
=======
      processor: {fileID: 7200000, guid: 3d0080bf1b3c07a498a51dd51217050d, type: 3}
>>>>>>> 4437b423
    - type: 805306368
      buffers:
      - index: 0
        nameId: attributeBuffer
      - index: 2
        nameId: deadListOut
      values:
      - index: 20
        nameId: deltaTime_b
      params: []
<<<<<<< HEAD
      processor: {fileID: 7200000, guid: cf45a1033b80ee245ac9dba41cc65b88, type: 3}
=======
      processor: {fileID: 7200000, guid: f76bdf7a8f2455742adb86d28bb68805, type: 3}
>>>>>>> 4437b423
    - type: 1073741826
      buffers:
      - index: 0
        nameId: attributeBuffer
      values:
      - index: 19
        nameId: curve_b
      - index: 23
        nameId: gradient_c
      - index: 22
        nameId: mainTexture
      params:
      - index: 0
        nameId: sortPriority
<<<<<<< HEAD
      processor: {fileID: 4800000, guid: 57fb87f7431ccb14d9ecb9b6f0581156, type: 3}
=======
      processor: {fileID: 4800000, guid: 6268d8e91e8bcca45a77b75a962ad2e4, type: 3}
>>>>>>> 4437b423
  m_Events:
  - name: OnPlay
    playSystems: 00000000
    stopSystems: 
  - name: OnStop
    playSystems: 
    stopSystems: 00000000
  m_RendererSettings:
    motionVectorGenerationMode: 0
    shadowCastingMode: 0
    receiveShadows: 0
    reflectionProbeUsage: 0
    lightProbeUsage: 0
  m_CullingFlags: 3<|MERGE_RESOLUTION|>--- conflicted
+++ resolved
@@ -36,6 +36,45 @@
       m_Min: -Infinity
       m_Max: Infinity
       m_Tooltip: The size of the box along each axis.
+  m_Direction: 0
+  m_LinkedSlots: []
+--- !u!114 &114024901087979358
+MonoBehaviour:
+  m_ObjectHideFlags: 1
+  m_PrefabParentObject: {fileID: 0}
+  m_PrefabInternal: {fileID: 0}
+  m_GameObject: {fileID: 0}
+  m_Enabled: 1
+  m_EditorHideFlags: 0
+  m_Script: {fileID: 11500000, guid: 1b605c022ee79394a8a776c0869b3f9a, type: 3}
+  m_Name: VFXSlot
+  m_EditorClassIdentifier: 
+  m_Parent: {fileID: 0}
+  m_Children:
+  - {fileID: 114202617838935776}
+  - {fileID: 114617754304815562}
+  - {fileID: 114505611493306542}
+  m_UIPosition: {x: 0, y: 0}
+  m_UICollapsed: 1
+  m_UISuperCollapsed: 0
+  m_MasterSlot: {fileID: 114024901087979358}
+  m_MasterData:
+    m_Owner: {fileID: 114271204891525672}
+    m_Value:
+      m_Type:
+        m_SerializableType: UnityEditor.VFX.ArcSphere, Assembly-CSharp-Editor-testable,
+          Version=0.0.0.0, Culture=neutral, PublicKeyToken=null
+      m_SerializableObject: '{"space":0,"center":{"x":0.0,"y":0.0,"z":0.0},"radius":1.0,"arc":6.2831854820251469}'
+  m_Property:
+    name: Sphere
+    m_serializedType:
+      m_SerializableType: UnityEditor.VFX.ArcSphere, Assembly-CSharp-Editor-testable,
+        Version=0.0.0.0, Culture=neutral, PublicKeyToken=null
+    attributes:
+    - m_Type: 3
+      m_Min: -Infinity
+      m_Max: Infinity
+      m_Tooltip: The sphere used for positioning particles.
   m_Direction: 0
   m_LinkedSlots: []
 --- !u!114 &114025884244312252
@@ -123,6 +162,37 @@
     attributes: []
   m_Direction: 0
   m_LinkedSlots: []
+--- !u!114 &114128086229197930
+MonoBehaviour:
+  m_ObjectHideFlags: 1
+  m_PrefabParentObject: {fileID: 0}
+  m_PrefabInternal: {fileID: 0}
+  m_GameObject: {fileID: 0}
+  m_Enabled: 1
+  m_EditorHideFlags: 0
+  m_Script: {fileID: 11500000, guid: f780aa281814f9842a7c076d436932e7, type: 3}
+  m_Name: VFXSlotFloat
+  m_EditorClassIdentifier: 
+  m_Parent: {fileID: 114202617838935776}
+  m_Children: []
+  m_UIPosition: {x: 0, y: 0}
+  m_UICollapsed: 1
+  m_UISuperCollapsed: 0
+  m_MasterSlot: {fileID: 114024901087979358}
+  m_MasterData:
+    m_Owner: {fileID: 0}
+    m_Value:
+      m_Type:
+        m_SerializableType: 
+      m_SerializableObject: 
+  m_Property:
+    name: x
+    m_serializedType:
+      m_SerializableType: System.Single, mscorlib, Version=2.0.0.0, Culture=neutral,
+        PublicKeyToken=b77a5c561934e089
+    attributes: []
+  m_Direction: 0
+  m_LinkedSlots: []
 --- !u!114 &114137599570688364
 MonoBehaviour:
   m_ObjectHideFlags: 1
@@ -188,14 +258,10 @@
     m_serializedType:
       m_SerializableType: System.Single, mscorlib, Version=2.0.0.0, Culture=neutral,
         PublicKeyToken=b77a5c561934e089
-    attributes:
-    - m_Type: 1
-      m_Min: 0
-      m_Max: Infinity
-      m_Tooltip: 
-  m_Direction: 0
-  m_LinkedSlots: []
---- !u!114 &114153551198011906
+    attributes: []
+  m_Direction: 0
+  m_LinkedSlots: []
+--- !u!114 &114176995783121444
 MonoBehaviour:
   m_ObjectHideFlags: 1
   m_PrefabParentObject: {fileID: 0}
@@ -206,12 +272,519 @@
   m_Script: {fileID: 11500000, guid: f780aa281814f9842a7c076d436932e7, type: 3}
   m_Name: VFXSlotFloat
   m_EditorClassIdentifier: 
-  m_Parent: {fileID: 114978956101281378}
-  m_Children: []
-  m_UIPosition: {x: 0, y: 0}
-  m_UICollapsed: 1
-  m_UISuperCollapsed: 0
-  m_MasterSlot: {fileID: 114978956101281378}
+  m_Parent: {fileID: 114481027199889240}
+  m_Children: []
+  m_UIPosition: {x: 0, y: 0}
+  m_UICollapsed: 1
+  m_UISuperCollapsed: 0
+  m_MasterSlot: {fileID: 114707136197287146}
+  m_MasterData:
+    m_Owner: {fileID: 0}
+    m_Value:
+      m_Type:
+        m_SerializableType: 
+      m_SerializableObject: 
+  m_Property:
+    name: y
+    m_serializedType:
+      m_SerializableType: System.Single, mscorlib, Version=2.0.0.0, Culture=neutral,
+        PublicKeyToken=b77a5c561934e089
+    attributes: []
+  m_Direction: 0
+  m_LinkedSlots: []
+--- !u!114 &114189652665200172
+MonoBehaviour:
+  m_ObjectHideFlags: 1
+  m_PrefabParentObject: {fileID: 0}
+  m_PrefabInternal: {fileID: 0}
+  m_GameObject: {fileID: 0}
+  m_Enabled: 1
+  m_EditorHideFlags: 0
+  m_Script: {fileID: 11500000, guid: f780aa281814f9842a7c076d436932e7, type: 3}
+  m_Name: VFXSlotFloat
+  m_EditorClassIdentifier: 
+  m_Parent: {fileID: 114481027199889240}
+  m_Children: []
+  m_UIPosition: {x: 0, y: 0}
+  m_UICollapsed: 1
+  m_UISuperCollapsed: 0
+  m_MasterSlot: {fileID: 114707136197287146}
+  m_MasterData:
+    m_Owner: {fileID: 0}
+    m_Value:
+      m_Type:
+        m_SerializableType: 
+      m_SerializableObject: 
+  m_Property:
+    name: x
+    m_serializedType:
+      m_SerializableType: System.Single, mscorlib, Version=2.0.0.0, Culture=neutral,
+        PublicKeyToken=b77a5c561934e089
+    attributes: []
+  m_Direction: 0
+  m_LinkedSlots: []
+--- !u!114 &114193941493372174
+MonoBehaviour:
+  m_ObjectHideFlags: 1
+  m_PrefabParentObject: {fileID: 0}
+  m_PrefabInternal: {fileID: 0}
+  m_GameObject: {fileID: 0}
+  m_Enabled: 1
+  m_EditorHideFlags: 0
+  m_Script: {fileID: 11500000, guid: f05c6884b705ce14d82ae720f0ec209f, type: 3}
+  m_Name: VFXSpawnerConstantRate
+  m_EditorClassIdentifier: 
+  m_Parent: {fileID: 114592171084504942}
+  m_Children: []
+  m_UIPosition: {x: 0, y: 0}
+  m_UICollapsed: 0
+  m_UISuperCollapsed: 0
+  m_InputSlots:
+  - {fileID: 114146086503430268}
+  m_OutputSlots: []
+  m_Disabled: 0
+--- !u!114 &114202617838935776
+MonoBehaviour:
+  m_ObjectHideFlags: 1
+  m_PrefabParentObject: {fileID: 0}
+  m_PrefabInternal: {fileID: 0}
+  m_GameObject: {fileID: 0}
+  m_Enabled: 1
+  m_EditorHideFlags: 0
+  m_Script: {fileID: 11500000, guid: ac39bd03fca81b849929b9c966f1836a, type: 3}
+  m_Name: VFXSlotFloat3
+  m_EditorClassIdentifier: 
+  m_Parent: {fileID: 114024901087979358}
+  m_Children:
+  - {fileID: 114128086229197930}
+  - {fileID: 114872193771400360}
+  - {fileID: 114897510078133540}
+  m_UIPosition: {x: 0, y: 0}
+  m_UICollapsed: 1
+  m_UISuperCollapsed: 0
+  m_MasterSlot: {fileID: 114024901087979358}
+  m_MasterData:
+    m_Owner: {fileID: 0}
+    m_Value:
+      m_Type:
+        m_SerializableType: 
+      m_SerializableObject: 
+  m_Property:
+    name: center
+    m_serializedType:
+      m_SerializableType: UnityEngine.Vector3, UnityEngine.CoreModule, Version=0.0.0.0,
+        Culture=neutral, PublicKeyToken=null
+    attributes:
+    - m_Type: 3
+      m_Min: -Infinity
+      m_Max: Infinity
+      m_Tooltip: The centre of the sphere.
+  m_Direction: 0
+  m_LinkedSlots: []
+--- !u!114 &114213800008113656
+MonoBehaviour:
+  m_ObjectHideFlags: 1
+  m_PrefabParentObject: {fileID: 0}
+  m_PrefabInternal: {fileID: 0}
+  m_GameObject: {fileID: 0}
+  m_Enabled: 1
+  m_EditorHideFlags: 0
+  m_Script: {fileID: 11500000, guid: 83af02f1eaf178a4d882048c2cdfadc0, type: 3}
+  m_Name: SetLifetime
+  m_EditorClassIdentifier: 
+  m_Parent: {fileID: 114378104080370812}
+  m_Children: []
+  m_UIPosition: {x: 0, y: 0}
+  m_UICollapsed: 0
+  m_UISuperCollapsed: 0
+  m_InputSlots:
+  - {fileID: 114763298395922230}
+  - {fileID: 114539762231193026}
+  m_OutputSlots: []
+  m_Disabled: 0
+  mode: 1
+--- !u!114 &114257890064733140
+MonoBehaviour:
+  m_ObjectHideFlags: 1
+  m_PrefabParentObject: {fileID: 0}
+  m_PrefabInternal: {fileID: 0}
+  m_GameObject: {fileID: 0}
+  m_Enabled: 1
+  m_EditorHideFlags: 0
+  m_Script: {fileID: 11500000, guid: f780aa281814f9842a7c076d436932e7, type: 3}
+  m_Name: VFXSlotFloat
+  m_EditorClassIdentifier: 
+  m_Parent: {fileID: 114013859322121674}
+  m_Children: []
+  m_UIPosition: {x: 0, y: 0}
+  m_UICollapsed: 1
+  m_UISuperCollapsed: 0
+  m_MasterSlot: {fileID: 114707136197287146}
+  m_MasterData:
+    m_Owner: {fileID: 0}
+    m_Value:
+      m_Type:
+        m_SerializableType: 
+      m_SerializableObject: 
+  m_Property:
+    name: y
+    m_serializedType:
+      m_SerializableType: System.Single, mscorlib, Version=2.0.0.0, Culture=neutral,
+        PublicKeyToken=b77a5c561934e089
+    attributes: []
+  m_Direction: 0
+  m_LinkedSlots: []
+--- !u!114 &114271204891525672
+MonoBehaviour:
+  m_ObjectHideFlags: 1
+  m_PrefabParentObject: {fileID: 0}
+  m_PrefabInternal: {fileID: 0}
+  m_GameObject: {fileID: 0}
+  m_Enabled: 1
+  m_EditorHideFlags: 0
+  m_Script: {fileID: 11500000, guid: 47b4ca114d6538548942a32238cf630d, type: 3}
+  m_Name: PositionSphere
+  m_EditorClassIdentifier: 
+  m_Parent: {fileID: 114378104080370812}
+  m_Children: []
+  m_UIPosition: {x: 0, y: 0}
+  m_UICollapsed: 0
+  m_UISuperCollapsed: 0
+  m_InputSlots:
+  - {fileID: 114024901087979358}
+  m_OutputSlots: []
+  m_Disabled: 0
+  positionMode: 0
+  spawnMode: 0
+--- !u!114 &114295115202634846
+MonoBehaviour:
+  m_ObjectHideFlags: 0
+  m_PrefabParentObject: {fileID: 0}
+  m_PrefabInternal: {fileID: 0}
+  m_GameObject: {fileID: 0}
+  m_Enabled: 1
+  m_EditorHideFlags: 0
+  m_Script: {fileID: 11500000, guid: dd023f92c379f8b4daa3799f524ec9e6, type: 3}
+  m_Name: VFXDataSpawnEvent
+  m_EditorClassIdentifier: 
+  m_Parent: {fileID: 0}
+  m_Children: []
+  m_UIPosition: {x: 0, y: 0}
+  m_UICollapsed: 1
+  m_Owners:
+  - {fileID: 114592171084504942}
+--- !u!114 &114348003522140610
+MonoBehaviour:
+  m_ObjectHideFlags: 1
+  m_PrefabParentObject: {fileID: 0}
+  m_PrefabInternal: {fileID: 0}
+  m_GameObject: {fileID: 0}
+  m_Enabled: 1
+  m_EditorHideFlags: 0
+  m_Script: {fileID: 11500000, guid: 7d4c867f6b72b714dbb5fd1780afe208, type: 3}
+  m_Name: VFXGraph
+  m_EditorClassIdentifier: 
+  m_Parent: {fileID: 0}
+  m_Children:
+  - {fileID: 114592171084504942}
+  - {fileID: 114378104080370812}
+  - {fileID: 114498537633067934}
+  - {fileID: 114421384271978552}
+  m_UIPosition: {x: 0, y: 0}
+  m_UICollapsed: 1
+  m_UISuperCollapsed: 0
+  m_saved: 1
+--- !u!114 &114355360060674480
+MonoBehaviour:
+  m_ObjectHideFlags: 1
+  m_PrefabParentObject: {fileID: 0}
+  m_PrefabInternal: {fileID: 0}
+  m_GameObject: {fileID: 0}
+  m_Enabled: 1
+  m_EditorHideFlags: 0
+  m_Script: {fileID: 11500000, guid: 956b68870e880b144bab17e5aa6e7e94, type: 3}
+  m_Name: ColorOverLife
+  m_EditorClassIdentifier: 
+  m_Parent: {fileID: 114421384271978552}
+  m_Children: []
+  m_UIPosition: {x: 0, y: 0}
+  m_UICollapsed: 0
+  m_UISuperCollapsed: 0
+  m_InputSlots:
+  - {fileID: 114137599570688364}
+  m_OutputSlots: []
+  m_Disabled: 0
+  mode: 3
+  ColorComposition: 2
+  AlphaComposition: 2
+--- !u!114 &114378104080370812
+MonoBehaviour:
+  m_ObjectHideFlags: 1
+  m_PrefabParentObject: {fileID: 0}
+  m_PrefabInternal: {fileID: 0}
+  m_GameObject: {fileID: 0}
+  m_Enabled: 1
+  m_EditorHideFlags: 0
+  m_Script: {fileID: 11500000, guid: 9dfea48843f53fc438eabc12a3a30abc, type: 3}
+  m_Name: VFXBasicInitialize
+  m_EditorClassIdentifier: 
+  m_Parent: {fileID: 114348003522140610}
+  m_Children:
+  - {fileID: 114025884244312252}
+  - {fileID: 114271204891525672}
+  - {fileID: 114213800008113656}
+  m_UIPosition: {x: 64.184906, y: 345.22577}
+  m_UICollapsed: 0
+  m_UISuperCollapsed: 0
+  m_InputSlots:
+  - {fileID: 114707136197287146}
+  m_OutputSlots: []
+  m_Data: {fileID: 114412486620591920}
+  m_InputFlowSlot:
+  - link:
+    - context: {fileID: 114592171084504942}
+      slotIndex: 0
+  m_OutputFlowSlot:
+  - link:
+    - context: {fileID: 114498537633067934}
+      slotIndex: 0
+--- !u!114 &114399689270395292
+MonoBehaviour:
+  m_ObjectHideFlags: 1
+  m_PrefabParentObject: {fileID: 0}
+  m_PrefabInternal: {fileID: 0}
+  m_GameObject: {fileID: 0}
+  m_Enabled: 1
+  m_EditorHideFlags: 0
+  m_Script: {fileID: 11500000, guid: f780aa281814f9842a7c076d436932e7, type: 3}
+  m_Name: VFXSlotFloat
+  m_EditorClassIdentifier: 
+  m_Parent: {fileID: 114481027199889240}
+  m_Children: []
+  m_UIPosition: {x: 0, y: 0}
+  m_UICollapsed: 1
+  m_UISuperCollapsed: 0
+  m_MasterSlot: {fileID: 114707136197287146}
+  m_MasterData:
+    m_Owner: {fileID: 0}
+    m_Value:
+      m_Type:
+        m_SerializableType: 
+      m_SerializableObject: 
+  m_Property:
+    name: z
+    m_serializedType:
+      m_SerializableType: System.Single, mscorlib, Version=2.0.0.0, Culture=neutral,
+        PublicKeyToken=b77a5c561934e089
+    attributes: []
+  m_Direction: 0
+  m_LinkedSlots: []
+--- !u!114 &114412486620591920
+MonoBehaviour:
+  m_ObjectHideFlags: 1
+  m_PrefabParentObject: {fileID: 0}
+  m_PrefabInternal: {fileID: 0}
+  m_GameObject: {fileID: 0}
+  m_Enabled: 1
+  m_EditorHideFlags: 0
+  m_Script: {fileID: 11500000, guid: d78581a96eae8bf4398c282eb0b098bd, type: 3}
+  m_Name: VFXDataParticle
+  m_EditorClassIdentifier: 
+  m_Parent: {fileID: 0}
+  m_Children: []
+  m_UIPosition: {x: 0, y: 0}
+  m_UICollapsed: 1
+  m_UISuperCollapsed: 0
+  m_Owners:
+  - {fileID: 114378104080370812}
+  - {fileID: 114498537633067934}
+  - {fileID: 114421384271978552}
+  m_Capacity: 65536
+  m_Space: 0
+--- !u!114 &114421384271978552
+MonoBehaviour:
+  m_ObjectHideFlags: 1
+  m_PrefabParentObject: {fileID: 0}
+  m_PrefabInternal: {fileID: 0}
+  m_GameObject: {fileID: 0}
+  m_Enabled: 1
+  m_EditorHideFlags: 0
+  m_Script: {fileID: 11500000, guid: a0b9e6b9139e58d4c957ec54595da7d3, type: 3}
+  m_Name: VFXQuadOutput
+  m_EditorClassIdentifier: 
+  m_Parent: {fileID: 114348003522140610}
+  m_Children:
+  - {fileID: 114843545431835356}
+  - {fileID: 114355360060674480}
+  m_UIPosition: {x: 68.89144, y: 1307.336}
+  m_UICollapsed: 0
+  m_UISuperCollapsed: 0
+  m_InputSlots:
+  - {fileID: 114847328573838316}
+  m_OutputSlots: []
+  m_Data: {fileID: 114412486620591920}
+  m_InputFlowSlot:
+  - link:
+    - context: {fileID: 114498537633067934}
+      slotIndex: 0
+  m_OutputFlowSlot:
+  - link: []
+  blendMode: 1
+  flipbookMode: 0
+  useSoftParticle: 0
+  sortPriority: 0
+  indirectDraw: 0
+  preRefraction: 0
+  useGeometryShader: 0
+--- !u!114 &114472202488033534
+MonoBehaviour:
+  m_ObjectHideFlags: 1
+  m_PrefabParentObject: {fileID: 0}
+  m_PrefabInternal: {fileID: 0}
+  m_GameObject: {fileID: 0}
+  m_Enabled: 1
+  m_EditorHideFlags: 0
+  m_Script: {fileID: 11500000, guid: f780aa281814f9842a7c076d436932e7, type: 3}
+  m_Name: VFXSlotFloat
+  m_EditorClassIdentifier: 
+  m_Parent: {fileID: 114477419855669374}
+  m_Children: []
+  m_UIPosition: {x: 0, y: 0}
+  m_UICollapsed: 1
+  m_UISuperCollapsed: 0
+  m_MasterSlot: {fileID: 114477419855669374}
+  m_MasterData:
+    m_Owner: {fileID: 0}
+    m_Value:
+      m_Type:
+        m_SerializableType: 
+      m_SerializableObject: 
+  m_Property:
+    name: x
+    m_serializedType:
+      m_SerializableType: System.Single, mscorlib, Version=2.0.0.0, Culture=neutral,
+        PublicKeyToken=b77a5c561934e089
+    attributes: []
+  m_Direction: 0
+  m_LinkedSlots: []
+--- !u!114 &114477419855669374
+MonoBehaviour:
+  m_ObjectHideFlags: 1
+  m_PrefabParentObject: {fileID: 0}
+  m_PrefabInternal: {fileID: 0}
+  m_GameObject: {fileID: 0}
+  m_Enabled: 1
+  m_EditorHideFlags: 0
+  m_Script: {fileID: 11500000, guid: ac39bd03fca81b849929b9c966f1836a, type: 3}
+  m_Name: VFXSlotFloat3
+  m_EditorClassIdentifier: 
+  m_Parent: {fileID: 0}
+  m_Children:
+  - {fileID: 114472202488033534}
+  - {fileID: 114099459518103984}
+  - {fileID: 114720956495032512}
+  m_UIPosition: {x: 0, y: 0}
+  m_UICollapsed: 1
+  m_UISuperCollapsed: 0
+  m_MasterSlot: {fileID: 114477419855669374}
+  m_MasterData:
+    m_Owner: {fileID: 114025884244312252}
+    m_Value:
+      m_Type:
+        m_SerializableType: UnityEngine.Vector3, UnityEngine.CoreModule, Version=0.0.0.0,
+          Culture=neutral, PublicKeyToken=null
+      m_SerializableObject: '{"x":0.0,"y":0.7000000476837158,"z":0.0}'
+  m_Property:
+    name: Velocity
+    m_serializedType:
+      m_SerializableType: UnityEngine.Vector3, UnityEngine.CoreModule, Version=0.0.0.0,
+        Culture=neutral, PublicKeyToken=null
+    attributes: []
+  m_Direction: 0
+  m_LinkedSlots: []
+--- !u!114 &114481027199889240
+MonoBehaviour:
+  m_ObjectHideFlags: 1
+  m_PrefabParentObject: {fileID: 0}
+  m_PrefabInternal: {fileID: 0}
+  m_GameObject: {fileID: 0}
+  m_Enabled: 1
+  m_EditorHideFlags: 0
+  m_Script: {fileID: 11500000, guid: ac39bd03fca81b849929b9c966f1836a, type: 3}
+  m_Name: VFXSlotFloat3
+  m_EditorClassIdentifier: 
+  m_Parent: {fileID: 114707136197287146}
+  m_Children:
+  - {fileID: 114189652665200172}
+  - {fileID: 114176995783121444}
+  - {fileID: 114399689270395292}
+  m_UIPosition: {x: 0, y: 0}
+  m_UICollapsed: 1
+  m_UISuperCollapsed: 0
+  m_MasterSlot: {fileID: 114707136197287146}
+  m_MasterData:
+    m_Owner: {fileID: 0}
+    m_Value:
+      m_Type:
+        m_SerializableType: 
+      m_SerializableObject: 
+  m_Property:
+    name: center
+    m_serializedType:
+      m_SerializableType: UnityEngine.Vector3, UnityEngine.CoreModule, Version=0.0.0.0,
+        Culture=neutral, PublicKeyToken=null
+    attributes:
+    - m_Type: 3
+      m_Min: -Infinity
+      m_Max: Infinity
+      m_Tooltip: The centre of the box.
+  m_Direction: 0
+  m_LinkedSlots: []
+--- !u!114 &114498537633067934
+MonoBehaviour:
+  m_ObjectHideFlags: 1
+  m_PrefabParentObject: {fileID: 0}
+  m_PrefabInternal: {fileID: 0}
+  m_GameObject: {fileID: 0}
+  m_Enabled: 1
+  m_EditorHideFlags: 0
+  m_Script: {fileID: 11500000, guid: 2dc095764ededfa4bb32fa602511ea4b, type: 3}
+  m_Name: VFXBasicUpdate
+  m_EditorClassIdentifier: 
+  m_Parent: {fileID: 114348003522140610}
+  m_Children: []
+  m_UIPosition: {x: 64.625465, y: 1054.2102}
+  m_UICollapsed: 0
+  m_UISuperCollapsed: 0
+  m_InputSlots: []
+  m_OutputSlots: []
+  m_Data: {fileID: 114412486620591920}
+  m_InputFlowSlot:
+  - link:
+    - context: {fileID: 114378104080370812}
+      slotIndex: 0
+  m_OutputFlowSlot:
+  - link:
+    - context: {fileID: 114421384271978552}
+      slotIndex: 0
+  integration: 0
+--- !u!114 &114505611493306542
+MonoBehaviour:
+  m_ObjectHideFlags: 1
+  m_PrefabParentObject: {fileID: 0}
+  m_PrefabInternal: {fileID: 0}
+  m_GameObject: {fileID: 0}
+  m_Enabled: 1
+  m_EditorHideFlags: 0
+  m_Script: {fileID: 11500000, guid: f780aa281814f9842a7c076d436932e7, type: 3}
+  m_Name: VFXSlotFloat
+  m_EditorClassIdentifier: 
+  m_Parent: {fileID: 114024901087979358}
+  m_Children: []
+  m_UIPosition: {x: 0, y: 0}
+  m_UICollapsed: 1
+  m_UISuperCollapsed: 0
+  m_MasterSlot: {fileID: 114024901087979358}
   m_MasterData:
     m_Owner: {fileID: 0}
     m_Value:
@@ -238,551 +811,6 @@
       m_Tooltip: 
   m_Direction: 0
   m_LinkedSlots: []
---- !u!114 &114176995783121444
-MonoBehaviour:
-  m_ObjectHideFlags: 1
-  m_PrefabParentObject: {fileID: 0}
-  m_PrefabInternal: {fileID: 0}
-  m_GameObject: {fileID: 0}
-  m_Enabled: 1
-  m_EditorHideFlags: 0
-  m_Script: {fileID: 11500000, guid: f780aa281814f9842a7c076d436932e7, type: 3}
-  m_Name: VFXSlotFloat
-  m_EditorClassIdentifier: 
-  m_Parent: {fileID: 114481027199889240}
-  m_Children: []
-  m_UIPosition: {x: 0, y: 0}
-  m_UICollapsed: 1
-  m_UISuperCollapsed: 0
-  m_MasterSlot: {fileID: 114707136197287146}
-  m_MasterData:
-    m_Owner: {fileID: 0}
-    m_Value:
-      m_Type:
-        m_SerializableType: 
-      m_SerializableObject: 
-  m_Property:
-    name: y
-    m_serializedType:
-      m_SerializableType: System.Single, mscorlib, Version=2.0.0.0, Culture=neutral,
-        PublicKeyToken=b77a5c561934e089
-    attributes: []
-  m_Direction: 0
-  m_LinkedSlots: []
---- !u!114 &114189652665200172
-MonoBehaviour:
-  m_ObjectHideFlags: 1
-  m_PrefabParentObject: {fileID: 0}
-  m_PrefabInternal: {fileID: 0}
-  m_GameObject: {fileID: 0}
-  m_Enabled: 1
-  m_EditorHideFlags: 0
-  m_Script: {fileID: 11500000, guid: f780aa281814f9842a7c076d436932e7, type: 3}
-  m_Name: VFXSlotFloat
-  m_EditorClassIdentifier: 
-  m_Parent: {fileID: 114481027199889240}
-  m_Children: []
-  m_UIPosition: {x: 0, y: 0}
-  m_UICollapsed: 1
-  m_UISuperCollapsed: 0
-  m_MasterSlot: {fileID: 114707136197287146}
-  m_MasterData:
-    m_Owner: {fileID: 0}
-    m_Value:
-      m_Type:
-        m_SerializableType: 
-      m_SerializableObject: 
-  m_Property:
-    name: x
-    m_serializedType:
-      m_SerializableType: System.Single, mscorlib, Version=2.0.0.0, Culture=neutral,
-        PublicKeyToken=b77a5c561934e089
-    attributes: []
-  m_Direction: 0
-  m_LinkedSlots: []
---- !u!114 &114193941493372174
-MonoBehaviour:
-  m_ObjectHideFlags: 1
-  m_PrefabParentObject: {fileID: 0}
-  m_PrefabInternal: {fileID: 0}
-  m_GameObject: {fileID: 0}
-  m_Enabled: 1
-  m_EditorHideFlags: 0
-  m_Script: {fileID: 11500000, guid: f05c6884b705ce14d82ae720f0ec209f, type: 3}
-  m_Name: VFXSpawnerConstantRate
-  m_EditorClassIdentifier: 
-  m_Parent: {fileID: 114592171084504942}
-  m_Children: []
-  m_UIPosition: {x: 0, y: 0}
-  m_UICollapsed: 0
-  m_UISuperCollapsed: 0
-  m_InputSlots:
-  - {fileID: 114146086503430268}
-  m_OutputSlots: []
-  m_Disabled: 0
---- !u!114 &114194015792795528
-MonoBehaviour:
-  m_ObjectHideFlags: 1
-  m_PrefabParentObject: {fileID: 0}
-  m_PrefabInternal: {fileID: 0}
-  m_GameObject: {fileID: 0}
-  m_Enabled: 1
-  m_EditorHideFlags: 0
-  m_Script: {fileID: 11500000, guid: f780aa281814f9842a7c076d436932e7, type: 3}
-  m_Name: VFXSlotFloat
-  m_EditorClassIdentifier: 
-  m_Parent: {fileID: 114989505079758694}
-  m_Children: []
-  m_UIPosition: {x: 0, y: 0}
-  m_UICollapsed: 1
-  m_UISuperCollapsed: 0
-  m_MasterSlot: {fileID: 114978956101281378}
-  m_MasterData:
-    m_Owner: {fileID: 0}
-    m_Value:
-      m_Type:
-        m_SerializableType: 
-      m_SerializableObject: 
-  m_Property:
-    name: radius
-    m_serializedType:
-      m_SerializableType: System.Single, mscorlib, Version=2.0.0.0, Culture=neutral,
-        PublicKeyToken=b77a5c561934e089
-    attributes:
-    - m_Type: 3
-      m_Min: -Infinity
-      m_Max: Infinity
-      m_Tooltip: The radius of the sphere.
-  m_Direction: 0
-  m_LinkedSlots: []
---- !u!114 &114213800008113656
-MonoBehaviour:
-  m_ObjectHideFlags: 1
-  m_PrefabParentObject: {fileID: 0}
-  m_PrefabInternal: {fileID: 0}
-  m_GameObject: {fileID: 0}
-  m_Enabled: 1
-  m_EditorHideFlags: 0
-  m_Script: {fileID: 11500000, guid: 83af02f1eaf178a4d882048c2cdfadc0, type: 3}
-  m_Name: SetLifetime
-  m_EditorClassIdentifier: 
-  m_Parent: {fileID: 114378104080370812}
-  m_Children: []
-  m_UIPosition: {x: 0, y: 0}
-  m_UICollapsed: 0
-  m_UISuperCollapsed: 0
-  m_InputSlots:
-  - {fileID: 114763298395922230}
-  - {fileID: 114539762231193026}
-  m_OutputSlots: []
-  m_Disabled: 0
-  mode: 1
---- !u!114 &114257890064733140
-MonoBehaviour:
-  m_ObjectHideFlags: 1
-  m_PrefabParentObject: {fileID: 0}
-  m_PrefabInternal: {fileID: 0}
-  m_GameObject: {fileID: 0}
-  m_Enabled: 1
-  m_EditorHideFlags: 0
-  m_Script: {fileID: 11500000, guid: f780aa281814f9842a7c076d436932e7, type: 3}
-  m_Name: VFXSlotFloat
-  m_EditorClassIdentifier: 
-  m_Parent: {fileID: 114013859322121674}
-  m_Children: []
-  m_UIPosition: {x: 0, y: 0}
-  m_UICollapsed: 1
-  m_UISuperCollapsed: 0
-  m_MasterSlot: {fileID: 114707136197287146}
-  m_MasterData:
-    m_Owner: {fileID: 0}
-    m_Value:
-      m_Type:
-        m_SerializableType: 
-      m_SerializableObject: 
-  m_Property:
-    name: y
-    m_serializedType:
-      m_SerializableType: System.Single, mscorlib, Version=2.0.0.0, Culture=neutral,
-        PublicKeyToken=b77a5c561934e089
-    attributes: []
-  m_Direction: 0
-  m_LinkedSlots: []
---- !u!114 &114271204891525672
-MonoBehaviour:
-  m_ObjectHideFlags: 1
-  m_PrefabParentObject: {fileID: 0}
-  m_PrefabInternal: {fileID: 0}
-  m_GameObject: {fileID: 0}
-  m_Enabled: 1
-  m_EditorHideFlags: 0
-  m_Script: {fileID: 11500000, guid: 47b4ca114d6538548942a32238cf630d, type: 3}
-  m_Name: PositionSphere
-  m_EditorClassIdentifier: 
-  m_Parent: {fileID: 114378104080370812}
-  m_Children: []
-  m_UIPosition: {x: 0, y: 0}
-  m_UICollapsed: 0
-  m_UISuperCollapsed: 0
-  m_InputSlots:
-  - {fileID: 114978956101281378}
-  m_OutputSlots: []
-  m_Disabled: 0
-  positionMode: 0
-  spawnMode: 0
---- !u!114 &114295115202634846
-MonoBehaviour:
-  m_ObjectHideFlags: 0
-  m_PrefabParentObject: {fileID: 0}
-  m_PrefabInternal: {fileID: 0}
-  m_GameObject: {fileID: 0}
-  m_Enabled: 1
-  m_EditorHideFlags: 0
-  m_Script: {fileID: 11500000, guid: dd023f92c379f8b4daa3799f524ec9e6, type: 3}
-  m_Name: VFXDataSpawnEvent
-  m_EditorClassIdentifier: 
-  m_Parent: {fileID: 0}
-  m_Children: []
-  m_UIPosition: {x: 0, y: 0}
-  m_UICollapsed: 1
-  m_Owners:
-  - {fileID: 114592171084504942}
---- !u!114 &114348003522140610
-MonoBehaviour:
-  m_ObjectHideFlags: 1
-  m_PrefabParentObject: {fileID: 0}
-  m_PrefabInternal: {fileID: 0}
-  m_GameObject: {fileID: 0}
-  m_Enabled: 1
-  m_EditorHideFlags: 0
-  m_Script: {fileID: 11500000, guid: 7d4c867f6b72b714dbb5fd1780afe208, type: 3}
-  m_Name: VFXGraph
-  m_EditorClassIdentifier: 
-  m_Parent: {fileID: 0}
-  m_Children:
-  - {fileID: 114592171084504942}
-  - {fileID: 114378104080370812}
-  - {fileID: 114498537633067934}
-  - {fileID: 114421384271978552}
-  m_UIPosition: {x: 0, y: 0}
-  m_UICollapsed: 1
-  m_UISuperCollapsed: 0
-  m_saved: 1
---- !u!114 &114355360060674480
-MonoBehaviour:
-  m_ObjectHideFlags: 1
-  m_PrefabParentObject: {fileID: 0}
-  m_PrefabInternal: {fileID: 0}
-  m_GameObject: {fileID: 0}
-  m_Enabled: 1
-  m_EditorHideFlags: 0
-  m_Script: {fileID: 11500000, guid: 956b68870e880b144bab17e5aa6e7e94, type: 3}
-  m_Name: ColorOverLife
-  m_EditorClassIdentifier: 
-  m_Parent: {fileID: 114421384271978552}
-  m_Children: []
-  m_UIPosition: {x: 0, y: 0}
-  m_UICollapsed: 0
-  m_UISuperCollapsed: 0
-  m_InputSlots:
-  - {fileID: 114137599570688364}
-  m_OutputSlots: []
-  m_Disabled: 0
-  mode: 3
-  ColorComposition: 2
-  AlphaComposition: 2
---- !u!114 &114378104080370812
-MonoBehaviour:
-  m_ObjectHideFlags: 1
-  m_PrefabParentObject: {fileID: 0}
-  m_PrefabInternal: {fileID: 0}
-  m_GameObject: {fileID: 0}
-  m_Enabled: 1
-  m_EditorHideFlags: 0
-  m_Script: {fileID: 11500000, guid: 9dfea48843f53fc438eabc12a3a30abc, type: 3}
-  m_Name: VFXBasicInitialize
-  m_EditorClassIdentifier: 
-  m_Parent: {fileID: 114348003522140610}
-  m_Children:
-  - {fileID: 114025884244312252}
-  - {fileID: 114271204891525672}
-  - {fileID: 114213800008113656}
-  m_UIPosition: {x: 64.184906, y: 345.22577}
-  m_UICollapsed: 0
-  m_UISuperCollapsed: 0
-  m_InputSlots:
-  - {fileID: 114707136197287146}
-  m_OutputSlots: []
-  m_Data: {fileID: 114412486620591920}
-  m_InputFlowSlot:
-  - link:
-    - context: {fileID: 114592171084504942}
-      slotIndex: 0
-  m_OutputFlowSlot:
-  - link:
-    - context: {fileID: 114498537633067934}
-      slotIndex: 0
---- !u!114 &114399689270395292
-MonoBehaviour:
-  m_ObjectHideFlags: 1
-  m_PrefabParentObject: {fileID: 0}
-  m_PrefabInternal: {fileID: 0}
-  m_GameObject: {fileID: 0}
-  m_Enabled: 1
-  m_EditorHideFlags: 0
-  m_Script: {fileID: 11500000, guid: f780aa281814f9842a7c076d436932e7, type: 3}
-  m_Name: VFXSlotFloat
-  m_EditorClassIdentifier: 
-  m_Parent: {fileID: 114481027199889240}
-  m_Children: []
-  m_UIPosition: {x: 0, y: 0}
-  m_UICollapsed: 1
-  m_UISuperCollapsed: 0
-  m_MasterSlot: {fileID: 114707136197287146}
-  m_MasterData:
-    m_Owner: {fileID: 0}
-    m_Value:
-      m_Type:
-        m_SerializableType: 
-      m_SerializableObject: 
-  m_Property:
-    name: z
-    m_serializedType:
-      m_SerializableType: System.Single, mscorlib, Version=2.0.0.0, Culture=neutral,
-        PublicKeyToken=b77a5c561934e089
-    attributes: []
-  m_Direction: 0
-  m_LinkedSlots: []
---- !u!114 &114412486620591920
-MonoBehaviour:
-  m_ObjectHideFlags: 1
-  m_PrefabParentObject: {fileID: 0}
-  m_PrefabInternal: {fileID: 0}
-  m_GameObject: {fileID: 0}
-  m_Enabled: 1
-  m_EditorHideFlags: 0
-  m_Script: {fileID: 11500000, guid: d78581a96eae8bf4398c282eb0b098bd, type: 3}
-  m_Name: VFXDataParticle
-  m_EditorClassIdentifier: 
-  m_Parent: {fileID: 0}
-  m_Children: []
-  m_UIPosition: {x: 0, y: 0}
-  m_UICollapsed: 1
-  m_UISuperCollapsed: 0
-  m_Owners:
-  - {fileID: 114378104080370812}
-  - {fileID: 114498537633067934}
-  - {fileID: 114421384271978552}
-  m_Capacity: 65536
-  m_Space: 0
---- !u!114 &114421384271978552
-MonoBehaviour:
-  m_ObjectHideFlags: 1
-  m_PrefabParentObject: {fileID: 0}
-  m_PrefabInternal: {fileID: 0}
-  m_GameObject: {fileID: 0}
-  m_Enabled: 1
-  m_EditorHideFlags: 0
-  m_Script: {fileID: 11500000, guid: a0b9e6b9139e58d4c957ec54595da7d3, type: 3}
-  m_Name: VFXQuadOutput
-  m_EditorClassIdentifier: 
-  m_Parent: {fileID: 114348003522140610}
-  m_Children:
-  - {fileID: 114843545431835356}
-  - {fileID: 114355360060674480}
-  m_UIPosition: {x: 68.89144, y: 1307.336}
-  m_UICollapsed: 0
-  m_UISuperCollapsed: 0
-  m_InputSlots:
-  - {fileID: 114847328573838316}
-  m_OutputSlots: []
-  m_Data: {fileID: 114412486620591920}
-  m_InputFlowSlot:
-  - link:
-    - context: {fileID: 114498537633067934}
-      slotIndex: 0
-  m_OutputFlowSlot:
-  - link: []
-  blendMode: 1
-  flipbookMode: 0
-  useSoftParticle: 0
-  sortPriority: 0
-  indirectDraw: 0
-<<<<<<< HEAD
-=======
-  preRefraction: 0
->>>>>>> 4437b423
-  useGeometryShader: 0
---- !u!114 &114433934501204136
-MonoBehaviour:
-  m_ObjectHideFlags: 1
-  m_PrefabParentObject: {fileID: 0}
-  m_PrefabInternal: {fileID: 0}
-  m_GameObject: {fileID: 0}
-  m_Enabled: 1
-  m_EditorHideFlags: 0
-  m_Script: {fileID: 11500000, guid: ac39bd03fca81b849929b9c966f1836a, type: 3}
-  m_Name: VFXSlotFloat3
-  m_EditorClassIdentifier: 
-  m_Parent: {fileID: 114989505079758694}
-  m_Children:
-  - {fileID: 114902658149406868}
-  - {fileID: 114633233071006698}
-  - {fileID: 114662158065183278}
-  m_UIPosition: {x: 0, y: 0}
-  m_UICollapsed: 1
-  m_UISuperCollapsed: 0
-  m_MasterSlot: {fileID: 114978956101281378}
-  m_MasterData:
-    m_Owner: {fileID: 0}
-    m_Value:
-      m_Type:
-        m_SerializableType: 
-      m_SerializableObject: 
-  m_Property:
-    name: center
-    m_serializedType:
-      m_SerializableType: UnityEngine.Vector3, UnityEngine.CoreModule, Version=0.0.0.0,
-        Culture=neutral, PublicKeyToken=null
-    attributes:
-    - m_Type: 3
-      m_Min: -Infinity
-      m_Max: Infinity
-      m_Tooltip: The centre of the sphere.
-  m_Direction: 0
-  m_LinkedSlots: []
---- !u!114 &114472202488033534
-MonoBehaviour:
-  m_ObjectHideFlags: 1
-  m_PrefabParentObject: {fileID: 0}
-  m_PrefabInternal: {fileID: 0}
-  m_GameObject: {fileID: 0}
-  m_Enabled: 1
-  m_EditorHideFlags: 0
-  m_Script: {fileID: 11500000, guid: f780aa281814f9842a7c076d436932e7, type: 3}
-  m_Name: VFXSlotFloat
-  m_EditorClassIdentifier: 
-  m_Parent: {fileID: 114477419855669374}
-  m_Children: []
-  m_UIPosition: {x: 0, y: 0}
-  m_UICollapsed: 1
-  m_UISuperCollapsed: 0
-  m_MasterSlot: {fileID: 114477419855669374}
-  m_MasterData:
-    m_Owner: {fileID: 0}
-    m_Value:
-      m_Type:
-        m_SerializableType: 
-      m_SerializableObject: 
-  m_Property:
-    name: x
-    m_serializedType:
-      m_SerializableType: System.Single, mscorlib, Version=2.0.0.0, Culture=neutral,
-        PublicKeyToken=b77a5c561934e089
-    attributes: []
-  m_Direction: 0
-  m_LinkedSlots: []
---- !u!114 &114477419855669374
-MonoBehaviour:
-  m_ObjectHideFlags: 1
-  m_PrefabParentObject: {fileID: 0}
-  m_PrefabInternal: {fileID: 0}
-  m_GameObject: {fileID: 0}
-  m_Enabled: 1
-  m_EditorHideFlags: 0
-  m_Script: {fileID: 11500000, guid: ac39bd03fca81b849929b9c966f1836a, type: 3}
-  m_Name: VFXSlotFloat3
-  m_EditorClassIdentifier: 
-  m_Parent: {fileID: 0}
-  m_Children:
-  - {fileID: 114472202488033534}
-  - {fileID: 114099459518103984}
-  - {fileID: 114720956495032512}
-  m_UIPosition: {x: 0, y: 0}
-  m_UICollapsed: 1
-  m_UISuperCollapsed: 0
-  m_MasterSlot: {fileID: 114477419855669374}
-  m_MasterData:
-    m_Owner: {fileID: 114025884244312252}
-    m_Value:
-      m_Type:
-        m_SerializableType: UnityEngine.Vector3, UnityEngine.CoreModule, Version=0.0.0.0,
-          Culture=neutral, PublicKeyToken=null
-      m_SerializableObject: '{"x":0.0,"y":0.7000000476837158,"z":0.0}'
-  m_Property:
-    name: Velocity
-    m_serializedType:
-      m_SerializableType: UnityEngine.Vector3, UnityEngine.CoreModule, Version=0.0.0.0,
-        Culture=neutral, PublicKeyToken=null
-    attributes: []
-  m_Direction: 0
-  m_LinkedSlots: []
---- !u!114 &114481027199889240
-MonoBehaviour:
-  m_ObjectHideFlags: 1
-  m_PrefabParentObject: {fileID: 0}
-  m_PrefabInternal: {fileID: 0}
-  m_GameObject: {fileID: 0}
-  m_Enabled: 1
-  m_EditorHideFlags: 0
-  m_Script: {fileID: 11500000, guid: ac39bd03fca81b849929b9c966f1836a, type: 3}
-  m_Name: VFXSlotFloat3
-  m_EditorClassIdentifier: 
-  m_Parent: {fileID: 114707136197287146}
-  m_Children:
-  - {fileID: 114189652665200172}
-  - {fileID: 114176995783121444}
-  - {fileID: 114399689270395292}
-  m_UIPosition: {x: 0, y: 0}
-  m_UICollapsed: 1
-  m_UISuperCollapsed: 0
-  m_MasterSlot: {fileID: 114707136197287146}
-  m_MasterData:
-    m_Owner: {fileID: 0}
-    m_Value:
-      m_Type:
-        m_SerializableType: 
-      m_SerializableObject: 
-  m_Property:
-    name: center
-    m_serializedType:
-      m_SerializableType: UnityEngine.Vector3, UnityEngine.CoreModule, Version=0.0.0.0,
-        Culture=neutral, PublicKeyToken=null
-    attributes:
-    - m_Type: 3
-      m_Min: -Infinity
-      m_Max: Infinity
-      m_Tooltip: The centre of the box.
-  m_Direction: 0
-  m_LinkedSlots: []
---- !u!114 &114498537633067934
-MonoBehaviour:
-  m_ObjectHideFlags: 1
-  m_PrefabParentObject: {fileID: 0}
-  m_PrefabInternal: {fileID: 0}
-  m_GameObject: {fileID: 0}
-  m_Enabled: 1
-  m_EditorHideFlags: 0
-  m_Script: {fileID: 11500000, guid: 2dc095764ededfa4bb32fa602511ea4b, type: 3}
-  m_Name: VFXBasicUpdate
-  m_EditorClassIdentifier: 
-  m_Parent: {fileID: 114348003522140610}
-  m_Children: []
-  m_UIPosition: {x: 64.625465, y: 1054.2102}
-  m_UICollapsed: 0
-  m_UISuperCollapsed: 0
-  m_InputSlots: []
-  m_OutputSlots: []
-  m_Data: {fileID: 114412486620591920}
-  m_InputFlowSlot:
-  - link:
-    - context: {fileID: 114378104080370812}
-      slotIndex: 0
-  m_OutputFlowSlot:
-  - link:
-    - context: {fileID: 114421384271978552}
-      slotIndex: 0
-  integration: 0
 --- !u!114 &114539762231193026
 MonoBehaviour:
   m_ObjectHideFlags: 1
@@ -842,7 +870,7 @@
   - link:
     - context: {fileID: 114378104080370812}
       slotIndex: 0
---- !u!114 &114633233071006698
+--- !u!114 &114617754304815562
 MonoBehaviour:
   m_ObjectHideFlags: 1
   m_PrefabParentObject: {fileID: 0}
@@ -853,12 +881,12 @@
   m_Script: {fileID: 11500000, guid: f780aa281814f9842a7c076d436932e7, type: 3}
   m_Name: VFXSlotFloat
   m_EditorClassIdentifier: 
-  m_Parent: {fileID: 114433934501204136}
-  m_Children: []
-  m_UIPosition: {x: 0, y: 0}
-  m_UICollapsed: 1
-  m_UISuperCollapsed: 0
-  m_MasterSlot: {fileID: 114978956101281378}
+  m_Parent: {fileID: 114024901087979358}
+  m_Children: []
+  m_UIPosition: {x: 0, y: 0}
+  m_UICollapsed: 1
+  m_UISuperCollapsed: 0
+  m_MasterSlot: {fileID: 114024901087979358}
   m_MasterData:
     m_Owner: {fileID: 0}
     m_Value:
@@ -866,42 +894,15 @@
         m_SerializableType: 
       m_SerializableObject: 
   m_Property:
-    name: y
+    name: radius
     m_serializedType:
       m_SerializableType: System.Single, mscorlib, Version=2.0.0.0, Culture=neutral,
         PublicKeyToken=b77a5c561934e089
-    attributes: []
-  m_Direction: 0
-  m_LinkedSlots: []
---- !u!114 &114662158065183278
-MonoBehaviour:
-  m_ObjectHideFlags: 1
-  m_PrefabParentObject: {fileID: 0}
-  m_PrefabInternal: {fileID: 0}
-  m_GameObject: {fileID: 0}
-  m_Enabled: 1
-  m_EditorHideFlags: 0
-  m_Script: {fileID: 11500000, guid: f780aa281814f9842a7c076d436932e7, type: 3}
-  m_Name: VFXSlotFloat
-  m_EditorClassIdentifier: 
-  m_Parent: {fileID: 114433934501204136}
-  m_Children: []
-  m_UIPosition: {x: 0, y: 0}
-  m_UICollapsed: 1
-  m_UISuperCollapsed: 0
-  m_MasterSlot: {fileID: 114978956101281378}
-  m_MasterData:
-    m_Owner: {fileID: 0}
-    m_Value:
-      m_Type:
-        m_SerializableType: 
-      m_SerializableObject: 
-  m_Property:
-    name: z
-    m_serializedType:
-      m_SerializableType: System.Single, mscorlib, Version=2.0.0.0, Culture=neutral,
-        PublicKeyToken=b77a5c561934e089
-    attributes: []
+    attributes:
+    - m_Type: 3
+      m_Min: -Infinity
+      m_Max: Infinity
+      m_Tooltip: The radius of the sphere.
   m_Direction: 0
   m_LinkedSlots: []
 --- !u!114 &114707136197287146
@@ -1121,7 +1122,7 @@
     attributes: []
   m_Direction: 0
   m_LinkedSlots: []
---- !u!114 &114902658149406868
+--- !u!114 &114872193771400360
 MonoBehaviour:
   m_ObjectHideFlags: 1
   m_PrefabParentObject: {fileID: 0}
@@ -1132,12 +1133,12 @@
   m_Script: {fileID: 11500000, guid: f780aa281814f9842a7c076d436932e7, type: 3}
   m_Name: VFXSlotFloat
   m_EditorClassIdentifier: 
-  m_Parent: {fileID: 114433934501204136}
-  m_Children: []
-  m_UIPosition: {x: 0, y: 0}
-  m_UICollapsed: 1
-  m_UISuperCollapsed: 0
-  m_MasterSlot: {fileID: 114978956101281378}
+  m_Parent: {fileID: 114202617838935776}
+  m_Children: []
+  m_UIPosition: {x: 0, y: 0}
+  m_UICollapsed: 1
+  m_UISuperCollapsed: 0
+  m_MasterSlot: {fileID: 114024901087979358}
   m_MasterData:
     m_Owner: {fileID: 0}
     m_Value:
@@ -1145,70 +1146,30 @@
         m_SerializableType: 
       m_SerializableObject: 
   m_Property:
-    name: x
+    name: y
     m_serializedType:
       m_SerializableType: System.Single, mscorlib, Version=2.0.0.0, Culture=neutral,
         PublicKeyToken=b77a5c561934e089
     attributes: []
   m_Direction: 0
   m_LinkedSlots: []
---- !u!114 &114978956101281378
-MonoBehaviour:
-  m_ObjectHideFlags: 1
-  m_PrefabParentObject: {fileID: 0}
-  m_PrefabInternal: {fileID: 0}
-  m_GameObject: {fileID: 0}
-  m_Enabled: 1
-  m_EditorHideFlags: 0
-  m_Script: {fileID: 11500000, guid: 1b605c022ee79394a8a776c0869b3f9a, type: 3}
-  m_Name: VFXSlot
-  m_EditorClassIdentifier: 
-  m_Parent: {fileID: 0}
-  m_Children:
-  - {fileID: 114989505079758694}
-  - {fileID: 114153551198011906}
-  m_UIPosition: {x: 0, y: 0}
-  m_UICollapsed: 1
-  m_UISuperCollapsed: 0
-  m_MasterSlot: {fileID: 114978956101281378}
-  m_MasterData:
-    m_Owner: {fileID: 114271204891525672}
-    m_Value:
-      m_Type:
-        m_SerializableType: UnityEditor.VFX.ArcSphere, Assembly-CSharp-Editor-testable,
-          Version=0.0.0.0, Culture=neutral, PublicKeyToken=null
-      m_SerializableObject: '{"sphere":{"space":0,"center":{"x":0.0,"y":0.0,"z":0.0},"radius":1.0},"arc":6.2831854820251469}'
-  m_Property:
-    name: ArcSphere
-    m_serializedType:
-      m_SerializableType: UnityEditor.VFX.ArcSphere, Assembly-CSharp-Editor-testable,
-        Version=0.0.0.0, Culture=neutral, PublicKeyToken=null
-    attributes:
-    - m_Type: 3
-      m_Min: -Infinity
-      m_Max: Infinity
-      m_Tooltip: The sphere used for positioning particles.
-  m_Direction: 0
-  m_LinkedSlots: []
---- !u!114 &114989505079758694
-MonoBehaviour:
-  m_ObjectHideFlags: 1
-  m_PrefabParentObject: {fileID: 0}
-  m_PrefabInternal: {fileID: 0}
-  m_GameObject: {fileID: 0}
-  m_Enabled: 1
-  m_EditorHideFlags: 0
-  m_Script: {fileID: 11500000, guid: 1b605c022ee79394a8a776c0869b3f9a, type: 3}
-  m_Name: VFXSlot
-  m_EditorClassIdentifier: 
-  m_Parent: {fileID: 114978956101281378}
-  m_Children:
-  - {fileID: 114433934501204136}
-  - {fileID: 114194015792795528}
-  m_UIPosition: {x: 0, y: 0}
-  m_UICollapsed: 1
-  m_UISuperCollapsed: 0
-  m_MasterSlot: {fileID: 114978956101281378}
+--- !u!114 &114897510078133540
+MonoBehaviour:
+  m_ObjectHideFlags: 1
+  m_PrefabParentObject: {fileID: 0}
+  m_PrefabInternal: {fileID: 0}
+  m_GameObject: {fileID: 0}
+  m_Enabled: 1
+  m_EditorHideFlags: 0
+  m_Script: {fileID: 11500000, guid: f780aa281814f9842a7c076d436932e7, type: 3}
+  m_Name: VFXSlotFloat
+  m_EditorClassIdentifier: 
+  m_Parent: {fileID: 114202617838935776}
+  m_Children: []
+  m_UIPosition: {x: 0, y: 0}
+  m_UICollapsed: 1
+  m_UISuperCollapsed: 0
+  m_MasterSlot: {fileID: 114024901087979358}
   m_MasterData:
     m_Owner: {fileID: 0}
     m_Value:
@@ -1216,10 +1177,10 @@
         m_SerializableType: 
       m_SerializableObject: 
   m_Property:
-    name: sphere
-    m_serializedType:
-      m_SerializableType: UnityEditor.VFX.Sphere, Assembly-CSharp-Editor-testable,
-        Version=0.0.0.0, Culture=neutral, PublicKeyToken=null
+    name: z
+    m_serializedType:
+      m_SerializableType: System.Single, mscorlib, Version=2.0.0.0, Culture=neutral,
+        PublicKeyToken=b77a5c561934e089
     attributes: []
   m_Direction: 0
   m_LinkedSlots: []
@@ -1286,25 +1247,25 @@
       data[1]: -1
       data[2]: -1
       data[3]: 14
-    - op: 0
+    - op: 32
       valueIndex: 9
-      data[0]: -1
-      data[1]: -1
-      data[2]: -1
-      data[3]: 1
-    - op: 0
-      valueIndex: 10
-      data[0]: -1
-      data[1]: -1
-      data[2]: -1
-      data[3]: 1
-    - op: 32
-      valueIndex: 11
       data[0]: 1
       data[1]: 0
       data[2]: -1
       data[3]: 1
     - op: 0
+      valueIndex: 10
+      data[0]: -1
+      data[1]: -1
+      data[2]: -1
+      data[3]: 1
+    - op: 0
+      valueIndex: 11
+      data[0]: -1
+      data[1]: -1
+      data[2]: -1
+      data[3]: 1
+    - op: 0
       valueIndex: 12
       data[0]: -1
       data[1]: -1
@@ -1340,18 +1301,18 @@
       data[1]: -1
       data[2]: -1
       data[3]: 1
-    - op: 0
+    - op: 38
       valueIndex: 18
-      data[0]: -1
-      data[1]: -1
-      data[2]: -1
-      data[3]: 1
-    - op: 38
-      valueIndex: 19
       data[0]: 7
       data[1]: -1
       data[2]: -1
       data[3]: 0
+    - op: 0
+      valueIndex: 22
+      data[0]: -1
+      data[1]: -1
+      data[2]: -1
+      data[3]: 1
     - op: 13
       valueIndex: 23
       data[0]: -1
@@ -1370,65 +1331,59 @@
       data[1]: -1
       data[2]: -1
       data[3]: 7
+    - op: 2
+      valueIndex: 27
+      data[0]: 13
+      data[1]: 14
+      data[2]: 11
+      data[3]: -1
     - op: 39
-      valueIndex: 27
+      valueIndex: 30
       data[0]: 8
       data[1]: -1
       data[2]: -1
       data[3]: 0
     - op: 2
-      valueIndex: 28
-      data[0]: 4
-      data[1]: 5
+      valueIndex: 31
+      data[0]: 12
+      data[1]: 15
+      data[2]: 17
+      data[3]: -1
+    - op: 31
+      valueIndex: 34
+      data[0]: 9
+      data[1]: 10
+      data[2]: -1
+      data[3]: 1
+    - op: 0
+      valueIndex: 35
+      data[0]: -1
+      data[1]: -1
+      data[2]: -1
+      data[3]: 1
+    - op: 2
+      valueIndex: 36
+      data[0]: 5
+      data[1]: 2
       data[2]: 6
       data[3]: -1
-    - op: 32
-      valueIndex: 31
-      data[0]: 14
-      data[1]: 0
-      data[2]: -1
-      data[3]: 1
-    - op: 0
-      valueIndex: 32
+    - op: 0
+      valueIndex: 39
+      data[0]: -1
+      data[1]: -1
+      data[2]: -1
+      data[3]: 1
+    - op: 0
+      valueIndex: 40
       data[0]: -1
       data[1]: -1
       data[2]: -1
       data[3]: 1
     - op: 2
-      valueIndex: 33
-      data[0]: 3
-      data[1]: 2
-      data[2]: 10
-      data[3]: -1
-    - op: 2
-      valueIndex: 36
+      valueIndex: 41
       data[0]: 16
-      data[1]: 17
-      data[2]: 18
-      data[3]: -1
-    - op: 31
-      valueIndex: 39
-      data[0]: 11
-      data[1]: 9
-      data[2]: -1
-      data[3]: 1
-    - op: 0
-      valueIndex: 40
-      data[0]: -1
-      data[1]: -1
-      data[2]: -1
-      data[3]: 1
-    - op: 0
-      valueIndex: 41
-      data[0]: -1
-      data[1]: -1
-      data[2]: -1
-      data[3]: 1
-    - op: 2
-      valueIndex: 42
-      data[0]: 15
-      data[1]: 12
-      data[2]: 13
+      data[1]: 3
+      data[2]: 4
       data[3]: -1
     m_NeedsLocalToWorld: 0
     m_NeedsWorldToLocal: 0
@@ -1443,38 +1398,38 @@
       - m_ExpressionIndex: 2
         m_Value: 0
       - m_ExpressionIndex: 3
-        m_Value: 0
+        m_Value: 0.70000005
       - m_ExpressionIndex: 4
         m_Value: 0
       - m_ExpressionIndex: 5
-        m_Value: 0.70000005
+        m_Value: 0
       - m_ExpressionIndex: 6
         m_Value: 0
-      - m_ExpressionIndex: 9
+      - m_ExpressionIndex: 10
         m_Value: 6.2831855
-      - m_ExpressionIndex: 10
+      - m_ExpressionIndex: 11
         m_Value: 0
       - m_ExpressionIndex: 12
-        m_Value: 0
+        m_Value: 1
       - m_ExpressionIndex: 13
         m_Value: 0
       - m_ExpressionIndex: 14
-        m_Value: 10
+        m_Value: 0
       - m_ExpressionIndex: 15
+        m_Value: 1
+      - m_ExpressionIndex: 16
         m_Value: 0
-      - m_ExpressionIndex: 16
-        m_Value: 1
       - m_ExpressionIndex: 17
         m_Value: 1
-      - m_ExpressionIndex: 18
+      - m_ExpressionIndex: 19
         m_Value: 1
       - m_ExpressionIndex: 21
+        m_Value: 10
+      - m_ExpressionIndex: 27
         m_Value: 1
-      - m_ExpressionIndex: 26
-        m_Value: 1
+      - m_ExpressionIndex: 29
+        m_Value: 0.5
       - m_ExpressionIndex: 30
-        m_Value: 0.5
-      - m_ExpressionIndex: 31
         m_Value: 1
     m_Vector2f:
       m_Array: []
@@ -1650,7 +1605,7 @@
     - type: 268435456
       buffers: []
       values:
-      - index: 25
+      - index: 21
         nameId: Rate
       params: []
       processor: {fileID: 0}
@@ -1669,9 +1624,9 @@
     - index: 1
       nameId: spawner_input
     values:
-    - index: 32
+    - index: 23
       nameId: bounds_center
-    - index: 28
+    - index: 25
       nameId: bounds_size
     tasks:
     - type: 536870912
@@ -1685,24 +1640,20 @@
       - index: 1
         nameId: sourceAttributeBuffer
       values:
-      - index: 24
+      - index: 31
         nameId: Velocity_b
+      - index: 28
+        nameId: Sphere_center_c
       - index: 27
-        nameId: ArcSphere_sphere_center_c
+        nameId: Sphere_radius_c
       - index: 26
-        nameId: ArcSphere_sphere_radius_c
+        nameId: Sphere_arc_c
       - index: 29
-        nameId: ArcSphere_arc_c
-      - index: 30
         nameId: Min_d
-      - index: 21
+      - index: 19
         nameId: Max_d
       params: []
-<<<<<<< HEAD
-      processor: {fileID: 7200000, guid: ed38e38ceef53e74ba90e69e34bfbd8d, type: 3}
-=======
       processor: {fileID: 7200000, guid: 3d0080bf1b3c07a498a51dd51217050d, type: 3}
->>>>>>> 4437b423
     - type: 805306368
       buffers:
       - index: 0
@@ -1713,30 +1664,22 @@
       - index: 20
         nameId: deltaTime_b
       params: []
-<<<<<<< HEAD
-      processor: {fileID: 7200000, guid: cf45a1033b80ee245ac9dba41cc65b88, type: 3}
-=======
       processor: {fileID: 7200000, guid: f76bdf7a8f2455742adb86d28bb68805, type: 3}
->>>>>>> 4437b423
     - type: 1073741826
       buffers:
       - index: 0
         nameId: attributeBuffer
       values:
-      - index: 19
+      - index: 18
         nameId: curve_b
-      - index: 23
+      - index: 24
         nameId: gradient_c
       - index: 22
         nameId: mainTexture
       params:
       - index: 0
         nameId: sortPriority
-<<<<<<< HEAD
-      processor: {fileID: 4800000, guid: 57fb87f7431ccb14d9ecb9b6f0581156, type: 3}
-=======
       processor: {fileID: 4800000, guid: 6268d8e91e8bcca45a77b75a962ad2e4, type: 3}
->>>>>>> 4437b423
   m_Events:
   - name: OnPlay
     playSystems: 00000000
@@ -1749,5 +1692,4 @@
     shadowCastingMode: 0
     receiveShadows: 0
     reflectionProbeUsage: 0
-    lightProbeUsage: 0
-  m_CullingFlags: 3+    lightProbeUsage: 0