using System;
using System.Linq;
using System.Collections.Generic;
using UnityEditor.Experimental.UIElements.GraphView;
using UnityEngine;
using UnityEngine.Rendering;
using UnityEngine.Experimental.VFX;
using UnityEngine.Experimental.UIElements;
using UnityEngine.Experimental.UIElements.StyleEnums;
using UnityEngine.Profiling;

namespace UnityEditor.VFX.UI
{
    class SelectionSetter : Manipulator
    {
        VFXView m_View;
        public SelectionSetter(VFXView view)
        {
            m_View = view;
        }

        protected override void RegisterCallbacksOnTarget()
        {
            target.RegisterCallback<MouseUpEvent>(OnMouseUp);
        }

        protected override void UnregisterCallbacksFromTarget()
        {
            target.UnregisterCallback<MouseUpEvent>(OnMouseUp);
        }

        void OnMouseUp(MouseUpEvent evt)
        {
            if (!VisualEffectEditor.s_IsEditingAsset)
                Selection.activeObject = m_View.controller.model;
        }
    }


    class GroupNodeAdder
    {
    }

    class VFXNodeProvider : VFXAbstractProvider<VFXNodeProvider.Descriptor>
    {
        public class Descriptor
        {
            public object modelDescriptor;
            public string category;
            public string name;
        }

        Func<Descriptor, bool> m_Filter;
        IEnumerable<Type> m_AcceptedTypes;

        public VFXNodeProvider(Action<Descriptor, Vector2> onAddBlock, Func<Descriptor, bool> filter = null, IEnumerable<Type> acceptedTypes = null) : base(onAddBlock)
        {
            m_Filter = filter;
            m_AcceptedTypes = acceptedTypes;
        }

        protected override string GetCategory(Descriptor desc)
        {
            return desc.category;
        }

        protected override string GetName(Descriptor desc)
        {
            return desc.name;
        }

        protected override string title
        {
            get {return "Node"; }
        }

        string ComputeCategory<T>(string type, VFXModelDescriptor<T> model) where T : VFXModel
        {
            if (model.info != null && model.info.category != null)
            {
                if (m_AcceptedTypes != null && m_AcceptedTypes.Count() == 1)
                {
                    return model.info.category;
                }
                else
                {
                    return string.Format("{0}/{1}", type, model.info.category);
                }
            }
            else
            {
                return type;
            }
        }

        protected override IEnumerable<Descriptor> GetDescriptors()
        {
            var systemFiles = System.IO.Directory.GetFiles(VisualEffectAssetEditorUtility.templatePath, "*.vfx").Select(t => t.Replace("\\", "/"));
            var systemDesc = systemFiles.Select(t => new Descriptor() {modelDescriptor = t, category = "System", name = System.IO.Path.GetFileNameWithoutExtension(t)});


            var descriptorsContext = VFXLibrary.GetContexts().Select(o =>
                {
                    return new Descriptor()
                    {
                        modelDescriptor = o,
                        category = ComputeCategory("Context", o),
                        name = o.name
                    };
                }).OrderBy(o => o.category + o.name);

            var descriptorsOperator = VFXLibrary.GetOperators().Select(o =>
                {
                    return new Descriptor()
                    {
                        modelDescriptor = o,
                        category = ComputeCategory("Operator", o),
                        name = o.name
                    };
                }).OrderBy(o => o.category + o.name);

            var descriptorParameter = VFXLibrary.GetParameters().Select(o =>
                {
                    return new Descriptor()
                    {
                        modelDescriptor = o,
                        category = ComputeCategory("Parameter", o),
                        name = o.name
                    };
                }).OrderBy(o => o.category + o.name);

            IEnumerable<Descriptor> descs = Enumerable.Empty<Descriptor>();

            if (m_AcceptedTypes == null || m_AcceptedTypes.Contains(typeof(VFXContext)))
            {
                descs = descs.Concat(descriptorsContext);
            }
            if (m_AcceptedTypes == null || m_AcceptedTypes.Contains(typeof(VFXOperator)))
            {
                descs = descs.Concat(descriptorsOperator);
            }
            if (m_AcceptedTypes == null || m_AcceptedTypes.Contains(typeof(VFXParameter)))
            {
                descs = descs.Concat(descriptorParameter);
            }
            if (m_AcceptedTypes == null)
            {
                descs = descs.Concat(systemDesc);
            }
            var groupNodeDesc = new Descriptor()
            {
                modelDescriptor = new GroupNodeAdder(),
                category = "Misc",
                name = "Group Node"
            };

            descs = descs.Concat(Enumerable.Repeat(groupNodeDesc, 1));

            if (m_Filter == null)
                return descs;
            else
                return descs.Where(t => m_Filter(t));
        }
    }
    class VFXView : GraphView, IDropTarget, IControlledElement<VFXViewController>
    {
        public HashSet<VFXEditableDataAnchor> allDataAnchors = new HashSet<VFXEditableDataAnchor>();

        void OnRecompile(VFXRecompileEvent e)
        {
            foreach (var anchor in allDataAnchors)
            {
                anchor.OnRecompile();
            }
        }

        VisualElement m_NoAssetLabel;

        VFXViewController m_Controller;
        Controller IControlledElement.controller
        {
            get { return m_Controller; }
        }


        void DisconnectController()
        {
            m_Controller.UnregisterHandler(this);
            m_Controller.useCount--;

            serializeGraphElements = null;
            unserializeAndPaste = null;
            deleteSelection = null;
            nodeCreationRequest = null;

            elementAddedToGroup = null;
            elementRemovedFromGroup = null;
            groupTitleChanged = null;

            // Remove all in view now that the controller has been disconnected.
            var graphElements = this.graphElements.ToList();
            foreach (var element in graphElements)
            {
                RemoveElement(element);
            }
        }

        void ConnectController()
        {
            m_Controller.RegisterHandler(this);
            m_Controller.useCount++;

            serializeGraphElements = SerializeElements;
            unserializeAndPaste = UnserializeAndPasteElements;
            deleteSelection = Delete;
            nodeCreationRequest = OnCreateNode;

            elementAddedToGroup = ElementAddedToGroupNode;
            elementRemovedFromGroup = ElementRemovedFromGroupNode;
            groupTitleChanged = GroupNodeTitleChanged;
        }

        public VFXViewController controller
        {
            get { return m_Controller; }
            set
            {
                if (m_Controller != value)
                {
                    if (m_Controller != null)
                    {
                        DisconnectController();
                    }
                    m_Controller = value;
                    if (m_Controller != null)
                    {
                        ConnectController();
                    }
                    NewControllerSet();
                }
            }
        }
        public VFXNodeController AddNode(VFXNodeProvider.Descriptor d, Vector2 mPos)
        {
            List<VisualElement> picked = new List<VisualElement>();
            panel.PickAll(mPos, picked);

            VFXGroupNode groupNode = picked.OfType<VFXGroupNode>().FirstOrDefault();

            mPos = this.ChangeCoordinatesTo(contentViewContainer, mPos);


            if (d.modelDescriptor is string)
            {
                string path = d.modelDescriptor as string;

                CreateTemplateSystem(path, mPos, groupNode);
            }
            else if (d.modelDescriptor is GroupNodeAdder)
            {
                controller.AddGroupNode(mPos);
            }
            else
                return controller.AddNode(mPos, d.modelDescriptor, groupNode != null ? groupNode.controller : null);
            return null;
        }

        protected void OnKeyDown(KeyDownEvent evt)
        {
            if (evt.imguiEvent.Equals(Event.KeyboardEvent("space")))
            {
                OnCreateThing(evt as KeyDownEvent);
            }
        }

        void OnCreateThing(KeyDownEvent evt)
        {
            VisualElement picked = panel.Pick(evt.originalMousePosition);
            VFXContextUI context = picked.GetFirstOfType<VFXContextUI>();

            if (context != null)
            {
                context.OnCreateBlock(evt.originalMousePosition);
            }
            else
            {
                NodeCreationContext ctx = new NodeCreationContext();
                ctx.screenMousePosition = GUIUtility.GUIToScreenPoint(evt.imguiEvent.mousePosition);
                OnCreateNode(ctx);
            }
        }

        VFXNodeProvider m_NodeProvider;

        public VFXView()
        {
            SetupZoom(0.125f, 8);

            //this.AddManipulator(new SelectionSetter(this));
            this.AddManipulator(new ContentDragger());
            this.AddManipulator(new SelectionDragger());
            this.AddManipulator(new RectangleSelector());
            this.AddManipulator(new FreehandSelector());

            m_NodeProvider = new VFXNodeProvider((d, mPos) => AddNode(d, mPos));

            AddStyleSheetPath("VFXView");

            Dirty(ChangeType.Transform);

            AddLayer(-1);
            AddLayer(1);
            AddLayer(2);

            focusIndex = 0;

            VisualElement toolbar = new VisualElement();
            toolbar.AddToClassList("toolbar");


            Button button = new Button(() => { Resync(); });
            button.text = "Refresh";
            button.AddToClassList("toolbarItem");
            toolbar.Add(button);

            Button toggleBlackboard = new Button(() => { ToggleBlackboard(); });
            toggleBlackboard.text = "Blackboard";
            toggleBlackboard.AddToClassList("toolbarItem");
            toolbar.Add(toggleBlackboard);


            VisualElement spacer = new VisualElement();
            spacer.style.flex = 1;
            toolbar.Add(spacer);
            m_ToggleDebug = new Toggle(OnToggleDebug);
            m_ToggleDebug.text = "Debug";
            toolbar.Add(m_ToggleDebug);
            m_ToggleDebug.AddToClassList("toolbarItem");

            m_DropDownButtonCullingMode = new Label();

            m_DropDownButtonCullingMode.text = CullingMaskToString(cullingFlags);
            m_DropDownButtonCullingMode.AddManipulator(new DownClickable(() => {
                    var menu = new GenericMenu();
                    foreach (var val in k_CullingOptions)
                    {
                        menu.AddItem(new GUIContent(val.Key), val.Value == cullingFlags, (v) =>
                        {
                            cullingFlags = (VFXCullingFlags)v;
                            m_DropDownButtonCullingMode.text = CullingMaskToString((VFXCullingFlags)v);
                        }, val.Value);
                    }
                    menu.DropDown(m_DropDownButtonCullingMode.worldBound);
                }));
            toolbar.Add(m_DropDownButtonCullingMode);
            m_DropDownButtonCullingMode.AddToClassList("toolbarItem");

            m_ToggleCastShadows = new Toggle(OnToggleCastShadows);
            m_ToggleCastShadows.text = "Cast Shadows";
            m_ToggleCastShadows.on = GetRendererSettings().shadowCastingMode != ShadowCastingMode.Off;
            toolbar.Add(m_ToggleCastShadows);
            m_ToggleCastShadows.AddToClassList("toolbarItem");

            m_ToggleMotionVectors = new Toggle(OnToggleMotionVectors);
            m_ToggleMotionVectors.text = "Use Motion Vectors";
            m_ToggleMotionVectors.on = GetRendererSettings().motionVectorGenerationMode == MotionVectorGenerationMode.Object;
            toolbar.Add(m_ToggleMotionVectors);
            m_ToggleMotionVectors.AddToClassList("toolbarItem");

            Toggle toggleRenderBounds = new Toggle(OnShowBounds);
            toggleRenderBounds.text = "Show Bounds";
            toggleRenderBounds.on = VisualEffect.renderBounds;
            toolbar.Add(toggleRenderBounds);
            toggleRenderBounds.AddToClassList("toolbarItem");

            Toggle toggleAutoCompile = new Toggle(OnToggleCompile);
            toggleAutoCompile.text = "Auto Compile";
            toggleAutoCompile.on = true;
            toolbar.Add(toggleAutoCompile);
            toggleAutoCompile.AddToClassList("toolbarItem");

            button = new Button(OnCompile);
            button.text = "Compile";
            button.AddToClassList("toolbarItem");
            toolbar.Add(button);


            m_NoAssetLabel = new Label("Please Select An Asset");
            m_NoAssetLabel.style.positionType = PositionType.Absolute;
            m_NoAssetLabel.style.positionLeft = 0;
            m_NoAssetLabel.style.positionRight = 0;
            m_NoAssetLabel.style.positionTop = 0;
            m_NoAssetLabel.style.positionBottom = 0;
            m_NoAssetLabel.style.textAlignment = TextAnchor.MiddleCenter;
            m_NoAssetLabel.style.fontSize = 72;
            m_NoAssetLabel.style.textColor = Color.white * 0.75f;

            Add(m_NoAssetLabel);

            vfxGroupNodes = this.Query<VisualElement>().Children<VFXGroupNode>().Build();
            RegisterCallback<ControllerChangedEvent>(OnControllerChanged);
            RegisterCallback<VFXRecompileEvent>(OnRecompile);

            m_Blackboard = new VFXBlackboard();


            bool blackboardVisible = EditorPrefs.GetBool("vfx-blackboard-visible", true);
            if (blackboardVisible)
                Add(m_Blackboard);

            Add(toolbar);

            RegisterCallback<DragUpdatedEvent>(OnDragUpdated);
            RegisterCallback<DragPerformEvent>(OnDragPerform);
            RegisterCallback<KeyDownEvent>(OnKeyDown);
            RegisterCallback<ValidateCommandEvent>(ValidateCommand);
            RegisterCallback<ExecuteCommandEvent>(ExecuteCommand);

            graphViewChanged = VFXGraphViewChanged;

            elementResized = VFXElementResized;

            Undo.undoRedoPerformed = OnUndoPerformed;
        }

        void OnUndoPerformed()
        {
            foreach (var anchor in allDataAnchors)
            {
                anchor.ForceUpdate();
            }
        }

        void ToggleBlackboard()
        {
            if (m_Blackboard.parent == null)
            {
                Insert(childCount - 1, m_Blackboard);
                EditorPrefs.SetBool("vfx-blackboard-visible", true);
            }
            else
            {
                m_Blackboard.RemoveFromHierarchy();
                EditorPrefs.SetBool("vfx-blackboard-visible", false);
            }
        }

        public UQuery.QueryState<VFXGroupNode> vfxGroupNodes { get; private set; }

        Toggle m_ToggleDebug;

        void Delete(string cmd, AskUser askUser)
        {
            controller.Remove(selection.OfType<IControlledElement>().Select(t => t.controller));
        }

        void OnControllerChanged(ControllerChangedEvent e)
        {
            if (e.controller == controller)
            {
                ControllerChanged(e.change);
            }
            else if (e.controller is VFXNodeController)
            {
                UpdateUIBounds();
            }
        }

        bool m_InControllerChanged;

        void ControllerChanged(int change)
        {
            m_InControllerChanged = true;
            Profiler.BeginSample("VFXView.ControllerChanged");
            if (change == VFXViewController.Change.destroy)
            {
                m_Blackboard.controller = null;
                controller = null;
                return;
            }
            if (change == VFXViewController.AnyThing)
            {
                SyncNodes();
            }
            SyncStickyNotes();
            SyncEdges(change);
            SyncGroupNodes();

            if (controller != null)
            {
                if (change == VFXViewController.AnyThing)
                {
                    var settings = GetRendererSettings();

                    m_DropDownButtonCullingMode.text = CullingMaskToString(cullingFlags);

                    m_ToggleCastShadows.on = settings.shadowCastingMode != ShadowCastingMode.Off;
                    m_ToggleCastShadows.SetEnabled(true);

                    m_ToggleMotionVectors.on = settings.motionVectorGenerationMode == MotionVectorGenerationMode.Object;
                    m_ToggleMotionVectors.SetEnabled(true);

                    m_ToggleDebug.on = controller.graph.displaySubAssets;

                    // if the asset dis destroy somehow, fox example if the user delete the asset, delete the controller and update the window.
                    VisualEffectAsset asset = controller.model;
                    if (asset == null)
                    {
                        this.controller = null;
                        return;
                    }
                }
            }
            else
            {
                m_DropDownButtonCullingMode.text = k_CullingOptions[0].Key;
                m_ToggleCastShadows.SetEnabled(false);
                m_ToggleMotionVectors.SetEnabled(false);
            }

            // needed if some or all the selection has been deleted, so we no longer show the deleted object in the inspector.
            SelectionUpdated();
            Profiler.EndSample();
            m_InControllerChanged = false;
            if (m_UpdateUIBounds)
            {
                UpdateUIBounds();
            }
        }

        public override void OnPersistentDataReady()
        {
            // warning : default could messes with view restoration from the VFXViewWindow (TODO : check this)
            base.OnPersistentDataReady();
        }

        void NewControllerSet()
        {
            m_Blackboard.controller = controller;
            if (controller != null)
            {
                m_NoAssetLabel.RemoveFromHierarchy();

                pasteOffset = Vector2.zero; // if we change asset we want to paste exactly at the same place as the original asset the first time.
            }
            else
            {
                if (m_NoAssetLabel.parent == null)
                {
                    Add(m_NoAssetLabel);
                }
            }
        }

        public void FrameNewController()
        {
            if (panel != null)
            {
                FrameAfterAWhile();
            }
            else
            {
                RegisterCallback<AttachToPanelEvent>(OnFrameNewControllerWithPanel);
            }
        }


        void FrameAfterAWhile()
        {
            this.schedule.Execute(
                t => {
                    if (panel != null)
                    {
                        //(panel as BaseVisualElementPanel).ValidateLayout();
                        FrameAll();
                    }
                }
<<<<<<< HEAD
                ,
                100
                );
=======
                ).StartingIn(100);
        }
>>>>>>> e7016c81

        void OnFrameNewControllerWithPanel(AttachToPanelEvent e)
        {
            FrameAfterAWhile();
            UnregisterCallback<AttachToPanelEvent>(OnFrameNewControllerWithPanel);
        }

        Dictionary<VFXNodeController, GraphElement> rootNodes = new Dictionary<VFXNodeController, GraphElement>();


        Dictionary<VFXGroupNodeController, VFXGroupNode> groupNodes
        {
            get
            {
                var dic = new Dictionary<VFXGroupNodeController, VFXGroupNode>();
                foreach (var layer in contentViewContainer.Children())
                {
                    foreach (var graphElement in layer.Children())
                    {
                        if (graphElement is VFXGroupNode)
                        {
                            dic[(graphElement as VFXGroupNode).controller] = graphElement as VFXGroupNode;
                        }
                    }
                }


                return dic;
            }
        }
        Dictionary<VFXStickyNoteController, VFXStickyNote> stickyNotes
        {
            get
            {
                var dic = new Dictionary<VFXStickyNoteController, VFXStickyNote>();
                foreach (var layer in contentViewContainer.Children())
                {
                    foreach (var graphElement in layer.Children())
                    {
                        if (graphElement is VFXStickyNote)
                        {
                            dic[(graphElement as VFXStickyNote).controller] = graphElement as VFXStickyNote;
                        }
                    }
                }
                return dic;
            }
        }


        void SyncNodes()
        {
            Profiler.BeginSample("VFXView.SyncNodes");
            if (controller == null)
            {
                foreach (var element in rootNodes.Values.ToArray())
                {
                    RemoveElement(element);
                }
                rootNodes.Clear();
            }
            else
            {
                elementAddedToGroup = null;
                elementRemovedFromGroup = null;

                var deletedControllers = rootNodes.Keys.Except(controller.nodes).ToArray();
                bool changed = false;

                foreach (var deletedController in deletedControllers)
                {
                    RemoveElement(rootNodes[deletedController]);
                    rootNodes.Remove(deletedController);
                    changed = true;
                }

                foreach (var newController in controller.nodes.Except(rootNodes.Keys).ToArray())
                {
                    GraphElement newElement = null;
                    if (newController is VFXContextController)
                    {
                        newElement = new VFXContextUI();
                    }
                    else if (newController is VFXOperatorController)
                    {
                        newElement = new VFXOperatorUI();
                    }
                    else if (newController is VFXParameterNodeController)
                    {
                        newElement = new VFXParameterUI();
                    }
                    else
                    {
                        throw new InvalidOperationException("Can't find right ui for controller" + newController.GetType().Name);
                    }
                    changed = true;
                    AddElement(newElement);
                    rootNodes[newController] = newElement;
                    (newElement as ISettableControlledElement<VFXNodeController>).controller = newController;
                }


                elementAddedToGroup = ElementAddedToGroupNode;
                elementRemovedFromGroup = ElementRemovedFromGroupNode;
            }

            Profiler.EndSample();
        }

        bool m_UpdateUIBounds = false;
        void UpdateUIBounds()
        {
            if (m_InControllerChanged)
            {
                m_UpdateUIBounds = true;
                return;
            }
            m_UpdateUIBounds = false;

            if (panel != null)
            {
                (panel as BaseVisualElementPanel).ValidateLayout();
                controller.graph.UIInfos.uiBounds = GetElementsBounds(rootNodes.Values);
            }
        }

        void SyncGroupNodes()
        {
            var groupNodes = this.groupNodes;

            if (controller == null)
            {
                foreach (var kv in groupNodes)
                {
                    RemoveElement(kv.Value);
                }
            }
            else
            {
                var deletedControllers = groupNodes.Keys.Except(controller.groupNodes);

                foreach (var deletedController in deletedControllers)
                {
                    RemoveElement(groupNodes[deletedController]);
                }


                bool addNew = false;

                foreach (var newController in controller.groupNodes.Except(groupNodes.Keys))
                {
                    var newElement = new VFXGroupNode();
                    AddElement(newElement);
                    newElement.controller = newController;

                    addNew = true;
                }

                if (addNew && panel != null)
                {
                    (panel as BaseVisualElementPanel).ValidateLayout();
                }
            }
        }

        void SyncStickyNotes()
        {
            var stickyNotes = this.stickyNotes;

            if (controller == null)
            {
                foreach (var kv in stickyNotes)
                {
                    RemoveElement(kv.Value);
                }
            }
            else
            {
                var deletedControllers = stickyNotes.Keys.Except(controller.stickyNotes);

                foreach (var deletedController in deletedControllers)
                {
                    RemoveElement(stickyNotes[deletedController]);
                }

                foreach (var newController in controller.stickyNotes.Except(stickyNotes.Keys))
                {
                    var newElement = new VFXStickyNote();
                    newElement.controller = newController;
                    AddElement(newElement);
                }
            }
        }

        void SyncEdges(int change)
        {
            if (change != VFXViewController.Change.flowEdge)
            {
                var dataEdges = contentViewContainer.Query().Children<VisualElement>().Children<VFXDataEdge>().ToList().ToDictionary(t => t.controller, t => t);
                if (controller == null)
                {
                    foreach (var element in dataEdges.Values)
                    {
                        RemoveElement(element);
                    }
                }
                else
                {
                    var deletedControllers = dataEdges.Keys.Except(controller.dataEdges);

                    foreach (var deletedController in deletedControllers)
                    {
                        var edge = dataEdges[deletedController];
                        if (edge.input != null)
                        {
                            edge.input.Disconnect(edge);
                        }
                        if (edge.output != null)
                        {
                            edge.output.Disconnect(edge);
                        }
                        RemoveElement(edge);
                    }

                    foreach (var newController in controller.dataEdges.Except(dataEdges.Keys))
                    {
                        // SyncEdges could be called before the VFXNodeUI have been created, it that case ignore them and trust that they will be created later when the
                        // nodes arrive.
                        if (GetNodeByController(newController.input.sourceNode) == null || GetNodeByController(newController.output.sourceNode) == null)
                        {
                            if (change != VFXViewController.Change.dataEdge)
                            {
                                Debug.LogError("Can't match nodes for a data edge after nodes should have been updated.");
                            }
                            continue;
                        }

                        var newElement = new VFXDataEdge();
                        AddElement(newElement);
                        newElement.controller = newController;
                        if (newElement.input != null)
                            newElement.input.node.RefreshExpandedState();
                        if (newElement.output != null)
                            newElement.output.node.RefreshExpandedState();
                    }
                }
            }

            if (change != VFXViewController.Change.dataEdge)
            {
                var flowEdges = contentViewContainer.Query().Children<VisualElement>().Children<VFXFlowEdge>().ToList().ToDictionary(t => t.controller, t => t);
                if (controller == null)
                {
                    foreach (var element in flowEdges.Values)
                    {
                        RemoveElement(element);
                    }
                }
                else
                {
                    var deletedControllers = flowEdges.Keys.Except(controller.flowEdges);

                    foreach (var deletedController in deletedControllers)
                    {
                        var edge = flowEdges[deletedController];
                        if (edge.input != null)
                        {
                            edge.input.Disconnect(edge);
                        }
                        if (edge.output != null)
                        {
                            edge.output.Disconnect(edge);
                        }
                        RemoveElement(edge);
                    }

                    foreach (var newController in controller.flowEdges.Except(flowEdges.Keys))
                    {
                        var newElement = new VFXFlowEdge();
                        AddElement(newElement);
                        newElement.controller = newController;
                    }
                }
            }
        }

        void OnCreateNode(NodeCreationContext ctx)
        {
            VFXFilterWindow.Show(VFXViewWindow.currentWindow, GUIUtility.ScreenToGUIPoint(ctx.screenMousePosition), m_NodeProvider);
        }

        VFXRendererSettings GetRendererSettings()
        {
            if (controller != null)
            {
                var asset = controller.model;
                if (asset != null)
                    return asset.rendererSettings;
            }

            return new VFXRendererSettings();
        }

        VFXCullingFlags cullingFlags
        {
            get
            {
                if (controller != null)
                {
                    var asset = controller.model;
                    if (asset != null)
                        return asset.cullingFlags;
                }
                return VFXCullingFlags.CullDefault;
            }

            set
            {
                if (controller != null)
                {
                    var asset = controller.model;
                    if (asset != null)
                        asset.cullingFlags = value;
                }
            }
        }

        public void CreateTemplateSystem(string path, Vector2 tPos, VFXGroupNode groupNode)
        {
            VisualEffectAsset asset = AssetDatabase.LoadAssetAtPath<VisualEffectAsset>(path);
            if (asset != null)
            {
                VFXViewController templateController = VFXViewController.GetController(asset, true);
                templateController.useCount++;


                var data = VFXCopyPaste.SerializeElements(templateController.allChildren, templateController.graph.UIInfos.uiBounds);

                VFXCopyPaste.UnserializeAndPasteElements(controller, tPos, data, this, groupNode != null ? groupNode.controller : null);

                templateController.useCount--;
            }
        }

        void SetRendererSettings(VFXRendererSettings settings)
        {
            if (controller != null)
            {
                var asset = controller.model;
                if (asset != null)
                {
                    asset.rendererSettings = settings;
                    controller.graph.SetExpressionGraphDirty();
                }
            }
        }

        void OnToggleCastShadows()
        {
            var settings = GetRendererSettings();
            if (settings.shadowCastingMode != ShadowCastingMode.Off)
                settings.shadowCastingMode = ShadowCastingMode.Off;
            else
                settings.shadowCastingMode = ShadowCastingMode.On;
            SetRendererSettings(settings);
        }

        void OnToggleMotionVectors()
        {
            var settings = GetRendererSettings();
            if (settings.motionVectorGenerationMode == MotionVectorGenerationMode.Object)
                settings.motionVectorGenerationMode = MotionVectorGenerationMode.Camera;
            else
                settings.motionVectorGenerationMode = MotionVectorGenerationMode.Object;
            SetRendererSettings(settings);
        }

        void OnShowBounds()
        {
            VisualEffect.renderBounds = !VisualEffect.renderBounds;
        }

        void OnToggleCompile()
        {
            VFXViewWindow.currentWindow.autoCompile = !VFXViewWindow.currentWindow.autoCompile;
        }

        void OnCompile()
        {
            var graph = controller.graph;
            graph.SetExpressionGraphDirty();
            graph.RecompileIfNeeded();
        }

        public EventPropagation Compile()
        {
            OnCompile();

            return EventPropagation.Stop;
        }

        VFXContext AddVFXContext(Vector2 pos, VFXModelDescriptor<VFXContext> desc)
        {
            if (controller == null) return null;
            return controller.AddVFXContext(pos, desc);
        }

        VFXOperator AddVFXOperator(Vector2 pos, VFXModelDescriptor<VFXOperator> desc)
        {
            if (controller == null) return null;
            return controller.AddVFXOperator(pos, desc);
        }

        VFXParameter AddVFXParameter(Vector2 pos, VFXModelDescriptorParameters desc)
        {
            if (controller == null) return null;
            return controller.AddVFXParameter(pos, desc);
        }

        void AddVFXParameter(Vector2 pos, VFXParameterController parameterController)
        {
            if (controller == null || parameterController == null) return;

            controller.AddVFXParameter(pos, parameterController);
        }

        public EventPropagation Resync()
        {
            if (controller != null)
                controller.ForceReload();
            return EventPropagation.Stop;
        }

        public EventPropagation OutputToDot()
        {
            if (controller == null) return EventPropagation.Stop;
            DotGraphOutput.DebugExpressionGraph(controller.graph, VFXExpressionContextOption.None);
            return EventPropagation.Stop;
        }

        public EventPropagation OutputToDotReduced()
        {
            if (controller == null) return EventPropagation.Stop;
            DotGraphOutput.DebugExpressionGraph(controller.graph, VFXExpressionContextOption.Reduction);
            return EventPropagation.Stop;
        }

        public EventPropagation OutputToDotConstantFolding()
        {
            if (controller == null) return EventPropagation.Stop;
            DotGraphOutput.DebugExpressionGraph(controller.graph, VFXExpressionContextOption.ConstantFolding);
            return EventPropagation.Stop;
        }

        public EventPropagation ReinitComponents()
        {
            foreach (var component in VFXManager.GetComponents())
                component.Reinit();
            return EventPropagation.Stop;
        }

        public IEnumerable<VFXContextUI> GetAllContexts()
        {
            foreach (var layer in contentViewContainer.Children())
            {
                foreach (var element in layer)
                {
                    if (element is VFXContextUI)
                    {
                        yield return element as VFXContextUI;
                    }
                }
            }
        }

        public IEnumerable<VFXNodeUI> GetAllNodes()
        {
            foreach (var layer in contentViewContainer.Children())
            {
                foreach (var element in layer)
                {
                    if (element is VFXNodeUI)
                    {
                        yield return element as VFXNodeUI;
                    }
                }
            }
        }

        public override List<Port> GetCompatiblePorts(Port startAnchor, NodeAdapter nodeAdapter)
        {
            if (controller == null) return null;


            if (startAnchor is VFXDataAnchor)
            {
                var controllers = controller.GetCompatiblePorts((startAnchor as  VFXDataAnchor).controller, nodeAdapter);
                return controllers.Select(t => (Port)GetDataAnchorByController(t as VFXDataAnchorController)).ToList();
            }
            else
            {
                var controllers = controller.GetCompatiblePorts((startAnchor as VFXFlowAnchor).controller, nodeAdapter);
                return controllers.Select(t => (Port)GetFlowAnchorByController(t as VFXFlowAnchorController)).ToList();
            }
        }

        public IEnumerable<VFXFlowAnchor> GetAllFlowAnchors(bool input, bool output)
        {
            foreach (var context in GetAllContexts())
            {
                foreach (VFXFlowAnchor anchor in context.GetFlowAnchors(input, output))
                {
                    yield return anchor;
                }
            }
        }

        void VFXElementResized(VisualElement element)
        {
            if (element is IVFXResizable)
            {
                (element as IVFXResizable).OnResized();
            }
        }

        GraphViewChange VFXGraphViewChanged(GraphViewChange change)
        {
            if (change.movedElements != null && change.movedElements.Count > 0)
            {
                HashSet<IVFXMovable> movables = new HashSet<IVFXMovable>(change.movedElements.OfType<IVFXMovable>());
                foreach (var groupNode in vfxGroupNodes.ToList())
                {
                    var containedElements = groupNode.containedElements;

                    if (containedElements != null && containedElements.Intersect(change.movedElements).Count() > 0)
                    {
                        groupNode.UpdateGeometryFromContent();
                        movables.Add(groupNode);
                    }
                }

                foreach (var groupNode in change.movedElements.OfType<VFXGroupNode>())
                {
                    var containedElements = groupNode.containedElements;
                    if (containedElements != null)
                    {
                        foreach (var node in containedElements.OfType<IVFXMovable>())
                        {
                            movables.Add(node);
                        }
                    }
                }

                foreach (var movable in movables)
                {
                    movable.OnMoved();
                }
            }
            return change;
        }

        VFXNodeUI GetNodeByController(VFXNodeController controller)
        {
            if (controller is VFXBlockController)
            {
                var blockController = (controller as VFXBlockController);
                VFXContextUI context = GetNodeByController(blockController.contextController) as VFXContextUI;

                return context.GetAllBlocks().FirstOrDefault(t => t.controller == blockController);
            }
            return GetAllNodes().FirstOrDefault(t => t.controller == controller);
        }

        public VFXDataAnchor GetDataAnchorByController(VFXDataAnchorController controller)
        {
            if (controller == null)
                return null;

            VFXNodeUI node = GetNodeByController(controller.sourceNode);
            if (node == null)
            {
                Debug.LogError("Can't find the node for a given node controller");
                return null;
            }

            VFXDataAnchor anchor = node.GetPorts(controller.direction == Direction.Input, controller.direction == Direction.Output).FirstOrDefault(t => t.controller == controller);
            if (anchor == null)
            {
                // Can happen because the order of the DataWatch is not controlled
                node.ForceUpdate();
                anchor = node.GetPorts(controller.direction == Direction.Input, controller.direction == Direction.Output).FirstOrDefault(t => t.controller == controller);
            }
            return anchor;
        }

        public VFXFlowAnchor GetFlowAnchorByController(VFXFlowAnchorController controller)
        {
            if (controller == null)
                return null;
            return GetAllFlowAnchors(controller.direction == Direction.Input, controller.direction == Direction.Output).Where(t => t.controller == controller).FirstOrDefault();
        }

        public IEnumerable<VFXDataAnchor> GetAllDataAnchors(bool input, bool output)
        {
            foreach (var layer in contentViewContainer.Children())
            {
                foreach (var element in layer)
                {
                    if (element is VFXNodeUI)
                    {
                        var ope = element as VFXNodeUI;
                        foreach (VFXDataAnchor anchor in ope.GetPorts(input, output))
                            yield return anchor;
                        if (element is VFXContextUI)
                        {
                            var context = element as VFXContextUI;

                            foreach (VFXBlockUI block in context.GetAllBlocks())
                            {
                                foreach (VFXDataAnchor anchor in block.GetPorts(input, output))
                                    yield return anchor;
                            }
                        }
                    }
                }
            }
        }

        public VFXDataEdge GetDataEdgeByController(VFXDataEdgeController controller)
        {
            foreach (var layer in contentViewContainer.Children())
            {
                foreach (var element in layer)
                {
                    if (element is VFXDataEdge)
                    {
                        VFXDataEdge candidate = element as VFXDataEdge;
                        if (candidate.controller == controller)
                            return candidate;
                    }
                }
            }
            return null;
        }

        public IEnumerable<VFXDataEdge> GetAllDataEdges()
        {
            foreach (var layer in contentViewContainer.Children())
            {
                foreach (var element in layer)
                {
                    if (element is VFXDataEdge)
                    {
                        yield return element as VFXDataEdge;
                    }
                }
            }
        }

        public IEnumerable<Port> GetAllPorts(bool input, bool output)
        {
            foreach (var anchor in GetAllDataAnchors(input, output))
            {
                yield return anchor;
            }
            foreach (var anchor in GetAllFlowAnchors(input, output))
            {
                yield return anchor;
            }
        }

        void SelectionUpdated()
        {
            if (controller == null) return;

            if (!VisualEffectEditor.s_IsEditingAsset)
            {
                var objectSelected = selection.OfType<VFXNodeUI>().Select(t => t.controller.model).Concat(selection.OfType<VFXContextUI>().Select(t => t.controller.model)).Where(t => t != null).ToArray();

                if (objectSelected.Length > 0)
                {
                    Selection.objects = objectSelected;
                    return;
                }

                var blackBoardSelected = selection.OfType<BlackboardField>().Select(t => t.GetFirstAncestorOfType<VFXBlackboardRow>().controller.model).ToArray();

                if (blackBoardSelected.Length > 0)
                {
                    Selection.objects = blackBoardSelected;
                    return;
                }

                if (Selection.activeObject != controller.model)
                {
                    Selection.activeObject = controller.model;
                }
            }
        }

        void ElementAddedToGroupNode(Group groupNode, GraphElement element)
        {
            (groupNode as VFXGroupNode).ElementAddedToGroupNode(element);
        }

        void ElementRemovedFromGroupNode(Group groupNode, GraphElement element)
        {
            (groupNode as VFXGroupNode).ElementRemovedFromGroupNode(element);
        }

        void GroupNodeTitleChanged(Group groupNode, string title)
        {
            (groupNode as VFXGroupNode).GroupNodeTitleChanged(title);
        }

        public override void AddToSelection(ISelectable selectable)
        {
            base.AddToSelection(selectable);
            SelectionUpdated();
        }

        public override void RemoveFromSelection(ISelectable selectable)
        {
            base.RemoveFromSelection(selectable);
            SelectionUpdated();
        }

        public override void ClearSelection()
        {
            bool selectionEmpty = selection.Count() == 0;
            base.ClearSelection();
            if (!selectionEmpty)
                SelectionUpdated();
        }

        VFXBlackboard m_Blackboard;

        private Label m_DropDownButtonCullingMode;
        private Toggle m_ToggleCastShadows;
        private Toggle m_ToggleMotionVectors;

        public readonly Vector2 defaultPasteOffset = new Vector2(100, 100);
        public Vector2 pasteOffset = Vector2.zero;

        public VFXBlackboard blackboard
        {
            get { return m_Blackboard; }
        }

        protected internal override bool canCopySelection
        {
            get { return selection.OfType<VFXNodeUI>().Any() || selection.OfType<Group>().Any() || selection.OfType<VFXContextUI>().Any() || selection.OfType<VFXStickyNote>().Any(); }
        }

        IEnumerable<Controller> ElementsToController(IEnumerable<GraphElement> elements)
        {
            return elements.OfType<IControlledElement>().Select(t => t.controller);
        }

        void CollectElements(IEnumerable<GraphElement> elements, HashSet<GraphElement> elementsToCopySet)
        {
            foreach (var element in elements)
            {
                if (element is Group)
                {
                    CollectElements((element as Group).containedElements, elementsToCopySet);
                    elementsToCopySet.Add(element);
                }
                else if (element is Node || element is VFXContextUI || element is VFXStickyNote)
                {
                    elementsToCopySet.Add(element);
                }
            }
        }

        protected internal override void CollectCopyableGraphElements(IEnumerable<GraphElement> elements, HashSet<GraphElement> elementsToCopySet)
        {
            CollectElements(elements, elementsToCopySet);

            var nodeuis = new HashSet<VFXNodeUI>(elementsToCopySet.SelectMany(t => t.Query().OfType<VFXNodeUI>().ToList()));
            var contextuis = new HashSet<VFXContextUI>(elementsToCopySet.OfType<VFXContextUI>());

            foreach (var edge in edges.ToList())
            {
                if (edge is VFXDataEdge)
                {
                    if (nodeuis.Contains(edge.input.GetFirstAncestorOfType<VFXNodeUI>()) && nodeuis.Contains(edge.output.GetFirstAncestorOfType<VFXNodeUI>()))
                    {
                        elementsToCopySet.Add(edge);
                    }
                }
                else
                {
                    if (contextuis.Contains(edge.input.GetFirstAncestorOfType<VFXContextUI>()) && contextuis.Contains(edge.output.GetFirstAncestorOfType<VFXContextUI>()))
                    {
                        elementsToCopySet.Add(edge);
                    }
                }
            }
        }

        Rect GetElementsBounds(IEnumerable<GraphElement> elements)
        {
            Rect[] elementBounds = elements.Select(t => contentViewContainer.WorldToLocal(t.worldBound)).ToArray();
            if (elementBounds.Length < 1) return Rect.zero;

            Rect bounds = elementBounds[0];

            for (int i = 1; i < elementBounds.Length; ++i)
            {
                bounds = Rect.MinMaxRect(Mathf.Min(elementBounds[i].xMin, bounds.xMin), Mathf.Min(elementBounds[i].yMin, bounds.yMin), Mathf.Max(elementBounds[i].xMax, bounds.xMax), Mathf.Max(elementBounds[i].yMax, bounds.yMax));
            }

            return bounds;
        }

        string SerializeElements(IEnumerable<GraphElement> elements)
        {
            pasteOffset = defaultPasteOffset;

            return VFXCopyPaste.SerializeElements(ElementsToController(elements), GetElementsBounds(elements));
        }

        Vector2 visibleCenter
        {
            get
            {
                Vector2 center = layout.size * 0.5f;

                center = this.ChangeCoordinatesTo(contentViewContainer, center);

                return center;
            }
        }

        void UnserializeAndPasteElements(string operationName, string data)
        {
            VFXCopyPaste.UnserializeAndPasteElements(controller, visibleCenter, data, this);

            pasteOffset += defaultPasteOffset;
        }

        const float k_MarginBetweenContexts = 30;
        public void PushUnderContext(VFXContextUI context, float size)
        {
            if (size < 5) return;

            HashSet<VFXContextUI> contexts = new HashSet<VFXContextUI>();

            contexts.Add(context);

            var flowEdges = edges.ToList().OfType<VFXFlowEdge>().ToList();

            int contextCount = 0;

            while (contextCount < contexts.Count())
            {
                contextCount = contexts.Count();
                foreach (var flowEdge in flowEdges)
                {
                    VFXContextUI topContext = flowEdge.output.GetFirstAncestorOfType<VFXContextUI>();
                    VFXContextUI bottomContext = flowEdge.input.GetFirstAncestorOfType<VFXContextUI>();
                    if (contexts.Contains(topContext)  && !contexts.Contains(bottomContext))
                    {
                        float topContextBottom = topContext.layout.yMax;
                        float newTopContextBottom = topContext.layout.yMax + size;
                        if (topContext == context)
                        {
                            newTopContextBottom -= size;
                            topContextBottom -= size;
                        }
                        float bottomContextTop = bottomContext.layout.yMin;

                        if (topContextBottom < bottomContextTop && newTopContextBottom + k_MarginBetweenContexts > bottomContextTop)
                        {
                            contexts.Add(bottomContext);
                        }
                    }
                }
            }

            contexts.Remove(context);

            foreach (var c in contexts)
            {
                c.controller.position = c.GetPosition().min + new Vector2(0, size);
            }
        }

        void OnToggleDebug()
        {
            if (controller != null)
            {
                controller.graph.displaySubAssets = !controller.graph.displaySubAssets;
            }
        }

        bool canGroupSelection
        {
            get
            {
                return canCopySelection && !selection.Any(t => t is Group);
            }
        }

        public void ValidateCommand(ValidateCommandEvent evt)
        {
            if (evt.commandName == "SelectAll")
            {
                evt.StopPropagation();
                if (evt.imguiEvent != null)
                {
                    evt.imguiEvent.Use();
                }
            }
        }

        public void ExecuteCommand(ExecuteCommandEvent e)
        {
            if (e.commandName == "SelectAll")
            {
                ClearSelection();

                foreach (var element in graphElements.ToList())
                {
                    AddToSelection(element);
                }
                e.StopPropagation();
            }
        }

        void GroupSelection()
        {
            controller.GroupNodes(selection.OfType<ISettableControlledElement<VFXNodeController>>().Select(t => t.controller));
        }

        void AddStickyNote(Vector2 position)
        {
            position = contentViewContainer.WorldToLocal(position);
            controller.AddStickyNote(position);
        }

        void OnCreateNodeInGroupNode(ContextualMenu.MenuAction e)
        {
            Debug.Log("CreateMenuPosition" + e.eventInfo.mousePosition);
            //The targeted groupnode will be determined by a PickAll later
            VFXFilterWindow.Show(VFXViewWindow.currentWindow, e.eventInfo.mousePosition, m_NodeProvider);
        }

        public override void BuildContextualMenu(ContextualMenuPopulateEvent evt)
        {
            Vector2 mousePosition = evt.mousePosition;
            evt.menu.AppendAction("Group Selection", (e) => { GroupSelection(); },
                (e) => { return canGroupSelection ? ContextualMenu.MenuAction.StatusFlags.Normal : ContextualMenu.MenuAction.StatusFlags.Disabled; });
            evt.menu.AppendAction("New Sticky Note", (e) => { AddStickyNote(mousePosition); },
                (e) => { return ContextualMenu.MenuAction.StatusFlags.Normal; });
            evt.menu.AppendSeparator();
            if (evt.target is VFXContextUI)
            {
                evt.menu.AppendAction("Cut", (e) => { CutSelectionCallback(); },
                    (e) => { return canCutSelection ? ContextualMenu.MenuAction.StatusFlags.Normal : ContextualMenu.MenuAction.StatusFlags.Disabled; });
                evt.menu.AppendAction("Copy", (e) => { CopySelectionCallback(); },
                    (e) => { return canCopySelection ? ContextualMenu.MenuAction.StatusFlags.Normal : ContextualMenu.MenuAction.StatusFlags.Disabled; });
            }
            base.BuildContextualMenu(evt);
            /*
            if (evt.target is UIElements.GraphView.GraphView)
            {
                evt.menu.AppendAction("Paste", (e) => { PasteCallback(); },
                    (e) => { return canPaste ? ContextualMenu.MenuAction.StatusFlags.Normal : ContextualMenu.MenuAction.StatusFlags.Disabled; });
            }*/
        }

        private static readonly KeyValuePair<string, VFXCullingFlags>[] k_CullingOptions = new KeyValuePair<string, VFXCullingFlags>[]
        {
            new KeyValuePair<string, VFXCullingFlags>("Cull simulation and bounds", (VFXCullingFlags.CullSimulation | VFXCullingFlags.CullBoundsUpdate)),
            new KeyValuePair<string, VFXCullingFlags>("Cull simulation only", (VFXCullingFlags.CullSimulation)),
            new KeyValuePair<string, VFXCullingFlags>("Disable culling", VFXCullingFlags.CullNone),
        };

        private string CullingMaskToString(VFXCullingFlags flags)
        {
            return k_CullingOptions.First(o => o.Value == flags).Key;
        }

        bool IDropTarget.CanAcceptDrop(List<ISelectable> selection)
        {
            return selection.Any(t => t is BlackboardField && (t as BlackboardField).GetFirstAncestorOfType<VFXBlackboardRow>() != null);
        }

        bool IDropTarget.DragExited()
        {
            return true;
        }

        bool IDropTarget.DragPerform(DragPerformEvent evt, IEnumerable<ISelectable> selection, IDropTarget dropTarget)
        {
            var rows = selection.OfType<BlackboardField>().Select(t => t.GetFirstAncestorOfType<VFXBlackboardRow>()).Where(t => t != null).ToArray();

            Vector2 mousePosition = contentViewContainer.WorldToLocal(evt.mousePosition);
            foreach (var row in rows)
            {
                AddVFXParameter(mousePosition - new Vector2(100, 75), row.controller);
            }

            return true;
        }

        bool IDropTarget.DragUpdated(DragUpdatedEvent evt, IEnumerable<ISelectable> selection, IDropTarget dropTarget)
        {
            DragAndDrop.visualMode = DragAndDropVisualMode.Link;

            return true;
        }

        void OnDragUpdated(DragUpdatedEvent e)
        {
            if (selection.Any(t => t is BlackboardField && (t as BlackboardField).GetFirstAncestorOfType<VFXBlackboardRow>() != null))
            {
                DragAndDrop.visualMode = DragAndDropVisualMode.Link;
                e.StopPropagation();
            }
        }

        void OnDragPerform(DragPerformEvent e)
        {
            var rows = selection.OfType<BlackboardField>().Select(t => t.GetFirstAncestorOfType<VFXBlackboardRow>()).Where(t => t != null).ToArray();
            if (rows.Length > 0)
            {
                Vector2 mousePosition = contentViewContainer.WorldToLocal(e.mousePosition);
                foreach (var row in rows)
                {
                    AddVFXParameter(mousePosition - new Vector2(50, 20), row.controller);
                }
            }
        }
    }
}<|MERGE_RESOLUTION|>--- conflicted
+++ resolved
@@ -571,18 +571,12 @@
                 t => {
                     if (panel != null)
                     {
-                        //(panel as BaseVisualElementPanel).ValidateLayout();
+                        (panel as BaseVisualElementPanel).ValidateLayout();
                         FrameAll();
                     }
                 }
-<<<<<<< HEAD
-                ,
-                100
-                );
-=======
                 ).StartingIn(100);
         }
->>>>>>> e7016c81
 
         void OnFrameNewControllerWithPanel(AttachToPanelEvent e)
         {
@@ -1535,8 +1529,8 @@
         public override void BuildContextualMenu(ContextualMenuPopulateEvent evt)
         {
             Vector2 mousePosition = evt.mousePosition;
-            evt.menu.AppendAction("Group Selection", (e) => { GroupSelection(); },
-                (e) => { return canGroupSelection ? ContextualMenu.MenuAction.StatusFlags.Normal : ContextualMenu.MenuAction.StatusFlags.Disabled; });
+                evt.menu.AppendAction("Group Selection", (e) => { GroupSelection(); },
+                    (e) => { return canGroupSelection ? ContextualMenu.MenuAction.StatusFlags.Normal : ContextualMenu.MenuAction.StatusFlags.Disabled; });
             evt.menu.AppendAction("New Sticky Note", (e) => { AddStickyNote(mousePosition); },
                 (e) => { return ContextualMenu.MenuAction.StatusFlags.Normal; });
             evt.menu.AppendSeparator();
