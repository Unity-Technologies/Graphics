--- conflicted
+++ resolved
@@ -8,6 +8,11 @@
 
 #ifdef VFX_VARYING_PS_INPUTS
 void VFXTransformPSInputs(inout VFX_VARYING_PS_INPUTS input) {}
+
+float4 VFXApplyPreExposure(float4 color, float exposureWeight)
+{
+    return color;
+}
 
 float4 VFXApplyPreExposure(float4 color, VFX_VARYING_PS_INPUTS input)
 {
@@ -135,17 +140,4 @@
    color.rgb = lerp(fog.rgb * color.a, color.rgb, fog.a);
 #endif
    return color;
-<<<<<<< HEAD
-}
-
-float4 VFXApplyPreExposure(float4 color, float exposureWeight)
-{
-    return color;
-}
-
-float4 VFXApplyPreExposure(float4 color, VFX_VARYING_PS_INPUTS input)
-{
-    return color;
-=======
->>>>>>> 2801da3c
 }