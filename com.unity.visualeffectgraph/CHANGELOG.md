--- conflicted
+++ resolved
@@ -39,11 +39,8 @@
 - Optimize display of inspector when there is a lot of exposed VFX properties.
 - Correctly frame the whole graph, when opening the Visual Effect Editor
 - fix issue with multiselection and objectfields [Case 1250378](https://issuetracker.unity3d.com/issues/vfx-removing-texture-asset-while-multiediting-working-incorrectly)
-<<<<<<< HEAD
-=======
 - Handle correctly disabled alphaTreshold material slot in shaderGraph.
 - Allow world position usage in shaderGraph plugged into an alpha/opacity output [Case 1259511](https://issuetracker.unity3d.com/product/unity/issues/guid/1259511/)
->>>>>>> 8ca39731
 
 ## [7.4.1] - 2020-06-03
 
