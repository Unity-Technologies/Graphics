--- conflicted
+++ resolved
@@ -33,11 +33,8 @@
 - Better node position when created by dragging an edge
 - Fixed an exception when setting when changing the space of a shape to world [Case 1389076](https://issuetracker.unity3d.com/product/unity/issues/guid/1389076/)
 - Context labels where not displayed in the inspector except for outputs where it was always a letter, even if the user had given a custom label
-<<<<<<< HEAD
+- In `Output Particle` blocks, shader graph exposed properties order is consistent with shader graph blackboard
 - Picking and Selection passes [Case 1382788](https://issuetracker.unity3d.com/product/unity/issues/guid/1382788/), [Case 1402283](https://issuetracker.unity3d.com/product/unity/issues/guid/1402283/)
-=======
-- In `Output Particle` blocks, shader graph exposed properties order is consistent with shader graph blackboard
->>>>>>> 0b633816
 
 ## [14.0.0] - 2021-11-17
 
