# Changelog
All notable changes to this package will be documented in this file.

The format is based on [Keep a Changelog](http://keepachangelog.com/en/1.0.0/)
and this project adheres to [Semantic Versioning](http://semver.org/spec/v2.0.0.html).

## [13.0.0] - 2021-09-01

### Fixed
- Prevent vector truncation error in HDRP Decal template
- Fix potential infinite compilation when using subgraphs [Case 1346576](https://issuetracker.unity3d.com/product/unity/issues/guid/1346576/)
- Prevent out of sync serialization of VFX assets that could cause the asset to be dirtied without reason
- Fix undetermitism in space with LocalToWorld and WorldToLocal operators [Case 1355820](https://issuetracker.unity3d.com/product/unity/issues/guid/1355820/)
- Unexpected compilation error while modifying ShaderGraph exposed properties [Case 1361601](https://issuetracker.unity3d.com/product/unity/issues/guid/1361601/)
- Compilation issue while using new SG integration and SampleTexture/SampleMesh [Case 1359391](https://issuetracker.unity3d.com/product/unity/issues/guid/1359391/)
- Prevent VFX Graph compilation each time a property's min/max value is changed
- Prevent vfx re-compilation in some cases when a value has not changed

## [12.0.0] - 2021-01-11
### Added
- Added support for Texture2D Arrays in Flipbooks
- Added new setting in "Preferences -> Visual Effects" to control the fallback behavior of camera buffers from MainCamera node when the main camera is not rendered.
- Sample vertices of a transformed skinned mesh with Position (Skinned Mesh) and Sample Skinned Mesh operator.
- Placement option (Vertex, Edge, Surface) in Sample Mesh & Skinned Mesh, allows triangle sampling.
- Material Offset setting in inspector of the rendered outputs.
- Restore "Exact Fixed Time Step" option on VisualEffectAsset.
- Support 2D Renderer in URP for Unlit.
- New tool to help set VFX Bounds
- New tool : Signed Distance Field baker.
- Provide explicit access to spawnCount in graph
- Support of direct link event to initialize context (which support several event within the same frame)
- Structured Graphics Buffer support as exposed type
- Added HDRP Decal output context.
- Motion vectors enabled for particle strips
- Added Is Inside subgraph into VFX Graph additions package
- The VFX editor automatically attach to the current selection if the selected gameobject uses the currently edited VFX asset
- Two new buttons are available in the editor's tool bar. One will display a popup panel to handle attachement and one to lock/unlock the current attachement


### Changed
- Allow remaking an existing link.
- Sphere and Cube outputs are now experimental
- Property Binder : Handle Remove Component removing linked hidden scriptable objectfields
- Property Binder : Prevent multiple VFXPropertyBinder within the same game object
- Transform integrated to VFXTypes : Circle, ArcCircle, Sphere, ArcSphere, Torus, ArcTorus, Cone, ArcCone

### Fixed
- VFXEventBinderBase throwing a null reference exception in runtime
- Unexpected compilation warning in VFXMouseBinder [Case 1313003](https://issuetracker.unity3d.com/product/unity/issues/guid/1313003/)
- Prevent creation of subgraph containing only partial systems [Case 1284053](https://issuetracker.unity3d.com/product/unity/issues/guid/1284053/)
- Prevent pasting context within operator/block subgraph [Case 1235269](https://issuetracker.unity3d.com/product/unity/issues/guid/1235269/)
- VFXEventBinderBase throwing a null reference exception in runtime
- Fix CameraFade for shadow maps [Case 1294073](https://fogbugz.unity3d.com/f/cases/1294073/)
- Modified Sign operator node output for float when input is 0.0f [Case 1299922](https://fogbugz.unity3d.com/f/cases/1299922/)
- An existing link can be remade.
- Use alphabetical order in type list in blackboard "+" button [Case 1304109](https://issuetracker.unity3d.com/product/unity/issues/guid/1304109/)
- Consistently displays the Age Particles checkbox in Update context [Case 1221557](https://issuetracker.unity3d.com/product/unity/issues/guid/1221557/)
- Fix compute culling compilation in URP [Case 1309174](https://fogbugz.unity3d.com/f/cases/1309174/)
- pCache: Unexpected ditable field in Mesh Statistics, Save & Cancel pCache, error trying to access not readable texture [Case 1122417](https://issuetracker.unity3d.com/product/unity/issues/guid/1122417/)
- Handle correctly locked VisualEffectAsset with version control system [Case 1261051](https://issuetracker.unity3d.com/product/unity/issues/guid/1261051/)
- Artefact in VFXView using efficient debug mode in component target board [Case 1243947](https://issuetracker.unity3d.com/product/unity/issues/guid/1243947/)
- Sample Mesh Color when value is stored as float.
- Compilation error due to direct access to GetWorldToObjectMatrix instead of VFXGetWorldToObjectMatrix [Case 1308481](https://issuetracker.unity3d.com/product/unity/issues/guid/1308481/)
- Prevent infinite compilation loop [Case 1298466](https://issuetracker.unity3d.com/product/unity/issues/guid/1298466/)
- Remove some useless compilation triggers (modifying not connected or disabled nodes for instance)
- Tidy up of platform abstraction code for random number generation, requires a dependency on com.unity.render-pipelines.core for those abstractions.
- Fixed shader compilation errors with textures in shader graph [Case 1309219](https://issuetracker.unity3d.com/product/unity/issues/guid/1309219/)
- Fixed issue with VFX using incorrect buffer type for strip data
- Safe Normalization of Cross Products in Orient blocks [Case 1272724](https://issuetracker.unity3d.com/product/unity/issues/guid/1272724)
- Property Binder : Undo after reset [Case 1293794](https://issuetracker.unity3d.com/product/unity/issues/guid/1293794/)
- Property Binder : Allow copy/past from a game object to another
- Deleting a context node and a block while both are selected throws a null ref exception. [Case 315578](https://issuetracker.unity3d.com/product/unity/issues/guid/1315578/)
- Target GameObject attach button does not allow attaching a valid VFX if the last selection was invalid. [Case 1312178](https://issuetracker.unity3d.com/product/unity/issues/guid/1312178/)
- Deleting flow edge between Init and Update throw an invalid opeation exception [Case 1315593](https://issuetracker.unity3d.com/product/unity/issues/guid/1315593/)
- Regression with some settings not always triggering a recompilation [Case 1322844](https://issuetracker.unity3d.com/product/unity/issues/guid/1322844/)
- Having more than five GPU Event output leads to "unexpected token 'if" at compilation [Case 1323434](https://issuetracker.unity3d.com/product/unity/issues/guid/1323434/)
- Deleted properties still show up in the inspector [Case 1320952](https://issuetracker.unity3d.com/product/unity/issues/guid/1320952/)
- Exception in VFXFilterWindow if search field is empty [Case 1235269](https://issuetracker.unity3d.com/product/unity/issues/guid/1235269/)
- Fixed null reference exception when exposing Camera type in VFX graph [Case 1315582](https://issuetracker.unity3d.com/product/unity/issues/guid/1315582/)
- Fixed VFX with output mesh being always reimported [Case 1309753](https://issuetracker.unity3d.com/product/unity/issues/guid/1309753/)
- Modified state in the VFX tab has now a correct state
- Motion Vector map sampling for flipbooks were not using correct mips
- Remove unexpected expression in spawn context evaluation [Case 1318412](https://issuetracker.unity3d.com/product/unity/issues/guid/1318412/)
- Fix unexpected Spawn context execution ordering
- Fix incorrect buffer type for strips
- Enabled an optimization for motion vectors, storing projected positions for vertices instead of the transform matrix
- In the Gradient editor undo will now properly refresh the gradient preview (color swatches)
- Eye dropper in the color fields kept updating after pressing the Esc key
- Sticky notes can now be deleted through contextual manual menu
- Blackboard fields can now be duplicated either with a shortcut (Ctrl+D) or with a contextual menu option
- Properties labels do not overlap anymore
- VFX Graph operators keep the same width when expanded or collpased so that the button does not change position
- Fix Soft Particle depth computation when using an orthographic camera [Case 1309961](https://issuetracker.unity3d.com/product/unity/issues/guid/1309961)
- When adding a new node/operator in the graph editor and using the search field, the search results are sorted in a smarter way
- Unexpected operator and block removal during migration [Case 1344645](https://issuetracker.unity3d.com/product/unity/issues/guid/1344645/)
- Inspector group headers now have a better indentation and alignment
- Zoom and warning icons were blurry in the "Play Controls" and "Visual Effect Model" scene overlays
- Random crash using subgraph [Case 1345426](https://issuetracker.unity3d.com/product/unity/issues/guid/1345426/)
- Fixed Collision with Depth Buffer when using Orthographic camera [Case 1309958](https://issuetracker.unity3d.com/product/unity/issues/guid/1309958/)
- Fix culling of point output [Case 1225764](https://issuetracker.unity3d.com/product/unity/issues/guid/1225764/)
- Compilation issue when normal is used in shadergraph for opacity with unlit output
- Fix Exception on trying to invert a degenerate TRS matrix [Case 1307068](https://issuetracker.unity3d.com/product/unity/issues/guid/1307068/)
- Fix IsFrontFace shader graph node for VFX.
- Fix crash when loading SDF Baker settings holding a mesh prefab [Case 1343898](https://issuetracker.unity3d.com/product/unity/issues/guid/1343898/)
- Exception using gizmo on exposed properties [Case 1340818](https://issuetracker.unity3d.com/product/unity/issues/guid/1340818/)
- GPU hang on some initialize dispatch during dichotomy (platform specific)
- Compilation error undeclared identifier 'Infinity' [Case 1328592](https://issuetracker.unity3d.com/product/unity/issues/guid/1328592/)
- Exposed Parameter placement can be moved after sanitize
<<<<<<< HEAD
- Eye dropper in the color fields kept updating after pressing the Esc key
=======
- Fix rendering artifacts on some mobile devices [Case 1149057](https://issuetracker.unity3d.com/product/unity/issues/guid/1149057/)
- Fix compilation failure on OpenGLES [Case 1348666](https://issuetracker.unity3d.com/product/unity/issues/guid/1348666/)
- Don't open an empty VFX Graph Editor when assigning a VFX Asset to a Visual Effect GameObject from the inspector [Case 1347399](https://issuetracker.unity3d.com/product/unity/issues/guid/1347399/)
- Visual Effect inspector input fields don't lose focus anymore while typing (Random seed)
- Subgraph output properties tooltips were not easily editable when multiline
>>>>>>> d9f8554f

## [11.0.0] - 2020-10-21
### Added
- Added new setting to output nodes to exclude from TAA
- New Sample Point cache & Sample Attribute map operators

### Changed
- Changed the "Edit" button so it becomes "New" when no asset is set on a Visual Effect component, in order to save a new visual effect graph asset.

### Fixed
- Forbid incorrect link between incompatible context [Case 1269756](https://issuetracker.unity3d.com/product/unity/issues/guid/1269756/)
- Serialization issue with VFXSpawnerCallbacks
- Unexpected exception while trying to display capacity warning [Case 1294180](https://issuetracker.unity3d.com/product/unity/issues/guid/1294180/)
- Exclude Operator, Context, Block and Subgraph from Preset [Case 1232309](https://issuetracker.unity3d.com/product/unity/issues/guid/1232309/)
- Fix [Case 1212002](https://fogbugz.unity3d.com/f/cases/1212002/)
- Fix [Case 1223747](https://fogbugz.unity3d.com/f/cases/1223747/)
- Fix [Case 1290493](https://fogbugz.unity3d.com/f/cases/1290493/#BugEvent.1072735759)
- Incorrect path on Linux while targetting Android, IOS or WebGL [Case 1279750](https://issuetracker.unity3d.com/product/unity/issues/guid/1279750/)


## [10.2.0] - 2020-10-19
### Added
- Warning using Depth Collision on unsupported scriptable render pipeline.
- Warning in renderer inspector using Light Probe Proxy Volume when this feature isn't available.
- New operator : Sample Signed distance field
- New Position on Signed Distance Field block
- Added command to delete unuser parameters.
- Harmonized position, direction and velocity composition modes for position (shape, sequential, depth) and Velocity from Direction & Speed blocks
- New particle strip attribute in Initialize: spawnIndexInStrip
- Added Get Strip Index subgraph utility operator in Additional Samples
- Added Encompass (Point) subgraph utility operator in Additional Samples

### Fixed
- "Create new VisualEffect Graph" creates a graph from the default template [Case 1279999](https://fogbugz.unity3d.com/f/cases/1279999/)
- Fix [Case 1268977](https://issuetracker.unity3d.com/product/unity/issues/guid/1268977/)
- Fix [Case 1114281](https://fogbugz.unity3d.com/f/cases/1114281/)
- Forbid creation of context in VisualEffectSubgraphBlock through edge dropping. No context should be allowed.
- Fix [Case 1199540](https://issuetracker.unity3d.com/product/unity/issues/guid/1199540/)
- Fix [Case 1219072](https://issuetracker.unity3d.com/product/unity/issues/guid/1219072/)
- Fix [Case 1211372](https://issuetracker.unity3d.com/product/unity/issues/guid/1211372/)
- Fix [Case 1262961](https://issuetracker.unity3d.com/product/unity/issues/guid/1262961/)
- Fix [Case 1268354](https://fogbugz.unity3d.com/f/cases/1268354/)
- Fix VFX Graph window invalidating existing Undo.undoRedoPerformed delegates.
- Fix for VisualEffect prefab override window [Case 1242693](https://issuetracker.unity3d.com/product/unity/issues/guid/1242693/)
- Fix [Case 1281861](https://issuetracker.unity3d.com/product/unity/issues/guid/1281861/)
- Unexpected exception while installing samples inside an URP project [Case 1280065](https://issuetracker.unity3d.com/product/unity/issues/guid/1280065/)
- Fix edited operator being collapsed [Case 1270517](https://issuetracker.unity3d.com/product/unity/issues/guid/1270517/)
- Filters out renderer priority on SRP which doesn't support this feature.
- Fallback to builtIn rendering layer if srpAsset.renderingLayerMaskNames returns null.
- Fix missing prepass in URP [Case 1169487](https://issuetracker.unity3d.com/product/unity/issues/guid/1169487/)
- Fix SubPixelAA block while rendering directly in backbuffer.
- Property Binder : Incorrect Destroy called from edit mode. [Case 1274790](https://issuetracker.unity3d.com/product/unity/issues/guid/1274790/)
- Property Binder : Unexpected null reference exception while using terrain binder. [Case 1247230](https://issuetracker.unity3d.com/product/unity/issues/guid/1247230/)
- Property Binder : HierarchyRoot null reference exception while using Hierarchy to Attribute Map. [Case 1274788](https://issuetracker.unity3d.com/product/unity/issues/guid/1274788/)
- Property Binder : Properties window isn't always up to date. [Case 1248711](https://issuetracker.unity3d.com/product/unity/issues/guid/1248711/)
- Property Binder : Avoid Warning while building on Mobile "Presence of such handlers might impact performance on handheld devices." when building for Android" [Case 1279471](https://issuetracker.unity3d.com/product/unity/issues/guid/1248711/)
- Fixed [case 1283315](https://issuetracker.unity3d.com/product/unity/issues/guid/1283315/)
- Addressing for mirror and clamp modes in sequential operators and blocks
- Incorrect volume spawning for Sphere & Circle with thickness absolute
- Fix View Space Position is VFX Shadergraph [Case 1285603](https://fogbugz.unity3d.com/f/cases/1285603/)
- Fix [Case 1268354](https://fogbugz.unity3d.com/f/cases/1268354/)
- Fixed rare bug causing the vfx compilation to do nothing silently.
- Fixed vfx compilation when a diffusion profile property is added to a vfx shadergraph
- SpawnOverDistance spawner block now behaves correctly
- Quad strip outputs take into account orientation block
- Fixed Random Vector subgraph utility operator in Additional Samples
- Fixed Set Strip Progress Attribute utility block in Additional Samples
- Fix [Case 1255182](https://fogbugz.unity3d.com/f/cases/1255182/)
- Remove temporarily "Exact Fixed Time Step" option on VisualEffectAsset to avoid unexpected behavior
- Disable implicit space transformations in sublock graphs as they led to unexpected behaviors

## [10.1.0] - 2020-10-12
### Added
- Compare operator can take int and uint as inputs
- New operator : Sample Signed distance field
- New WorldToViewportPoint operator
- New ViewportToWorldPoint operator
- Added Output Event Handler API
- Added Output Event Handler Samples
- Added ExposedProperty custom Property Drawer
- Error display within the graph.

### Fixed
- Mesh Sampling incorrect with some GPU (use ByteAddressBuffer instead of Buffer<float>)
- Fix for node window staying when clicking elsewhere
- Make VisualEffect created from the GameObject menu have unique names [Case 1262989](https://issuetracker.unity3d.com/product/unity/issues/guid/1262989/)
- Missing System Seed in new dynamic built-in operator.
- Prefab highlight missing for initial event name toggle [Case 1263012](https://issuetracker.unity3d.com/product/unity/issues/guid/1263012/)
- Correctly frame the whole graph, when opening the Visual Effect Editor
- Optimize display of inspector when there is a lot of exposed VFX properties.
- fixes the user created vfx default resources that were ignored unless loaded
- fix crash when creating a loop in subgraph operators [Case 1251523](https://issuetracker.unity3d.com/product/unity/issues/guid/1251523/)
- fix issue with multiselection and objectfields [Case 1250378](https://issuetracker.unity3d.com/issues/vfx-removing-texture-asset-while-multiediting-working-incorrectly)
- Normals with non uniform scales are correctly computed [Case 1246989](https://issuetracker.unity3d.com/product/unity/issues/guid/1246989/)
- Fix exposed Texture2DArray and Cubemap types from shader graph not being taken into account in Output Mesh [Case 1265221](https://issuetracker.unity3d.com/product/unity/issues/guid/1265221/)
- Allow world position usage in shaderGraph plugged into an alpha/opacity output [Case 1259511](https://issuetracker.unity3d.com/product/unity/issues/guid/1259511/)
- GPU Evaluation of Construct Matrix
- Random Per-Component on Set Attribute in Spawn Context [Case 1279294](https://issuetracker.unity3d.com/product/unity/issues/guid/1279294/)
- Fix corrupted UI in nodes due to corrupted point cache files [Case 1232867](https://fogbugz.unity3d.com/f/cases/1232867/)
- Fix InvalidCastException when using byte properties in point cache files [Case 1276623](https://fogbugz.unity3d.com/f/cases/1276623/)
- Fix  https://issuetracker.unity3d.com/issues/ux-cant-drag-a-noodle-out-of-trigger-blocks
- Fix [Case 1114281](https://issuetracker.unity3d.com/product/unity/issues/guid/1114281/)
- Fix shadows not being rendered to some cascades with directional lights [Case 1229972](https://issuetracker.unity3d.com/issues/output-inconsistencies-with-vfx-shadow-casting-and-shadow-cascades)
- Fix VFX Graph window invalidating existing Undo.undoRedoPerformed delegates.
- Fix shadergraph changes not reflected in VisualEffectGraph [Case 1278469](https://fogbugz.unity3d.com/f/cases/resolve/1278469/)

## [10.0.0] - 2019-06-10
### Added
- Tooltips for Attributes
- Custom Inspector for Spawn context, delay settings are more user friendly.
- Quick Expose Property : Holding Alt + Release Click in an Empty space while making property edges creates a new exposed property of corresponding type with current slot value.
- Octagon & Triangle support for planar distortion output
- Custom Z axis option for strip output
- Custom Inspector for Update context, display update position/rotation instead of integration
- Tooltips to blocks, nodes, contexts, and various menus and options
- VFX asset compilation is done at import instead of when the asset is saved.
- New operators: Exp, Log and LoadTexture
- Duplicate with edges.
- Right click on edge to create a interstitial node.
- New quad distortion output for particle strips
- New attribute for strips: particleCountInStrip
- New options for quad strips texture mapping: swap UV and custom mapping
- Naming for particles system and spawn context
- Noise evaluation now performed on CPU when possible
- Range and Min attributes support on int and uint parameters
- New Construct Matrix from Vector4 operator
- Allow filtering enums in VFXModels' VFXSettings.
- Sample vertices of a mesh with the Position (Mesh) block and the Sample Mesh operator
- New built-in operator providing new times access
- More efficient update modes inspector
- Ability to read attribute in spawn context through graph
- Added save button to save only the current visual effect graph.
- Added Degrees / Radians conversion subgraphs in samples
- uint parameter can be seen as an enum.
- New TransformVector4 operator
- New GetTextureDimensions operator
- Output Event context for scripting API event retrieval.
- per-particle GPU Frustum culling
- Compute culling of particle which have their alive attribute set to false in output
- Mesh and lit mesh outputs can now have up to 4 differents meshes that can be set per Particle (Experimental)
- Screen space per particle LOD on mesh and lit mesh outputs (Experimental)

### Fixed
- Moved VFX Event Tester Window visibility to Component Play Controls SceneView Window
- Universal Render Pipeline : Fog integration for Exponential mode [Case 1177594](https://issuetracker.unity3d.com/issues/urp-slash-fog-vfx-particles)
- Correct VFXSettings display in Shader Graph compatible outputs
- No more NullReference on sub-outputs after domain reload
- Fix typo in strip tangent computation
- Infinite recompilation using subgraph [Case 1186191](https://issuetracker.unity3d.com/product/unity/issues/guid/1186191/)
- Modifying a shader used by an output mesh context now automatically updates the currently edited VFX
- Possible loss of shadergraph reference in unlit output
- ui : toolbar item wrap instead of overlapping.
- Selection Pass for Universal and High Definition Render Pipeline
- Copy/Paste not deserializing correctly for Particle Strip data
- WorldPosition, AbsoluteWorldPosition & ScreenPos in shadergraph integration
- Optimize VFXAssetEditor when externalize is activated
- TransformVector|Position|Direction & DistanceToSphere|Plane|Line have now spaceable outputs
- Filter out motion vector output for lower resolution & after post-process render passes [Case 1192932](https://issuetracker.unity3d.com/product/unity/issues/guid/1192932/)
- Sort compute on metal failing with BitonicSort128 [Case 1126095](https://issuetracker.unity3d.com/issues/osx-unexpected-spawn-slash-capacity-results-when-sorting-is-set-to-auto-slash-on)
- Fix alpha clipping with shader graph
- Fix output settings correctly filtered dependeing on shader graph use or not
- Fix some cases were normal/tangent were not passes as interpolants with shader graph
- Make normals/tangents work in unlit output with shader graph
- Fix shader interpolants with shader graph and particle strips
- SpawnIndex attribute is now working correctly in Initialize context
- Remove useless VFXLibrary clears that caused pop-up menu to take long opening times
- Make sure the subgraph is added to the graph when we set the setting. Fix exception on Convert To Subgraph.
- Subgraph operators appear on drag edge on graph.
- Sample Scene Color & Scene Depth from Shader Graph Integration using High Definition and Universal Render Pipeline
- Removed Unnecessary reference to HDRP Runtime Assembly in VFX Runtime Assembly
- Allow alpha clipping of motion vector for transparent outputs [Case 1192930](https://issuetracker.unity3d.com/product/unity/issues/guid/1192930/)
- subgraph block into subgraph context no longer forget parameter values.
- Fix exception when compiling an asset with a turbulence block in absolute mode
- Fixed GetCustomAttribute that was locked to Current
- Shader compilation now works when using view direction in shader graph
- Fix for destroying selected component corrupt "Play Controls" window
- Depth Position and Collision blocks now work correctly in local space systems
- Filter out Direction type on inconsistent operator [Case 1201681](https://issuetracker.unity3d.com/product/unity/issues/guid/1201681/)
- Exclude MouseEvent, RigidBodyCollision, TriggerEvent & Sphere binders when physics modules isn't available
- Visual Effect Activation Track : Handle empty string in ExposedProperty
- in some cases AABox position gizmo would not move when dragged.
- Inspector doesn't trigger any exception if VisualEffectAsset comes from an Asset Bundle [Case 1203616](https://issuetracker.unity3d.com/issues/visual-effect-component-is-not-fully-shown-in-the-inspector-if-vfx-is-loaded-from-asset-bundle)
- OnStop Event to the start of a Spawn Context makes it also trigger when OnPlay is sent [Case 1198339](https://issuetracker.unity3d.com/product/unity/issues/guid/1198339/)
- Remove unexpected public API : UnityEditor.VFX.VFXSeedMode & IncrementStripIndexOnStart
- Fix yamato error : check vfx manager on domain reload instead of vfx import.
- Filter out unrelevant events from event desc while compiling
- Missing Packing.hlsl include while using an unlit shadergraph.
- Fix for nesting of VFXSubgraphContexts.
- Runtime compilation now compiles correctly when constant folding several texture ports that reference the same texture [Case 1193602](https://issuetracker.unity3d.com/issues/output-shader-errors-when-compiling-the-runtime-shader-of-a-lit-output-with-exposed-but-unassigned-additional-maps)
- Fix compilation error in runtime mode when Speed Range is 0 in Attribute By Speed block [Case 1118665](https://issuetracker.unity3d.com/issues/vfx-shader-errors-are-thrown-when-quad-outputs-speed-range-is-set-to-zero)
- NullReferenceException while assigning a null pCache [Case 1222491](https://issuetracker.unity3d.com/issues/pointcache-nullrefexception-when-compiling-an-effect-with-a-pcache-without-an-assigned-asset)
- Add message in inspector for unreachable properties due to VisualEffectAsset stored in AssetBundle [Case 1193602](https://issuetracker.unity3d.com/product/unity/issues/guid/1203616/)
- pCache importer and exporter tool was keeping a lock on texture or pCache files [Case 1185677](https://issuetracker.unity3d.com/product/unity/issues/guid/1185677/)
- Convert inline to exposed property / Quick expose property sets correct default value in parent
- Age particles checkbox was incorrectly hidden [Case 1221557](https://issuetracker.unity3d.com/product/unity/issues/guid/1221557/)
- Fix various bugs in Position (Cone) block [Case 1111053] (https://issuetracker.unity3d.com/product/unity/issues/guid/1111053/)
- Handle correctly direction, position & vector types in AppendVector operator [Case 1111867](https://issuetracker.unity3d.com/product/unity/issues/guid/1111867/)
- Fix space issues with blocks and operators taking a camera as input
- Generated shaderName are now consistent with displayed system names
- Remove some shader warnings
- Fixed Sample Flipbook Texture File Names
- Don't lose SRP output specific data when SRP package is not present
- Fix visual effect graph when a subgraph or shader graph dependency changes
- Support of flag settings in model inspector
- height of initial event name.
- fix colorfield height.
- fix for capacity change for locked asset.
- fix null value not beeing assignable to slot.
- Prevent capacity from being 0 [Case 1233044](https://issuetracker.unity3d.com/product/unity/issues/guid/1233044/)
- Fix for dragged parameters order when there are categories
- Avoid NullReferenceException in Previous Position Binder" component. [Case 1242351](https://issuetracker.unity3d.com/product/unity/issues/guid/1242351/)
- Don't show the blocks window when context cant have blocks
- Prevent from creating a context in VisualEffectSugraphOperator by draggingfrom an output slot.
- Avoid NullReferenceException when VisualEffectAsset is null if VFXPropertyBinder [Case 1219061](https://issuetracker.unity3d.com/product/unity/issues/guid/1219061/)
- Missing Reset function in VFXPropertyBinder [Case 1219063](https://issuetracker.unity3d.com/product/unity/issues/guid/1219063/)
- Fix issue with strips outputs that could cause too many vertices to be renderered
- SpawnIndex attribute returns correct value in update and outputs contexts
- Disable Reset option in context menu for all VFXObject [Case 1251519](https://issuetracker.unity3d.com/product/unity/issues/guid/1251519/) & [Case 1251533](https://issuetracker.unity3d.com/product/unity/issues/guid/1251533/)
- Avoid other NullReferenceException using property binders
- Fix culture issues when generating attributes defines in shaders [Case 1222819](https://issuetracker.unity3d.com/product/unity/issues/guid/1222819/)
- Move the VFXPropertyBinder from Update to LateUpdate [Case 1254340](https://issuetracker.unity3d.com/product/unity/issues/guid/1254340/)
- Properties in blackboard are now exposed by default
- Dissociated Colors for bool, uint and int
- De-nicified attribute name (conserve case) in Set Custom Attribute title
- Changed the default "No Asset" message when opening the visual effect graph window
- Subgraphs are not in hardcoded categories anymore : updated default subgraph templates + Samples to add meaningful categories.
- Fix creation of StringPropertyRM
- Enum fields having headers show the header in the inspector as well.
- Handle correctly disabled alphaTreshold material slot in shaderGraph.

## [7.1.1] - 2019-09-05
### Added
- Moved High Definition templates and includes to com.unity.render-pipelines.high-definition package
- Navigation commands for subgraph.
- Allow choosing the place to save vfx subgraph.
- Particle strips for trails and ribbons. (Experimental)
- Shadergraph integration into vfx. (Experimental)

### Fixed
- Using struct as subgraph parameters.
- Objectproperty not consuming delete key.
- Converting a subgraph operator inside a subgraph operator with outputs.
- Selecting a GameObject with a VFX Property Binder spams exception.
- Wrong motion vector while modifying local matrix of a VisualEffect.
- Convert output settings copy.
- Fixed some outputs failing to compile when used with certain UV Modes [Case 1126200] (https://issuetracker.unity3d.com/issues/output-some-outputs-fail-to-compile-when-used-with-certain-uv-modes)
- Removed Gradient Mapping Mode from some outputs type where it was irrelevant [Case 1164045]
- Soft Particles work with Distortion outputs [Case 1167426] (https://issuetracker.unity3d.com/issues/output-soft-particles-do-not-work-with-distortion-outputs)
- category rename rect.
- copy settings while converting an output
- toolbar toggle appearing light with light skin.
- multiselection of gradient in visual effect graph
- clipped "reseed" in visual effect editor
- Unlit outputs are no longer pre-exposed by default in HDRP
- Augmented generated HLSL floatN precision [Case 1177730] (https://issuetracker.unity3d.com/issues/vfx-graph-7x7-flipbook-particles-flash-and-dont-animate-correctly-in-play-mode-or-in-edit-mode-with-vfx-graph-closed)
- Spherical coordinates to Rectangular (Cartesians) coordinates node input: angles are now expressed in radians
- Turbulence noise updated: noise type and frequency can be specified [Case  1141282] (https://issuetracker.unity3d.com/issues/vfx-particles-flicker-when-blend-mode-is-set-to-alpha-turbulence-block-is-enabled-and-there-is-more-than-50000-particles)
- Color and Depth camera buffer access in HDRP now use Texture2DArray instead of Texture2D
- Output Mesh with shader graph now works as expected

## [7.0.1] - 2019-07-25
### Added
- Add Position depth operator along with TransformVector4 and LoadTexture2D expressions.

### Fixed
- Inherit attribute block appears three times [Case 1166905](https://issuetracker.unity3d.com/issues/attributes-each-inherit-attribute-block-appears-3-times-in-the-search-and-some-have-a-seed-attribute)
- Unexpected exception : `Trying to modify space on a not spaceable slot` error when adding collision or conform blocks [Case 1163442](https://issuetracker.unity3d.com/issues/block-trying-to-modify-space-on-a-not-spaceable-slot-error-when-adding-collision-or-conform-blocks)

## [7.0.0] - 2019-07-17
### Added
- Make multiselection work in a way that do not assume that the same parameter will have the same index in the property sheet.
- auto recompile when changing shaderpath
- auto recompile new vfx
- better detection of default shader path
- Bitfield control.
- Initial Event Name inspector for visual effect asset and component
- Subgraphs
- Move HDRP outputs to HDRP package + expose HDRP queue selection
- Add exposure weight control for HDRP outputs
- Shader macros for XR single-pass instancing
- XR single-pass instancing support for indirect draws
- Inverse trigonometric operators (atan, atan2, asin, acos)
- Replaced Orient : Fixed rotation with new option Orient : Advanced
- Loop & Delay integrated to the spawn system
- Motion Vector support for PlanarPrimitive & Mesh outputs

### Fixed
- Handle a possible exception (ReflectionTypeLoadException) while using VFXParameterBinderEditor
- Renamed Parameter Binders to Property Binders. (This will cause breaking serialization for these PropertyBinders : VFXAudioSpectrumBinder, VFXInputMouseBinder, VFXInputMouseBinder, VFXInputTouchBinder, VFXInputTouchBinder, VFXRaycastBinder, VFXTerrainBinder, VFXUIDropdownBinder, VFXUISliderBinder, VFXUIToggleBinder)
- Renamed Namespace `UnityEngine.Experimental.VFX.Utility` to `UnityEngine.VFX.Utility`
- Fix normal bending factor computation for primitive outputs
- Automatic template path detection based on SRP in now working correctly

## [6.7.0-preview] - 2019-05-16
### Added
- Distortion Outputs (Quad / Mesh)
- Color mapping mode for unlit outputs (Textured/Gradient Mapped)
- Add Triangle and Octagon primitives for particle outputs
- Set Attribute is now spaceable on a specific set of attributes (position, velocity, axis...)
- Trigger : GPUEvent Rate (Over time or Distance)

### Fixed
- Fix shader compilation error with debug views
- Improve AA line rendering
- Fix screen space size block
- Crash chaining two spawners each other [Case 1135299](https://issuetracker.unity3d.com/issues/crash-chaining-two-spawners-to-each-other-produces-an-infinite-loop)
- Inspector : Exposed parameters disregard the initial value [Case 1126471](https://issuetracker.unity3d.com/issues/parameters-exposed-parameters-disregard-the-initial-value)
- Asset name now displayed in compile errors and output context shaders
- Fix for linking spawner to spawner while first spawner is linked to initialize + test
- Fix space of spaceable slot not copy pasted + test
- Position (Circle) does not take the Center Z value into account [Case 1146850](https://issuetracker.unity3d.com/issues/blocks-position-circle-does-not-take-the-center-z-value-into-account)
- Add Exposure Weight for emissive in lit outputs

## [6.6.0-preview] - 2019-04-01
### Added
- Addressing mode for Sequential blocks
- Invert transform available on GPU
- Add automatic depth buffer reference for main camera (for position and collision blocks)
- Total Time for PreWarm in Visual Effect Asset inspector
- Support for unlit output with LWRP
- Add Terrain Parameter Binder + Terrain Type
- Add UI Parameter Binders : Slider, Toggle
- Add Input Parameter Binders : Axis, Button, Key, Mouse, Touch
- Add Other Parameter Binders : Previous Position, Hierarchy Attribute Map, Multi-Position, Enabled

### Fixed
- Undo Redo while changing space
- Type declaration was unmodifiable due to exception during space intialization
- Fix unexpected issue when plugging per particle data into hash of per component fixed random
- Missing asset reimport when exception has been thrown during graph compilation
- Fix exception when using a Oriented Box Volume node [Case 1110419](https://issuetracker.unity3d.com/issues/operator-indexoutofrangeexception-when-using-a-volume-oriented-box-node)
- Add missing blend value slot in Inherit Source Attribute blocks [Case 1120568](https://issuetracker.unity3d.com/issues/source-attribute-blend-source-attribute-blocks-are-not-useful-without-the-blend-value)
- Visual Effect Inspector Cosmetic Improvements
- Missing graph invalidation in VFXGraph.OnEnable, was causing trouble with value invalidation until next recompilation
- Issue that remove the edge when dragging an edge from slot to the same slot.
- Exception when undoing an edge deletion on a dynamic operator.
- Exception regarding undo/redo when dragging a edge linked to a dynamic operator on another slot.
- Exception while removing a sub-slot of a dynamic operator

## [6.5.0-preview] - 2019-03-07

## [6.4.0-preview] - 2019-02-21

## [6.3.0-preview] - 2019-02-18

## [6.2.0-preview] - 2019-02-15
### Changed
- Code refactor: all macros with ARGS have been swapped with macros with PARAM. This is because the ARGS macros were incorrectly named

### Fixed
- Better Handling of Null or Missing Parameter Binders (Editor + Runtime)
- Fixes in VFX Raycast Binder
- Fixes in VFX Parameter Binder Editor

## [6.1.0-preview] - 2019-02-13

## [6.0.0-preview] - 2019-02-23
### Added
- Add spawnTime & spawnCount operator
- Add seed slot to constant random mode of Attribute from curve and map
- Add customizable function in VariantProvider to replace the default cartesian product
- Add Inverse Lerp node
- Expose light probes parameters in VisualEffect inspector

### Fixed
- Some fixes in noise library
- Some fixes in the Visual Effect inspector
- Visual Effects menu is now in the right place
- Remove some D3D11, metal and C# warnings
- Fix in sequential line to include the end point
- Fix a bug with attributes in Attribute from curve
- Fix source attributes not being taken into account for attribute storage
- Fix legacy render path shader compilation issues
- Small fixes in Parameter Binder editor
- Fix fog on decals
- Saturate alpha component in outputs
- Fixed scaleY in ConnectTarget
- Incorrect toggle rectangle in VisualEffect inspector
- Shader compilation with SimpleLit and debug display

## [5.2.0-preview] - 2018-11-27
### Added
- Prewarm mechanism

### Fixed
- Handle data loss of overriden parameters better

### Optimized
- Improved iteration times by not compiling initial shader variant

## [4.3.0-preview] - 2018-11-23

Initial release<|MERGE_RESOLUTION|>--- conflicted
+++ resolved
@@ -15,6 +15,7 @@
 - Compilation issue while using new SG integration and SampleTexture/SampleMesh [Case 1359391](https://issuetracker.unity3d.com/product/unity/issues/guid/1359391/)
 - Prevent VFX Graph compilation each time a property's min/max value is changed
 - Prevent vfx re-compilation in some cases when a value has not changed
+- Eye dropper in the color fields kept updating after pressing the Esc key
 
 ## [12.0.0] - 2021-01-11
 ### Added
@@ -106,15 +107,11 @@
 - GPU hang on some initialize dispatch during dichotomy (platform specific)
 - Compilation error undeclared identifier 'Infinity' [Case 1328592](https://issuetracker.unity3d.com/product/unity/issues/guid/1328592/)
 - Exposed Parameter placement can be moved after sanitize
-<<<<<<< HEAD
-- Eye dropper in the color fields kept updating after pressing the Esc key
-=======
 - Fix rendering artifacts on some mobile devices [Case 1149057](https://issuetracker.unity3d.com/product/unity/issues/guid/1149057/)
 - Fix compilation failure on OpenGLES [Case 1348666](https://issuetracker.unity3d.com/product/unity/issues/guid/1348666/)
 - Don't open an empty VFX Graph Editor when assigning a VFX Asset to a Visual Effect GameObject from the inspector [Case 1347399](https://issuetracker.unity3d.com/product/unity/issues/guid/1347399/)
 - Visual Effect inspector input fields don't lose focus anymore while typing (Random seed)
 - Subgraph output properties tooltips were not easily editable when multiline
->>>>>>> d9f8554f
 
 ## [11.0.0] - 2020-10-21
 ### Added
