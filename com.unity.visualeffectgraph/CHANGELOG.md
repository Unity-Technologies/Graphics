--- conflicted
+++ resolved
@@ -6,20 +6,16 @@
 
 ## [12.0.0] - 2021-01-11
 
-<<<<<<< HEAD
-### Moved
-- Moved Edit/Visual Effects/Rebuild And Save All VFX Graphs to Edit/VFX/Rebuild And Save All Visual Effect Graphs
-=======
 ### Fixed
 - VFXEventBinderBase throwing a null reference exception in runtime
 - Unexpected compilation warning in VFXMouseBinder [Case 1313003](https://issuetracker.unity3d.com/product/unity/issues/guid/1313003/)
 
 ### Changed
+- Moved Edit/Visual Effects/Rebuild And Save All VFX Graphs to Edit/VFX/Rebuild And Save All Visual Effect Graphs
 - Move Assets/Create/Visual Effects/Visual Effect Graph to Assets/Create/VFX/VFX Graph
 - Move Assets/Create/Visual Effects/Visual Effect Defaults to Assets/Create/VFX/VFX Defaults
 - Move Assets/Create/Visual Effects/Visual Effect Subgraph Operator to Assets/Create/VFX/VFX Subgraph Operator
 - Move Assets/Create/Visual Effects/Visual Effect Subgraph Block to Assets/Create/VFX/VFX Subgraph Block
->>>>>>> c358ac1e
 
 ## [11.0.0] - 2020-10-21
 
