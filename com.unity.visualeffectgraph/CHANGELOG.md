# Changelog
All notable changes to this package will be documented in this file.

The format is based on [Keep a Changelog](http://keepachangelog.com/en/1.0.0/)
and this project adheres to [Semantic Versioning](http://semver.org/spec/v2.0.0.html).

## [12.0.0] - 2021-01-11
### Added
- Added support for Texture2D Arrays in Flipbooks
- Added new setting in "Preferences -> Visual Effects" to control the fallback behavior of camera buffers from MainCamera node when the main camera is not rendered.
- Sample vertices of a transformed skinned mesh with Position (Skinned Mesh) and Sample Skinned Mesh operator.
- Placement option (Vertex, Edge, Surface) in Sample Mesh & Skinned Mesh, allows triangle sampling.
- Material Offset setting in inspector of the rendered outputs.
- Restore "Exact Fixed Time Step" option on VisualEffectAsset.
- Support 2D Renderer in URP for Unlit.
- New tool to help set VFX Bounds
- New tool : Signed Distance Field baker.
- Provide explicit access to spawnCount in graph
- Support of direct link event to initialize context (which support several event within the same frame)
- Structured Graphics Buffer support as exposed type
- Added HDRP Decal output context.
- Motion vectors enabled for particle strips
- Added Is Inside subgraph into VFX Graph additions package
- The VFX editor automatically attach to the current selection if the selected gameobject uses the currently edited VFX asset
- Two new buttons are available in the editor's tool bar. One will display a popup panel to handle attachement and one to lock/unlock the current attachement

### Changed
- Allow remaking an existing link.
- Sphere and Cube outputs are now experimental
- Property Binder : Handle Remove Component removing linked hidden scriptable objectfields
- Property Binder : Prevent multiple VFXPropertyBinder within the same game object
- Transform integrated to VFXTypes : Circle, ArcCircle, Sphere, ArcSphere, Torus, ArcTorus, Cone, ArcCone

### Fixed
- VFXEventBinderBase throwing a null reference exception in runtime
- Unexpected compilation warning in VFXMouseBinder [Case 1313003](https://issuetracker.unity3d.com/product/unity/issues/guid/1313003/)
- Prevent creation of subgraph containing only partial systems [Case 1284053](https://issuetracker.unity3d.com/product/unity/issues/guid/1284053/)
- Prevent pasting context within operator/block subgraph [Case 1235269](https://issuetracker.unity3d.com/product/unity/issues/guid/1235269/)
- VFXEventBinderBase throwing a null reference exception in runtime
- Fix CameraFade for shadow maps [Case 1294073](https://fogbugz.unity3d.com/f/cases/1294073/)
- Modified Sign operator node output for float when input is 0.0f [Case 1299922](https://fogbugz.unity3d.com/f/cases/1299922/)
- An existing link can be remade.
- Use alphabetical order in type list in blackboard "+" button [Case 1304109](https://issuetracker.unity3d.com/product/unity/issues/guid/1304109/)
- Consistently displays the Age Particles checkbox in Update context [Case 1221557](https://issuetracker.unity3d.com/product/unity/issues/guid/1221557/)
- Fix compute culling compilation in URP [Case 1309174](https://fogbugz.unity3d.com/f/cases/1309174/)
- pCache: Unexpected ditable field in Mesh Statistics, Save & Cancel pCache, error trying to access not readable texture [Case 1122417](https://issuetracker.unity3d.com/product/unity/issues/guid/1122417/)
- Handle correctly locked VisualEffectAsset with version control system [Case 1261051](https://issuetracker.unity3d.com/product/unity/issues/guid/1261051/)
- Artefact in VFXView using efficient debug mode in component target board [Case 1243947](https://issuetracker.unity3d.com/product/unity/issues/guid/1243947/)
- Sample Mesh Color when value is stored as float.
- Compilation error due to direct access to GetWorldToObjectMatrix instead of VFXGetWorldToObjectMatrix [Case 1308481](https://issuetracker.unity3d.com/product/unity/issues/guid/1308481/)
- Prevent infinite compilation loop [Case 1298466](https://issuetracker.unity3d.com/product/unity/issues/guid/1298466/)
- Remove some useless compilation triggers (modifying not connected or disabled nodes for instance)
- Tidy up of platform abstraction code for random number generation, requires a dependency on com.unity.render-pipelines.core for those abstractions.
- Fixed shader compilation errors with textures in shader graph [Case 1309219](https://issuetracker.unity3d.com/product/unity/issues/guid/1309219/)
- Fixed issue with VFX using incorrect buffer type for strip data
- Safe Normalization of Cross Products in Orient blocks [Case 1272724](https://issuetracker.unity3d.com/product/unity/issues/guid/1272724)
- Property Binder : Undo after reset [Case 1293794](https://issuetracker.unity3d.com/product/unity/issues/guid/1293794/)
- Property Binder : Allow copy/past from a game object to another
- Deleting a context node and a block while both are selected throws a null ref exception. [Case 315578](https://issuetracker.unity3d.com/product/unity/issues/guid/1315578/)
- Target GameObject attach button does not allow attaching a valid VFX if the last selection was invalid. [Case 1312178](https://issuetracker.unity3d.com/product/unity/issues/guid/1312178/)
- Deleting flow edge between Init and Update throw an invalid opeation exception [Case 1315593](https://issuetracker.unity3d.com/product/unity/issues/guid/1315593/)
- Regression with some settings not always triggering a recompilation [Case 1322844](https://issuetracker.unity3d.com/product/unity/issues/guid/1322844/)
- Having more than five GPU Event output leads to "unexpected token 'if" at compilation [Case 1323434](https://issuetracker.unity3d.com/product/unity/issues/guid/1323434/)
- Deleted properties still show up in the inspector [Case 1320952](https://issuetracker.unity3d.com/product/unity/issues/guid/1320952/)
- Exception in VFXFilterWindow if search field is empty [Case 1235269](https://issuetracker.unity3d.com/product/unity/issues/guid/1235269/)
- Fixed null reference exception when exposing Camera type in VFX graph [Case 1315582](https://issuetracker.unity3d.com/product/unity/issues/guid/1315582/)
- Fixed VFX with output mesh being always reimported [Case 1309753](https://issuetracker.unity3d.com/product/unity/issues/guid/1309753/)
- Modified state in the VFX tab has now a correct state
- Motion Vector map sampling for flipbooks were not using correct mips
- Remove unexpected expression in spawn context evaluation [Case 1318412](https://issuetracker.unity3d.com/product/unity/issues/guid/1318412/)
- Fix unexpected Spawn context execution ordering
- Fix incorrect buffer type for strips
- Enabled an optimization for motion vectors, storing projected positions for vertices instead of the transform matrix
- In the Gradient editor undo will now properly refresh the gradient preview (color swatches)
- Eye dropper in the color fields kept updating after pressing the Esc key
- Sticky notes can now be deleted through contextual manual menu
- Blackboard fields can now be duplicated either with a shortcut (Ctrl+D) or with a contextual menu option
- Properties labels do not overlap anymore
- VFX Graph operators keep the same width when expanded or collpased so that the button does not change position
- Fix Soft Particle depth computation when using an orthographic camera [Case 1309961](https://issuetracker.unity3d.com/product/unity/issues/guid/1309961)
- When adding a new node/operator in the graph editor and using the search field, the search results are sorted in a smarter way
- Unexpected operator and block removal during migration [Case 1344645](https://issuetracker.unity3d.com/product/unity/issues/guid/1344645/)
- Inspector group headers now have a better indentation and alignment
- Zoom and warning icons were blurry in the "Play Controls" and "Visual Effect Model" scene overlays
- Random crash using subgraph [Case 1345426](https://issuetracker.unity3d.com/product/unity/issues/guid/1345426/)
- Fixed Collision with Depth Buffer when using Orthographic camera [Case 1309958](https://issuetracker.unity3d.com/product/unity/issues/guid/1309958/)
- Fix culling of point output [Case 1225764](https://issuetracker.unity3d.com/product/unity/issues/guid/1225764/)
- Compilation issue when normal is used in shadergraph for opacity with unlit output
- Fix Exception on trying to invert a degenerate TRS matrix [Case 1307068](https://issuetracker.unity3d.com/product/unity/issues/guid/1307068/)
- Fix IsFrontFace shader graph node for VFX.
- Fix crash when loading SDF Baker settings holding a mesh prefab [Case 1343898](https://issuetracker.unity3d.com/product/unity/issues/guid/1343898/)
- Exception using gizmo on exposed properties [Case 1340818](https://issuetracker.unity3d.com/product/unity/issues/guid/1340818/)
- GPU hang on some initialize dispatch during dichotomy (platform specific)
- Compilation error undeclared identifier 'Infinity' [Case 1328592](https://issuetracker.unity3d.com/product/unity/issues/guid/1328592/)
- Exposed Parameter placement can be moved after sanitize
- Fix rendering artifacts on some mobile devices [Case 1149057](https://issuetracker.unity3d.com/product/unity/issues/guid/1149057/)
- Fix compilation failure on OpenGLES [Case 1348666](https://issuetracker.unity3d.com/product/unity/issues/guid/1348666/)
- Don't open an empty VFX Graph Editor when assigning a VFX Asset to a Visual Effect GameObject from the inspector [Case 1347399](https://issuetracker.unity3d.com/product/unity/issues/guid/1347399/)
- Visual Effect inspector input fields don't lose focus anymore while typing (Random seed)
- Prevent vector truncation error in HDRP Decal template
- Unexpected compilation error while modifying ShaderGraph exposed properties [Case 1361601](https://issuetracker.unity3d.com/product/unity/issues/guid/1361601/)
- Compilation issue while using new SG integration and SampleTexture/SampleMesh [Case 1359391](https://issuetracker.unity3d.com/product/unity/issues/guid/1359391/)
- Eye dropper in the color fields kept updating after pressing the Esc key
- Prevent vfx re-compilation in some cases when a value has not changed
- Prevent VFX Graph compilation each time a property's min/max value is changed
- Exposed Camera property fails to upgrade and is converted to a float type [Case 1357685](https://issuetracker.unity3d.com/product/unity/issues/guid/1357685/)
- Fix SDF Baker fail on PS4 & PS5 [Case 1351595](https://fogbugz.unity3d.com/f/cases/1351595/)
<<<<<<< HEAD
- Fix potential infinite compilation when using subgraphs [Case 1346576](https://issuetracker.unity3d.com/product/unity/issues/guid/1346576/)
- Prevent out of sync serialization of VFX assets that could cause the asset to be dirtied without reason
- Fix undetermitism in space with LocalToWorld and WorldToLocal operators [Case 1355820](https://issuetracker.unity3d.com/product/unity/issues/guid/1355820/)
=======
- Added a missing paste option in the context menu for VFX contexts. Also the paste options is now disabled when uneffective
>>>>>>> 4152ca63

## [11.0.0] - 2020-10-21
### Added
- Added new setting to output nodes to exclude from TAA
- New Sample Point cache & Sample Attribute map operators

### Changed
- Changed the "Edit" button so it becomes "New" when no asset is set on a Visual Effect component, in order to save a new visual effect graph asset.

### Fixed
- Forbid incorrect link between incompatible context [Case 1269756](https://issuetracker.unity3d.com/product/unity/issues/guid/1269756/)
- Serialization issue with VFXSpawnerCallbacks
- Unexpected exception while trying to display capacity warning [Case 1294180](https://issuetracker.unity3d.com/product/unity/issues/guid/1294180/)
- Exclude Operator, Context, Block and Subgraph from Preset [Case 1232309](https://issuetracker.unity3d.com/product/unity/issues/guid/1232309/)
- Fix [Case 1212002](https://fogbugz.unity3d.com/f/cases/1212002/)
- Fix [Case 1223747](https://fogbugz.unity3d.com/f/cases/1223747/)
- Fix [Case 1290493](https://fogbugz.unity3d.com/f/cases/1290493/#BugEvent.1072735759)
- Incorrect path on Linux while targetting Android, IOS or WebGL [Case 1279750](https://issuetracker.unity3d.com/product/unity/issues/guid/1279750/)


## [10.2.0] - 2020-10-19
### Added
- Warning using Depth Collision on unsupported scriptable render pipeline.
- Warning in renderer inspector using Light Probe Proxy Volume when this feature isn't available.
- New operator : Sample Signed distance field
- New Position on Signed Distance Field block
- Added command to delete unuser parameters.
- Harmonized position, direction and velocity composition modes for position (shape, sequential, depth) and Velocity from Direction & Speed blocks
- New particle strip attribute in Initialize: spawnIndexInStrip
- Added Get Strip Index subgraph utility operator in Additional Samples
- Added Encompass (Point) subgraph utility operator in Additional Samples

### Fixed
- "Create new VisualEffect Graph" creates a graph from the default template [Case 1279999](https://fogbugz.unity3d.com/f/cases/1279999/)
- Fix [Case 1268977](https://issuetracker.unity3d.com/product/unity/issues/guid/1268977/)
- Fix [Case 1114281](https://fogbugz.unity3d.com/f/cases/1114281/)
- Forbid creation of context in VisualEffectSubgraphBlock through edge dropping. No context should be allowed.
- Fix [Case 1199540](https://issuetracker.unity3d.com/product/unity/issues/guid/1199540/)
- Fix [Case 1219072](https://issuetracker.unity3d.com/product/unity/issues/guid/1219072/)
- Fix [Case 1211372](https://issuetracker.unity3d.com/product/unity/issues/guid/1211372/)
- Fix [Case 1262961](https://issuetracker.unity3d.com/product/unity/issues/guid/1262961/)
- Fix [Case 1268354](https://fogbugz.unity3d.com/f/cases/1268354/)
- Fix VFX Graph window invalidating existing Undo.undoRedoPerformed delegates.
- Fix for VisualEffect prefab override window [Case 1242693](https://issuetracker.unity3d.com/product/unity/issues/guid/1242693/)
- Fix [Case 1281861](https://issuetracker.unity3d.com/product/unity/issues/guid/1281861/)
- Unexpected exception while installing samples inside an URP project [Case 1280065](https://issuetracker.unity3d.com/product/unity/issues/guid/1280065/)
- Fix edited operator being collapsed [Case 1270517](https://issuetracker.unity3d.com/product/unity/issues/guid/1270517/)
- Filters out renderer priority on SRP which doesn't support this feature.
- Fallback to builtIn rendering layer if srpAsset.renderingLayerMaskNames returns null.
- Fix missing prepass in URP [Case 1169487](https://issuetracker.unity3d.com/product/unity/issues/guid/1169487/)
- Fix SubPixelAA block while rendering directly in backbuffer.
- Property Binder : Incorrect Destroy called from edit mode. [Case 1274790](https://issuetracker.unity3d.com/product/unity/issues/guid/1274790/)
- Property Binder : Unexpected null reference exception while using terrain binder. [Case 1247230](https://issuetracker.unity3d.com/product/unity/issues/guid/1247230/)
- Property Binder : HierarchyRoot null reference exception while using Hierarchy to Attribute Map. [Case 1274788](https://issuetracker.unity3d.com/product/unity/issues/guid/1274788/)
- Property Binder : Properties window isn't always up to date. [Case 1248711](https://issuetracker.unity3d.com/product/unity/issues/guid/1248711/)
- Property Binder : Avoid Warning while building on Mobile "Presence of such handlers might impact performance on handheld devices." when building for Android" [Case 1279471](https://issuetracker.unity3d.com/product/unity/issues/guid/1248711/)
- Fixed [case 1283315](https://issuetracker.unity3d.com/product/unity/issues/guid/1283315/)
- Addressing for mirror and clamp modes in sequential operators and blocks
- Incorrect volume spawning for Sphere & Circle with thickness absolute
- Fix View Space Position is VFX Shadergraph [Case 1285603](https://fogbugz.unity3d.com/f/cases/1285603/)
- Fix [Case 1268354](https://fogbugz.unity3d.com/f/cases/1268354/)
- Fixed rare bug causing the vfx compilation to do nothing silently.
- Fixed vfx compilation when a diffusion profile property is added to a vfx shadergraph
- SpawnOverDistance spawner block now behaves correctly
- Quad strip outputs take into account orientation block
- Fixed Random Vector subgraph utility operator in Additional Samples
- Fixed Set Strip Progress Attribute utility block in Additional Samples
- Fix [Case 1255182](https://fogbugz.unity3d.com/f/cases/1255182/)
- Remove temporarily "Exact Fixed Time Step" option on VisualEffectAsset to avoid unexpected behavior
- Disable implicit space transformations in sublock graphs as they led to unexpected behaviors

## [10.1.0] - 2020-10-12
### Added
- Compare operator can take int and uint as inputs
- New operator : Sample Signed distance field
- New WorldToViewportPoint operator
- New ViewportToWorldPoint operator
- Added Output Event Handler API
- Added Output Event Handler Samples
- Added ExposedProperty custom Property Drawer
- Error display within the graph.

### Fixed
- Mesh Sampling incorrect with some GPU (use ByteAddressBuffer instead of Buffer<float>)
- Fix for node window staying when clicking elsewhere
- Make VisualEffect created from the GameObject menu have unique names [Case 1262989](https://issuetracker.unity3d.com/product/unity/issues/guid/1262989/)
- Missing System Seed in new dynamic built-in operator.
- Prefab highlight missing for initial event name toggle [Case 1263012](https://issuetracker.unity3d.com/product/unity/issues/guid/1263012/)
- Correctly frame the whole graph, when opening the Visual Effect Editor
- Optimize display of inspector when there is a lot of exposed VFX properties.
- fixes the user created vfx default resources that were ignored unless loaded
- fix crash when creating a loop in subgraph operators [Case 1251523](https://issuetracker.unity3d.com/product/unity/issues/guid/1251523/)
- fix issue with multiselection and objectfields [Case 1250378](https://issuetracker.unity3d.com/issues/vfx-removing-texture-asset-while-multiediting-working-incorrectly)
- Normals with non uniform scales are correctly computed [Case 1246989](https://issuetracker.unity3d.com/product/unity/issues/guid/1246989/)
- Fix exposed Texture2DArray and Cubemap types from shader graph not being taken into account in Output Mesh [Case 1265221](https://issuetracker.unity3d.com/product/unity/issues/guid/1265221/)
- Allow world position usage in shaderGraph plugged into an alpha/opacity output [Case 1259511](https://issuetracker.unity3d.com/product/unity/issues/guid/1259511/)
- GPU Evaluation of Construct Matrix
- Random Per-Component on Set Attribute in Spawn Context [Case 1279294](https://issuetracker.unity3d.com/product/unity/issues/guid/1279294/)
- Fix corrupted UI in nodes due to corrupted point cache files [Case 1232867](https://fogbugz.unity3d.com/f/cases/1232867/)
- Fix InvalidCastException when using byte properties in point cache files [Case 1276623](https://fogbugz.unity3d.com/f/cases/1276623/)
- Fix  https://issuetracker.unity3d.com/issues/ux-cant-drag-a-noodle-out-of-trigger-blocks
- Fix [Case 1114281](https://issuetracker.unity3d.com/product/unity/issues/guid/1114281/)
- Fix shadows not being rendered to some cascades with directional lights [Case 1229972](https://issuetracker.unity3d.com/issues/output-inconsistencies-with-vfx-shadow-casting-and-shadow-cascades)
- Fix VFX Graph window invalidating existing Undo.undoRedoPerformed delegates.
- Fix shadergraph changes not reflected in VisualEffectGraph [Case 1278469](https://fogbugz.unity3d.com/f/cases/resolve/1278469/)

## [10.0.0] - 2019-06-10
### Added
- Tooltips for Attributes
- Custom Inspector for Spawn context, delay settings are more user friendly.
- Quick Expose Property : Holding Alt + Release Click in an Empty space while making property edges creates a new exposed property of corresponding type with current slot value.
- Octagon & Triangle support for planar distortion output
- Custom Z axis option for strip output
- Custom Inspector for Update context, display update position/rotation instead of integration
- Tooltips to blocks, nodes, contexts, and various menus and options
- VFX asset compilation is done at import instead of when the asset is saved.
- New operators: Exp, Log and LoadTexture
- Duplicate with edges.
- Right click on edge to create a interstitial node.
- New quad distortion output for particle strips
- New attribute for strips: particleCountInStrip
- New options for quad strips texture mapping: swap UV and custom mapping
- Naming for particles system and spawn context
- Noise evaluation now performed on CPU when possible
- Range and Min attributes support on int and uint parameters
- New Construct Matrix from Vector4 operator
- Allow filtering enums in VFXModels' VFXSettings.
- Sample vertices of a mesh with the Position (Mesh) block and the Sample Mesh operator
- New built-in operator providing new times access
- More efficient update modes inspector
- Ability to read attribute in spawn context through graph
- Added save button to save only the current visual effect graph.
- Added Degrees / Radians conversion subgraphs in samples
- uint parameter can be seen as an enum.
- New TransformVector4 operator
- New GetTextureDimensions operator
- Output Event context for scripting API event retrieval.
- per-particle GPU Frustum culling
- Compute culling of particle which have their alive attribute set to false in output
- Mesh and lit mesh outputs can now have up to 4 differents meshes that can be set per Particle (Experimental)
- Screen space per particle LOD on mesh and lit mesh outputs (Experimental)

### Fixed
- Moved VFX Event Tester Window visibility to Component Play Controls SceneView Window
- Universal Render Pipeline : Fog integration for Exponential mode [Case 1177594](https://issuetracker.unity3d.com/issues/urp-slash-fog-vfx-particles)
- Correct VFXSettings display in Shader Graph compatible outputs
- No more NullReference on sub-outputs after domain reload
- Fix typo in strip tangent computation
- Infinite recompilation using subgraph [Case 1186191](https://issuetracker.unity3d.com/product/unity/issues/guid/1186191/)
- Modifying a shader used by an output mesh context now automatically updates the currently edited VFX
- Possible loss of shadergraph reference in unlit output
- ui : toolbar item wrap instead of overlapping.
- Selection Pass for Universal and High Definition Render Pipeline
- Copy/Paste not deserializing correctly for Particle Strip data
- WorldPosition, AbsoluteWorldPosition & ScreenPos in shadergraph integration
- Optimize VFXAssetEditor when externalize is activated
- TransformVector|Position|Direction & DistanceToSphere|Plane|Line have now spaceable outputs
- Filter out motion vector output for lower resolution & after post-process render passes [Case 1192932](https://issuetracker.unity3d.com/product/unity/issues/guid/1192932/)
- Sort compute on metal failing with BitonicSort128 [Case 1126095](https://issuetracker.unity3d.com/issues/osx-unexpected-spawn-slash-capacity-results-when-sorting-is-set-to-auto-slash-on)
- Fix alpha clipping with shader graph
- Fix output settings correctly filtered dependeing on shader graph use or not
- Fix some cases were normal/tangent were not passes as interpolants with shader graph
- Make normals/tangents work in unlit output with shader graph
- Fix shader interpolants with shader graph and particle strips
- SpawnIndex attribute is now working correctly in Initialize context
- Remove useless VFXLibrary clears that caused pop-up menu to take long opening times
- Make sure the subgraph is added to the graph when we set the setting. Fix exception on Convert To Subgraph.
- Subgraph operators appear on drag edge on graph.
- Sample Scene Color & Scene Depth from Shader Graph Integration using High Definition and Universal Render Pipeline
- Removed Unnecessary reference to HDRP Runtime Assembly in VFX Runtime Assembly
- Allow alpha clipping of motion vector for transparent outputs [Case 1192930](https://issuetracker.unity3d.com/product/unity/issues/guid/1192930/)
- subgraph block into subgraph context no longer forget parameter values.
- Fix exception when compiling an asset with a turbulence block in absolute mode
- Fixed GetCustomAttribute that was locked to Current
- Shader compilation now works when using view direction in shader graph
- Fix for destroying selected component corrupt "Play Controls" window
- Depth Position and Collision blocks now work correctly in local space systems
- Filter out Direction type on inconsistent operator [Case 1201681](https://issuetracker.unity3d.com/product/unity/issues/guid/1201681/)
- Exclude MouseEvent, RigidBodyCollision, TriggerEvent & Sphere binders when physics modules isn't available
- Visual Effect Activation Track : Handle empty string in ExposedProperty
- in some cases AABox position gizmo would not move when dragged.
- Inspector doesn't trigger any exception if VisualEffectAsset comes from an Asset Bundle [Case 1203616](https://issuetracker.unity3d.com/issues/visual-effect-component-is-not-fully-shown-in-the-inspector-if-vfx-is-loaded-from-asset-bundle)
- OnStop Event to the start of a Spawn Context makes it also trigger when OnPlay is sent [Case 1198339](https://issuetracker.unity3d.com/product/unity/issues/guid/1198339/)
- Remove unexpected public API : UnityEditor.VFX.VFXSeedMode & IncrementStripIndexOnStart
- Fix yamato error : check vfx manager on domain reload instead of vfx import.
- Filter out unrelevant events from event desc while compiling
- Missing Packing.hlsl include while using an unlit shadergraph.
- Fix for nesting of VFXSubgraphContexts.
- Runtime compilation now compiles correctly when constant folding several texture ports that reference the same texture [Case 1193602](https://issuetracker.unity3d.com/issues/output-shader-errors-when-compiling-the-runtime-shader-of-a-lit-output-with-exposed-but-unassigned-additional-maps)
- Fix compilation error in runtime mode when Speed Range is 0 in Attribute By Speed block [Case 1118665](https://issuetracker.unity3d.com/issues/vfx-shader-errors-are-thrown-when-quad-outputs-speed-range-is-set-to-zero)
- NullReferenceException while assigning a null pCache [Case 1222491](https://issuetracker.unity3d.com/issues/pointcache-nullrefexception-when-compiling-an-effect-with-a-pcache-without-an-assigned-asset)
- Add message in inspector for unreachable properties due to VisualEffectAsset stored in AssetBundle [Case 1193602](https://issuetracker.unity3d.com/product/unity/issues/guid/1203616/)
- pCache importer and exporter tool was keeping a lock on texture or pCache files [Case 1185677](https://issuetracker.unity3d.com/product/unity/issues/guid/1185677/)
- Convert inline to exposed property / Quick expose property sets correct default value in parent
- Age particles checkbox was incorrectly hidden [Case 1221557](https://issuetracker.unity3d.com/product/unity/issues/guid/1221557/)
- Fix various bugs in Position (Cone) block [Case 1111053] (https://issuetracker.unity3d.com/product/unity/issues/guid/1111053/)
- Handle correctly direction, position & vector types in AppendVector operator [Case 1111867](https://issuetracker.unity3d.com/product/unity/issues/guid/1111867/)
- Fix space issues with blocks and operators taking a camera as input
- Generated shaderName are now consistent with displayed system names
- Remove some shader warnings
- Fixed Sample Flipbook Texture File Names
- Don't lose SRP output specific data when SRP package is not present
- Fix visual effect graph when a subgraph or shader graph dependency changes
- Support of flag settings in model inspector
- height of initial event name.
- fix colorfield height.
- fix for capacity change for locked asset.
- fix null value not beeing assignable to slot.
- Prevent capacity from being 0 [Case 1233044](https://issuetracker.unity3d.com/product/unity/issues/guid/1233044/)
- Fix for dragged parameters order when there are categories
- Avoid NullReferenceException in Previous Position Binder" component. [Case 1242351](https://issuetracker.unity3d.com/product/unity/issues/guid/1242351/)
- Don't show the blocks window when context cant have blocks
- Prevent from creating a context in VisualEffectSugraphOperator by draggingfrom an output slot.
- Avoid NullReferenceException when VisualEffectAsset is null if VFXPropertyBinder [Case 1219061](https://issuetracker.unity3d.com/product/unity/issues/guid/1219061/)
- Missing Reset function in VFXPropertyBinder [Case 1219063](https://issuetracker.unity3d.com/product/unity/issues/guid/1219063/)
- Fix issue with strips outputs that could cause too many vertices to be renderered
- SpawnIndex attribute returns correct value in update and outputs contexts
- Disable Reset option in context menu for all VFXObject [Case 1251519](https://issuetracker.unity3d.com/product/unity/issues/guid/1251519/) & [Case 1251533](https://issuetracker.unity3d.com/product/unity/issues/guid/1251533/)
- Avoid other NullReferenceException using property binders
- Fix culture issues when generating attributes defines in shaders [Case 1222819](https://issuetracker.unity3d.com/product/unity/issues/guid/1222819/)
- Move the VFXPropertyBinder from Update to LateUpdate [Case 1254340](https://issuetracker.unity3d.com/product/unity/issues/guid/1254340/)
- Properties in blackboard are now exposed by default
- Dissociated Colors for bool, uint and int
- De-nicified attribute name (conserve case) in Set Custom Attribute title
- Changed the default "No Asset" message when opening the visual effect graph window
- Subgraphs are not in hardcoded categories anymore : updated default subgraph templates + Samples to add meaningful categories.
- Fix creation of StringPropertyRM
- Enum fields having headers show the header in the inspector as well.
- Handle correctly disabled alphaTreshold material slot in shaderGraph.

## [7.1.1] - 2019-09-05
### Added
- Moved High Definition templates and includes to com.unity.render-pipelines.high-definition package
- Navigation commands for subgraph.
- Allow choosing the place to save vfx subgraph.
- Particle strips for trails and ribbons. (Experimental)
- Shadergraph integration into vfx. (Experimental)

### Fixed
- Using struct as subgraph parameters.
- Objectproperty not consuming delete key.
- Converting a subgraph operator inside a subgraph operator with outputs.
- Selecting a GameObject with a VFX Property Binder spams exception.
- Wrong motion vector while modifying local matrix of a VisualEffect.
- Convert output settings copy.
- Fixed some outputs failing to compile when used with certain UV Modes [Case 1126200] (https://issuetracker.unity3d.com/issues/output-some-outputs-fail-to-compile-when-used-with-certain-uv-modes)
- Removed Gradient Mapping Mode from some outputs type where it was irrelevant [Case 1164045]
- Soft Particles work with Distortion outputs [Case 1167426] (https://issuetracker.unity3d.com/issues/output-soft-particles-do-not-work-with-distortion-outputs)
- category rename rect.
- copy settings while converting an output
- toolbar toggle appearing light with light skin.
- multiselection of gradient in visual effect graph
- clipped "reseed" in visual effect editor
- Unlit outputs are no longer pre-exposed by default in HDRP
- Augmented generated HLSL floatN precision [Case 1177730] (https://issuetracker.unity3d.com/issues/vfx-graph-7x7-flipbook-particles-flash-and-dont-animate-correctly-in-play-mode-or-in-edit-mode-with-vfx-graph-closed)
- Spherical coordinates to Rectangular (Cartesians) coordinates node input: angles are now expressed in radians
- Turbulence noise updated: noise type and frequency can be specified [Case  1141282] (https://issuetracker.unity3d.com/issues/vfx-particles-flicker-when-blend-mode-is-set-to-alpha-turbulence-block-is-enabled-and-there-is-more-than-50000-particles)
- Color and Depth camera buffer access in HDRP now use Texture2DArray instead of Texture2D
- Output Mesh with shader graph now works as expected

## [7.0.1] - 2019-07-25
### Added
- Add Position depth operator along with TransformVector4 and LoadTexture2D expressions.

### Fixed
- Inherit attribute block appears three times [Case 1166905](https://issuetracker.unity3d.com/issues/attributes-each-inherit-attribute-block-appears-3-times-in-the-search-and-some-have-a-seed-attribute)
- Unexpected exception : `Trying to modify space on a not spaceable slot` error when adding collision or conform blocks [Case 1163442](https://issuetracker.unity3d.com/issues/block-trying-to-modify-space-on-a-not-spaceable-slot-error-when-adding-collision-or-conform-blocks)

## [7.0.0] - 2019-07-17
### Added
- Make multiselection work in a way that do not assume that the same parameter will have the same index in the property sheet.
- auto recompile when changing shaderpath
- auto recompile new vfx
- better detection of default shader path
- Bitfield control.
- Initial Event Name inspector for visual effect asset and component
- Subgraphs
- Move HDRP outputs to HDRP package + expose HDRP queue selection
- Add exposure weight control for HDRP outputs
- Shader macros for XR single-pass instancing
- XR single-pass instancing support for indirect draws
- Inverse trigonometric operators (atan, atan2, asin, acos)
- Replaced Orient : Fixed rotation with new option Orient : Advanced
- Loop & Delay integrated to the spawn system
- Motion Vector support for PlanarPrimitive & Mesh outputs

### Fixed
- Handle a possible exception (ReflectionTypeLoadException) while using VFXParameterBinderEditor
- Renamed Parameter Binders to Property Binders. (This will cause breaking serialization for these PropertyBinders : VFXAudioSpectrumBinder, VFXInputMouseBinder, VFXInputMouseBinder, VFXInputTouchBinder, VFXInputTouchBinder, VFXRaycastBinder, VFXTerrainBinder, VFXUIDropdownBinder, VFXUISliderBinder, VFXUIToggleBinder)
- Renamed Namespace `UnityEngine.Experimental.VFX.Utility` to `UnityEngine.VFX.Utility`
- Fix normal bending factor computation for primitive outputs
- Automatic template path detection based on SRP in now working correctly

## [6.7.0-preview] - 2019-05-16
### Added
- Distortion Outputs (Quad / Mesh)
- Color mapping mode for unlit outputs (Textured/Gradient Mapped)
- Add Triangle and Octagon primitives for particle outputs
- Set Attribute is now spaceable on a specific set of attributes (position, velocity, axis...)
- Trigger : GPUEvent Rate (Over time or Distance)

### Fixed
- Fix shader compilation error with debug views
- Improve AA line rendering
- Fix screen space size block
- Crash chaining two spawners each other [Case 1135299](https://issuetracker.unity3d.com/issues/crash-chaining-two-spawners-to-each-other-produces-an-infinite-loop)
- Inspector : Exposed parameters disregard the initial value [Case 1126471](https://issuetracker.unity3d.com/issues/parameters-exposed-parameters-disregard-the-initial-value)
- Asset name now displayed in compile errors and output context shaders
- Fix for linking spawner to spawner while first spawner is linked to initialize + test
- Fix space of spaceable slot not copy pasted + test
- Position (Circle) does not take the Center Z value into account [Case 1146850](https://issuetracker.unity3d.com/issues/blocks-position-circle-does-not-take-the-center-z-value-into-account)
- Add Exposure Weight for emissive in lit outputs

## [6.6.0-preview] - 2019-04-01
### Added
- Addressing mode for Sequential blocks
- Invert transform available on GPU
- Add automatic depth buffer reference for main camera (for position and collision blocks)
- Total Time for PreWarm in Visual Effect Asset inspector
- Support for unlit output with LWRP
- Add Terrain Parameter Binder + Terrain Type
- Add UI Parameter Binders : Slider, Toggle
- Add Input Parameter Binders : Axis, Button, Key, Mouse, Touch
- Add Other Parameter Binders : Previous Position, Hierarchy Attribute Map, Multi-Position, Enabled

### Fixed
- Undo Redo while changing space
- Type declaration was unmodifiable due to exception during space intialization
- Fix unexpected issue when plugging per particle data into hash of per component fixed random
- Missing asset reimport when exception has been thrown during graph compilation
- Fix exception when using a Oriented Box Volume node [Case 1110419](https://issuetracker.unity3d.com/issues/operator-indexoutofrangeexception-when-using-a-volume-oriented-box-node)
- Add missing blend value slot in Inherit Source Attribute blocks [Case 1120568](https://issuetracker.unity3d.com/issues/source-attribute-blend-source-attribute-blocks-are-not-useful-without-the-blend-value)
- Visual Effect Inspector Cosmetic Improvements
- Missing graph invalidation in VFXGraph.OnEnable, was causing trouble with value invalidation until next recompilation
- Issue that remove the edge when dragging an edge from slot to the same slot.
- Exception when undoing an edge deletion on a dynamic operator.
- Exception regarding undo/redo when dragging a edge linked to a dynamic operator on another slot.
- Exception while removing a sub-slot of a dynamic operator

## [6.5.0-preview] - 2019-03-07

## [6.4.0-preview] - 2019-02-21

## [6.3.0-preview] - 2019-02-18

## [6.2.0-preview] - 2019-02-15
### Changed
- Code refactor: all macros with ARGS have been swapped with macros with PARAM. This is because the ARGS macros were incorrectly named

### Fixed
- Better Handling of Null or Missing Parameter Binders (Editor + Runtime)
- Fixes in VFX Raycast Binder
- Fixes in VFX Parameter Binder Editor

## [6.1.0-preview] - 2019-02-13

## [6.0.0-preview] - 2019-02-23
### Added
- Add spawnTime & spawnCount operator
- Add seed slot to constant random mode of Attribute from curve and map
- Add customizable function in VariantProvider to replace the default cartesian product
- Add Inverse Lerp node
- Expose light probes parameters in VisualEffect inspector

### Fixed
- Some fixes in noise library
- Some fixes in the Visual Effect inspector
- Visual Effects menu is now in the right place
- Remove some D3D11, metal and C# warnings
- Fix in sequential line to include the end point
- Fix a bug with attributes in Attribute from curve
- Fix source attributes not being taken into account for attribute storage
- Fix legacy render path shader compilation issues
- Small fixes in Parameter Binder editor
- Fix fog on decals
- Saturate alpha component in outputs
- Fixed scaleY in ConnectTarget
- Incorrect toggle rectangle in VisualEffect inspector
- Shader compilation with SimpleLit and debug display

## [5.2.0-preview] - 2018-11-27
### Added
- Prewarm mechanism

### Fixed
- Handle data loss of overriden parameters better

### Optimized
- Improved iteration times by not compiling initial shader variant

## [4.3.0-preview] - 2018-11-23

Initial release<|MERGE_RESOLUTION|>--- conflicted
+++ resolved
@@ -105,13 +105,10 @@
 - Prevent VFX Graph compilation each time a property's min/max value is changed
 - Exposed Camera property fails to upgrade and is converted to a float type [Case 1357685](https://issuetracker.unity3d.com/product/unity/issues/guid/1357685/)
 - Fix SDF Baker fail on PS4 & PS5 [Case 1351595](https://fogbugz.unity3d.com/f/cases/1351595/)
-<<<<<<< HEAD
 - Fix potential infinite compilation when using subgraphs [Case 1346576](https://issuetracker.unity3d.com/product/unity/issues/guid/1346576/)
 - Prevent out of sync serialization of VFX assets that could cause the asset to be dirtied without reason
 - Fix undetermitism in space with LocalToWorld and WorldToLocal operators [Case 1355820](https://issuetracker.unity3d.com/product/unity/issues/guid/1355820/)
-=======
 - Added a missing paste option in the context menu for VFX contexts. Also the paste options is now disabled when uneffective
->>>>>>> 4152ca63
 
 ## [11.0.0] - 2020-10-21
 ### Added
