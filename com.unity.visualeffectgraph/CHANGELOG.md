--- conflicted
+++ resolved
@@ -75,12 +75,9 @@
 - Fix Soft Particle depth computation when using an orthographic camera [Case 1309961](https://issuetracker.unity3d.com/product/unity/issues/guid/1309961)
 - When adding a new node/operator in the graph editor and using the search field, the search results are sorted in a smarter way
 - Unexpected operator and block removal during migration [Case 1344645](https://issuetracker.unity3d.com/product/unity/issues/guid/1344645/)
-<<<<<<< HEAD
-- Visual effect overlay now supports multiple selection (play, pause, stop ...)
-=======
 - Inspector group headers now have a better indentation and alignment
 - Zoom and warning icons were blurry in the "Play Controls" and "Visual Effect Model" scene overlays
->>>>>>> a2fbd3e3
+- Visual effect overlay now supports multiple selection (play, pause, stop ...)
 
 ## [11.0.0] - 2020-10-21
 ### Added
