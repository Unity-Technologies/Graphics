--- conflicted
+++ resolved
@@ -5,7 +5,6 @@
 and this project adheres to [Semantic Versioning](http://semver.org/spec/v2.0.0.html).
 
 ## [8.3.1] - 2020-07-23
-<<<<<<< HEAD
 
 ### Added
 - New operator : Sample Signed distance field
@@ -13,6 +12,8 @@
 - New ViewportToWorldPoint operator
 
 ### Fixed
+- Fix VFX Graph window invalidating existing Undo.undoRedoPerformed delegates.
+- Handle correctly disabled alphaTreshold material slot in shaderGraph.
 - Fix for node window staying when clicking elsewhere
 - Prefab highlight missing for initial event name toggle [Case 1263012](https://issuetracker.unity3d.com/product/unity/issues/guid/1263012/)
 - fix crash when creating a loop in subgraph operators [Case 1251523](https://issuetracker.unity3d.com/product/unity/issues/guid/1251523/)
@@ -51,11 +52,6 @@
 - Fixed vfx compilation when a diffusion profile property is added to a vfx shadergraph  
 - Fix [Case 1255182](https://fogbugz.unity3d.com/f/cases/1255182/)
 - Fix multiple undos [Case 1262133](https://issuetracker.unity3d.com/product/unity/issues/guid/1262133/)
-=======
-### Fixed
-- Fix VFX Graph window invalidating existing Undo.undoRedoPerformed delegates.
-- Handle correctly disabled alphaTreshold material slot in shaderGraph.
->>>>>>> 87d54cae
 
 ## [8.2.0] - 2020-07-08
 
