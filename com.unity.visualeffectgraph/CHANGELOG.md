--- conflicted
+++ resolved
@@ -13,13 +13,10 @@
 - Material Offset setting in inspector of the rendered outputs.
 - Restore "Exact Fixed Time Step" option on VisualEffectAsset.
 - Support 2D Renderer in URP for Unlit.
-<<<<<<< HEAD
+- New tool to help set VFX Bounds
+- New tool : Signed Distance Field baker.
 - Provide explicit access to spawnCount in graph
 - Support of direct link event to initialize context (which support several event within the same frame)
-=======
-- New tool to help set VFX Bounds
-- New tool : Signed Distance Field baker.
->>>>>>> 2826ce5c
 
 ### Changed
 - Allow remaking an existing link.
