# Changelog
All notable changes to this package will be documented in this file.

The format is based on [Keep a Changelog](http://keepachangelog.com/en/1.0.0/)
and this project adheres to [Semantic Versioning](http://semver.org/spec/v2.0.0.html).

## [13.0.0] - 2021-09-01

### Fixed
- Prevent vector truncation error in HDRP Decal template
- Fix potential infinite compilation when using subgraphs [Case 1346576](https://issuetracker.unity3d.com/product/unity/issues/guid/1346576/)
- Prevent out of sync serialization of VFX assets that could cause the asset to be dirtied without reason
- Fix undetermitism in space with LocalToWorld and WorldToLocal operators [Case 1355820](https://issuetracker.unity3d.com/product/unity/issues/guid/1355820/)
- Unexpected compilation error while modifying ShaderGraph exposed properties [Case 1361601](https://issuetracker.unity3d.com/product/unity/issues/guid/1361601/)
- Compilation issue while using new SG integration and SampleTexture/SampleMesh [Case 1359391](https://issuetracker.unity3d.com/product/unity/issues/guid/1359391/)
<<<<<<< HEAD
- Prevent vfx re-compilation in some cases when a value has not changed
=======
- Prevent VFX Graph compilation each time a property's min/max value is changed
>>>>>>> d4c2f959

## [12.0.0] - 2021-01-11
### Added
- Added support for Texture2D Arrays in Flipbooks
- Added new setting in "Preferences -> Visual Effects" to control the fallback behavior of camera buffers from MainCamera node when the main camera is not rendered.
- Sample vertices of a transformed skinned mesh with Position (Skinned Mesh) and Sample Skinned Mesh operator.
- Placement option (Vertex, Edge, Surface) in Sample Mesh & Skinned Mesh, allows triangle sampling.
- Material Offset setting in inspector of the rendered outputs.
- Restore "Exact Fixed Time Step" option on VisualEffectAsset.
- Support 2D Renderer in URP for Unlit.
- New tool to help set VFX Bounds
- New tool : Signed Distance Field baker.
- Provide explicit access to spawnCount in graph
- Support of direct link event to initialize context (which support several event within the same frame)
- Structured Graphics Buffer support as exposed type
- Added HDRP Decal output context.
- Motion vectors enabled for particle strips
- Added Is Inside subgraph into VFX Graph additions package
- The VFX editor automatically attach to the current selection if the selected gameobject uses the currently edited VFX asset
- Two new buttons are available in the editor's tool bar. One will display a popup panel to handle attachement and one to lock/unlock the current attachement


### Changed
- Allow remaking an existing link.
- Sphere and Cube outputs are now experimental
- Property Binder : Handle Remove Component removing linked hidden scriptable objectfields
- Property Binder : Prevent multiple VFXPropertyBinder within the same game object
- Transform integrated to VFXTypes : Circle, ArcCircle, Sphere, ArcSphere, Torus, ArcTorus, Cone, ArcCone

### Fixed
- VFXEventBinderBase throwing a null reference exception in runtime
- Unexpected compilation warning in VFXMouseBinder [Case 1313003](https://issuetracker.unity3d.com/product/unity/issues/guid/1313003/)
- Prevent creation of subgraph containing only partial systems [Case 1284053](https://issuetracker.unity3d.com/product/unity/issues/guid/1284053/)
- Prevent pasting context within operator/block subgraph [Case 1235269](https://issuetracker.unity3d.com/product/unity/issues/guid/1235269/)
- VFXEventBinderBase throwing a null reference exception in runtime
- Fix CameraFade for shadow maps [Case 1294073](https://fogbugz.unity3d.com/f/cases/1294073/)
- Modified Sign operator node output for float when input is 0.0f [Case 1299922](https://fogbugz.unity3d.com/f/cases/1299922/)
- An existing link can be remade.
- Use alphabetical order in type list in blackboard "+" button [Case 1304109](https://issuetracker.unity3d.com/product/unity/issues/guid/1304109/)
- Consistently displays the Age Particles checkbox in Update context [Case 1221557](https://issuetracker.unity3d.com/product/unity/issues/guid/1221557/)
- Fix compute culling compilation in URP [Case 1309174](https://fogbugz.unity3d.com/f/cases/1309174/)
- pCache: Unexpected ditable field in Mesh Statistics, Save & Cancel pCache, error trying to access not readable texture [Case 1122417](https://issuetracker.unity3d.com/product/unity/issues/guid/1122417/)
- Handle correctly locked VisualEffectAsset with version control system [Case 1261051](https://issuetracker.unity3d.com/product/unity/issues/guid/1261051/)
- Artefact in VFXView using efficient debug mode in component target board [Case 1243947](https://issuetracker.unity3d.com/product/unity/issues/guid/1243947/)
- Sample Mesh Color when value is stored as float.
- Compilation error due to direct access to GetWorldToObjectMatrix instead of VFXGetWorldToObjectMatrix [Case 1308481](https://issuetracker.unity3d.com/product/unity/issues/guid/1308481/)
- Prevent infinite compilation loop [Case 1298466](https://issuetracker.unity3d.com/product/unity/issues/guid/1298466/)
- Remove some useless compilation triggers (modifying not connected or disabled nodes for instance)
- Tidy up of platform abstraction code for random number generation, requires a dependency on com.unity.render-pipelines.core for those abstractions.
- Fixed shader compilation errors with textures in shader graph [Case 1309219](https://issuetracker.unity3d.com/product/unity/issues/guid/1309219/)
- Fixed issue with VFX using incorrect buffer type for strip data
- Safe Normalization of Cross Products in Orient blocks [Case 1272724](https://issuetracker.unity3d.com/product/unity/issues/guid/1272724)
- Property Binder : Undo after reset [Case 1293794](https://issuetracker.unity3d.com/product/unity/issues/guid/1293794/)
- Property Binder : Allow copy/past from a game object to another
- Deleting a context node and a block while both are selected throws a null ref exception. [Case 315578](https://issuetracker.unity3d.com/product/unity/issues/guid/1315578/)
- Target GameObject attach button does not allow attaching a valid VFX if the last selection was invalid. [Case 1312178](https://issuetracker.unity3d.com/product/unity/issues/guid/1312178/)
- Deleting flow edge between Init and Update throw an invalid opeation exception [Case 1315593](https://issuetracker.unity3d.com/product/unity/issues/guid/1315593/)
- Regression with some settings not always triggering a recompilation [Case 1322844](https://issuetracker.unity3d.com/product/unity/issues/guid/1322844/)
- Having more than five GPU Event output leads to "unexpected token 'if" at compilation [Case 1323434](https://issuetracker.unity3d.com/product/unity/issues/guid/1323434/)
- Deleted properties still show up in the inspector [Case 1320952](https://issuetracker.unity3d.com/product/unity/issues/guid/1320952/)
- Exception in VFXFilterWindow if search field is empty [Case 1235269](https://issuetracker.unity3d.com/product/unity/issues/guid/1235269/)
- Fixed null reference exception when exposing Camera type in VFX graph [Case 1315582](https://issuetracker.unity3d.com/product/unity/issues/guid/1315582/)
- Fixed VFX with output mesh being always reimported [Case 1309753](https://issuetracker.unity3d.com/product/unity/issues/guid/1309753/)
- Modified state in the VFX tab has now a correct state
- Motion Vector map sampling for flipbooks were not using correct mips
- Remove unexpected expression in spawn context evaluation [Case 1318412](https://issuetracker.unity3d.com/product/unity/issues/guid/1318412/)
- Fix unexpected Spawn context execution ordering
- Fix incorrect buffer type for strips
- Enabled an optimization for motion vectors, storing projected positions for vertices instead of the transform matrix
- In the Gradient editor undo will now properly refresh the gradient preview (color swatches)
- Eye dropper in the color fields kept updating after pressing the Esc key
- Sticky notes can now be deleted through contextual manual menu
- Blackboard fields can now be duplicated either with a shortcut (Ctrl+D) or with a contextual menu option
- Properties labels do not overlap anymore
- VFX Graph operators keep the same width when expanded or collpased so that the button does not change position
- Fix Soft Particle depth computation when using an orthographic camera [Case 1309961](https://issuetracker.unity3d.com/product/unity/issues/guid/1309961)
- When adding a new node/operator in the graph editor and using the search field, the search results are sorted in a smarter way
- Unexpected operator and block removal during migration [Case 1344645](https://issuetracker.unity3d.com/product/unity/issues/guid/1344645/)
- Inspector group headers now have a better indentation and alignment
- Zoom and warning icons were blurry in the "Play Controls" and "Visual Effect Model" scene overlays
- Random crash using subgraph [Case 1345426](https://issuetracker.unity3d.com/product/unity/issues/guid/1345426/)
- Fixed Collision with Depth Buffer when using Orthographic camera [Case 1309958](https://issuetracker.unity3d.com/product/unity/issues/guid/1309958/)
- Fix culling of point output [Case 1225764](https://issuetracker.unity3d.com/product/unity/issues/guid/1225764/)
- Compilation issue when normal is used in shadergraph for opacity with unlit output
- Fix Exception on trying to invert a degenerate TRS matrix [Case 1307068](https://issuetracker.unity3d.com/product/unity/issues/guid/1307068/)
- Fix IsFrontFace shader graph node for VFX.
- Fix crash when loading SDF Baker settings holding a mesh prefab [Case 1343898](https://issuetracker.unity3d.com/product/unity/issues/guid/1343898/)
- Exception using gizmo on exposed properties [Case 1340818](https://issuetracker.unity3d.com/product/unity/issues/guid/1340818/)
- GPU hang on some initialize dispatch during dichotomy (platform specific)
- Compilation error undeclared identifier 'Infinity' [Case 1328592](https://issuetracker.unity3d.com/product/unity/issues/guid/1328592/)
- Exposed Parameter placement can be moved after sanitize
- Fix rendering artifacts on some mobile devices [Case 1149057](https://issuetracker.unity3d.com/product/unity/issues/guid/1149057/)
- Fix compilation failure on OpenGLES [Case 1348666](https://issuetracker.unity3d.com/product/unity/issues/guid/1348666/)
- Don't open an empty VFX Graph Editor when assigning a VFX Asset to a Visual Effect GameObject from the inspector [Case 1347399](https://issuetracker.unity3d.com/product/unity/issues/guid/1347399/)
- Visual Effect inspector input fields don't lose focus anymore while typing (Random seed)
- Subgraph output properties tooltips were not easily editable when multiline

## [11.0.0] - 2020-10-21
### Added
- Added new setting to output nodes to exclude from TAA
- New Sample Point cache & Sample Attribute map operators

### Changed
- Changed the "Edit" button so it becomes "New" when no asset is set on a Visual Effect component, in order to save a new visual effect graph asset.

### Fixed
- Forbid incorrect link between incompatible context [Case 1269756](https://issuetracker.unity3d.com/product/unity/issues/guid/1269756/)
- Serialization issue with VFXSpawnerCallbacks
- Unexpected exception while trying to display capacity warning [Case 1294180](https://issuetracker.unity3d.com/product/unity/issues/guid/1294180/)
- Exclude Operator, Context, Block and Subgraph from Preset [Case 1232309](https://issuetracker.unity3d.com/product/unity/issues/guid/1232309/)
- Fix [Case 1212002](https://fogbugz.unity3d.com/f/cases/1212002/)
- Fix [Case 1223747](https://fogbugz.unity3d.com/f/cases/1223747/)
- Fix [Case 1290493](https://fogbugz.unity3d.com/f/cases/1290493/#BugEvent.1072735759)
- Incorrect path on Linux while targetting Android, IOS or WebGL [Case 1279750](https://issuetracker.unity3d.com/product/unity/issues/guid/1279750/)


## [10.2.0] - 2020-10-19
### Added
- Warning using Depth Collision on unsupported scriptable render pipeline.
- Warning in renderer inspector using Light Probe Proxy Volume when this feature isn't available.
- New operator : Sample Signed distance field
- New Position on Signed Distance Field block
- Added command to delete unuser parameters.
- Harmonized position, direction and velocity composition modes for position (shape, sequential, depth) and Velocity from Direction & Speed blocks
- New particle strip attribute in Initialize: spawnIndexInStrip
- Added Get Strip Index subgraph utility operator in Additional Samples
- Added Encompass (Point) subgraph utility operator in Additional Samples

### Fixed
- "Create new VisualEffect Graph" creates a graph from the default template [Case 1279999](https://fogbugz.unity3d.com/f/cases/1279999/)
- Fix [Case 1268977](https://issuetracker.unity3d.com/product/unity/issues/guid/1268977/)
- Fix [Case 1114281](https://fogbugz.unity3d.com/f/cases/1114281/)
- Forbid creation of context in VisualEffectSubgraphBlock through edge dropping. No context should be allowed.
- Fix [Case 1199540](https://issuetracker.unity3d.com/product/unity/issues/guid/1199540/)
- Fix [Case 1219072](https://issuetracker.unity3d.com/product/unity/issues/guid/1219072/)
- Fix [Case 1211372](https://issuetracker.unity3d.com/product/unity/issues/guid/1211372/)
- Fix [Case 1262961](https://issuetracker.unity3d.com/product/unity/issues/guid/1262961/)
- Fix [Case 1268354](https://fogbugz.unity3d.com/f/cases/1268354/)
- Fix VFX Graph window invalidating existing Undo.undoRedoPerformed delegates.
- Fix for VisualEffect prefab override window [Case 1242693](https://issuetracker.unity3d.com/product/unity/issues/guid/1242693/)
- Fix [Case 1281861](https://issuetracker.unity3d.com/product/unity/issues/guid/1281861/)
- Unexpected exception while installing samples inside an URP project [Case 1280065](https://issuetracker.unity3d.com/product/unity/issues/guid/1280065/)
- Fix edited operator being collapsed [Case 1270517](https://issuetracker.unity3d.com/product/unity/issues/guid/1270517/)
- Filters out renderer priority on SRP which doesn't support this feature.
- Fallback to builtIn rendering layer if srpAsset.renderingLayerMaskNames returns null.
- Fix missing prepass in URP [Case 1169487](https://issuetracker.unity3d.com/product/unity/issues/guid/1169487/)
- Fix SubPixelAA block while rendering directly in backbuffer.
- Property Binder : Incorrect Destroy called from edit mode. [Case 1274790](https://issuetracker.unity3d.com/product/unity/issues/guid/1274790/)
- Property Binder : Unexpected null reference exception while using terrain binder. [Case 1247230](https://issuetracker.unity3d.com/product/unity/issues/guid/1247230/)
- Property Binder : HierarchyRoot null reference exception while using Hierarchy to Attribute Map. [Case 1274788](https://issuetracker.unity3d.com/product/unity/issues/guid/1274788/)
- Property Binder : Properties window isn't always up to date. [Case 1248711](https://issuetracker.unity3d.com/product/unity/issues/guid/1248711/)
- Property Binder : Avoid Warning while building on Mobile "Presence of such handlers might impact performance on handheld devices." when building for Android" [Case 1279471](https://issuetracker.unity3d.com/product/unity/issues/guid/1248711/)
- Fixed [case 1283315](https://issuetracker.unity3d.com/product/unity/issues/guid/1283315/)
- Addressing for mirror and clamp modes in sequential operators and blocks
- Incorrect volume spawning for Sphere & Circle with thickness absolute
- Fix View Space Position is VFX Shadergraph [Case 1285603](https://fogbugz.unity3d.com/f/cases/1285603/)
- Fix [Case 1268354](https://fogbugz.unity3d.com/f/cases/1268354/)
- Fixed rare bug causing the vfx compilation to do nothing silently.
- Fixed vfx compilation when a diffusion profile property is added to a vfx shadergraph
- SpawnOverDistance spawner block now behaves correctly
- Quad strip outputs take into account orientation block
- Fixed Random Vector subgraph utility operator in Additional Samples
- Fixed Set Strip Progress Attribute utility block in Additional Samples
- Fix [Case 1255182](https://fogbugz.unity3d.com/f/cases/1255182/)
- Remove temporarily "Exact Fixed Time Step" option on VisualEffectAsset to avoid unexpected behavior
- Disable implicit space transformations in sublock graphs as they led to unexpected behaviors

## [10.1.0] - 2020-10-12
### Added
- Compare operator can take int and uint as inputs
- New operator : Sample Signed distance field
- New WorldToViewportPoint operator
- New ViewportToWorldPoint operator
- Added Output Event Handler API
- Added Output Event Handler Samples
- Added ExposedProperty custom Property Drawer
- Error display within the graph.

### Fixed
- Mesh Sampling incorrect with some GPU (use ByteAddressBuffer instead of Buffer<float>)
- Fix for node window staying when clicking elsewhere
- Make VisualEffect created from the GameObject menu have unique names [Case 1262989](https://issuetracker.unity3d.com/product/unity/issues/guid/1262989/)
- Missing System Seed in new dynamic built-in operator.
- Prefab highlight missing for initial event name toggle [Case 1263012](https://issuetracker.unity3d.com/product/unity/issues/guid/1263012/)
- Correctly frame the whole graph, when opening the Visual Effect Editor
- Optimize display of inspector when there is a lot of exposed VFX properties.
- fixes the user created vfx default resources that were ignored unless loaded
- fix crash when creating a loop in subgraph operators [Case 1251523](https://issuetracker.unity3d.com/product/unity/issues/guid/1251523/)
- fix issue with multiselection and objectfields [Case 1250378](https://issuetracker.unity3d.com/issues/vfx-removing-texture-asset-while-multiediting-working-incorrectly)
- Normals with non uniform scales are correctly computed [Case 1246989](https://issuetracker.unity3d.com/product/unity/issues/guid/1246989/)
- Fix exposed Texture2DArray and Cubemap types from shader graph not being taken into account in Output Mesh [Case 1265221](https://issuetracker.unity3d.com/product/unity/issues/guid/1265221/)
- Allow world position usage in shaderGraph plugged into an alpha/opacity output [Case 1259511](https://issuetracker.unity3d.com/product/unity/issues/guid/1259511/)
- GPU Evaluation of Construct Matrix
- Random Per-Component on Set Attribute in Spawn Context [Case 1279294](https://issuetracker.unity3d.com/product/unity/issues/guid/1279294/)
- Fix corrupted UI in nodes due to corrupted point cache files [Case 1232867](https://fogbugz.unity3d.com/f/cases/1232867/)
- Fix InvalidCastException when using byte properties in point cache files [Case 1276623](https://fogbugz.unity3d.com/f/cases/1276623/)
- Fix  https://issuetracker.unity3d.com/issues/ux-cant-drag-a-noodle-out-of-trigger-blocks
- Fix [Case 1114281](https://issuetracker.unity3d.com/product/unity/issues/guid/1114281/)
- Fix shadows not being rendered to some cascades with directional lights [Case 1229972](https://issuetracker.unity3d.com/issues/output-inconsistencies-with-vfx-shadow-casting-and-shadow-cascades)
- Fix VFX Graph window invalidating existing Undo.undoRedoPerformed delegates.
- Fix shadergraph changes not reflected in VisualEffectGraph [Case 1278469](https://fogbugz.unity3d.com/f/cases/resolve/1278469/)

## [10.0.0] - 2019-06-10
### Added
- Tooltips for Attributes
- Custom Inspector for Spawn context, delay settings are more user friendly.
- Quick Expose Property : Holding Alt + Release Click in an Empty space while making property edges creates a new exposed property of corresponding type with current slot value.
- Octagon & Triangle support for planar distortion output
- Custom Z axis option for strip output
- Custom Inspector for Update context, display update position/rotation instead of integration
- Tooltips to blocks, nodes, contexts, and various menus and options
- VFX asset compilation is done at import instead of when the asset is saved.
- New operators: Exp, Log and LoadTexture
- Duplicate with edges.
- Right click on edge to create a interstitial node.
- New quad distortion output for particle strips
- New attribute for strips: particleCountInStrip
- New options for quad strips texture mapping: swap UV and custom mapping
- Naming for particles system and spawn context
- Noise evaluation now performed on CPU when possible
- Range and Min attributes support on int and uint parameters
- New Construct Matrix from Vector4 operator
- Allow filtering enums in VFXModels' VFXSettings.
- Sample vertices of a mesh with the Position (Mesh) block and the Sample Mesh operator
- New built-in operator providing new times access
- More efficient update modes inspector
- Ability to read attribute in spawn context through graph
- Added save button to save only the current visual effect graph.
- Added Degrees / Radians conversion subgraphs in samples
- uint parameter can be seen as an enum.
- New TransformVector4 operator
- New GetTextureDimensions operator
- Output Event context for scripting API event retrieval.
- per-particle GPU Frustum culling
- Compute culling of particle which have their alive attribute set to false in output
- Mesh and lit mesh outputs can now have up to 4 differents meshes that can be set per Particle (Experimental)
- Screen space per particle LOD on mesh and lit mesh outputs (Experimental)

### Fixed
- Moved VFX Event Tester Window visibility to Component Play Controls SceneView Window
- Universal Render Pipeline : Fog integration for Exponential mode [Case 1177594](https://issuetracker.unity3d.com/issues/urp-slash-fog-vfx-particles)
- Correct VFXSettings display in Shader Graph compatible outputs
- No more NullReference on sub-outputs after domain reload
- Fix typo in strip tangent computation
- Infinite recompilation using subgraph [Case 1186191](https://issuetracker.unity3d.com/product/unity/issues/guid/1186191/)
- Modifying a shader used by an output mesh context now automatically updates the currently edited VFX
- Possible loss of shadergraph reference in unlit output
- ui : toolbar item wrap instead of overlapping.
- Selection Pass for Universal and High Definition Render Pipeline
- Copy/Paste not deserializing correctly for Particle Strip data
- WorldPosition, AbsoluteWorldPosition & ScreenPos in shadergraph integration
- Optimize VFXAssetEditor when externalize is activated
- TransformVector|Position|Direction & DistanceToSphere|Plane|Line have now spaceable outputs
- Filter out motion vector output for lower resolution & after post-process render passes [Case 1192932](https://issuetracker.unity3d.com/product/unity/issues/guid/1192932/)
- Sort compute on metal failing with BitonicSort128 [Case 1126095](https://issuetracker.unity3d.com/issues/osx-unexpected-spawn-slash-capacity-results-when-sorting-is-set-to-auto-slash-on)
- Fix alpha clipping with shader graph
- Fix output settings correctly filtered dependeing on shader graph use or not
- Fix some cases were normal/tangent were not passes as interpolants with shader graph
- Make normals/tangents work in unlit output with shader graph
- Fix shader interpolants with shader graph and particle strips
- SpawnIndex attribute is now working correctly in Initialize context
- Remove useless VFXLibrary clears that caused pop-up menu to take long opening times
- Make sure the subgraph is added to the graph when we set the setting. Fix exception on Convert To Subgraph.
- Subgraph operators appear on drag edge on graph.
- Sample Scene Color & Scene Depth from Shader Graph Integration using High Definition and Universal Render Pipeline
- Removed Unnecessary reference to HDRP Runtime Assembly in VFX Runtime Assembly
- Allow alpha clipping of motion vector for transparent outputs [Case 1192930](https://issuetracker.unity3d.com/product/unity/issues/guid/1192930/)
- subgraph block into subgraph context no longer forget parameter values.
- Fix exception when compiling an asset with a turbulence block in absolute mode
- Fixed GetCustomAttribute that was locked to Current
- Shader compilation now works when using view direction in shader graph
- Fix for destroying selected component corrupt "Play Controls" window
- Depth Position and Collision blocks now work correctly in local space systems
- Filter out Direction type on inconsistent operator [Case 1201681](https://issuetracker.unity3d.com/product/unity/issues/guid/1201681/)
- Exclude MouseEvent, RigidBodyCollision, TriggerEvent & Sphere binders when physics modules isn't available
- Visual Effect Activation Track : Handle empty string in ExposedProperty
- in some cases AABox position gizmo would not move when dragged.
- Inspector doesn't trigger any exception if VisualEffectAsset comes from an Asset Bundle [Case 1203616](https://issuetracker.unity3d.com/issues/visual-effect-component-is-not-fully-shown-in-the-inspector-if-vfx-is-loaded-from-asset-bundle)
- OnStop Event to the start of a Spawn Context makes it also trigger when OnPlay is sent [Case 1198339](https://issuetracker.unity3d.com/product/unity/issues/guid/1198339/)
- Remove unexpected public API : UnityEditor.VFX.VFXSeedMode & IncrementStripIndexOnStart
- Fix yamato error : check vfx manager on domain reload instead of vfx import.
- Filter out unrelevant events from event desc while compiling
- Missing Packing.hlsl include while using an unlit shadergraph.
- Fix for nesting of VFXSubgraphContexts.
- Runtime compilation now compiles correctly when constant folding several texture ports that reference the same texture [Case 1193602](https://issuetracker.unity3d.com/issues/output-shader-errors-when-compiling-the-runtime-shader-of-a-lit-output-with-exposed-but-unassigned-additional-maps)
- Fix compilation error in runtime mode when Speed Range is 0 in Attribute By Speed block [Case 1118665](https://issuetracker.unity3d.com/issues/vfx-shader-errors-are-thrown-when-quad-outputs-speed-range-is-set-to-zero)
- NullReferenceException while assigning a null pCache [Case 1222491](https://issuetracker.unity3d.com/issues/pointcache-nullrefexception-when-compiling-an-effect-with-a-pcache-without-an-assigned-asset)
- Add message in inspector for unreachable properties due to VisualEffectAsset stored in AssetBundle [Case 1193602](https://issuetracker.unity3d.com/product/unity/issues/guid/1203616/)
- pCache importer and exporter tool was keeping a lock on texture or pCache files [Case 1185677](https://issuetracker.unity3d.com/product/unity/issues/guid/1185677/)
- Convert inline to exposed property / Quick expose property sets correct default value in parent
- Age particles checkbox was incorrectly hidden [Case 1221557](https://issuetracker.unity3d.com/product/unity/issues/guid/1221557/)
- Fix various bugs in Position (Cone) block [Case 1111053] (https://issuetracker.unity3d.com/product/unity/issues/guid/1111053/)
- Handle correctly direction, position & vector types in AppendVector operator [Case 1111867](https://issuetracker.unity3d.com/product/unity/issues/guid/1111867/)
- Fix space issues with blocks and operators taking a camera as input
- Generated shaderName are now consistent with displayed system names
- Remove some shader warnings
- Fixed Sample Flipbook Texture File Names
- Don't lose SRP output specific data when SRP package is not present
- Fix visual effect graph when a subgraph or shader graph dependency changes
- Support of flag settings in model inspector
- height of initial event name.
- fix colorfield height.
- fix for capacity change for locked asset.
- fix null value not beeing assignable to slot.
- Prevent capacity from being 0 [Case 1233044](https://issuetracker.unity3d.com/product/unity/issues/guid/1233044/)
- Fix for dragged parameters order when there are categories
- Avoid NullReferenceException in Previous Position Binder" component. [Case 1242351](https://issuetracker.unity3d.com/product/unity/issues/guid/1242351/)
- Don't show the blocks window when context cant have blocks
- Prevent from creating a context in VisualEffectSugraphOperator by draggingfrom an output slot.
- Avoid NullReferenceException when VisualEffectAsset is null if VFXPropertyBinder [Case 1219061](https://issuetracker.unity3d.com/product/unity/issues/guid/1219061/)
- Missing Reset function in VFXPropertyBinder [Case 1219063](https://issuetracker.unity3d.com/product/unity/issues/guid/1219063/)
- Fix issue with strips outputs that could cause too many vertices to be renderered
- SpawnIndex attribute returns correct value in update and outputs contexts
- Disable Reset option in context menu for all VFXObject [Case 1251519](https://issuetracker.unity3d.com/product/unity/issues/guid/1251519/) & [Case 1251533](https://issuetracker.unity3d.com/product/unity/issues/guid/1251533/)
- Avoid other NullReferenceException using property binders
- Fix culture issues when generating attributes defines in shaders [Case 1222819](https://issuetracker.unity3d.com/product/unity/issues/guid/1222819/)
- Move the VFXPropertyBinder from Update to LateUpdate [Case 1254340](https://issuetracker.unity3d.com/product/unity/issues/guid/1254340/)
- Properties in blackboard are now exposed by default
- Dissociated Colors for bool, uint and int
- De-nicified attribute name (conserve case) in Set Custom Attribute title
- Changed the default "No Asset" message when opening the visual effect graph window
- Subgraphs are not in hardcoded categories anymore : updated default subgraph templates + Samples to add meaningful categories.
- Fix creation of StringPropertyRM
- Enum fields having headers show the header in the inspector as well.
- Handle correctly disabled alphaTreshold material slot in shaderGraph.

## [7.1.1] - 2019-09-05
### Added
- Moved High Definition templates and includes to com.unity.render-pipelines.high-definition package
- Navigation commands for subgraph.
- Allow choosing the place to save vfx subgraph.
- Particle strips for trails and ribbons. (Experimental)
- Shadergraph integration into vfx. (Experimental)

### Fixed
- Using struct as subgraph parameters.
- Objectproperty not consuming delete key.
- Converting a subgraph operator inside a subgraph operator with outputs.
- Selecting a GameObject with a VFX Property Binder spams exception.
- Wrong motion vector while modifying local matrix of a VisualEffect.
- Convert output settings copy.
- Fixed some outputs failing to compile when used with certain UV Modes [Case 1126200] (https://issuetracker.unity3d.com/issues/output-some-outputs-fail-to-compile-when-used-with-certain-uv-modes)
- Removed Gradient Mapping Mode from some outputs type where it was irrelevant [Case 1164045]
- Soft Particles work with Distortion outputs [Case 1167426] (https://issuetracker.unity3d.com/issues/output-soft-particles-do-not-work-with-distortion-outputs)
- category rename rect.
- copy settings while converting an output
- toolbar toggle appearing light with light skin.
- multiselection of gradient in visual effect graph
- clipped "reseed" in visual effect editor
- Unlit outputs are no longer pre-exposed by default in HDRP
- Augmented generated HLSL floatN precision [Case 1177730] (https://issuetracker.unity3d.com/issues/vfx-graph-7x7-flipbook-particles-flash-and-dont-animate-correctly-in-play-mode-or-in-edit-mode-with-vfx-graph-closed)
- Spherical coordinates to Rectangular (Cartesians) coordinates node input: angles are now expressed in radians
- Turbulence noise updated: noise type and frequency can be specified [Case  1141282] (https://issuetracker.unity3d.com/issues/vfx-particles-flicker-when-blend-mode-is-set-to-alpha-turbulence-block-is-enabled-and-there-is-more-than-50000-particles)
- Color and Depth camera buffer access in HDRP now use Texture2DArray instead of Texture2D
- Output Mesh with shader graph now works as expected

## [7.0.1] - 2019-07-25
### Added
- Add Position depth operator along with TransformVector4 and LoadTexture2D expressions.

### Fixed
- Inherit attribute block appears three times [Case 1166905](https://issuetracker.unity3d.com/issues/attributes-each-inherit-attribute-block-appears-3-times-in-the-search-and-some-have-a-seed-attribute)
- Unexpected exception : `Trying to modify space on a not spaceable slot` error when adding collision or conform blocks [Case 1163442](https://issuetracker.unity3d.com/issues/block-trying-to-modify-space-on-a-not-spaceable-slot-error-when-adding-collision-or-conform-blocks)

## [7.0.0] - 2019-07-17
### Added
- Make multiselection work in a way that do not assume that the same parameter will have the same index in the property sheet.
- auto recompile when changing shaderpath
- auto recompile new vfx
- better detection of default shader path
- Bitfield control.
- Initial Event Name inspector for visual effect asset and component
- Subgraphs
- Move HDRP outputs to HDRP package + expose HDRP queue selection
- Add exposure weight control for HDRP outputs
- Shader macros for XR single-pass instancing
- XR single-pass instancing support for indirect draws
- Inverse trigonometric operators (atan, atan2, asin, acos)
- Replaced Orient : Fixed rotation with new option Orient : Advanced
- Loop & Delay integrated to the spawn system
- Motion Vector support for PlanarPrimitive & Mesh outputs

### Fixed
- Handle a possible exception (ReflectionTypeLoadException) while using VFXParameterBinderEditor
- Renamed Parameter Binders to Property Binders. (This will cause breaking serialization for these PropertyBinders : VFXAudioSpectrumBinder, VFXInputMouseBinder, VFXInputMouseBinder, VFXInputTouchBinder, VFXInputTouchBinder, VFXRaycastBinder, VFXTerrainBinder, VFXUIDropdownBinder, VFXUISliderBinder, VFXUIToggleBinder)
- Renamed Namespace `UnityEngine.Experimental.VFX.Utility` to `UnityEngine.VFX.Utility`
- Fix normal bending factor computation for primitive outputs
- Automatic template path detection based on SRP in now working correctly

## [6.7.0-preview] - 2019-05-16
### Added
- Distortion Outputs (Quad / Mesh)
- Color mapping mode for unlit outputs (Textured/Gradient Mapped)
- Add Triangle and Octagon primitives for particle outputs
- Set Attribute is now spaceable on a specific set of attributes (position, velocity, axis...)
- Trigger : GPUEvent Rate (Over time or Distance)

### Fixed
- Fix shader compilation error with debug views
- Improve AA line rendering
- Fix screen space size block
- Crash chaining two spawners each other [Case 1135299](https://issuetracker.unity3d.com/issues/crash-chaining-two-spawners-to-each-other-produces-an-infinite-loop)
- Inspector : Exposed parameters disregard the initial value [Case 1126471](https://issuetracker.unity3d.com/issues/parameters-exposed-parameters-disregard-the-initial-value)
- Asset name now displayed in compile errors and output context shaders
- Fix for linking spawner to spawner while first spawner is linked to initialize + test
- Fix space of spaceable slot not copy pasted + test
- Position (Circle) does not take the Center Z value into account [Case 1146850](https://issuetracker.unity3d.com/issues/blocks-position-circle-does-not-take-the-center-z-value-into-account)
- Add Exposure Weight for emissive in lit outputs

## [6.6.0-preview] - 2019-04-01
### Added
- Addressing mode for Sequential blocks
- Invert transform available on GPU
- Add automatic depth buffer reference for main camera (for position and collision blocks)
- Total Time for PreWarm in Visual Effect Asset inspector
- Support for unlit output with LWRP
- Add Terrain Parameter Binder + Terrain Type
- Add UI Parameter Binders : Slider, Toggle
- Add Input Parameter Binders : Axis, Button, Key, Mouse, Touch
- Add Other Parameter Binders : Previous Position, Hierarchy Attribute Map, Multi-Position, Enabled

### Fixed
- Undo Redo while changing space
- Type declaration was unmodifiable due to exception during space intialization
- Fix unexpected issue when plugging per particle data into hash of per component fixed random
- Missing asset reimport when exception has been thrown during graph compilation
- Fix exception when using a Oriented Box Volume node [Case 1110419](https://issuetracker.unity3d.com/issues/operator-indexoutofrangeexception-when-using-a-volume-oriented-box-node)
- Add missing blend value slot in Inherit Source Attribute blocks [Case 1120568](https://issuetracker.unity3d.com/issues/source-attribute-blend-source-attribute-blocks-are-not-useful-without-the-blend-value)
- Visual Effect Inspector Cosmetic Improvements
- Missing graph invalidation in VFXGraph.OnEnable, was causing trouble with value invalidation until next recompilation
- Issue that remove the edge when dragging an edge from slot to the same slot.
- Exception when undoing an edge deletion on a dynamic operator.
- Exception regarding undo/redo when dragging a edge linked to a dynamic operator on another slot.
- Exception while removing a sub-slot of a dynamic operator

## [6.5.0-preview] - 2019-03-07

## [6.4.0-preview] - 2019-02-21

## [6.3.0-preview] - 2019-02-18

## [6.2.0-preview] - 2019-02-15
### Changed
- Code refactor: all macros with ARGS have been swapped with macros with PARAM. This is because the ARGS macros were incorrectly named

### Fixed
- Better Handling of Null or Missing Parameter Binders (Editor + Runtime)
- Fixes in VFX Raycast Binder
- Fixes in VFX Parameter Binder Editor

## [6.1.0-preview] - 2019-02-13

## [6.0.0-preview] - 2019-02-23
### Added
- Add spawnTime & spawnCount operator
- Add seed slot to constant random mode of Attribute from curve and map
- Add customizable function in VariantProvider to replace the default cartesian product
- Add Inverse Lerp node
- Expose light probes parameters in VisualEffect inspector

### Fixed
- Some fixes in noise library
- Some fixes in the Visual Effect inspector
- Visual Effects menu is now in the right place
- Remove some D3D11, metal and C# warnings
- Fix in sequential line to include the end point
- Fix a bug with attributes in Attribute from curve
- Fix source attributes not being taken into account for attribute storage
- Fix legacy render path shader compilation issues
- Small fixes in Parameter Binder editor
- Fix fog on decals
- Saturate alpha component in outputs
- Fixed scaleY in ConnectTarget
- Incorrect toggle rectangle in VisualEffect inspector
- Shader compilation with SimpleLit and debug display

## [5.2.0-preview] - 2018-11-27
### Added
- Prewarm mechanism

### Fixed
- Handle data loss of overriden parameters better

### Optimized
- Improved iteration times by not compiling initial shader variant

## [4.3.0-preview] - 2018-11-23

Initial release<|MERGE_RESOLUTION|>--- conflicted
+++ resolved
@@ -13,11 +13,8 @@
 - Fix undetermitism in space with LocalToWorld and WorldToLocal operators [Case 1355820](https://issuetracker.unity3d.com/product/unity/issues/guid/1355820/)
 - Unexpected compilation error while modifying ShaderGraph exposed properties [Case 1361601](https://issuetracker.unity3d.com/product/unity/issues/guid/1361601/)
 - Compilation issue while using new SG integration and SampleTexture/SampleMesh [Case 1359391](https://issuetracker.unity3d.com/product/unity/issues/guid/1359391/)
-<<<<<<< HEAD
+- Prevent VFX Graph compilation each time a property's min/max value is changed
 - Prevent vfx re-compilation in some cases when a value has not changed
-=======
-- Prevent VFX Graph compilation each time a property's min/max value is changed
->>>>>>> d4c2f959
 
 ## [12.0.0] - 2021-01-11
 ### Added
