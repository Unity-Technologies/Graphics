--- conflicted
+++ resolved
@@ -11,12 +11,9 @@
 - Allows for attribute-less systems. [Case 1341789](https://issuetracker.unity3d.com/product/unity/issues/guid/1341789/)
 - Editing the values in the graph did not impact the system in real-time after saving [Case 1371089](https://issuetracker.unity3d.com/product/unity/issues/guid/1371089/)
 - Fixed null reference exception when opening another VFX and a debug mode is enabled [Case 1347420](https://issuetracker.unity3d.com/product/unity/issues/guid/1347420/)
-<<<<<<< HEAD
-- ShaderGraph made with new VFX SG integration where not listed when searching for a shader graph output [Case 1379523](https://issuetracker.unity3d.com/product/unity/issues/guid/1379523/)
-=======
 - Creating a new VFX of the same name as an already opened VFX will reuse the existing window [Case 1382841](https://issuetracker.unity3d.com/product/unity/issues/guid/1382841/)
 - Incorrect behavior of Tangent Space in ShaderGraph [Case 1363279](https://issuetracker.unity3d.com/product/unity/issues/guid/1363279/)
->>>>>>> 629a282e
+- ShaderGraph made with new VFX SG integration where not listed when searching for a shader graph output [Case 1379523](https://issuetracker.unity3d.com/product/unity/issues/guid/1379523/)
 
 ## [13.1.2] - 2021-11-05
 
