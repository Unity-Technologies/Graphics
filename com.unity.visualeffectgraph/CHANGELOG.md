--- conflicted
+++ resolved
@@ -10,14 +10,11 @@
 - Added new setting in "Preferences -> Visual Effects" to control the fallback behavior of camera buffers from MainCamera node when the main camera is not rendered.
 - Sample vertices of a transformed skinned mesh with Position (Skinned Mesh) and Sample Skinned Mesh operator.
 - Placement option (Vertex, Edge, Surface) in Sample Mesh & Skinned Mesh, allows triangle sampling.
-<<<<<<< HEAD
-- Provide explicit access to spawnCount in graph
-- Support of direct link event to initialize context (which support several event within the same frame)
-=======
 - Material Offset setting in inspector of the rendered outputs.
 - Restore "Exact Fixed Time Step" option on VisualEffectAsset.
 - Support 2D Renderer in URP for Unlit.
->>>>>>> daf0c8f3
+- Provide explicit access to spawnCount in graph
+- Support of direct link event to initialize context (which support several event within the same frame)
 
 ### Changed
 - Allow remaking an existing link.
@@ -53,9 +50,6 @@
 - Deleting a context node and a block while both are selected throws a null ref exception. [Case 315578](https://issuetracker.unity3d.com/product/unity/issues/guid/1315578/)
 - Target GameObject attach button does not allow attaching a valid VFX if the last selection was invalid. [Case 1312178](https://issuetracker.unity3d.com/product/unity/issues/guid/1312178/)
 - Deleting flow edge between Init and Update throw an invalid opeation exception [Case 1315593](https://issuetracker.unity3d.com/product/unity/issues/guid/1315593/)
-<<<<<<< HEAD
-- Fix unexpected Spawn context execution ordering
-=======
 - Regression with some settings not always triggering a recompilation [Case 1322844](https://issuetracker.unity3d.com/product/unity/issues/guid/1322844/)
 - Having more than five GPU Event output leads to "unexpected token 'if" at compilation [Case 1323434](https://issuetracker.unity3d.com/product/unity/issues/guid/1323434/)
 - Deleted properties still show up in the inspector [Case 1320952](https://issuetracker.unity3d.com/product/unity/issues/guid/1320952/)
@@ -65,7 +59,7 @@
 - Modified state in the VFX tab has now a correct state
 - Motion Vector map sampling for flipbooks were not using correct mips
 - Remove unexpected expression in spawn context evaluation [Case 1318412](https://issuetracker.unity3d.com/product/unity/issues/guid/1318412/)
->>>>>>> daf0c8f3
+- Fix unexpected Spawn context execution ordering
 
 ## [11.0.0] - 2020-10-21
 ### Added
