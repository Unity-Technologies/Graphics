--- conflicted
+++ resolved
@@ -123,11 +123,8 @@
 - Fix undetermitism in space with LocalToWorld and WorldToLocal operators [Case 1355820](https://issuetracker.unity3d.com/product/unity/issues/guid/1355820/)
 - Added a missing paste option in the context menu for VFX contexts. Also the paste options is now disabled when uneffective
 - Rename "Material Offset" to "Sorting Priority" in output render state settings [Case 1365257](https://issuetracker.unity3d.com/product/unity/issues/guid/1365257/)
-<<<<<<< HEAD
+- No more performance drop when Windows screen DPI setting is set to custom values (like 125%)
 - Fixed null reference exception when opening another VFX and a debug mode is enabled
-=======
-- No more performance drop when Windows screen DPI setting is set to custom values (like 125%)
->>>>>>> 81b6de4b
 
 ## [11.0.0] - 2020-10-21
 ### Added
