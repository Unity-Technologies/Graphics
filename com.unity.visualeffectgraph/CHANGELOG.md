--- conflicted
+++ resolved
@@ -70,12 +70,9 @@
 - Compilation issue when normal is used in shadergraph for opacity with unlit output
 - Fix Exception on trying to invert a degenerate TRS matrix [Case 1307068](https://issuetracker.unity3d.com/product/unity/issues/guid/1307068/)
 - Fix IsFrontFace shader graph node for VFX.
-<<<<<<< HEAD
-- GPU hang on some initialize dispatch during dichotomy (platform specific)
-=======
 - Fix crash when loading SDF Baker settings holding a mesh prefab [Case 1343898](https://issuetracker.unity3d.com/product/unity/issues/guid/1343898/)
 - Exception using gizmo on exposed properties [Case 1340818](https://issuetracker.unity3d.com/product/unity/issues/guid/1340818/)
->>>>>>> bf8fdd51
+- GPU hang on some initialize dispatch during dichotomy (platform specific)
 
 ## [11.0.0] - 2020-10-21
 ### Added
