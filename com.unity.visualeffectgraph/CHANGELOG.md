# Changelog
All notable changes to this package will be documented in this file.

The format is based on [Keep a Changelog](http://keepachangelog.com/en/1.0.0/)
and this project adheres to [Semantic Versioning](http://semver.org/spec/v2.0.0.html).

## [12.0.0] - 2021-01-11
### Added
- Added support for Texture2D Arrays in Flipbooks
- Added new setting in "Preferences -> Visual Effects" to control the fallback behavior of camera buffers from MainCamera node when the main camera is not rendered.
- Sample vertices of a transformed skinned mesh with Position (Skinned Mesh) and Sample Skinned Mesh operator.
- Placement option (Vertex, Edge, Surface) in Sample Mesh & Skinned Mesh, allows triangle sampling.
- Material Offset setting in inspector of the rendered outputs.
- Restore "Exact Fixed Time Step" option on VisualEffectAsset.
- Support 2D Renderer in URP for Unlit.
- New tool to help set VFX Bounds
- New tool : Signed Distance Field baker.
- Provide explicit access to spawnCount in graph
- Support of direct link event to initialize context (which support several event within the same frame)
- Structured Graphics Buffer support as exposed type
<<<<<<< HEAD
- The VFX editor automatically attach to the current selection if the selected gameobject uses the currently edited VFX asset
- Two new buttons are available in the editor's tool bar. One will display a popup panel to handle attachement and one to lock/unlock the current attachement
=======
- Added HDRP Decal output context.
>>>>>>> f28c5a72

### Changed
- Allow remaking an existing link.
- Sphere and Cube outputs are now experimental
- Property Binder : Handle Remove Component removing linked hidden scriptable objectfields
- Property Binder : Prevent multiple VFXPropertyBinder within the same game object

### Fixed
- VFXEventBinderBase throwing a null reference exception in runtime
- Unexpected compilation warning in VFXMouseBinder [Case 1313003](https://issuetracker.unity3d.com/product/unity/issues/guid/1313003/)
- Prevent creation of subgraph containing only partial systems [Case 1284053](https://issuetracker.unity3d.com/product/unity/issues/guid/1284053/)
- Prevent pasting context within operator/block subgraph [Case 1235269](https://issuetracker.unity3d.com/product/unity/issues/guid/1235269/)
- VFXEventBinderBase throwing a null reference exception in runtime
- Fix CameraFade for shadow maps [Case 1294073](https://fogbugz.unity3d.com/f/cases/1294073/)
- Modified Sign operator node output for float when input is 0.0f [Case 1299922](https://fogbugz.unity3d.com/f/cases/1299922/)
- An existing link can be remade.
- Use alphabetical order in type list in blackboard "+" button [Case 1304109](https://issuetracker.unity3d.com/product/unity/issues/guid/1304109/)
- Consistently displays the Age Particles checkbox in Update context [Case 1221557](https://issuetracker.unity3d.com/product/unity/issues/guid/1221557/)
- Fix compute culling compilation in URP [Case 1309174](https://fogbugz.unity3d.com/f/cases/1309174/)
- pCache: Unexpected ditable field in Mesh Statistics, Save & Cancel pCache, error trying to access not readable texture [Case 1122417](https://issuetracker.unity3d.com/product/unity/issues/guid/1122417/)
- Handle correctly locked VisualEffectAsset with version control system [Case 1261051](https://issuetracker.unity3d.com/product/unity/issues/guid/1261051/)
- Artefact in VFXView using efficient debug mode in component target board [Case 1243947](https://issuetracker.unity3d.com/product/unity/issues/guid/1243947/)
- Sample Mesh Color when value is stored as float.
- Compilation error due to direct access to GetWorldToObjectMatrix instead of VFXGetWorldToObjectMatrix [Case 1308481](https://issuetracker.unity3d.com/product/unity/issues/guid/1308481/)
- Prevent infinite compilation loop [Case 1298466](https://issuetracker.unity3d.com/product/unity/issues/guid/1298466/)
- Remove some useless compilation triggers (modifying not connected or disabled nodes for instance)
- Tidy up of platform abstraction code for random number generation, requires a dependency on com.unity.render-pipelines.core for those abstractions.
- Fixed shader compilation errors with textures in shader graph [Case 1309219](https://issuetracker.unity3d.com/product/unity/issues/guid/1309219/)
- Fixed issue with VFX using incorrect buffer type for strip data
- Safe Normalization of Cross Products in Orient blocks [Case 1272724](https://issuetracker.unity3d.com/product/unity/issues/guid/1272724)
- Property Binder : Undo after reset [Case 1293794](https://issuetracker.unity3d.com/product/unity/issues/guid/1293794/)
- Property Binder : Allow copy/past from a game object to another
- Deleting a context node and a block while both are selected throws a null ref exception. [Case 315578](https://issuetracker.unity3d.com/product/unity/issues/guid/1315578/)
- Target GameObject attach button does not allow attaching a valid VFX if the last selection was invalid. [Case 1312178](https://issuetracker.unity3d.com/product/unity/issues/guid/1312178/)
- Deleting flow edge between Init and Update throw an invalid opeation exception [Case 1315593](https://issuetracker.unity3d.com/product/unity/issues/guid/1315593/)
- Regression with some settings not always triggering a recompilation [Case 1322844](https://issuetracker.unity3d.com/product/unity/issues/guid/1322844/)
- Having more than five GPU Event output leads to "unexpected token 'if" at compilation [Case 1323434](https://issuetracker.unity3d.com/product/unity/issues/guid/1323434/)
- Deleted properties still show up in the inspector [Case 1320952](https://issuetracker.unity3d.com/product/unity/issues/guid/1320952/)
- Exception in VFXFilterWindow if search field is empty [Case 1235269](https://issuetracker.unity3d.com/product/unity/issues/guid/1235269/)
- Fixed null reference exception when exposing Camera type in VFX graph [Case 1315582](https://issuetracker.unity3d.com/product/unity/issues/guid/1315582/)
- Fixed VFX with output mesh being always reimported [Case 1309753](https://issuetracker.unity3d.com/product/unity/issues/guid/1309753/)
- Modified state in the VFX tab has now a correct state
- Motion Vector map sampling for flipbooks were not using correct mips
- Remove unexpected expression in spawn context evaluation [Case 1318412](https://issuetracker.unity3d.com/product/unity/issues/guid/1318412/)
- Fix unexpected Spawn context execution ordering
- Fix incorrect buffer type for strips
- Enabled an optimization for motion vectors, storing projected positions for vertices instead of the transform matrix
- Sticky notes can now be deleted through contextual manual menu
- Blackboard fields can now be duplicated either with a shortcut (Ctrl+D) or with a contextual menu option
- Properties labels do not overlap anymore
- VFX Graph operators keep the same width when expanded or collpased so that the button does not change position
- Fix Soft Particle depth computation when using an orthographic camera [Case 1309961](https://issuetracker.unity3d.com/product/unity/issues/guid/1309961)
<<<<<<< HEAD
- Visual effect overlay now supports multiple selection (play, pause, stop ...)
=======
- When adding a new node/operator in the graph editor and using the search field, the search results are sorted in a smarter way
- Unexpected operator and block removal during migration [Case 1344645](https://issuetracker.unity3d.com/product/unity/issues/guid/1344645/)
>>>>>>> f28c5a72

## [11.0.0] - 2020-10-21
### Added
- Added new setting to output nodes to exclude from TAA
- New Sample Point cache & Sample Attribute map operators

### Changed
- Changed the "Edit" button so it becomes "New" when no asset is set on a Visual Effect component, in order to save a new visual effect graph asset.

### Fixed
- Forbid incorrect link between incompatible context [Case 1269756](https://issuetracker.unity3d.com/product/unity/issues/guid/1269756/)
- Serialization issue with VFXSpawnerCallbacks
- Unexpected exception while trying to display capacity warning [Case 1294180](https://issuetracker.unity3d.com/product/unity/issues/guid/1294180/)
- Exclude Operator, Context, Block and Subgraph from Preset [Case 1232309](https://issuetracker.unity3d.com/product/unity/issues/guid/1232309/)
- Fix [Case 1212002](https://fogbugz.unity3d.com/f/cases/1212002/)
- Fix [Case 1223747](https://fogbugz.unity3d.com/f/cases/1223747/)
- Fix [Case 1290493](https://fogbugz.unity3d.com/f/cases/1290493/#BugEvent.1072735759)
- Incorrect path on Linux while targetting Android, IOS or WebGL [Case 1279750](https://issuetracker.unity3d.com/product/unity/issues/guid/1279750/)


## [10.2.0] - 2020-10-19
### Added
- Warning using Depth Collision on unsupported scriptable render pipeline.
- Warning in renderer inspector using Light Probe Proxy Volume when this feature isn't available.
- New operator : Sample Signed distance field
- New Position on Signed Distance Field block
- Added command to delete unuser parameters.
- Harmonized position, direction and velocity composition modes for position (shape, sequential, depth) and Velocity from Direction & Speed blocks
- New particle strip attribute in Initialize: spawnIndexInStrip
- Added Get Strip Index subgraph utility operator in Additional Samples
- Added Encompass (Point) subgraph utility operator in Additional Samples

### Fixed
- "Create new VisualEffect Graph" creates a graph from the default template [Case 1279999](https://fogbugz.unity3d.com/f/cases/1279999/)
- Fix [Case 1268977](https://issuetracker.unity3d.com/product/unity/issues/guid/1268977/)
- Fix [Case 1114281](https://fogbugz.unity3d.com/f/cases/1114281/)
- Forbid creation of context in VisualEffectSubgraphBlock through edge dropping. No context should be allowed.
- Fix [Case 1199540](https://issuetracker.unity3d.com/product/unity/issues/guid/1199540/)
- Fix [Case 1219072](https://issuetracker.unity3d.com/product/unity/issues/guid/1219072/)
- Fix [Case 1211372](https://issuetracker.unity3d.com/product/unity/issues/guid/1211372/)
- Fix [Case 1262961](https://issuetracker.unity3d.com/product/unity/issues/guid/1262961/)
- Fix [Case 1268354](https://fogbugz.unity3d.com/f/cases/1268354/)
- Fix VFX Graph window invalidating existing Undo.undoRedoPerformed delegates.
- Fix for VisualEffect prefab override window [Case 1242693](https://issuetracker.unity3d.com/product/unity/issues/guid/1242693/)
- Fix [Case 1281861](https://issuetracker.unity3d.com/product/unity/issues/guid/1281861/)
- Unexpected exception while installing samples inside an URP project [Case 1280065](https://issuetracker.unity3d.com/product/unity/issues/guid/1280065/)
- Fix edited operator being collapsed [Case 1270517](https://issuetracker.unity3d.com/product/unity/issues/guid/1270517/)
- Filters out renderer priority on SRP which doesn't support this feature.
- Fallback to builtIn rendering layer if srpAsset.renderingLayerMaskNames returns null.
- Fix missing prepass in URP [Case 1169487](https://issuetracker.unity3d.com/product/unity/issues/guid/1169487/)
- Fix SubPixelAA block while rendering directly in backbuffer.
- Property Binder : Incorrect Destroy called from edit mode. [Case 1274790](https://issuetracker.unity3d.com/product/unity/issues/guid/1274790/)
- Property Binder : Unexpected null reference exception while using terrain binder. [Case 1247230](https://issuetracker.unity3d.com/product/unity/issues/guid/1247230/)
- Property Binder : HierarchyRoot null reference exception while using Hierarchy to Attribute Map. [Case 1274788](https://issuetracker.unity3d.com/product/unity/issues/guid/1274788/)
- Property Binder : Properties window isn't always up to date. [Case 1248711](https://issuetracker.unity3d.com/product/unity/issues/guid/1248711/)
- Property Binder : Avoid Warning while building on Mobile "Presence of such handlers might impact performance on handheld devices." when building for Android" [Case 1279471](https://issuetracker.unity3d.com/product/unity/issues/guid/1248711/)
- Fixed [case 1283315](https://issuetracker.unity3d.com/product/unity/issues/guid/1283315/)
- Addressing for mirror and clamp modes in sequential operators and blocks
- Incorrect volume spawning for Sphere & Circle with thickness absolute
- Fix View Space Position is VFX Shadergraph [Case 1285603](https://fogbugz.unity3d.com/f/cases/1285603/)
- Fix [Case 1268354](https://fogbugz.unity3d.com/f/cases/1268354/)
- Fixed rare bug causing the vfx compilation to do nothing silently.
- Fixed vfx compilation when a diffusion profile property is added to a vfx shadergraph
- SpawnOverDistance spawner block now behaves correctly
- Quad strip outputs take into account orientation block
- Fixed Random Vector subgraph utility operator in Additional Samples
- Fixed Set Strip Progress Attribute utility block in Additional Samples
- Fix [Case 1255182](https://fogbugz.unity3d.com/f/cases/1255182/)
- Remove temporarily "Exact Fixed Time Step" option on VisualEffectAsset to avoid unexpected behavior
- Disable implicit space transformations in sublock graphs as they led to unexpected behaviors

## [10.1.0] - 2020-10-12
### Added
- Compare operator can take int and uint as inputs
- New operator : Sample Signed distance field
- New WorldToViewportPoint operator
- New ViewportToWorldPoint operator
- Added Output Event Handler API
- Added Output Event Handler Samples
- Added ExposedProperty custom Property Drawer
- Error display within the graph.

### Fixed
- Mesh Sampling incorrect with some GPU (use ByteAddressBuffer instead of Buffer<float>)
- Fix for node window staying when clicking elsewhere
- Make VisualEffect created from the GameObject menu have unique names [Case 1262989](https://issuetracker.unity3d.com/product/unity/issues/guid/1262989/)
- Missing System Seed in new dynamic built-in operator.
- Prefab highlight missing for initial event name toggle [Case 1263012](https://issuetracker.unity3d.com/product/unity/issues/guid/1263012/)
- Correctly frame the whole graph, when opening the Visual Effect Editor
- Optimize display of inspector when there is a lot of exposed VFX properties.
- fixes the user created vfx default resources that were ignored unless loaded
- fix crash when creating a loop in subgraph operators [Case 1251523](https://issuetracker.unity3d.com/product/unity/issues/guid/1251523/)
- fix issue with multiselection and objectfields [Case 1250378](https://issuetracker.unity3d.com/issues/vfx-removing-texture-asset-while-multiediting-working-incorrectly)
- Normals with non uniform scales are correctly computed [Case 1246989](https://issuetracker.unity3d.com/product/unity/issues/guid/1246989/)
- Fix exposed Texture2DArray and Cubemap types from shader graph not being taken into account in Output Mesh [Case 1265221](https://issuetracker.unity3d.com/product/unity/issues/guid/1265221/)
- Allow world position usage in shaderGraph plugged into an alpha/opacity output [Case 1259511](https://issuetracker.unity3d.com/product/unity/issues/guid/1259511/)
- GPU Evaluation of Construct Matrix
- Random Per-Component on Set Attribute in Spawn Context [Case 1279294](https://issuetracker.unity3d.com/product/unity/issues/guid/1279294/)
- Fix corrupted UI in nodes due to corrupted point cache files [Case 1232867](https://fogbugz.unity3d.com/f/cases/1232867/)
- Fix InvalidCastException when using byte properties in point cache files [Case 1276623](https://fogbugz.unity3d.com/f/cases/1276623/)
- Fix  https://issuetracker.unity3d.com/issues/ux-cant-drag-a-noodle-out-of-trigger-blocks
- Fix [Case 1114281](https://issuetracker.unity3d.com/product/unity/issues/guid/1114281/)
- Fix shadows not being rendered to some cascades with directional lights [Case 1229972](https://issuetracker.unity3d.com/issues/output-inconsistencies-with-vfx-shadow-casting-and-shadow-cascades)
- Fix VFX Graph window invalidating existing Undo.undoRedoPerformed delegates.
- Fix shadergraph changes not reflected in VisualEffectGraph [Case 1278469](https://fogbugz.unity3d.com/f/cases/resolve/1278469/)

## [10.0.0] - 2019-06-10
### Added
- Tooltips for Attributes
- Custom Inspector for Spawn context, delay settings are more user friendly.
- Quick Expose Property : Holding Alt + Release Click in an Empty space while making property edges creates a new exposed property of corresponding type with current slot value.
- Octagon & Triangle support for planar distortion output
- Custom Z axis option for strip output
- Custom Inspector for Update context, display update position/rotation instead of integration
- Tooltips to blocks, nodes, contexts, and various menus and options
- VFX asset compilation is done at import instead of when the asset is saved.
- New operators: Exp, Log and LoadTexture
- Duplicate with edges.
- Right click on edge to create a interstitial node.
- New quad distortion output for particle strips
- New attribute for strips: particleCountInStrip
- New options for quad strips texture mapping: swap UV and custom mapping
- Naming for particles system and spawn context
- Noise evaluation now performed on CPU when possible
- Range and Min attributes support on int and uint parameters
- New Construct Matrix from Vector4 operator
- Allow filtering enums in VFXModels' VFXSettings.
- Sample vertices of a mesh with the Position (Mesh) block and the Sample Mesh operator
- New built-in operator providing new times access
- More efficient update modes inspector
- Ability to read attribute in spawn context through graph
- Added save button to save only the current visual effect graph.
- Added Degrees / Radians conversion subgraphs in samples
- uint parameter can be seen as an enum.
- New TransformVector4 operator
- New GetTextureDimensions operator
- Output Event context for scripting API event retrieval.
- per-particle GPU Frustum culling
- Compute culling of particle which have their alive attribute set to false in output
- Mesh and lit mesh outputs can now have up to 4 differents meshes that can be set per Particle (Experimental)
- Screen space per particle LOD on mesh and lit mesh outputs (Experimental)

### Fixed
- Moved VFX Event Tester Window visibility to Component Play Controls SceneView Window
- Universal Render Pipeline : Fog integration for Exponential mode [Case 1177594](https://issuetracker.unity3d.com/issues/urp-slash-fog-vfx-particles)
- Correct VFXSettings display in Shader Graph compatible outputs
- No more NullReference on sub-outputs after domain reload
- Fix typo in strip tangent computation
- Infinite recompilation using subgraph [Case 1186191](https://issuetracker.unity3d.com/product/unity/issues/guid/1186191/)
- Modifying a shader used by an output mesh context now automatically updates the currently edited VFX
- Possible loss of shadergraph reference in unlit output
- ui : toolbar item wrap instead of overlapping.
- Selection Pass for Universal and High Definition Render Pipeline
- Copy/Paste not deserializing correctly for Particle Strip data
- WorldPosition, AbsoluteWorldPosition & ScreenPos in shadergraph integration
- Optimize VFXAssetEditor when externalize is activated
- TransformVector|Position|Direction & DistanceToSphere|Plane|Line have now spaceable outputs
- Filter out motion vector output for lower resolution & after post-process render passes [Case 1192932](https://issuetracker.unity3d.com/product/unity/issues/guid/1192932/)
- Sort compute on metal failing with BitonicSort128 [Case 1126095](https://issuetracker.unity3d.com/issues/osx-unexpected-spawn-slash-capacity-results-when-sorting-is-set-to-auto-slash-on)
- Fix alpha clipping with shader graph
- Fix output settings correctly filtered dependeing on shader graph use or not
- Fix some cases were normal/tangent were not passes as interpolants with shader graph
- Make normals/tangents work in unlit output with shader graph
- Fix shader interpolants with shader graph and particle strips
- SpawnIndex attribute is now working correctly in Initialize context
- Remove useless VFXLibrary clears that caused pop-up menu to take long opening times
- Make sure the subgraph is added to the graph when we set the setting. Fix exception on Convert To Subgraph.
- Subgraph operators appear on drag edge on graph.
- Sample Scene Color & Scene Depth from Shader Graph Integration using High Definition and Universal Render Pipeline
- Removed Unnecessary reference to HDRP Runtime Assembly in VFX Runtime Assembly
- Allow alpha clipping of motion vector for transparent outputs [Case 1192930](https://issuetracker.unity3d.com/product/unity/issues/guid/1192930/)
- subgraph block into subgraph context no longer forget parameter values.
- Fix exception when compiling an asset with a turbulence block in absolute mode
- Fixed GetCustomAttribute that was locked to Current
- Shader compilation now works when using view direction in shader graph
- Fix for destroying selected component corrupt "Play Controls" window
- Depth Position and Collision blocks now work correctly in local space systems
- Filter out Direction type on inconsistent operator [Case 1201681](https://issuetracker.unity3d.com/product/unity/issues/guid/1201681/)
- Exclude MouseEvent, RigidBodyCollision, TriggerEvent & Sphere binders when physics modules isn't available
- Visual Effect Activation Track : Handle empty string in ExposedProperty
- in some cases AABox position gizmo would not move when dragged.
- Inspector doesn't trigger any exception if VisualEffectAsset comes from an Asset Bundle [Case 1203616](https://issuetracker.unity3d.com/issues/visual-effect-component-is-not-fully-shown-in-the-inspector-if-vfx-is-loaded-from-asset-bundle)
- OnStop Event to the start of a Spawn Context makes it also trigger when OnPlay is sent [Case 1198339](https://issuetracker.unity3d.com/product/unity/issues/guid/1198339/)
- Remove unexpected public API : UnityEditor.VFX.VFXSeedMode & IncrementStripIndexOnStart
- Fix yamato error : check vfx manager on domain reload instead of vfx import.
- Filter out unrelevant events from event desc while compiling
- Missing Packing.hlsl include while using an unlit shadergraph.
- Fix for nesting of VFXSubgraphContexts.
- Runtime compilation now compiles correctly when constant folding several texture ports that reference the same texture [Case 1193602](https://issuetracker.unity3d.com/issues/output-shader-errors-when-compiling-the-runtime-shader-of-a-lit-output-with-exposed-but-unassigned-additional-maps)
- Fix compilation error in runtime mode when Speed Range is 0 in Attribute By Speed block [Case 1118665](https://issuetracker.unity3d.com/issues/vfx-shader-errors-are-thrown-when-quad-outputs-speed-range-is-set-to-zero)
- NullReferenceException while assigning a null pCache [Case 1222491](https://issuetracker.unity3d.com/issues/pointcache-nullrefexception-when-compiling-an-effect-with-a-pcache-without-an-assigned-asset)
- Add message in inspector for unreachable properties due to VisualEffectAsset stored in AssetBundle [Case 1193602](https://issuetracker.unity3d.com/product/unity/issues/guid/1203616/)
- pCache importer and exporter tool was keeping a lock on texture or pCache files [Case 1185677](https://issuetracker.unity3d.com/product/unity/issues/guid/1185677/)
- Convert inline to exposed property / Quick expose property sets correct default value in parent
- Age particles checkbox was incorrectly hidden [Case 1221557](https://issuetracker.unity3d.com/product/unity/issues/guid/1221557/)
- Fix various bugs in Position (Cone) block [Case 1111053] (https://issuetracker.unity3d.com/product/unity/issues/guid/1111053/)
- Handle correctly direction, position & vector types in AppendVector operator [Case 1111867](https://issuetracker.unity3d.com/product/unity/issues/guid/1111867/)
- Fix space issues with blocks and operators taking a camera as input
- Generated shaderName are now consistent with displayed system names
- Remove some shader warnings
- Fixed Sample Flipbook Texture File Names
- Don't lose SRP output specific data when SRP package is not present
- Fix visual effect graph when a subgraph or shader graph dependency changes
- Support of flag settings in model inspector
- height of initial event name.
- fix colorfield height.
- fix for capacity change for locked asset.
- fix null value not beeing assignable to slot.
- Prevent capacity from being 0 [Case 1233044](https://issuetracker.unity3d.com/product/unity/issues/guid/1233044/)
- Fix for dragged parameters order when there are categories
- Avoid NullReferenceException in Previous Position Binder" component. [Case 1242351](https://issuetracker.unity3d.com/product/unity/issues/guid/1242351/)
- Don't show the blocks window when context cant have blocks
- Prevent from creating a context in VisualEffectSugraphOperator by draggingfrom an output slot.
- Avoid NullReferenceException when VisualEffectAsset is null if VFXPropertyBinder [Case 1219061](https://issuetracker.unity3d.com/product/unity/issues/guid/1219061/)
- Missing Reset function in VFXPropertyBinder [Case 1219063](https://issuetracker.unity3d.com/product/unity/issues/guid/1219063/)
- Fix issue with strips outputs that could cause too many vertices to be renderered
- SpawnIndex attribute returns correct value in update and outputs contexts
- Disable Reset option in context menu for all VFXObject [Case 1251519](https://issuetracker.unity3d.com/product/unity/issues/guid/1251519/) & [Case 1251533](https://issuetracker.unity3d.com/product/unity/issues/guid/1251533/)
- Avoid other NullReferenceException using property binders
- Fix culture issues when generating attributes defines in shaders [Case 1222819](https://issuetracker.unity3d.com/product/unity/issues/guid/1222819/)
- Move the VFXPropertyBinder from Update to LateUpdate [Case 1254340](https://issuetracker.unity3d.com/product/unity/issues/guid/1254340/)
- Properties in blackboard are now exposed by default
- Dissociated Colors for bool, uint and int
- De-nicified attribute name (conserve case) in Set Custom Attribute title
- Changed the default "No Asset" message when opening the visual effect graph window
- Subgraphs are not in hardcoded categories anymore : updated default subgraph templates + Samples to add meaningful categories.
- Fix creation of StringPropertyRM
- Enum fields having headers show the header in the inspector as well.
- Handle correctly disabled alphaTreshold material slot in shaderGraph.

## [7.1.1] - 2019-09-05
### Added
- Moved High Definition templates and includes to com.unity.render-pipelines.high-definition package
- Navigation commands for subgraph.
- Allow choosing the place to save vfx subgraph.
- Particle strips for trails and ribbons. (Experimental)
- Shadergraph integration into vfx. (Experimental)

### Fixed
- Using struct as subgraph parameters.
- Objectproperty not consuming delete key.
- Converting a subgraph operator inside a subgraph operator with outputs.
- Selecting a GameObject with a VFX Property Binder spams exception.
- Wrong motion vector while modifying local matrix of a VisualEffect.
- Convert output settings copy.
- Fixed some outputs failing to compile when used with certain UV Modes [Case 1126200] (https://issuetracker.unity3d.com/issues/output-some-outputs-fail-to-compile-when-used-with-certain-uv-modes)
- Removed Gradient Mapping Mode from some outputs type where it was irrelevant [Case 1164045]
- Soft Particles work with Distortion outputs [Case 1167426] (https://issuetracker.unity3d.com/issues/output-soft-particles-do-not-work-with-distortion-outputs)
- category rename rect.
- copy settings while converting an output
- toolbar toggle appearing light with light skin.
- multiselection of gradient in visual effect graph
- clipped "reseed" in visual effect editor
- Unlit outputs are no longer pre-exposed by default in HDRP
- Augmented generated HLSL floatN precision [Case 1177730] (https://issuetracker.unity3d.com/issues/vfx-graph-7x7-flipbook-particles-flash-and-dont-animate-correctly-in-play-mode-or-in-edit-mode-with-vfx-graph-closed)
- Spherical coordinates to Rectangular (Cartesians) coordinates node input: angles are now expressed in radians
- Turbulence noise updated: noise type and frequency can be specified [Case  1141282] (https://issuetracker.unity3d.com/issues/vfx-particles-flicker-when-blend-mode-is-set-to-alpha-turbulence-block-is-enabled-and-there-is-more-than-50000-particles)
- Color and Depth camera buffer access in HDRP now use Texture2DArray instead of Texture2D
- Output Mesh with shader graph now works as expected

## [7.0.1] - 2019-07-25
### Added
- Add Position depth operator along with TransformVector4 and LoadTexture2D expressions.

### Fixed
- Inherit attribute block appears three times [Case 1166905](https://issuetracker.unity3d.com/issues/attributes-each-inherit-attribute-block-appears-3-times-in-the-search-and-some-have-a-seed-attribute)
- Unexpected exception : `Trying to modify space on a not spaceable slot` error when adding collision or conform blocks [Case 1163442](https://issuetracker.unity3d.com/issues/block-trying-to-modify-space-on-a-not-spaceable-slot-error-when-adding-collision-or-conform-blocks)

## [7.0.0] - 2019-07-17
### Added
- Make multiselection work in a way that do not assume that the same parameter will have the same index in the property sheet.
- auto recompile when changing shaderpath
- auto recompile new vfx
- better detection of default shader path
- Bitfield control.
- Initial Event Name inspector for visual effect asset and component
- Subgraphs
- Move HDRP outputs to HDRP package + expose HDRP queue selection
- Add exposure weight control for HDRP outputs
- Shader macros for XR single-pass instancing
- XR single-pass instancing support for indirect draws
- Inverse trigonometric operators (atan, atan2, asin, acos)
- Replaced Orient : Fixed rotation with new option Orient : Advanced
- Loop & Delay integrated to the spawn system
- Motion Vector support for PlanarPrimitive & Mesh outputs

### Fixed
- Handle a possible exception (ReflectionTypeLoadException) while using VFXParameterBinderEditor
- Renamed Parameter Binders to Property Binders. (This will cause breaking serialization for these PropertyBinders : VFXAudioSpectrumBinder, VFXInputMouseBinder, VFXInputMouseBinder, VFXInputTouchBinder, VFXInputTouchBinder, VFXRaycastBinder, VFXTerrainBinder, VFXUIDropdownBinder, VFXUISliderBinder, VFXUIToggleBinder)
- Renamed Namespace `UnityEngine.Experimental.VFX.Utility` to `UnityEngine.VFX.Utility`
- Fix normal bending factor computation for primitive outputs
- Automatic template path detection based on SRP in now working correctly

## [6.7.0-preview] - 2019-05-16
### Added
- Distortion Outputs (Quad / Mesh)
- Color mapping mode for unlit outputs (Textured/Gradient Mapped)
- Add Triangle and Octagon primitives for particle outputs
- Set Attribute is now spaceable on a specific set of attributes (position, velocity, axis...)
- Trigger : GPUEvent Rate (Over time or Distance)

### Fixed
- Fix shader compilation error with debug views
- Improve AA line rendering
- Fix screen space size block
- Crash chaining two spawners each other [Case 1135299](https://issuetracker.unity3d.com/issues/crash-chaining-two-spawners-to-each-other-produces-an-infinite-loop)
- Inspector : Exposed parameters disregard the initial value [Case 1126471](https://issuetracker.unity3d.com/issues/parameters-exposed-parameters-disregard-the-initial-value)
- Asset name now displayed in compile errors and output context shaders
- Fix for linking spawner to spawner while first spawner is linked to initialize + test
- Fix space of spaceable slot not copy pasted + test
- Position (Circle) does not take the Center Z value into account [Case 1146850](https://issuetracker.unity3d.com/issues/blocks-position-circle-does-not-take-the-center-z-value-into-account)
- Add Exposure Weight for emissive in lit outputs

## [6.6.0-preview] - 2019-04-01
### Added
- Addressing mode for Sequential blocks
- Invert transform available on GPU
- Add automatic depth buffer reference for main camera (for position and collision blocks)
- Total Time for PreWarm in Visual Effect Asset inspector
- Support for unlit output with LWRP
- Add Terrain Parameter Binder + Terrain Type
- Add UI Parameter Binders : Slider, Toggle
- Add Input Parameter Binders : Axis, Button, Key, Mouse, Touch
- Add Other Parameter Binders : Previous Position, Hierarchy Attribute Map, Multi-Position, Enabled

### Fixed
- Undo Redo while changing space
- Type declaration was unmodifiable due to exception during space intialization
- Fix unexpected issue when plugging per particle data into hash of per component fixed random
- Missing asset reimport when exception has been thrown during graph compilation
- Fix exception when using a Oriented Box Volume node [Case 1110419](https://issuetracker.unity3d.com/issues/operator-indexoutofrangeexception-when-using-a-volume-oriented-box-node)
- Add missing blend value slot in Inherit Source Attribute blocks [Case 1120568](https://issuetracker.unity3d.com/issues/source-attribute-blend-source-attribute-blocks-are-not-useful-without-the-blend-value)
- Visual Effect Inspector Cosmetic Improvements
- Missing graph invalidation in VFXGraph.OnEnable, was causing trouble with value invalidation until next recompilation
- Issue that remove the edge when dragging an edge from slot to the same slot.
- Exception when undoing an edge deletion on a dynamic operator.
- Exception regarding undo/redo when dragging a edge linked to a dynamic operator on another slot.
- Exception while removing a sub-slot of a dynamic operator

## [6.5.0-preview] - 2019-03-07

## [6.4.0-preview] - 2019-02-21

## [6.3.0-preview] - 2019-02-18

## [6.2.0-preview] - 2019-02-15
### Changed
- Code refactor: all macros with ARGS have been swapped with macros with PARAM. This is because the ARGS macros were incorrectly named

### Fixed
- Better Handling of Null or Missing Parameter Binders (Editor + Runtime)
- Fixes in VFX Raycast Binder
- Fixes in VFX Parameter Binder Editor

## [6.1.0-preview] - 2019-02-13

## [6.0.0-preview] - 2019-02-23
### Added
- Add spawnTime & spawnCount operator
- Add seed slot to constant random mode of Attribute from curve and map
- Add customizable function in VariantProvider to replace the default cartesian product
- Add Inverse Lerp node
- Expose light probes parameters in VisualEffect inspector

### Fixed
- Some fixes in noise library
- Some fixes in the Visual Effect inspector
- Visual Effects menu is now in the right place
- Remove some D3D11, metal and C# warnings
- Fix in sequential line to include the end point
- Fix a bug with attributes in Attribute from curve
- Fix source attributes not being taken into account for attribute storage
- Fix legacy render path shader compilation issues
- Small fixes in Parameter Binder editor
- Fix fog on decals
- Saturate alpha component in outputs
- Fixed scaleY in ConnectTarget
- Incorrect toggle rectangle in VisualEffect inspector
- Shader compilation with SimpleLit and debug display

## [5.2.0-preview] - 2018-11-27
### Added
- Prewarm mechanism

### Fixed
- Handle data loss of overriden parameters better

### Optimized
- Improved iteration times by not compiling initial shader variant

## [4.3.0-preview] - 2018-11-23

Initial release<|MERGE_RESOLUTION|>--- conflicted
+++ resolved
@@ -18,12 +18,9 @@
 - Provide explicit access to spawnCount in graph
 - Support of direct link event to initialize context (which support several event within the same frame)
 - Structured Graphics Buffer support as exposed type
-<<<<<<< HEAD
+- Added HDRP Decal output context.
 - The VFX editor automatically attach to the current selection if the selected gameobject uses the currently edited VFX asset
 - Two new buttons are available in the editor's tool bar. One will display a popup panel to handle attachement and one to lock/unlock the current attachement
-=======
-- Added HDRP Decal output context.
->>>>>>> f28c5a72
 
 ### Changed
 - Allow remaking an existing link.
@@ -76,12 +73,9 @@
 - Properties labels do not overlap anymore
 - VFX Graph operators keep the same width when expanded or collpased so that the button does not change position
 - Fix Soft Particle depth computation when using an orthographic camera [Case 1309961](https://issuetracker.unity3d.com/product/unity/issues/guid/1309961)
-<<<<<<< HEAD
-- Visual effect overlay now supports multiple selection (play, pause, stop ...)
-=======
 - When adding a new node/operator in the graph editor and using the search field, the search results are sorted in a smarter way
 - Unexpected operator and block removal during migration [Case 1344645](https://issuetracker.unity3d.com/product/unity/issues/guid/1344645/)
->>>>>>> f28c5a72
+- Visual effect overlay now supports multiple selection (play, pause, stop ...)
 
 ## [11.0.0] - 2020-10-21
 ### Added
