--- conflicted
+++ resolved
@@ -73,11 +73,8 @@
 - Fix Soft Particle depth computation when using an orthographic camera [Case 1309961](https://issuetracker.unity3d.com/product/unity/issues/guid/1309961)
 - When adding a new node/operator in the graph editor and using the search field, the search results are sorted in a smarter way
 - Unexpected operator and block removal during migration [Case 1344645](https://issuetracker.unity3d.com/product/unity/issues/guid/1344645/)
-<<<<<<< HEAD
+- Inspector group headers now have a better indentation and alignment
 - Random crash using subgraph [Case 1345426](https://issuetracker.unity3d.com/product/unity/issues/guid/1345426/)
-=======
-- Inspector group headers now have a better indentation and alignment
->>>>>>> 2280877d
 
 ## [11.0.0] - 2020-10-21
 ### Added
