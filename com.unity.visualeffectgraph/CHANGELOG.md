--- conflicted
+++ resolved
@@ -26,12 +26,9 @@
 - Fix [Case 1223747](https://fogbugz.unity3d.com/f/cases/1223747/)
 - Fix [Case 1290493](https://fogbugz.unity3d.com/f/cases/1290493/#BugEvent.1072735759)
 - Incorrect path on Linux while targetting Android, IOS or WebGL [Case 1279750](https://issuetracker.unity3d.com/product/unity/issues/guid/1279750/)
-<<<<<<< HEAD
-- Sample Mesh Color when value is stored as float.
-=======
 - VFXEventBinderBase throwing a null reference exception in runtime
 - Unexpected compilation warning in VFXMouseBinder [Case 1313003](https://issuetracker.unity3d.com/product/unity/issues/guid/1313003/)
->>>>>>> 611d0ea6
+- Sample Mesh Color when value is stored as float.
 
 ## [10.2.0] - 2020-10-19
 ### Added
