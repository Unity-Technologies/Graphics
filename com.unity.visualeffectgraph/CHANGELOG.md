--- conflicted
+++ resolved
@@ -5,8 +5,6 @@
 and this project adheres to [Semantic Versioning](http://semver.org/spec/v2.0.0.html).
 
 ## [12.1.4] - 2021-12-07
-<<<<<<< HEAD
-### Fixed
 - Unexpected possible connection between GPUEvent and Spawn context [Case 1362739](https://issuetracker.unity3d.com/product/unity/issues/guid/1362739/)
 - Fix bounds helper tool (automatic systems culling, world bounds computation, ...)
 - Fixed null reference exception when opening another VFX and a debug mode is enabled [Case 1347420](https://issuetracker.unity3d.com/product/unity/issues/guid/1347420/)
@@ -17,11 +15,6 @@
 - No more exception raised when selecting all nodes with CTRL+A and then deleting them
 - Forbid pasting a subgraph in the same subgraph [Case 1364480](https://issuetracker.unity3d.com/product/unity/issues/guid/1364480/)
 - Particle Strip without lifetime do not die when Alive is set to false. [Case 1376278](https://issuetracker.unity3d.com/product/unity/issues/guid/1376278/)
-=======
-
-### Fixed
-- Fixed null reference exception when opening another VFX and a debug mode is enabled [Case 1347420](https://issuetracker.unity3d.com/product/unity/issues/guid/1347420/)
->>>>>>> f9f92c7e
 
 ## [12.1.3] - 2021-11-17
 ### Fixed
@@ -124,7 +117,6 @@
 - Fix culling of point output [Case 1225764](https://issuetracker.unity3d.com/product/unity/issues/guid/1225764/)
 - Compilation issue when normal is used in shadergraph for opacity with unlit output
 - Fix Exception on trying to invert a degenerate TRS matrix [Case 1307068](https://issuetracker.unity3d.com/product/unity/issues/guid/1307068/)
-- Fix bounds helper tool (automatic systems culling, world bounds computation, ...)
 - Fix IsFrontFace shader graph node for VFX.
 - Fix crash when loading SDF Baker settings holding a mesh prefab [Case 1343898](https://issuetracker.unity3d.com/product/unity/issues/guid/1343898/)
 - Exception using gizmo on exposed properties [Case 1340818](https://issuetracker.unity3d.com/product/unity/issues/guid/1340818/)
