# Changelog
All notable changes to this package will be documented in this file.

The format is based on [Keep a Changelog](http://keepachangelog.com/en/1.0.0/)
and this project adheres to [Semantic Versioning](http://semver.org/spec/v2.0.0.html).

## [12.0.0] - 2021-01-11
### Added
- Added support for Texture2D Arrays in Flipbooks
- Added new setting in "Preferences -> Visual Effects" to control the fallback behavior of camera buffers from MainCamera node when the main camera is not rendered.
- Sample vertices of a transformed skinned mesh with Position (Skinned Mesh) and Sample Skinned Mesh operator.
- Placement option (Vertex, Edge, Surface) in Sample Mesh & Skinned Mesh, allows triangle sampling.
- Material Offset setting in inspector of the rendered outputs.
- Restore "Exact Fixed Time Step" option on VisualEffectAsset.
- Support 2D Renderer in URP for Unlit.
- New tool to help set VFX Bounds
- New tool : Signed Distance Field baker.
- Provide explicit access to spawnCount in graph
- Support of direct link event to initialize context (which support several event within the same frame)
- Structured Graphics Buffer support as exposed type

### Changed
- Allow remaking an existing link.
- Sphere and Cube outputs are now experimental
- Property Binder : Handle Remove Component removing linked hidden scriptable objectfields
- Property Binder : Prevent multiple VFXPropertyBinder within the same game object

### Fixed
- VFXEventBinderBase throwing a null reference exception in runtime
- Unexpected compilation warning in VFXMouseBinder [Case 1313003](https://issuetracker.unity3d.com/product/unity/issues/guid/1313003/)
- Prevent creation of subgraph containing only partial systems [Case 1284053](https://issuetracker.unity3d.com/product/unity/issues/guid/1284053/)
- Prevent pasting context within operator/block subgraph [Case 1235269](https://issuetracker.unity3d.com/product/unity/issues/guid/1235269/)
- VFXEventBinderBase throwing a null reference exception in runtime
- Fix CameraFade for shadow maps [Case 1294073](https://fogbugz.unity3d.com/f/cases/1294073/)
- Modified Sign operator node output for float when input is 0.0f [Case 1299922](https://fogbugz.unity3d.com/f/cases/1299922/)
- An existing link can be remade.
- Use alphabetical order in type list in blackboard "+" button [Case 1304109](https://issuetracker.unity3d.com/product/unity/issues/guid/1304109/)
- Consistently displays the Age Particles checkbox in Update context [Case 1221557](https://issuetracker.unity3d.com/product/unity/issues/guid/1221557/)
- Fix compute culling compilation in URP [Case 1309174](https://fogbugz.unity3d.com/f/cases/1309174/)
- pCache: Unexpected ditable field in Mesh Statistics, Save & Cancel pCache, error trying to access not readable texture [Case 1122417](https://issuetracker.unity3d.com/product/unity/issues/guid/1122417/)
- Handle correctly locked VisualEffectAsset with version control system [Case 1261051](https://issuetracker.unity3d.com/product/unity/issues/guid/1261051/)
- Artefact in VFXView using efficient debug mode in component target board [Case 1243947](https://issuetracker.unity3d.com/product/unity/issues/guid/1243947/)
- Sample Mesh Color when value is stored as float.
- Compilation error due to direct access to GetWorldToObjectMatrix instead of VFXGetWorldToObjectMatrix [Case 1308481](https://issuetracker.unity3d.com/product/unity/issues/guid/1308481/)
- Prevent infinite compilation loop [Case 1298466](https://issuetracker.unity3d.com/product/unity/issues/guid/1298466/)
- Remove some useless compilation triggers (modifying not connected or disabled nodes for instance)
- Tidy up of platform abstraction code for random number generation, requires a dependency on com.unity.render-pipelines.core for those abstractions.
- Fixed shader compilation errors with textures in shader graph [Case 1309219](https://issuetracker.unity3d.com/product/unity/issues/guid/1309219/)
- Fixed issue with VFX using incorrect buffer type for strip data
- Safe Normalization of Cross Products in Orient blocks [Case 1272724](https://issuetracker.unity3d.com/product/unity/issues/guid/1272724)
- Property Binder : Undo after reset [Case 1293794](https://issuetracker.unity3d.com/product/unity/issues/guid/1293794/)
- Property Binder : Allow copy/past from a game object to another
- Deleting a context node and a block while both are selected throws a null ref exception. [Case 315578](https://issuetracker.unity3d.com/product/unity/issues/guid/1315578/)
- Target GameObject attach button does not allow attaching a valid VFX if the last selection was invalid. [Case 1312178](https://issuetracker.unity3d.com/product/unity/issues/guid/1312178/)
- Deleting flow edge between Init and Update throw an invalid opeation exception [Case 1315593](https://issuetracker.unity3d.com/product/unity/issues/guid/1315593/)
- Regression with some settings not always triggering a recompilation [Case 1322844](https://issuetracker.unity3d.com/product/unity/issues/guid/1322844/)
- Having more than five GPU Event output leads to "unexpected token 'if" at compilation [Case 1323434](https://issuetracker.unity3d.com/product/unity/issues/guid/1323434/)
- Deleted properties still show up in the inspector [Case 1320952](https://issuetracker.unity3d.com/product/unity/issues/guid/1320952/)
- Exception in VFXFilterWindow if search field is empty [Case 1235269](https://issuetracker.unity3d.com/product/unity/issues/guid/1235269/)
- Fixed null reference exception when exposing Camera type in VFX graph [Case 1315582](https://issuetracker.unity3d.com/product/unity/issues/guid/1315582/)
- Fixed VFX with output mesh being always reimported [Case 1309753](https://issuetracker.unity3d.com/product/unity/issues/guid/1309753/)
- Modified state in the VFX tab has now a correct state
- Motion Vector map sampling for flipbooks were not using correct mips
- Remove unexpected expression in spawn context evaluation [Case 1318412](https://issuetracker.unity3d.com/product/unity/issues/guid/1318412/)
- Fix unexpected Spawn context execution ordering
- Fix incorrect buffer type for strips
- Enabled an optimization for motion vectors, storing projected positions for vertices instead of the transform matrix
- Eye dropper in the color fields kept updating after pressing the Esc key
- Sticky notes can now be deleted through contextual manual menu
- Blackboard fields can now be duplicated either with a shortcut (Ctrl+D) or with a contextual menu option
- Properties labels do not overlap anymore
- VFX Graph operators keep the same width when expanded or collpased so that the button does not change position
- Fix Soft Particle depth computation when using an orthographic camera [Case 1309961](https://issuetracker.unity3d.com/product/unity/issues/guid/1309961)
<<<<<<< HEAD
- Unexpected operator and block removal during migration [Case 1344645](https://issuetracker.unity3d.com/product/unity/issues/guid/1344645/)
=======
- When adding a new node/operator in the graph editor and using the search field, the search results are sorted in a smarter way
>>>>>>> 47b55002

## [11.0.0] - 2020-10-21
### Added
- Added new setting to output nodes to exclude from TAA
- New Sample Point cache & Sample Attribute map operators

### Changed
- Changed the "Edit" button so it becomes "New" when no asset is set on a Visual Effect component, in order to save a new visual effect graph asset.

### Fixed
- Forbid incorrect link between incompatible context [Case 1269756](https://issuetracker.unity3d.com/product/unity/issues/guid/1269756/)
- Serialization issue with VFXSpawnerCallbacks
- Unexpected exception while trying to display capacity warning [Case 1294180](https://issuetracker.unity3d.com/product/unity/issues/guid/1294180/)
- Exclude Operator, Context, Block and Subgraph from Preset [Case 1232309](https://issuetracker.unity3d.com/product/unity/issues/guid/1232309/)
- Fix [Case 1212002](https://fogbugz.unity3d.com/f/cases/1212002/)
- Fix [Case 1223747](https://fogbugz.unity3d.com/f/cases/1223747/)
- Fix [Case 1290493](https://fogbugz.unity3d.com/f/cases/1290493/#BugEvent.1072735759)
- Incorrect path on Linux while targetting Android, IOS or WebGL [Case 1279750](https://issuetracker.unity3d.com/product/unity/issues/guid/1279750/)


## [10.2.0] - 2020-10-19
### Added
- Warning using Depth Collision on unsupported scriptable render pipeline.
- Warning in renderer inspector using Light Probe Proxy Volume when this feature isn't available.
- New operator : Sample Signed distance field
- New Position on Signed Distance Field block
- Added command to delete unuser parameters.
- Harmonized position, direction and velocity composition modes for position (shape, sequential, depth) and Velocity from Direction & Speed blocks
- New particle strip attribute in Initialize: spawnIndexInStrip
- Added Get Strip Index subgraph utility operator in Additional Samples
- Added Encompass (Point) subgraph utility operator in Additional Samples

### Fixed
- "Create new VisualEffect Graph" creates a graph from the default template [Case 1279999](https://fogbugz.unity3d.com/f/cases/1279999/)
- Fix [Case 1268977](https://issuetracker.unity3d.com/product/unity/issues/guid/1268977/)
- Fix [Case 1114281](https://fogbugz.unity3d.com/f/cases/1114281/)
- Forbid creation of context in VisualEffectSubgraphBlock through edge dropping. No context should be allowed.
- Fix [Case 1199540](https://issuetracker.unity3d.com/product/unity/issues/guid/1199540/)
- Fix [Case 1219072](https://issuetracker.unity3d.com/product/unity/issues/guid/1219072/)
- Fix [Case 1211372](https://issuetracker.unity3d.com/product/unity/issues/guid/1211372/)
- Fix [Case 1262961](https://issuetracker.unity3d.com/product/unity/issues/guid/1262961/)
- Fix [Case 1268354](https://fogbugz.unity3d.com/f/cases/1268354/)
- Fix VFX Graph window invalidating existing Undo.undoRedoPerformed delegates.
- Fix for VisualEffect prefab override window [Case 1242693](https://issuetracker.unity3d.com/product/unity/issues/guid/1242693/)
- Fix [Case 1281861](https://issuetracker.unity3d.com/product/unity/issues/guid/1281861/)
- Unexpected exception while installing samples inside an URP project [Case 1280065](https://issuetracker.unity3d.com/product/unity/issues/guid/1280065/)
- Fix edited operator being collapsed [Case 1270517](https://issuetracker.unity3d.com/product/unity/issues/guid/1270517/)
- Filters out renderer priority on SRP which doesn't support this feature.
- Fallback to builtIn rendering layer if srpAsset.renderingLayerMaskNames returns null.
- Fix missing prepass in URP [Case 1169487](https://issuetracker.unity3d.com/product/unity/issues/guid/1169487/)
- Fix SubPixelAA block while rendering directly in backbuffer.
- Property Binder : Incorrect Destroy called from edit mode. [Case 1274790](https://issuetracker.unity3d.com/product/unity/issues/guid/1274790/)
- Property Binder : Unexpected null reference exception while using terrain binder. [Case 1247230](https://issuetracker.unity3d.com/product/unity/issues/guid/1247230/)
- Property Binder : HierarchyRoot null reference exception while using Hierarchy to Attribute Map. [Case 1274788](https://issuetracker.unity3d.com/product/unity/issues/guid/1274788/)
- Property Binder : Properties window isn't always up to date. [Case 1248711](https://issuetracker.unity3d.com/product/unity/issues/guid/1248711/)
- Property Binder : Avoid Warning while building on Mobile "Presence of such handlers might impact performance on handheld devices." when building for Android" [Case 1279471](https://issuetracker.unity3d.com/product/unity/issues/guid/1248711/)
- Fixed [case 1283315](https://issuetracker.unity3d.com/product/unity/issues/guid/1283315/)
- Addressing for mirror and clamp modes in sequential operators and blocks
- Incorrect volume spawning for Sphere & Circle with thickness absolute
- Fix View Space Position is VFX Shadergraph [Case 1285603](https://fogbugz.unity3d.com/f/cases/1285603/)
- Fix [Case 1268354](https://fogbugz.unity3d.com/f/cases/1268354/)
- Fixed rare bug causing the vfx compilation to do nothing silently.
- Fixed vfx compilation when a diffusion profile property is added to a vfx shadergraph
- SpawnOverDistance spawner block now behaves correctly
- Quad strip outputs take into account orientation block
- Fixed Random Vector subgraph utility operator in Additional Samples
- Fixed Set Strip Progress Attribute utility block in Additional Samples
- Fix [Case 1255182](https://fogbugz.unity3d.com/f/cases/1255182/)
- Remove temporarily "Exact Fixed Time Step" option on VisualEffectAsset to avoid unexpected behavior
- Disable implicit space transformations in sublock graphs as they led to unexpected behaviors

## [10.1.0] - 2020-10-12
### Added
- Compare operator can take int and uint as inputs
- New operator : Sample Signed distance field
- New WorldToViewportPoint operator
- New ViewportToWorldPoint operator
- Added Output Event Handler API
- Added Output Event Handler Samples
- Added ExposedProperty custom Property Drawer
- Error display within the graph.

### Fixed
- Mesh Sampling incorrect with some GPU (use ByteAddressBuffer instead of Buffer<float>)
- Fix for node window staying when clicking elsewhere
- Make VisualEffect created from the GameObject menu have unique names [Case 1262989](https://issuetracker.unity3d.com/product/unity/issues/guid/1262989/)
- Missing System Seed in new dynamic built-in operator.
- Prefab highlight missing for initial event name toggle [Case 1263012](https://issuetracker.unity3d.com/product/unity/issues/guid/1263012/)
- Correctly frame the whole graph, when opening the Visual Effect Editor
- Optimize display of inspector when there is a lot of exposed VFX properties.
- fixes the user created vfx default resources that were ignored unless loaded
- fix crash when creating a loop in subgraph operators [Case 1251523](https://issuetracker.unity3d.com/product/unity/issues/guid/1251523/)
- fix issue with multiselection and objectfields [Case 1250378](https://issuetracker.unity3d.com/issues/vfx-removing-texture-asset-while-multiediting-working-incorrectly)
- Normals with non uniform scales are correctly computed [Case 1246989](https://issuetracker.unity3d.com/product/unity/issues/guid/1246989/)
- Fix exposed Texture2DArray and Cubemap types from shader graph not being taken into account in Output Mesh [Case 1265221](https://issuetracker.unity3d.com/product/unity/issues/guid/1265221/)
- Allow world position usage in shaderGraph plugged into an alpha/opacity output [Case 1259511](https://issuetracker.unity3d.com/product/unity/issues/guid/1259511/)
- GPU Evaluation of Construct Matrix
- Random Per-Component on Set Attribute in Spawn Context [Case 1279294](https://issuetracker.unity3d.com/product/unity/issues/guid/1279294/)
- Fix corrupted UI in nodes due to corrupted point cache files [Case 1232867](https://fogbugz.unity3d.com/f/cases/1232867/)
- Fix InvalidCastException when using byte properties in point cache files [Case 1276623](https://fogbugz.unity3d.com/f/cases/1276623/)
- Fix  https://issuetracker.unity3d.com/issues/ux-cant-drag-a-noodle-out-of-trigger-blocks
- Fix [Case 1114281](https://issuetracker.unity3d.com/product/unity/issues/guid/1114281/)
- Fix shadows not being rendered to some cascades with directional lights [Case 1229972](https://issuetracker.unity3d.com/issues/output-inconsistencies-with-vfx-shadow-casting-and-shadow-cascades)
- Fix VFX Graph window invalidating existing Undo.undoRedoPerformed delegates.
- Fix shadergraph changes not reflected in VisualEffectGraph [Case 1278469](https://fogbugz.unity3d.com/f/cases/resolve/1278469/)

## [10.0.0] - 2019-06-10
### Added
- Tooltips for Attributes
- Custom Inspector for Spawn context, delay settings are more user friendly.
- Quick Expose Property : Holding Alt + Release Click in an Empty space while making property edges creates a new exposed property of corresponding type with current slot value.
- Octagon & Triangle support for planar distortion output
- Custom Z axis option for strip output
- Custom Inspector for Update context, display update position/rotation instead of integration
- Tooltips to blocks, nodes, contexts, and various menus and options
- VFX asset compilation is done at import instead of when the asset is saved.
- New operators: Exp, Log and LoadTexture
- Duplicate with edges.
- Right click on edge to create a interstitial node.
- New quad distortion output for particle strips
- New attribute for strips: particleCountInStrip
- New options for quad strips texture mapping: swap UV and custom mapping
- Naming for particles system and spawn context
- Noise evaluation now performed on CPU when possible
- Range and Min attributes support on int and uint parameters
- New Construct Matrix from Vector4 operator
- Allow filtering enums in VFXModels' VFXSettings.
- Sample vertices of a mesh with the Position (Mesh) block and the Sample Mesh operator
- New built-in operator providing new times access
- More efficient update modes inspector
- Ability to read attribute in spawn context through graph
- Added save button to save only the current visual effect graph.
- Added Degrees / Radians conversion subgraphs in samples
- uint parameter can be seen as an enum.
- New TransformVector4 operator
- New GetTextureDimensions operator
- Output Event context for scripting API event retrieval.
- per-particle GPU Frustum culling
- Compute culling of particle which have their alive attribute set to false in output
- Mesh and lit mesh outputs can now have up to 4 differents meshes that can be set per Particle (Experimental)
- Screen space per particle LOD on mesh and lit mesh outputs (Experimental)

### Fixed
- Moved VFX Event Tester Window visibility to Component Play Controls SceneView Window
- Universal Render Pipeline : Fog integration for Exponential mode [Case 1177594](https://issuetracker.unity3d.com/issues/urp-slash-fog-vfx-particles)
- Correct VFXSettings display in Shader Graph compatible outputs
- No more NullReference on sub-outputs after domain reload
- Fix typo in strip tangent computation
- Infinite recompilation using subgraph [Case 1186191](https://issuetracker.unity3d.com/product/unity/issues/guid/1186191/)
- Modifying a shader used by an output mesh context now automatically updates the currently edited VFX
- Possible loss of shadergraph reference in unlit output
- ui : toolbar item wrap instead of overlapping.
- Selection Pass for Universal and High Definition Render Pipeline
- Copy/Paste not deserializing correctly for Particle Strip data
- WorldPosition, AbsoluteWorldPosition & ScreenPos in shadergraph integration
- Optimize VFXAssetEditor when externalize is activated
- TransformVector|Position|Direction & DistanceToSphere|Plane|Line have now spaceable outputs
- Filter out motion vector output for lower resolution & after post-process render passes [Case 1192932](https://issuetracker.unity3d.com/product/unity/issues/guid/1192932/)
- Sort compute on metal failing with BitonicSort128 [Case 1126095](https://issuetracker.unity3d.com/issues/osx-unexpected-spawn-slash-capacity-results-when-sorting-is-set-to-auto-slash-on)
- Fix alpha clipping with shader graph
- Fix output settings correctly filtered dependeing on shader graph use or not
- Fix some cases were normal/tangent were not passes as interpolants with shader graph
- Make normals/tangents work in unlit output with shader graph
- Fix shader interpolants with shader graph and particle strips
- SpawnIndex attribute is now working correctly in Initialize context
- Remove useless VFXLibrary clears that caused pop-up menu to take long opening times
- Make sure the subgraph is added to the graph when we set the setting. Fix exception on Convert To Subgraph.
- Subgraph operators appear on drag edge on graph.
- Sample Scene Color & Scene Depth from Shader Graph Integration using High Definition and Universal Render Pipeline
- Removed Unnecessary reference to HDRP Runtime Assembly in VFX Runtime Assembly
- Allow alpha clipping of motion vector for transparent outputs [Case 1192930](https://issuetracker.unity3d.com/product/unity/issues/guid/1192930/)
- subgraph block into subgraph context no longer forget parameter values.
- Fix exception when compiling an asset with a turbulence block in absolute mode
- Fixed GetCustomAttribute that was locked to Current
- Shader compilation now works when using view direction in shader graph
- Fix for destroying selected component corrupt "Play Controls" window
- Depth Position and Collision blocks now work correctly in local space systems
- Filter out Direction type on inconsistent operator [Case 1201681](https://issuetracker.unity3d.com/product/unity/issues/guid/1201681/)
- Exclude MouseEvent, RigidBodyCollision, TriggerEvent & Sphere binders when physics modules isn't available
- Visual Effect Activation Track : Handle empty string in ExposedProperty
- in some cases AABox position gizmo would not move when dragged.
- Inspector doesn't trigger any exception if VisualEffectAsset comes from an Asset Bundle [Case 1203616](https://issuetracker.unity3d.com/issues/visual-effect-component-is-not-fully-shown-in-the-inspector-if-vfx-is-loaded-from-asset-bundle)
- OnStop Event to the start of a Spawn Context makes it also trigger when OnPlay is sent [Case 1198339](https://issuetracker.unity3d.com/product/unity/issues/guid/1198339/)
- Remove unexpected public API : UnityEditor.VFX.VFXSeedMode & IncrementStripIndexOnStart
- Fix yamato error : check vfx manager on domain reload instead of vfx import.
- Filter out unrelevant events from event desc while compiling
- Missing Packing.hlsl include while using an unlit shadergraph.
- Fix for nesting of VFXSubgraphContexts.
- Runtime compilation now compiles correctly when constant folding several texture ports that reference the same texture [Case 1193602](https://issuetracker.unity3d.com/issues/output-shader-errors-when-compiling-the-runtime-shader-of-a-lit-output-with-exposed-but-unassigned-additional-maps)
- Fix compilation error in runtime mode when Speed Range is 0 in Attribute By Speed block [Case 1118665](https://issuetracker.unity3d.com/issues/vfx-shader-errors-are-thrown-when-quad-outputs-speed-range-is-set-to-zero)
- NullReferenceException while assigning a null pCache [Case 1222491](https://issuetracker.unity3d.com/issues/pointcache-nullrefexception-when-compiling-an-effect-with-a-pcache-without-an-assigned-asset)
- Add message in inspector for unreachable properties due to VisualEffectAsset stored in AssetBundle [Case 1193602](https://issuetracker.unity3d.com/product/unity/issues/guid/1203616/)
- pCache importer and exporter tool was keeping a lock on texture or pCache files [Case 1185677](https://issuetracker.unity3d.com/product/unity/issues/guid/1185677/)
- Convert inline to exposed property / Quick expose property sets correct default value in parent
- Age particles checkbox was incorrectly hidden [Case 1221557](https://issuetracker.unity3d.com/product/unity/issues/guid/1221557/)
- Fix various bugs in Position (Cone) block [Case 1111053] (https://issuetracker.unity3d.com/product/unity/issues/guid/1111053/)
- Handle correctly direction, position & vector types in AppendVector operator [Case 1111867](https://issuetracker.unity3d.com/product/unity/issues/guid/1111867/)
- Fix space issues with blocks and operators taking a camera as input
- Generated shaderName are now consistent with displayed system names
- Remove some shader warnings
- Fixed Sample Flipbook Texture File Names
- Don't lose SRP output specific data when SRP package is not present
- Fix visual effect graph when a subgraph or shader graph dependency changes
- Support of flag settings in model inspector
- height of initial event name.
- fix colorfield height.
- fix for capacity change for locked asset.
- fix null value not beeing assignable to slot.
- Prevent capacity from being 0 [Case 1233044](https://issuetracker.unity3d.com/product/unity/issues/guid/1233044/)
- Fix for dragged parameters order when there are categories
- Avoid NullReferenceException in Previous Position Binder" component. [Case 1242351](https://issuetracker.unity3d.com/product/unity/issues/guid/1242351/)
- Don't show the blocks window when context cant have blocks
- Prevent from creating a context in VisualEffectSugraphOperator by draggingfrom an output slot.
- Avoid NullReferenceException when VisualEffectAsset is null if VFXPropertyBinder [Case 1219061](https://issuetracker.unity3d.com/product/unity/issues/guid/1219061/)
- Missing Reset function in VFXPropertyBinder [Case 1219063](https://issuetracker.unity3d.com/product/unity/issues/guid/1219063/)
- Fix issue with strips outputs that could cause too many vertices to be renderered
- SpawnIndex attribute returns correct value in update and outputs contexts
- Disable Reset option in context menu for all VFXObject [Case 1251519](https://issuetracker.unity3d.com/product/unity/issues/guid/1251519/) & [Case 1251533](https://issuetracker.unity3d.com/product/unity/issues/guid/1251533/)
- Avoid other NullReferenceException using property binders
- Fix culture issues when generating attributes defines in shaders [Case 1222819](https://issuetracker.unity3d.com/product/unity/issues/guid/1222819/)
- Move the VFXPropertyBinder from Update to LateUpdate [Case 1254340](https://issuetracker.unity3d.com/product/unity/issues/guid/1254340/)
- Properties in blackboard are now exposed by default
- Dissociated Colors for bool, uint and int
- De-nicified attribute name (conserve case) in Set Custom Attribute title
- Changed the default "No Asset" message when opening the visual effect graph window
- Subgraphs are not in hardcoded categories anymore : updated default subgraph templates + Samples to add meaningful categories.
- Fix creation of StringPropertyRM
- Enum fields having headers show the header in the inspector as well.
- Handle correctly disabled alphaTreshold material slot in shaderGraph.

## [7.1.1] - 2019-09-05
### Added
- Moved High Definition templates and includes to com.unity.render-pipelines.high-definition package
- Navigation commands for subgraph.
- Allow choosing the place to save vfx subgraph.
- Particle strips for trails and ribbons. (Experimental)
- Shadergraph integration into vfx. (Experimental)

### Fixed
- Using struct as subgraph parameters.
- Objectproperty not consuming delete key.
- Converting a subgraph operator inside a subgraph operator with outputs.
- Selecting a GameObject with a VFX Property Binder spams exception.
- Wrong motion vector while modifying local matrix of a VisualEffect.
- Convert output settings copy.
- Fixed some outputs failing to compile when used with certain UV Modes [Case 1126200] (https://issuetracker.unity3d.com/issues/output-some-outputs-fail-to-compile-when-used-with-certain-uv-modes)
- Removed Gradient Mapping Mode from some outputs type where it was irrelevant [Case 1164045]
- Soft Particles work with Distortion outputs [Case 1167426] (https://issuetracker.unity3d.com/issues/output-soft-particles-do-not-work-with-distortion-outputs)
- category rename rect.
- copy settings while converting an output
- toolbar toggle appearing light with light skin.
- multiselection of gradient in visual effect graph
- clipped "reseed" in visual effect editor
- Unlit outputs are no longer pre-exposed by default in HDRP
- Augmented generated HLSL floatN precision [Case 1177730] (https://issuetracker.unity3d.com/issues/vfx-graph-7x7-flipbook-particles-flash-and-dont-animate-correctly-in-play-mode-or-in-edit-mode-with-vfx-graph-closed)
- Spherical coordinates to Rectangular (Cartesians) coordinates node input: angles are now expressed in radians
- Turbulence noise updated: noise type and frequency can be specified [Case  1141282] (https://issuetracker.unity3d.com/issues/vfx-particles-flicker-when-blend-mode-is-set-to-alpha-turbulence-block-is-enabled-and-there-is-more-than-50000-particles)
- Color and Depth camera buffer access in HDRP now use Texture2DArray instead of Texture2D
- Output Mesh with shader graph now works as expected

## [7.0.1] - 2019-07-25
### Added
- Add Position depth operator along with TransformVector4 and LoadTexture2D expressions.

### Fixed
- Inherit attribute block appears three times [Case 1166905](https://issuetracker.unity3d.com/issues/attributes-each-inherit-attribute-block-appears-3-times-in-the-search-and-some-have-a-seed-attribute)
- Unexpected exception : `Trying to modify space on a not spaceable slot` error when adding collision or conform blocks [Case 1163442](https://issuetracker.unity3d.com/issues/block-trying-to-modify-space-on-a-not-spaceable-slot-error-when-adding-collision-or-conform-blocks)

## [7.0.0] - 2019-07-17
### Added
- Make multiselection work in a way that do not assume that the same parameter will have the same index in the property sheet.
- auto recompile when changing shaderpath
- auto recompile new vfx
- better detection of default shader path
- Bitfield control.
- Initial Event Name inspector for visual effect asset and component
- Subgraphs
- Move HDRP outputs to HDRP package + expose HDRP queue selection
- Add exposure weight control for HDRP outputs
- Shader macros for XR single-pass instancing
- XR single-pass instancing support for indirect draws
- Inverse trigonometric operators (atan, atan2, asin, acos)
- Replaced Orient : Fixed rotation with new option Orient : Advanced
- Loop & Delay integrated to the spawn system
- Motion Vector support for PlanarPrimitive & Mesh outputs

### Fixed
- Handle a possible exception (ReflectionTypeLoadException) while using VFXParameterBinderEditor
- Renamed Parameter Binders to Property Binders. (This will cause breaking serialization for these PropertyBinders : VFXAudioSpectrumBinder, VFXInputMouseBinder, VFXInputMouseBinder, VFXInputTouchBinder, VFXInputTouchBinder, VFXRaycastBinder, VFXTerrainBinder, VFXUIDropdownBinder, VFXUISliderBinder, VFXUIToggleBinder)
- Renamed Namespace `UnityEngine.Experimental.VFX.Utility` to `UnityEngine.VFX.Utility`
- Fix normal bending factor computation for primitive outputs
- Automatic template path detection based on SRP in now working correctly

## [6.7.0-preview] - 2019-05-16
### Added
- Distortion Outputs (Quad / Mesh)
- Color mapping mode for unlit outputs (Textured/Gradient Mapped)
- Add Triangle and Octagon primitives for particle outputs
- Set Attribute is now spaceable on a specific set of attributes (position, velocity, axis...)
- Trigger : GPUEvent Rate (Over time or Distance)

### Fixed
- Fix shader compilation error with debug views
- Improve AA line rendering
- Fix screen space size block
- Crash chaining two spawners each other [Case 1135299](https://issuetracker.unity3d.com/issues/crash-chaining-two-spawners-to-each-other-produces-an-infinite-loop)
- Inspector : Exposed parameters disregard the initial value [Case 1126471](https://issuetracker.unity3d.com/issues/parameters-exposed-parameters-disregard-the-initial-value)
- Asset name now displayed in compile errors and output context shaders
- Fix for linking spawner to spawner while first spawner is linked to initialize + test
- Fix space of spaceable slot not copy pasted + test
- Position (Circle) does not take the Center Z value into account [Case 1146850](https://issuetracker.unity3d.com/issues/blocks-position-circle-does-not-take-the-center-z-value-into-account)
- Add Exposure Weight for emissive in lit outputs

## [6.6.0-preview] - 2019-04-01
### Added
- Addressing mode for Sequential blocks
- Invert transform available on GPU
- Add automatic depth buffer reference for main camera (for position and collision blocks)
- Total Time for PreWarm in Visual Effect Asset inspector
- Support for unlit output with LWRP
- Add Terrain Parameter Binder + Terrain Type
- Add UI Parameter Binders : Slider, Toggle
- Add Input Parameter Binders : Axis, Button, Key, Mouse, Touch
- Add Other Parameter Binders : Previous Position, Hierarchy Attribute Map, Multi-Position, Enabled

### Fixed
- Undo Redo while changing space
- Type declaration was unmodifiable due to exception during space intialization
- Fix unexpected issue when plugging per particle data into hash of per component fixed random
- Missing asset reimport when exception has been thrown during graph compilation
- Fix exception when using a Oriented Box Volume node [Case 1110419](https://issuetracker.unity3d.com/issues/operator-indexoutofrangeexception-when-using-a-volume-oriented-box-node)
- Add missing blend value slot in Inherit Source Attribute blocks [Case 1120568](https://issuetracker.unity3d.com/issues/source-attribute-blend-source-attribute-blocks-are-not-useful-without-the-blend-value)
- Visual Effect Inspector Cosmetic Improvements
- Missing graph invalidation in VFXGraph.OnEnable, was causing trouble with value invalidation until next recompilation
- Issue that remove the edge when dragging an edge from slot to the same slot.
- Exception when undoing an edge deletion on a dynamic operator.
- Exception regarding undo/redo when dragging a edge linked to a dynamic operator on another slot.
- Exception while removing a sub-slot of a dynamic operator

## [6.5.0-preview] - 2019-03-07

## [6.4.0-preview] - 2019-02-21

## [6.3.0-preview] - 2019-02-18

## [6.2.0-preview] - 2019-02-15
### Changed
- Code refactor: all macros with ARGS have been swapped with macros with PARAM. This is because the ARGS macros were incorrectly named

### Fixed
- Better Handling of Null or Missing Parameter Binders (Editor + Runtime)
- Fixes in VFX Raycast Binder
- Fixes in VFX Parameter Binder Editor

## [6.1.0-preview] - 2019-02-13

## [6.0.0-preview] - 2019-02-23
### Added
- Add spawnTime & spawnCount operator
- Add seed slot to constant random mode of Attribute from curve and map
- Add customizable function in VariantProvider to replace the default cartesian product
- Add Inverse Lerp node
- Expose light probes parameters in VisualEffect inspector

### Fixed
- Some fixes in noise library
- Some fixes in the Visual Effect inspector
- Visual Effects menu is now in the right place
- Remove some D3D11, metal and C# warnings
- Fix in sequential line to include the end point
- Fix a bug with attributes in Attribute from curve
- Fix source attributes not being taken into account for attribute storage
- Fix legacy render path shader compilation issues
- Small fixes in Parameter Binder editor
- Fix fog on decals
- Saturate alpha component in outputs
- Fixed scaleY in ConnectTarget
- Incorrect toggle rectangle in VisualEffect inspector
- Shader compilation with SimpleLit and debug display

## [5.2.0-preview] - 2018-11-27
### Added
- Prewarm mechanism

### Fixed
- Handle data loss of overriden parameters better

### Optimized
- Improved iteration times by not compiling initial shader variant

## [4.3.0-preview] - 2018-11-23

Initial release<|MERGE_RESOLUTION|>--- conflicted
+++ resolved
@@ -71,11 +71,8 @@
 - Properties labels do not overlap anymore
 - VFX Graph operators keep the same width when expanded or collpased so that the button does not change position
 - Fix Soft Particle depth computation when using an orthographic camera [Case 1309961](https://issuetracker.unity3d.com/product/unity/issues/guid/1309961)
-<<<<<<< HEAD
+- When adding a new node/operator in the graph editor and using the search field, the search results are sorted in a smarter way
 - Unexpected operator and block removal during migration [Case 1344645](https://issuetracker.unity3d.com/product/unity/issues/guid/1344645/)
-=======
-- When adding a new node/operator in the graph editor and using the search field, the search results are sorted in a smarter way
->>>>>>> 47b55002
 
 ## [11.0.0] - 2020-10-21
 ### Added
