--- conflicted
+++ resolved
@@ -29,11 +29,8 @@
 - Sample Mesh Color when value is stored as float.
 - Prevent infinite compilation loop [Case 1298466](https://issuetracker.unity3d.com/product/unity/issues/guid/1298466/)
 - Remove some useless compilation triggers (modifying not connected or disabled nodes for instance)
-<<<<<<< HEAD
+- Fixed issue with VFX using incorrect buffer type for strip data
 - Fixed shader compilation errors with textures in shader graph [Case 1309219](https://issuetracker.unity3d.com/product/unity/issues/guid/1309219/)
-=======
-- Fixed issue with VFX using incorrect buffer type for strip data
->>>>>>> 07e1c741
 
 ## [10.2.0] - 2020-10-19
 ### Added
