# Changelog
All notable changes to this package will be documented in this file.

The format is based on [Keep a Changelog](http://keepachangelog.com/en/1.0.0/)
and this project adheres to [Semantic Versioning](http://semver.org/spec/v2.0.0.html).

<<<<<<< HEAD
## [7.5.3] - XXXX-XX-XX
### Fixed
- Unexpected shaderGraph reference lost while upgrading package [Case 1297186](https://issuetracker.unity3d.com/product/unity/issues/guid/1297186/)
=======
## [7.5.3] - 2021-01-11

Version Updated
The version number for this package has increased due to a version update of a related graphics package.
>>>>>>> 6ab4250a

## [7.5.2] - 2020-11-16
### Fixed
- GPU Evaluation of Construct Matrix
- Random Per-Component on Set Attribute in Spawn Context [Case 1279294](https://issuetracker.unity3d.com/product/unity/issues/guid/1279294/)
- Fix corrupted UI in nodes due to corrupted point cache files [Case 1232867](https://fogbugz.unity3d.com/f/cases/1232867/)
- Fix InvalidCastException when using byte properties in point cache files [Case 1276623](https://fogbugz.unity3d.com/f/cases/1276623/)
- Forbid creation of context in VisualEffectSubgraphBlock through edge dropping. No context should be allowed.
- Fix shadows not being rendered to some cascades with directional lights [Case 1229972](https://issuetracker.unity3d.com/issues/output-inconsistencies-with-vfx-shadow-casting-and-shadow-cascades)
- Fix [Case 1114281](https://fogbugz.unity3d.com/f/cases/1114281/)
- Fix [Case 1268354](https://fogbugz.unity3d.com/f/cases/1268354/)
- Fix VFX Graph window invalidating existing Undo.undoRedoPerformed delegates.
- Fix for VisualEffect prefab override window [Case 1242693](https://issuetracker.unity3d.com/product/unity/issues/guid/1242693/)
- Fix [Case 1281861](https://issuetracker.unity3d.com/product/unity/issues/guid/1281861/)
- Unexpected exception while installing samples inside an URP project [Case 1280065](https://issuetracker.unity3d.com/product/unity/issues/guid/1280065/)
- Fix edited operator being collapsed [Case 1270517](https://issuetracker.unity3d.com/product/unity/issues/guid/1270517/)
- Fix View Space Position is VFX Shadergraph [Case 1285603](https://fogbugz.unity3d.com/f/cases/1285603/)
- Fix [Case 1255182](https://fogbugz.unity3d.com/f/cases/1255182/)
- Fix VFX Graph window invalidating existing Undo.undoRedoPerformed delegates.

## [7.5.1] - 2020-09-02
### Added
- Added Degrees / Radians conversion subgraphs in samples

### Fixed
- Prevent from creating a context in VisualEffectSugraphOperator by draggingfrom an output slot.
- Don't show the blocks window when context cant have blocks
- Avoid NullReferenceException when VisualEffectAsset is null if VFXPropertyBinder [Case 1219061](https://issuetracker.unity3d.com/product/unity/issues/guid/1219061/)
- Missing Reset function in VFXPropertyBinder [Case 1219063](https://issuetracker.unity3d.com/product/unity/issues/guid/1219063/)
- Fix issue with strips outputs that could cause too many vertices to be renderered
- SpawnIndex attribute returns correct value in update and outputs contexts
- Disable Reset option in context menu for all VFXObject [Case 1251519](https://issuetracker.unity3d.com/product/unity/issues/guid/1251519/) & [Case 1251533](https://issuetracker.unity3d.com/product/unity/issues/guid/1251533/)
- Avoid other NullReferenceException using property binders
- Fix culture issues when generating attributes defines in shaders [Case 1222819](https://issuetracker.unity3d.com/product/unity/issues/guid/1222819/)
- Move the VFXPropertyBinder from Update to LateUpdate [Case 1254340](https://issuetracker.unity3d.com/product/unity/issues/guid/1254340/)
- Properties in blackboard are now exposed by default
- Dissociated Colors for bool, uint and int
- De-nicified attribute name (conserve case) in Set Custom Attribute title
- Changed the default "No Asset" message when opening the visual effect graph window
- Subgraphs are not in hardcoded categories anymore : updated default subgraph templates + Samples to add meaningful categories.
- Enum fields having headers show the header in the inspector as well.
- Fix incorrect propagation on expression flags [Case 1246738](https://issuetracker.unity3d.com/product/unity/issues/guid/1246738/)
- fix crash when creating a loop in subgraph operators [Case 1251523](https://issuetracker.unity3d.com/product/unity/issues/guid/1251523/)
- Prefab highlight missing for initial event name toggle [Case 1263012](https://issuetracker.unity3d.com/product/unity/issues/guid/1263012/)
- Make VisualEffect created from the GameObject menu have unique names [Case 1262989](https://issuetracker.unity3d.com/product/unity/issues/guid/1262989/)
- Normals with non uniform scales are correctly computed [Case 1246989](https://issuetracker.unity3d.com/product/unity/issues/guid/1246989/)
- Fix exposed Texture2DArray and Cubemap types from shader graph not being taken into account in Output Mesh [Case 1265221](https://issuetracker.unity3d.com/product/unity/issues/guid/1265221/)
- Optimize display of inspector when there is a lot of exposed VFX properties.
- Correctly frame the whole graph, when opening the Visual Effect Editor
- fix issue with multiselection and objectfields [Case 1250378](https://issuetracker.unity3d.com/issues/vfx-removing-texture-asset-while-multiediting-working-incorrectly)
- Handle correctly disabled alphaTreshold material slot in shaderGraph.
- Allow world position usage in shaderGraph plugged into an alpha/opacity output [Case 1259511](https://issuetracker.unity3d.com/product/unity/issues/guid/1259511/)

## [7.4.1] - 2020-06-03

Version Updated
The version number for this package has increased due to a version update of a related graphics package.

## [7.4.0] - 2020-05-22
### Added
- Allow filtering enums in VFXModels' VFXSettings

### Fixed
- Remove some shader warnings
- Fixed Sample Flipbbook Texture File Names
- height of initial event name.
- fix colorfield height.
- Prevent capacity from being 0 [Case 1233044](https://issuetracker.unity3d.com/product/unity/issues/guid/1233044/)
- Fix for dragged parameters order when there are categories
- Avoid NullReferenceException in Previous Position Binder" component. [Case 1242351](https://issuetracker.unity3d.com/product/unity/issues/guid/1242351/)

## [7.3.0] - 2020-03-11
### Fixed
- Runtime compilation now compiles correctly when constant folding several texture ports that reference the same texture [Case 1193602](https://issuetracker.unity3d.com/issues/output-shader-errors-when-compiling-the-runtime-shader-of-a-lit-output-with-exposed-but-unassigned-additional-maps)
- Add message in inspector for unreachable properties due to VisualEffectAsset stored in AssetBundle [Case 1193602](https://issuetracker.unity3d.com/product/unity/issues/guid/1203616/)
- pCache importer and exporter tool was keeping a lock on texture or pCache files [Case 1185677](https://issuetracker.unity3d.com/product/unity/issues/guid/1185677/)
- Age particles checkbox was incorrectly hidden [Case 1221557](https://issuetracker.unity3d.com/product/unity/issues/guid/1221557/)
- Handle correctly direction, position & vector types in AppendVector operator [Case 1111867](https://issuetracker.unity3d.com/product/unity/issues/guid/1111867/)
- Fix various bugs in Position (Cone) block [Case 1111053] (https://issuetracker.unity3d.com/product/unity/issues/guid/1111053/)
- renamed soft particle fade distance, made attributes adding text, add in tooltip not label
- Fix for nesting of VFXSubgraphContexts
- Convert inline to exposed property / Quick expose property sets correct default value in parent
- Missing Packing.hlsl include while using an unlit shadergraph
- Fix space issues with blocks and operators taking a camera as input

## [7.2.0] - 2020-02-10
### Added
- Right click on edge to create a interstitial node.
- Range and Min attributes support on int and uint parameters
- New Construct Matrix from Vector4 operator

### Fixed
- Moved VFX Event Tester Window visibility to Component Play Controls SceneView Window
- Universal Render Pipeline : Fog integration for Exponential mode [Case 1177594] (https://issuetracker.unity3d.com/issues/urp-slash-fog-vfx-particles)
- Fix typo in strip tangent computation
- Filter out Direction type on inconsistent operator [Case 1201681](https://issuetracker.unity3d.com/product/unity/issues/guid/1201681/)
- Exclude MouseEvent, RigidBodyCollision, TriggerEvent & Sphere binders when physics modules isn't available
- Visual Effect Activation Track : Handle empty string in ExposedProperty
- in some cases AABox position gizmo would not move when dragged.
- Inspector doesn't trigger any exception if VisualEffectAsset comes from an Asset Bundle [case 1203616](https://issuetracker.unity3d.com/issues/visual-effect-component-is-not-fully-shown-in-the-inspector-if-vfx-is-loaded-from-asset-bundle)
- OnStop Event to the start of a Spawn Context makes it also trigger when OnPlay is sent [Case 1198339] https://issuetracker.unity3d.com/product/unity/issues/guid/1198339/
- Remove unexpected public API : UnityEditor.VFX.VFXSeedMode & IncrementStripIndexOnStart

## [7.1.8] - 2020-01-20

Version Updated
The version number for this package has increased due to a version update of a related graphics package.

## [7.1.7] - 2019-12-11
### Fixed
- subgraph block into subgraph context no longer forget parameter values.
- Fix exception when compiling an asset with a turbulence block in absolute mode
- Fixed GetCustomAttribute that was locked to Current
- Shader compilation now works when using view direction in shader graph
- Depth Position and Collision blocks now work correctly in local space systems

## [7.1.6] - 2019-11-22
### Added
- New quad distortion output for particle strips
- New attribute for strips: particleCountInStrip
- New options for quad strips texture mapping: swap UV and custom mapping

### Fixed
- Fix shader interpolants with shader graph and particle strips
- SpawnIndex attribute is now working correctly in Initialize context
- Remove useless VFXLibrary clears that caused pop-up menu to take long opening times
- Make sure the subgraph is added to the graph when we set the setting. Fix exception on Convert To Subgraph.
- Subgraph operators appear on drag edge on graph.
- Allow alpha clipping of motion vector for transparent outputs [Case 1192930] (https://issuetracker.unity3d.com/product/unity/issues/guid/1192930/)
- Removed Unnecessary reference to HDRP Runtime Assembly in VFX Runtime Assembly

## [7.1.5] - 2019-11-15

Version Updated
The version number for this package has increased due to a version update of a related graphics package.

## [7.1.4] - 2019-11-13

Version Updated
The version number for this package has increased due to a version update of a related graphics package.

## [7.1.3] - 2019-09-19
### Added
- Tooltips for Attributes
- Custom Inspector for Spawn context, delay settings are more user friendly.
- Quick Expose Property : Holding Alt + Release Click in an Empty space while making property edges creates a new exposed property of corresponding type with current slot value.
- Octagon & Triangle support for planar distortion output
- Custom Z axis option for strip output
- Custom Inspector for Update context, display update position/rotation instead of integration
- Tooltips to blocks, nodes, contexts, and various menus and options
- New operators: Exp, Log and LoadTexture

### Fixed
- Infinite recompilation using subgraph [Case 1186191] (https://issuetracker.unity3d.com/product/unity/issues/guid/1186191/)
- Modifying a shader used by an output mesh context now automatically updates the currently edited VFX
- Possible loss of shadergraph reference in unlit output
- ui : toolbar item wrap instead of overlapping.
- Selection Pass for Universal and High Definition Render Pipeline
- Copy/Paste not deserializing correctly for Particle Strip data
- WorldPosition, AbsoluteWorldPosition & ScreenPos in shadergraph integration
- Optimize VFXAssetEditor when externalize is activated
- TransformVector|Position|Direction & DistanceToSphere|Plane|Line have now spaceable outputs
- Filter out motion vector output for lower resolution & after post-process render passes [Case 1192932] (https://issuetracker.unity3d.com/product/unity/issues/guid/1192932/)
- Sort compute on metal failing with BitonicSort128 [Case 1126095] (https://issuetracker.unity3d.com/issues/osx-unexpected-spawn-slash-capacity-results-when-sorting-is-set-to-auto-slash-on)
- Fix alpha clipping with shader graph
- Fix output settings correctly filtered dependeing on shader graph use or not
- Fix some cases were normal/tangent were not passes as interpolants with shader graph
- Make normals/tangents work in unlit output with shader graph
- Sample Scene Color & Scene Depth from Shader Graph Integration using High Definition and Universal Render Pipeline

## [7.1.2] - 2019-09-19
### Fixed
- Universal Render Pipeline : Fog integration for Exponential mode [Case 1177594](https://issuetracker.unity3d.com/issues/urp-slash-fog-vfx-particles)
- Correct VFXSettings display in Shader Graph compatible outputs
- No more NullReference on sub-outputs after domain reload
- Fix typo in strip tangent computation

## [7.1.1] - 2019-09-05
### Added
- Moved High Definition templates and includes to com.unity.render-pipelines.high-definition package
- Navigation commands for subgraph.
- Allow choosing the place to save vfx subgraph.
- Particle strips for trails and ribbons. (Experimental)
- Shadergraph integration into vfx. (Experimental)

### Fixed
- Using struct as subgraph parameters.
- Objectproperty not consuming delete key.
- Converting a subgraph operator inside a subgraph operator with outputs.
- Selecting a GameObject with a VFX Property Binder spams exception.
- Wrong motion vector while modifying local matrix of a VisualEffect.
- Convert output settings copy.
- Fixed some outputs failing to compile when used with certain UV Modes [Case 1126200] (https://issuetracker.unity3d.com/issues/output-some-outputs-fail-to-compile-when-used-with-certain-uv-modes)
- Removed Gradient Mapping Mode from some outputs type where it was irrelevant [Case 1164045]
- Soft Particles work with Distortion outputs [Case 1167426] (https://issuetracker.unity3d.com/issues/output-soft-particles-do-not-work-with-distortion-outputs)
- category rename rect.
- copy settings while converting an output
- toolbar toggle appearing light with light skin.
- multiselection of gradient in visual effect graph
- clipped "reseed" in visual effect editor
- Unlit outputs are no longer pre-exposed by default in HDRP
- Augmented generated HLSL floatN precision [Case 1177730] (https://issuetracker.unity3d.com/issues/vfx-graph-7x7-flipbook-particles-flash-and-dont-animate-correctly-in-play-mode-or-in-edit-mode-with-vfx-graph-closed)
- Spherical coordinates to Rectangular (Cartesians) coordinates node input: angles are now expressed in radians
- Turbulence noise updated: noise type and frequency can be specified [Case  1141282] (https://issuetracker.unity3d.com/issues/vfx-particles-flicker-when-blend-mode-is-set-to-alpha-turbulence-block-is-enabled-and-there-is-more-than-50000-particles)
- Color and Depth camera buffer access in HDRP now use Texture2DArray instead of Texture2D
- Output Mesh with shader graph now works as expected

## [7.0.1] - 2019-07-25
### Added
- Add Position depth operator along with TransformVector4 and LoadTexture2D expressions.

### Fixed
- Inherit attribute block appears three times [Case 1166905](https://issuetracker.unity3d.com/issues/attributes-each-inherit-attribute-block-appears-3-times-in-the-search-and-some-have-a-seed-attribute)
- Unexpected exception : `Trying to modify space on a not spaceable slot` error when adding collision or conform blocks [Case 1163442](https://issuetracker.unity3d.com/issues/block-trying-to-modify-space-on-a-not-spaceable-slot-error-when-adding-collision-or-conform-blocks)

## [7.0.0] - 2019-07-17
### Added
- Make multiselection work in a way that do not assume that the same parameter will have the same index in the property sheet.
- auto recompile when changing shaderpath
- auto recompile new vfx
- better detection of default shader path
- Bitfield control.
- Initial Event Name inspector for visual effect asset and component
- Subgraphs
- Move HDRP outputs to HDRP package + expose HDRP queue selection
- Add exposure weight control for HDRP outputs
- Shader macros for XR single-pass instancing
- XR single-pass instancing support for indirect draws
- Inverse trigonometric operators (atan, atan2, asin, acos)
- Replaced Orient : Fixed rotation with new option Orient : Advanced
- Loop & Delay integrated to the spawn system
- Motion Vector support for PlanarPrimitive & Mesh outputs

### Fixed
- Handle a possible exception (ReflectionTypeLoadException) while using VFXParameterBinderEditor
- Renamed Parameter Binders to Property Binders. (This will cause breaking serialization for these PropertyBinders : VFXAudioSpectrumBinder, VFXInputMouseBinder, VFXInputMouseBinder, VFXInputTouchBinder, VFXInputTouchBinder, VFXRaycastBinder, VFXTerrainBinder, VFXUIDropdownBinder, VFXUISliderBinder, VFXUIToggleBinder)
- Renamed Namespace `UnityEngine.Experimental.VFX.Utility` to `UnityEngine.VFX.Utility`
- Fix normal bending factor computation for primitive outputs
- Automatic template path detection based on SRP in now working correctly

## [6.7.0-preview] - 2019-05-16
### Added
- Distortion Outputs (Quad / Mesh)
- Color mapping mode for unlit outputs (Textured/Gradient Mapped)
- Add Triangle and Octagon primitives for particle outputs
- Set Attribute is now spaceable on a specific set of attributes (position, velocity, axis...)
- Trigger : GPUEvent Rate (Over time or Distance)

### Fixed
- Fix shader compilation error with debug views
- Improve AA line rendering
- Fix screen space size block
- Crash chaining two spawners each other [Case 1135299](https://issuetracker.unity3d.com/issues/crash-chaining-two-spawners-to-each-other-produces-an-infinite-loop)
- Inspector : Exposed parameters disregard the initial value [Case 1126471](https://issuetracker.unity3d.com/issues/parameters-exposed-parameters-disregard-the-initial-value)
- Asset name now displayed in compile errors and output context shaders
- Fix for linking spawner to spawner while first spawner is linked to initialize + test
- Fix space of spaceable slot not copy pasted + test
- Position (Circle) does not take the Center Z value into account [Case 1146850](https://issuetracker.unity3d.com/issues/blocks-position-circle-does-not-take-the-center-z-value-into-account)
- Add Exposure Weight for emissive in lit outputs

## [6.6.0-preview] - 2019-04-01
### Added
- Addressing mode for Sequential blocks
- Invert transform available on GPU
- Add automatic depth buffer reference for main camera (for position and collision blocks)
- Total Time for PreWarm in Visual Effect Asset inspector
- Support for unlit output with LWRP
- Add Terrain Parameter Binder + Terrain Type
- Add UI Parameter Binders : Slider, Toggle
- Add Input Parameter Binders : Axis, Button, Key, Mouse, Touch
- Add Other Parameter Binders : Previous Position, Hierarchy Attribute Map, Multi-Position, Enabled

### Fixed
- Undo Redo while changing space
- Type declaration was unmodifiable due to exception during space intialization
- Fix unexpected issue when plugging per particle data into hash of per component fixed random
- Missing asset reimport when exception has been thrown during graph compilation
- Fix exception when using a Oriented Box Volume node [Case 1110419](https://issuetracker.unity3d.com/issues/operator-indexoutofrangeexception-when-using-a-volume-oriented-box-node)
- Add missing blend value slot in Inherit Source Attribute blocks [Case 1120568](https://issuetracker.unity3d.com/issues/source-attribute-blend-source-attribute-blocks-are-not-useful-without-the-blend-value)
- Visual Effect Inspector Cosmetic Improvements
- Missing graph invalidation in VFXGraph.OnEnable, was causing trouble with value invalidation until next recompilation
- Issue that remove the edge when dragging an edge from slot to the same slot.
- Exception when undoing an edge deletion on a dynamic operator.
- Exception regarding undo/redo when dragging a edge linked to a dynamic operator on another slot.
- Exception while removing a sub-slot of a dynamic operator

## [6.5.0-preview] - 2019-03-07

## [6.4.0-preview] - 2019-02-21

## [6.3.0-preview] - 2019-02-18

## [6.2.0-preview] - 2019-02-15
### Changed
- Code refactor: all macros with ARGS have been swapped with macros with PARAM. This is because the ARGS macros were incorrectly named

### Fixed
- Better Handling of Null or Missing Parameter Binders (Editor + Runtime)
- Fixes in VFX Raycast Binder
- Fixes in VFX Parameter Binder Editor

## [6.1.0-preview] - 2019-02-13

## [6.0.0-preview] - 2019-02-23
### Added
- Add spawnTime & spawnCount operator
- Add seed slot to constant random mode of Attribute from curve and map
- Add customizable function in VariantProvider to replace the default cartesian product
- Add Inverse Lerp node
- Expose light probes parameters in VisualEffect inspector

### Fixed
- Some fixes in noise library
- Some fixes in the Visual Effect inspector
- Visual Effects menu is now in the right place
- Remove some D3D11, metal and C# warnings
- Fix in sequential line to include the end point
- Fix a bug with attributes in Attribute from curve
- Fix source attributes not being taken into account for attribute storage
- Fix legacy render path shader compilation issues
- Small fixes in Parameter Binder editor
- Fix fog on decals
- Saturate alpha component in outputs
- Fixed scaleY in ConnectTarget
- Incorrect toggle rectangle in VisualEffect inspector
- Shader compilation with SimpleLit and debug display

## [5.2.0-preview] - 2018-11-27
### Added
- Prewarm mechanism

### Fixed
- Handle data loss of overriden parameters better

### Optimized
- Improved iteration times by not compiling initial shader variant

## [4.3.0-preview] - 2018-11-23

Initial release<|MERGE_RESOLUTION|>--- conflicted
+++ resolved
@@ -4,16 +4,10 @@
 The format is based on [Keep a Changelog](http://keepachangelog.com/en/1.0.0/)
 and this project adheres to [Semantic Versioning](http://semver.org/spec/v2.0.0.html).
 
-<<<<<<< HEAD
-## [7.5.3] - XXXX-XX-XX
+## [7.5.3] - 2021-01-11
 ### Fixed
 - Unexpected shaderGraph reference lost while upgrading package [Case 1297186](https://issuetracker.unity3d.com/product/unity/issues/guid/1297186/)
-=======
-## [7.5.3] - 2021-01-11
-
-Version Updated
-The version number for this package has increased due to a version update of a related graphics package.
->>>>>>> 6ab4250a
+Version Updated
 
 ## [7.5.2] - 2020-11-16
 ### Fixed
