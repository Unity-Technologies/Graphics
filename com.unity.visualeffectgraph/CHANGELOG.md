# Changelog
All notable changes to this package will be documented in this file.

The format is based on [Keep a Changelog](http://keepachangelog.com/en/1.0.0/)
and this project adheres to [Semantic Versioning](http://semver.org/spec/v2.0.0.html).

## [14.0.0] - 2021-11-17

### Fixed
- Gradient field doesn't support HDR values [Case 1381867](https://issuetracker.unity3d.com/product/unity/issues/guid/1381867/)
- Allows for attribute-less systems. [Case 1341789](https://issuetracker.unity3d.com/product/unity/issues/guid/1341789/)
- Editing the values in the graph did not impact the system in real-time after saving [Case 1371089](https://issuetracker.unity3d.com/product/unity/issues/guid/1371089/)
- Fixed null reference exception when opening another VFX and a debug mode is enabled [Case 1347420](https://issuetracker.unity3d.com/product/unity/issues/guid/1347420/)

## [13.1.2] - 2021-11-05

### Fixed
- Removed extra nodes in Ribbon template. [Case 1355602](https://issuetracker.unity3d.com/product/unity/issues/guid/1355602/)
<<<<<<< HEAD
- Gradient field doesn't support HDR values [Case 1381867](https://issuetracker.unity3d.com/product/unity/issues/guid/1381867/)
- Creating a new VFX of the same name as an already opened VFX will reuse the existing window [Case 1382841](https://issuetracker.unity3d.com/product/unity/issues/guid/1382841/)
=======
>>>>>>> fb793277

## [13.1.1] - 2021-10-04
### Added
- Multiple VFX graphs can be opened at the same time

### Changed
- Search window now lists more nodes variants and they are organized by attribute first instead of operation

### Fixed
- Compilation error while using not exposed texture in ShaderGraph [Case 1367167](https://issuetracker.unity3d.com/product/unity/issues/guid/1367167/)
- Texture picker lists only textures with expected dimensions (2D, 3D, Cubemap)
- Fix SDF Baker fail on PS4 & PS5 [Case 1351595](https://fogbugz.unity3d.com/f/cases/1351595/)
- Particles were rendered pink with some debug modes [Case 1342276](https://issuetracker.unity3d.com/product/unity/issues/guid/1342276/)
- Removed bool from the built-in list of blittable types for GraphicsBuffer [Case 1351830](https://issuetracker.unity3d.com/product/unity/issues/guid/1351830/)
- Extract position from a transform is wrong on GPU [Case 1353533](https://issuetracker.unity3d.com/product/unity/issues/guid/1353533/)
- Fix potentially invalid value for pixel dimensions in HDRPCameraBinder
- Exposed Camera property fails to upgrade and is converted to a float type [Case 1357685](https://issuetracker.unity3d.com/product/unity/issues/guid/1357685/)
- Unexpected possible connection between GPUEvent and Spawn context [Case 1362739](https://issuetracker.unity3d.com/product/unity/issues/guid/1362739/)
- Fixed Collision with Depth when using a physical camera. [Case 1344733](https://issuetracker.unity3d.com/product/unity/issues/guid/1344733/)
- Fix bounds helper tool (automatic systems culling, world bounds computation, ...)

## [13.1.0] - 2021-09-24

### Fixed
- Rename "Material Offset" to "Sorting Priority" in output render state settings [Case 1365257](https://issuetracker.unity3d.com/product/unity/issues/guid/1365257/)

## [13.0.0] - 2021-09-01
### Added
- New options to select how to sort particles in the Output Context.


### Fixed
- Prevent vector truncation error in HDRP Decal template
- Fix potential infinite compilation when using subgraphs [Case 1346576](https://issuetracker.unity3d.com/product/unity/issues/guid/1346576/)
- Prevent out of sync serialization of VFX assets that could cause the asset to be dirtied without reason
- Fix undetermitism in space with LocalToWorld and WorldToLocal operators [Case 1355820](https://issuetracker.unity3d.com/product/unity/issues/guid/1355820/)
- Unexpected compilation error while modifying ShaderGraph exposed properties [Case 1361601](https://issuetracker.unity3d.com/product/unity/issues/guid/1361601/)
- Compilation issue while using new SG integration and SampleTexture/SampleMesh [Case 1359391](https://issuetracker.unity3d.com/product/unity/issues/guid/1359391/)
- Added a missing paste option in the context menu for VFX contexts. Also the paste options is now disabled when uneffective
- Prevent VFX Graph compilation each time a property's min/max value is changed
- Prevent vfx re-compilation in some cases when a value has not changed
- Eye dropper in the color fields kept updating after pressing the Esc key
- Automatically offset contexts when a new node is inserted to avoid overlapping

## [12.0.0] - 2021-01-11
### Added
- Added support for Texture2D Arrays in Flipbooks
- Added new setting in "Preferences -> Visual Effects" to control the fallback behavior of camera buffers from MainCamera node when the main camera is not rendered.
- Sample vertices of a transformed skinned mesh with Position (Skinned Mesh) and Sample Skinned Mesh operator.
- Placement option (Vertex, Edge, Surface) in Sample Mesh & Skinned Mesh, allows triangle sampling.
- Material Offset setting in inspector of the rendered outputs.
- Restore "Exact Fixed Time Step" option on VisualEffectAsset.
- Support 2D Renderer in URP for Unlit.
- New tool to help set VFX Bounds
- New tool : Signed Distance Field baker.
- Provide explicit access to spawnCount in graph
- Support of direct link event to initialize context (which support several event within the same frame)
- Structured Graphics Buffer support as exposed type
- Added HDRP Decal output context.
- Motion vectors enabled for particle strips
- Added Is Inside subgraph into VFX Graph additions package
- The VFX editor automatically attach to the current selection if the selected gameobject uses the currently edited VFX asset
- Two new buttons are available in the editor's tool bar. One will display a popup panel to handle attachement and one to lock/unlock the current attachement
- Improved toolbar design: added icons, removed labels and grouped commands into dropdown menus

### Changed
- Allow remaking an existing link.
- Sphere and Cube outputs are now experimental
- Property Binder : Handle Remove Component removing linked hidden scriptable objectfields
- Property Binder : Prevent multiple VFXPropertyBinder within the same game object
- Transform integrated to VFXTypes : Circle, ArcCircle, Sphere, ArcSphere, Torus, ArcTorus, Cone, ArcCone

### Fixed
- VFXEventBinderBase throwing a null reference exception in runtime
- Unexpected compilation warning in VFXMouseBinder [Case 1313003](https://issuetracker.unity3d.com/product/unity/issues/guid/1313003/)
- Prevent creation of subgraph containing only partial systems [Case 1284053](https://issuetracker.unity3d.com/product/unity/issues/guid/1284053/)
- Prevent pasting context within operator/block subgraph [Case 1235269](https://issuetracker.unity3d.com/product/unity/issues/guid/1235269/)
- VFXEventBinderBase throwing a null reference exception in runtime
- Fix CameraFade for shadow maps [Case 1294073](https://fogbugz.unity3d.com/f/cases/1294073/)
- Modified Sign operator node output for float when input is 0.0f [Case 1299922](https://fogbugz.unity3d.com/f/cases/1299922/)
- An existing link can be remade.
- Use alphabetical order in type list in blackboard "+" button [Case 1304109](https://issuetracker.unity3d.com/product/unity/issues/guid/1304109/)
- Consistently displays the Age Particles checkbox in Update context [Case 1221557](https://issuetracker.unity3d.com/product/unity/issues/guid/1221557/)
- Fix compute culling compilation in URP [Case 1309174](https://fogbugz.unity3d.com/f/cases/1309174/)
- pCache: Unexpected ditable field in Mesh Statistics, Save & Cancel pCache, error trying to access not readable texture [Case 1122417](https://issuetracker.unity3d.com/product/unity/issues/guid/1122417/)
- Handle correctly locked VisualEffectAsset with version control system [Case 1261051](https://issuetracker.unity3d.com/product/unity/issues/guid/1261051/)
- Artefact in VFXView using efficient debug mode in component target board [Case 1243947](https://issuetracker.unity3d.com/product/unity/issues/guid/1243947/)
- Sample Mesh Color when value is stored as float.
- Compilation error due to direct access to GetWorldToObjectMatrix instead of VFXGetWorldToObjectMatrix [Case 1308481](https://issuetracker.unity3d.com/product/unity/issues/guid/1308481/)
- Prevent infinite compilation loop [Case 1298466](https://issuetracker.unity3d.com/product/unity/issues/guid/1298466/)
- Remove some useless compilation triggers (modifying not connected or disabled nodes for instance)
- Tidy up of platform abstraction code for random number generation, requires a dependency on com.unity.render-pipelines.core for those abstractions.
- Fixed shader compilation errors with textures in shader graph [Case 1309219](https://issuetracker.unity3d.com/product/unity/issues/guid/1309219/)
- Fixed issue with VFX using incorrect buffer type for strip data
- Safe Normalization of Cross Products in Orient blocks [Case 1272724](https://issuetracker.unity3d.com/product/unity/issues/guid/1272724)
- Property Binder : Undo after reset [Case 1293794](https://issuetracker.unity3d.com/product/unity/issues/guid/1293794/)
- Property Binder : Allow copy/past from a game object to another
- Deleting a context node and a block while both are selected throws a null ref exception. [Case 315578](https://issuetracker.unity3d.com/product/unity/issues/guid/1315578/)
- Target GameObject attach button does not allow attaching a valid VFX if the last selection was invalid. [Case 1312178](https://issuetracker.unity3d.com/product/unity/issues/guid/1312178/)
- Deleting flow edge between Init and Update throw an invalid opeation exception [Case 1315593](https://issuetracker.unity3d.com/product/unity/issues/guid/1315593/)
- Regression with some settings not always triggering a recompilation [Case 1322844](https://issuetracker.unity3d.com/product/unity/issues/guid/1322844/)
- Having more than five GPU Event output leads to "unexpected token 'if" at compilation [Case 1323434](https://issuetracker.unity3d.com/product/unity/issues/guid/1323434/)
- Deleted properties still show up in the inspector [Case 1320952](https://issuetracker.unity3d.com/product/unity/issues/guid/1320952/)
- Exception in VFXFilterWindow if search field is empty [Case 1235269](https://issuetracker.unity3d.com/product/unity/issues/guid/1235269/)
- Fixed null reference exception when exposing Camera type in VFX graph [Case 1315582](https://issuetracker.unity3d.com/product/unity/issues/guid/1315582/)
- Fixed VFX with output mesh being always reimported [Case 1309753](https://issuetracker.unity3d.com/product/unity/issues/guid/1309753/)
- Modified state in the VFX tab has now a correct state
- Motion Vector map sampling for flipbooks were not using correct mips
- Remove unexpected expression in spawn context evaluation [Case 1318412](https://issuetracker.unity3d.com/product/unity/issues/guid/1318412/)
- Fix unexpected Spawn context execution ordering
- Fix incorrect buffer type for strips
- Enabled an optimization for motion vectors, storing projected positions for vertices instead of the transform matrix
- In the Gradient editor undo will now properly refresh the gradient preview (color swatches)
- Eye dropper in the color fields kept updating after pressing the Esc key
- Sticky notes can now be deleted through contextual manual menu
- Blackboard fields can now be duplicated either with a shortcut (Ctrl+D) or with a contextual menu option
- Properties labels do not overlap anymore
- VFX Graph operators keep the same width when expanded or collpased so that the button does not change position
- Fix Soft Particle depth computation when using an orthographic camera [Case 1309961](https://issuetracker.unity3d.com/product/unity/issues/guid/1309961)
- When adding a new node/operator in the graph editor and using the search field, the search results are sorted in a smarter way
- Unexpected operator and block removal during migration [Case 1344645](https://issuetracker.unity3d.com/product/unity/issues/guid/1344645/)
- Inspector group headers now have a better indentation and alignment
- Zoom and warning icons were blurry in the "Play Controls" and "Visual Effect Model" scene overlays
- Random crash using subgraph [Case 1345426](https://issuetracker.unity3d.com/product/unity/issues/guid/1345426/)
- Fixed Collision with Depth Buffer when using Orthographic camera [Case 1309958](https://issuetracker.unity3d.com/product/unity/issues/guid/1309958/)
- Fix culling of point output [Case 1225764](https://issuetracker.unity3d.com/product/unity/issues/guid/1225764/)
- Compilation issue when normal is used in shadergraph for opacity with unlit output
- Fix Exception on trying to invert a degenerate TRS matrix [Case 1307068](https://issuetracker.unity3d.com/product/unity/issues/guid/1307068/)
- Fix IsFrontFace shader graph node for VFX.
- Fix crash when loading SDF Baker settings holding a mesh prefab [Case 1343898](https://issuetracker.unity3d.com/product/unity/issues/guid/1343898/)
- Exception using gizmo on exposed properties [Case 1340818](https://issuetracker.unity3d.com/product/unity/issues/guid/1340818/)
- GPU hang on some initialize dispatch during dichotomy (platform specific)
- Compilation error undeclared identifier 'Infinity' [Case 1328592](https://issuetracker.unity3d.com/product/unity/issues/guid/1328592/)
- Exposed Parameter placement can be moved after sanitize
- Fix rendering artifacts on some mobile devices [Case 1149057](https://issuetracker.unity3d.com/product/unity/issues/guid/1149057/)
- Fix compilation failure on OpenGLES [Case 1348666](https://issuetracker.unity3d.com/product/unity/issues/guid/1348666/)
- Don't open an empty VFX Graph Editor when assigning a VFX Asset to a Visual Effect GameObject from the inspector [Case 1347399](https://issuetracker.unity3d.com/product/unity/issues/guid/1347399/)
- Visual Effect inspector input fields don't lose focus anymore while typing (Random seed)
- Subgraph output properties tooltips were not easily editable when multiline

## [11.0.0] - 2020-10-21
### Added
- Added new setting to output nodes to exclude from TAA
- New Sample Point cache & Sample Attribute map operators

### Changed
- Changed the "Edit" button so it becomes "New" when no asset is set on a Visual Effect component, in order to save a new visual effect graph asset.

### Fixed
- Forbid incorrect link between incompatible context [Case 1269756](https://issuetracker.unity3d.com/product/unity/issues/guid/1269756/)
- Serialization issue with VFXSpawnerCallbacks
- Unexpected exception while trying to display capacity warning [Case 1294180](https://issuetracker.unity3d.com/product/unity/issues/guid/1294180/)
- Exclude Operator, Context, Block and Subgraph from Preset [Case 1232309](https://issuetracker.unity3d.com/product/unity/issues/guid/1232309/)
- Fix [Case 1212002](https://fogbugz.unity3d.com/f/cases/1212002/)
- Fix [Case 1223747](https://fogbugz.unity3d.com/f/cases/1223747/)
- Fix [Case 1290493](https://fogbugz.unity3d.com/f/cases/1290493/#BugEvent.1072735759)
- Incorrect path on Linux while targetting Android, IOS or WebGL [Case 1279750](https://issuetracker.unity3d.com/product/unity/issues/guid/1279750/)


## [10.2.0] - 2020-10-19
### Added
- Warning using Depth Collision on unsupported scriptable render pipeline.
- Warning in renderer inspector using Light Probe Proxy Volume when this feature isn't available.
- New operator : Sample Signed distance field
- New Position on Signed Distance Field block
- Added command to delete unuser parameters.
- Harmonized position, direction and velocity composition modes for position (shape, sequential, depth) and Velocity from Direction & Speed blocks
- New particle strip attribute in Initialize: spawnIndexInStrip
- Added Get Strip Index subgraph utility operator in Additional Samples
- Added Encompass (Point) subgraph utility operator in Additional Samples

### Fixed
- "Create new VisualEffect Graph" creates a graph from the default template [Case 1279999](https://fogbugz.unity3d.com/f/cases/1279999/)
- Fix [Case 1268977](https://issuetracker.unity3d.com/product/unity/issues/guid/1268977/)
- Fix [Case 1114281](https://fogbugz.unity3d.com/f/cases/1114281/)
- Forbid creation of context in VisualEffectSubgraphBlock through edge dropping. No context should be allowed.
- Fix [Case 1199540](https://issuetracker.unity3d.com/product/unity/issues/guid/1199540/)
- Fix [Case 1219072](https://issuetracker.unity3d.com/product/unity/issues/guid/1219072/)
- Fix [Case 1211372](https://issuetracker.unity3d.com/product/unity/issues/guid/1211372/)
- Fix [Case 1262961](https://issuetracker.unity3d.com/product/unity/issues/guid/1262961/)
- Fix [Case 1268354](https://fogbugz.unity3d.com/f/cases/1268354/)
- Fix VFX Graph window invalidating existing Undo.undoRedoPerformed delegates.
- Fix for VisualEffect prefab override window [Case 1242693](https://issuetracker.unity3d.com/product/unity/issues/guid/1242693/)
- Fix [Case 1281861](https://issuetracker.unity3d.com/product/unity/issues/guid/1281861/)
- Unexpected exception while installing samples inside an URP project [Case 1280065](https://issuetracker.unity3d.com/product/unity/issues/guid/1280065/)
- Fix edited operator being collapsed [Case 1270517](https://issuetracker.unity3d.com/product/unity/issues/guid/1270517/)
- Filters out renderer priority on SRP which doesn't support this feature.
- Fallback to builtIn rendering layer if srpAsset.renderingLayerMaskNames returns null.
- Fix missing prepass in URP [Case 1169487](https://issuetracker.unity3d.com/product/unity/issues/guid/1169487/)
- Fix SubPixelAA block while rendering directly in backbuffer.
- Property Binder : Incorrect Destroy called from edit mode. [Case 1274790](https://issuetracker.unity3d.com/product/unity/issues/guid/1274790/)
- Property Binder : Unexpected null reference exception while using terrain binder. [Case 1247230](https://issuetracker.unity3d.com/product/unity/issues/guid/1247230/)
- Property Binder : HierarchyRoot null reference exception while using Hierarchy to Attribute Map. [Case 1274788](https://issuetracker.unity3d.com/product/unity/issues/guid/1274788/)
- Property Binder : Properties window isn't always up to date. [Case 1248711](https://issuetracker.unity3d.com/product/unity/issues/guid/1248711/)
- Property Binder : Avoid Warning while building on Mobile "Presence of such handlers might impact performance on handheld devices." when building for Android" [Case 1279471](https://issuetracker.unity3d.com/product/unity/issues/guid/1248711/)
- Fixed [case 1283315](https://issuetracker.unity3d.com/product/unity/issues/guid/1283315/)
- Addressing for mirror and clamp modes in sequential operators and blocks
- Incorrect volume spawning for Sphere & Circle with thickness absolute
- Fix View Space Position is VFX Shadergraph [Case 1285603](https://fogbugz.unity3d.com/f/cases/1285603/)
- Fix [Case 1268354](https://fogbugz.unity3d.com/f/cases/1268354/)
- Fixed rare bug causing the vfx compilation to do nothing silently.
- Fixed vfx compilation when a diffusion profile property is added to a vfx shadergraph
- SpawnOverDistance spawner block now behaves correctly
- Quad strip outputs take into account orientation block
- Fixed Random Vector subgraph utility operator in Additional Samples
- Fixed Set Strip Progress Attribute utility block in Additional Samples
- Fix [Case 1255182](https://fogbugz.unity3d.com/f/cases/1255182/)
- Remove temporarily "Exact Fixed Time Step" option on VisualEffectAsset to avoid unexpected behavior
- Disable implicit space transformations in sublock graphs as they led to unexpected behaviors

## [10.1.0] - 2020-10-12
### Added
- Compare operator can take int and uint as inputs
- New operator : Sample Signed distance field
- New WorldToViewportPoint operator
- New ViewportToWorldPoint operator
- Added Output Event Handler API
- Added Output Event Handler Samples
- Added ExposedProperty custom Property Drawer
- Error display within the graph.

### Fixed
- Mesh Sampling incorrect with some GPU (use ByteAddressBuffer instead of Buffer<float>)
- Fix for node window staying when clicking elsewhere
- Make VisualEffect created from the GameObject menu have unique names [Case 1262989](https://issuetracker.unity3d.com/product/unity/issues/guid/1262989/)
- Missing System Seed in new dynamic built-in operator.
- Prefab highlight missing for initial event name toggle [Case 1263012](https://issuetracker.unity3d.com/product/unity/issues/guid/1263012/)
- Correctly frame the whole graph, when opening the Visual Effect Editor
- Optimize display of inspector when there is a lot of exposed VFX properties.
- fixes the user created vfx default resources that were ignored unless loaded
- fix crash when creating a loop in subgraph operators [Case 1251523](https://issuetracker.unity3d.com/product/unity/issues/guid/1251523/)
- fix issue with multiselection and objectfields [Case 1250378](https://issuetracker.unity3d.com/issues/vfx-removing-texture-asset-while-multiediting-working-incorrectly)
- Normals with non uniform scales are correctly computed [Case 1246989](https://issuetracker.unity3d.com/product/unity/issues/guid/1246989/)
- Fix exposed Texture2DArray and Cubemap types from shader graph not being taken into account in Output Mesh [Case 1265221](https://issuetracker.unity3d.com/product/unity/issues/guid/1265221/)
- Allow world position usage in shaderGraph plugged into an alpha/opacity output [Case 1259511](https://issuetracker.unity3d.com/product/unity/issues/guid/1259511/)
- GPU Evaluation of Construct Matrix
- Random Per-Component on Set Attribute in Spawn Context [Case 1279294](https://issuetracker.unity3d.com/product/unity/issues/guid/1279294/)
- Fix corrupted UI in nodes due to corrupted point cache files [Case 1232867](https://fogbugz.unity3d.com/f/cases/1232867/)
- Fix InvalidCastException when using byte properties in point cache files [Case 1276623](https://fogbugz.unity3d.com/f/cases/1276623/)
- Fix  https://issuetracker.unity3d.com/issues/ux-cant-drag-a-noodle-out-of-trigger-blocks
- Fix [Case 1114281](https://issuetracker.unity3d.com/product/unity/issues/guid/1114281/)
- Fix shadows not being rendered to some cascades with directional lights [Case 1229972](https://issuetracker.unity3d.com/issues/output-inconsistencies-with-vfx-shadow-casting-and-shadow-cascades)
- Fix VFX Graph window invalidating existing Undo.undoRedoPerformed delegates.
- Fix shadergraph changes not reflected in VisualEffectGraph [Case 1278469](https://fogbugz.unity3d.com/f/cases/resolve/1278469/)

## [10.0.0] - 2019-06-10
### Added
- Tooltips for Attributes
- Custom Inspector for Spawn context, delay settings are more user friendly.
- Quick Expose Property : Holding Alt + Release Click in an Empty space while making property edges creates a new exposed property of corresponding type with current slot value.
- Octagon & Triangle support for planar distortion output
- Custom Z axis option for strip output
- Custom Inspector for Update context, display update position/rotation instead of integration
- Tooltips to blocks, nodes, contexts, and various menus and options
- VFX asset compilation is done at import instead of when the asset is saved.
- New operators: Exp, Log and LoadTexture
- Duplicate with edges.
- Right click on edge to create a interstitial node.
- New quad distortion output for particle strips
- New attribute for strips: particleCountInStrip
- New options for quad strips texture mapping: swap UV and custom mapping
- Naming for particles system and spawn context
- Noise evaluation now performed on CPU when possible
- Range and Min attributes support on int and uint parameters
- New Construct Matrix from Vector4 operator
- Allow filtering enums in VFXModels' VFXSettings.
- Sample vertices of a mesh with the Position (Mesh) block and the Sample Mesh operator
- New built-in operator providing new times access
- More efficient update modes inspector
- Ability to read attribute in spawn context through graph
- Added save button to save only the current visual effect graph.
- Added Degrees / Radians conversion subgraphs in samples
- uint parameter can be seen as an enum.
- New TransformVector4 operator
- New GetTextureDimensions operator
- Output Event context for scripting API event retrieval.
- per-particle GPU Frustum culling
- Compute culling of particle which have their alive attribute set to false in output
- Mesh and lit mesh outputs can now have up to 4 differents meshes that can be set per Particle (Experimental)
- Screen space per particle LOD on mesh and lit mesh outputs (Experimental)

### Fixed
- Moved VFX Event Tester Window visibility to Component Play Controls SceneView Window
- Universal Render Pipeline : Fog integration for Exponential mode [Case 1177594](https://issuetracker.unity3d.com/issues/urp-slash-fog-vfx-particles)
- Correct VFXSettings display in Shader Graph compatible outputs
- No more NullReference on sub-outputs after domain reload
- Fix typo in strip tangent computation
- Infinite recompilation using subgraph [Case 1186191](https://issuetracker.unity3d.com/product/unity/issues/guid/1186191/)
- Modifying a shader used by an output mesh context now automatically updates the currently edited VFX
- Possible loss of shadergraph reference in unlit output
- ui : toolbar item wrap instead of overlapping.
- Selection Pass for Universal and High Definition Render Pipeline
- Copy/Paste not deserializing correctly for Particle Strip data
- WorldPosition, AbsoluteWorldPosition & ScreenPos in shadergraph integration
- Optimize VFXAssetEditor when externalize is activated
- TransformVector|Position|Direction & DistanceToSphere|Plane|Line have now spaceable outputs
- Filter out motion vector output for lower resolution & after post-process render passes [Case 1192932](https://issuetracker.unity3d.com/product/unity/issues/guid/1192932/)
- Sort compute on metal failing with BitonicSort128 [Case 1126095](https://issuetracker.unity3d.com/issues/osx-unexpected-spawn-slash-capacity-results-when-sorting-is-set-to-auto-slash-on)
- Fix alpha clipping with shader graph
- Fix output settings correctly filtered dependeing on shader graph use or not
- Fix some cases were normal/tangent were not passes as interpolants with shader graph
- Make normals/tangents work in unlit output with shader graph
- Fix shader interpolants with shader graph and particle strips
- SpawnIndex attribute is now working correctly in Initialize context
- Remove useless VFXLibrary clears that caused pop-up menu to take long opening times
- Make sure the subgraph is added to the graph when we set the setting. Fix exception on Convert To Subgraph.
- Subgraph operators appear on drag edge on graph.
- Sample Scene Color & Scene Depth from Shader Graph Integration using High Definition and Universal Render Pipeline
- Removed Unnecessary reference to HDRP Runtime Assembly in VFX Runtime Assembly
- Allow alpha clipping of motion vector for transparent outputs [Case 1192930](https://issuetracker.unity3d.com/product/unity/issues/guid/1192930/)
- subgraph block into subgraph context no longer forget parameter values.
- Fix exception when compiling an asset with a turbulence block in absolute mode
- Fixed GetCustomAttribute that was locked to Current
- Shader compilation now works when using view direction in shader graph
- Fix for destroying selected component corrupt "Play Controls" window
- Depth Position and Collision blocks now work correctly in local space systems
- Filter out Direction type on inconsistent operator [Case 1201681](https://issuetracker.unity3d.com/product/unity/issues/guid/1201681/)
- Exclude MouseEvent, RigidBodyCollision, TriggerEvent & Sphere binders when physics modules isn't available
- Visual Effect Activation Track : Handle empty string in ExposedProperty
- in some cases AABox position gizmo would not move when dragged.
- Inspector doesn't trigger any exception if VisualEffectAsset comes from an Asset Bundle [Case 1203616](https://issuetracker.unity3d.com/issues/visual-effect-component-is-not-fully-shown-in-the-inspector-if-vfx-is-loaded-from-asset-bundle)
- OnStop Event to the start of a Spawn Context makes it also trigger when OnPlay is sent [Case 1198339](https://issuetracker.unity3d.com/product/unity/issues/guid/1198339/)
- Remove unexpected public API : UnityEditor.VFX.VFXSeedMode & IncrementStripIndexOnStart
- Fix yamato error : check vfx manager on domain reload instead of vfx import.
- Filter out unrelevant events from event desc while compiling
- Missing Packing.hlsl include while using an unlit shadergraph.
- Fix for nesting of VFXSubgraphContexts.
- Runtime compilation now compiles correctly when constant folding several texture ports that reference the same texture [Case 1193602](https://issuetracker.unity3d.com/issues/output-shader-errors-when-compiling-the-runtime-shader-of-a-lit-output-with-exposed-but-unassigned-additional-maps)
- Fix compilation error in runtime mode when Speed Range is 0 in Attribute By Speed block [Case 1118665](https://issuetracker.unity3d.com/issues/vfx-shader-errors-are-thrown-when-quad-outputs-speed-range-is-set-to-zero)
- NullReferenceException while assigning a null pCache [Case 1222491](https://issuetracker.unity3d.com/issues/pointcache-nullrefexception-when-compiling-an-effect-with-a-pcache-without-an-assigned-asset)
- Add message in inspector for unreachable properties due to VisualEffectAsset stored in AssetBundle [Case 1193602](https://issuetracker.unity3d.com/product/unity/issues/guid/1203616/)
- pCache importer and exporter tool was keeping a lock on texture or pCache files [Case 1185677](https://issuetracker.unity3d.com/product/unity/issues/guid/1185677/)
- Convert inline to exposed property / Quick expose property sets correct default value in parent
- Age particles checkbox was incorrectly hidden [Case 1221557](https://issuetracker.unity3d.com/product/unity/issues/guid/1221557/)
- Fix various bugs in Position (Cone) block [Case 1111053] (https://issuetracker.unity3d.com/product/unity/issues/guid/1111053/)
- Handle correctly direction, position & vector types in AppendVector operator [Case 1111867](https://issuetracker.unity3d.com/product/unity/issues/guid/1111867/)
- Fix space issues with blocks and operators taking a camera as input
- Generated shaderName are now consistent with displayed system names
- Remove some shader warnings
- Fixed Sample Flipbook Texture File Names
- Don't lose SRP output specific data when SRP package is not present
- Fix visual effect graph when a subgraph or shader graph dependency changes
- Support of flag settings in model inspector
- height of initial event name.
- fix colorfield height.
- fix for capacity change for locked asset.
- fix null value not beeing assignable to slot.
- Prevent capacity from being 0 [Case 1233044](https://issuetracker.unity3d.com/product/unity/issues/guid/1233044/)
- Fix for dragged parameters order when there are categories
- Avoid NullReferenceException in Previous Position Binder" component. [Case 1242351](https://issuetracker.unity3d.com/product/unity/issues/guid/1242351/)
- Don't show the blocks window when context cant have blocks
- Prevent from creating a context in VisualEffectSugraphOperator by draggingfrom an output slot.
- Avoid NullReferenceException when VisualEffectAsset is null if VFXPropertyBinder [Case 1219061](https://issuetracker.unity3d.com/product/unity/issues/guid/1219061/)
- Missing Reset function in VFXPropertyBinder [Case 1219063](https://issuetracker.unity3d.com/product/unity/issues/guid/1219063/)
- Fix issue with strips outputs that could cause too many vertices to be renderered
- SpawnIndex attribute returns correct value in update and outputs contexts
- Disable Reset option in context menu for all VFXObject [Case 1251519](https://issuetracker.unity3d.com/product/unity/issues/guid/1251519/) & [Case 1251533](https://issuetracker.unity3d.com/product/unity/issues/guid/1251533/)
- Avoid other NullReferenceException using property binders
- Fix culture issues when generating attributes defines in shaders [Case 1222819](https://issuetracker.unity3d.com/product/unity/issues/guid/1222819/)
- Move the VFXPropertyBinder from Update to LateUpdate [Case 1254340](https://issuetracker.unity3d.com/product/unity/issues/guid/1254340/)
- Properties in blackboard are now exposed by default
- Dissociated Colors for bool, uint and int
- De-nicified attribute name (conserve case) in Set Custom Attribute title
- Changed the default "No Asset" message when opening the visual effect graph window
- Subgraphs are not in hardcoded categories anymore : updated default subgraph templates + Samples to add meaningful categories.
- Fix creation of StringPropertyRM
- Enum fields having headers show the header in the inspector as well.
- Handle correctly disabled alphaTreshold material slot in shaderGraph.

## [7.1.1] - 2019-09-05
### Added
- Moved High Definition templates and includes to com.unity.render-pipelines.high-definition package
- Navigation commands for subgraph.
- Allow choosing the place to save vfx subgraph.
- Particle strips for trails and ribbons. (Experimental)
- Shadergraph integration into vfx. (Experimental)

### Fixed
- Using struct as subgraph parameters.
- Objectproperty not consuming delete key.
- Converting a subgraph operator inside a subgraph operator with outputs.
- Selecting a GameObject with a VFX Property Binder spams exception.
- Wrong motion vector while modifying local matrix of a VisualEffect.
- Convert output settings copy.
- Fixed some outputs failing to compile when used with certain UV Modes [Case 1126200] (https://issuetracker.unity3d.com/issues/output-some-outputs-fail-to-compile-when-used-with-certain-uv-modes)
- Removed Gradient Mapping Mode from some outputs type where it was irrelevant [Case 1164045]
- Soft Particles work with Distortion outputs [Case 1167426] (https://issuetracker.unity3d.com/issues/output-soft-particles-do-not-work-with-distortion-outputs)
- category rename rect.
- copy settings while converting an output
- toolbar toggle appearing light with light skin.
- multiselection of gradient in visual effect graph
- clipped "reseed" in visual effect editor
- Unlit outputs are no longer pre-exposed by default in HDRP
- Augmented generated HLSL floatN precision [Case 1177730] (https://issuetracker.unity3d.com/issues/vfx-graph-7x7-flipbook-particles-flash-and-dont-animate-correctly-in-play-mode-or-in-edit-mode-with-vfx-graph-closed)
- Spherical coordinates to Rectangular (Cartesians) coordinates node input: angles are now expressed in radians
- Turbulence noise updated: noise type and frequency can be specified [Case  1141282] (https://issuetracker.unity3d.com/issues/vfx-particles-flicker-when-blend-mode-is-set-to-alpha-turbulence-block-is-enabled-and-there-is-more-than-50000-particles)
- Color and Depth camera buffer access in HDRP now use Texture2DArray instead of Texture2D
- Output Mesh with shader graph now works as expected

## [7.0.1] - 2019-07-25
### Added
- Add Position depth operator along with TransformVector4 and LoadTexture2D expressions.

### Fixed
- Inherit attribute block appears three times [Case 1166905](https://issuetracker.unity3d.com/issues/attributes-each-inherit-attribute-block-appears-3-times-in-the-search-and-some-have-a-seed-attribute)
- Unexpected exception : `Trying to modify space on a not spaceable slot` error when adding collision or conform blocks [Case 1163442](https://issuetracker.unity3d.com/issues/block-trying-to-modify-space-on-a-not-spaceable-slot-error-when-adding-collision-or-conform-blocks)

## [7.0.0] - 2019-07-17
### Added
- Make multiselection work in a way that do not assume that the same parameter will have the same index in the property sheet.
- auto recompile when changing shaderpath
- auto recompile new vfx
- better detection of default shader path
- Bitfield control.
- Initial Event Name inspector for visual effect asset and component
- Subgraphs
- Move HDRP outputs to HDRP package + expose HDRP queue selection
- Add exposure weight control for HDRP outputs
- Shader macros for XR single-pass instancing
- XR single-pass instancing support for indirect draws
- Inverse trigonometric operators (atan, atan2, asin, acos)
- Replaced Orient : Fixed rotation with new option Orient : Advanced
- Loop & Delay integrated to the spawn system
- Motion Vector support for PlanarPrimitive & Mesh outputs

### Fixed
- Handle a possible exception (ReflectionTypeLoadException) while using VFXParameterBinderEditor
- Renamed Parameter Binders to Property Binders. (This will cause breaking serialization for these PropertyBinders : VFXAudioSpectrumBinder, VFXInputMouseBinder, VFXInputMouseBinder, VFXInputTouchBinder, VFXInputTouchBinder, VFXRaycastBinder, VFXTerrainBinder, VFXUIDropdownBinder, VFXUISliderBinder, VFXUIToggleBinder)
- Renamed Namespace `UnityEngine.Experimental.VFX.Utility` to `UnityEngine.VFX.Utility`
- Fix normal bending factor computation for primitive outputs
- Automatic template path detection based on SRP in now working correctly

## [6.7.0-preview] - 2019-05-16
### Added
- Distortion Outputs (Quad / Mesh)
- Color mapping mode for unlit outputs (Textured/Gradient Mapped)
- Add Triangle and Octagon primitives for particle outputs
- Set Attribute is now spaceable on a specific set of attributes (position, velocity, axis...)
- Trigger : GPUEvent Rate (Over time or Distance)

### Fixed
- Fix shader compilation error with debug views
- Improve AA line rendering
- Fix screen space size block
- Crash chaining two spawners each other [Case 1135299](https://issuetracker.unity3d.com/issues/crash-chaining-two-spawners-to-each-other-produces-an-infinite-loop)
- Inspector : Exposed parameters disregard the initial value [Case 1126471](https://issuetracker.unity3d.com/issues/parameters-exposed-parameters-disregard-the-initial-value)
- Asset name now displayed in compile errors and output context shaders
- Fix for linking spawner to spawner while first spawner is linked to initialize + test
- Fix space of spaceable slot not copy pasted + test
- Position (Circle) does not take the Center Z value into account [Case 1146850](https://issuetracker.unity3d.com/issues/blocks-position-circle-does-not-take-the-center-z-value-into-account)
- Add Exposure Weight for emissive in lit outputs

## [6.6.0-preview] - 2019-04-01
### Added
- Addressing mode for Sequential blocks
- Invert transform available on GPU
- Add automatic depth buffer reference for main camera (for position and collision blocks)
- Total Time for PreWarm in Visual Effect Asset inspector
- Support for unlit output with LWRP
- Add Terrain Parameter Binder + Terrain Type
- Add UI Parameter Binders : Slider, Toggle
- Add Input Parameter Binders : Axis, Button, Key, Mouse, Touch
- Add Other Parameter Binders : Previous Position, Hierarchy Attribute Map, Multi-Position, Enabled

### Fixed
- Undo Redo while changing space
- Type declaration was unmodifiable due to exception during space intialization
- Fix unexpected issue when plugging per particle data into hash of per component fixed random
- Missing asset reimport when exception has been thrown during graph compilation
- Fix exception when using a Oriented Box Volume node [Case 1110419](https://issuetracker.unity3d.com/issues/operator-indexoutofrangeexception-when-using-a-volume-oriented-box-node)
- Add missing blend value slot in Inherit Source Attribute blocks [Case 1120568](https://issuetracker.unity3d.com/issues/source-attribute-blend-source-attribute-blocks-are-not-useful-without-the-blend-value)
- Visual Effect Inspector Cosmetic Improvements
- Missing graph invalidation in VFXGraph.OnEnable, was causing trouble with value invalidation until next recompilation
- Issue that remove the edge when dragging an edge from slot to the same slot.
- Exception when undoing an edge deletion on a dynamic operator.
- Exception regarding undo/redo when dragging a edge linked to a dynamic operator on another slot.
- Exception while removing a sub-slot of a dynamic operator

## [6.5.0-preview] - 2019-03-07

## [6.4.0-preview] - 2019-02-21

## [6.3.0-preview] - 2019-02-18

## [6.2.0-preview] - 2019-02-15
### Changed
- Code refactor: all macros with ARGS have been swapped with macros with PARAM. This is because the ARGS macros were incorrectly named

### Fixed
- Better Handling of Null or Missing Parameter Binders (Editor + Runtime)
- Fixes in VFX Raycast Binder
- Fixes in VFX Parameter Binder Editor

## [6.1.0-preview] - 2019-02-13

## [6.0.0-preview] - 2019-02-23
### Added
- Add spawnTime & spawnCount operator
- Add seed slot to constant random mode of Attribute from curve and map
- Add customizable function in VariantProvider to replace the default cartesian product
- Add Inverse Lerp node
- Expose light probes parameters in VisualEffect inspector

### Fixed
- Some fixes in noise library
- Some fixes in the Visual Effect inspector
- Visual Effects menu is now in the right place
- Remove some D3D11, metal and C# warnings
- Fix in sequential line to include the end point
- Fix a bug with attributes in Attribute from curve
- Fix source attributes not being taken into account for attribute storage
- Fix legacy render path shader compilation issues
- Small fixes in Parameter Binder editor
- Fix fog on decals
- Saturate alpha component in outputs
- Fixed scaleY in ConnectTarget
- Incorrect toggle rectangle in VisualEffect inspector
- Shader compilation with SimpleLit and debug display

## [5.2.0-preview] - 2018-11-27
### Added
- Prewarm mechanism

### Fixed
- Handle data loss of overriden parameters better

### Optimized
- Improved iteration times by not compiling initial shader variant

## [4.3.0-preview] - 2018-11-23

Initial release<|MERGE_RESOLUTION|>--- conflicted
+++ resolved
@@ -11,16 +11,12 @@
 - Allows for attribute-less systems. [Case 1341789](https://issuetracker.unity3d.com/product/unity/issues/guid/1341789/)
 - Editing the values in the graph did not impact the system in real-time after saving [Case 1371089](https://issuetracker.unity3d.com/product/unity/issues/guid/1371089/)
 - Fixed null reference exception when opening another VFX and a debug mode is enabled [Case 1347420](https://issuetracker.unity3d.com/product/unity/issues/guid/1347420/)
+- Creating a new VFX of the same name as an already opened VFX will reuse the existing window [Case 1382841](https://issuetracker.unity3d.com/product/unity/issues/guid/1382841/)
 
 ## [13.1.2] - 2021-11-05
 
 ### Fixed
 - Removed extra nodes in Ribbon template. [Case 1355602](https://issuetracker.unity3d.com/product/unity/issues/guid/1355602/)
-<<<<<<< HEAD
-- Gradient field doesn't support HDR values [Case 1381867](https://issuetracker.unity3d.com/product/unity/issues/guid/1381867/)
-- Creating a new VFX of the same name as an already opened VFX will reuse the existing window [Case 1382841](https://issuetracker.unity3d.com/product/unity/issues/guid/1382841/)
-=======
->>>>>>> fb793277
 
 ## [13.1.1] - 2021-10-04
 ### Added
