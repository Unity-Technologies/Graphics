# Changelog
All notable changes to this package will be documented in this file.

The format is based on [Keep a Changelog](http://keepachangelog.com/en/1.0.0/)
and this project adheres to [Semantic Versioning](http://semver.org/spec/v2.0.0.html).

## [12.0.0] - 2021-01-11
### Added
- Added support for Texture2D Arrays in Flipbooks

### Fixed
- Prevent creation of subgraph containing only partial systems [Case 1284053](https://issuetracker.unity3d.com/product/unity/issues/guid/1284053/)
- Prevent pasting context within operator/block subgraph [Case 1235269](https://issuetracker.unity3d.com/product/unity/issues/guid/1235269/)
- VFXEventBinderBase throwing a null reference exception in runtime
- Fix CameraFade for shadow maps [Case 1294073](https://fogbugz.unity3d.com/f/cases/1294073/)
- Modified Sign operator node output for float when input is 0.0f [Case 1299922](https://fogbugz.unity3d.com/f/cases/1299922/)
- An existing link can be remade.
- Use alphabetical order in type list in blackboard "+" button [Case 1304109](https://issuetracker.unity3d.com/product/unity/issues/guid/1304109/)

### Fixed
- Consistently displays the Age Particles checkbox in Update context [Case 1221557](https://issuetracker.unity3d.com/product/unity/issues/guid/1221557/)

## [11.0.0] - 2020-10-21
### Added
- Added new setting to output nodes to exclude from TAA
- New Sample Point cache & Sample Attribute map operators
<<<<<<< HEAD
- Added support for Texture2D Arrays in Flipbooks
- Provide explicit access to spawnCount in graph
=======
>>>>>>> 9066a0b3

### Changed
- Changed the "Edit" button so it becomes "New" when no asset is set on a Visual Effect component, in order to save a new visual effect graph asset.

### Fixed
- Forbid incorrect link between incompatible context [Case 1269756](https://issuetracker.unity3d.com/product/unity/issues/guid/1269756/)
- Serialization issue with VFXSpawnerCallbacks
- Unexpected exception while trying to display capacity warning [Case 1294180](https://issuetracker.unity3d.com/product/unity/issues/guid/1294180/)
- Exclude Operator, Context, Block and Subgraph from Preset [Case 1232309](https://issuetracker.unity3d.com/product/unity/issues/guid/1232309/)
- Fix [Case 1212002](https://fogbugz.unity3d.com/f/cases/1212002/)
- Fix [Case 1223747](https://fogbugz.unity3d.com/f/cases/1223747/)
- Fix [Case 1290493](https://fogbugz.unity3d.com/f/cases/1290493/#BugEvent.1072735759)
- Incorrect path on Linux while targetting Android, IOS or WebGL [Case 1279750](https://issuetracker.unity3d.com/product/unity/issues/guid/1279750/)
<<<<<<< HEAD
- Prevent creation of subgraph containing only partial systems [Case 1284053](https://issuetracker.unity3d.com/product/unity/issues/guid/1284053/)
- Prevent pasting context within operator/block subgraph [Case 1235269](https://issuetracker.unity3d.com/product/unity/issues/guid/1235269/)
- VFXEventBinderBase throwing a null reference exception in runtime
- Fix CameraFade for shadow maps [Case 1294073](https://fogbugz.unity3d.com/f/cases/1294073/)
- Modified Sign operator node output for float when input is 0.0f [Case 1299922](https://fogbugz.unity3d.com/f/cases/1299922/)
- Forbid incorrect link between incompatible context [Case 1269756](https://issuetracker.unity3d.com/product/unity/issues/guid/1269756/)
- Fix unexpected Spawn context execution ordering
=======
>>>>>>> 9066a0b3

## [10.2.0] - 2020-10-19
### Added
- Warning using Depth Collision on unsupported scriptable render pipeline.
- Warning in renderer inspector using Light Probe Proxy Volume when this feature isn't available.
- New operator : Sample Signed distance field
- New Position on Signed Distance Field block
- Added command to delete unuser parameters.
- Harmonized position, direction and velocity composition modes for position (shape, sequential, depth) and Velocity from Direction & Speed blocks
- New particle strip attribute in Initialize: spawnIndexInStrip
- Added Get Strip Index subgraph utility operator in Additional Samples
- Added Encompass (Point) subgraph utility operator in Additional Samples

### Fixed
- "Create new VisualEffect Graph" creates a graph from the default template [Case 1279999](https://fogbugz.unity3d.com/f/cases/1279999/)
- Fix [Case 1268977](https://issuetracker.unity3d.com/product/unity/issues/guid/1268977/)
- Fix [Case 1114281](https://fogbugz.unity3d.com/f/cases/1114281/)
- Forbid creation of context in VisualEffectSubgraphBlock through edge dropping. No context should be allowed.
- Fix [Case 1199540](https://issuetracker.unity3d.com/product/unity/issues/guid/1199540/)
- Fix [Case 1219072](https://issuetracker.unity3d.com/product/unity/issues/guid/1219072/)
- Fix [Case 1211372](https://issuetracker.unity3d.com/product/unity/issues/guid/1211372/)
- Fix [Case 1262961](https://issuetracker.unity3d.com/product/unity/issues/guid/1262961/)
- Fix [Case 1268354](https://fogbugz.unity3d.com/f/cases/1268354/)
- Fix VFX Graph window invalidating existing Undo.undoRedoPerformed delegates.
- Fix for VisualEffect prefab override window [Case 1242693](https://issuetracker.unity3d.com/product/unity/issues/guid/1242693/)
- Fix [Case 1281861](https://issuetracker.unity3d.com/product/unity/issues/guid/1281861/)
- Unexpected exception while installing samples inside an URP project [Case 1280065](https://issuetracker.unity3d.com/product/unity/issues/guid/1280065/)
- Fix edited operator being collapsed [Case 1270517](https://issuetracker.unity3d.com/product/unity/issues/guid/1270517/)
- Filters out renderer priority on SRP which doesn't support this feature.
- Fallback to builtIn rendering layer if srpAsset.renderingLayerMaskNames returns null.
- Fix missing prepass in URP [Case 1169487](https://issuetracker.unity3d.com/product/unity/issues/guid/1169487/)
- Fix SubPixelAA block while rendering directly in backbuffer.
- Property Binder : Incorrect Destroy called from edit mode. [Case 1274790](https://issuetracker.unity3d.com/product/unity/issues/guid/1274790/)
- Property Binder : Unexpected null reference exception while using terrain binder. [Case 1247230](https://issuetracker.unity3d.com/product/unity/issues/guid/1247230/)
- Property Binder : HierarchyRoot null reference exception while using Hierarchy to Attribute Map. [Case 1274788](https://issuetracker.unity3d.com/product/unity/issues/guid/1274788/)
- Property Binder : Properties window isn't always up to date. [Case 1248711](https://issuetracker.unity3d.com/product/unity/issues/guid/1248711/)
- Property Binder : Avoid Warning while building on Mobile "Presence of such handlers might impact performance on handheld devices." when building for Android" [Case 1279471](https://issuetracker.unity3d.com/product/unity/issues/guid/1248711/)
- Fixed [case 1283315](https://issuetracker.unity3d.com/product/unity/issues/guid/1283315/)
- Addressing for mirror and clamp modes in sequential operators and blocks
- Incorrect volume spawning for Sphere & Circle with thickness absolute
- Fix View Space Position is VFX Shadergraph [Case 1285603](https://fogbugz.unity3d.com/f/cases/1285603/)
- Fix [Case 1268354](https://fogbugz.unity3d.com/f/cases/1268354/)
- Fixed rare bug causing the vfx compilation to do nothing silently.
- Fixed vfx compilation when a diffusion profile property is added to a vfx shadergraph
- SpawnOverDistance spawner block now behaves correctly
- Quad strip outputs take into account orientation block
- Fixed Random Vector subgraph utility operator in Additional Samples
- Fixed Set Strip Progress Attribute utility block in Additional Samples
- Fix [Case 1255182](https://fogbugz.unity3d.com/f/cases/1255182/)
- Remove temporarily "Exact Fixed Time Step" option on VisualEffectAsset to avoid unexpected behavior
- Disable implicit space transformations in sublock graphs as they led to unexpected behaviors

## [10.1.0] - 2020-10-12
### Added
- Compare operator can take int and uint as inputs
- New operator : Sample Signed distance field
- New WorldToViewportPoint operator
- New ViewportToWorldPoint operator
- Added Output Event Handler API
- Added Output Event Handler Samples
- Added ExposedProperty custom Property Drawer
- Error display within the graph.

### Fixed
- Mesh Sampling incorrect with some GPU (use ByteAddressBuffer instead of Buffer<float>)
- Fix for node window staying when clicking elsewhere
- Make VisualEffect created from the GameObject menu have unique names [Case 1262989](https://issuetracker.unity3d.com/product/unity/issues/guid/1262989/)
- Missing System Seed in new dynamic built-in operator.
- Prefab highlight missing for initial event name toggle [Case 1263012](https://issuetracker.unity3d.com/product/unity/issues/guid/1263012/)
- Correctly frame the whole graph, when opening the Visual Effect Editor
- Optimize display of inspector when there is a lot of exposed VFX properties.
- fixes the user created vfx default resources that were ignored unless loaded
- fix crash when creating a loop in subgraph operators [Case 1251523](https://issuetracker.unity3d.com/product/unity/issues/guid/1251523/)
- fix issue with multiselection and objectfields [Case 1250378](https://issuetracker.unity3d.com/issues/vfx-removing-texture-asset-while-multiediting-working-incorrectly)
- Normals with non uniform scales are correctly computed [Case 1246989](https://issuetracker.unity3d.com/product/unity/issues/guid/1246989/)
- Fix exposed Texture2DArray and Cubemap types from shader graph not being taken into account in Output Mesh [Case 1265221](https://issuetracker.unity3d.com/product/unity/issues/guid/1265221/)
- Allow world position usage in shaderGraph plugged into an alpha/opacity output [Case 1259511](https://issuetracker.unity3d.com/product/unity/issues/guid/1259511/)
- GPU Evaluation of Construct Matrix
- Random Per-Component on Set Attribute in Spawn Context [Case 1279294](https://issuetracker.unity3d.com/product/unity/issues/guid/1279294/)
- Fix corrupted UI in nodes due to corrupted point cache files [Case 1232867](https://fogbugz.unity3d.com/f/cases/1232867/)
- Fix InvalidCastException when using byte properties in point cache files [Case 1276623](https://fogbugz.unity3d.com/f/cases/1276623/)
- Fix  https://issuetracker.unity3d.com/issues/ux-cant-drag-a-noodle-out-of-trigger-blocks
- Fix [Case 1114281](https://issuetracker.unity3d.com/product/unity/issues/guid/1114281/)
- Fix shadows not being rendered to some cascades with directional lights [Case 1229972](https://issuetracker.unity3d.com/issues/output-inconsistencies-with-vfx-shadow-casting-and-shadow-cascades)
- Fix VFX Graph window invalidating existing Undo.undoRedoPerformed delegates.
- Fix shadergraph changes not reflected in VisualEffectGraph [Case 1278469](https://fogbugz.unity3d.com/f/cases/resolve/1278469/)

## [10.0.0] - 2019-06-10
### Added
- Tooltips for Attributes
- Custom Inspector for Spawn context, delay settings are more user friendly.
- Quick Expose Property : Holding Alt + Release Click in an Empty space while making property edges creates a new exposed property of corresponding type with current slot value.
- Octagon & Triangle support for planar distortion output
- Custom Z axis option for strip output
- Custom Inspector for Update context, display update position/rotation instead of integration
- Tooltips to blocks, nodes, contexts, and various menus and options
- VFX asset compilation is done at import instead of when the asset is saved.
- New operators: Exp, Log and LoadTexture
- Duplicate with edges.
- Right click on edge to create a interstitial node.
- New quad distortion output for particle strips
- New attribute for strips: particleCountInStrip
- New options for quad strips texture mapping: swap UV and custom mapping
- Naming for particles system and spawn context
- Noise evaluation now performed on CPU when possible
- Range and Min attributes support on int and uint parameters
- New Construct Matrix from Vector4 operator
- Allow filtering enums in VFXModels' VFXSettings.
- Sample vertices of a mesh with the Position (Mesh) block and the Sample Mesh operator
- New built-in operator providing new times access
- More efficient update modes inspector
- Ability to read attribute in spawn context through graph
- Added save button to save only the current visual effect graph.
- Added Degrees / Radians conversion subgraphs in samples
- uint parameter can be seen as an enum.
- New TransformVector4 operator
- New GetTextureDimensions operator
- Output Event context for scripting API event retrieval.
- per-particle GPU Frustum culling
- Compute culling of particle which have their alive attribute set to false in output
- Mesh and lit mesh outputs can now have up to 4 differents meshes that can be set per Particle (Experimental)
- Screen space per particle LOD on mesh and lit mesh outputs (Experimental)

### Fixed
- Moved VFX Event Tester Window visibility to Component Play Controls SceneView Window
- Universal Render Pipeline : Fog integration for Exponential mode [Case 1177594](https://issuetracker.unity3d.com/issues/urp-slash-fog-vfx-particles)
- Correct VFXSettings display in Shader Graph compatible outputs
- No more NullReference on sub-outputs after domain reload
- Fix typo in strip tangent computation
- Infinite recompilation using subgraph [Case 1186191](https://issuetracker.unity3d.com/product/unity/issues/guid/1186191/)
- Modifying a shader used by an output mesh context now automatically updates the currently edited VFX
- Possible loss of shadergraph reference in unlit output
- ui : toolbar item wrap instead of overlapping.
- Selection Pass for Universal and High Definition Render Pipeline
- Copy/Paste not deserializing correctly for Particle Strip data
- WorldPosition, AbsoluteWorldPosition & ScreenPos in shadergraph integration
- Optimize VFXAssetEditor when externalize is activated
- TransformVector|Position|Direction & DistanceToSphere|Plane|Line have now spaceable outputs
- Filter out motion vector output for lower resolution & after post-process render passes [Case 1192932](https://issuetracker.unity3d.com/product/unity/issues/guid/1192932/)
- Sort compute on metal failing with BitonicSort128 [Case 1126095](https://issuetracker.unity3d.com/issues/osx-unexpected-spawn-slash-capacity-results-when-sorting-is-set-to-auto-slash-on)
- Fix alpha clipping with shader graph
- Fix output settings correctly filtered dependeing on shader graph use or not
- Fix some cases were normal/tangent were not passes as interpolants with shader graph
- Make normals/tangents work in unlit output with shader graph
- Fix shader interpolants with shader graph and particle strips
- SpawnIndex attribute is now working correctly in Initialize context
- Remove useless VFXLibrary clears that caused pop-up menu to take long opening times
- Make sure the subgraph is added to the graph when we set the setting. Fix exception on Convert To Subgraph.
- Subgraph operators appear on drag edge on graph.
- Sample Scene Color & Scene Depth from Shader Graph Integration using High Definition and Universal Render Pipeline
- Removed Unnecessary reference to HDRP Runtime Assembly in VFX Runtime Assembly
- Allow alpha clipping of motion vector for transparent outputs [Case 1192930](https://issuetracker.unity3d.com/product/unity/issues/guid/1192930/)
- subgraph block into subgraph context no longer forget parameter values.
- Fix exception when compiling an asset with a turbulence block in absolute mode
- Fixed GetCustomAttribute that was locked to Current
- Shader compilation now works when using view direction in shader graph
- Fix for destroying selected component corrupt "Play Controls" window
- Depth Position and Collision blocks now work correctly in local space systems
- Filter out Direction type on inconsistent operator [Case 1201681](https://issuetracker.unity3d.com/product/unity/issues/guid/1201681/)
- Exclude MouseEvent, RigidBodyCollision, TriggerEvent & Sphere binders when physics modules isn't available
- Visual Effect Activation Track : Handle empty string in ExposedProperty
- in some cases AABox position gizmo would not move when dragged.
- Inspector doesn't trigger any exception if VisualEffectAsset comes from an Asset Bundle [Case 1203616](https://issuetracker.unity3d.com/issues/visual-effect-component-is-not-fully-shown-in-the-inspector-if-vfx-is-loaded-from-asset-bundle)
- OnStop Event to the start of a Spawn Context makes it also trigger when OnPlay is sent [Case 1198339](https://issuetracker.unity3d.com/product/unity/issues/guid/1198339/)
- Remove unexpected public API : UnityEditor.VFX.VFXSeedMode & IncrementStripIndexOnStart
- Fix yamato error : check vfx manager on domain reload instead of vfx import.
- Filter out unrelevant events from event desc while compiling
- Missing Packing.hlsl include while using an unlit shadergraph.
- Fix for nesting of VFXSubgraphContexts.
- Runtime compilation now compiles correctly when constant folding several texture ports that reference the same texture [Case 1193602](https://issuetracker.unity3d.com/issues/output-shader-errors-when-compiling-the-runtime-shader-of-a-lit-output-with-exposed-but-unassigned-additional-maps)
- Fix compilation error in runtime mode when Speed Range is 0 in Attribute By Speed block [Case 1118665](https://issuetracker.unity3d.com/issues/vfx-shader-errors-are-thrown-when-quad-outputs-speed-range-is-set-to-zero)
- NullReferenceException while assigning a null pCache [Case 1222491](https://issuetracker.unity3d.com/issues/pointcache-nullrefexception-when-compiling-an-effect-with-a-pcache-without-an-assigned-asset)
- Add message in inspector for unreachable properties due to VisualEffectAsset stored in AssetBundle [Case 1193602](https://issuetracker.unity3d.com/product/unity/issues/guid/1203616/)
- pCache importer and exporter tool was keeping a lock on texture or pCache files [Case 1185677](https://issuetracker.unity3d.com/product/unity/issues/guid/1185677/)
- Convert inline to exposed property / Quick expose property sets correct default value in parent
- Age particles checkbox was incorrectly hidden [Case 1221557](https://issuetracker.unity3d.com/product/unity/issues/guid/1221557/)
- Fix various bugs in Position (Cone) block [Case 1111053] (https://issuetracker.unity3d.com/product/unity/issues/guid/1111053/)
- Handle correctly direction, position & vector types in AppendVector operator [Case 1111867](https://issuetracker.unity3d.com/product/unity/issues/guid/1111867/)
- Fix space issues with blocks and operators taking a camera as input
- Generated shaderName are now consistent with displayed system names
- Remove some shader warnings
- Fixed Sample Flipbook Texture File Names
- Don't lose SRP output specific data when SRP package is not present
- Fix visual effect graph when a subgraph or shader graph dependency changes
- Support of flag settings in model inspector
- height of initial event name.
- fix colorfield height.
- fix for capacity change for locked asset.
- fix null value not beeing assignable to slot.
- Prevent capacity from being 0 [Case 1233044](https://issuetracker.unity3d.com/product/unity/issues/guid/1233044/)
- Fix for dragged parameters order when there are categories
- Avoid NullReferenceException in Previous Position Binder" component. [Case 1242351](https://issuetracker.unity3d.com/product/unity/issues/guid/1242351/)
- Don't show the blocks window when context cant have blocks
- Prevent from creating a context in VisualEffectSugraphOperator by draggingfrom an output slot.
- Avoid NullReferenceException when VisualEffectAsset is null if VFXPropertyBinder [Case 1219061](https://issuetracker.unity3d.com/product/unity/issues/guid/1219061/)
- Missing Reset function in VFXPropertyBinder [Case 1219063](https://issuetracker.unity3d.com/product/unity/issues/guid/1219063/)
- Fix issue with strips outputs that could cause too many vertices to be renderered
- SpawnIndex attribute returns correct value in update and outputs contexts
- Disable Reset option in context menu for all VFXObject [Case 1251519](https://issuetracker.unity3d.com/product/unity/issues/guid/1251519/) & [Case 1251533](https://issuetracker.unity3d.com/product/unity/issues/guid/1251533/)
- Avoid other NullReferenceException using property binders
- Fix culture issues when generating attributes defines in shaders [Case 1222819](https://issuetracker.unity3d.com/product/unity/issues/guid/1222819/)
- Move the VFXPropertyBinder from Update to LateUpdate [Case 1254340](https://issuetracker.unity3d.com/product/unity/issues/guid/1254340/)
- Properties in blackboard are now exposed by default
- Dissociated Colors for bool, uint and int
- De-nicified attribute name (conserve case) in Set Custom Attribute title
- Changed the default "No Asset" message when opening the visual effect graph window
- Subgraphs are not in hardcoded categories anymore : updated default subgraph templates + Samples to add meaningful categories.
- Fix creation of StringPropertyRM
- Enum fields having headers show the header in the inspector as well.
- Handle correctly disabled alphaTreshold material slot in shaderGraph.

## [7.1.1] - 2019-09-05
### Added
- Moved High Definition templates and includes to com.unity.render-pipelines.high-definition package
- Navigation commands for subgraph.
- Allow choosing the place to save vfx subgraph.
- Particle strips for trails and ribbons. (Experimental)
- Shadergraph integration into vfx. (Experimental)

### Fixed
- Using struct as subgraph parameters.
- Objectproperty not consuming delete key.
- Converting a subgraph operator inside a subgraph operator with outputs.
- Selecting a GameObject with a VFX Property Binder spams exception.
- Wrong motion vector while modifying local matrix of a VisualEffect.
- Convert output settings copy.
- Fixed some outputs failing to compile when used with certain UV Modes [Case 1126200] (https://issuetracker.unity3d.com/issues/output-some-outputs-fail-to-compile-when-used-with-certain-uv-modes)
- Removed Gradient Mapping Mode from some outputs type where it was irrelevant [Case 1164045]
- Soft Particles work with Distortion outputs [Case 1167426] (https://issuetracker.unity3d.com/issues/output-soft-particles-do-not-work-with-distortion-outputs)
- category rename rect.
- copy settings while converting an output
- toolbar toggle appearing light with light skin.
- multiselection of gradient in visual effect graph
- clipped "reseed" in visual effect editor
- Unlit outputs are no longer pre-exposed by default in HDRP
- Augmented generated HLSL floatN precision [Case 1177730] (https://issuetracker.unity3d.com/issues/vfx-graph-7x7-flipbook-particles-flash-and-dont-animate-correctly-in-play-mode-or-in-edit-mode-with-vfx-graph-closed)
- Spherical coordinates to Rectangular (Cartesians) coordinates node input: angles are now expressed in radians
- Turbulence noise updated: noise type and frequency can be specified [Case  1141282] (https://issuetracker.unity3d.com/issues/vfx-particles-flicker-when-blend-mode-is-set-to-alpha-turbulence-block-is-enabled-and-there-is-more-than-50000-particles)
- Color and Depth camera buffer access in HDRP now use Texture2DArray instead of Texture2D
- Output Mesh with shader graph now works as expected

## [7.0.1] - 2019-07-25
### Added
- Add Position depth operator along with TransformVector4 and LoadTexture2D expressions.

### Fixed
- Inherit attribute block appears three times [Case 1166905](https://issuetracker.unity3d.com/issues/attributes-each-inherit-attribute-block-appears-3-times-in-the-search-and-some-have-a-seed-attribute)
- Unexpected exception : `Trying to modify space on a not spaceable slot` error when adding collision or conform blocks [Case 1163442](https://issuetracker.unity3d.com/issues/block-trying-to-modify-space-on-a-not-spaceable-slot-error-when-adding-collision-or-conform-blocks)

## [7.0.0] - 2019-07-17
### Added
- Make multiselection work in a way that do not assume that the same parameter will have the same index in the property sheet.
- auto recompile when changing shaderpath
- auto recompile new vfx
- better detection of default shader path
- Bitfield control.
- Initial Event Name inspector for visual effect asset and component
- Subgraphs
- Move HDRP outputs to HDRP package + expose HDRP queue selection
- Add exposure weight control for HDRP outputs
- Shader macros for XR single-pass instancing
- XR single-pass instancing support for indirect draws
- Inverse trigonometric operators (atan, atan2, asin, acos)
- Replaced Orient : Fixed rotation with new option Orient : Advanced
- Loop & Delay integrated to the spawn system
- Motion Vector support for PlanarPrimitive & Mesh outputs

### Fixed
- Handle a possible exception (ReflectionTypeLoadException) while using VFXParameterBinderEditor
- Renamed Parameter Binders to Property Binders. (This will cause breaking serialization for these PropertyBinders : VFXAudioSpectrumBinder, VFXInputMouseBinder, VFXInputMouseBinder, VFXInputTouchBinder, VFXInputTouchBinder, VFXRaycastBinder, VFXTerrainBinder, VFXUIDropdownBinder, VFXUISliderBinder, VFXUIToggleBinder)
- Renamed Namespace `UnityEngine.Experimental.VFX.Utility` to `UnityEngine.VFX.Utility`
- Fix normal bending factor computation for primitive outputs
- Automatic template path detection based on SRP in now working correctly

## [6.7.0-preview] - 2019-05-16
### Added
- Distortion Outputs (Quad / Mesh)
- Color mapping mode for unlit outputs (Textured/Gradient Mapped)
- Add Triangle and Octagon primitives for particle outputs
- Set Attribute is now spaceable on a specific set of attributes (position, velocity, axis...)
- Trigger : GPUEvent Rate (Over time or Distance)

### Fixed
- Fix shader compilation error with debug views
- Improve AA line rendering
- Fix screen space size block
- Crash chaining two spawners each other [Case 1135299](https://issuetracker.unity3d.com/issues/crash-chaining-two-spawners-to-each-other-produces-an-infinite-loop)
- Inspector : Exposed parameters disregard the initial value [Case 1126471](https://issuetracker.unity3d.com/issues/parameters-exposed-parameters-disregard-the-initial-value)
- Asset name now displayed in compile errors and output context shaders
- Fix for linking spawner to spawner while first spawner is linked to initialize + test
- Fix space of spaceable slot not copy pasted + test
- Position (Circle) does not take the Center Z value into account [Case 1146850](https://issuetracker.unity3d.com/issues/blocks-position-circle-does-not-take-the-center-z-value-into-account)
- Add Exposure Weight for emissive in lit outputs

## [6.6.0-preview] - 2019-04-01
### Added
- Addressing mode for Sequential blocks
- Invert transform available on GPU
- Add automatic depth buffer reference for main camera (for position and collision blocks)
- Total Time for PreWarm in Visual Effect Asset inspector
- Support for unlit output with LWRP
- Add Terrain Parameter Binder + Terrain Type
- Add UI Parameter Binders : Slider, Toggle
- Add Input Parameter Binders : Axis, Button, Key, Mouse, Touch
- Add Other Parameter Binders : Previous Position, Hierarchy Attribute Map, Multi-Position, Enabled

### Fixed
- Undo Redo while changing space
- Type declaration was unmodifiable due to exception during space intialization
- Fix unexpected issue when plugging per particle data into hash of per component fixed random
- Missing asset reimport when exception has been thrown during graph compilation
- Fix exception when using a Oriented Box Volume node [Case 1110419](https://issuetracker.unity3d.com/issues/operator-indexoutofrangeexception-when-using-a-volume-oriented-box-node)
- Add missing blend value slot in Inherit Source Attribute blocks [Case 1120568](https://issuetracker.unity3d.com/issues/source-attribute-blend-source-attribute-blocks-are-not-useful-without-the-blend-value)
- Visual Effect Inspector Cosmetic Improvements
- Missing graph invalidation in VFXGraph.OnEnable, was causing trouble with value invalidation until next recompilation
- Issue that remove the edge when dragging an edge from slot to the same slot.
- Exception when undoing an edge deletion on a dynamic operator.
- Exception regarding undo/redo when dragging a edge linked to a dynamic operator on another slot.
- Exception while removing a sub-slot of a dynamic operator

## [6.5.0-preview] - 2019-03-07

## [6.4.0-preview] - 2019-02-21

## [6.3.0-preview] - 2019-02-18

## [6.2.0-preview] - 2019-02-15
### Changed
- Code refactor: all macros with ARGS have been swapped with macros with PARAM. This is because the ARGS macros were incorrectly named

### Fixed
- Better Handling of Null or Missing Parameter Binders (Editor + Runtime)
- Fixes in VFX Raycast Binder
- Fixes in VFX Parameter Binder Editor

## [6.1.0-preview] - 2019-02-13

## [6.0.0-preview] - 2019-02-23
### Added
- Add spawnTime & spawnCount operator
- Add seed slot to constant random mode of Attribute from curve and map
- Add customizable function in VariantProvider to replace the default cartesian product
- Add Inverse Lerp node
- Expose light probes parameters in VisualEffect inspector

### Fixed
- Some fixes in noise library
- Some fixes in the Visual Effect inspector
- Visual Effects menu is now in the right place
- Remove some D3D11, metal and C# warnings
- Fix in sequential line to include the end point
- Fix a bug with attributes in Attribute from curve
- Fix source attributes not being taken into account for attribute storage
- Fix legacy render path shader compilation issues
- Small fixes in Parameter Binder editor
- Fix fog on decals
- Saturate alpha component in outputs
- Fixed scaleY in ConnectTarget
- Incorrect toggle rectangle in VisualEffect inspector
- Shader compilation with SimpleLit and debug display

## [5.2.0-preview] - 2018-11-27
### Added
- Prewarm mechanism

### Fixed
- Handle data loss of overriden parameters better

### Optimized
- Improved iteration times by not compiling initial shader variant

## [4.3.0-preview] - 2018-11-23

Initial release<|MERGE_RESOLUTION|>--- conflicted
+++ resolved
@@ -24,11 +24,7 @@
 ### Added
 - Added new setting to output nodes to exclude from TAA
 - New Sample Point cache & Sample Attribute map operators
-<<<<<<< HEAD
-- Added support for Texture2D Arrays in Flipbooks
 - Provide explicit access to spawnCount in graph
-=======
->>>>>>> 9066a0b3
 
 ### Changed
 - Changed the "Edit" button so it becomes "New" when no asset is set on a Visual Effect component, in order to save a new visual effect graph asset.
@@ -42,16 +38,8 @@
 - Fix [Case 1223747](https://fogbugz.unity3d.com/f/cases/1223747/)
 - Fix [Case 1290493](https://fogbugz.unity3d.com/f/cases/1290493/#BugEvent.1072735759)
 - Incorrect path on Linux while targetting Android, IOS or WebGL [Case 1279750](https://issuetracker.unity3d.com/product/unity/issues/guid/1279750/)
-<<<<<<< HEAD
-- Prevent creation of subgraph containing only partial systems [Case 1284053](https://issuetracker.unity3d.com/product/unity/issues/guid/1284053/)
-- Prevent pasting context within operator/block subgraph [Case 1235269](https://issuetracker.unity3d.com/product/unity/issues/guid/1235269/)
-- VFXEventBinderBase throwing a null reference exception in runtime
-- Fix CameraFade for shadow maps [Case 1294073](https://fogbugz.unity3d.com/f/cases/1294073/)
-- Modified Sign operator node output for float when input is 0.0f [Case 1299922](https://fogbugz.unity3d.com/f/cases/1299922/)
 - Forbid incorrect link between incompatible context [Case 1269756](https://issuetracker.unity3d.com/product/unity/issues/guid/1269756/)
 - Fix unexpected Spawn context execution ordering
-=======
->>>>>>> 9066a0b3
 
 ## [10.2.0] - 2020-10-19
 ### Added
