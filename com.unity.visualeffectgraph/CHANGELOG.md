--- conflicted
+++ resolved
@@ -106,13 +106,10 @@
 - Exposed Parameter placement can be moved after sanitize
 - Fix rendering artifacts on some mobile devices [Case 1149057](https://issuetracker.unity3d.com/product/unity/issues/guid/1149057/)
 - Fix compilation failure on OpenGLES [Case 1348666](https://issuetracker.unity3d.com/product/unity/issues/guid/1348666/)
-<<<<<<< HEAD
+- Don't open an empty VFX Graph Editor when assigning a VFX Asset to a Visual Effect GameObject from the inspector [Case 1347399](https://issuetracker.unity3d.com/product/unity/issues/guid/1347399/)
 - Prevent VFX Graph compilation each time a property's min/max value is changed
-=======
-- Don't open an empty VFX Graph Editor when assigning a VFX Asset to a Visual Effect GameObject from the inspector [Case 1347399](https://issuetracker.unity3d.com/product/unity/issues/guid/1347399/)
 - Visual Effect inspector input fields don't lose focus anymore while typing (Random seed)
 - Subgraph output properties tooltips were not easily editable when multiline
->>>>>>> 71c6ea77
 
 ## [11.0.0] - 2020-10-21
 ### Added
