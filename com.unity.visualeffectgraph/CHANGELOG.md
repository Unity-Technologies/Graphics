# Changelog
All notable changes to this package will be documented in this file.

The format is based on [Keep a Changelog](http://keepachangelog.com/en/1.0.0/)
and this project adheres to [Semantic Versioning](http://semver.org/spec/v2.0.0.html).

## [11.0.0] - 2020-10-21
### Added
- Added new setting to output nodes to exclude from TAA
- New Sample Point cache & Sample Attribute map operators
- Sample vertices of a transformed skinned mesh with Position (Skinned Mesh) and Sample Skinned Mesh operator.
- Placement option (Vertex, Edge, Surface) in Sample Mesh & Skinned Mesh, allows triangle sampling.
- Added support for Texture2D Arrays in Flipbooks

### Changed
- Changed the "Edit" button so it becomes "New" when no asset is set on a Visual Effect component, in order to save a new visual effect graph asset.
<<<<<<< HEAD
- Sphere and Cube outputs are now experimental
- Property Binder : Handle Remove Component removing linked hidden scriptable objectfields
- Property Binder : Prevent multiple VFXPropertyBinder within the same game object
=======
- Tidy up of platform abstraction code for random number generation, requires a dependency on com.unity.render-pipelines.core for those abstractions.
>>>>>>> 5da35c39

### Fixed
- Forbid incorrect link between incompatible context [Case 1269756](https://issuetracker.unity3d.com/product/unity/issues/guid/1269756/)
- Serialization issue with VFXSpawnerCallbacks
- Unexpected exception while trying to display capacity warning [Case 1294180](https://issuetracker.unity3d.com/product/unity/issues/guid/1294180/)
- Exclude Operator, Context, Block and Subgraph from Preset [Case 1232309](https://issuetracker.unity3d.com/product/unity/issues/guid/1232309/)
- Fix [Case 1212002](https://fogbugz.unity3d.com/f/cases/1212002/)
- Fix [Case 1223747](https://fogbugz.unity3d.com/f/cases/1223747/)
- Fix [Case 1290493](https://fogbugz.unity3d.com/f/cases/1290493/#BugEvent.1072735759)
- Incorrect path on Linux while targetting Android, IOS or WebGL [Case 1279750](https://issuetracker.unity3d.com/product/unity/issues/guid/1279750/)
- VFXEventBinderBase throwing a null reference exception in runtime
- Unexpected compilation warning in VFXMouseBinder [Case 1313003](https://issuetracker.unity3d.com/product/unity/issues/guid/1313003/)
- Sample Mesh Color when value is stored as float.
- Prevent infinite compilation loop [Case 1298466](https://issuetracker.unity3d.com/product/unity/issues/guid/1298466/)
- Remove some useless compilation triggers (modifying not connected or disabled nodes for instance)
- Modified Sign operator node output for float when input is 0.0f [Case 1299922](https://fogbugz.unity3d.com/f/cases/1299922/)
- An existing link can be remade.
- Use alphabetical order in type list in blackboard "+" button [Case 1304109](https://issuetracker.unity3d.com/product/unity/issues/guid/1304109/)
- Consistently displays the Age Particles checkbox in Update context [Case 1221557](https://issuetracker.unity3d.com/product/unity/issues/guid/1221557/)
- Fix compute culling compilation in URP [Case 1309174](https://fogbugz.unity3d.com/f/cases/1309174/)
- pCache: Unexpected ditable field in Mesh Statistics, Save & Cancel pCache, error trying to access not readable texture [Case 1122417](https://issuetracker.unity3d.com/product/unity/issues/guid/1122417/)
- Handle correctly locked VisualEffectAsset with version control system [Case 1261051](https://issuetracker.unity3d.com/product/unity/issues/guid/1261051/)
- Artefact in VFXView using efficient debug mode in component target board [Case 1243947](https://issuetracker.unity3d.com/product/unity/issues/guid/1243947/)
- Compilation error due to direct access to GetWorldToObjectMatrix instead of VFXGetWorldToObjectMatrix [Case 1308481](https://issuetracker.unity3d.com/product/unity/issues/guid/1308481/)
- Safe Normalization of Cross Products in Orient blocks [Case 1272724](https://issuetracker.unity3d.com/product/unity/issues/guid/1272724)
- Property Binder : Undo after reset [Case 1293794](https://issuetracker.unity3d.com/product/unity/issues/guid/1293794/)
- Property Binder : Allow copy/past from a game object to another
- Deleting a context node and a block while both are selected throws a null ref exception. [Case 315578](https://issuetracker.unity3d.com/product/unity/issues/guid/1315578/)

## [10.2.0] - 2020-10-19
### Added
- Warning using Depth Collision on unsupported scriptable render pipeline.
- Warning in renderer inspector using Light Probe Proxy Volume when this feature isn't available.
- New operator : Sample Signed distance field
- New Position on Signed Distance Field block
- Added command to delete unuser parameters.
- Harmonized position, direction and velocity composition modes for position (shape, sequential, depth) and Velocity from Direction & Speed blocks
- New particle strip attribute in Initialize: spawnIndexInStrip
- Added Get Strip Index subgraph utility operator in Additional Samples
- Added Encompass (Point) subgraph utility operator in Additional Samples

### Fixed
- "Create new VisualEffect Graph" creates a graph from the default template [Case 1279999](https://fogbugz.unity3d.com/f/cases/1279999/)
- Fix [Case 1268977](https://issuetracker.unity3d.com/product/unity/issues/guid/1268977/)
- Fix [Case 1114281](https://fogbugz.unity3d.com/f/cases/1114281/)
- Forbid creation of context in VisualEffectSubgraphBlock through edge dropping. No context should be allowed.
- Fix [Case 1199540](https://issuetracker.unity3d.com/product/unity/issues/guid/1199540/)
- Fix [Case 1219072](https://issuetracker.unity3d.com/product/unity/issues/guid/1219072/)
- Fix [Case 1211372](https://issuetracker.unity3d.com/product/unity/issues/guid/1211372/)
- Fix [Case 1262961](https://issuetracker.unity3d.com/product/unity/issues/guid/1262961/)
- Fix [Case 1268354](https://fogbugz.unity3d.com/f/cases/1268354/)
- Fix VFX Graph window invalidating existing Undo.undoRedoPerformed delegates.
- Fix for VisualEffect prefab override window [Case 1242693](https://issuetracker.unity3d.com/product/unity/issues/guid/1242693/)
- Fix [Case 1281861](https://issuetracker.unity3d.com/product/unity/issues/guid/1281861/)
- Unexpected exception while installing samples inside an URP project [Case 1280065](https://issuetracker.unity3d.com/product/unity/issues/guid/1280065/)
- Fix edited operator being collapsed [Case 1270517](https://issuetracker.unity3d.com/product/unity/issues/guid/1270517/)
- Filters out renderer priority on SRP which doesn't support this feature.
- Fallback to builtIn rendering layer if srpAsset.renderingLayerMaskNames returns null.
- Fix missing prepass in URP [Case 1169487](https://issuetracker.unity3d.com/product/unity/issues/guid/1169487/)
- Fix SubPixelAA block while rendering directly in backbuffer.
- Property Binder : Incorrect Destroy called from edit mode. [Case 1274790](https://issuetracker.unity3d.com/product/unity/issues/guid/1274790/)
- Property Binder : Unexpected null reference exception while using terrain binder. [Case 1247230](https://issuetracker.unity3d.com/product/unity/issues/guid/1247230/)
- Property Binder : HierarchyRoot null reference exception while using Hierarchy to Attribute Map. [Case 1274788](https://issuetracker.unity3d.com/product/unity/issues/guid/1274788/)
- Property Binder : Properties window isn't always up to date. [Case 1248711](https://issuetracker.unity3d.com/product/unity/issues/guid/1248711/)
- Property Binder : Avoid Warning while building on Mobile "Presence of such handlers might impact performance on handheld devices." when building for Android" [Case 1279471](https://issuetracker.unity3d.com/product/unity/issues/guid/1248711/)
- Fixed [case 1283315](https://issuetracker.unity3d.com/product/unity/issues/guid/1283315/)
- Addressing for mirror and clamp modes in sequential operators and blocks
- Incorrect volume spawning for Sphere & Circle with thickness absolute
- Fix View Space Position is VFX Shadergraph [Case 1285603](https://fogbugz.unity3d.com/f/cases/1285603/)
- Fix [Case 1268354](https://fogbugz.unity3d.com/f/cases/1268354/)
- Fixed rare bug causing the vfx compilation to do nothing silently.
- Fixed vfx compilation when a diffusion profile property is added to a vfx shadergraph
- SpawnOverDistance spawner block now behaves correctly
- Quad strip outputs take into account orientation block
- Fixed Random Vector subgraph utility operator in Additional Samples
- Fixed Set Strip Progress Attribute utility block in Additional Samples
- Fix [Case 1255182](https://fogbugz.unity3d.com/f/cases/1255182/)
- Remove temporarily "Exact Fixed Time Step" option on VisualEffectAsset to avoid unexpected behavior
- Disable implicit space transformations in sublock graphs as they led to unexpected behaviors

## [10.1.0] - 2020-10-12
### Added
- Compare operator can take int and uint as inputs
- New operator : Sample Signed distance field
- New WorldToViewportPoint operator
- New ViewportToWorldPoint operator
- Added Output Event Handler API
- Added Output Event Handler Samples
- Added ExposedProperty custom Property Drawer
- Error display within the graph.

### Fixed
- Mesh Sampling incorrect with some GPU (use ByteAddressBuffer instead of Buffer<float>)
- Fix for node window staying when clicking elsewhere
- Make VisualEffect created from the GameObject menu have unique names [Case 1262989](https://issuetracker.unity3d.com/product/unity/issues/guid/1262989/)
- Missing System Seed in new dynamic built-in operator.
- Prefab highlight missing for initial event name toggle [Case 1263012](https://issuetracker.unity3d.com/product/unity/issues/guid/1263012/)
- Correctly frame the whole graph, when opening the Visual Effect Editor
- Optimize display of inspector when there is a lot of exposed VFX properties.
- fixes the user created vfx default resources that were ignored unless loaded
- fix crash when creating a loop in subgraph operators [Case 1251523](https://issuetracker.unity3d.com/product/unity/issues/guid/1251523/)
- fix issue with multiselection and objectfields [Case 1250378](https://issuetracker.unity3d.com/issues/vfx-removing-texture-asset-while-multiediting-working-incorrectly)
- Normals with non uniform scales are correctly computed [Case 1246989](https://issuetracker.unity3d.com/product/unity/issues/guid/1246989/)
- Fix exposed Texture2DArray and Cubemap types from shader graph not being taken into account in Output Mesh [Case 1265221](https://issuetracker.unity3d.com/product/unity/issues/guid/1265221/)
- Allow world position usage in shaderGraph plugged into an alpha/opacity output [Case 1259511](https://issuetracker.unity3d.com/product/unity/issues/guid/1259511/)
- GPU Evaluation of Construct Matrix
- Random Per-Component on Set Attribute in Spawn Context [Case 1279294](https://issuetracker.unity3d.com/product/unity/issues/guid/1279294/)
- Fix corrupted UI in nodes due to corrupted point cache files [Case 1232867](https://fogbugz.unity3d.com/f/cases/1232867/)
- Fix InvalidCastException when using byte properties in point cache files [Case 1276623](https://fogbugz.unity3d.com/f/cases/1276623/)
- Fix  https://issuetracker.unity3d.com/issues/ux-cant-drag-a-noodle-out-of-trigger-blocks
- Fix [Case 1114281](https://issuetracker.unity3d.com/product/unity/issues/guid/1114281/)
- Fix shadows not being rendered to some cascades with directional lights [Case 1229972](https://issuetracker.unity3d.com/issues/output-inconsistencies-with-vfx-shadow-casting-and-shadow-cascades)
- Fix VFX Graph window invalidating existing Undo.undoRedoPerformed delegates.
- Fix shadergraph changes not reflected in VisualEffectGraph [Case 1278469](https://fogbugz.unity3d.com/f/cases/resolve/1278469/)

## [10.0.0] - 2019-06-10
### Added
- Tooltips for Attributes
- Custom Inspector for Spawn context, delay settings are more user friendly.
- Quick Expose Property : Holding Alt + Release Click in an Empty space while making property edges creates a new exposed property of corresponding type with current slot value.
- Octagon & Triangle support for planar distortion output
- Custom Z axis option for strip output
- Custom Inspector for Update context, display update position/rotation instead of integration
- Tooltips to blocks, nodes, contexts, and various menus and options
- VFX asset compilation is done at import instead of when the asset is saved.
- New operators: Exp, Log and LoadTexture
- Duplicate with edges.
- Right click on edge to create a interstitial node.
- New quad distortion output for particle strips
- New attribute for strips: particleCountInStrip
- New options for quad strips texture mapping: swap UV and custom mapping
- Naming for particles system and spawn context
- Noise evaluation now performed on CPU when possible
- Range and Min attributes support on int and uint parameters
- New Construct Matrix from Vector4 operator
- Allow filtering enums in VFXModels' VFXSettings.
- Sample vertices of a mesh with the Position (Mesh) block and the Sample Mesh operator
- New built-in operator providing new times access
- More efficient update modes inspector
- Ability to read attribute in spawn context through graph
- Added save button to save only the current visual effect graph.
- Added Degrees / Radians conversion subgraphs in samples
- uint parameter can be seen as an enum.
- New TransformVector4 operator
- New GetTextureDimensions operator
- Output Event context for scripting API event retrieval.
- per-particle GPU Frustum culling
- Compute culling of particle which have their alive attribute set to false in output
- Mesh and lit mesh outputs can now have up to 4 differents meshes that can be set per Particle (Experimental)
- Screen space per particle LOD on mesh and lit mesh outputs (Experimental)

### Fixed
- Moved VFX Event Tester Window visibility to Component Play Controls SceneView Window
- Universal Render Pipeline : Fog integration for Exponential mode [Case 1177594](https://issuetracker.unity3d.com/issues/urp-slash-fog-vfx-particles)
- Correct VFXSettings display in Shader Graph compatible outputs
- No more NullReference on sub-outputs after domain reload
- Fix typo in strip tangent computation
- Infinite recompilation using subgraph [Case 1186191](https://issuetracker.unity3d.com/product/unity/issues/guid/1186191/)
- Modifying a shader used by an output mesh context now automatically updates the currently edited VFX
- Possible loss of shadergraph reference in unlit output
- ui : toolbar item wrap instead of overlapping.
- Selection Pass for Universal and High Definition Render Pipeline
- Copy/Paste not deserializing correctly for Particle Strip data
- WorldPosition, AbsoluteWorldPosition & ScreenPos in shadergraph integration
- Optimize VFXAssetEditor when externalize is activated
- TransformVector|Position|Direction & DistanceToSphere|Plane|Line have now spaceable outputs
- Filter out motion vector output for lower resolution & after post-process render passes [Case 1192932](https://issuetracker.unity3d.com/product/unity/issues/guid/1192932/)
- Sort compute on metal failing with BitonicSort128 [Case 1126095](https://issuetracker.unity3d.com/issues/osx-unexpected-spawn-slash-capacity-results-when-sorting-is-set-to-auto-slash-on)
- Fix alpha clipping with shader graph
- Fix output settings correctly filtered dependeing on shader graph use or not
- Fix some cases were normal/tangent were not passes as interpolants with shader graph
- Make normals/tangents work in unlit output with shader graph
- Fix shader interpolants with shader graph and particle strips
- SpawnIndex attribute is now working correctly in Initialize context
- Remove useless VFXLibrary clears that caused pop-up menu to take long opening times
- Make sure the subgraph is added to the graph when we set the setting. Fix exception on Convert To Subgraph.
- Subgraph operators appear on drag edge on graph.
- Sample Scene Color & Scene Depth from Shader Graph Integration using High Definition and Universal Render Pipeline
- Removed Unnecessary reference to HDRP Runtime Assembly in VFX Runtime Assembly
- Allow alpha clipping of motion vector for transparent outputs [Case 1192930](https://issuetracker.unity3d.com/product/unity/issues/guid/1192930/)
- subgraph block into subgraph context no longer forget parameter values.
- Fix exception when compiling an asset with a turbulence block in absolute mode
- Fixed GetCustomAttribute that was locked to Current
- Shader compilation now works when using view direction in shader graph
- Fix for destroying selected component corrupt "Play Controls" window
- Depth Position and Collision blocks now work correctly in local space systems
- Filter out Direction type on inconsistent operator [Case 1201681](https://issuetracker.unity3d.com/product/unity/issues/guid/1201681/)
- Exclude MouseEvent, RigidBodyCollision, TriggerEvent & Sphere binders when physics modules isn't available
- Visual Effect Activation Track : Handle empty string in ExposedProperty
- in some cases AABox position gizmo would not move when dragged.
- Inspector doesn't trigger any exception if VisualEffectAsset comes from an Asset Bundle [Case 1203616](https://issuetracker.unity3d.com/issues/visual-effect-component-is-not-fully-shown-in-the-inspector-if-vfx-is-loaded-from-asset-bundle)
- OnStop Event to the start of a Spawn Context makes it also trigger when OnPlay is sent [Case 1198339](https://issuetracker.unity3d.com/product/unity/issues/guid/1198339/)
- Remove unexpected public API : UnityEditor.VFX.VFXSeedMode & IncrementStripIndexOnStart
- Fix yamato error : check vfx manager on domain reload instead of vfx import.
- Filter out unrelevant events from event desc while compiling
- Missing Packing.hlsl include while using an unlit shadergraph.
- Fix for nesting of VFXSubgraphContexts.
- Runtime compilation now compiles correctly when constant folding several texture ports that reference the same texture [Case 1193602](https://issuetracker.unity3d.com/issues/output-shader-errors-when-compiling-the-runtime-shader-of-a-lit-output-with-exposed-but-unassigned-additional-maps)
- Fix compilation error in runtime mode when Speed Range is 0 in Attribute By Speed block [Case 1118665](https://issuetracker.unity3d.com/issues/vfx-shader-errors-are-thrown-when-quad-outputs-speed-range-is-set-to-zero)
- NullReferenceException while assigning a null pCache [Case 1222491](https://issuetracker.unity3d.com/issues/pointcache-nullrefexception-when-compiling-an-effect-with-a-pcache-without-an-assigned-asset)
- Add message in inspector for unreachable properties due to VisualEffectAsset stored in AssetBundle [Case 1193602](https://issuetracker.unity3d.com/product/unity/issues/guid/1203616/)
- pCache importer and exporter tool was keeping a lock on texture or pCache files [Case 1185677](https://issuetracker.unity3d.com/product/unity/issues/guid/1185677/)
- Convert inline to exposed property / Quick expose property sets correct default value in parent
- Age particles checkbox was incorrectly hidden [Case 1221557](https://issuetracker.unity3d.com/product/unity/issues/guid/1221557/)
- Fix various bugs in Position (Cone) block [Case 1111053] (https://issuetracker.unity3d.com/product/unity/issues/guid/1111053/)
- Handle correctly direction, position & vector types in AppendVector operator [Case 1111867](https://issuetracker.unity3d.com/product/unity/issues/guid/1111867/)
- Fix space issues with blocks and operators taking a camera as input
- Generated shaderName are now consistent with displayed system names
- Remove some shader warnings
- Fixed Sample Flipbook Texture File Names
- Don't lose SRP output specific data when SRP package is not present
- Fix visual effect graph when a subgraph or shader graph dependency changes
- Support of flag settings in model inspector
- height of initial event name.
- fix colorfield height.
- fix for capacity change for locked asset.
- fix null value not beeing assignable to slot.
- Prevent capacity from being 0 [Case 1233044](https://issuetracker.unity3d.com/product/unity/issues/guid/1233044/)
- Fix for dragged parameters order when there are categories
- Avoid NullReferenceException in Previous Position Binder" component. [Case 1242351](https://issuetracker.unity3d.com/product/unity/issues/guid/1242351/)
- Don't show the blocks window when context cant have blocks
- Prevent from creating a context in VisualEffectSugraphOperator by draggingfrom an output slot.
- Avoid NullReferenceException when VisualEffectAsset is null if VFXPropertyBinder [Case 1219061](https://issuetracker.unity3d.com/product/unity/issues/guid/1219061/)
- Missing Reset function in VFXPropertyBinder [Case 1219063](https://issuetracker.unity3d.com/product/unity/issues/guid/1219063/)
- Fix issue with strips outputs that could cause too many vertices to be renderered
- SpawnIndex attribute returns correct value in update and outputs contexts
- Disable Reset option in context menu for all VFXObject [Case 1251519](https://issuetracker.unity3d.com/product/unity/issues/guid/1251519/) & [Case 1251533](https://issuetracker.unity3d.com/product/unity/issues/guid/1251533/)
- Avoid other NullReferenceException using property binders
- Fix culture issues when generating attributes defines in shaders [Case 1222819](https://issuetracker.unity3d.com/product/unity/issues/guid/1222819/)
- Move the VFXPropertyBinder from Update to LateUpdate [Case 1254340](https://issuetracker.unity3d.com/product/unity/issues/guid/1254340/)
- Properties in blackboard are now exposed by default
- Dissociated Colors for bool, uint and int
- De-nicified attribute name (conserve case) in Set Custom Attribute title
- Changed the default "No Asset" message when opening the visual effect graph window
- Subgraphs are not in hardcoded categories anymore : updated default subgraph templates + Samples to add meaningful categories.
- Fix creation of StringPropertyRM
- Enum fields having headers show the header in the inspector as well.
- Handle correctly disabled alphaTreshold material slot in shaderGraph.

## [7.1.1] - 2019-09-05
### Added
- Moved High Definition templates and includes to com.unity.render-pipelines.high-definition package
- Navigation commands for subgraph.
- Allow choosing the place to save vfx subgraph.
- Particle strips for trails and ribbons. (Experimental)
- Shadergraph integration into vfx. (Experimental)

### Fixed
- Using struct as subgraph parameters.
- Objectproperty not consuming delete key.
- Converting a subgraph operator inside a subgraph operator with outputs.
- Selecting a GameObject with a VFX Property Binder spams exception.
- Wrong motion vector while modifying local matrix of a VisualEffect.
- Convert output settings copy.
- Fixed some outputs failing to compile when used with certain UV Modes [Case 1126200] (https://issuetracker.unity3d.com/issues/output-some-outputs-fail-to-compile-when-used-with-certain-uv-modes)
- Removed Gradient Mapping Mode from some outputs type where it was irrelevant [Case 1164045]
- Soft Particles work with Distortion outputs [Case 1167426] (https://issuetracker.unity3d.com/issues/output-soft-particles-do-not-work-with-distortion-outputs)
- category rename rect.
- copy settings while converting an output
- toolbar toggle appearing light with light skin.
- multiselection of gradient in visual effect graph
- clipped "reseed" in visual effect editor
- Unlit outputs are no longer pre-exposed by default in HDRP
- Augmented generated HLSL floatN precision [Case 1177730] (https://issuetracker.unity3d.com/issues/vfx-graph-7x7-flipbook-particles-flash-and-dont-animate-correctly-in-play-mode-or-in-edit-mode-with-vfx-graph-closed)
- Spherical coordinates to Rectangular (Cartesians) coordinates node input: angles are now expressed in radians
- Turbulence noise updated: noise type and frequency can be specified [Case  1141282] (https://issuetracker.unity3d.com/issues/vfx-particles-flicker-when-blend-mode-is-set-to-alpha-turbulence-block-is-enabled-and-there-is-more-than-50000-particles)
- Color and Depth camera buffer access in HDRP now use Texture2DArray instead of Texture2D
- Output Mesh with shader graph now works as expected

## [7.0.1] - 2019-07-25
### Added
- Add Position depth operator along with TransformVector4 and LoadTexture2D expressions.

### Fixed
- Inherit attribute block appears three times [Case 1166905](https://issuetracker.unity3d.com/issues/attributes-each-inherit-attribute-block-appears-3-times-in-the-search-and-some-have-a-seed-attribute)
- Unexpected exception : `Trying to modify space on a not spaceable slot` error when adding collision or conform blocks [Case 1163442](https://issuetracker.unity3d.com/issues/block-trying-to-modify-space-on-a-not-spaceable-slot-error-when-adding-collision-or-conform-blocks)

## [7.0.0] - 2019-07-17
### Added
- Make multiselection work in a way that do not assume that the same parameter will have the same index in the property sheet.
- auto recompile when changing shaderpath
- auto recompile new vfx
- better detection of default shader path
- Bitfield control.
- Initial Event Name inspector for visual effect asset and component
- Subgraphs
- Move HDRP outputs to HDRP package + expose HDRP queue selection
- Add exposure weight control for HDRP outputs
- Shader macros for XR single-pass instancing
- XR single-pass instancing support for indirect draws
- Inverse trigonometric operators (atan, atan2, asin, acos)
- Replaced Orient : Fixed rotation with new option Orient : Advanced
- Loop & Delay integrated to the spawn system
- Motion Vector support for PlanarPrimitive & Mesh outputs

### Fixed
- Handle a possible exception (ReflectionTypeLoadException) while using VFXParameterBinderEditor
- Renamed Parameter Binders to Property Binders. (This will cause breaking serialization for these PropertyBinders : VFXAudioSpectrumBinder, VFXInputMouseBinder, VFXInputMouseBinder, VFXInputTouchBinder, VFXInputTouchBinder, VFXRaycastBinder, VFXTerrainBinder, VFXUIDropdownBinder, VFXUISliderBinder, VFXUIToggleBinder)
- Renamed Namespace `UnityEngine.Experimental.VFX.Utility` to `UnityEngine.VFX.Utility`
- Fix normal bending factor computation for primitive outputs
- Automatic template path detection based on SRP in now working correctly

## [6.7.0-preview] - 2019-05-16
### Added
- Distortion Outputs (Quad / Mesh)
- Color mapping mode for unlit outputs (Textured/Gradient Mapped)
- Add Triangle and Octagon primitives for particle outputs
- Set Attribute is now spaceable on a specific set of attributes (position, velocity, axis...)
- Trigger : GPUEvent Rate (Over time or Distance)

### Fixed
- Fix shader compilation error with debug views
- Improve AA line rendering
- Fix screen space size block
- Crash chaining two spawners each other [Case 1135299](https://issuetracker.unity3d.com/issues/crash-chaining-two-spawners-to-each-other-produces-an-infinite-loop)
- Inspector : Exposed parameters disregard the initial value [Case 1126471](https://issuetracker.unity3d.com/issues/parameters-exposed-parameters-disregard-the-initial-value)
- Asset name now displayed in compile errors and output context shaders
- Fix for linking spawner to spawner while first spawner is linked to initialize + test
- Fix space of spaceable slot not copy pasted + test
- Position (Circle) does not take the Center Z value into account [Case 1146850](https://issuetracker.unity3d.com/issues/blocks-position-circle-does-not-take-the-center-z-value-into-account)
- Add Exposure Weight for emissive in lit outputs

## [6.6.0-preview] - 2019-04-01
### Added
- Addressing mode for Sequential blocks
- Invert transform available on GPU
- Add automatic depth buffer reference for main camera (for position and collision blocks)
- Total Time for PreWarm in Visual Effect Asset inspector
- Support for unlit output with LWRP
- Add Terrain Parameter Binder + Terrain Type
- Add UI Parameter Binders : Slider, Toggle
- Add Input Parameter Binders : Axis, Button, Key, Mouse, Touch
- Add Other Parameter Binders : Previous Position, Hierarchy Attribute Map, Multi-Position, Enabled

### Fixed
- Undo Redo while changing space
- Type declaration was unmodifiable due to exception during space intialization
- Fix unexpected issue when plugging per particle data into hash of per component fixed random
- Missing asset reimport when exception has been thrown during graph compilation
- Fix exception when using a Oriented Box Volume node [Case 1110419](https://issuetracker.unity3d.com/issues/operator-indexoutofrangeexception-when-using-a-volume-oriented-box-node)
- Add missing blend value slot in Inherit Source Attribute blocks [Case 1120568](https://issuetracker.unity3d.com/issues/source-attribute-blend-source-attribute-blocks-are-not-useful-without-the-blend-value)
- Visual Effect Inspector Cosmetic Improvements
- Missing graph invalidation in VFXGraph.OnEnable, was causing trouble with value invalidation until next recompilation
- Issue that remove the edge when dragging an edge from slot to the same slot.
- Exception when undoing an edge deletion on a dynamic operator.
- Exception regarding undo/redo when dragging a edge linked to a dynamic operator on another slot.
- Exception while removing a sub-slot of a dynamic operator

## [6.5.0-preview] - 2019-03-07

## [6.4.0-preview] - 2019-02-21

## [6.3.0-preview] - 2019-02-18

## [6.2.0-preview] - 2019-02-15
### Changed
- Code refactor: all macros with ARGS have been swapped with macros with PARAM. This is because the ARGS macros were incorrectly named

### Fixed
- Better Handling of Null or Missing Parameter Binders (Editor + Runtime)
- Fixes in VFX Raycast Binder
- Fixes in VFX Parameter Binder Editor

## [6.1.0-preview] - 2019-02-13

## [6.0.0-preview] - 2019-02-23
### Added
- Add spawnTime & spawnCount operator
- Add seed slot to constant random mode of Attribute from curve and map
- Add customizable function in VariantProvider to replace the default cartesian product
- Add Inverse Lerp node
- Expose light probes parameters in VisualEffect inspector

### Fixed
- Some fixes in noise library
- Some fixes in the Visual Effect inspector
- Visual Effects menu is now in the right place
- Remove some D3D11, metal and C# warnings
- Fix in sequential line to include the end point
- Fix a bug with attributes in Attribute from curve
- Fix source attributes not being taken into account for attribute storage
- Fix legacy render path shader compilation issues
- Small fixes in Parameter Binder editor
- Fix fog on decals
- Saturate alpha component in outputs
- Fixed scaleY in ConnectTarget
- Incorrect toggle rectangle in VisualEffect inspector
- Shader compilation with SimpleLit and debug display

## [5.2.0-preview] - 2018-11-27
### Added
- Prewarm mechanism

### Fixed
- Handle data loss of overriden parameters better

### Optimized
- Improved iteration times by not compiling initial shader variant

## [4.3.0-preview] - 2018-11-23

Initial release<|MERGE_RESOLUTION|>--- conflicted
+++ resolved
@@ -14,13 +14,10 @@
 
 ### Changed
 - Changed the "Edit" button so it becomes "New" when no asset is set on a Visual Effect component, in order to save a new visual effect graph asset.
-<<<<<<< HEAD
 - Sphere and Cube outputs are now experimental
 - Property Binder : Handle Remove Component removing linked hidden scriptable objectfields
 - Property Binder : Prevent multiple VFXPropertyBinder within the same game object
-=======
 - Tidy up of platform abstraction code for random number generation, requires a dependency on com.unity.render-pipelines.core for those abstractions.
->>>>>>> 5da35c39
 
 ### Fixed
 - Forbid incorrect link between incompatible context [Case 1269756](https://issuetracker.unity3d.com/product/unity/issues/guid/1269756/)
