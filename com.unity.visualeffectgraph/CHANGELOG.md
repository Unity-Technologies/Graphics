# Changelog
All notable changes to this package will be documented in this file.

The format is based on [Keep a Changelog](http://keepachangelog.com/en/1.0.0/)
and this project adheres to [Semantic Versioning](http://semver.org/spec/v2.0.0.html).

## [Unreleased]
### Added
- Tooltips for Attributes
- Custom Inspector for Spawn context, delay settings are more user friendly.
- Quick Expose Property : Holding Alt + Release Click in an Empty space while making property edges creates a new exposed property of corresponding type with current slot value.
- Octagon & Triangle support for planar distortion output
- Custom Z axis option for strip output
- Custom Inspector for Update context, display update position/rotation instead of integration
- Tooltips to blocks, nodes, contexts, and various menus and options
- VFX asset compilation is done at import instead of when the asset is saved.
- New operators: Exp, Log and LoadTexture
- Duplicate with edges.
- Right click on edge to create a interstitial node.
- New quad distortion output for particle strips
- New attribute for strips: particleCountInStrip
- New options for quad strips texture mapping: swap UV and custom mapping
- Naming for particles system and spawn context
- Noise evaluation now performed on CPU when possible
- Range and Min attributes support on int and uint parameters
- New Construct Matrix from Vector4 operator
- Allow filtering enums in VFXModels' VFXSettings.
- Sample vertices of a mesh with the Position (Mesh) block and the Sample Mesh operator
- New built-in operator providing new times access
- More efficient update modes inspector
- Ability to read attribute in spawn context through graph
- Added save button to save only the current visual effect graph.
- Added Degrees / Radians conversion subgraphs in samples
- uint parameter can be seen as an enum.
- New TransformVector4 operator
- New GetTextureDimensions operator
- Output Event context for scripting API event retrieval.
- per-particle GPU Frustum culling
- Compute culling of particle which have their alive attribute set to false in output
- Mesh and lit mesh outputs can now have up to 4 differents meshes that can be set per Particle (Experimental)
- Screen space per particle LOD on mesh and lit mesh outputs (Experimental)

### Fixed
- Moved VFX Event Tester Window visibility to Component Play Controls SceneView Window
- Universal Render Pipeline : Fog integration for Exponential mode [Case 1177594](https://issuetracker.unity3d.com/issues/urp-slash-fog-vfx-particles)
- Correct VFXSettings display in Shader Graph compatible outputs
- No more NullReference on sub-outputs after domain reload
- Fix typo in strip tangent computation
- Infinite recompilation using subgraph [Case 1186191](https://issuetracker.unity3d.com/product/unity/issues/guid/1186191/)
- Modifying a shader used by an output mesh context now automatically updates the currently edited VFX
- Possible loss of shadergraph reference in unlit output
- ui : toolbar item wrap instead of overlapping.
- Selection Pass for Universal and High Definition Render Pipeline
- Copy/Paste not deserializing correctly for Particle Strip data
- WorldPosition, AbsoluteWorldPosition & ScreenPos in shadergraph integration
- Optimize VFXAssetEditor when externalize is activated
- TransformVector|Position|Direction & DistanceToSphere|Plane|Line have now spaceable outputs
- Filter out motion vector output for lower resolution & after post-process render passes [Case 1192932](https://issuetracker.unity3d.com/product/unity/issues/guid/1192932/)
- Sort compute on metal failing with BitonicSort128 [Case 1126095](https://issuetracker.unity3d.com/issues/osx-unexpected-spawn-slash-capacity-results-when-sorting-is-set-to-auto-slash-on)
- Fix alpha clipping with shader graph
- Fix output settings correctly filtered dependeing on shader graph use or not
- Fix some cases were normal/tangent were not passes as interpolants with shader graph
- Make normals/tangents work in unlit output with shader graph
- Fix shader interpolants with shader graph and particle strips
- SpawnIndex attribute is now working correctly in Initialize context
- Remove useless VFXLibrary clears that caused pop-up menu to take long opening times
- Make sure the subgraph is added to the graph when we set the setting. Fix exception on Convert To Subgraph.
- Subgraph operators appear on drag edge on graph.
- Sample Scene Color & Scene Depth from Shader Graph Integration using High Definition and Universal Render Pipeline
- Removed Unnecessary reference to HDRP Runtime Assembly in VFX Runtime Assembly
- Allow alpha clipping of motion vector for transparent outputs [Case 1192930](https://issuetracker.unity3d.com/product/unity/issues/guid/1192930/)
- subgraph block into subgraph context no longer forget parameter values.
- Fix exception when compiling an asset with a turbulence block in absolute mode
- Fixed GetCustomAttribute that was locked to Current
- Shader compilation now works when using view direction in shader graph
- Fix for destroying selected component corrupt "Play Controls" window
- Depth Position and Collision blocks now work correctly in local space systems
- Filter out Direction type on inconsistent operator [Case 1201681](https://issuetracker.unity3d.com/product/unity/issues/guid/1201681/)
- Exclude MouseEvent, RigidBodyCollision, TriggerEvent & Sphere binders when physics modules isn't available
- Visual Effect Activation Track : Handle empty string in ExposedProperty
- in some cases AABox position gizmo would not move when dragged.
- Inspector doesn't trigger any exception if VisualEffectAsset comes from an Asset Bundle [Case 1203616](https://issuetracker.unity3d.com/issues/visual-effect-component-is-not-fully-shown-in-the-inspector-if-vfx-is-loaded-from-asset-bundle)
- OnStop Event to the start of a Spawn Context makes it also trigger when OnPlay is sent [Case 1198339](https://issuetracker.unity3d.com/product/unity/issues/guid/1198339/)
- Remove unexpected public API : UnityEditor.VFX.VFXSeedMode & IncrementStripIndexOnStart
- Fix yamato error : check vfx manager on domain reload instead of vfx import.
- Filter out unrelevant events from event desc while compiling
- Missing Packing.hlsl include while using an unlit shadergraph.
- Fix for nesting of VFXSubgraphContexts.
- Runtime compilation now compiles correctly when constant folding several texture ports that reference the same texture [Case 1193602](https://issuetracker.unity3d.com/issues/output-shader-errors-when-compiling-the-runtime-shader-of-a-lit-output-with-exposed-but-unassigned-additional-maps)
- Fix compilation error in runtime mode when Speed Range is 0 in Attribute By Speed block [Case 1118665](https://issuetracker.unity3d.com/issues/vfx-shader-errors-are-thrown-when-quad-outputs-speed-range-is-set-to-zero)
- NullReferenceException while assigning a null pCache [Case 1222491](https://issuetracker.unity3d.com/issues/pointcache-nullrefexception-when-compiling-an-effect-with-a-pcache-without-an-assigned-asset)
- Add message in inspector for unreachable properties due to VisualEffectAsset stored in AssetBundle [Case 1193602](https://issuetracker.unity3d.com/product/unity/issues/guid/1203616/)
- pCache importer and exporter tool was keeping a lock on texture or pCache files [Case 1185677](https://issuetracker.unity3d.com/product/unity/issues/guid/1185677/)
- Convert inline to exposed property / Quick expose property sets correct default value in parent
- Age particles checkbox was incorrectly hidden [Case 1221557](https://issuetracker.unity3d.com/product/unity/issues/guid/1221557/)
- Fix various bugs in Position (Cone) block [Case 1111053] (https://issuetracker.unity3d.com/product/unity/issues/guid/1111053/)
- Handle correctly direction, position & vector types in AppendVector operator [Case 1111867](https://issuetracker.unity3d.com/product/unity/issues/guid/1111867/)
- Fix space issues with blocks and operators taking a camera as input
- Generated shaderName are now consistent with displayed system names
- Remove some shader warnings
- Fixed Sample Flipbook Texture File Names
- Don't lose SRP output specific data when SRP package is not present
- Fix visual effect graph when a subgraph or shader graph dependency changes
- Support of flag settings in model inspector
- height of initial event name.
- fix colorfield height.
- fix for capacity change for locked asset.
- fix null value not beeing assignable to slot.
- Prevent capacity from being 0 [Case 1233044](https://issuetracker.unity3d.com/product/unity/issues/guid/1233044/)
- Fix for dragged parameters order when there are categories
- Avoid NullReferenceException in Previous Position Binder" component. [Case 1242351](https://issuetracker.unity3d.com/product/unity/issues/guid/1242351/)
- Don't show the blocks window when context cant have blocks
- Prevent from creating a context in VisualEffectSugraphOperator by draggingfrom an output slot.
- Avoid NullReferenceException when VisualEffectAsset is null if VFXPropertyBinder [Case 1219061](https://issuetracker.unity3d.com/product/unity/issues/guid/1219061/)
- Missing Reset function in VFXPropertyBinder [Case 1219063](https://issuetracker.unity3d.com/product/unity/issues/guid/1219063/)
- Fix issue with strips outputs that could cause too many vertices to be renderered
- SpawnIndex attribute returns correct value in update and outputs contexts
- Disable Reset option in context menu for all VFXObject [Case 1251519](https://issuetracker.unity3d.com/product/unity/issues/guid/1251519/) & [Case 1251533](https://issuetracker.unity3d.com/product/unity/issues/guid/1251533/)
- Avoid other NullReferenceException using property binders
- Fix culture issues when generating attributes defines in shaders [Case 1222819](https://issuetracker.unity3d.com/product/unity/issues/guid/1222819/)
- Move the VFXPropertyBinder from Update to LateUpdate [Case 1254340](https://issuetracker.unity3d.com/product/unity/issues/guid/1254340/)
- Properties in blackboard are now exposed by default
- Dissociated Colors for bool, uint and int
- De-nicified attribute name (conserve case) in Set Custom Attribute title
- Changed the default "No Asset" message when opening the visual effect graph window
- Subgraphs are not in hardcoded categories anymore : updated default subgraph templates + Samples to add meaningful categories.
- Fix creation of StringPropertyRM
- Enum fields having headers show the header in the inspector as well.
- Fix for node window staying when clicking elsewhere
<<<<<<< HEAD
- Allow world position usage in shaderGraph plugged into an alpha/opacity output [Case 1259511](https://issuetracker.unity3d.com/product/unity/issues/guid/1259511/)
=======
- Missing System Seed in new dynamic built-in operator.
- Prefab highlight missing for initial event name toggle [Case 1263012](https://issuetracker.unity3d.com/product/unity/issues/guid/1263012/)
>>>>>>> 6838cf25

## [7.1.1] - 2019-09-05
### Added
- Moved High Definition templates and includes to com.unity.render-pipelines.high-definition package
- Navigation commands for subgraph.
- Allow choosing the place to save vfx subgraph.
- Particle strips for trails and ribbons. (Experimental)
- Shadergraph integration into vfx. (Experimental)

### Fixed
- Using struct as subgraph parameters.
- Objectproperty not consuming delete key.
- Converting a subgraph operator inside a subgraph operator with outputs.
- Selecting a GameObject with a VFX Property Binder spams exception.
- Wrong motion vector while modifying local matrix of a VisualEffect.
- Convert output settings copy.
- Fixed some outputs failing to compile when used with certain UV Modes [Case 1126200] (https://issuetracker.unity3d.com/issues/output-some-outputs-fail-to-compile-when-used-with-certain-uv-modes)
- Removed Gradient Mapping Mode from some outputs type where it was irrelevant [Case 1164045]
- Soft Particles work with Distortion outputs [Case 1167426] (https://issuetracker.unity3d.com/issues/output-soft-particles-do-not-work-with-distortion-outputs)
- category rename rect.
- copy settings while converting an output
- toolbar toggle appearing light with light skin.
- multiselection of gradient in visual effect graph
- clipped "reseed" in visual effect editor
- Unlit outputs are no longer pre-exposed by default in HDRP
- Augmented generated HLSL floatN precision [Case 1177730] (https://issuetracker.unity3d.com/issues/vfx-graph-7x7-flipbook-particles-flash-and-dont-animate-correctly-in-play-mode-or-in-edit-mode-with-vfx-graph-closed)
- Spherical coordinates to Rectangular (Cartesians) coordinates node input: angles are now expressed in radians
- Turbulence noise updated: noise type and frequency can be specified [Case  1141282] (https://issuetracker.unity3d.com/issues/vfx-particles-flicker-when-blend-mode-is-set-to-alpha-turbulence-block-is-enabled-and-there-is-more-than-50000-particles)
- Color and Depth camera buffer access in HDRP now use Texture2DArray instead of Texture2D
- Output Mesh with shader graph now works as expected

## [7.0.1] - 2019-07-25
### Added
- Add Position depth operator along with TransformVector4 and LoadTexture2D expressions.

### Fixed
- Inherit attribute block appears three times [Case 1166905](https://issuetracker.unity3d.com/issues/attributes-each-inherit-attribute-block-appears-3-times-in-the-search-and-some-have-a-seed-attribute)
- Unexpected exception : `Trying to modify space on a not spaceable slot` error when adding collision or conform blocks [Case 1163442](https://issuetracker.unity3d.com/issues/block-trying-to-modify-space-on-a-not-spaceable-slot-error-when-adding-collision-or-conform-blocks)

## [7.0.0] - 2019-07-17
### Added
- Make multiselection work in a way that do not assume that the same parameter will have the same index in the property sheet.
- auto recompile when changing shaderpath
- auto recompile new vfx
- better detection of default shader path
- Bitfield control.
- Initial Event Name inspector for visual effect asset and component
- Subgraphs
- Move HDRP outputs to HDRP package + expose HDRP queue selection
- Add exposure weight control for HDRP outputs
- Shader macros for XR single-pass instancing
- XR single-pass instancing support for indirect draws
- Inverse trigonometric operators (atan, atan2, asin, acos)
- Replaced Orient : Fixed rotation with new option Orient : Advanced
- Loop & Delay integrated to the spawn system
- Motion Vector support for PlanarPrimitive & Mesh outputs

### Fixed
- Handle a possible exception (ReflectionTypeLoadException) while using VFXParameterBinderEditor
- Renamed Parameter Binders to Property Binders. (This will cause breaking serialization for these PropertyBinders : VFXAudioSpectrumBinder, VFXInputMouseBinder, VFXInputMouseBinder, VFXInputTouchBinder, VFXInputTouchBinder, VFXRaycastBinder, VFXTerrainBinder, VFXUIDropdownBinder, VFXUISliderBinder, VFXUIToggleBinder)
- Renamed Namespace `UnityEngine.Experimental.VFX.Utility` to `UnityEngine.VFX.Utility`
- Fix normal bending factor computation for primitive outputs
- Automatic template path detection based on SRP in now working correctly

## [6.7.0-preview] - 2019-05-16
### Added
- Distortion Outputs (Quad / Mesh)
- Color mapping mode for unlit outputs (Textured/Gradient Mapped)
- Add Triangle and Octagon primitives for particle outputs
- Set Attribute is now spaceable on a specific set of attributes (position, velocity, axis...)
- Trigger : GPUEvent Rate (Over time or Distance)

### Fixed
- Fix shader compilation error with debug views
- Improve AA line rendering
- Fix screen space size block
- Crash chaining two spawners each other [Case 1135299](https://issuetracker.unity3d.com/issues/crash-chaining-two-spawners-to-each-other-produces-an-infinite-loop)
- Inspector : Exposed parameters disregard the initial value [Case 1126471](https://issuetracker.unity3d.com/issues/parameters-exposed-parameters-disregard-the-initial-value)
- Asset name now displayed in compile errors and output context shaders
- Fix for linking spawner to spawner while first spawner is linked to initialize + test
- Fix space of spaceable slot not copy pasted + test
- Position (Circle) does not take the Center Z value into account [Case 1146850](https://issuetracker.unity3d.com/issues/blocks-position-circle-does-not-take-the-center-z-value-into-account)
- Add Exposure Weight for emissive in lit outputs

## [6.6.0-preview] - 2019-04-01
### Added
- Addressing mode for Sequential blocks
- Invert transform available on GPU
- Add automatic depth buffer reference for main camera (for position and collision blocks)
- Total Time for PreWarm in Visual Effect Asset inspector
- Support for unlit output with LWRP
- Add Terrain Parameter Binder + Terrain Type
- Add UI Parameter Binders : Slider, Toggle
- Add Input Parameter Binders : Axis, Button, Key, Mouse, Touch
- Add Other Parameter Binders : Previous Position, Hierarchy Attribute Map, Multi-Position, Enabled

### Fixed
- Undo Redo while changing space
- Type declaration was unmodifiable due to exception during space intialization
- Fix unexpected issue when plugging per particle data into hash of per component fixed random
- Missing asset reimport when exception has been thrown during graph compilation
- Fix exception when using a Oriented Box Volume node [Case 1110419](https://issuetracker.unity3d.com/issues/operator-indexoutofrangeexception-when-using-a-volume-oriented-box-node)
- Add missing blend value slot in Inherit Source Attribute blocks [Case 1120568](https://issuetracker.unity3d.com/issues/source-attribute-blend-source-attribute-blocks-are-not-useful-without-the-blend-value)
- Visual Effect Inspector Cosmetic Improvements
- Missing graph invalidation in VFXGraph.OnEnable, was causing trouble with value invalidation until next recompilation
- Issue that remove the edge when dragging an edge from slot to the same slot.
- Exception when undoing an edge deletion on a dynamic operator.
- Exception regarding undo/redo when dragging a edge linked to a dynamic operator on another slot.
- Exception while removing a sub-slot of a dynamic operator

## [6.5.0-preview] - 2019-03-07

## [6.4.0-preview] - 2019-02-21

## [6.3.0-preview] - 2019-02-18

## [6.2.0-preview] - 2019-02-15
### Changed
- Code refactor: all macros with ARGS have been swapped with macros with PARAM. This is because the ARGS macros were incorrectly named

### Fixed
- Better Handling of Null or Missing Parameter Binders (Editor + Runtime)
- Fixes in VFX Raycast Binder
- Fixes in VFX Parameter Binder Editor

## [6.1.0-preview] - 2019-02-13

## [6.0.0-preview] - 2019-02-23
### Added
- Add spawnTime & spawnCount operator
- Add seed slot to constant random mode of Attribute from curve and map
- Add customizable function in VariantProvider to replace the default cartesian product
- Add Inverse Lerp node
- Expose light probes parameters in VisualEffect inspector

### Fixed
- Some fixes in noise library
- Some fixes in the Visual Effect inspector
- Visual Effects menu is now in the right place
- Remove some D3D11, metal and C# warnings
- Fix in sequential line to include the end point
- Fix a bug with attributes in Attribute from curve
- Fix source attributes not being taken into account for attribute storage
- Fix legacy render path shader compilation issues
- Small fixes in Parameter Binder editor
- Fix fog on decals
- Saturate alpha component in outputs
- Fixed scaleY in ConnectTarget
- Incorrect toggle rectangle in VisualEffect inspector
- Shader compilation with SimpleLit and debug display

## [5.2.0-preview] - 2018-11-27
### Added
- Prewarm mechanism

### Fixed
- Handle data loss of overriden parameters better

### Optimized
- Improved iteration times by not compiling initial shader variant

## [4.3.0-preview] - 2018-11-23

Initial release<|MERGE_RESOLUTION|>--- conflicted
+++ resolved
@@ -127,12 +127,9 @@
 - Fix creation of StringPropertyRM
 - Enum fields having headers show the header in the inspector as well.
 - Fix for node window staying when clicking elsewhere
-<<<<<<< HEAD
-- Allow world position usage in shaderGraph plugged into an alpha/opacity output [Case 1259511](https://issuetracker.unity3d.com/product/unity/issues/guid/1259511/)
-=======
 - Missing System Seed in new dynamic built-in operator.
 - Prefab highlight missing for initial event name toggle [Case 1263012](https://issuetracker.unity3d.com/product/unity/issues/guid/1263012/)
->>>>>>> 6838cf25
+- Allow world position usage in shaderGraph plugged into an alpha/opacity output [Case 1259511](https://issuetracker.unity3d.com/product/unity/issues/guid/1259511/)
 
 ## [7.1.1] - 2019-09-05
 ### Added
