# Changelog
All notable changes to this package will be documented in this file.

The format is based on [Keep a Changelog](http://keepachangelog.com/en/1.0.0/)
and this project adheres to [Semantic Versioning](http://semver.org/spec/v2.0.0.html).

<<<<<<< HEAD
## [12.1.4] - 2021-12-07
### Fixed
- Unexpected possible connection between GPUEvent and Spawn context [Case 1362739](https://issuetracker.unity3d.com/product/unity/issues/guid/1362739/)
- Fix bounds helper tool (automatic systems culling, world bounds computation, ...)
- Fixed null reference exception when opening another VFX and a debug mode is enabled [Case 1347420](https://issuetracker.unity3d.com/product/unity/issues/guid/1347420/)
=======
## [12.1.5] - 2022-01-14

### Fixed
- Unexpected possible connection between GPUEvent and Spawn context [Case 1362739](https://issuetracker.unity3d.com/product/unity/issues/guid/1362739/)
- Fix bounds helper tool (automatic systems culling, world bounds computation, ...)
>>>>>>> 35273a97
- Editing the values in the graph did not impact the system in real-time after saving [Case 1371089](https://issuetracker.unity3d.com/product/unity/issues/guid/1371089/)
- Collision with zero scale lead to undefined behavior [Case 1381562](https://issuetracker.unity3d.com/product/unity/issues/guid/1381562/)
- Enable/disable state of VFX blocks and operators are preserved after copy/paste
- Blackboard "Add" button for output could be hidden when the panel is too small (https://issuetracker.unity3d.com/product/unity/issues/guid/1389927/)
- No more exception raised when selecting all nodes with CTRL+A and then deleting them
- Forbid pasting a subgraph in the same subgraph [Case 1364480](https://issuetracker.unity3d.com/product/unity/issues/guid/1364480/)
- Particle Strip without lifetime do not die when Alive is set to false. [Case 1376278](https://issuetracker.unity3d.com/product/unity/issues/guid/1376278/)

<<<<<<< HEAD
=======
## [12.1.4] - 2021-12-07
### Fixed
- Fixed null reference exception when opening another VFX and a debug mode is enabled [Case 1347420](https://issuetracker.unity3d.com/product/unity/issues/guid/1347420/)

>>>>>>> 35273a97
## [12.1.3] - 2021-11-17
### Fixed
- Automatically offset contexts when a new node is inserted to avoid overlapping


## [12.1.2] - 2021-10-22
### Fixed
- Removed extra nodes in Ribbon template. [Case 1355602](https://issuetracker.unity3d.com/product/unity/issues/guid/1355602/)

## [12.1.1] - 2021-10-04

Version Updated
The version number for this package has increased due to a version update of a related graphics package.

## [12.1.0] - 2021-09-23
### Fixed
- Compilation error while using not exposed texture in ShaderGraph [Case 1367167](https://issuetracker.unity3d.com/product/unity/issues/guid/1367167/)

## [12.0.0] - 2021-01-11
### Added
- Added support for Texture2D Arrays in Flipbooks
- Added new setting in "Preferences -> Visual Effects" to control the fallback behavior of camera buffers from MainCamera node when the main camera is not rendered.
- Sample vertices of a transformed skinned mesh with Position (Skinned Mesh) and Sample Skinned Mesh operator.
- Placement option (Vertex, Edge, Surface) in Sample Mesh & Skinned Mesh, allows triangle sampling.
- Material Offset setting in inspector of the rendered outputs.
- Restore "Exact Fixed Time Step" option on VisualEffectAsset.
- Support 2D Renderer in URP for Unlit.
- New tool to help set VFX Bounds
- New tool : Signed Distance Field baker.
- Provide explicit access to spawnCount in graph
- Support of direct link event to initialize context (which support several event within the same frame)
- Structured Graphics Buffer support as exposed type
- Added HDRP Decal output context.
- Motion vectors enabled for particle strips
- Added Is Inside subgraph into VFX Graph additions package
- The VFX editor automatically attach to the current selection if the selected gameobject uses the currently edited VFX asset
- Two new buttons are available in the editor's tool bar. One will display a popup panel to handle attachement and one to lock/unlock the current attachement

### Changed
- Allow remaking an existing link.
- Sphere and Cube outputs are now experimental
- Property Binder : Handle Remove Component removing linked hidden scriptable objectfields
- Property Binder : Prevent multiple VFXPropertyBinder within the same game object
- Transform integrated to VFXTypes : Circle, ArcCircle, Sphere, ArcSphere, Torus, ArcTorus, Cone, ArcCone

### Fixed
- VFXEventBinderBase throwing a null reference exception in runtime
- Unexpected compilation warning in VFXMouseBinder [Case 1313003](https://issuetracker.unity3d.com/product/unity/issues/guid/1313003/)
- Prevent creation of subgraph containing only partial systems [Case 1284053](https://issuetracker.unity3d.com/product/unity/issues/guid/1284053/)
- Prevent pasting context within operator/block subgraph [Case 1235269](https://issuetracker.unity3d.com/product/unity/issues/guid/1235269/)
- VFXEventBinderBase throwing a null reference exception in runtime
- Fix CameraFade for shadow maps [Case 1294073](https://fogbugz.unity3d.com/f/cases/1294073/)
- Modified Sign operator node output for float when input is 0.0f [Case 1299922](https://fogbugz.unity3d.com/f/cases/1299922/)
- An existing link can be remade.
- Use alphabetical order in type list in blackboard "+" button [Case 1304109](https://issuetracker.unity3d.com/product/unity/issues/guid/1304109/)
- Consistently displays the Age Particles checkbox in Update context [Case 1221557](https://issuetracker.unity3d.com/product/unity/issues/guid/1221557/)
- Fix compute culling compilation in URP [Case 1309174](https://fogbugz.unity3d.com/f/cases/1309174/)
- pCache: Unexpected ditable field in Mesh Statistics, Save & Cancel pCache, error trying to access not readable texture [Case 1122417](https://issuetracker.unity3d.com/product/unity/issues/guid/1122417/)
- Handle correctly locked VisualEffectAsset with version control system [Case 1261051](https://issuetracker.unity3d.com/product/unity/issues/guid/1261051/)
- Artefact in VFXView using efficient debug mode in component target board [Case 1243947](https://issuetracker.unity3d.com/product/unity/issues/guid/1243947/)
- Sample Mesh Color when value is stored as float.
- Compilation error due to direct access to GetWorldToObjectMatrix instead of VFXGetWorldToObjectMatrix [Case 1308481](https://issuetracker.unity3d.com/product/unity/issues/guid/1308481/)
- Prevent infinite compilation loop [Case 1298466](https://issuetracker.unity3d.com/product/unity/issues/guid/1298466/)
- Remove some useless compilation triggers (modifying not connected or disabled nodes for instance)
- Tidy up of platform abstraction code for random number generation, requires a dependency on com.unity.render-pipelines.core for those abstractions.
- Fixed shader compilation errors with textures in shader graph [Case 1309219](https://issuetracker.unity3d.com/product/unity/issues/guid/1309219/)
- Fixed issue with VFX using incorrect buffer type for strip data
- Safe Normalization of Cross Products in Orient blocks [Case 1272724](https://issuetracker.unity3d.com/product/unity/issues/guid/1272724)
- Property Binder : Undo after reset [Case 1293794](https://issuetracker.unity3d.com/product/unity/issues/guid/1293794/)
- Property Binder : Allow copy/past from a game object to another
- Deleting a context node and a block while both are selected throws a null ref exception. [Case 315578](https://issuetracker.unity3d.com/product/unity/issues/guid/1315578/)
- Target GameObject attach button does not allow attaching a valid VFX if the last selection was invalid. [Case 1312178](https://issuetracker.unity3d.com/product/unity/issues/guid/1312178/)
- Deleting flow edge between Init and Update throw an invalid opeation exception [Case 1315593](https://issuetracker.unity3d.com/product/unity/issues/guid/1315593/)
- Regression with some settings not always triggering a recompilation [Case 1322844](https://issuetracker.unity3d.com/product/unity/issues/guid/1322844/)
- Having more than five GPU Event output leads to "unexpected token 'if" at compilation [Case 1323434](https://issuetracker.unity3d.com/product/unity/issues/guid/1323434/)
- Deleted properties still show up in the inspector [Case 1320952](https://issuetracker.unity3d.com/product/unity/issues/guid/1320952/)
- Exception in VFXFilterWindow if search field is empty [Case 1235269](https://issuetracker.unity3d.com/product/unity/issues/guid/1235269/)
- Fixed null reference exception when exposing Camera type in VFX graph [Case 1315582](https://issuetracker.unity3d.com/product/unity/issues/guid/1315582/)
- Fixed VFX with output mesh being always reimported [Case 1309753](https://issuetracker.unity3d.com/product/unity/issues/guid/1309753/)
- Modified state in the VFX tab has now a correct state
- Motion Vector map sampling for flipbooks were not using correct mips
- Remove unexpected expression in spawn context evaluation [Case 1318412](https://issuetracker.unity3d.com/product/unity/issues/guid/1318412/)
- Fix unexpected Spawn context execution ordering
- Fix incorrect buffer type for strips
- Enabled an optimization for motion vectors, storing projected positions for vertices instead of the transform matrix
- In the Gradient editor undo will now properly refresh the gradient preview (color swatches)
- Eye dropper in the color fields kept updating after pressing the Esc key
- Sticky notes can now be deleted through contextual manual menu
- Blackboard fields can now be duplicated either with a shortcut (Ctrl+D) or with a contextual menu option
- Properties labels do not overlap anymore
- VFX Graph operators keep the same width when expanded or collpased so that the button does not change position
- Fix Soft Particle depth computation when using an orthographic camera [Case 1309961](https://issuetracker.unity3d.com/product/unity/issues/guid/1309961)
- When adding a new node/operator in the graph editor and using the search field, the search results are sorted in a smarter way
- Unexpected operator and block removal during migration [Case 1344645](https://issuetracker.unity3d.com/product/unity/issues/guid/1344645/)
- Inspector group headers now have a better indentation and alignment
- Zoom and warning icons were blurry in the "Play Controls" and "Visual Effect Model" scene overlays
- Random crash using subgraph [Case 1345426](https://issuetracker.unity3d.com/product/unity/issues/guid/1345426/)
- Fixed Collision with Depth Buffer when using Orthographic camera [Case 1309958](https://issuetracker.unity3d.com/product/unity/issues/guid/1309958/)
- Fix culling of point output [Case 1225764](https://issuetracker.unity3d.com/product/unity/issues/guid/1225764/)
- Compilation issue when normal is used in shadergraph for opacity with unlit output
- Fix Exception on trying to invert a degenerate TRS matrix [Case 1307068](https://issuetracker.unity3d.com/product/unity/issues/guid/1307068/)
- Fix bounds helper tool (automatic systems culling, world bounds computation, ...)
- Fix IsFrontFace shader graph node for VFX.
- Fix crash when loading SDF Baker settings holding a mesh prefab [Case 1343898](https://issuetracker.unity3d.com/product/unity/issues/guid/1343898/)
- Exception using gizmo on exposed properties [Case 1340818](https://issuetracker.unity3d.com/product/unity/issues/guid/1340818/)
- GPU hang on some initialize dispatch during dichotomy (platform specific)
- Compilation error undeclared identifier 'Infinity' [Case 1328592](https://issuetracker.unity3d.com/product/unity/issues/guid/1328592/)
- Exposed Parameter placement can be moved after sanitize
- Fix rendering artifacts on some mobile devices [Case 1149057](https://issuetracker.unity3d.com/product/unity/issues/guid/1149057/)
- Fix compilation failure on OpenGLES [Case 1348666](https://issuetracker.unity3d.com/product/unity/issues/guid/1348666/)
- Don't open an empty VFX Graph Editor when assigning a VFX Asset to a Visual Effect GameObject from the inspector [Case 1347399](https://issuetracker.unity3d.com/product/unity/issues/guid/1347399/)
- Visual Effect inspector input fields don't lose focus anymore while typing (Random seed)
- Prevent vector truncation error in HDRP Decal template
- Unexpected compilation error while modifying ShaderGraph exposed properties [Case 1361601](https://issuetracker.unity3d.com/product/unity/issues/guid/1361601/)
- Compilation issue while using new SG integration and SampleTexture/SampleMesh [Case 1359391](https://issuetracker.unity3d.com/product/unity/issues/guid/1359391/)
- Eye dropper in the color fields kept updating after pressing the Esc key
- Prevent vfx re-compilation in some cases when a value has not changed
- Prevent VFX Graph compilation each time a property's min/max value is changed
- Exposed Camera property fails to upgrade and is converted to a float type [Case 1357685](https://issuetracker.unity3d.com/product/unity/issues/guid/1357685/)
- Fix SDF Baker fail on PS4 & PS5 [Case 1351595](https://fogbugz.unity3d.com/f/cases/1351595/)
- Fix potential infinite compilation when using subgraphs [Case 1346576](https://issuetracker.unity3d.com/product/unity/issues/guid/1346576/)
- Prevent out of sync serialization of VFX assets that could cause the asset to be dirtied without reason
- Fix undetermitism in space with LocalToWorld and WorldToLocal operators [Case 1355820](https://issuetracker.unity3d.com/product/unity/issues/guid/1355820/)
- Added a missing paste option in the context menu for VFX contexts. Also the paste options is now disabled when uneffective
- Rename "Material Offset" to "Sorting Priority" in output render state settings [Case 1365257](https://issuetracker.unity3d.com/product/unity/issues/guid/1365257/)
- No more performance drop when Windows screen DPI setting is set to custom values (like 125%)

## [11.0.0] - 2020-10-21
### Added
- Added new setting to output nodes to exclude from TAA
- New Sample Point cache & Sample Attribute map operators

### Changed
- Changed the "Edit" button so it becomes "New" when no asset is set on a Visual Effect component, in order to save a new visual effect graph asset.

### Fixed
- Forbid incorrect link between incompatible context [Case 1269756](https://issuetracker.unity3d.com/product/unity/issues/guid/1269756/)
- Serialization issue with VFXSpawnerCallbacks
- Unexpected exception while trying to display capacity warning [Case 1294180](https://issuetracker.unity3d.com/product/unity/issues/guid/1294180/)
- Exclude Operator, Context, Block and Subgraph from Preset [Case 1232309](https://issuetracker.unity3d.com/product/unity/issues/guid/1232309/)
- Fix [Case 1212002](https://fogbugz.unity3d.com/f/cases/1212002/)
- Fix [Case 1223747](https://fogbugz.unity3d.com/f/cases/1223747/)
- Fix [Case 1290493](https://fogbugz.unity3d.com/f/cases/1290493/#BugEvent.1072735759)
- Incorrect path on Linux while targetting Android, IOS or WebGL [Case 1279750](https://issuetracker.unity3d.com/product/unity/issues/guid/1279750/)


## [10.2.0] - 2020-10-19
### Added
- Warning using Depth Collision on unsupported scriptable render pipeline.
- Warning in renderer inspector using Light Probe Proxy Volume when this feature isn't available.
- New operator : Sample Signed distance field
- New Position on Signed Distance Field block
- Added command to delete unuser parameters.
- Harmonized position, direction and velocity composition modes for position (shape, sequential, depth) and Velocity from Direction & Speed blocks
- New particle strip attribute in Initialize: spawnIndexInStrip
- Added Get Strip Index subgraph utility operator in Additional Samples
- Added Encompass (Point) subgraph utility operator in Additional Samples

### Fixed
- "Create new VisualEffect Graph" creates a graph from the default template [Case 1279999](https://fogbugz.unity3d.com/f/cases/1279999/)
- Fix [Case 1268977](https://issuetracker.unity3d.com/product/unity/issues/guid/1268977/)
- Fix [Case 1114281](https://fogbugz.unity3d.com/f/cases/1114281/)
- Forbid creation of context in VisualEffectSubgraphBlock through edge dropping. No context should be allowed.
- Fix [Case 1199540](https://issuetracker.unity3d.com/product/unity/issues/guid/1199540/)
- Fix [Case 1219072](https://issuetracker.unity3d.com/product/unity/issues/guid/1219072/)
- Fix [Case 1211372](https://issuetracker.unity3d.com/product/unity/issues/guid/1211372/)
- Fix [Case 1262961](https://issuetracker.unity3d.com/product/unity/issues/guid/1262961/)
- Fix [Case 1268354](https://fogbugz.unity3d.com/f/cases/1268354/)
- Fix VFX Graph window invalidating existing Undo.undoRedoPerformed delegates.
- Fix for VisualEffect prefab override window [Case 1242693](https://issuetracker.unity3d.com/product/unity/issues/guid/1242693/)
- Fix [Case 1281861](https://issuetracker.unity3d.com/product/unity/issues/guid/1281861/)
- Unexpected exception while installing samples inside an URP project [Case 1280065](https://issuetracker.unity3d.com/product/unity/issues/guid/1280065/)
- Fix edited operator being collapsed [Case 1270517](https://issuetracker.unity3d.com/product/unity/issues/guid/1270517/)
- Filters out renderer priority on SRP which doesn't support this feature.
- Fallback to builtIn rendering layer if srpAsset.renderingLayerMaskNames returns null.
- Fix missing prepass in URP [Case 1169487](https://issuetracker.unity3d.com/product/unity/issues/guid/1169487/)
- Fix SubPixelAA block while rendering directly in backbuffer.
- Property Binder : Incorrect Destroy called from edit mode. [Case 1274790](https://issuetracker.unity3d.com/product/unity/issues/guid/1274790/)
- Property Binder : Unexpected null reference exception while using terrain binder. [Case 1247230](https://issuetracker.unity3d.com/product/unity/issues/guid/1247230/)
- Property Binder : HierarchyRoot null reference exception while using Hierarchy to Attribute Map. [Case 1274788](https://issuetracker.unity3d.com/product/unity/issues/guid/1274788/)
- Property Binder : Properties window isn't always up to date. [Case 1248711](https://issuetracker.unity3d.com/product/unity/issues/guid/1248711/)
- Property Binder : Avoid Warning while building on Mobile "Presence of such handlers might impact performance on handheld devices." when building for Android" [Case 1279471](https://issuetracker.unity3d.com/product/unity/issues/guid/1248711/)
- Fixed [case 1283315](https://issuetracker.unity3d.com/product/unity/issues/guid/1283315/)
- Addressing for mirror and clamp modes in sequential operators and blocks
- Incorrect volume spawning for Sphere & Circle with thickness absolute
- Fix View Space Position is VFX Shadergraph [Case 1285603](https://fogbugz.unity3d.com/f/cases/1285603/)
- Fix [Case 1268354](https://fogbugz.unity3d.com/f/cases/1268354/)
- Fixed rare bug causing the vfx compilation to do nothing silently.
- Fixed vfx compilation when a diffusion profile property is added to a vfx shadergraph
- SpawnOverDistance spawner block now behaves correctly
- Quad strip outputs take into account orientation block
- Fixed Random Vector subgraph utility operator in Additional Samples
- Fixed Set Strip Progress Attribute utility block in Additional Samples
- Fix [Case 1255182](https://fogbugz.unity3d.com/f/cases/1255182/)
- Remove temporarily "Exact Fixed Time Step" option on VisualEffectAsset to avoid unexpected behavior
- Disable implicit space transformations in sublock graphs as they led to unexpected behaviors

## [10.1.0] - 2020-10-12
### Added
- Compare operator can take int and uint as inputs
- New operator : Sample Signed distance field
- New WorldToViewportPoint operator
- New ViewportToWorldPoint operator
- Added Output Event Handler API
- Added Output Event Handler Samples
- Added ExposedProperty custom Property Drawer
- Error display within the graph.

### Fixed
- Mesh Sampling incorrect with some GPU (use ByteAddressBuffer instead of Buffer<float>)
- Fix for node window staying when clicking elsewhere
- Make VisualEffect created from the GameObject menu have unique names [Case 1262989](https://issuetracker.unity3d.com/product/unity/issues/guid/1262989/)
- Missing System Seed in new dynamic built-in operator.
- Prefab highlight missing for initial event name toggle [Case 1263012](https://issuetracker.unity3d.com/product/unity/issues/guid/1263012/)
- Correctly frame the whole graph, when opening the Visual Effect Editor
- Optimize display of inspector when there is a lot of exposed VFX properties.
- fixes the user created vfx default resources that were ignored unless loaded
- fix crash when creating a loop in subgraph operators [Case 1251523](https://issuetracker.unity3d.com/product/unity/issues/guid/1251523/)
- fix issue with multiselection and objectfields [Case 1250378](https://issuetracker.unity3d.com/issues/vfx-removing-texture-asset-while-multiediting-working-incorrectly)
- Normals with non uniform scales are correctly computed [Case 1246989](https://issuetracker.unity3d.com/product/unity/issues/guid/1246989/)
- Fix exposed Texture2DArray and Cubemap types from shader graph not being taken into account in Output Mesh [Case 1265221](https://issuetracker.unity3d.com/product/unity/issues/guid/1265221/)
- Allow world position usage in shaderGraph plugged into an alpha/opacity output [Case 1259511](https://issuetracker.unity3d.com/product/unity/issues/guid/1259511/)
- GPU Evaluation of Construct Matrix
- Random Per-Component on Set Attribute in Spawn Context [Case 1279294](https://issuetracker.unity3d.com/product/unity/issues/guid/1279294/)
- Fix corrupted UI in nodes due to corrupted point cache files [Case 1232867](https://fogbugz.unity3d.com/f/cases/1232867/)
- Fix InvalidCastException when using byte properties in point cache files [Case 1276623](https://fogbugz.unity3d.com/f/cases/1276623/)
- Fix  https://issuetracker.unity3d.com/issues/ux-cant-drag-a-noodle-out-of-trigger-blocks
- Fix [Case 1114281](https://issuetracker.unity3d.com/product/unity/issues/guid/1114281/)
- Fix shadows not being rendered to some cascades with directional lights [Case 1229972](https://issuetracker.unity3d.com/issues/output-inconsistencies-with-vfx-shadow-casting-and-shadow-cascades)
- Fix VFX Graph window invalidating existing Undo.undoRedoPerformed delegates.
- Fix shadergraph changes not reflected in VisualEffectGraph [Case 1278469](https://fogbugz.unity3d.com/f/cases/resolve/1278469/)

## [10.0.0] - 2019-06-10
### Added
- Tooltips for Attributes
- Custom Inspector for Spawn context, delay settings are more user friendly.
- Quick Expose Property : Holding Alt + Release Click in an Empty space while making property edges creates a new exposed property of corresponding type with current slot value.
- Octagon & Triangle support for planar distortion output
- Custom Z axis option for strip output
- Custom Inspector for Update context, display update position/rotation instead of integration
- Tooltips to blocks, nodes, contexts, and various menus and options
- VFX asset compilation is done at import instead of when the asset is saved.
- New operators: Exp, Log and LoadTexture
- Duplicate with edges.
- Right click on edge to create a interstitial node.
- New quad distortion output for particle strips
- New attribute for strips: particleCountInStrip
- New options for quad strips texture mapping: swap UV and custom mapping
- Naming for particles system and spawn context
- Noise evaluation now performed on CPU when possible
- Range and Min attributes support on int and uint parameters
- New Construct Matrix from Vector4 operator
- Allow filtering enums in VFXModels' VFXSettings.
- Sample vertices of a mesh with the Position (Mesh) block and the Sample Mesh operator
- New built-in operator providing new times access
- More efficient update modes inspector
- Ability to read attribute in spawn context through graph
- Added save button to save only the current visual effect graph.
- Added Degrees / Radians conversion subgraphs in samples
- uint parameter can be seen as an enum.
- New TransformVector4 operator
- New GetTextureDimensions operator
- Output Event context for scripting API event retrieval.
- per-particle GPU Frustum culling
- Compute culling of particle which have their alive attribute set to false in output
- Mesh and lit mesh outputs can now have up to 4 differents meshes that can be set per Particle (Experimental)
- Screen space per particle LOD on mesh and lit mesh outputs (Experimental)

### Fixed
- Moved VFX Event Tester Window visibility to Component Play Controls SceneView Window
- Universal Render Pipeline : Fog integration for Exponential mode [Case 1177594](https://issuetracker.unity3d.com/issues/urp-slash-fog-vfx-particles)
- Correct VFXSettings display in Shader Graph compatible outputs
- No more NullReference on sub-outputs after domain reload
- Fix typo in strip tangent computation
- Infinite recompilation using subgraph [Case 1186191](https://issuetracker.unity3d.com/product/unity/issues/guid/1186191/)
- Modifying a shader used by an output mesh context now automatically updates the currently edited VFX
- Possible loss of shadergraph reference in unlit output
- ui : toolbar item wrap instead of overlapping.
- Selection Pass for Universal and High Definition Render Pipeline
- Copy/Paste not deserializing correctly for Particle Strip data
- WorldPosition, AbsoluteWorldPosition & ScreenPos in shadergraph integration
- Optimize VFXAssetEditor when externalize is activated
- TransformVector|Position|Direction & DistanceToSphere|Plane|Line have now spaceable outputs
- Filter out motion vector output for lower resolution & after post-process render passes [Case 1192932](https://issuetracker.unity3d.com/product/unity/issues/guid/1192932/)
- Sort compute on metal failing with BitonicSort128 [Case 1126095](https://issuetracker.unity3d.com/issues/osx-unexpected-spawn-slash-capacity-results-when-sorting-is-set-to-auto-slash-on)
- Fix alpha clipping with shader graph
- Fix output settings correctly filtered dependeing on shader graph use or not
- Fix some cases were normal/tangent were not passes as interpolants with shader graph
- Make normals/tangents work in unlit output with shader graph
- Fix shader interpolants with shader graph and particle strips
- SpawnIndex attribute is now working correctly in Initialize context
- Remove useless VFXLibrary clears that caused pop-up menu to take long opening times
- Make sure the subgraph is added to the graph when we set the setting. Fix exception on Convert To Subgraph.
- Subgraph operators appear on drag edge on graph.
- Sample Scene Color & Scene Depth from Shader Graph Integration using High Definition and Universal Render Pipeline
- Removed Unnecessary reference to HDRP Runtime Assembly in VFX Runtime Assembly
- Allow alpha clipping of motion vector for transparent outputs [Case 1192930](https://issuetracker.unity3d.com/product/unity/issues/guid/1192930/)
- subgraph block into subgraph context no longer forget parameter values.
- Fix exception when compiling an asset with a turbulence block in absolute mode
- Fixed GetCustomAttribute that was locked to Current
- Shader compilation now works when using view direction in shader graph
- Fix for destroying selected component corrupt "Play Controls" window
- Depth Position and Collision blocks now work correctly in local space systems
- Filter out Direction type on inconsistent operator [Case 1201681](https://issuetracker.unity3d.com/product/unity/issues/guid/1201681/)
- Exclude MouseEvent, RigidBodyCollision, TriggerEvent & Sphere binders when physics modules isn't available
- Visual Effect Activation Track : Handle empty string in ExposedProperty
- in some cases AABox position gizmo would not move when dragged.
- Inspector doesn't trigger any exception if VisualEffectAsset comes from an Asset Bundle [Case 1203616](https://issuetracker.unity3d.com/issues/visual-effect-component-is-not-fully-shown-in-the-inspector-if-vfx-is-loaded-from-asset-bundle)
- OnStop Event to the start of a Spawn Context makes it also trigger when OnPlay is sent [Case 1198339](https://issuetracker.unity3d.com/product/unity/issues/guid/1198339/)
- Remove unexpected public API : UnityEditor.VFX.VFXSeedMode & IncrementStripIndexOnStart
- Fix yamato error : check vfx manager on domain reload instead of vfx import.
- Filter out unrelevant events from event desc while compiling
- Missing Packing.hlsl include while using an unlit shadergraph.
- Fix for nesting of VFXSubgraphContexts.
- Runtime compilation now compiles correctly when constant folding several texture ports that reference the same texture [Case 1193602](https://issuetracker.unity3d.com/issues/output-shader-errors-when-compiling-the-runtime-shader-of-a-lit-output-with-exposed-but-unassigned-additional-maps)
- Fix compilation error in runtime mode when Speed Range is 0 in Attribute By Speed block [Case 1118665](https://issuetracker.unity3d.com/issues/vfx-shader-errors-are-thrown-when-quad-outputs-speed-range-is-set-to-zero)
- NullReferenceException while assigning a null pCache [Case 1222491](https://issuetracker.unity3d.com/issues/pointcache-nullrefexception-when-compiling-an-effect-with-a-pcache-without-an-assigned-asset)
- Add message in inspector for unreachable properties due to VisualEffectAsset stored in AssetBundle [Case 1193602](https://issuetracker.unity3d.com/product/unity/issues/guid/1203616/)
- pCache importer and exporter tool was keeping a lock on texture or pCache files [Case 1185677](https://issuetracker.unity3d.com/product/unity/issues/guid/1185677/)
- Convert inline to exposed property / Quick expose property sets correct default value in parent
- Age particles checkbox was incorrectly hidden [Case 1221557](https://issuetracker.unity3d.com/product/unity/issues/guid/1221557/)
- Fix various bugs in Position (Cone) block [Case 1111053] (https://issuetracker.unity3d.com/product/unity/issues/guid/1111053/)
- Handle correctly direction, position & vector types in AppendVector operator [Case 1111867](https://issuetracker.unity3d.com/product/unity/issues/guid/1111867/)
- Fix space issues with blocks and operators taking a camera as input
- Generated shaderName are now consistent with displayed system names
- Remove some shader warnings
- Fixed Sample Flipbook Texture File Names
- Don't lose SRP output specific data when SRP package is not present
- Fix visual effect graph when a subgraph or shader graph dependency changes
- Support of flag settings in model inspector
- height of initial event name.
- fix colorfield height.
- fix for capacity change for locked asset.
- fix null value not beeing assignable to slot.
- Prevent capacity from being 0 [Case 1233044](https://issuetracker.unity3d.com/product/unity/issues/guid/1233044/)
- Fix for dragged parameters order when there are categories
- Avoid NullReferenceException in Previous Position Binder" component. [Case 1242351](https://issuetracker.unity3d.com/product/unity/issues/guid/1242351/)
- Don't show the blocks window when context cant have blocks
- Prevent from creating a context in VisualEffectSugraphOperator by draggingfrom an output slot.
- Avoid NullReferenceException when VisualEffectAsset is null if VFXPropertyBinder [Case 1219061](https://issuetracker.unity3d.com/product/unity/issues/guid/1219061/)
- Missing Reset function in VFXPropertyBinder [Case 1219063](https://issuetracker.unity3d.com/product/unity/issues/guid/1219063/)
- Fix issue with strips outputs that could cause too many vertices to be renderered
- SpawnIndex attribute returns correct value in update and outputs contexts
- Disable Reset option in context menu for all VFXObject [Case 1251519](https://issuetracker.unity3d.com/product/unity/issues/guid/1251519/) & [Case 1251533](https://issuetracker.unity3d.com/product/unity/issues/guid/1251533/)
- Avoid other NullReferenceException using property binders
- Fix culture issues when generating attributes defines in shaders [Case 1222819](https://issuetracker.unity3d.com/product/unity/issues/guid/1222819/)
- Move the VFXPropertyBinder from Update to LateUpdate [Case 1254340](https://issuetracker.unity3d.com/product/unity/issues/guid/1254340/)
- Properties in blackboard are now exposed by default
- Dissociated Colors for bool, uint and int
- De-nicified attribute name (conserve case) in Set Custom Attribute title
- Changed the default "No Asset" message when opening the visual effect graph window
- Subgraphs are not in hardcoded categories anymore : updated default subgraph templates + Samples to add meaningful categories.
- Fix creation of StringPropertyRM
- Enum fields having headers show the header in the inspector as well.
- Handle correctly disabled alphaTreshold material slot in shaderGraph.

## [7.1.1] - 2019-09-05
### Added
- Moved High Definition templates and includes to com.unity.render-pipelines.high-definition package
- Navigation commands for subgraph.
- Allow choosing the place to save vfx subgraph.
- Particle strips for trails and ribbons. (Experimental)
- Shadergraph integration into vfx. (Experimental)

### Fixed
- Using struct as subgraph parameters.
- Objectproperty not consuming delete key.
- Converting a subgraph operator inside a subgraph operator with outputs.
- Selecting a GameObject with a VFX Property Binder spams exception.
- Wrong motion vector while modifying local matrix of a VisualEffect.
- Convert output settings copy.
- Fixed some outputs failing to compile when used with certain UV Modes [Case 1126200] (https://issuetracker.unity3d.com/issues/output-some-outputs-fail-to-compile-when-used-with-certain-uv-modes)
- Removed Gradient Mapping Mode from some outputs type where it was irrelevant [Case 1164045]
- Soft Particles work with Distortion outputs [Case 1167426] (https://issuetracker.unity3d.com/issues/output-soft-particles-do-not-work-with-distortion-outputs)
- category rename rect.
- copy settings while converting an output
- toolbar toggle appearing light with light skin.
- multiselection of gradient in visual effect graph
- clipped "reseed" in visual effect editor
- Unlit outputs are no longer pre-exposed by default in HDRP
- Augmented generated HLSL floatN precision [Case 1177730] (https://issuetracker.unity3d.com/issues/vfx-graph-7x7-flipbook-particles-flash-and-dont-animate-correctly-in-play-mode-or-in-edit-mode-with-vfx-graph-closed)
- Spherical coordinates to Rectangular (Cartesians) coordinates node input: angles are now expressed in radians
- Turbulence noise updated: noise type and frequency can be specified [Case  1141282] (https://issuetracker.unity3d.com/issues/vfx-particles-flicker-when-blend-mode-is-set-to-alpha-turbulence-block-is-enabled-and-there-is-more-than-50000-particles)
- Color and Depth camera buffer access in HDRP now use Texture2DArray instead of Texture2D
- Output Mesh with shader graph now works as expected

## [7.0.1] - 2019-07-25
### Added
- Add Position depth operator along with TransformVector4 and LoadTexture2D expressions.

### Fixed
- Inherit attribute block appears three times [Case 1166905](https://issuetracker.unity3d.com/issues/attributes-each-inherit-attribute-block-appears-3-times-in-the-search-and-some-have-a-seed-attribute)
- Unexpected exception : `Trying to modify space on a not spaceable slot` error when adding collision or conform blocks [Case 1163442](https://issuetracker.unity3d.com/issues/block-trying-to-modify-space-on-a-not-spaceable-slot-error-when-adding-collision-or-conform-blocks)

## [7.0.0] - 2019-07-17
### Added
- Make multiselection work in a way that do not assume that the same parameter will have the same index in the property sheet.
- auto recompile when changing shaderpath
- auto recompile new vfx
- better detection of default shader path
- Bitfield control.
- Initial Event Name inspector for visual effect asset and component
- Subgraphs
- Move HDRP outputs to HDRP package + expose HDRP queue selection
- Add exposure weight control for HDRP outputs
- Shader macros for XR single-pass instancing
- XR single-pass instancing support for indirect draws
- Inverse trigonometric operators (atan, atan2, asin, acos)
- Replaced Orient : Fixed rotation with new option Orient : Advanced
- Loop & Delay integrated to the spawn system
- Motion Vector support for PlanarPrimitive & Mesh outputs

### Fixed
- Handle a possible exception (ReflectionTypeLoadException) while using VFXParameterBinderEditor
- Renamed Parameter Binders to Property Binders. (This will cause breaking serialization for these PropertyBinders : VFXAudioSpectrumBinder, VFXInputMouseBinder, VFXInputMouseBinder, VFXInputTouchBinder, VFXInputTouchBinder, VFXRaycastBinder, VFXTerrainBinder, VFXUIDropdownBinder, VFXUISliderBinder, VFXUIToggleBinder)
- Renamed Namespace `UnityEngine.Experimental.VFX.Utility` to `UnityEngine.VFX.Utility`
- Fix normal bending factor computation for primitive outputs
- Automatic template path detection based on SRP in now working correctly

## [6.7.0-preview] - 2019-05-16
### Added
- Distortion Outputs (Quad / Mesh)
- Color mapping mode for unlit outputs (Textured/Gradient Mapped)
- Add Triangle and Octagon primitives for particle outputs
- Set Attribute is now spaceable on a specific set of attributes (position, velocity, axis...)
- Trigger : GPUEvent Rate (Over time or Distance)

### Fixed
- Fix shader compilation error with debug views
- Improve AA line rendering
- Fix screen space size block
- Crash chaining two spawners each other [Case 1135299](https://issuetracker.unity3d.com/issues/crash-chaining-two-spawners-to-each-other-produces-an-infinite-loop)
- Inspector : Exposed parameters disregard the initial value [Case 1126471](https://issuetracker.unity3d.com/issues/parameters-exposed-parameters-disregard-the-initial-value)
- Asset name now displayed in compile errors and output context shaders
- Fix for linking spawner to spawner while first spawner is linked to initialize + test
- Fix space of spaceable slot not copy pasted + test
- Position (Circle) does not take the Center Z value into account [Case 1146850](https://issuetracker.unity3d.com/issues/blocks-position-circle-does-not-take-the-center-z-value-into-account)
- Add Exposure Weight for emissive in lit outputs

## [6.6.0-preview] - 2019-04-01
### Added
- Addressing mode for Sequential blocks
- Invert transform available on GPU
- Add automatic depth buffer reference for main camera (for position and collision blocks)
- Total Time for PreWarm in Visual Effect Asset inspector
- Support for unlit output with LWRP
- Add Terrain Parameter Binder + Terrain Type
- Add UI Parameter Binders : Slider, Toggle
- Add Input Parameter Binders : Axis, Button, Key, Mouse, Touch
- Add Other Parameter Binders : Previous Position, Hierarchy Attribute Map, Multi-Position, Enabled

### Fixed
- Undo Redo while changing space
- Type declaration was unmodifiable due to exception during space intialization
- Fix unexpected issue when plugging per particle data into hash of per component fixed random
- Missing asset reimport when exception has been thrown during graph compilation
- Fix exception when using a Oriented Box Volume node [Case 1110419](https://issuetracker.unity3d.com/issues/operator-indexoutofrangeexception-when-using-a-volume-oriented-box-node)
- Add missing blend value slot in Inherit Source Attribute blocks [Case 1120568](https://issuetracker.unity3d.com/issues/source-attribute-blend-source-attribute-blocks-are-not-useful-without-the-blend-value)
- Visual Effect Inspector Cosmetic Improvements
- Missing graph invalidation in VFXGraph.OnEnable, was causing trouble with value invalidation until next recompilation
- Issue that remove the edge when dragging an edge from slot to the same slot.
- Exception when undoing an edge deletion on a dynamic operator.
- Exception regarding undo/redo when dragging a edge linked to a dynamic operator on another slot.
- Exception while removing a sub-slot of a dynamic operator

## [6.5.0-preview] - 2019-03-07

## [6.4.0-preview] - 2019-02-21

## [6.3.0-preview] - 2019-02-18

## [6.2.0-preview] - 2019-02-15
### Changed
- Code refactor: all macros with ARGS have been swapped with macros with PARAM. This is because the ARGS macros were incorrectly named

### Fixed
- Better Handling of Null or Missing Parameter Binders (Editor + Runtime)
- Fixes in VFX Raycast Binder
- Fixes in VFX Parameter Binder Editor

## [6.1.0-preview] - 2019-02-13

## [6.0.0-preview] - 2019-02-23
### Added
- Add spawnTime & spawnCount operator
- Add seed slot to constant random mode of Attribute from curve and map
- Add customizable function in VariantProvider to replace the default cartesian product
- Add Inverse Lerp node
- Expose light probes parameters in VisualEffect inspector

### Fixed
- Some fixes in noise library
- Some fixes in the Visual Effect inspector
- Visual Effects menu is now in the right place
- Remove some D3D11, metal and C# warnings
- Fix in sequential line to include the end point
- Fix a bug with attributes in Attribute from curve
- Fix source attributes not being taken into account for attribute storage
- Fix legacy render path shader compilation issues
- Small fixes in Parameter Binder editor
- Fix fog on decals
- Saturate alpha component in outputs
- Fixed scaleY in ConnectTarget
- Incorrect toggle rectangle in VisualEffect inspector
- Shader compilation with SimpleLit and debug display

## [5.2.0-preview] - 2018-11-27
### Added
- Prewarm mechanism

### Fixed
- Handle data loss of overriden parameters better

### Optimized
- Improved iteration times by not compiling initial shader variant

## [4.3.0-preview] - 2018-11-23

Initial release<|MERGE_RESOLUTION|>--- conflicted
+++ resolved
@@ -4,19 +4,11 @@
 The format is based on [Keep a Changelog](http://keepachangelog.com/en/1.0.0/)
 and this project adheres to [Semantic Versioning](http://semver.org/spec/v2.0.0.html).
 
-<<<<<<< HEAD
-## [12.1.4] - 2021-12-07
+## [12.1.5] - 2022-01-14
+
 ### Fixed
 - Unexpected possible connection between GPUEvent and Spawn context [Case 1362739](https://issuetracker.unity3d.com/product/unity/issues/guid/1362739/)
 - Fix bounds helper tool (automatic systems culling, world bounds computation, ...)
-- Fixed null reference exception when opening another VFX and a debug mode is enabled [Case 1347420](https://issuetracker.unity3d.com/product/unity/issues/guid/1347420/)
-=======
-## [12.1.5] - 2022-01-14
-
-### Fixed
-- Unexpected possible connection between GPUEvent and Spawn context [Case 1362739](https://issuetracker.unity3d.com/product/unity/issues/guid/1362739/)
-- Fix bounds helper tool (automatic systems culling, world bounds computation, ...)
->>>>>>> 35273a97
 - Editing the values in the graph did not impact the system in real-time after saving [Case 1371089](https://issuetracker.unity3d.com/product/unity/issues/guid/1371089/)
 - Collision with zero scale lead to undefined behavior [Case 1381562](https://issuetracker.unity3d.com/product/unity/issues/guid/1381562/)
 - Enable/disable state of VFX blocks and operators are preserved after copy/paste
@@ -25,17 +17,13 @@
 - Forbid pasting a subgraph in the same subgraph [Case 1364480](https://issuetracker.unity3d.com/product/unity/issues/guid/1364480/)
 - Particle Strip without lifetime do not die when Alive is set to false. [Case 1376278](https://issuetracker.unity3d.com/product/unity/issues/guid/1376278/)
 
-<<<<<<< HEAD
-=======
 ## [12.1.4] - 2021-12-07
 ### Fixed
 - Fixed null reference exception when opening another VFX and a debug mode is enabled [Case 1347420](https://issuetracker.unity3d.com/product/unity/issues/guid/1347420/)
 
->>>>>>> 35273a97
 ## [12.1.3] - 2021-11-17
 ### Fixed
 - Automatically offset contexts when a new node is inserted to avoid overlapping
-
 
 ## [12.1.2] - 2021-10-22
 ### Fixed
