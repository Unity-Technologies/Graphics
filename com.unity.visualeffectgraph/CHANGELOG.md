--- conflicted
+++ resolved
@@ -4,13 +4,6 @@
 The format is based on [Keep a Changelog](http://keepachangelog.com/en/1.0.0/)
 and this project adheres to [Semantic Versioning](http://semver.org/spec/v2.0.0.html).
 
-<<<<<<< HEAD
-## [13.1.3] - 2021-XX-XX
-
-### Fixed
-
-* Fixed possible NaNs in Vortex Subgraph node
-=======
 ## [14.0.0] - 2021-11-17
 
 ### Fixed
@@ -21,7 +14,7 @@
 - Creating a new VFX of the same name as an already opened VFX will reuse the existing window [Case 1382841](https://issuetracker.unity3d.com/product/unity/issues/guid/1382841/)
 - Incorrect behavior of Tangent Space in ShaderGraph [Case 1363279](https://issuetracker.unity3d.com/product/unity/issues/guid/1363279/)
 - ShaderGraph made with new VFX SG integration where not listed when searching for a shader graph output [Case 1379523](https://issuetracker.unity3d.com/product/unity/issues/guid/1379523/)
->>>>>>> 7f91c896
+- Fixed possible NaNs in Vortex Subgraph node
 
 ## [13.1.2] - 2021-11-05
 
