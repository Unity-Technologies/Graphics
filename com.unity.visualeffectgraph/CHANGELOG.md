# Changelog
All notable changes to this package will be documented in this file.

The format is based on [Keep a Changelog](http://keepachangelog.com/en/1.0.0/)
and this project adheres to [Semantic Versioning](http://semver.org/spec/v2.0.0.html).

## [14.0.0] - 2021-11-17

### Fixed
- Gradient field doesn't support HDR values [Case 1381867](https://issuetracker.unity3d.com/product/unity/issues/guid/1381867/)
- Allows for attribute-less systems. [Case 1341789](https://issuetracker.unity3d.com/product/unity/issues/guid/1341789/)
- Editing the values in the graph did not impact the system in real-time after saving [Case 1371089](https://issuetracker.unity3d.com/product/unity/issues/guid/1371089/)
- Fixed null reference exception when opening another VFX and a debug mode is enabled [Case 1347420](https://issuetracker.unity3d.com/product/unity/issues/guid/1347420/)
- Creating a new VFX of the same name as an already opened VFX will reuse the existing window [Case 1382841](https://issuetracker.unity3d.com/product/unity/issues/guid/1382841/)
- Incorrect behavior of Tangent Space in ShaderGraph [Case 1363279](https://issuetracker.unity3d.com/product/unity/issues/guid/1363279/)
- ShaderGraph made with new VFX SG integration where not listed when searching for a shader graph output [Case 1379523](https://issuetracker.unity3d.com/product/unity/issues/guid/1379523/)
- Enable/disable state of VFX blocks and operators are preserved after copy/paste
- Blackboard "Add" button for output could be hidden when the panel is too small (https://issuetracker.unity3d.com/product/unity/issues/guid/1389927/)
<<<<<<< HEAD
- VFX Subgraph operator and block windows now have dedicated icons
=======
- Forbid pasting a subgraph in the same subgraph [Case 1364480](https://issuetracker.unity3d.com/product/unity/issues/guid/1364480/)
>>>>>>> b5feaa21

## [13.1.2] - 2021-11-05

### Fixed
- Removed extra nodes in Ribbon template. [Case 1355602](https://issuetracker.unity3d.com/product/unity/issues/guid/1355602/)

## [13.1.1] - 2021-10-04
### Added
- Multiple VFX graphs can be opened at the same time

### Changed
- Search window now lists more nodes variants and they are organized by attribute first instead of operation

### Fixed
- Compilation error while using not exposed texture in ShaderGraph [Case 1367167](https://issuetracker.unity3d.com/product/unity/issues/guid/1367167/)
- Texture picker lists only textures with expected dimensions (2D, 3D, Cubemap)
- Fix SDF Baker fail on PS4 & PS5 [Case 1351595](https://fogbugz.unity3d.com/f/cases/1351595/)
- Particles were rendered pink with some debug modes [Case 1342276](https://issuetracker.unity3d.com/product/unity/issues/guid/1342276/)
- Removed bool from the built-in list of blittable types for GraphicsBuffer [Case 1351830](https://issuetracker.unity3d.com/product/unity/issues/guid/1351830/)
- Extract position from a transform is wrong on GPU [Case 1353533](https://issuetracker.unity3d.com/product/unity/issues/guid/1353533/)
- Fix potentially invalid value for pixel dimensions in HDRPCameraBinder
- Exposed Camera property fails to upgrade and is converted to a float type [Case 1357685](https://issuetracker.unity3d.com/product/unity/issues/guid/1357685/)
- Unexpected possible connection between GPUEvent and Spawn context [Case 1362739](https://issuetracker.unity3d.com/product/unity/issues/guid/1362739/)
- Fixed Collision with Depth when using a physical camera. [Case 1344733](https://issuetracker.unity3d.com/product/unity/issues/guid/1344733/)
- Fix bounds helper tool (automatic systems culling, world bounds computation, ...)

## [13.1.0] - 2021-09-24

### Fixed
- Rename "Material Offset" to "Sorting Priority" in output render state settings [Case 1365257](https://issuetracker.unity3d.com/product/unity/issues/guid/1365257/)

## [13.0.0] - 2021-09-01
### Added
- New options to select how to sort particles in the Output Context.


### Fixed
- Prevent vector truncation error in HDRP Decal template
- Fix potential infinite compilation when using subgraphs [Case 1346576](https://issuetracker.unity3d.com/product/unity/issues/guid/1346576/)
- Prevent out of sync serialization of VFX assets that could cause the asset to be dirtied without reason
- Fix undetermitism in space with LocalToWorld and WorldToLocal operators [Case 1355820](https://issuetracker.unity3d.com/product/unity/issues/guid/1355820/)
- Unexpected compilation error while modifying ShaderGraph exposed properties [Case 1361601](https://issuetracker.unity3d.com/product/unity/issues/guid/1361601/)
- Compilation issue while using new SG integration and SampleTexture/SampleMesh [Case 1359391](https://issuetracker.unity3d.com/product/unity/issues/guid/1359391/)
- Added a missing paste option in the context menu for VFX contexts. Also the paste options is now disabled when uneffective
- Prevent VFX Graph compilation each time a property's min/max value is changed
- Prevent vfx re-compilation in some cases when a value has not changed
- Eye dropper in the color fields kept updating after pressing the Esc key
- Automatically offset contexts when a new node is inserted to avoid overlapping

## [12.0.0] - 2021-01-11
### Added
- Added support for Texture2D Arrays in Flipbooks
- Added new setting in "Preferences -> Visual Effects" to control the fallback behavior of camera buffers from MainCamera node when the main camera is not rendered.
- Sample vertices of a transformed skinned mesh with Position (Skinned Mesh) and Sample Skinned Mesh operator.
- Placement option (Vertex, Edge, Surface) in Sample Mesh & Skinned Mesh, allows triangle sampling.
- Material Offset setting in inspector of the rendered outputs.
- Restore "Exact Fixed Time Step" option on VisualEffectAsset.
- Support 2D Renderer in URP for Unlit.
- New tool to help set VFX Bounds
- New tool : Signed Distance Field baker.
- Provide explicit access to spawnCount in graph
- Support of direct link event to initialize context (which support several event within the same frame)
- Structured Graphics Buffer support as exposed type
- Added HDRP Decal output context.
- Motion vectors enabled for particle strips
- Added Is Inside subgraph into VFX Graph additions package
- The VFX editor automatically attach to the current selection if the selected gameobject uses the currently edited VFX asset
- Two new buttons are available in the editor's tool bar. One will display a popup panel to handle attachement and one to lock/unlock the current attachement
- Improved toolbar design: added icons, removed labels and grouped commands into dropdown menus

### Changed
- Allow remaking an existing link.
- Sphere and Cube outputs are now experimental
- Property Binder : Handle Remove Component removing linked hidden scriptable objectfields
- Property Binder : Prevent multiple VFXPropertyBinder within the same game object
- Transform integrated to VFXTypes : Circle, ArcCircle, Sphere, ArcSphere, Torus, ArcTorus, Cone, ArcCone

### Fixed
- VFXEventBinderBase throwing a null reference exception in runtime
- Unexpected compilation warning in VFXMouseBinder [Case 1313003](https://issuetracker.unity3d.com/product/unity/issues/guid/1313003/)
- Prevent creation of subgraph containing only partial systems [Case 1284053](https://issuetracker.unity3d.com/product/unity/issues/guid/1284053/)
- Prevent pasting context within operator/block subgraph [Case 1235269](https://issuetracker.unity3d.com/product/unity/issues/guid/1235269/)
- VFXEventBinderBase throwing a null reference exception in runtime
- Fix CameraFade for shadow maps [Case 1294073](https://fogbugz.unity3d.com/f/cases/1294073/)
- Modified Sign operator node output for float when input is 0.0f [Case 1299922](https://fogbugz.unity3d.com/f/cases/1299922/)
- An existing link can be remade.
- Use alphabetical order in type list in blackboard "+" button [Case 1304109](https://issuetracker.unity3d.com/product/unity/issues/guid/1304109/)
- Consistently displays the Age Particles checkbox in Update context [Case 1221557](https://issuetracker.unity3d.com/product/unity/issues/guid/1221557/)
- Fix compute culling compilation in URP [Case 1309174](https://fogbugz.unity3d.com/f/cases/1309174/)
- pCache: Unexpected ditable field in Mesh Statistics, Save & Cancel pCache, error trying to access not readable texture [Case 1122417](https://issuetracker.unity3d.com/product/unity/issues/guid/1122417/)
- Handle correctly locked VisualEffectAsset with version control system [Case 1261051](https://issuetracker.unity3d.com/product/unity/issues/guid/1261051/)
- Artefact in VFXView using efficient debug mode in component target board [Case 1243947](https://issuetracker.unity3d.com/product/unity/issues/guid/1243947/)
- Sample Mesh Color when value is stored as float.
- Compilation error due to direct access to GetWorldToObjectMatrix instead of VFXGetWorldToObjectMatrix [Case 1308481](https://issuetracker.unity3d.com/product/unity/issues/guid/1308481/)
- Prevent infinite compilation loop [Case 1298466](https://issuetracker.unity3d.com/product/unity/issues/guid/1298466/)
- Remove some useless compilation triggers (modifying not connected or disabled nodes for instance)
- Tidy up of platform abstraction code for random number generation, requires a dependency on com.unity.render-pipelines.core for those abstractions.
- Fixed shader compilation errors with textures in shader graph [Case 1309219](https://issuetracker.unity3d.com/product/unity/issues/guid/1309219/)
- Fixed issue with VFX using incorrect buffer type for strip data
- Safe Normalization of Cross Products in Orient blocks [Case 1272724](https://issuetracker.unity3d.com/product/unity/issues/guid/1272724)
- Property Binder : Undo after reset [Case 1293794](https://issuetracker.unity3d.com/product/unity/issues/guid/1293794/)
- Property Binder : Allow copy/past from a game object to another
- Deleting a context node and a block while both are selected throws a null ref exception. [Case 315578](https://issuetracker.unity3d.com/product/unity/issues/guid/1315578/)
- Target GameObject attach button does not allow attaching a valid VFX if the last selection was invalid. [Case 1312178](https://issuetracker.unity3d.com/product/unity/issues/guid/1312178/)
- Deleting flow edge between Init and Update throw an invalid opeation exception [Case 1315593](https://issuetracker.unity3d.com/product/unity/issues/guid/1315593/)
- Regression with some settings not always triggering a recompilation [Case 1322844](https://issuetracker.unity3d.com/product/unity/issues/guid/1322844/)
- Having more than five GPU Event output leads to "unexpected token 'if" at compilation [Case 1323434](https://issuetracker.unity3d.com/product/unity/issues/guid/1323434/)
- Deleted properties still show up in the inspector [Case 1320952](https://issuetracker.unity3d.com/product/unity/issues/guid/1320952/)
- Exception in VFXFilterWindow if search field is empty [Case 1235269](https://issuetracker.unity3d.com/product/unity/issues/guid/1235269/)
- Fixed null reference exception when exposing Camera type in VFX graph [Case 1315582](https://issuetracker.unity3d.com/product/unity/issues/guid/1315582/)
- Fixed VFX with output mesh being always reimported [Case 1309753](https://issuetracker.unity3d.com/product/unity/issues/guid/1309753/)
- Modified state in the VFX tab has now a correct state
- Motion Vector map sampling for flipbooks were not using correct mips
- Remove unexpected expression in spawn context evaluation [Case 1318412](https://issuetracker.unity3d.com/product/unity/issues/guid/1318412/)
- Fix unexpected Spawn context execution ordering
- Fix incorrect buffer type for strips
- Enabled an optimization for motion vectors, storing projected positions for vertices instead of the transform matrix
- In the Gradient editor undo will now properly refresh the gradient preview (color swatches)
- Eye dropper in the color fields kept updating after pressing the Esc key
- Sticky notes can now be deleted through contextual manual menu
- Blackboard fields can now be duplicated either with a shortcut (Ctrl+D) or with a contextual menu option
- Properties labels do not overlap anymore
- VFX Graph operators keep the same width when expanded or collpased so that the button does not change position
- Fix Soft Particle depth computation when using an orthographic camera [Case 1309961](https://issuetracker.unity3d.com/product/unity/issues/guid/1309961)
- When adding a new node/operator in the graph editor and using the search field, the search results are sorted in a smarter way
- Unexpected operator and block removal during migration [Case 1344645](https://issuetracker.unity3d.com/product/unity/issues/guid/1344645/)
- Inspector group headers now have a better indentation and alignment
- Zoom and warning icons were blurry in the "Play Controls" and "Visual Effect Model" scene overlays
- Random crash using subgraph [Case 1345426](https://issuetracker.unity3d.com/product/unity/issues/guid/1345426/)
- Fixed Collision with Depth Buffer when using Orthographic camera [Case 1309958](https://issuetracker.unity3d.com/product/unity/issues/guid/1309958/)
- Fix culling of point output [Case 1225764](https://issuetracker.unity3d.com/product/unity/issues/guid/1225764/)
- Compilation issue when normal is used in shadergraph for opacity with unlit output
- Fix Exception on trying to invert a degenerate TRS matrix [Case 1307068](https://issuetracker.unity3d.com/product/unity/issues/guid/1307068/)
- Fix IsFrontFace shader graph node for VFX.
- Fix crash when loading SDF Baker settings holding a mesh prefab [Case 1343898](https://issuetracker.unity3d.com/product/unity/issues/guid/1343898/)
- Exception using gizmo on exposed properties [Case 1340818](https://issuetracker.unity3d.com/product/unity/issues/guid/1340818/)
- GPU hang on some initialize dispatch during dichotomy (platform specific)
- Compilation error undeclared identifier 'Infinity' [Case 1328592](https://issuetracker.unity3d.com/product/unity/issues/guid/1328592/)
- Exposed Parameter placement can be moved after sanitize
- Fix rendering artifacts on some mobile devices [Case 1149057](https://issuetracker.unity3d.com/product/unity/issues/guid/1149057/)
- Fix compilation failure on OpenGLES [Case 1348666](https://issuetracker.unity3d.com/product/unity/issues/guid/1348666/)
- Don't open an empty VFX Graph Editor when assigning a VFX Asset to a Visual Effect GameObject from the inspector [Case 1347399](https://issuetracker.unity3d.com/product/unity/issues/guid/1347399/)
- Visual Effect inspector input fields don't lose focus anymore while typing (Random seed)
- Subgraph output properties tooltips were not easily editable when multiline

## [11.0.0] - 2020-10-21
### Added
- Added new setting to output nodes to exclude from TAA
- New Sample Point cache & Sample Attribute map operators

### Changed
- Changed the "Edit" button so it becomes "New" when no asset is set on a Visual Effect component, in order to save a new visual effect graph asset.

### Fixed
- Forbid incorrect link between incompatible context [Case 1269756](https://issuetracker.unity3d.com/product/unity/issues/guid/1269756/)
- Serialization issue with VFXSpawnerCallbacks
- Unexpected exception while trying to display capacity warning [Case 1294180](https://issuetracker.unity3d.com/product/unity/issues/guid/1294180/)
- Exclude Operator, Context, Block and Subgraph from Preset [Case 1232309](https://issuetracker.unity3d.com/product/unity/issues/guid/1232309/)
- Fix [Case 1212002](https://fogbugz.unity3d.com/f/cases/1212002/)
- Fix [Case 1223747](https://fogbugz.unity3d.com/f/cases/1223747/)
- Fix [Case 1290493](https://fogbugz.unity3d.com/f/cases/1290493/#BugEvent.1072735759)
- Incorrect path on Linux while targetting Android, IOS or WebGL [Case 1279750](https://issuetracker.unity3d.com/product/unity/issues/guid/1279750/)


## [10.2.0] - 2020-10-19
### Added
- Warning using Depth Collision on unsupported scriptable render pipeline.
- Warning in renderer inspector using Light Probe Proxy Volume when this feature isn't available.
- New operator : Sample Signed distance field
- New Position on Signed Distance Field block
- Added command to delete unuser parameters.
- Harmonized position, direction and velocity composition modes for position (shape, sequential, depth) and Velocity from Direction & Speed blocks
- New particle strip attribute in Initialize: spawnIndexInStrip
- Added Get Strip Index subgraph utility operator in Additional Samples
- Added Encompass (Point) subgraph utility operator in Additional Samples

### Fixed
- "Create new VisualEffect Graph" creates a graph from the default template [Case 1279999](https://fogbugz.unity3d.com/f/cases/1279999/)
- Fix [Case 1268977](https://issuetracker.unity3d.com/product/unity/issues/guid/1268977/)
- Fix [Case 1114281](https://fogbugz.unity3d.com/f/cases/1114281/)
- Forbid creation of context in VisualEffectSubgraphBlock through edge dropping. No context should be allowed.
- Fix [Case 1199540](https://issuetracker.unity3d.com/product/unity/issues/guid/1199540/)
- Fix [Case 1219072](https://issuetracker.unity3d.com/product/unity/issues/guid/1219072/)
- Fix [Case 1211372](https://issuetracker.unity3d.com/product/unity/issues/guid/1211372/)
- Fix [Case 1262961](https://issuetracker.unity3d.com/product/unity/issues/guid/1262961/)
- Fix [Case 1268354](https://fogbugz.unity3d.com/f/cases/1268354/)
- Fix VFX Graph window invalidating existing Undo.undoRedoPerformed delegates.
- Fix for VisualEffect prefab override window [Case 1242693](https://issuetracker.unity3d.com/product/unity/issues/guid/1242693/)
- Fix [Case 1281861](https://issuetracker.unity3d.com/product/unity/issues/guid/1281861/)
- Unexpected exception while installing samples inside an URP project [Case 1280065](https://issuetracker.unity3d.com/product/unity/issues/guid/1280065/)
- Fix edited operator being collapsed [Case 1270517](https://issuetracker.unity3d.com/product/unity/issues/guid/1270517/)
- Filters out renderer priority on SRP which doesn't support this feature.
- Fallback to builtIn rendering layer if srpAsset.renderingLayerMaskNames returns null.
- Fix missing prepass in URP [Case 1169487](https://issuetracker.unity3d.com/product/unity/issues/guid/1169487/)
- Fix SubPixelAA block while rendering directly in backbuffer.
- Property Binder : Incorrect Destroy called from edit mode. [Case 1274790](https://issuetracker.unity3d.com/product/unity/issues/guid/1274790/)
- Property Binder : Unexpected null reference exception while using terrain binder. [Case 1247230](https://issuetracker.unity3d.com/product/unity/issues/guid/1247230/)
- Property Binder : HierarchyRoot null reference exception while using Hierarchy to Attribute Map. [Case 1274788](https://issuetracker.unity3d.com/product/unity/issues/guid/1274788/)
- Property Binder : Properties window isn't always up to date. [Case 1248711](https://issuetracker.unity3d.com/product/unity/issues/guid/1248711/)
- Property Binder : Avoid Warning while building on Mobile "Presence of such handlers might impact performance on handheld devices." when building for Android" [Case 1279471](https://issuetracker.unity3d.com/product/unity/issues/guid/1248711/)
- Fixed [case 1283315](https://issuetracker.unity3d.com/product/unity/issues/guid/1283315/)
- Addressing for mirror and clamp modes in sequential operators and blocks
- Incorrect volume spawning for Sphere & Circle with thickness absolute
- Fix View Space Position is VFX Shadergraph [Case 1285603](https://fogbugz.unity3d.com/f/cases/1285603/)
- Fix [Case 1268354](https://fogbugz.unity3d.com/f/cases/1268354/)
- Fixed rare bug causing the vfx compilation to do nothing silently.
- Fixed vfx compilation when a diffusion profile property is added to a vfx shadergraph
- SpawnOverDistance spawner block now behaves correctly
- Quad strip outputs take into account orientation block
- Fixed Random Vector subgraph utility operator in Additional Samples
- Fixed Set Strip Progress Attribute utility block in Additional Samples
- Fix [Case 1255182](https://fogbugz.unity3d.com/f/cases/1255182/)
- Remove temporarily "Exact Fixed Time Step" option on VisualEffectAsset to avoid unexpected behavior
- Disable implicit space transformations in sublock graphs as they led to unexpected behaviors

## [10.1.0] - 2020-10-12
### Added
- Compare operator can take int and uint as inputs
- New operator : Sample Signed distance field
- New WorldToViewportPoint operator
- New ViewportToWorldPoint operator
- Added Output Event Handler API
- Added Output Event Handler Samples
- Added ExposedProperty custom Property Drawer
- Error display within the graph.

### Fixed
- Mesh Sampling incorrect with some GPU (use ByteAddressBuffer instead of Buffer<float>)
- Fix for node window staying when clicking elsewhere
- Make VisualEffect created from the GameObject menu have unique names [Case 1262989](https://issuetracker.unity3d.com/product/unity/issues/guid/1262989/)
- Missing System Seed in new dynamic built-in operator.
- Prefab highlight missing for initial event name toggle [Case 1263012](https://issuetracker.unity3d.com/product/unity/issues/guid/1263012/)
- Correctly frame the whole graph, when opening the Visual Effect Editor
- Optimize display of inspector when there is a lot of exposed VFX properties.
- fixes the user created vfx default resources that were ignored unless loaded
- fix crash when creating a loop in subgraph operators [Case 1251523](https://issuetracker.unity3d.com/product/unity/issues/guid/1251523/)
- fix issue with multiselection and objectfields [Case 1250378](https://issuetracker.unity3d.com/issues/vfx-removing-texture-asset-while-multiediting-working-incorrectly)
- Normals with non uniform scales are correctly computed [Case 1246989](https://issuetracker.unity3d.com/product/unity/issues/guid/1246989/)
- Fix exposed Texture2DArray and Cubemap types from shader graph not being taken into account in Output Mesh [Case 1265221](https://issuetracker.unity3d.com/product/unity/issues/guid/1265221/)
- Allow world position usage in shaderGraph plugged into an alpha/opacity output [Case 1259511](https://issuetracker.unity3d.com/product/unity/issues/guid/1259511/)
- GPU Evaluation of Construct Matrix
- Random Per-Component on Set Attribute in Spawn Context [Case 1279294](https://issuetracker.unity3d.com/product/unity/issues/guid/1279294/)
- Fix corrupted UI in nodes due to corrupted point cache files [Case 1232867](https://fogbugz.unity3d.com/f/cases/1232867/)
- Fix InvalidCastException when using byte properties in point cache files [Case 1276623](https://fogbugz.unity3d.com/f/cases/1276623/)
- Fix  https://issuetracker.unity3d.com/issues/ux-cant-drag-a-noodle-out-of-trigger-blocks
- Fix [Case 1114281](https://issuetracker.unity3d.com/product/unity/issues/guid/1114281/)
- Fix shadows not being rendered to some cascades with directional lights [Case 1229972](https://issuetracker.unity3d.com/issues/output-inconsistencies-with-vfx-shadow-casting-and-shadow-cascades)
- Fix VFX Graph window invalidating existing Undo.undoRedoPerformed delegates.
- Fix shadergraph changes not reflected in VisualEffectGraph [Case 1278469](https://fogbugz.unity3d.com/f/cases/resolve/1278469/)

## [10.0.0] - 2019-06-10
### Added
- Tooltips for Attributes
- Custom Inspector for Spawn context, delay settings are more user friendly.
- Quick Expose Property : Holding Alt + Release Click in an Empty space while making property edges creates a new exposed property of corresponding type with current slot value.
- Octagon & Triangle support for planar distortion output
- Custom Z axis option for strip output
- Custom Inspector for Update context, display update position/rotation instead of integration
- Tooltips to blocks, nodes, contexts, and various menus and options
- VFX asset compilation is done at import instead of when the asset is saved.
- New operators: Exp, Log and LoadTexture
- Duplicate with edges.
- Right click on edge to create a interstitial node.
- New quad distortion output for particle strips
- New attribute for strips: particleCountInStrip
- New options for quad strips texture mapping: swap UV and custom mapping
- Naming for particles system and spawn context
- Noise evaluation now performed on CPU when possible
- Range and Min attributes support on int and uint parameters
- New Construct Matrix from Vector4 operator
- Allow filtering enums in VFXModels' VFXSettings.
- Sample vertices of a mesh with the Position (Mesh) block and the Sample Mesh operator
- New built-in operator providing new times access
- More efficient update modes inspector
- Ability to read attribute in spawn context through graph
- Added save button to save only the current visual effect graph.
- Added Degrees / Radians conversion subgraphs in samples
- uint parameter can be seen as an enum.
- New TransformVector4 operator
- New GetTextureDimensions operator
- Output Event context for scripting API event retrieval.
- per-particle GPU Frustum culling
- Compute culling of particle which have their alive attribute set to false in output
- Mesh and lit mesh outputs can now have up to 4 differents meshes that can be set per Particle (Experimental)
- Screen space per particle LOD on mesh and lit mesh outputs (Experimental)

### Fixed
- Moved VFX Event Tester Window visibility to Component Play Controls SceneView Window
- Universal Render Pipeline : Fog integration for Exponential mode [Case 1177594](https://issuetracker.unity3d.com/issues/urp-slash-fog-vfx-particles)
- Correct VFXSettings display in Shader Graph compatible outputs
- No more NullReference on sub-outputs after domain reload
- Fix typo in strip tangent computation
- Infinite recompilation using subgraph [Case 1186191](https://issuetracker.unity3d.com/product/unity/issues/guid/1186191/)
- Modifying a shader used by an output mesh context now automatically updates the currently edited VFX
- Possible loss of shadergraph reference in unlit output
- ui : toolbar item wrap instead of overlapping.
- Selection Pass for Universal and High Definition Render Pipeline
- Copy/Paste not deserializing correctly for Particle Strip data
- WorldPosition, AbsoluteWorldPosition & ScreenPos in shadergraph integration
- Optimize VFXAssetEditor when externalize is activated
- TransformVector|Position|Direction & DistanceToSphere|Plane|Line have now spaceable outputs
- Filter out motion vector output for lower resolution & after post-process render passes [Case 1192932](https://issuetracker.unity3d.com/product/unity/issues/guid/1192932/)
- Sort compute on metal failing with BitonicSort128 [Case 1126095](https://issuetracker.unity3d.com/issues/osx-unexpected-spawn-slash-capacity-results-when-sorting-is-set-to-auto-slash-on)
- Fix alpha clipping with shader graph
- Fix output settings correctly filtered dependeing on shader graph use or not
- Fix some cases were normal/tangent were not passes as interpolants with shader graph
- Make normals/tangents work in unlit output with shader graph
- Fix shader interpolants with shader graph and particle strips
- SpawnIndex attribute is now working correctly in Initialize context
- Remove useless VFXLibrary clears that caused pop-up menu to take long opening times
- Make sure the subgraph is added to the graph when we set the setting. Fix exception on Convert To Subgraph.
- Subgraph operators appear on drag edge on graph.
- Sample Scene Color & Scene Depth from Shader Graph Integration using High Definition and Universal Render Pipeline
- Removed Unnecessary reference to HDRP Runtime Assembly in VFX Runtime Assembly
- Allow alpha clipping of motion vector for transparent outputs [Case 1192930](https://issuetracker.unity3d.com/product/unity/issues/guid/1192930/)
- subgraph block into subgraph context no longer forget parameter values.
- Fix exception when compiling an asset with a turbulence block in absolute mode
- Fixed GetCustomAttribute that was locked to Current
- Shader compilation now works when using view direction in shader graph
- Fix for destroying selected component corrupt "Play Controls" window
- Depth Position and Collision blocks now work correctly in local space systems
- Filter out Direction type on inconsistent operator [Case 1201681](https://issuetracker.unity3d.com/product/unity/issues/guid/1201681/)
- Exclude MouseEvent, RigidBodyCollision, TriggerEvent & Sphere binders when physics modules isn't available
- Visual Effect Activation Track : Handle empty string in ExposedProperty
- in some cases AABox position gizmo would not move when dragged.
- Inspector doesn't trigger any exception if VisualEffectAsset comes from an Asset Bundle [Case 1203616](https://issuetracker.unity3d.com/issues/visual-effect-component-is-not-fully-shown-in-the-inspector-if-vfx-is-loaded-from-asset-bundle)
- OnStop Event to the start of a Spawn Context makes it also trigger when OnPlay is sent [Case 1198339](https://issuetracker.unity3d.com/product/unity/issues/guid/1198339/)
- Remove unexpected public API : UnityEditor.VFX.VFXSeedMode & IncrementStripIndexOnStart
- Fix yamato error : check vfx manager on domain reload instead of vfx import.
- Filter out unrelevant events from event desc while compiling
- Missing Packing.hlsl include while using an unlit shadergraph.
- Fix for nesting of VFXSubgraphContexts.
- Runtime compilation now compiles correctly when constant folding several texture ports that reference the same texture [Case 1193602](https://issuetracker.unity3d.com/issues/output-shader-errors-when-compiling-the-runtime-shader-of-a-lit-output-with-exposed-but-unassigned-additional-maps)
- Fix compilation error in runtime mode when Speed Range is 0 in Attribute By Speed block [Case 1118665](https://issuetracker.unity3d.com/issues/vfx-shader-errors-are-thrown-when-quad-outputs-speed-range-is-set-to-zero)
- NullReferenceException while assigning a null pCache [Case 1222491](https://issuetracker.unity3d.com/issues/pointcache-nullrefexception-when-compiling-an-effect-with-a-pcache-without-an-assigned-asset)
- Add message in inspector for unreachable properties due to VisualEffectAsset stored in AssetBundle [Case 1193602](https://issuetracker.unity3d.com/product/unity/issues/guid/1203616/)
- pCache importer and exporter tool was keeping a lock on texture or pCache files [Case 1185677](https://issuetracker.unity3d.com/product/unity/issues/guid/1185677/)
- Convert inline to exposed property / Quick expose property sets correct default value in parent
- Age particles checkbox was incorrectly hidden [Case 1221557](https://issuetracker.unity3d.com/product/unity/issues/guid/1221557/)
- Fix various bugs in Position (Cone) block [Case 1111053] (https://issuetracker.unity3d.com/product/unity/issues/guid/1111053/)
- Handle correctly direction, position & vector types in AppendVector operator [Case 1111867](https://issuetracker.unity3d.com/product/unity/issues/guid/1111867/)
- Fix space issues with blocks and operators taking a camera as input
- Generated shaderName are now consistent with displayed system names
- Remove some shader warnings
- Fixed Sample Flipbook Texture File Names
- Don't lose SRP output specific data when SRP package is not present
- Fix visual effect graph when a subgraph or shader graph dependency changes
- Support of flag settings in model inspector
- height of initial event name.
- fix colorfield height.
- fix for capacity change for locked asset.
- fix null value not beeing assignable to slot.
- Prevent capacity from being 0 [Case 1233044](https://issuetracker.unity3d.com/product/unity/issues/guid/1233044/)
- Fix for dragged parameters order when there are categories
- Avoid NullReferenceException in Previous Position Binder" component. [Case 1242351](https://issuetracker.unity3d.com/product/unity/issues/guid/1242351/)
- Don't show the blocks window when context cant have blocks
- Prevent from creating a context in VisualEffectSugraphOperator by draggingfrom an output slot.
- Avoid NullReferenceException when VisualEffectAsset is null if VFXPropertyBinder [Case 1219061](https://issuetracker.unity3d.com/product/unity/issues/guid/1219061/)
- Missing Reset function in VFXPropertyBinder [Case 1219063](https://issuetracker.unity3d.com/product/unity/issues/guid/1219063/)
- Fix issue with strips outputs that could cause too many vertices to be renderered
- SpawnIndex attribute returns correct value in update and outputs contexts
- Disable Reset option in context menu for all VFXObject [Case 1251519](https://issuetracker.unity3d.com/product/unity/issues/guid/1251519/) & [Case 1251533](https://issuetracker.unity3d.com/product/unity/issues/guid/1251533/)
- Avoid other NullReferenceException using property binders
- Fix culture issues when generating attributes defines in shaders [Case 1222819](https://issuetracker.unity3d.com/product/unity/issues/guid/1222819/)
- Move the VFXPropertyBinder from Update to LateUpdate [Case 1254340](https://issuetracker.unity3d.com/product/unity/issues/guid/1254340/)
- Properties in blackboard are now exposed by default
- Dissociated Colors for bool, uint and int
- De-nicified attribute name (conserve case) in Set Custom Attribute title
- Changed the default "No Asset" message when opening the visual effect graph window
- Subgraphs are not in hardcoded categories anymore : updated default subgraph templates + Samples to add meaningful categories.
- Fix creation of StringPropertyRM
- Enum fields having headers show the header in the inspector as well.
- Handle correctly disabled alphaTreshold material slot in shaderGraph.

## [7.1.1] - 2019-09-05
### Added
- Moved High Definition templates and includes to com.unity.render-pipelines.high-definition package
- Navigation commands for subgraph.
- Allow choosing the place to save vfx subgraph.
- Particle strips for trails and ribbons. (Experimental)
- Shadergraph integration into vfx. (Experimental)

### Fixed
- Using struct as subgraph parameters.
- Objectproperty not consuming delete key.
- Converting a subgraph operator inside a subgraph operator with outputs.
- Selecting a GameObject with a VFX Property Binder spams exception.
- Wrong motion vector while modifying local matrix of a VisualEffect.
- Convert output settings copy.
- Fixed some outputs failing to compile when used with certain UV Modes [Case 1126200] (https://issuetracker.unity3d.com/issues/output-some-outputs-fail-to-compile-when-used-with-certain-uv-modes)
- Removed Gradient Mapping Mode from some outputs type where it was irrelevant [Case 1164045]
- Soft Particles work with Distortion outputs [Case 1167426] (https://issuetracker.unity3d.com/issues/output-soft-particles-do-not-work-with-distortion-outputs)
- category rename rect.
- copy settings while converting an output
- toolbar toggle appearing light with light skin.
- multiselection of gradient in visual effect graph
- clipped "reseed" in visual effect editor
- Unlit outputs are no longer pre-exposed by default in HDRP
- Augmented generated HLSL floatN precision [Case 1177730] (https://issuetracker.unity3d.com/issues/vfx-graph-7x7-flipbook-particles-flash-and-dont-animate-correctly-in-play-mode-or-in-edit-mode-with-vfx-graph-closed)
- Spherical coordinates to Rectangular (Cartesians) coordinates node input: angles are now expressed in radians
- Turbulence noise updated: noise type and frequency can be specified [Case  1141282] (https://issuetracker.unity3d.com/issues/vfx-particles-flicker-when-blend-mode-is-set-to-alpha-turbulence-block-is-enabled-and-there-is-more-than-50000-particles)
- Color and Depth camera buffer access in HDRP now use Texture2DArray instead of Texture2D
- Output Mesh with shader graph now works as expected

## [7.0.1] - 2019-07-25
### Added
- Add Position depth operator along with TransformVector4 and LoadTexture2D expressions.

### Fixed
- Inherit attribute block appears three times [Case 1166905](https://issuetracker.unity3d.com/issues/attributes-each-inherit-attribute-block-appears-3-times-in-the-search-and-some-have-a-seed-attribute)
- Unexpected exception : `Trying to modify space on a not spaceable slot` error when adding collision or conform blocks [Case 1163442](https://issuetracker.unity3d.com/issues/block-trying-to-modify-space-on-a-not-spaceable-slot-error-when-adding-collision-or-conform-blocks)

## [7.0.0] - 2019-07-17
### Added
- Make multiselection work in a way that do not assume that the same parameter will have the same index in the property sheet.
- auto recompile when changing shaderpath
- auto recompile new vfx
- better detection of default shader path
- Bitfield control.
- Initial Event Name inspector for visual effect asset and component
- Subgraphs
- Move HDRP outputs to HDRP package + expose HDRP queue selection
- Add exposure weight control for HDRP outputs
- Shader macros for XR single-pass instancing
- XR single-pass instancing support for indirect draws
- Inverse trigonometric operators (atan, atan2, asin, acos)
- Replaced Orient : Fixed rotation with new option Orient : Advanced
- Loop & Delay integrated to the spawn system
- Motion Vector support for PlanarPrimitive & Mesh outputs

### Fixed
- Handle a possible exception (ReflectionTypeLoadException) while using VFXParameterBinderEditor
- Renamed Parameter Binders to Property Binders. (This will cause breaking serialization for these PropertyBinders : VFXAudioSpectrumBinder, VFXInputMouseBinder, VFXInputMouseBinder, VFXInputTouchBinder, VFXInputTouchBinder, VFXRaycastBinder, VFXTerrainBinder, VFXUIDropdownBinder, VFXUISliderBinder, VFXUIToggleBinder)
- Renamed Namespace `UnityEngine.Experimental.VFX.Utility` to `UnityEngine.VFX.Utility`
- Fix normal bending factor computation for primitive outputs
- Automatic template path detection based on SRP in now working correctly

## [6.7.0-preview] - 2019-05-16
### Added
- Distortion Outputs (Quad / Mesh)
- Color mapping mode for unlit outputs (Textured/Gradient Mapped)
- Add Triangle and Octagon primitives for particle outputs
- Set Attribute is now spaceable on a specific set of attributes (position, velocity, axis...)
- Trigger : GPUEvent Rate (Over time or Distance)

### Fixed
- Fix shader compilation error with debug views
- Improve AA line rendering
- Fix screen space size block
- Crash chaining two spawners each other [Case 1135299](https://issuetracker.unity3d.com/issues/crash-chaining-two-spawners-to-each-other-produces-an-infinite-loop)
- Inspector : Exposed parameters disregard the initial value [Case 1126471](https://issuetracker.unity3d.com/issues/parameters-exposed-parameters-disregard-the-initial-value)
- Asset name now displayed in compile errors and output context shaders
- Fix for linking spawner to spawner while first spawner is linked to initialize + test
- Fix space of spaceable slot not copy pasted + test
- Position (Circle) does not take the Center Z value into account [Case 1146850](https://issuetracker.unity3d.com/issues/blocks-position-circle-does-not-take-the-center-z-value-into-account)
- Add Exposure Weight for emissive in lit outputs

## [6.6.0-preview] - 2019-04-01
### Added
- Addressing mode for Sequential blocks
- Invert transform available on GPU
- Add automatic depth buffer reference for main camera (for position and collision blocks)
- Total Time for PreWarm in Visual Effect Asset inspector
- Support for unlit output with LWRP
- Add Terrain Parameter Binder + Terrain Type
- Add UI Parameter Binders : Slider, Toggle
- Add Input Parameter Binders : Axis, Button, Key, Mouse, Touch
- Add Other Parameter Binders : Previous Position, Hierarchy Attribute Map, Multi-Position, Enabled

### Fixed
- Undo Redo while changing space
- Type declaration was unmodifiable due to exception during space intialization
- Fix unexpected issue when plugging per particle data into hash of per component fixed random
- Missing asset reimport when exception has been thrown during graph compilation
- Fix exception when using a Oriented Box Volume node [Case 1110419](https://issuetracker.unity3d.com/issues/operator-indexoutofrangeexception-when-using-a-volume-oriented-box-node)
- Add missing blend value slot in Inherit Source Attribute blocks [Case 1120568](https://issuetracker.unity3d.com/issues/source-attribute-blend-source-attribute-blocks-are-not-useful-without-the-blend-value)
- Visual Effect Inspector Cosmetic Improvements
- Missing graph invalidation in VFXGraph.OnEnable, was causing trouble with value invalidation until next recompilation
- Issue that remove the edge when dragging an edge from slot to the same slot.
- Exception when undoing an edge deletion on a dynamic operator.
- Exception regarding undo/redo when dragging a edge linked to a dynamic operator on another slot.
- Exception while removing a sub-slot of a dynamic operator

## [6.5.0-preview] - 2019-03-07

## [6.4.0-preview] - 2019-02-21

## [6.3.0-preview] - 2019-02-18

## [6.2.0-preview] - 2019-02-15
### Changed
- Code refactor: all macros with ARGS have been swapped with macros with PARAM. This is because the ARGS macros were incorrectly named

### Fixed
- Better Handling of Null or Missing Parameter Binders (Editor + Runtime)
- Fixes in VFX Raycast Binder
- Fixes in VFX Parameter Binder Editor

## [6.1.0-preview] - 2019-02-13

## [6.0.0-preview] - 2019-02-23
### Added
- Add spawnTime & spawnCount operator
- Add seed slot to constant random mode of Attribute from curve and map
- Add customizable function in VariantProvider to replace the default cartesian product
- Add Inverse Lerp node
- Expose light probes parameters in VisualEffect inspector

### Fixed
- Some fixes in noise library
- Some fixes in the Visual Effect inspector
- Visual Effects menu is now in the right place
- Remove some D3D11, metal and C# warnings
- Fix in sequential line to include the end point
- Fix a bug with attributes in Attribute from curve
- Fix source attributes not being taken into account for attribute storage
- Fix legacy render path shader compilation issues
- Small fixes in Parameter Binder editor
- Fix fog on decals
- Saturate alpha component in outputs
- Fixed scaleY in ConnectTarget
- Incorrect toggle rectangle in VisualEffect inspector
- Shader compilation with SimpleLit and debug display

## [5.2.0-preview] - 2018-11-27
### Added
- Prewarm mechanism

### Fixed
- Handle data loss of overriden parameters better

### Optimized
- Improved iteration times by not compiling initial shader variant

## [4.3.0-preview] - 2018-11-23

Initial release<|MERGE_RESOLUTION|>--- conflicted
+++ resolved
@@ -16,11 +16,8 @@
 - ShaderGraph made with new VFX SG integration where not listed when searching for a shader graph output [Case 1379523](https://issuetracker.unity3d.com/product/unity/issues/guid/1379523/)
 - Enable/disable state of VFX blocks and operators are preserved after copy/paste
 - Blackboard "Add" button for output could be hidden when the panel is too small (https://issuetracker.unity3d.com/product/unity/issues/guid/1389927/)
-<<<<<<< HEAD
+- Forbid pasting a subgraph in the same subgraph [Case 1364480](https://issuetracker.unity3d.com/product/unity/issues/guid/1364480/)
 - VFX Subgraph operator and block windows now have dedicated icons
-=======
-- Forbid pasting a subgraph in the same subgraph [Case 1364480](https://issuetracker.unity3d.com/product/unity/issues/guid/1364480/)
->>>>>>> b5feaa21
 
 ## [13.1.2] - 2021-11-05
 
