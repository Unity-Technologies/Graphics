--- conflicted
+++ resolved
@@ -35,11 +35,8 @@
 - Handle correctly locked VisualEffectAsset with version control system [Case 1261051](https://issuetracker.unity3d.com/product/unity/issues/guid/1261051/)
 - Artefact in VFXView using efficient debug mode in component target board [Case 1243947](https://issuetracker.unity3d.com/product/unity/issues/guid/1243947/)
 - Sample Mesh Color when value is stored as float.
-<<<<<<< HEAD
+- Tidy up of platform abstraction code for random number generation, requires a dependency on com.unity.render-pipelines.core for those abstractions.
 - Fixed shader compilation errors with textures in shader graph [Case 1309219](https://issuetracker.unity3d.com/product/unity/issues/guid/1309219/)
-=======
-- Tidy up of platform abstraction code for random number generation, requires a dependency on com.unity.render-pipelines.core for those abstractions.
->>>>>>> b3508286
 
 ## [11.0.0] - 2020-10-21
 
