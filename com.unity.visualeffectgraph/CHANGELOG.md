--- conflicted
+++ resolved
@@ -19,11 +19,9 @@
 - Support of direct link event to initialize context (which support several event within the same frame)
 - Structured Graphics Buffer support as exposed type
 - Added HDRP Decal output context.
-<<<<<<< HEAD
+- Motion vectors enabled for particle strips
 - Added Is Inside subgraph into VFX Graph additions package
-=======
-- Motion vectors enabled for particle strips
->>>>>>> a41a8617
+
 
 ### Changed
 - Allow remaking an existing link.
