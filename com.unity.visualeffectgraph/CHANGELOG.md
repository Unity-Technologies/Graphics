--- conflicted
+++ resolved
@@ -15,12 +15,8 @@
 - Incorrect behavior of Tangent Space in ShaderGraph [Case 1363279](https://issuetracker.unity3d.com/product/unity/issues/guid/1363279/)
 - ShaderGraph made with new VFX SG integration where not listed when searching for a shader graph output [Case 1379523](https://issuetracker.unity3d.com/product/unity/issues/guid/1379523/)
 - Enable/disable state of VFX blocks and operators are preserved after copy/paste
-<<<<<<< HEAD
+- Blackboard "Add" button for output could be hidden when the panel is too small (https://issuetracker.unity3d.com/product/unity/issues/guid/1389927/)
 - Forbid pasting a subgraph in the same subgraph [Case 1364480](https://issuetracker.unity3d.com/product/unity/issues/guid/1364480/)
-=======
-- Blackboard "Add" button for output could be hidden when the panel is too small (https://issuetracker.unity3d.com/product/unity/issues/guid/1389927/)
-
->>>>>>> 1aaf279a
 
 ## [13.1.2] - 2021-11-05
 
