# Changelog
All notable changes to this package will be documented in this file.

The format is based on [Keep a Changelog](http://keepachangelog.com/en/1.0.0/)
and this project adheres to [Semantic Versioning](http://semver.org/spec/v2.0.0.html).

<<<<<<< HEAD
## [Unreleased]
### Added
- Allow filtering enums in VFXModels' VFXSettings
=======
## [7.4.0] - 2020-05-22
>>>>>>> 0be932dd

### Fixed
- Remove some shader warnings
- Fixed Sample Flipbbook Texture File Names
- height of initial event name.
- fix colorfield height.
- Prevent capacity from being 0 [Case 1233044](https://issuetracker.unity3d.com/product/unity/issues/guid/1233044/)
- Fix for dragged parameters order when there are categories
- Avoid NullReferenceException in Previous Position Binder" component. [Case 1242351](https://issuetracker.unity3d.com/product/unity/issues/guid/1242351/)

## [7.3.0] - 2020-03-11
### Fixed
- Runtime compilation now compiles correctly when constant folding several texture ports that reference the same texture [Case 1193602](https://issuetracker.unity3d.com/issues/output-shader-errors-when-compiling-the-runtime-shader-of-a-lit-output-with-exposed-but-unassigned-additional-maps)
- Add message in inspector for unreachable properties due to VisualEffectAsset stored in AssetBundle [Case 1193602](https://issuetracker.unity3d.com/product/unity/issues/guid/1203616/)
- pCache importer and exporter tool was keeping a lock on texture or pCache files [Case 1185677](https://issuetracker.unity3d.com/product/unity/issues/guid/1185677/)
- Age particles checkbox was incorrectly hidden [Case 1221557](https://issuetracker.unity3d.com/product/unity/issues/guid/1221557/)
- Handle correctly direction, position & vector types in AppendVector operator [Case 1111867](https://issuetracker.unity3d.com/product/unity/issues/guid/1111867/)
- Fix various bugs in Position (Cone) block [Case 1111053] (https://issuetracker.unity3d.com/product/unity/issues/guid/1111053/)
- renamed soft particle fade distance, made attributes adding text, add in tooltip not label
- Fix for nesting of VFXSubgraphContexts
- Convert inline to exposed property / Quick expose property sets correct default value in parent
- Missing Packing.hlsl include while using an unlit shadergraph
- Fix space issues with blocks and operators taking a camera as input

## [7.2.0] - 2020-02-10
### Added
- Right click on edge to create a interstitial node.
- Range and Min attributes support on int and uint parameters
- New Construct Matrix from Vector4 operator

### Fixed
- Moved VFX Event Tester Window visibility to Component Play Controls SceneView Window
- Universal Render Pipeline : Fog integration for Exponential mode [Case 1177594] (https://issuetracker.unity3d.com/issues/urp-slash-fog-vfx-particles)
- Fix typo in strip tangent computation
- Filter out Direction type on inconsistent operator [Case 1201681](https://issuetracker.unity3d.com/product/unity/issues/guid/1201681/)
- Exclude MouseEvent, RigidBodyCollision, TriggerEvent & Sphere binders when physics modules isn't available
- Visual Effect Activation Track : Handle empty string in ExposedProperty
- in some cases AABox position gizmo would not move when dragged.
- Inspector doesn't trigger any exception if VisualEffectAsset comes from an Asset Bundle [case 1203616](https://issuetracker.unity3d.com/issues/visual-effect-component-is-not-fully-shown-in-the-inspector-if-vfx-is-loaded-from-asset-bundle)
- OnStop Event to the start of a Spawn Context makes it also trigger when OnPlay is sent [Case 1198339] https://issuetracker.unity3d.com/product/unity/issues/guid/1198339/
- Remove unexpected public API : UnityEditor.VFX.VFXSeedMode & IncrementStripIndexOnStart

## [7.1.8] - 2020-01-20

Version Updated
The version number for this package has increased due to a version update of a related graphics package.

## [7.1.7] - 2019-12-11
### Fixed
- subgraph block into subgraph context no longer forget parameter values.
- Fix exception when compiling an asset with a turbulence block in absolute mode
- Fixed GetCustomAttribute that was locked to Current
- Shader compilation now works when using view direction in shader graph
- Depth Position and Collision blocks now work correctly in local space systems

## [7.1.6] - 2019-11-22
### Added
- New quad distortion output for particle strips
- New attribute for strips: particleCountInStrip
- New options for quad strips texture mapping: swap UV and custom mapping

### Fixed
- Fix shader interpolants with shader graph and particle strips
- SpawnIndex attribute is now working correctly in Initialize context
- Remove useless VFXLibrary clears that caused pop-up menu to take long opening times
- Make sure the subgraph is added to the graph when we set the setting. Fix exception on Convert To Subgraph.
- Subgraph operators appear on drag edge on graph.
- Allow alpha clipping of motion vector for transparent outputs [Case 1192930] (https://issuetracker.unity3d.com/product/unity/issues/guid/1192930/)
- Removed Unnecessary reference to HDRP Runtime Assembly in VFX Runtime Assembly

## [7.1.5] - 2019-11-15

Version Updated
The version number for this package has increased due to a version update of a related graphics package.

## [7.1.4] - 2019-11-13

Version Updated
The version number for this package has increased due to a version update of a related graphics package.

## [7.1.3] - 2019-09-19
### Added
- Tooltips for Attributes
- Custom Inspector for Spawn context, delay settings are more user friendly.
- Quick Expose Property : Holding Alt + Release Click in an Empty space while making property edges creates a new exposed property of corresponding type with current slot value.
- Octagon & Triangle support for planar distortion output
- Custom Z axis option for strip output
- Custom Inspector for Update context, display update position/rotation instead of integration
- Tooltips to blocks, nodes, contexts, and various menus and options
- New operators: Exp, Log and LoadTexture

### Fixed
- Infinite recompilation using subgraph [Case 1186191] (https://issuetracker.unity3d.com/product/unity/issues/guid/1186191/)
- Modifying a shader used by an output mesh context now automatically updates the currently edited VFX
- Possible loss of shadergraph reference in unlit output
- ui : toolbar item wrap instead of overlapping.
- Selection Pass for Universal and High Definition Render Pipeline
- Copy/Paste not deserializing correctly for Particle Strip data
- WorldPosition, AbsoluteWorldPosition & ScreenPos in shadergraph integration
- Optimize VFXAssetEditor when externalize is activated
- TransformVector|Position|Direction & DistanceToSphere|Plane|Line have now spaceable outputs
- Filter out motion vector output for lower resolution & after post-process render passes [Case 1192932] (https://issuetracker.unity3d.com/product/unity/issues/guid/1192932/)
- Sort compute on metal failing with BitonicSort128 [Case 1126095] (https://issuetracker.unity3d.com/issues/osx-unexpected-spawn-slash-capacity-results-when-sorting-is-set-to-auto-slash-on)
- Fix alpha clipping with shader graph
- Fix output settings correctly filtered dependeing on shader graph use or not
- Fix some cases were normal/tangent were not passes as interpolants with shader graph
- Make normals/tangents work in unlit output with shader graph
- Sample Scene Color & Scene Depth from Shader Graph Integration using High Definition and Universal Render Pipeline

## [7.1.2] - 2019-09-19
### Fixed
- Universal Render Pipeline : Fog integration for Exponential mode [Case 1177594](https://issuetracker.unity3d.com/issues/urp-slash-fog-vfx-particles)
- Correct VFXSettings display in Shader Graph compatible outputs
- No more NullReference on sub-outputs after domain reload
- Fix typo in strip tangent computation

## [7.1.1] - 2019-09-05
### Added
- Moved High Definition templates and includes to com.unity.render-pipelines.high-definition package
- Navigation commands for subgraph.
- Allow choosing the place to save vfx subgraph.
- Particle strips for trails and ribbons. (Experimental)
- Shadergraph integration into vfx. (Experimental)

### Fixed
- Using struct as subgraph parameters.
- Objectproperty not consuming delete key.
- Converting a subgraph operator inside a subgraph operator with outputs.
- Selecting a GameObject with a VFX Property Binder spams exception.
- Wrong motion vector while modifying local matrix of a VisualEffect.
- Convert output settings copy.
- Fixed some outputs failing to compile when used with certain UV Modes [Case 1126200] (https://issuetracker.unity3d.com/issues/output-some-outputs-fail-to-compile-when-used-with-certain-uv-modes)
- Removed Gradient Mapping Mode from some outputs type where it was irrelevant [Case 1164045]
- Soft Particles work with Distortion outputs [Case 1167426] (https://issuetracker.unity3d.com/issues/output-soft-particles-do-not-work-with-distortion-outputs)
- category rename rect.
- copy settings while converting an output
- toolbar toggle appearing light with light skin.
- multiselection of gradient in visual effect graph
- clipped "reseed" in visual effect editor
- Unlit outputs are no longer pre-exposed by default in HDRP
- Augmented generated HLSL floatN precision [Case 1177730] (https://issuetracker.unity3d.com/issues/vfx-graph-7x7-flipbook-particles-flash-and-dont-animate-correctly-in-play-mode-or-in-edit-mode-with-vfx-graph-closed)
- Spherical coordinates to Rectangular (Cartesians) coordinates node input: angles are now expressed in radians
- Turbulence noise updated: noise type and frequency can be specified [Case  1141282] (https://issuetracker.unity3d.com/issues/vfx-particles-flicker-when-blend-mode-is-set-to-alpha-turbulence-block-is-enabled-and-there-is-more-than-50000-particles)
- Color and Depth camera buffer access in HDRP now use Texture2DArray instead of Texture2D
- Output Mesh with shader graph now works as expected

## [7.0.1] - 2019-07-25
### Added
- Add Position depth operator along with TransformVector4 and LoadTexture2D expressions.

### Fixed
- Inherit attribute block appears three times [Case 1166905](https://issuetracker.unity3d.com/issues/attributes-each-inherit-attribute-block-appears-3-times-in-the-search-and-some-have-a-seed-attribute)
- Unexpected exception : `Trying to modify space on a not spaceable slot` error when adding collision or conform blocks [Case 1163442](https://issuetracker.unity3d.com/issues/block-trying-to-modify-space-on-a-not-spaceable-slot-error-when-adding-collision-or-conform-blocks)

## [7.0.0] - 2019-07-17
### Added
- Make multiselection work in a way that do not assume that the same parameter will have the same index in the property sheet.
- auto recompile when changing shaderpath
- auto recompile new vfx
- better detection of default shader path
- Bitfield control.
- Initial Event Name inspector for visual effect asset and component
- Subgraphs
- Move HDRP outputs to HDRP package + expose HDRP queue selection
- Add exposure weight control for HDRP outputs
- Shader macros for XR single-pass instancing
- XR single-pass instancing support for indirect draws
- Inverse trigonometric operators (atan, atan2, asin, acos)
- Replaced Orient : Fixed rotation with new option Orient : Advanced
- Loop & Delay integrated to the spawn system
- Motion Vector support for PlanarPrimitive & Mesh outputs

### Fixed
- Handle a possible exception (ReflectionTypeLoadException) while using VFXParameterBinderEditor
- Renamed Parameter Binders to Property Binders. (This will cause breaking serialization for these PropertyBinders : VFXAudioSpectrumBinder, VFXInputMouseBinder, VFXInputMouseBinder, VFXInputTouchBinder, VFXInputTouchBinder, VFXRaycastBinder, VFXTerrainBinder, VFXUIDropdownBinder, VFXUISliderBinder, VFXUIToggleBinder)
- Renamed Namespace `UnityEngine.Experimental.VFX.Utility` to `UnityEngine.VFX.Utility`
- Fix normal bending factor computation for primitive outputs
- Automatic template path detection based on SRP in now working correctly

## [6.7.0-preview] - 2019-05-16
### Added
- Distortion Outputs (Quad / Mesh)
- Color mapping mode for unlit outputs (Textured/Gradient Mapped)
- Add Triangle and Octagon primitives for particle outputs
- Set Attribute is now spaceable on a specific set of attributes (position, velocity, axis...)
- Trigger : GPUEvent Rate (Over time or Distance)

### Fixed
- Fix shader compilation error with debug views
- Improve AA line rendering
- Fix screen space size block
- Crash chaining two spawners each other [Case 1135299](https://issuetracker.unity3d.com/issues/crash-chaining-two-spawners-to-each-other-produces-an-infinite-loop)
- Inspector : Exposed parameters disregard the initial value [Case 1126471](https://issuetracker.unity3d.com/issues/parameters-exposed-parameters-disregard-the-initial-value)
- Asset name now displayed in compile errors and output context shaders
- Fix for linking spawner to spawner while first spawner is linked to initialize + test
- Fix space of spaceable slot not copy pasted + test
- Position (Circle) does not take the Center Z value into account [Case 1146850](https://issuetracker.unity3d.com/issues/blocks-position-circle-does-not-take-the-center-z-value-into-account)
- Add Exposure Weight for emissive in lit outputs

## [6.6.0-preview] - 2019-04-01
### Added
- Addressing mode for Sequential blocks
- Invert transform available on GPU
- Add automatic depth buffer reference for main camera (for position and collision blocks)
- Total Time for PreWarm in Visual Effect Asset inspector
- Support for unlit output with LWRP
- Add Terrain Parameter Binder + Terrain Type
- Add UI Parameter Binders : Slider, Toggle
- Add Input Parameter Binders : Axis, Button, Key, Mouse, Touch
- Add Other Parameter Binders : Previous Position, Hierarchy Attribute Map, Multi-Position, Enabled

### Fixed
- Undo Redo while changing space
- Type declaration was unmodifiable due to exception during space intialization
- Fix unexpected issue when plugging per particle data into hash of per component fixed random
- Missing asset reimport when exception has been thrown during graph compilation
- Fix exception when using a Oriented Box Volume node [Case 1110419](https://issuetracker.unity3d.com/issues/operator-indexoutofrangeexception-when-using-a-volume-oriented-box-node)
- Add missing blend value slot in Inherit Source Attribute blocks [Case 1120568](https://issuetracker.unity3d.com/issues/source-attribute-blend-source-attribute-blocks-are-not-useful-without-the-blend-value)
- Visual Effect Inspector Cosmetic Improvements
- Missing graph invalidation in VFXGraph.OnEnable, was causing trouble with value invalidation until next recompilation
- Issue that remove the edge when dragging an edge from slot to the same slot.
- Exception when undoing an edge deletion on a dynamic operator.
- Exception regarding undo/redo when dragging a edge linked to a dynamic operator on another slot.
- Exception while removing a sub-slot of a dynamic operator

## [6.5.0-preview] - 2019-03-07

## [6.4.0-preview] - 2019-02-21

## [6.3.0-preview] - 2019-02-18

## [6.2.0-preview] - 2019-02-15
### Changed
- Code refactor: all macros with ARGS have been swapped with macros with PARAM. This is because the ARGS macros were incorrectly named

### Fixed
- Better Handling of Null or Missing Parameter Binders (Editor + Runtime)
- Fixes in VFX Raycast Binder
- Fixes in VFX Parameter Binder Editor

## [6.1.0-preview] - 2019-02-13

## [6.0.0-preview] - 2019-02-23
### Added
- Add spawnTime & spawnCount operator
- Add seed slot to constant random mode of Attribute from curve and map
- Add customizable function in VariantProvider to replace the default cartesian product
- Add Inverse Lerp node
- Expose light probes parameters in VisualEffect inspector

### Fixed
- Some fixes in noise library
- Some fixes in the Visual Effect inspector
- Visual Effects menu is now in the right place
- Remove some D3D11, metal and C# warnings
- Fix in sequential line to include the end point
- Fix a bug with attributes in Attribute from curve
- Fix source attributes not being taken into account for attribute storage
- Fix legacy render path shader compilation issues
- Small fixes in Parameter Binder editor
- Fix fog on decals
- Saturate alpha component in outputs
- Fixed scaleY in ConnectTarget
- Incorrect toggle rectangle in VisualEffect inspector
- Shader compilation with SimpleLit and debug display

## [5.2.0-preview] - 2018-11-27
### Added
- Prewarm mechanism

### Fixed
- Handle data loss of overriden parameters better

### Optimized
- Improved iteration times by not compiling initial shader variant

## [4.3.0-preview] - 2018-11-23

Initial release<|MERGE_RESOLUTION|>--- conflicted
+++ resolved
@@ -4,13 +4,9 @@
 The format is based on [Keep a Changelog](http://keepachangelog.com/en/1.0.0/)
 and this project adheres to [Semantic Versioning](http://semver.org/spec/v2.0.0.html).
 
-<<<<<<< HEAD
-## [Unreleased]
+## [7.4.0] - 2020-05-22
 ### Added
 - Allow filtering enums in VFXModels' VFXSettings
-=======
-## [7.4.0] - 2020-05-22
->>>>>>> 0be932dd
 
 ### Fixed
 - Remove some shader warnings
