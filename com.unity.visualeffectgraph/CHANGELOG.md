--- conflicted
+++ resolved
@@ -66,11 +66,8 @@
 - Fix unexpected Spawn context execution ordering
 - Fix incorrect buffer type for strips
 - Enabled an optimization for motion vectors, storing projected positions for vertices instead of the transform matrix
-<<<<<<< HEAD
 - In the Gradient editor undo will now properly refresh the gradient preview (color swatches)
 - Eye dropper in the color fields kept updating after pressing the Esc key
-=======
->>>>>>> f93bf2d6
 - Sticky notes can now be deleted through contextual manual menu
 - Blackboard fields can now be duplicated either with a shortcut (Ctrl+D) or with a contextual menu option
 - Properties labels do not overlap anymore
