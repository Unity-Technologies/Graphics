--- conflicted
+++ resolved
@@ -6,9 +6,6 @@
 
 ## [7.5.2] - 2020-11-16
 ### Fixed
-<<<<<<< HEAD
-- Fix VFX Graph window invalidating existing Undo.undoRedoPerformed delegates.
-=======
 - GPU Evaluation of Construct Matrix
 - Random Per-Component on Set Attribute in Spawn Context [Case 1279294](https://issuetracker.unity3d.com/product/unity/issues/guid/1279294/)
 - Fix corrupted UI in nodes due to corrupted point cache files [Case 1232867](https://fogbugz.unity3d.com/f/cases/1232867/)
@@ -24,7 +21,7 @@
 - Fix edited operator being collapsed [Case 1270517](https://issuetracker.unity3d.com/product/unity/issues/guid/1270517/)
 - Fix View Space Position is VFX Shadergraph [Case 1285603](https://fogbugz.unity3d.com/f/cases/1285603/)
 - Fix [Case 1255182](https://fogbugz.unity3d.com/f/cases/1255182/)
->>>>>>> e94ad242
+- Fix VFX Graph window invalidating existing Undo.undoRedoPerformed delegates.
 
 ## [7.5.1] - 2020-09-02
 ### Added
