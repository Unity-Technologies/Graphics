--- conflicted
+++ resolved
@@ -16,9 +16,6 @@
 - ShaderGraph made with new VFX SG integration where not listed when searching for a shader graph output [Case 1379523](https://issuetracker.unity3d.com/product/unity/issues/guid/1379523/)
 - Enable/disable state of VFX blocks and operators are preserved after copy/paste
 - Blackboard "Add" button for output could be hidden when the panel is too small (https://issuetracker.unity3d.com/product/unity/issues/guid/1389927/)
-<<<<<<< HEAD
-- Show opened VFX asset in inspector when clicking in a void area and unselect node when VFX graph loose focus
-=======
 - Forbid pasting a subgraph in the same subgraph [Case 1364480](https://issuetracker.unity3d.com/product/unity/issues/guid/1364480/)
 - VFX Subgraph operator and block windows now have dedicated icons
 - Some operators were missing in node search window (gradient for instance)
@@ -31,7 +28,7 @@
 - No more exception raised when selecting all nodes with CTRL+A and then deleting them
 - Particle Strip without lifetime do not die when Alive is set to false. [Case 1376278](https://issuetracker.unity3d.com/product/unity/issues/guid/1376278/)
 - Resize custom operator (multiply, add...) to the minimum size when changing input types
->>>>>>> 5a9dd793
+- Show opened VFX asset in inspector when clicking in a void area and unselect node when VFX graph loose focus
 
 ## [13.1.2] - 2021-11-05
 
