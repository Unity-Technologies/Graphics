--- conflicted
+++ resolved
@@ -977,16 +977,6 @@
             }
         }
 
-<<<<<<< HEAD
-        private void CleanRuntimeData()
-        {
-            if (m_Graph.visualEffectResource != null)
-                m_Graph.visualEffectResource.ClearRuntimeData();
-
-            m_ExpressionGraph = new VFXExpressionGraph();
-            m_ExpressionValues = new VFXExpressionValueContainerDesc[] { };
-            return;
-=======
         struct EventDesc
         {
             public string name;
@@ -1000,7 +990,16 @@
             foreach (var data in input)
                 if (contextToSystemIndex.TryGetValue(data, out var index))
                     yield return index;
->>>>>>> fa343719
+        }
+      
+        private void CleanRuntimeData()
+        {
+            if (m_Graph.visualEffectResource != null)
+                m_Graph.visualEffectResource.ClearRuntimeData();
+
+            m_ExpressionGraph = new VFXExpressionGraph();
+            m_ExpressionValues = new VFXExpressionValueContainerDesc[] { };
+            return;
         }
 
         public void Compile(VFXCompilationMode compilationMode, bool forceShaderValidation)
