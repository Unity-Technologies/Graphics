--- conflicted
+++ resolved
@@ -514,15 +514,11 @@
                 var filteredNamedExpression = mainParameters.FirstOrDefault(o => fragmentParameter == o.name);
                 var isInterpolant = !(expressionToName.ContainsKey(filteredNamedExpression.exp) && expressionToName[filteredNamedExpression.exp] == filteredNamedExpression.name);
 
-<<<<<<< HEAD
                 //TODOPAUL : hacky workaround (surfaceInput == FragsInput)
                 bool isHDRP = UnityEngine.Rendering.RenderPipelineManager.currentPipeline.ToString().Contains("HDRenderPipeline");
                 var surfaceSetter = isHDRP ? "output.vfx" : "output";
 
                 fragInputsGeneration.WriteAssignement(filteredNamedExpression.exp.valueType, $"{surfaceSetter}.{filteredNamedExpression.name}", $"{(isInterpolant ? "input." : string.Empty)}{filteredNamedExpression.name}");
-=======
-                fragInputsGeneration.WriteAssignement(filteredNamedExpression.exp.valueType, $"output.vfx.{filteredNamedExpression.name}", $"{(isInterpolant ? "input." : string.Empty)}{filteredNamedExpression.name}");
->>>>>>> 2826ce5c
                 fragInputsGeneration.WriteLine();
             }
 
@@ -541,15 +537,11 @@
             foreach (string fragmentParameter in context.fragmentParameters)
             {
                 var filteredNamedExpression = mainParameters.FirstOrDefault(o => fragmentParameter == o.name);
-<<<<<<< HEAD
 
                 //TODOPAUL : hacky workaround (surfaceInput == FragsInput)
                 bool isHDRP = UnityEngine.Rendering.RenderPipelineManager.currentPipeline.ToString().Contains("HDRenderPipeline");
                 var surfaceGetter = isHDRP ? "fragInputs.vfx" : "fragInputs";
                 fragInputsGeneration.WriteAssignement(filteredNamedExpression.exp.valueType, $"properties.{filteredNamedExpression.name}", $"{surfaceGetter}.{filteredNamedExpression.name}");
-=======
-                fragInputsGeneration.WriteAssignement(filteredNamedExpression.exp.valueType, $"properties.{filteredNamedExpression.name}", $"fragInputs.vfx.{filteredNamedExpression.name}");
->>>>>>> 2826ce5c
                 fragInputsGeneration.WriteLine();
             }
 
