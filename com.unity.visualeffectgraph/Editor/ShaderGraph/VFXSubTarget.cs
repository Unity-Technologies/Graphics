--- conflicted
+++ resolved
@@ -218,12 +218,8 @@
             foreach (var header in context.additionalDataHeaders)
                 additionalDefines.AppendLine(header);
             foreach (var define in context.additionalDefines)
-<<<<<<< HEAD
-                additionalDefines.AppendLine("#define {0}{1}", define, define.Contains(' ') ? "" : " 1");
-=======
                 additionalDefines.AppendLine(define.Contains(' ') ? $"#define {define}" : $"#define {define} 1");
 
->>>>>>> c124b7ef
             additionalDefinesDescriptor = new AdditionalCommandDescriptor("VFXDefines", additionalDefines.ToString());
 
             // Load Position Attribute
