//#define USE_SHADER_AS_SUBASSET
using System;
using System.Collections.Generic;
using System.Collections.ObjectModel;
using System.IO;
using System.Linq;
using System.Reflection;
using UnityEditor;
using UnityEditor.VFX;
using UnityEngine;
using UnityEngine.VFX;
using UnityEngine.Profiling;


using UnityObject = UnityEngine.Object;
using UnityEditor.Graphs;
using UnityEditor.VFX.Operator;

namespace UnityEditor.VFX
{
    [InitializeOnLoad]
    class VFXGraphPreprocessor : AssetPostprocessor
    {
        void OnPreprocessAsset()
        {
            bool isVFX = VisualEffectAssetModicationProcessor.HasVFXExtension(assetPath);
            if (isVFX)
            {
                VisualEffectResource resource = VisualEffectResource.GetResourceAtPath(assetPath);
                if (resource == null)
                    return;
                VFXGraph graph = resource.graph as VFXGraph;
                if (graph != null)
                    graph.SanitizeForImport();
                else
                    Debug.LogError("VisualEffectGraphResource without graph");
            }
        }

        static string[] OnAddResourceDependencies(string assetPath)
        {
            VisualEffectResource resource = VisualEffectResource.GetResourceAtPath(assetPath);
            if (resource != null)
            {
                VFXGraph graph = resource.graph as VFXGraph;
                if (graph != null)
                    return resource.GetOrCreateGraph().GetImportDependencies();
                else
                    Debug.LogError("VisualEffectGraphResource without graph");
            }
            return null;
        }

        static void OnCompileResource(VisualEffectResource resource)
        {
            if (resource != null)
            {
                VFXGraph graph = resource.graph as VFXGraph;
                if (graph != null)
                    resource.GetOrCreateGraph().CompileForImport();
                else
                    Debug.LogError("OnCompileResource error - VisualEffectResource without graph");
            }
        }

        static void OnSetupMaterial(VisualEffectResource resource, Material material, UnityObject model)
        {
            if (resource != null)
            {
                // sanity checks
                if (resource.graph == null)
                {
                    Debug.LogError("OnSetupMaterial error - VisualEffectResource without graph");
                    return;
                }
                if (!(model is VFXModel))
                {
                    Debug.LogError("OnSetupMaterial error - Passed object is not a VFXModel");
                    return;
                }
                //if (resource.graph != ((VFXModel)model).GetGraph())
                //{
                //    Debug.LogError("OnSetupMaterial error - VisualEffectResource and VFXModel graph do not match");
                //    return;
                //}

                // Actual call
                if (model is IVFXSubRenderer)
                {
                    ((IVFXSubRenderer)model).SetupMaterial(material);
                }
            }
        }

        static VFXGraphPreprocessor()
        {
            EditorApplication.update += CheckCompilationVersion;

            VisualEffectResource.onAddResourceDependencies = OnAddResourceDependencies;
            VisualEffectResource.onCompileResource = OnCompileResource;
            VisualEffectResource.onSetupMaterial = OnSetupMaterial;
        }

        static void CheckCompilationVersion()
        {
            EditorApplication.update -= CheckCompilationVersion;
            string[] allVisualEffectAssets = AssetDatabase.FindAssets("t:VisualEffectAsset");

            UnityObject vfxmanager = AssetDatabase.LoadAllAssetsAtPath("ProjectSettings/VFXManager.asset").FirstOrDefault();
            SerializedObject serializedVFXManager = new SerializedObject(vfxmanager);
            var compiledVersionProperty = serializedVFXManager.FindProperty("m_CompiledVersion");
            var runtimeVersionProperty = serializedVFXManager.FindProperty("m_RuntimeVersion");

            if (compiledVersionProperty.intValue != VFXGraphCompiledData.compiledVersion || runtimeVersionProperty.intValue != VisualEffectAsset.currentRuntimeDataVersion)
            {
                compiledVersionProperty.intValue = (int)VFXGraphCompiledData.compiledVersion;
                runtimeVersionProperty.intValue = (int)VisualEffectAsset.currentRuntimeDataVersion;
                serializedVFXManager.ApplyModifiedProperties();

                AssetDatabase.StartAssetEditing();
                foreach (var guid in allVisualEffectAssets)
                {
                    string path = AssetDatabase.GUIDToAssetPath(guid);

                    AssetDatabase.ImportAsset(path);
                }
                AssetDatabase.StopAssetEditing();
            }
        }
    }
    class VFXCacheManager : EditorWindow
    {
        private static List<VisualEffectObject> GetAllVisualEffectObjects()
        {
            var vfxObjects = new List<VisualEffectObject>();
            var vfxObjectsGuid = AssetDatabase.FindAssets("t:VisualEffectObject");
            foreach (var guid in vfxObjectsGuid)
            {
                string assetPath = AssetDatabase.GUIDToAssetPath(guid);
                var vfxObj = AssetDatabase.LoadAssetAtPath<VisualEffectObject>(assetPath);
                if (vfxObj != null)
                {
                    vfxObjects.Add(vfxObj);
                }
            }
            return vfxObjects;
        }

        [MenuItem("Edit/VFX/Rebuild And Save All VFX Graphs", priority = 320)]
        public static void Build()
        {
            var vfxObjects = GetAllVisualEffectObjects();

            foreach (var vfxObj in vfxObjects)
            {
                if (VFXViewPreference.advancedLogs)
                    Debug.Log(string.Format("Recompile VFX asset: {0} ({1})", vfxObj, AssetDatabase.GetAssetPath(vfxObj)));

                var resource = vfxObj.GetResource();
                if (resource != null)
                {
                    VFXGraph graph = resource.GetOrCreateGraph();
                    AssetDatabase.ImportAsset(AssetDatabase.GetAssetPath(graph));
                    EditorUtility.SetDirty(resource);
                }
            }

            VFXExpression.ClearCache();
            AssetDatabase.SaveAssets();
        }
    }

    class VisualEffectAssetModicationProcessor : UnityEditor.AssetModificationProcessor
    {
        public static bool HasVFXExtension(string filePath)
        {
            if (string.IsNullOrEmpty(filePath))
                return false;
            return filePath.EndsWith(VisualEffectResource.Extension)
                || filePath.EndsWith(VisualEffectSubgraphBlock.Extension)
                || filePath.EndsWith(VisualEffectSubgraphOperator.Extension);
        }

        static string[] OnWillSaveAssets(string[] paths)
        {
            Profiler.BeginSample("VisualEffectAssetModicationProcessor.OnWillSaveAssets");
            foreach (string path in paths.Where(t => HasVFXExtension(t)))
            {
                var vfxResource = VisualEffectResource.GetResourceAtPath(path);
                if (vfxResource != null)
                {
                    var graph = vfxResource.GetOrCreateGraph();
                    vfxResource.WriteAsset(); // write asset as the AssetDatabase won't do it.
                }
            }
            Profiler.EndSample();
            return paths;
        }
    }

    static class VisualEffectResourceExtensions
    {
        public static VFXGraph GetOrCreateGraph(this VisualEffectResource resource)
        {
            VFXGraph graph = resource.graph as VFXGraph;

            if (graph == null)
            {
                string assetPath = AssetDatabase.GetAssetPath(resource);
                AssetDatabase.ImportAsset(assetPath);

                graph = resource.GetContents().OfType<VFXGraph>().FirstOrDefault();
            }

            if (graph == null)
            {
                graph = ScriptableObject.CreateInstance<VFXGraph>();
                resource.graph = graph;
                graph.hideFlags |= HideFlags.HideInHierarchy;
                graph.visualEffectResource = resource;
                // in this case we must update the subassets so that the graph is added to the resource dependencies
                graph.UpdateSubAssets();
            }

            graph.visualEffectResource = resource;
            return graph;
        }

        public static void UpdateSubAssets(this VisualEffectResource resource)
        {
            resource.GetOrCreateGraph().UpdateSubAssets();
        }

        public static bool IsAssetEditable(this VisualEffectResource resource)
        {
            return AssetDatabase.IsOpenForEdit(resource.asset, StatusQueryOptions.UseCachedIfPossible);
        }
    }

    static class VisualEffectObjectExtensions
    {
        public static VisualEffectResource GetOrCreateResource(this VisualEffectObject asset)
        {
            string assetPath = AssetDatabase.GetAssetPath(asset);
            VisualEffectResource resource = VisualEffectResource.GetResourceAtPath(assetPath);

            if (resource == null && !string.IsNullOrEmpty(assetPath))
            {
                resource = new VisualEffectResource();
                resource.SetAssetPath(assetPath);
            }
            return resource;
        }

        public static VisualEffectResource GetResource(this VisualEffectObject asset)
        {
            string assetPath = AssetDatabase.GetAssetPath(asset);
            VisualEffectResource resource = VisualEffectResource.GetResourceAtPath(assetPath);

            if (resource == null && !string.IsNullOrEmpty(assetPath))
                throw new NullReferenceException($"VFX resource does not exist for this asset at path: {assetPath}");

            return resource;
        }
    }

    class VFXGraph : VFXModel
    {
        // Please add increment reason for each version below
        // 1: Size refactor
        // 2: Change some SetAttribute to spaceable slot
        // 3: Remove Masked from blendMode in Outputs and split feature to UseAlphaClipping
        // 4: TransformVector|Position|Direction & DistanceToSphere|Plane|Line have now spaceable outputs
        // 5: Harmonized position blocks composition: PositionAABox was the only one with Overwrite position
        // 6: Remove automatic strip orientation from quad strip context
        // 7: Add CameraBuffer type
        public static readonly int CurrentVersion = 7;

        public readonly VFXErrorManager errorManager = new VFXErrorManager();


        public override void OnEnable()
        {
            base.OnEnable();
            m_ExpressionGraphDirty = true;
        }

        public VisualEffectResource visualEffectResource
        {
            get
            {
                return m_Owner;
            }
            set
            {
                if (m_Owner != value)
                {
                    m_Owner = value;
                    m_Owner.graph = this;
                    m_ExpressionGraphDirty = true;
                }
            }
        }
        [SerializeField]
        VFXUI m_UIInfos;

        public VFXUI UIInfos
        {
            get
            {
                if (m_UIInfos == null)
                {
                    m_UIInfos = ScriptableObject.CreateInstance<VFXUI>();
                }
                return m_UIInfos;
            }
        }

        public VFXParameterInfo[] m_ParameterInfo;

        private VFXSystemNames m_SystemNames = new VFXSystemNames();

        public VFXSystemNames systemNames { get { return m_SystemNames; } }

        public void BuildParameterInfo()
        {
            m_ParameterInfo = VFXParameterInfo.BuildParameterInfo(this);
            VisualEffectEditor.RepaintAllEditors();
        }

        public override bool AcceptChild(VFXModel model, int index = -1)
        {
            return !(model is VFXGraph); // Can hold any model except other VFXGraph
        }

        public object Backup()
        {
            Profiler.BeginSample("VFXGraph.Backup");
            var dependencies = new HashSet<ScriptableObject>();

            dependencies.Add(this);
            CollectDependencies(dependencies);

            var result = VFXMemorySerializer.StoreObjectsToByteArray(dependencies.ToArray(), CompressionLevel.Fastest);

            Profiler.EndSample();

            return result;
        }

        public void Restore(object str)
        {
            Profiler.BeginSample("VFXGraph.Restore");
            var scriptableObject = VFXMemorySerializer.ExtractObjects(str as byte[], false);

            Profiler.BeginSample("VFXGraph.Restore SendUnknownChange");
            foreach (var model in scriptableObject.OfType<VFXModel>())
            {
                model.OnUnknownChange();
            }
            Profiler.EndSample();
            Profiler.EndSample();
            m_SystemNames.Sync(this);
            m_ExpressionGraphDirty = true;
            m_ExpressionValuesDirty = true;
            m_DependentDirty = true;
        }

        public override void CollectDependencies(HashSet<ScriptableObject> objs, bool ownedOnly = true)
        {
            Profiler.BeginSample("VFXEditor.CollectDependencies");
            try
            {
                if (m_UIInfos != null)
                    objs.Add(m_UIInfos);
                base.CollectDependencies(objs, ownedOnly);
            }
            finally
            {
                Profiler.EndSample();
            }
        }

        public void SanitizeGraph()
        {
            if (m_GraphSanitized)
                return;

            var objs = new HashSet<ScriptableObject>();
            CollectDependencies(objs);

            if (version < 7)
            {
                SanitizeCameraBuffers(objs);
            }

            foreach (var model in objs.OfType<VFXModel>())
                try
                {
                    model.Sanitize(m_GraphVersion); // This can modify dependencies but newly created model are supposed safe so we dont care about retrieving new dependencies
                }
                catch (Exception e)
                {
                    Debug.LogError(string.Format("Exception while sanitizing model: {0} of type {1}: {2} {3}", model.name, model.GetType(), e, e.StackTrace));
                }

            if (m_UIInfos != null)
                try
                {
                    m_UIInfos.Sanitize(this);
                }
                catch (Exception e)
                {
                    Debug.LogError(string.Format("Exception while sanitizing VFXUI: : {0} {1}", e , e.StackTrace));
                }

            systemNames.Sync(this);


            int resourceCurrentVersion = 0;
            // Stop using reflection after 2020.2;
            FieldInfo info = typeof(VisualEffectResource).GetField("CurrentVersion", BindingFlags.Static | System.Reflection.BindingFlags.Public);
            if (info != null)
                resourceCurrentVersion = (int)info.GetValue(null);

            if (m_ResourceVersion < resourceCurrentVersion) // Graph not up to date
            {
                if (m_ResourceVersion < 1) // Version before gradient interpreted as linear
                {
                    foreach (var model in objs.OfType<VFXSlotGradient>())
                    {
                        Gradient value = (Gradient)model.value;
                        GradientColorKey[] keys = value.colorKeys;

                        for (int i = 0; i < keys.Length; ++i)
                        {
                            var colorKey = keys[i];
                            colorKey.color = colorKey.color.linear;
                            keys[i] = colorKey;
                        }
                        value.colorKeys = keys;
                        model.value = new Gradient();
                        model.value = value;
                    }
                }
            }
            m_ResourceVersion = resourceCurrentVersion;
            m_GraphSanitized = true;
            m_GraphVersion = CurrentVersion;

            UpdateSubAssets(); //Should not be necessary : force remove no more referenced object from asset
        }

        private void SanitizeCameraBuffers(HashSet<ScriptableObject> objs)
        {
            List<Tuple<int, string, int, string>> links = new List<Tuple<int, string, int, string>>();
            var cameraSlots = objs.Where(obj => obj is VFXSlot && (obj as VFXSlot).value is CameraType).ToArray();
            for (int i = 0; i < cameraSlots.Length; ++i)
            {
                var cameraSlot = cameraSlots[i] as VFXSlot;

                var depthBufferSlot = cameraSlot.children.First(slot => slot.name == "depthBuffer");
                SanitizeCameraBufferLinks(depthBufferSlot, i, cameraSlots, links);

                var colorBufferSlot = cameraSlot.children.First(slot => slot.name == "colorBuffer");
                SanitizeCameraBufferLinks(colorBufferSlot, i, cameraSlots, links);

                objs.Remove(cameraSlots[i]);
                cameraSlots[i] = cameraSlot.Recreate();
                objs.Add(cameraSlots[i]);
            }
            foreach (var link in links)
            {
                var cameraSlotFrom = cameraSlots[link.Item1] as VFXSlot;
                var slotFrom = cameraSlotFrom.children.First(slot => slot.name == link.Item2);

                var cameraSlotTo = cameraSlots[link.Item3] as VFXSlot;
                var slotTo = cameraSlotTo.children.First(slot => slot.name == link.Item4);

                slotFrom.Link(slotTo);
            }
        }

        private void SanitizeCameraBufferLinks(VFXSlot slotFrom, int indexFrom, ScriptableObject[] cameraSlots, List<Tuple<int, string, int, string>> links)
        {
            if (slotFrom != null && !(slotFrom is VFXSlotCameraBuffer))
            {
                foreach (var slotTo in slotFrom.LinkedSlots)
                {
                    int indexTo = Array.IndexOf(cameraSlots, slotTo.GetMasterSlot());
                    if (indexTo >= 0)
                    {
                        links.Add(new Tuple<int, string, int, string>(indexFrom, slotFrom.name, indexTo, slotTo.name));
                    }
                }
            }
        }

        public void ClearCompileData()
        {
            m_CompiledData = null;


            m_ExpressionValuesDirty = true;
        }

        [SerializeField]
        List<string> m_ImportDependencies;

        public void UpdateSubAssets()
        {
            if (visualEffectResource == null)
                return;
            Profiler.BeginSample("VFXEditor.UpdateSubAssets");
            try
            {
                var currentObjects = new HashSet<ScriptableObject>();
                currentObjects.Add(this);
                CollectDependencies(currentObjects);

                visualEffectResource.SetContents(currentObjects.Cast<UnityObject>().ToArray());
            }
            catch (Exception e)
            {
                Debug.LogError(e);
            }
            finally
            {
                Profiler.EndSample();
            }
        }

        protected override void OnInvalidate(VFXModel model, VFXModel.InvalidationCause cause)
        {
<<<<<<< HEAD
            m_saved = false;

            if (cause == VFXModel.InvalidationCause.kStructureChanged
                || cause == VFXModel.InvalidationCause.kSettingChanged
=======
            if (cause == VFXModel.InvalidationCause.kStructureChanged
                || cause == VFXModel.InvalidationCause.kSettingChanged
                || cause == VFXModel.InvalidationCause.kSettingChanged
>>>>>>> daf0c8f3
                || cause == VFXModel.InvalidationCause.kConnectionChanged)
                m_SystemNames.Sync(this);

            base.OnInvalidate(model, cause);

            if (model is VFXParameter    //Something changed directly on VFXParameter (e.g. exposed state boolean)
                || model is VFXSlot && (model as VFXSlot).owner is VFXParameter //Something changed on a slot owned by a VFXParameter (e.g. the default value)
                || cause == VFXModel.InvalidationCause.kStructureChanged //A VFXParameter could have been removed
            )
            {
                BuildParameterInfo();
            }


            if (cause == VFXModel.InvalidationCause.kStructureChanged)
            {
                UpdateSubAssets();
                if (model == this)
                    VFXSubgraphContext.CallOnGraphChanged(this);

                m_DependentDirty = true;
            }

            if (cause == VFXModel.InvalidationCause.kSettingChanged && model is VFXParameter)
            {
                VFXSubgraphContext.CallOnGraphChanged(this);
                m_DependentDirty = true;
            }

            if (cause != VFXModel.InvalidationCause.kExpressionInvalidated &&
                cause != VFXModel.InvalidationCause.kExpressionGraphChanged &&
                cause != VFXModel.InvalidationCause.kUIChangedTransient &&
                (model.hideFlags & HideFlags.DontSave) == 0)
            {
                EditorUtility.SetDirty(this);
            }

            if (cause == VFXModel.InvalidationCause.kExpressionGraphChanged)
            {
                m_ExpressionGraphDirty = true;
                m_DependentDirty = true;
            }

            if (cause == VFXModel.InvalidationCause.kParamChanged)
            {
                m_ExpressionValuesDirty = true;
                m_DependentDirty = true;
            }

            if (cause == VFXModel.InvalidationCause.kMaterialChanged)
            {
                m_MaterialsDirty = true;
            }
        }

        public uint FindReducedExpressionIndexFromSlotCPU(VFXSlot slot)
        {
            RecompileIfNeeded(false, true);
            return compiledData.FindReducedExpressionIndexFromSlotCPU(slot);
        }

        public void SetCompilationMode(VFXCompilationMode mode, bool reimport = true)
        {
            if (m_CompilationMode != mode)
            {
                m_CompilationMode = mode;
                SetExpressionGraphDirty();
                if (reimport)
                    AssetDatabase.ImportAsset(AssetDatabase.GetAssetPath(this));
            }
        }

        public void SetForceShaderValidation(bool forceShaderValidation, bool reimport = true)
        {
            if (m_ForceShaderValidation != forceShaderValidation)
            {
                m_ForceShaderValidation = forceShaderValidation;
                if (m_ForceShaderValidation)
                {
                    SetExpressionGraphDirty();
                    if (reimport)
                        AssetDatabase.ImportAsset(AssetDatabase.GetAssetPath(this));
                }
            }
        }

        public bool IsExpressionGraphDirty()
        {
            return m_ExpressionGraphDirty;
        }

        public void SetExpressionGraphDirty(bool dirty = true)
        {
            m_ExpressionGraphDirty = dirty;
            m_DependentDirty = dirty;
        }

        public void SetExpressionValueDirty()
        {
            m_ExpressionValuesDirty = true;
            m_DependentDirty = true;
        }

        public void BuildSubgraphDependencies()
        {
            if (m_SubgraphDependencies == null)
                m_SubgraphDependencies = new List<VisualEffectObject>();
            m_SubgraphDependencies.Clear();

            HashSet<VisualEffectObject> explored = new HashSet<VisualEffectObject>();
            RecurseBuildDependencies(explored, children);
        }

        void RecurseBuildDependencies(HashSet<VisualEffectObject> explored, IEnumerable<VFXModel> models)
        {
            foreach (var model in models)
            {
                if (model is VFXSubgraphContext)
                {
                    var subgraphContext = model as VFXSubgraphContext;

                    if (subgraphContext.subgraph != null && !explored.Contains(subgraphContext.subgraph))
                    {
                        explored.Add(subgraphContext.subgraph);
                        m_SubgraphDependencies.Add(subgraphContext.subgraph);
                        RecurseBuildDependencies(explored, subgraphContext.subgraph.GetResource().GetOrCreateGraph().children);
                    }
                }
                else if (model is VFXSubgraphOperator)
                {
                    var subgraphOperator = model as VFXSubgraphOperator;

                    if (subgraphOperator.subgraph != null && !explored.Contains(subgraphOperator.subgraph))
                    {
                        explored.Add(subgraphOperator.subgraph);
                        m_SubgraphDependencies.Add(subgraphOperator.subgraph);
                        RecurseBuildDependencies(explored, subgraphOperator.subgraph.GetResource().GetOrCreateGraph().children);
                    }
                }
                else if (model is VFXContext)
                {
                    foreach (var block in (model as VFXContext).children)
                    {
                        if (block is VFXSubgraphBlock)
                        {
                            var subgraphBlock = block as VFXSubgraphBlock;

                            if (subgraphBlock.subgraph != null && !explored.Contains(subgraphBlock.subgraph))
                            {
                                explored.Add(subgraphBlock.subgraph);
                                m_SubgraphDependencies.Add(subgraphBlock.subgraph);
                                RecurseBuildDependencies(explored, subgraphBlock.subgraph.GetResource().GetOrCreateGraph().children);
                            }
                        }
                    }
                }
            }
        }

        void RecurseSubgraphRecreateCopy(IEnumerable<VFXModel> children)
        {
            foreach (var child in children)
            {
                if (child is VFXSubgraphContext)
                {
                    var subgraphContext = child as VFXSubgraphContext;
                    subgraphContext.RecreateCopy();
                    if (subgraphContext.subgraph != null)
                    {
                        RecurseSubgraphRecreateCopy(subgraphContext.subChildren);
                    }
                }
                else if (child is VFXContext)
                {
                    foreach (var block in child.children)
                    {
                        if (block is VFXSubgraphBlock)
                        {
                            var subgraphBlock = block as VFXSubgraphBlock;
                            subgraphBlock.RecreateCopy();
                            if (subgraphBlock.subgraph != null)
                                RecurseSubgraphRecreateCopy(subgraphBlock.subChildren);
                        }
                    }
                }
                else if (child is VFXSubgraphOperator operatorChild)
                {
                    operatorChild.RecreateCopy();
                    if (operatorChild.ResyncSlots(true))
                        operatorChild.UpdateOutputExpressions();
                }
            }
        }

        private void SetFlattenedParentToSubblocks()
        {
            foreach (var child in children.OfType<VFXContext>())
                foreach (var block in child.children.OfType<VFXSubgraphBlock>())
                    block.SetSubblocksFlattenedParent();
        }

        void RecurseSubgraphPatchInputExpression(IEnumerable<VFXModel> children)
        {
            foreach (var child in children)
            {
                if (child is VFXSubgraphContext)
                {
                    var subgraphContext = child as VFXSubgraphContext;
                    subgraphContext.PatchInputExpressions();
                }
                else if (child is VFXContext)
                {
                    foreach (var block in child.children)
                    {
                        if (block is VFXSubgraphBlock)
                        {
                            var subgraphBlock = block as VFXSubgraphBlock;
                            subgraphBlock.PatchInputExpressions();
                        }
                    }
                }
                else if (child is VFXSubgraphOperator operatorChild)
                {
                    operatorChild.ResyncSlots(false);
                    operatorChild.UpdateOutputExpressions();
                }
            }
            foreach (var child in children)
            {
                if (child is VFXSubgraphContext)
                {
                    var subgraphContext = child as VFXSubgraphContext;
                    if (subgraphContext.subgraph != null && subgraphContext.subChildren != null)
                        RecurseSubgraphPatchInputExpression(subgraphContext.subChildren);
                }
                else if (child is VFXContext)
                {
                    foreach (var block in child.children)
                    {
                        if (block is VFXSubgraphBlock)
                        {
                            var subgraphBlock = block as VFXSubgraphBlock;
                            if (subgraphBlock.subgraph != null && subgraphBlock.subChildren != null)
                                RecurseSubgraphPatchInputExpression(subgraphBlock.subChildren);
                        }
                    }
                }
            }
        }

        void SubgraphDirty(VisualEffectObject subgraph)
        {
            if (m_SubgraphDependencies != null && m_SubgraphDependencies.Contains(subgraph))
            {
                PrepareSubgraphs();
                AssetDatabase.ImportAsset(AssetDatabase.GetAssetPath(this));
            }
        }

        private void PrepareSubgraphs()
        {
            Profiler.BeginSample("PrepareSubgraphs");
            RecurseSubgraphRecreateCopy(children);
            SetFlattenedParentToSubblocks();
            RecurseSubgraphPatchInputExpression(children);
            Profiler.EndSample();
        }

        IEnumerable<VFXGraph> GetAllGraphs<T>() where T : VisualEffectObject
        {
            var guids = AssetDatabase.FindAssets("t:" + typeof(T).Name);

            foreach (var assetPath in guids.Select(t => AssetDatabase.GUIDToAssetPath(t)))
            {
                var asset = AssetDatabase.LoadAssetAtPath<T>(assetPath);
                if (asset != null)
                {
                    var graph = asset.GetResource().GetOrCreateGraph();
                    yield return graph;
                }
            }
        }

        //Explicit compile must be used if we want to force compilation even if a dependency is needed, which me must not do on a deleted library import.
        public static bool explicitCompile { get; set; } = false;


        public void SanitizeForImport()
        {
            if (!explicitCompile)
            {
                HashSet<int> dependentAsset = new HashSet<int>();
                GetImportDependentAssets(dependentAsset);

                foreach (var instanceID in dependentAsset)
                {
                    if (instanceID != 0 && EditorUtility.InstanceIDToObject(instanceID) == null)
                    {
                        return;
                    }
                }
            }

            foreach (var child in children)
                child.CheckGraphBeforeImport();

            SanitizeGraph();
        }

        public void CompileForImport()
        {
            if (!GetResource().isSubgraph)
            {
                // Don't pursue the compile if one of the dependency is not yet loaded
                // which happen at first import with .pcache
                if (!explicitCompile)
                {
                    HashSet<int> dependentAsset = new HashSet<int>();
                    GetImportDependentAssets(dependentAsset);

                    foreach (var instanceID in dependentAsset)
                    {
                        if (instanceID != 0 && EditorUtility.InstanceIDToObject(instanceID) == null)
                        {
                            return;
                        }
                    }
                }
                // Graph must have been sanitized at this point by the VFXGraphPreprocessor.OnPreprocess
                BuildSubgraphDependencies();
                PrepareSubgraphs();

                compiledData.Compile(m_CompilationMode, m_ForceShaderValidation);
            }
            m_ExpressionGraphDirty = false;
            m_ExpressionValuesDirty = false;
        }

        public static VFXCompileErrorReporter compileReporter = null;

        public void RecompileIfNeeded(bool preventRecompilation = false, bool preventDependencyRecompilation = false)
        {
            SanitizeGraph();

            if (!GetResource().isSubgraph)
            {
                bool considerGraphDirty = m_ExpressionGraphDirty && !preventRecompilation;
                if (considerGraphDirty)
                {
                    BuildSubgraphDependencies();
                    PrepareSubgraphs();

                    compiledData.Compile(m_CompilationMode, m_ForceShaderValidation);
                }
                else
                {
                    if (m_ExpressionValuesDirty && !m_ExpressionGraphDirty)
                        compiledData.UpdateValues();
                    if (m_MaterialsDirty && GetResource().asset != null)
                        UnityEngine.VFX.VFXManager.ResyncMaterials(GetResource().asset);
                }

                if (considerGraphDirty)
                    m_ExpressionGraphDirty = false;

                m_ExpressionValuesDirty = false;
                m_MaterialsDirty = false;
            }
            else if (m_ExpressionGraphDirty && !preventRecompilation)
            {
                BuildSubgraphDependencies();
                PrepareSubgraphs();
                m_ExpressionGraphDirty = false;
            }
            if (!preventDependencyRecompilation && m_DependentDirty)
            {
                var obj = GetResource().visualEffectObject;
                foreach (var graph in GetAllGraphs<VisualEffectAsset>())
                {
                    graph.SubgraphDirty(obj);
                }
                m_DependentDirty = false;
            }
        }

        private VFXGraphCompiledData compiledData
        {
            get
            {
                if (m_CompiledData == null)
                    m_CompiledData = new VFXGraphCompiledData(this);
                return m_CompiledData;
            }
        }
        public int version { get { return m_GraphVersion; } }

        [SerializeField]
        private int m_GraphVersion = CurrentVersion;

        [SerializeField]
        private int m_ResourceVersion;

        [NonSerialized]
        private bool m_GraphSanitized = false;
        [NonSerialized]
        private bool m_ExpressionGraphDirty = true;
        [NonSerialized]
        private bool m_ExpressionValuesDirty = true;
        [NonSerialized]
        private bool m_DependentDirty = true;
        [NonSerialized]
        private bool m_MaterialsDirty = false;

        [NonSerialized]
        private VFXGraphCompiledData m_CompiledData;
        private VFXCompilationMode m_CompilationMode = VFXCompilationMode.Runtime;
        private bool m_ForceShaderValidation = false;

        [NonSerialized]
        public Action<VFXGraph> onRuntimeDataChanged;

        [SerializeField]
        private List<VisualEffectObject> m_SubgraphDependencies = new List<VisualEffectObject>();

        [SerializeField]
        private string m_CategoryPath;

        public string categoryPath
        {
            get { return m_CategoryPath; }
            set { m_CategoryPath = value; }//TODO invalidate cache here
        }

        public ReadOnlyCollection<VisualEffectObject> subgraphDependencies
        {
            get { return m_SubgraphDependencies.AsReadOnly(); }
        }

        public string[] GetImportDependencies()
        {
            visualEffectResource.ClearImportDependencies();

            HashSet<int> dependentAsset = new HashSet<int>();
            GetImportDependentAssets(dependentAsset);

            foreach (var dep in dependentAsset)
            {
                if (dep != 0)
                    visualEffectResource.AddImportDependency(AssetDatabase.AssetPathToGUID(AssetDatabase.GetAssetPath(dep)));
            }

            return dependentAsset.Select(t => AssetDatabase.AssetPathToGUID(AssetDatabase.GetAssetPath(t))).Distinct().ToArray();
        }

        private VisualEffectResource m_Owner;
    }
}<|MERGE_RESOLUTION|>--- conflicted
+++ resolved
@@ -532,16 +532,8 @@
 
         protected override void OnInvalidate(VFXModel model, VFXModel.InvalidationCause cause)
         {
-<<<<<<< HEAD
-            m_saved = false;
-
             if (cause == VFXModel.InvalidationCause.kStructureChanged
                 || cause == VFXModel.InvalidationCause.kSettingChanged
-=======
-            if (cause == VFXModel.InvalidationCause.kStructureChanged
-                || cause == VFXModel.InvalidationCause.kSettingChanged
-                || cause == VFXModel.InvalidationCause.kSettingChanged
->>>>>>> daf0c8f3
                 || cause == VFXModel.InvalidationCause.kConnectionChanged)
                 m_SystemNames.Sync(this);
 
