--- conflicted
+++ resolved
@@ -146,12 +146,7 @@
             return vfxObjects;
         }
 
-<<<<<<< HEAD
         public static void Build(bool forceDirty = false)
-=======
-        [MenuItem("Edit/VFX/Rebuild And Save All VFX Graphs", priority = 320)]
-        public static void Build()
->>>>>>> 6c4d3dac
         {
             var vfxObjects = GetAllVisualEffectObjects();
 
@@ -173,7 +168,7 @@
             VFXExpression.ClearCache();
         }
 
-        [MenuItem("Edit/Visual Effects/Rebuild And Save All Visual Effects Graphs", priority = 320)]
+        [MenuItem("Edit/VFX/Rebuild And Save All VFX Graphs", priority = 320)]
         public static void BuildAndSave()
         {
             Build(true);
