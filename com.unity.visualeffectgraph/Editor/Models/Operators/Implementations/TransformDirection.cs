using System;
using System.Linq;
using UnityEngine;

namespace UnityEditor.VFX.Operator
{
    [VFXInfo(category = "Math/Geometry")]
    class TransformDirection : VFXOperator
    {
        public class InputProperties
        {
            [Tooltip("Sets the transform to be used in the transformation.")]
            public Transform transform = Transform.defaultValue;
            [Tooltip("Sets the normalized vector to be transformed.")]
            public DirectionType direction = DirectionType.defaultValue;
        }

        public class OutputProperties
        {
<<<<<<< HEAD
            public DirectionType dir;
        }

        public override void Sanitize(int version)
        {
            if (version < 4)
            {
                SanitizeHelper.MigrateVector3OutputToSpaceableKeepingLegacyBehavior(this, "DirectionType");
            }
            base.Sanitize(version);
=======
            [Tooltip("Outputs the transformed normalized vector.")]
            public Vector3 tDir = Vector3.zero;
>>>>>>> c63a80ee
        }

        override public string name { get { return "Transform (Direction)"; } }

        protected override sealed VFXExpression[] BuildExpression(VFXExpression[] inputExpression)
        {
            return new VFXExpression[] { new VFXExpressionTransformDirection(inputExpression[0], inputExpression[1]) };
        }
    }
}<|MERGE_RESOLUTION|>--- conflicted
+++ resolved
@@ -17,8 +17,8 @@
 
         public class OutputProperties
         {
-<<<<<<< HEAD
-            public DirectionType dir;
+            [Tooltip("Outputs the transformed normalized vector.")]
+            public DirectionType tDir;
         }
 
         public override void Sanitize(int version)
@@ -28,10 +28,6 @@
                 SanitizeHelper.MigrateVector3OutputToSpaceableKeepingLegacyBehavior(this, "DirectionType");
             }
             base.Sanitize(version);
-=======
-            [Tooltip("Outputs the transformed normalized vector.")]
-            public Vector3 tDir = Vector3.zero;
->>>>>>> c63a80ee
         }
 
         override public string name { get { return "Transform (Direction)"; } }
