--- conflicted
+++ resolved
@@ -575,15 +575,11 @@
 
             if (!hierarchySane)
             {
-<<<<<<< HEAD
                 Debug.LogWarningFormat("Slot {0} holding {1} didnt match the type layout. It is recreated and some links may lost.", property.name, property.type);
-=======
-                Debug.LogWarningFormat("Slot {0} holding {1} didnt match the type layout. It is recreated and all links are lost.", property.name, property.type);
                 return Recreate();
             }
             return this;
         }
->>>>>>> 61363201
 
         public VFXSlot Recreate()
         {
