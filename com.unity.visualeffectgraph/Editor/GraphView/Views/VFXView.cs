--- conflicted
+++ resolved
@@ -6,12 +6,9 @@
 using System.Linq;
 using System.Reflection;
 
-<<<<<<< HEAD
 using UnityEditor.Experimental;
-using UnityEditor.Experimental.GraphView;
-using UnityEditor.UIElements;
-using UnityEditor.VersionControl;
-=======
+using System.Reflection;
+
 using UnityEditor.Experimental.GraphView;
 using UnityEditor.Toolbars;
 using UnityEditor.VersionControl;
@@ -20,8 +17,8 @@
 using UnityEngine.VFX;
 using UnityEngine.UIElements;
 using UnityEditor.UIElements;
+using UnityEditor.VersionControl;
 using UnityEngine.Profiling;
->>>>>>> 09d56201
 
 using UnityEngine;
 using UnityEngine.Profiling;
@@ -397,16 +394,10 @@
         readonly EditorToolbarDropdown m_AttachDropDownButton;
 
         VFXNodeProvider m_NodeProvider;
-<<<<<<< HEAD
-        VisualElement m_Toolbar;
-
-        private bool m_IsRuntimeMode = false;
-        private bool m_ForceShaderValidation = false;
-=======
         ToolbarButton m_SaveButton;
         bool m_IsRuntimeMode;
         bool m_ForceShaderValidation;
->>>>>>> 09d56201
+        VisualElement m_Toolbar;
 
 
         public static StyleSheet LoadStyleSheet(string text)
@@ -471,7 +462,6 @@
 
             m_Toolbar = new UnityEditor.UIElements.Toolbar();
 
-<<<<<<< HEAD
             var saveDropDownButton = new VFXSaveDropdownButton(this);
             m_Toolbar.Add(saveDropDownButton);
 
@@ -482,59 +472,17 @@
             m_BackButton.Add(new Image { image = EditorGUIUtility.LoadIcon(Path.Combine(EditorResources.iconsPath, "back.png"))});
             m_BackButton.clicked += OnBackToParent;
             m_Toolbar.Add(m_BackButton);
-=======
-            var toggleAutoCompile = new ToolbarToggle();
-            toggleAutoCompile.text = "Auto";
-            toggleAutoCompile.style.unityTextAlign = TextAnchor.MiddleRight;
-            toggleAutoCompile.SetValueWithoutNotify(true);
-            toggleAutoCompile.RegisterCallback<ChangeEvent<bool>>(OnToggleCompile);
-            m_Toolbar.Add(toggleAutoCompile);
-
-            var compileButton = new ToolbarButton(OnCompile);
-            compileButton.style.unityTextAlign = TextAnchor.MiddleLeft;
-            compileButton.text = "Compile";
-            m_Toolbar.Add(compileButton);
-
-            var resyncMatButton = new ToolbarButton(OnResyncMaterial);
-            resyncMatButton.style.unityTextAlign = TextAnchor.MiddleLeft;
-            resyncMatButton.text = "Resync Material";
-            m_Toolbar.Add(resyncMatButton);
-
-            m_SaveButton = new ToolbarButton(OnSave);
-            m_SaveButton.style.unityTextAlign = TextAnchor.MiddleLeft;
-            m_SaveButton.text = "Save";
-            m_Toolbar.Add(m_SaveButton);
 
             m_AttachDropDownButton = new EditorToolbarDropdown(Contents.attach.text, OnOpenAttachMenu);
             m_AttachDropDownButton.name = "attach-toolbar-button";
             m_Toolbar.Add(m_AttachDropDownButton);
-
             m_LockToggle = new ToolbarToggle();
+
             m_LockToggle.style.unityTextAlign = TextAnchor.MiddleLeft;
             m_LockToggle.tooltip = locked ? Contents.clickToUnlock.text : Contents.clickToLock.text;
             m_LockToggle.name = "lock-auto-attach";
             m_LockToggle.RegisterCallback<ChangeEvent<bool>>(OnToggleLock);
             m_Toolbar.Add(m_LockToggle);
-
-            var spacer = new ToolbarSpacer();
-            spacer.style.width = 12f;
-            m_Toolbar.Add(spacer);
-
-            var selectAssetButton = new ToolbarButton(() => { SelectAsset(); });
-            selectAssetButton.text = "Show in Project";
-            m_Toolbar.Add(selectAssetButton);
-
-            spacer = new ToolbarSpacer();
-            spacer.style.width = 10;
-            m_Toolbar.Add(spacer);
-
-            checkoutButton = new ToolbarButton(() => { Checkout(); });
-            checkoutButton.text = "Check Out";
-            checkoutButton.visible = false;
-            checkoutButton.AddToClassList("toolbarItem");
-            m_Toolbar.Add(checkoutButton);
->>>>>>> 09d56201
-
             var flexSpacer = new ToolbarSpacer();
             flexSpacer.style.flexGrow = 1f;
             m_Toolbar.Add(flexSpacer);
@@ -544,14 +492,9 @@
             toggleBlackboard.RegisterCallback<ChangeEvent<bool>>(ToggleBlackboard);
             m_Toolbar.Add(toggleBlackboard);
 
-<<<<<<< HEAD
             m_ToggleComponentBoard = new ToolbarToggle { tooltip = "Target GameObject"};
             m_ToggleComponentBoard.Add(new Image { image = EditorGUIUtility.LoadIcon(Path.Combine(VisualEffectGraphPackageInfo.assetPackagePath, "Editor/UIResources/VFX/controls.png"))});
             m_ToggleComponentBoard.style.borderRightWidth = 1;
-=======
-            m_ToggleComponentBoard = new ToolbarToggle();
-            m_ToggleComponentBoard.text = "Control";
->>>>>>> 09d56201
             m_ToggleComponentBoard.RegisterCallback<ChangeEvent<bool>>(ToggleComponentBoard);
             m_Toolbar.Add(m_ToggleComponentBoard);
 
@@ -623,9 +566,8 @@
             RegisterCallback<GeometryChangedEvent>(OnFirstResize);
         }
 
-<<<<<<< HEAD
         internal bool GetIsRuntimeMode() => m_IsRuntimeMode;
-=======
+        
         private void OnOpenAttachMenu()
         {
             var attachPanel = ScriptableObject.CreateInstance<VFXAttachPanel>();
@@ -638,7 +580,6 @@
         {
             Resync();
         }
->>>>>>> 09d56201
 
         internal void ToggleRuntimeMode()
         {
@@ -864,6 +805,11 @@
             this.m_Blackboard.ForceUpdate();
         }
 
+        void OnBackToParent()
+        {
+            VFXViewWindow.currentWindow.PopResource();
+        }
+
         void OnToggleLock(ChangeEvent<bool> evt)
         {
             locked = !locked;
@@ -875,11 +821,6 @@
             {
                 UpdateToolbarButtons();
             }
-        }
-
-        void OnBackToParent()
-        {
-            VFXViewWindow.currentWindow.PopResource();
         }
 
         void ToggleBlackboard(ChangeEvent<bool> e)
