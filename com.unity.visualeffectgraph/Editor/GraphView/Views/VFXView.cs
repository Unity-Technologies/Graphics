--- conflicted
+++ resolved
@@ -111,7 +111,6 @@
         }
     }
 
-<<<<<<< HEAD
     struct VFXViewSettings
     {
         private bool m_IsAttachedLocked;
@@ -172,10 +171,6 @@
     }
 
     class VFXView : GraphView, IControlledElement<VFXViewController>, IControllerListener, IDisposable
-=======
-
-    class VFXView : GraphView, IControlledElement<VFXViewController>, IControllerListener
->>>>>>> 6f4f8d7d
     {
         private const int MaximumNameLengthInNotification = 128;
 
@@ -630,7 +625,8 @@
             RegisterCallback<GeometryChangedEvent>(OnFirstResize);
         }
 
-<<<<<<< HEAD
+        internal bool GetIsRuntimeMode() => m_IsRuntimeMode;
+
         public void Dispose()
         {
             UnregisterCallback<DragUpdatedEvent>(OnDragUpdated);
@@ -654,11 +650,6 @@
         }
 
         void OnOpenAttachMenu()
-=======
-        internal bool GetIsRuntimeMode() => m_IsRuntimeMode;
-
-        private void OnOpenAttachMenu()
->>>>>>> 6f4f8d7d
         {
             var attachPanel = ScriptableObject.CreateInstance<VFXAttachPanel>();
             var bounds = new Rect(ViewToScreenPosition(m_AttachDropDownButton.worldBound.position), m_AttachDropDownButton.worldBound.size);
