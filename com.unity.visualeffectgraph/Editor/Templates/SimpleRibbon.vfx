%YAML 1.1
%TAG !u! tag:unity3d.com,2011:
--- !u!114 &114023846229194376
MonoBehaviour:
  m_ObjectHideFlags: 1
  m_CorrespondingSourceObject: {fileID: 0}
  m_PrefabInstance: {fileID: 0}
  m_PrefabAsset: {fileID: 0}
  m_GameObject: {fileID: 0}
  m_Enabled: 1
  m_EditorHideFlags: 0
  m_Script: {fileID: 11500000, guid: 73a13919d81fb7444849bae8b5c812a2, type: 3}
  m_Name: VFXBasicSpawner
  m_EditorClassIdentifier: 
  m_UIIgnoredErrors: []
  m_Parent: {fileID: 114350483966674976}
  m_Children:
  - {fileID: 114873264888500148}
  m_UIPosition: {x: 709, y: -234}
  m_UICollapsed: 0
  m_UISuperCollapsed: 0
  m_InputSlots: []
  m_OutputSlots: []
  m_Label: Spawn system
  m_Data: {fileID: 8926484042661614651}
  m_InputFlowSlot:
  - link: []
  - link: []
  m_OutputFlowSlot:
  - link:
    - context: {fileID: 114946465509916290}
      slotIndex: 0
  loopDuration: 0
  loopCount: 0
  delayBeforeLoop: 0
  delayAfterLoop: 0
--- !u!114 &114131763552434164
MonoBehaviour:
  m_ObjectHideFlags: 1
  m_CorrespondingSourceObject: {fileID: 0}
  m_PrefabInstance: {fileID: 0}
  m_PrefabAsset: {fileID: 0}
  m_GameObject: {fileID: 0}
  m_Enabled: 1
  m_EditorHideFlags: 0
  m_Script: {fileID: 11500000, guid: a971fa2e110a0ac42ac1d8dae408704b, type: 3}
  m_Name: SetAttribute
  m_EditorClassIdentifier: 
  m_UIIgnoredErrors: []
  m_Parent: {fileID: 114946465509916290}
  m_Children: []
  m_UIPosition: {x: 0, y: 0}
  m_UICollapsed: 0
  m_UISuperCollapsed: 0
  m_InputSlots:
  - {fileID: 8926484042661614571}
  m_OutputSlots: []
  m_Disabled: 0
  attribute: lifetime
  Composition: 0
  Source: 0
  Random: 0
  channels: 6
--- !u!114 &114307113894698210
MonoBehaviour:
  m_ObjectHideFlags: 1
  m_CorrespondingSourceObject: {fileID: 0}
  m_PrefabInstance: {fileID: 0}
  m_PrefabAsset: {fileID: 0}
  m_GameObject: {fileID: 0}
  m_Enabled: 1
  m_EditorHideFlags: 0
  m_Script: {fileID: 11500000, guid: 1b605c022ee79394a8a776c0869b3f9a, type: 3}
  m_Name: VFXSlot
  m_EditorClassIdentifier: 
  m_UIIgnoredErrors: []
  m_Parent: {fileID: 0}
  m_Children:
  - {fileID: 114986932069951040}
  - {fileID: 114963171269329408}
  m_UIPosition: {x: 0, y: 0}
  m_UICollapsed: 1
  m_UISuperCollapsed: 0
  m_MasterSlot: {fileID: 114307113894698210}
  m_MasterData:
    m_Owner: {fileID: 114946465509916290}
    m_Value:
      m_Type:
        m_SerializableType: UnityEditor.VFX.AABox, Unity.VisualEffectGraph.Editor,
          Version=0.0.0.0, Culture=neutral, PublicKeyToken=null
      m_SerializableObject: '{"center":{"x":0.10865139961242676,"y":0.02197366952896118,"z":0.05176687240600586},"size":{"x":2.502734661102295,"y":1.2994743585586548,"z":2.65793514251709}}'
    m_Space: 0
  m_Property:
    name: bounds
    m_serializedType:
      m_SerializableType: UnityEditor.VFX.AABox, Unity.VisualEffectGraph.Editor,
        Version=0.0.0.0, Culture=neutral, PublicKeyToken=null
  m_Direction: 0
  m_LinkedSlots: []
--- !u!114 &114340500867371532
MonoBehaviour:
  m_ObjectHideFlags: 1
  m_CorrespondingSourceObject: {fileID: 0}
  m_PrefabInstance: {fileID: 0}
  m_PrefabAsset: {fileID: 0}
  m_GameObject: {fileID: 0}
  m_Enabled: 1
  m_EditorHideFlags: 0
  m_Script: {fileID: 11500000, guid: d01270efd3285ea4a9d6c555cb0a8027, type: 3}
  m_Name: VFXUI
  m_EditorClassIdentifier: 
  groupInfos: []
  stickyNoteInfos: []
  categories: []
  uiBounds:
    serializedVersion: 2
    x: -2084
    y: -234
    width: 3217
    height: 2065
--- !u!114 &114350483966674976
MonoBehaviour:
  m_ObjectHideFlags: 1
  m_CorrespondingSourceObject: {fileID: 0}
  m_PrefabInstance: {fileID: 0}
  m_PrefabAsset: {fileID: 0}
  m_GameObject: {fileID: 0}
  m_Enabled: 1
  m_EditorHideFlags: 0
  m_Script: {fileID: 11500000, guid: 7d4c867f6b72b714dbb5fd1780afe208, type: 3}
  m_Name: SimpleRibbon
  m_EditorClassIdentifier: 
  m_UIIgnoredErrors: []
  m_Parent: {fileID: 0}
  m_Children:
  - {fileID: 114023846229194376}
  - {fileID: 114946465509916290}
  - {fileID: 114780028408030698}
  - {fileID: 8926484042661614562}
  - {fileID: 8926484042661614652}
  - {fileID: 8926484042661614659}
  m_UIPosition: {x: 0, y: 0}
  m_UICollapsed: 1
  m_UISuperCollapsed: 0
  m_UIInfos: {fileID: 114340500867371532}
  m_ParameterInfo: []
  m_ImportDependencies: []
  m_GraphVersion: 8
  m_ResourceVersion: 1
  m_SubgraphDependencies: []
  m_CategoryPath: 
--- !u!114 &114380859405582094
MonoBehaviour:
  m_ObjectHideFlags: 1
  m_CorrespondingSourceObject: {fileID: 0}
  m_PrefabInstance: {fileID: 0}
  m_PrefabAsset: {fileID: 0}
  m_GameObject: {fileID: 0}
  m_Enabled: 1
  m_EditorHideFlags: 0
  m_Script: {fileID: 11500000, guid: f780aa281814f9842a7c076d436932e7, type: 3}
  m_Name: VFXSlotFloat
  m_EditorClassIdentifier: 
  m_UIIgnoredErrors: []
  m_Parent: {fileID: 114963171269329408}
  m_Children: []
  m_UIPosition: {x: 0, y: 0}
  m_UICollapsed: 1
  m_UISuperCollapsed: 0
  m_MasterSlot: {fileID: 114307113894698210}
  m_MasterData:
    m_Owner: {fileID: 0}
    m_Value:
      m_Type:
        m_SerializableType: 
      m_SerializableObject: 
    m_Space: 2147483647
  m_Property:
    name: z
    m_serializedType:
      m_SerializableType: System.Single, mscorlib, Version=4.0.0.0, Culture=neutral,
        PublicKeyToken=b77a5c561934e089
  m_Direction: 0
  m_LinkedSlots: []
--- !u!114 &114428730288789306
MonoBehaviour:
  m_ObjectHideFlags: 1
  m_CorrespondingSourceObject: {fileID: 0}
  m_PrefabInstance: {fileID: 0}
  m_PrefabAsset: {fileID: 0}
  m_GameObject: {fileID: 0}
  m_Enabled: 1
  m_EditorHideFlags: 0
  m_Script: {fileID: 11500000, guid: d78581a96eae8bf4398c282eb0b098bd, type: 3}
  m_Name: VFXDataParticle
  m_EditorClassIdentifier: 
  m_UIIgnoredErrors: []
  m_Parent: {fileID: 114350483966674976}
  m_Children: []
  m_UIPosition: {x: 0, y: 0}
  m_UICollapsed: 1
  m_UISuperCollapsed: 0
  title: Ribbon
  m_Owners:
  - {fileID: 114946465509916290}
  - {fileID: 114780028408030698}
  - {fileID: 8926484042661614562}
  dataType: 1
  capacity: 64
  stripCapacity: 1
  particlePerStripCount: 64
  needsComputeBounds: 0
  boundsMode: 0
  m_Space: 0
--- !u!114 &114512514798047786
MonoBehaviour:
  m_ObjectHideFlags: 1
  m_CorrespondingSourceObject: {fileID: 0}
  m_PrefabInstance: {fileID: 0}
  m_PrefabAsset: {fileID: 0}
  m_GameObject: {fileID: 0}
  m_Enabled: 1
  m_EditorHideFlags: 0
  m_Script: {fileID: 11500000, guid: f780aa281814f9842a7c076d436932e7, type: 3}
  m_Name: VFXSlotFloat
  m_EditorClassIdentifier: 
  m_UIIgnoredErrors: []
  m_Parent: {fileID: 114963171269329408}
  m_Children: []
  m_UIPosition: {x: 0, y: 0}
  m_UICollapsed: 1
  m_UISuperCollapsed: 0
  m_MasterSlot: {fileID: 114307113894698210}
  m_MasterData:
    m_Owner: {fileID: 0}
    m_Value:
      m_Type:
        m_SerializableType: 
      m_SerializableObject: 
    m_Space: 2147483647
  m_Property:
    name: x
    m_serializedType:
      m_SerializableType: System.Single, mscorlib, Version=4.0.0.0, Culture=neutral,
        PublicKeyToken=b77a5c561934e089
  m_Direction: 0
  m_LinkedSlots: []
--- !u!114 &114538391275492396
MonoBehaviour:
  m_ObjectHideFlags: 1
  m_CorrespondingSourceObject: {fileID: 0}
  m_PrefabInstance: {fileID: 0}
  m_PrefabAsset: {fileID: 0}
  m_GameObject: {fileID: 0}
  m_Enabled: 1
  m_EditorHideFlags: 0
  m_Script: {fileID: 11500000, guid: f780aa281814f9842a7c076d436932e7, type: 3}
  m_Name: VFXSlotFloat
  m_EditorClassIdentifier: 
  m_UIIgnoredErrors: []
  m_Parent: {fileID: 114986932069951040}
  m_Children: []
  m_UIPosition: {x: 0, y: 0}
  m_UICollapsed: 1
  m_UISuperCollapsed: 0
  m_MasterSlot: {fileID: 114307113894698210}
  m_MasterData:
    m_Owner: {fileID: 0}
    m_Value:
      m_Type:
        m_SerializableType: 
      m_SerializableObject: 
    m_Space: 2147483647
  m_Property:
    name: z
    m_serializedType:
      m_SerializableType: System.Single, mscorlib, Version=4.0.0.0, Culture=neutral,
        PublicKeyToken=b77a5c561934e089
  m_Direction: 0
  m_LinkedSlots: []
--- !u!114 &114571176826476282
MonoBehaviour:
  m_ObjectHideFlags: 1
  m_CorrespondingSourceObject: {fileID: 0}
  m_PrefabInstance: {fileID: 0}
  m_PrefabAsset: {fileID: 0}
  m_GameObject: {fileID: 0}
  m_Enabled: 1
  m_EditorHideFlags: 0
  m_Script: {fileID: 11500000, guid: f780aa281814f9842a7c076d436932e7, type: 3}
  m_Name: VFXSlotFloat
  m_EditorClassIdentifier: 
  m_UIIgnoredErrors: []
  m_Parent: {fileID: 0}
  m_Children: []
  m_UIPosition: {x: 0, y: 0}
  m_UICollapsed: 1
  m_UISuperCollapsed: 0
  m_MasterSlot: {fileID: 114571176826476282}
  m_MasterData:
    m_Owner: {fileID: 114873264888500148}
    m_Value:
      m_Type:
        m_SerializableType: System.Single, mscorlib, Version=4.0.0.0, Culture=neutral,
          PublicKeyToken=b77a5c561934e089
      m_SerializableObject: 16
    m_Space: 2147483647
  m_Property:
    name: Rate
    m_serializedType:
      m_SerializableType: System.Single, mscorlib, Version=4.0.0.0, Culture=neutral,
        PublicKeyToken=b77a5c561934e089
  m_Direction: 0
  m_LinkedSlots: []
--- !u!114 &114739294351936256
MonoBehaviour:
  m_ObjectHideFlags: 1
  m_CorrespondingSourceObject: {fileID: 0}
  m_PrefabInstance: {fileID: 0}
  m_PrefabAsset: {fileID: 0}
  m_GameObject: {fileID: 0}
  m_Enabled: 1
  m_EditorHideFlags: 0
  m_Script: {fileID: 11500000, guid: f780aa281814f9842a7c076d436932e7, type: 3}
  m_Name: VFXSlotFloat
  m_EditorClassIdentifier: 
  m_UIIgnoredErrors: []
  m_Parent: {fileID: 114986932069951040}
  m_Children: []
  m_UIPosition: {x: 0, y: 0}
  m_UICollapsed: 1
  m_UISuperCollapsed: 0
  m_MasterSlot: {fileID: 114307113894698210}
  m_MasterData:
    m_Owner: {fileID: 0}
    m_Value:
      m_Type:
        m_SerializableType: 
      m_SerializableObject: 
    m_Space: 2147483647
  m_Property:
    name: x
    m_serializedType:
      m_SerializableType: System.Single, mscorlib, Version=4.0.0.0, Culture=neutral,
        PublicKeyToken=b77a5c561934e089
  m_Direction: 0
  m_LinkedSlots: []
--- !u!114 &114780028408030698
MonoBehaviour:
  m_ObjectHideFlags: 1
  m_CorrespondingSourceObject: {fileID: 0}
  m_PrefabInstance: {fileID: 0}
  m_PrefabAsset: {fileID: 0}
  m_GameObject: {fileID: 0}
  m_Enabled: 1
  m_EditorHideFlags: 0
  m_Script: {fileID: 11500000, guid: 2dc095764ededfa4bb32fa602511ea4b, type: 3}
  m_Name: VFXBasicUpdate
  m_EditorClassIdentifier: 
  m_UIIgnoredErrors: []
  m_Parent: {fileID: 114350483966674976}
  m_Children:
  - {fileID: 8926484042661614584}
  m_UIPosition: {x: 708, y: 621}
  m_UICollapsed: 0
  m_UISuperCollapsed: 0
  m_InputSlots: []
  m_OutputSlots: []
  m_Label: 
  m_Data: {fileID: 114428730288789306}
  m_InputFlowSlot:
  - link:
    - context: {fileID: 114946465509916290}
      slotIndex: 0
  m_OutputFlowSlot:
  - link:
    - context: {fileID: 8926484042661614562}
      slotIndex: 0
  integration: 0
  angularIntegration: 0
  ageParticles: 1
  reapParticles: 1
  skipZeroDeltaUpdate: 0
--- !u!114 &114873264888500148
MonoBehaviour:
  m_ObjectHideFlags: 1
  m_CorrespondingSourceObject: {fileID: 0}
  m_PrefabInstance: {fileID: 0}
  m_PrefabAsset: {fileID: 0}
  m_GameObject: {fileID: 0}
  m_Enabled: 1
  m_EditorHideFlags: 0
  m_Script: {fileID: 11500000, guid: f05c6884b705ce14d82ae720f0ec209f, type: 3}
  m_Name: VFXSpawnerConstantRate
  m_EditorClassIdentifier: 
  m_UIIgnoredErrors: []
  m_Parent: {fileID: 114023846229194376}
  m_Children: []
  m_UIPosition: {x: 0, y: 0}
  m_UICollapsed: 0
  m_UISuperCollapsed: 0
  m_InputSlots:
  - {fileID: 114571176826476282}
  m_OutputSlots: []
  m_Disabled: 0
--- !u!114 &114920711487922656
MonoBehaviour:
  m_ObjectHideFlags: 1
  m_CorrespondingSourceObject: {fileID: 0}
  m_PrefabInstance: {fileID: 0}
  m_PrefabAsset: {fileID: 0}
  m_GameObject: {fileID: 0}
  m_Enabled: 1
  m_EditorHideFlags: 0
  m_Script: {fileID: 11500000, guid: f780aa281814f9842a7c076d436932e7, type: 3}
  m_Name: VFXSlotFloat
  m_EditorClassIdentifier: 
  m_UIIgnoredErrors: []
  m_Parent: {fileID: 114963171269329408}
  m_Children: []
  m_UIPosition: {x: 0, y: 0}
  m_UICollapsed: 1
  m_UISuperCollapsed: 0
  m_MasterSlot: {fileID: 114307113894698210}
  m_MasterData:
    m_Owner: {fileID: 0}
    m_Value:
      m_Type:
        m_SerializableType: 
      m_SerializableObject: 
    m_Space: 2147483647
  m_Property:
    name: y
    m_serializedType:
      m_SerializableType: System.Single, mscorlib, Version=4.0.0.0, Culture=neutral,
        PublicKeyToken=b77a5c561934e089
  m_Direction: 0
  m_LinkedSlots: []
--- !u!114 &114935892456706286
MonoBehaviour:
  m_ObjectHideFlags: 1
  m_CorrespondingSourceObject: {fileID: 0}
  m_PrefabInstance: {fileID: 0}
  m_PrefabAsset: {fileID: 0}
  m_GameObject: {fileID: 0}
  m_Enabled: 1
  m_EditorHideFlags: 0
  m_Script: {fileID: 11500000, guid: f780aa281814f9842a7c076d436932e7, type: 3}
  m_Name: VFXSlotFloat
  m_EditorClassIdentifier: 
  m_UIIgnoredErrors: []
  m_Parent: {fileID: 114986932069951040}
  m_Children: []
  m_UIPosition: {x: 0, y: 0}
  m_UICollapsed: 1
  m_UISuperCollapsed: 0
  m_MasterSlot: {fileID: 114307113894698210}
  m_MasterData:
    m_Owner: {fileID: 0}
    m_Value:
      m_Type:
        m_SerializableType: 
      m_SerializableObject: 
    m_Space: 2147483647
  m_Property:
    name: y
    m_serializedType:
      m_SerializableType: System.Single, mscorlib, Version=4.0.0.0, Culture=neutral,
        PublicKeyToken=b77a5c561934e089
  m_Direction: 0
  m_LinkedSlots: []
--- !u!114 &114946465509916290
MonoBehaviour:
  m_ObjectHideFlags: 1
  m_CorrespondingSourceObject: {fileID: 0}
  m_PrefabInstance: {fileID: 0}
  m_PrefabAsset: {fileID: 0}
  m_GameObject: {fileID: 0}
  m_Enabled: 1
  m_EditorHideFlags: 0
  m_Script: {fileID: 11500000, guid: 9dfea48843f53fc438eabc12a3a30abc, type: 3}
  m_Name: VFXBasicInitialize
  m_EditorClassIdentifier: 
  m_UIIgnoredErrors: []
  m_Parent: {fileID: 114350483966674976}
  m_Children:
  - {fileID: 8926484042661614630}
  - {fileID: 114131763552434164}
  m_UIPosition: {x: 708, y: 57}
  m_UICollapsed: 0
  m_UISuperCollapsed: 0
  m_InputSlots:
  - {fileID: 114307113894698210}
  - {fileID: 8926484042661614738}
  - {fileID: 8926484042661614553}
  m_OutputSlots: []
  m_Label: 
  m_Data: {fileID: 114428730288789306}
  m_InputFlowSlot:
  - link:
    - context: {fileID: 114023846229194376}
      slotIndex: 0
  m_OutputFlowSlot:
  - link:
    - context: {fileID: 114780028408030698}
      slotIndex: 0
--- !u!114 &114963171269329408
MonoBehaviour:
  m_ObjectHideFlags: 1
  m_CorrespondingSourceObject: {fileID: 0}
  m_PrefabInstance: {fileID: 0}
  m_PrefabAsset: {fileID: 0}
  m_GameObject: {fileID: 0}
  m_Enabled: 1
  m_EditorHideFlags: 0
  m_Script: {fileID: 11500000, guid: ac39bd03fca81b849929b9c966f1836a, type: 3}
  m_Name: VFXSlotFloat3
  m_EditorClassIdentifier: 
  m_UIIgnoredErrors: []
  m_Parent: {fileID: 114307113894698210}
  m_Children:
  - {fileID: 114512514798047786}
  - {fileID: 114920711487922656}
  - {fileID: 114380859405582094}
  m_UIPosition: {x: 0, y: 0}
  m_UICollapsed: 1
  m_UISuperCollapsed: 0
  m_MasterSlot: {fileID: 114307113894698210}
  m_MasterData:
    m_Owner: {fileID: 0}
    m_Value:
      m_Type:
        m_SerializableType: 
      m_SerializableObject: 
    m_Space: 2147483647
  m_Property:
    name: size
    m_serializedType:
      m_SerializableType: UnityEngine.Vector3, UnityEngine.CoreModule, Version=0.0.0.0,
        Culture=neutral, PublicKeyToken=null
  m_Direction: 0
  m_LinkedSlots: []
--- !u!114 &114986932069951040
MonoBehaviour:
  m_ObjectHideFlags: 1
  m_CorrespondingSourceObject: {fileID: 0}
  m_PrefabInstance: {fileID: 0}
  m_PrefabAsset: {fileID: 0}
  m_GameObject: {fileID: 0}
  m_Enabled: 1
  m_EditorHideFlags: 0
  m_Script: {fileID: 11500000, guid: ac39bd03fca81b849929b9c966f1836a, type: 3}
  m_Name: VFXSlotFloat3
  m_EditorClassIdentifier: 
  m_UIIgnoredErrors: []
  m_Parent: {fileID: 114307113894698210}
  m_Children:
  - {fileID: 114739294351936256}
  - {fileID: 114935892456706286}
  - {fileID: 114538391275492396}
  m_UIPosition: {x: 0, y: 0}
  m_UICollapsed: 1
  m_UISuperCollapsed: 0
  m_MasterSlot: {fileID: 114307113894698210}
  m_MasterData:
    m_Owner: {fileID: 0}
    m_Value:
      m_Type:
        m_SerializableType: 
      m_SerializableObject: 
    m_Space: 2147483647
  m_Property:
    name: center
    m_serializedType:
      m_SerializableType: UnityEngine.Vector3, UnityEngine.CoreModule, Version=0.0.0.0,
        Culture=neutral, PublicKeyToken=null
  m_Direction: 0
  m_LinkedSlots: []
--- !u!2058629511 &8926484042661614527
VisualEffectResource:
  m_ObjectHideFlags: 0
  m_CorrespondingSourceObject: {fileID: 0}
  m_PrefabInstance: {fileID: 0}
  m_PrefabAsset: {fileID: 0}
  m_Name: SimpleRibbon
  m_Graph: {fileID: 114350483966674976}
  m_Infos:
    m_RendererSettings:
      motionVectorGenerationMode: 0
      shadowCastingMode: 0
      receiveShadows: 0
      reflectionProbeUsage: 0
      lightProbeUsage: 0
    m_CullingFlags: 3
    m_UpdateMode: 0
    m_PreWarmDeltaTime: 0.05
    m_PreWarmStepCount: 0
    m_InitialEventName: OnPlay
--- !u!114 &8926484042661614553
MonoBehaviour:
  m_ObjectHideFlags: 0
  m_CorrespondingSourceObject: {fileID: 0}
  m_PrefabInstance: {fileID: 0}
  m_PrefabAsset: {fileID: 0}
  m_GameObject: {fileID: 0}
  m_Enabled: 1
  m_EditorHideFlags: 0
  m_Script: {fileID: 11500000, guid: c52d920e7fff73b498050a6b3c4404ca, type: 3}
  m_Name: 
  m_EditorClassIdentifier: 
  m_UIIgnoredErrors: []
  m_Parent: {fileID: 0}
  m_Children: []
  m_UIPosition: {x: 0, y: 0}
  m_UICollapsed: 1
  m_UISuperCollapsed: 0
  m_MasterSlot: {fileID: 8926484042661614553}
  m_MasterData:
    m_Owner: {fileID: 114946465509916290}
    m_Value:
      m_Type:
        m_SerializableType: System.UInt32, mscorlib, Version=4.0.0.0, Culture=neutral,
          PublicKeyToken=b77a5c561934e089
      m_SerializableObject: 0
    m_Space: 2147483647
  m_Property:
    name: stripIndex
    m_serializedType:
      m_SerializableType: System.UInt32, mscorlib, Version=4.0.0.0, Culture=neutral,
        PublicKeyToken=b77a5c561934e089
  m_Direction: 0
  m_LinkedSlots: []
--- !u!114 &8926484042661614562
MonoBehaviour:
  m_ObjectHideFlags: 0
  m_CorrespondingSourceObject: {fileID: 0}
  m_PrefabInstance: {fileID: 0}
  m_PrefabAsset: {fileID: 0}
  m_GameObject: {fileID: 0}
  m_Enabled: 1
  m_EditorHideFlags: 0
  m_Script: {fileID: 11500000, guid: 756b42789c29cb74085def1da319fa0b, type: 3}
  m_Name: 
  m_EditorClassIdentifier: 
  m_UIIgnoredErrors: []
  m_Parent: {fileID: 114350483966674976}
  m_Children:
  - {fileID: 8926484042661614566}
  - {fileID: 8926484042661614567}
  - {fileID: 8926484042661614681}
  - {fileID: 8926484042661614649}
  m_UIPosition: {x: 708, y: 1102}
  m_UICollapsed: 0
  m_UISuperCollapsed: 0
  m_InputSlots:
  - {fileID: 8926484042661614563}
  m_OutputSlots: []
  m_Label: 
  m_Data: {fileID: 114428730288789306}
  m_InputFlowSlot:
  - link:
    - context: {fileID: 114780028408030698}
      slotIndex: 0
  m_OutputFlowSlot:
  - link: []
  blendMode: 0
  useAlphaClipping: 0
  generateMotionVector: 0
  excludeFromTAA: 0
  sortingPriority: 0
  m_SubOutputs:
  - {fileID: 8926484042661614565}
  cullMode: 0
  zWriteMode: 0
  zTestMode: 0
  colorMapping: 0
  uvMode: 0
  useSoftParticle: 0
  vfxSystemSortPriority: 0
  sort: 0
  sortMode: 0
  revertSorting: 0
  indirectDraw: 0
  computeCulling: 0
  frustumCulling: 0
  castShadows: 0
  useExposureWeight: 0
  flipbookLayout: 0
  needsOwnSort: 0
  shaderGraph: {fileID: 0}
  materialSettings:
    m_PropertyNames: []
    m_PropertyValues: []
  tilingMode: 0
  swapUV: 0
  UseCustomZAxis: 0
--- !u!114 &8926484042661614563
MonoBehaviour:
  m_ObjectHideFlags: 0
  m_CorrespondingSourceObject: {fileID: 0}
  m_PrefabInstance: {fileID: 0}
  m_PrefabAsset: {fileID: 0}
  m_GameObject: {fileID: 0}
  m_Enabled: 1
  m_EditorHideFlags: 0
  m_Script: {fileID: 11500000, guid: 70a331b1d86cc8d4aa106ccbe0da5852, type: 3}
  m_Name: 
  m_EditorClassIdentifier: 
  m_UIIgnoredErrors: []
  m_Parent: {fileID: 0}
  m_Children: []
  m_UIPosition: {x: 0, y: 0}
  m_UICollapsed: 1
  m_UISuperCollapsed: 0
  m_MasterSlot: {fileID: 8926484042661614563}
  m_MasterData:
    m_Owner: {fileID: 8926484042661614562}
    m_Value:
      m_Type:
        m_SerializableType: UnityEngine.Texture2D, UnityEngine.CoreModule, Version=0.0.0.0,
          Culture=neutral, PublicKeyToken=null
      m_SerializableObject: '{"obj":{"fileID":2800000,"guid":"de0fae515169ff246a20d58a8a440ed0","type":3}}'
    m_Space: 2147483647
  m_Property:
    name: mainTexture
    m_serializedType:
      m_SerializableType: UnityEngine.Texture2D, UnityEngine.CoreModule, Version=0.0.0.0,
        Culture=neutral, PublicKeyToken=null
  m_Direction: 0
  m_LinkedSlots: []
--- !u!114 &8926484042661614565
MonoBehaviour:
  m_ObjectHideFlags: 0
  m_CorrespondingSourceObject: {fileID: 0}
  m_PrefabInstance: {fileID: 0}
  m_PrefabAsset: {fileID: 0}
  m_GameObject: {fileID: 0}
  m_Enabled: 1
  m_EditorHideFlags: 0
  m_Script: {fileID: 11500000, guid: 081ffb0090424ba4cb05370a42ead6b9, type: 3}
  m_Name: 
  m_EditorClassIdentifier: 
  m_UIIgnoredErrors: []
  m_Parent: {fileID: 0}
  m_Children: []
  m_UIPosition: {x: 0, y: 0}
  m_UICollapsed: 1
  m_UISuperCollapsed: 0
  opaqueRenderQueue: 0
  transparentRenderQueue: 1
--- !u!114 &8926484042661614566
MonoBehaviour:
  m_ObjectHideFlags: 1
  m_CorrespondingSourceObject: {fileID: 0}
  m_PrefabInstance: {fileID: 0}
  m_PrefabAsset: {fileID: 0}
  m_GameObject: {fileID: 0}
  m_Enabled: 1
  m_EditorHideFlags: 0
  m_Script: {fileID: 11500000, guid: d16c6aeaef944094b9a1633041804207, type: 3}
  m_Name: Orient
  m_EditorClassIdentifier: 
  m_UIIgnoredErrors: []
  m_Parent: {fileID: 8926484042661614562}
  m_Children: []
  m_UIPosition: {x: 0, y: 0}
  m_UICollapsed: 0
  m_UISuperCollapsed: 0
  m_InputSlots:
  - {fileID: 8926484042661614654}
  m_OutputSlots: []
  m_Disabled: 0
  mode: 8
  axes: 4
--- !u!114 &8926484042661614567
MonoBehaviour:
  m_ObjectHideFlags: 0
  m_CorrespondingSourceObject: {fileID: 0}
  m_PrefabInstance: {fileID: 0}
  m_PrefabAsset: {fileID: 0}
  m_GameObject: {fileID: 0}
  m_Enabled: 1
  m_EditorHideFlags: 0
  m_Script: {fileID: 11500000, guid: 01ec2c1930009b04ea08905b47262415, type: 3}
  m_Name: 
  m_EditorClassIdentifier: 
  m_UIIgnoredErrors: []
  m_Parent: {fileID: 8926484042661614562}
  m_Children: []
  m_UIPosition: {x: 0, y: 0}
  m_UICollapsed: 0
  m_UISuperCollapsed: 0
  m_InputSlots:
  - {fileID: 8926484042661614568}
  m_OutputSlots: []
  m_Disabled: 0
  attribute: size
  Composition: 0
  AlphaComposition: 0
  SampleMode: 0
  Mode: 1
  ColorMode: 3
  channels: 0
--- !u!114 &8926484042661614568
MonoBehaviour:
  m_ObjectHideFlags: 0
  m_CorrespondingSourceObject: {fileID: 0}
  m_PrefabInstance: {fileID: 0}
  m_PrefabAsset: {fileID: 0}
  m_GameObject: {fileID: 0}
  m_Enabled: 1
  m_EditorHideFlags: 0
  m_Script: {fileID: 11500000, guid: c117b74c5c58db542bffe25c78fe92db, type: 3}
  m_Name: 
  m_EditorClassIdentifier: 
  m_UIIgnoredErrors: []
  m_Parent: {fileID: 0}
  m_Children: []
  m_UIPosition: {x: 0, y: 0}
  m_UICollapsed: 1
  m_UISuperCollapsed: 0
  m_MasterSlot: {fileID: 8926484042661614568}
  m_MasterData:
    m_Owner: {fileID: 8926484042661614567}
    m_Value:
      m_Type:
        m_SerializableType: UnityEngine.AnimationCurve, UnityEngine.CoreModule, Version=0.0.0.0,
          Culture=neutral, PublicKeyToken=null
      m_SerializableObject: '{"frames":[{"time":0.0,"value":0.0,"inTangent":2.023406505584717,"outTangent":2.023406505584717,"tangentMode":0,"leftTangentMode":0,"rightTangentMode":0,"broken":false},{"time":0.08926862478256226,"value":0.1341794729232788,"inTangent":0.13337959349155427,"outTangent":0.13337959349155427,"tangentMode":0,"leftTangentMode":0,"rightTangentMode":0,"broken":false},{"time":0.9983471035957336,"value":-0.008771777153015137,"inTangent":-0.017654038965702058,"outTangent":-0.017654038965702058,"tangentMode":0,"leftTangentMode":0,"rightTangentMode":0,"broken":false}],"preWrapMode":8,"postWrapMode":8,"version":1}'
    m_Space: 2147483647
  m_Property:
    name: Size
    m_serializedType:
      m_SerializableType: UnityEngine.AnimationCurve, UnityEngine.CoreModule, Version=0.0.0.0,
        Culture=neutral, PublicKeyToken=null
  m_Direction: 0
  m_LinkedSlots: []
--- !u!114 &8926484042661614571
MonoBehaviour:
  m_ObjectHideFlags: 0
  m_CorrespondingSourceObject: {fileID: 0}
  m_PrefabInstance: {fileID: 0}
  m_PrefabAsset: {fileID: 0}
  m_GameObject: {fileID: 0}
  m_Enabled: 1
  m_EditorHideFlags: 0
  m_Script: {fileID: 11500000, guid: f780aa281814f9842a7c076d436932e7, type: 3}
  m_Name: 
  m_EditorClassIdentifier: 
  m_UIIgnoredErrors: []
  m_Parent: {fileID: 0}
  m_Children: []
  m_UIPosition: {x: 0, y: 0}
  m_UICollapsed: 1
  m_UISuperCollapsed: 0
  m_MasterSlot: {fileID: 8926484042661614571}
  m_MasterData:
    m_Owner: {fileID: 114131763552434164}
    m_Value:
      m_Type:
        m_SerializableType: System.Single, mscorlib, Version=4.0.0.0, Culture=neutral,
          PublicKeyToken=b77a5c561934e089
      m_SerializableObject: 4
    m_Space: 2147483647
  m_Property:
    name: Lifetime
    m_serializedType:
      m_SerializableType: System.Single, mscorlib, Version=4.0.0.0, Culture=neutral,
        PublicKeyToken=b77a5c561934e089
  m_Direction: 0
  m_LinkedSlots: []
--- !u!114 &8926484042661614584
MonoBehaviour:
  m_ObjectHideFlags: 0
  m_CorrespondingSourceObject: {fileID: 0}
  m_PrefabInstance: {fileID: 0}
  m_PrefabAsset: {fileID: 0}
  m_GameObject: {fileID: 0}
  m_Enabled: 1
  m_EditorHideFlags: 0
  m_Script: {fileID: 11500000, guid: 63716c0daf1806941a123003dc6d7398, type: 3}
  m_Name: 
  m_EditorClassIdentifier: 
  m_UIIgnoredErrors: []
  m_Parent: {fileID: 114780028408030698}
  m_Children: []
  m_UIPosition: {x: 0, y: 0}
  m_UICollapsed: 0
  m_UISuperCollapsed: 0
  m_InputSlots:
  - {fileID: 8926484042661614585}
  - {fileID: 8926484042661614598}
  - {fileID: 8926484042661614599}
  - {fileID: 8926484042661614600}
  - {fileID: 8926484042661614601}
  - {fileID: 8926484042661614602}
  - {fileID: 8926484042661614603}
  m_OutputSlots: []
  m_Disabled: 0
  Mode: 1
  NoiseType: 0
--- !u!114 &8926484042661614585
MonoBehaviour:
  m_ObjectHideFlags: 0
  m_CorrespondingSourceObject: {fileID: 0}
  m_PrefabInstance: {fileID: 0}
  m_PrefabAsset: {fileID: 0}
  m_GameObject: {fileID: 0}
  m_Enabled: 1
  m_EditorHideFlags: 0
  m_Script: {fileID: 11500000, guid: 3e3f628d80ffceb489beac74258f9cf7, type: 3}
  m_Name: 
  m_EditorClassIdentifier: 
  m_UIIgnoredErrors: []
  m_Parent: {fileID: 0}
  m_Children:
  - {fileID: 8926484042661614586}
  - {fileID: 8926484042661614590}
  - {fileID: 8926484042661614594}
  m_UIPosition: {x: 0, y: 0}
  m_UICollapsed: 0
  m_UISuperCollapsed: 0
  m_MasterSlot: {fileID: 8926484042661614585}
  m_MasterData:
    m_Owner: {fileID: 8926484042661614584}
    m_Value:
      m_Type:
        m_SerializableType: UnityEditor.VFX.Transform, Unity.VisualEffectGraph.Editor,
          Version=0.0.0.0, Culture=neutral, PublicKeyToken=null
      m_SerializableObject: '{"position":{"x":0.0,"y":0.0,"z":0.0},"angles":{"x":0.0,"y":0.0,"z":0.0},"scale":{"x":1.0,"y":1.0,"z":1.0}}'
    m_Space: 0
  m_Property:
    name: FieldTransform
    m_serializedType:
      m_SerializableType: UnityEditor.VFX.Transform, Unity.VisualEffectGraph.Editor,
        Version=0.0.0.0, Culture=neutral, PublicKeyToken=null
  m_Direction: 0
  m_LinkedSlots: []
--- !u!114 &8926484042661614586
MonoBehaviour:
  m_ObjectHideFlags: 0
  m_CorrespondingSourceObject: {fileID: 0}
  m_PrefabInstance: {fileID: 0}
  m_PrefabAsset: {fileID: 0}
  m_GameObject: {fileID: 0}
  m_Enabled: 1
  m_EditorHideFlags: 0
  m_Script: {fileID: 11500000, guid: ac39bd03fca81b849929b9c966f1836a, type: 3}
  m_Name: 
  m_EditorClassIdentifier: 
  m_UIIgnoredErrors: []
  m_Parent: {fileID: 8926484042661614585}
  m_Children:
  - {fileID: 8926484042661614587}
  - {fileID: 8926484042661614588}
  - {fileID: 8926484042661614589}
  m_UIPosition: {x: 0, y: 0}
  m_UICollapsed: 0
  m_UISuperCollapsed: 0
  m_MasterSlot: {fileID: 8926484042661614585}
  m_MasterData:
    m_Owner: {fileID: 0}
    m_Value:
      m_Type:
        m_SerializableType: 
      m_SerializableObject: 
    m_Space: 2147483647
  m_Property:
    name: position
    m_serializedType:
      m_SerializableType: UnityEngine.Vector3, UnityEngine.CoreModule, Version=0.0.0.0,
        Culture=neutral, PublicKeyToken=null
  m_Direction: 0
  m_LinkedSlots: []
--- !u!114 &8926484042661614587
MonoBehaviour:
  m_ObjectHideFlags: 0
  m_CorrespondingSourceObject: {fileID: 0}
  m_PrefabInstance: {fileID: 0}
  m_PrefabAsset: {fileID: 0}
  m_GameObject: {fileID: 0}
  m_Enabled: 1
  m_EditorHideFlags: 0
  m_Script: {fileID: 11500000, guid: f780aa281814f9842a7c076d436932e7, type: 3}
  m_Name: 
  m_EditorClassIdentifier: 
  m_UIIgnoredErrors: []
  m_Parent: {fileID: 8926484042661614586}
  m_Children: []
  m_UIPosition: {x: 0, y: 0}
  m_UICollapsed: 1
  m_UISuperCollapsed: 0
  m_MasterSlot: {fileID: 8926484042661614585}
  m_MasterData:
    m_Owner: {fileID: 0}
    m_Value:
      m_Type:
        m_SerializableType: 
      m_SerializableObject: 
    m_Space: 2147483647
  m_Property:
    name: x
    m_serializedType:
      m_SerializableType: System.Single, mscorlib, Version=4.0.0.0, Culture=neutral,
        PublicKeyToken=b77a5c561934e089
  m_Direction: 0
  m_LinkedSlots: []
--- !u!114 &8926484042661614588
MonoBehaviour:
  m_ObjectHideFlags: 0
  m_CorrespondingSourceObject: {fileID: 0}
  m_PrefabInstance: {fileID: 0}
  m_PrefabAsset: {fileID: 0}
  m_GameObject: {fileID: 0}
  m_Enabled: 1
  m_EditorHideFlags: 0
  m_Script: {fileID: 11500000, guid: f780aa281814f9842a7c076d436932e7, type: 3}
  m_Name: 
  m_EditorClassIdentifier: 
  m_UIIgnoredErrors: []
  m_Parent: {fileID: 8926484042661614586}
  m_Children: []
  m_UIPosition: {x: 0, y: 0}
  m_UICollapsed: 1
  m_UISuperCollapsed: 0
  m_MasterSlot: {fileID: 8926484042661614585}
  m_MasterData:
    m_Owner: {fileID: 0}
    m_Value:
      m_Type:
        m_SerializableType: 
      m_SerializableObject: 
    m_Space: 2147483647
  m_Property:
    name: y
    m_serializedType:
      m_SerializableType: System.Single, mscorlib, Version=4.0.0.0, Culture=neutral,
        PublicKeyToken=b77a5c561934e089
  m_Direction: 0
  m_LinkedSlots:
  - {fileID: 8926484042661614653}
--- !u!114 &8926484042661614589
MonoBehaviour:
  m_ObjectHideFlags: 0
  m_CorrespondingSourceObject: {fileID: 0}
  m_PrefabInstance: {fileID: 0}
  m_PrefabAsset: {fileID: 0}
  m_GameObject: {fileID: 0}
  m_Enabled: 1
  m_EditorHideFlags: 0
  m_Script: {fileID: 11500000, guid: f780aa281814f9842a7c076d436932e7, type: 3}
  m_Name: 
  m_EditorClassIdentifier: 
  m_UIIgnoredErrors: []
  m_Parent: {fileID: 8926484042661614586}
  m_Children: []
  m_UIPosition: {x: 0, y: 0}
  m_UICollapsed: 1
  m_UISuperCollapsed: 0
  m_MasterSlot: {fileID: 8926484042661614585}
  m_MasterData:
    m_Owner: {fileID: 0}
    m_Value:
      m_Type:
        m_SerializableType: 
      m_SerializableObject: 
    m_Space: 2147483647
  m_Property:
    name: z
    m_serializedType:
      m_SerializableType: System.Single, mscorlib, Version=4.0.0.0, Culture=neutral,
        PublicKeyToken=b77a5c561934e089
  m_Direction: 0
  m_LinkedSlots: []
--- !u!114 &8926484042661614590
MonoBehaviour:
  m_ObjectHideFlags: 0
  m_CorrespondingSourceObject: {fileID: 0}
  m_PrefabInstance: {fileID: 0}
  m_PrefabAsset: {fileID: 0}
  m_GameObject: {fileID: 0}
  m_Enabled: 1
  m_EditorHideFlags: 0
  m_Script: {fileID: 11500000, guid: ac39bd03fca81b849929b9c966f1836a, type: 3}
  m_Name: 
  m_EditorClassIdentifier: 
  m_UIIgnoredErrors: []
  m_Parent: {fileID: 8926484042661614585}
  m_Children:
  - {fileID: 8926484042661614591}
  - {fileID: 8926484042661614592}
  - {fileID: 8926484042661614593}
  m_UIPosition: {x: 0, y: 0}
  m_UICollapsed: 1
  m_UISuperCollapsed: 0
  m_MasterSlot: {fileID: 8926484042661614585}
  m_MasterData:
    m_Owner: {fileID: 0}
    m_Value:
      m_Type:
        m_SerializableType: 
      m_SerializableObject: 
    m_Space: 2147483647
  m_Property:
    name: angles
    m_serializedType:
      m_SerializableType: UnityEngine.Vector3, UnityEngine.CoreModule, Version=0.0.0.0,
        Culture=neutral, PublicKeyToken=null
  m_Direction: 0
  m_LinkedSlots: []
--- !u!114 &8926484042661614591
MonoBehaviour:
  m_ObjectHideFlags: 0
  m_CorrespondingSourceObject: {fileID: 0}
  m_PrefabInstance: {fileID: 0}
  m_PrefabAsset: {fileID: 0}
  m_GameObject: {fileID: 0}
  m_Enabled: 1
  m_EditorHideFlags: 0
  m_Script: {fileID: 11500000, guid: f780aa281814f9842a7c076d436932e7, type: 3}
  m_Name: 
  m_EditorClassIdentifier: 
  m_UIIgnoredErrors: []
  m_Parent: {fileID: 8926484042661614590}
  m_Children: []
  m_UIPosition: {x: 0, y: 0}
  m_UICollapsed: 1
  m_UISuperCollapsed: 0
  m_MasterSlot: {fileID: 8926484042661614585}
  m_MasterData:
    m_Owner: {fileID: 0}
    m_Value:
      m_Type:
        m_SerializableType: 
      m_SerializableObject: 
    m_Space: 2147483647
  m_Property:
    name: x
    m_serializedType:
      m_SerializableType: System.Single, mscorlib, Version=4.0.0.0, Culture=neutral,
        PublicKeyToken=b77a5c561934e089
  m_Direction: 0
  m_LinkedSlots: []
--- !u!114 &8926484042661614592
MonoBehaviour:
  m_ObjectHideFlags: 0
  m_CorrespondingSourceObject: {fileID: 0}
  m_PrefabInstance: {fileID: 0}
  m_PrefabAsset: {fileID: 0}
  m_GameObject: {fileID: 0}
  m_Enabled: 1
  m_EditorHideFlags: 0
  m_Script: {fileID: 11500000, guid: f780aa281814f9842a7c076d436932e7, type: 3}
  m_Name: 
  m_EditorClassIdentifier: 
  m_UIIgnoredErrors: []
  m_Parent: {fileID: 8926484042661614590}
  m_Children: []
  m_UIPosition: {x: 0, y: 0}
  m_UICollapsed: 1
  m_UISuperCollapsed: 0
  m_MasterSlot: {fileID: 8926484042661614585}
  m_MasterData:
    m_Owner: {fileID: 0}
    m_Value:
      m_Type:
        m_SerializableType: 
      m_SerializableObject: 
    m_Space: 2147483647
  m_Property:
    name: y
    m_serializedType:
      m_SerializableType: System.Single, mscorlib, Version=4.0.0.0, Culture=neutral,
        PublicKeyToken=b77a5c561934e089
  m_Direction: 0
  m_LinkedSlots: []
--- !u!114 &8926484042661614593
MonoBehaviour:
  m_ObjectHideFlags: 0
  m_CorrespondingSourceObject: {fileID: 0}
  m_PrefabInstance: {fileID: 0}
  m_PrefabAsset: {fileID: 0}
  m_GameObject: {fileID: 0}
  m_Enabled: 1
  m_EditorHideFlags: 0
  m_Script: {fileID: 11500000, guid: f780aa281814f9842a7c076d436932e7, type: 3}
  m_Name: 
  m_EditorClassIdentifier: 
  m_UIIgnoredErrors: []
  m_Parent: {fileID: 8926484042661614590}
  m_Children: []
  m_UIPosition: {x: 0, y: 0}
  m_UICollapsed: 1
  m_UISuperCollapsed: 0
  m_MasterSlot: {fileID: 8926484042661614585}
  m_MasterData:
    m_Owner: {fileID: 0}
    m_Value:
      m_Type:
        m_SerializableType: 
      m_SerializableObject: 
    m_Space: 2147483647
  m_Property:
    name: z
    m_serializedType:
      m_SerializableType: System.Single, mscorlib, Version=4.0.0.0, Culture=neutral,
        PublicKeyToken=b77a5c561934e089
  m_Direction: 0
  m_LinkedSlots: []
--- !u!114 &8926484042661614594
MonoBehaviour:
  m_ObjectHideFlags: 0
  m_CorrespondingSourceObject: {fileID: 0}
  m_PrefabInstance: {fileID: 0}
  m_PrefabAsset: {fileID: 0}
  m_GameObject: {fileID: 0}
  m_Enabled: 1
  m_EditorHideFlags: 0
  m_Script: {fileID: 11500000, guid: ac39bd03fca81b849929b9c966f1836a, type: 3}
  m_Name: 
  m_EditorClassIdentifier: 
  m_UIIgnoredErrors: []
  m_Parent: {fileID: 8926484042661614585}
  m_Children:
  - {fileID: 8926484042661614595}
  - {fileID: 8926484042661614596}
  - {fileID: 8926484042661614597}
  m_UIPosition: {x: 0, y: 0}
  m_UICollapsed: 1
  m_UISuperCollapsed: 0
  m_MasterSlot: {fileID: 8926484042661614585}
  m_MasterData:
    m_Owner: {fileID: 0}
    m_Value:
      m_Type:
        m_SerializableType: 
      m_SerializableObject: 
    m_Space: 2147483647
  m_Property:
    name: scale
    m_serializedType:
      m_SerializableType: UnityEngine.Vector3, UnityEngine.CoreModule, Version=0.0.0.0,
        Culture=neutral, PublicKeyToken=null
  m_Direction: 0
  m_LinkedSlots: []
--- !u!114 &8926484042661614595
MonoBehaviour:
  m_ObjectHideFlags: 0
  m_CorrespondingSourceObject: {fileID: 0}
  m_PrefabInstance: {fileID: 0}
  m_PrefabAsset: {fileID: 0}
  m_GameObject: {fileID: 0}
  m_Enabled: 1
  m_EditorHideFlags: 0
  m_Script: {fileID: 11500000, guid: f780aa281814f9842a7c076d436932e7, type: 3}
  m_Name: 
  m_EditorClassIdentifier: 
  m_UIIgnoredErrors: []
  m_Parent: {fileID: 8926484042661614594}
  m_Children: []
  m_UIPosition: {x: 0, y: 0}
  m_UICollapsed: 1
  m_UISuperCollapsed: 0
  m_MasterSlot: {fileID: 8926484042661614585}
  m_MasterData:
    m_Owner: {fileID: 0}
    m_Value:
      m_Type:
        m_SerializableType: 
      m_SerializableObject: 
    m_Space: 2147483647
  m_Property:
    name: x
    m_serializedType:
      m_SerializableType: System.Single, mscorlib, Version=4.0.0.0, Culture=neutral,
        PublicKeyToken=b77a5c561934e089
  m_Direction: 0
  m_LinkedSlots: []
--- !u!114 &8926484042661614596
MonoBehaviour:
  m_ObjectHideFlags: 0
  m_CorrespondingSourceObject: {fileID: 0}
  m_PrefabInstance: {fileID: 0}
  m_PrefabAsset: {fileID: 0}
  m_GameObject: {fileID: 0}
  m_Enabled: 1
  m_EditorHideFlags: 0
  m_Script: {fileID: 11500000, guid: f780aa281814f9842a7c076d436932e7, type: 3}
  m_Name: 
  m_EditorClassIdentifier: 
  m_UIIgnoredErrors: []
  m_Parent: {fileID: 8926484042661614594}
  m_Children: []
  m_UIPosition: {x: 0, y: 0}
  m_UICollapsed: 1
  m_UISuperCollapsed: 0
  m_MasterSlot: {fileID: 8926484042661614585}
  m_MasterData:
    m_Owner: {fileID: 0}
    m_Value:
      m_Type:
        m_SerializableType: 
      m_SerializableObject: 
    m_Space: 2147483647
  m_Property:
    name: y
    m_serializedType:
      m_SerializableType: System.Single, mscorlib, Version=4.0.0.0, Culture=neutral,
        PublicKeyToken=b77a5c561934e089
  m_Direction: 0
  m_LinkedSlots: []
--- !u!114 &8926484042661614597
MonoBehaviour:
  m_ObjectHideFlags: 0
  m_CorrespondingSourceObject: {fileID: 0}
  m_PrefabInstance: {fileID: 0}
  m_PrefabAsset: {fileID: 0}
  m_GameObject: {fileID: 0}
  m_Enabled: 1
  m_EditorHideFlags: 0
  m_Script: {fileID: 11500000, guid: f780aa281814f9842a7c076d436932e7, type: 3}
  m_Name: 
  m_EditorClassIdentifier: 
  m_UIIgnoredErrors: []
  m_Parent: {fileID: 8926484042661614594}
  m_Children: []
  m_UIPosition: {x: 0, y: 0}
  m_UICollapsed: 1
  m_UISuperCollapsed: 0
  m_MasterSlot: {fileID: 8926484042661614585}
  m_MasterData:
    m_Owner: {fileID: 0}
    m_Value:
      m_Type:
        m_SerializableType: 
      m_SerializableObject: 
    m_Space: 2147483647
  m_Property:
    name: z
    m_serializedType:
      m_SerializableType: System.Single, mscorlib, Version=4.0.0.0, Culture=neutral,
        PublicKeyToken=b77a5c561934e089
  m_Direction: 0
  m_LinkedSlots: []
--- !u!114 &8926484042661614598
MonoBehaviour:
  m_ObjectHideFlags: 0
  m_CorrespondingSourceObject: {fileID: 0}
  m_PrefabInstance: {fileID: 0}
  m_PrefabAsset: {fileID: 0}
  m_GameObject: {fileID: 0}
  m_Enabled: 1
  m_EditorHideFlags: 0
  m_Script: {fileID: 11500000, guid: f780aa281814f9842a7c076d436932e7, type: 3}
  m_Name: 
  m_EditorClassIdentifier: 
  m_UIIgnoredErrors: []
  m_Parent: {fileID: 0}
  m_Children: []
  m_UIPosition: {x: 0, y: 0}
  m_UICollapsed: 1
  m_UISuperCollapsed: 0
  m_MasterSlot: {fileID: 8926484042661614598}
  m_MasterData:
    m_Owner: {fileID: 8926484042661614584}
    m_Value:
      m_Type:
        m_SerializableType: System.Single, mscorlib, Version=4.0.0.0, Culture=neutral,
          PublicKeyToken=b77a5c561934e089
      m_SerializableObject: 0.15
    m_Space: 2147483647
  m_Property:
    name: Intensity
    m_serializedType:
      m_SerializableType: System.Single, mscorlib, Version=4.0.0.0, Culture=neutral,
        PublicKeyToken=b77a5c561934e089
  m_Direction: 0
  m_LinkedSlots: []
--- !u!114 &8926484042661614599
MonoBehaviour:
  m_ObjectHideFlags: 0
  m_CorrespondingSourceObject: {fileID: 0}
  m_PrefabInstance: {fileID: 0}
  m_PrefabAsset: {fileID: 0}
  m_GameObject: {fileID: 0}
  m_Enabled: 1
  m_EditorHideFlags: 0
  m_Script: {fileID: 11500000, guid: f780aa281814f9842a7c076d436932e7, type: 3}
  m_Name: 
  m_EditorClassIdentifier: 
  m_UIIgnoredErrors: []
  m_Parent: {fileID: 0}
  m_Children: []
  m_UIPosition: {x: 0, y: 0}
  m_UICollapsed: 1
  m_UISuperCollapsed: 0
  m_MasterSlot: {fileID: 8926484042661614599}
  m_MasterData:
    m_Owner: {fileID: 8926484042661614584}
    m_Value:
      m_Type:
        m_SerializableType: System.Single, mscorlib, Version=4.0.0.0, Culture=neutral,
          PublicKeyToken=b77a5c561934e089
      m_SerializableObject: 1
    m_Space: 2147483647
  m_Property:
    name: Drag
    m_serializedType:
      m_SerializableType: System.Single, mscorlib, Version=4.0.0.0, Culture=neutral,
        PublicKeyToken=b77a5c561934e089
  m_Direction: 0
  m_LinkedSlots: []
--- !u!114 &8926484042661614600
MonoBehaviour:
  m_ObjectHideFlags: 0
  m_CorrespondingSourceObject: {fileID: 0}
  m_PrefabInstance: {fileID: 0}
  m_PrefabAsset: {fileID: 0}
  m_GameObject: {fileID: 0}
  m_Enabled: 1
  m_EditorHideFlags: 0
  m_Script: {fileID: 11500000, guid: f780aa281814f9842a7c076d436932e7, type: 3}
  m_Name: 
  m_EditorClassIdentifier: 
  m_UIIgnoredErrors: []
  m_Parent: {fileID: 0}
  m_Children: []
  m_UIPosition: {x: 0, y: 0}
  m_UICollapsed: 1
  m_UISuperCollapsed: 0
  m_MasterSlot: {fileID: 8926484042661614600}
  m_MasterData:
    m_Owner: {fileID: 8926484042661614584}
    m_Value:
      m_Type:
        m_SerializableType: System.Single, mscorlib, Version=4.0.0.0, Culture=neutral,
          PublicKeyToken=b77a5c561934e089
      m_SerializableObject: 1
    m_Space: 2147483647
  m_Property:
    name: frequency
    m_serializedType:
      m_SerializableType: System.Single, mscorlib, Version=4.0.0.0, Culture=neutral,
        PublicKeyToken=b77a5c561934e089
  m_Direction: 0
  m_LinkedSlots: []
--- !u!114 &8926484042661614601
MonoBehaviour:
  m_ObjectHideFlags: 0
  m_CorrespondingSourceObject: {fileID: 0}
  m_PrefabInstance: {fileID: 0}
  m_PrefabAsset: {fileID: 0}
  m_GameObject: {fileID: 0}
  m_Enabled: 1
  m_EditorHideFlags: 0
  m_Script: {fileID: 11500000, guid: 4d246e354feb93041a837a9ef59437cb, type: 3}
  m_Name: 
  m_EditorClassIdentifier: 
  m_UIIgnoredErrors: []
  m_Parent: {fileID: 0}
  m_Children: []
  m_UIPosition: {x: 0, y: 0}
  m_UICollapsed: 1
  m_UISuperCollapsed: 0
  m_MasterSlot: {fileID: 8926484042661614601}
  m_MasterData:
    m_Owner: {fileID: 8926484042661614584}
    m_Value:
      m_Type:
        m_SerializableType: System.Int32, mscorlib, Version=4.0.0.0, Culture=neutral,
          PublicKeyToken=b77a5c561934e089
      m_SerializableObject: 1
    m_Space: 2147483647
  m_Property:
    name: octaves
    m_serializedType:
      m_SerializableType: System.Int32, mscorlib, Version=4.0.0.0, Culture=neutral,
        PublicKeyToken=b77a5c561934e089
  m_Direction: 0
  m_LinkedSlots: []
--- !u!114 &8926484042661614602
MonoBehaviour:
  m_ObjectHideFlags: 0
  m_CorrespondingSourceObject: {fileID: 0}
  m_PrefabInstance: {fileID: 0}
  m_PrefabAsset: {fileID: 0}
  m_GameObject: {fileID: 0}
  m_Enabled: 1
  m_EditorHideFlags: 0
  m_Script: {fileID: 11500000, guid: f780aa281814f9842a7c076d436932e7, type: 3}
  m_Name: 
  m_EditorClassIdentifier: 
  m_UIIgnoredErrors: []
  m_Parent: {fileID: 0}
  m_Children: []
  m_UIPosition: {x: 0, y: 0}
  m_UICollapsed: 1
  m_UISuperCollapsed: 0
  m_MasterSlot: {fileID: 8926484042661614602}
  m_MasterData:
    m_Owner: {fileID: 8926484042661614584}
    m_Value:
      m_Type:
        m_SerializableType: System.Single, mscorlib, Version=4.0.0.0, Culture=neutral,
          PublicKeyToken=b77a5c561934e089
      m_SerializableObject: 0.7453086
    m_Space: 2147483647
  m_Property:
    name: roughness
    m_serializedType:
      m_SerializableType: System.Single, mscorlib, Version=4.0.0.0, Culture=neutral,
        PublicKeyToken=b77a5c561934e089
  m_Direction: 0
  m_LinkedSlots: []
--- !u!114 &8926484042661614603
MonoBehaviour:
  m_ObjectHideFlags: 0
  m_CorrespondingSourceObject: {fileID: 0}
  m_PrefabInstance: {fileID: 0}
  m_PrefabAsset: {fileID: 0}
  m_GameObject: {fileID: 0}
  m_Enabled: 1
  m_EditorHideFlags: 0
  m_Script: {fileID: 11500000, guid: f780aa281814f9842a7c076d436932e7, type: 3}
  m_Name: 
  m_EditorClassIdentifier: 
  m_UIIgnoredErrors: []
  m_Parent: {fileID: 0}
  m_Children: []
  m_UIPosition: {x: 0, y: 0}
  m_UICollapsed: 1
  m_UISuperCollapsed: 0
  m_MasterSlot: {fileID: 8926484042661614603}
  m_MasterData:
    m_Owner: {fileID: 8926484042661614584}
    m_Value:
      m_Type:
        m_SerializableType: System.Single, mscorlib, Version=4.0.0.0, Culture=neutral,
          PublicKeyToken=b77a5c561934e089
      m_SerializableObject: 2
    m_Space: 2147483647
  m_Property:
    name: lacunarity
    m_serializedType:
      m_SerializableType: System.Single, mscorlib, Version=4.0.0.0, Culture=neutral,
        PublicKeyToken=b77a5c561934e089
  m_Direction: 0
  m_LinkedSlots: []
--- !u!114 &8926484042661614630
MonoBehaviour:
  m_ObjectHideFlags: 0
  m_CorrespondingSourceObject: {fileID: 0}
  m_PrefabInstance: {fileID: 0}
  m_PrefabAsset: {fileID: 0}
  m_GameObject: {fileID: 0}
  m_Enabled: 1
  m_EditorHideFlags: 0
  m_Script: {fileID: 11500000, guid: 3ab9b05052599f344a6b1ae204834e10, type: 3}
  m_Name: 
  m_EditorClassIdentifier: 
  m_UIIgnoredErrors: []
  m_Parent: {fileID: 114946465509916290}
  m_Children: []
  m_UIPosition: {x: 0, y: 0}
  m_UICollapsed: 0
  m_UISuperCollapsed: 0
  m_InputSlots:
  - {fileID: 8926484042661614631}
  - {fileID: 8926484042661614632}
  - {fileID: 8926484042661614633}
  - {fileID: 8926484042661614638}
  - {fileID: 8926484042661614643}
  - {fileID: 8926484042661614648}
  m_OutputSlots: []
  m_Disabled: 0
  compositionPosition: 1
  compositionDirection: 0
  compositionTargetPosition: 1
  shape: 1
  index: 0
  writePosition: 1
  writeTargetPosition: 0
  mode: 0
--- !u!114 &8926484042661614631
MonoBehaviour:
  m_ObjectHideFlags: 0
  m_CorrespondingSourceObject: {fileID: 0}
  m_PrefabInstance: {fileID: 0}
  m_PrefabAsset: {fileID: 0}
  m_GameObject: {fileID: 0}
  m_Enabled: 1
  m_EditorHideFlags: 0
  m_Script: {fileID: 11500000, guid: 4d246e354feb93041a837a9ef59437cb, type: 3}
  m_Name: 
  m_EditorClassIdentifier: 
  m_UIIgnoredErrors: []
  m_Parent: {fileID: 0}
  m_Children: []
  m_UIPosition: {x: 0, y: 0}
  m_UICollapsed: 1
  m_UISuperCollapsed: 0
  m_MasterSlot: {fileID: 8926484042661614631}
  m_MasterData:
    m_Owner: {fileID: 8926484042661614630}
    m_Value:
      m_Type:
        m_SerializableType: System.Int32, mscorlib, Version=4.0.0.0, Culture=neutral,
          PublicKeyToken=b77a5c561934e089
      m_SerializableObject: 0
    m_Space: 2147483647
  m_Property:
    name: OffsetIndex
    m_serializedType:
      m_SerializableType: System.Int32, mscorlib, Version=4.0.0.0, Culture=neutral,
        PublicKeyToken=b77a5c561934e089
  m_Direction: 0
  m_LinkedSlots: []
--- !u!114 &8926484042661614632
MonoBehaviour:
  m_ObjectHideFlags: 0
  m_CorrespondingSourceObject: {fileID: 0}
  m_PrefabInstance: {fileID: 0}
  m_PrefabAsset: {fileID: 0}
  m_GameObject: {fileID: 0}
  m_Enabled: 1
  m_EditorHideFlags: 0
  m_Script: {fileID: 11500000, guid: c52d920e7fff73b498050a6b3c4404ca, type: 3}
  m_Name: 
  m_EditorClassIdentifier: 
  m_UIIgnoredErrors: []
  m_Parent: {fileID: 0}
  m_Children: []
  m_UIPosition: {x: 0, y: 0}
  m_UICollapsed: 1
  m_UISuperCollapsed: 0
  m_MasterSlot: {fileID: 8926484042661614632}
  m_MasterData:
    m_Owner: {fileID: 8926484042661614630}
    m_Value:
      m_Type:
        m_SerializableType: System.UInt32, mscorlib, Version=4.0.0.0, Culture=neutral,
          PublicKeyToken=b77a5c561934e089
      m_SerializableObject: 64
    m_Space: 2147483647
  m_Property:
    name: Count
    m_serializedType:
      m_SerializableType: System.UInt32, mscorlib, Version=4.0.0.0, Culture=neutral,
        PublicKeyToken=b77a5c561934e089
  m_Direction: 0
  m_LinkedSlots: []
--- !u!114 &8926484042661614633
MonoBehaviour:
  m_ObjectHideFlags: 0
  m_CorrespondingSourceObject: {fileID: 0}
  m_PrefabInstance: {fileID: 0}
  m_PrefabAsset: {fileID: 0}
  m_GameObject: {fileID: 0}
  m_Enabled: 1
  m_EditorHideFlags: 0
  m_Script: {fileID: 11500000, guid: 5265657162cc1a241bba03a3b0476d99, type: 3}
  m_Name: 
  m_EditorClassIdentifier: 
  m_UIIgnoredErrors: []
  m_Parent: {fileID: 0}
  m_Children:
  - {fileID: 8926484042661614634}
  m_UIPosition: {x: 0, y: 0}
  m_UICollapsed: 1
  m_UISuperCollapsed: 0
  m_MasterSlot: {fileID: 8926484042661614633}
  m_MasterData:
    m_Owner: {fileID: 8926484042661614630}
    m_Value:
      m_Type:
        m_SerializableType: UnityEditor.VFX.Position, Unity.VisualEffectGraph.Editor,
          Version=0.0.0.0, Culture=neutral, PublicKeyToken=null
      m_SerializableObject: '{"position":{"x":0.0,"y":0.0,"z":0.0}}'
    m_Space: 0
  m_Property:
    name: Center
    m_serializedType:
      m_SerializableType: UnityEditor.VFX.Position, Unity.VisualEffectGraph.Editor,
        Version=0.0.0.0, Culture=neutral, PublicKeyToken=null
  m_Direction: 0
  m_LinkedSlots: []
--- !u!114 &8926484042661614634
MonoBehaviour:
  m_ObjectHideFlags: 0
  m_CorrespondingSourceObject: {fileID: 0}
  m_PrefabInstance: {fileID: 0}
  m_PrefabAsset: {fileID: 0}
  m_GameObject: {fileID: 0}
  m_Enabled: 1
  m_EditorHideFlags: 0
  m_Script: {fileID: 11500000, guid: ac39bd03fca81b849929b9c966f1836a, type: 3}
  m_Name: 
  m_EditorClassIdentifier: 
  m_UIIgnoredErrors: []
  m_Parent: {fileID: 8926484042661614633}
  m_Children:
  - {fileID: 8926484042661614635}
  - {fileID: 8926484042661614636}
  - {fileID: 8926484042661614637}
  m_UIPosition: {x: 0, y: 0}
  m_UICollapsed: 1
  m_UISuperCollapsed: 0
  m_MasterSlot: {fileID: 8926484042661614633}
  m_MasterData:
    m_Owner: {fileID: 0}
    m_Value:
      m_Type:
        m_SerializableType: 
      m_SerializableObject: 
    m_Space: 2147483647
  m_Property:
    name: position
    m_serializedType:
      m_SerializableType: UnityEngine.Vector3, UnityEngine.CoreModule, Version=0.0.0.0,
        Culture=neutral, PublicKeyToken=null
  m_Direction: 0
  m_LinkedSlots: []
--- !u!114 &8926484042661614635
MonoBehaviour:
  m_ObjectHideFlags: 0
  m_CorrespondingSourceObject: {fileID: 0}
  m_PrefabInstance: {fileID: 0}
  m_PrefabAsset: {fileID: 0}
  m_GameObject: {fileID: 0}
  m_Enabled: 1
  m_EditorHideFlags: 0
  m_Script: {fileID: 11500000, guid: f780aa281814f9842a7c076d436932e7, type: 3}
  m_Name: 
  m_EditorClassIdentifier: 
  m_UIIgnoredErrors: []
  m_Parent: {fileID: 8926484042661614634}
  m_Children: []
  m_UIPosition: {x: 0, y: 0}
  m_UICollapsed: 1
  m_UISuperCollapsed: 0
  m_MasterSlot: {fileID: 8926484042661614633}
  m_MasterData:
    m_Owner: {fileID: 0}
    m_Value:
      m_Type:
        m_SerializableType: 
      m_SerializableObject: 
    m_Space: 2147483647
  m_Property:
    name: x
    m_serializedType:
      m_SerializableType: System.Single, mscorlib, Version=4.0.0.0, Culture=neutral,
        PublicKeyToken=b77a5c561934e089
  m_Direction: 0
  m_LinkedSlots: []
--- !u!114 &8926484042661614636
MonoBehaviour:
  m_ObjectHideFlags: 0
  m_CorrespondingSourceObject: {fileID: 0}
  m_PrefabInstance: {fileID: 0}
  m_PrefabAsset: {fileID: 0}
  m_GameObject: {fileID: 0}
  m_Enabled: 1
  m_EditorHideFlags: 0
  m_Script: {fileID: 11500000, guid: f780aa281814f9842a7c076d436932e7, type: 3}
  m_Name: 
  m_EditorClassIdentifier: 
  m_UIIgnoredErrors: []
  m_Parent: {fileID: 8926484042661614634}
  m_Children: []
  m_UIPosition: {x: 0, y: 0}
  m_UICollapsed: 1
  m_UISuperCollapsed: 0
  m_MasterSlot: {fileID: 8926484042661614633}
  m_MasterData:
    m_Owner: {fileID: 0}
    m_Value:
      m_Type:
        m_SerializableType: 
      m_SerializableObject: 
    m_Space: 2147483647
  m_Property:
    name: y
    m_serializedType:
      m_SerializableType: System.Single, mscorlib, Version=4.0.0.0, Culture=neutral,
        PublicKeyToken=b77a5c561934e089
  m_Direction: 0
  m_LinkedSlots: []
--- !u!114 &8926484042661614637
MonoBehaviour:
  m_ObjectHideFlags: 0
  m_CorrespondingSourceObject: {fileID: 0}
  m_PrefabInstance: {fileID: 0}
  m_PrefabAsset: {fileID: 0}
  m_GameObject: {fileID: 0}
  m_Enabled: 1
  m_EditorHideFlags: 0
  m_Script: {fileID: 11500000, guid: f780aa281814f9842a7c076d436932e7, type: 3}
  m_Name: 
  m_EditorClassIdentifier: 
  m_UIIgnoredErrors: []
  m_Parent: {fileID: 8926484042661614634}
  m_Children: []
  m_UIPosition: {x: 0, y: 0}
  m_UICollapsed: 1
  m_UISuperCollapsed: 0
  m_MasterSlot: {fileID: 8926484042661614633}
  m_MasterData:
    m_Owner: {fileID: 0}
    m_Value:
      m_Type:
        m_SerializableType: 
      m_SerializableObject: 
    m_Space: 2147483647
  m_Property:
    name: z
    m_serializedType:
      m_SerializableType: System.Single, mscorlib, Version=4.0.0.0, Culture=neutral,
        PublicKeyToken=b77a5c561934e089
  m_Direction: 0
  m_LinkedSlots: []
--- !u!114 &8926484042661614638
MonoBehaviour:
  m_ObjectHideFlags: 0
  m_CorrespondingSourceObject: {fileID: 0}
  m_PrefabInstance: {fileID: 0}
  m_PrefabAsset: {fileID: 0}
  m_GameObject: {fileID: 0}
  m_Enabled: 1
  m_EditorHideFlags: 0
  m_Script: {fileID: 11500000, guid: e8f2b4a846fd4c14a893cde576ad172b, type: 3}
  m_Name: 
  m_EditorClassIdentifier: 
  m_UIIgnoredErrors: []
  m_Parent: {fileID: 0}
  m_Children:
  - {fileID: 8926484042661614639}
  m_UIPosition: {x: 0, y: 0}
  m_UICollapsed: 1
  m_UISuperCollapsed: 0
  m_MasterSlot: {fileID: 8926484042661614638}
  m_MasterData:
    m_Owner: {fileID: 8926484042661614630}
    m_Value:
      m_Type:
        m_SerializableType: UnityEditor.VFX.DirectionType, Unity.VisualEffectGraph.Editor,
          Version=0.0.0.0, Culture=neutral, PublicKeyToken=null
      m_SerializableObject: '{"direction":{"x":0.0,"y":1.0,"z":0.0}}'
    m_Space: 0
  m_Property:
    name: Normal
    m_serializedType:
      m_SerializableType: UnityEditor.VFX.DirectionType, Unity.VisualEffectGraph.Editor,
        Version=0.0.0.0, Culture=neutral, PublicKeyToken=null
  m_Direction: 0
  m_LinkedSlots: []
--- !u!114 &8926484042661614639
MonoBehaviour:
  m_ObjectHideFlags: 0
  m_CorrespondingSourceObject: {fileID: 0}
  m_PrefabInstance: {fileID: 0}
  m_PrefabAsset: {fileID: 0}
  m_GameObject: {fileID: 0}
  m_Enabled: 1
  m_EditorHideFlags: 0
  m_Script: {fileID: 11500000, guid: ac39bd03fca81b849929b9c966f1836a, type: 3}
  m_Name: 
  m_EditorClassIdentifier: 
  m_UIIgnoredErrors: []
  m_Parent: {fileID: 8926484042661614638}
  m_Children:
  - {fileID: 8926484042661614640}
  - {fileID: 8926484042661614641}
  - {fileID: 8926484042661614642}
  m_UIPosition: {x: 0, y: 0}
  m_UICollapsed: 1
  m_UISuperCollapsed: 0
  m_MasterSlot: {fileID: 8926484042661614638}
  m_MasterData:
    m_Owner: {fileID: 0}
    m_Value:
      m_Type:
        m_SerializableType: 
      m_SerializableObject: 
    m_Space: 2147483647
  m_Property:
    name: direction
    m_serializedType:
      m_SerializableType: UnityEngine.Vector3, UnityEngine.CoreModule, Version=0.0.0.0,
        Culture=neutral, PublicKeyToken=null
  m_Direction: 0
  m_LinkedSlots: []
--- !u!114 &8926484042661614640
MonoBehaviour:
  m_ObjectHideFlags: 0
  m_CorrespondingSourceObject: {fileID: 0}
  m_PrefabInstance: {fileID: 0}
  m_PrefabAsset: {fileID: 0}
  m_GameObject: {fileID: 0}
  m_Enabled: 1
  m_EditorHideFlags: 0
  m_Script: {fileID: 11500000, guid: f780aa281814f9842a7c076d436932e7, type: 3}
  m_Name: 
  m_EditorClassIdentifier: 
  m_UIIgnoredErrors: []
  m_Parent: {fileID: 8926484042661614639}
  m_Children: []
  m_UIPosition: {x: 0, y: 0}
  m_UICollapsed: 1
  m_UISuperCollapsed: 0
  m_MasterSlot: {fileID: 8926484042661614638}
  m_MasterData:
    m_Owner: {fileID: 0}
    m_Value:
      m_Type:
        m_SerializableType: 
      m_SerializableObject: 
    m_Space: 2147483647
  m_Property:
    name: x
    m_serializedType:
      m_SerializableType: System.Single, mscorlib, Version=4.0.0.0, Culture=neutral,
        PublicKeyToken=b77a5c561934e089
  m_Direction: 0
  m_LinkedSlots: []
--- !u!114 &8926484042661614641
MonoBehaviour:
  m_ObjectHideFlags: 0
  m_CorrespondingSourceObject: {fileID: 0}
  m_PrefabInstance: {fileID: 0}
  m_PrefabAsset: {fileID: 0}
  m_GameObject: {fileID: 0}
  m_Enabled: 1
  m_EditorHideFlags: 0
  m_Script: {fileID: 11500000, guid: f780aa281814f9842a7c076d436932e7, type: 3}
  m_Name: 
  m_EditorClassIdentifier: 
  m_UIIgnoredErrors: []
  m_Parent: {fileID: 8926484042661614639}
  m_Children: []
  m_UIPosition: {x: 0, y: 0}
  m_UICollapsed: 1
  m_UISuperCollapsed: 0
  m_MasterSlot: {fileID: 8926484042661614638}
  m_MasterData:
    m_Owner: {fileID: 0}
    m_Value:
      m_Type:
        m_SerializableType: 
      m_SerializableObject: 
    m_Space: 2147483647
  m_Property:
    name: y
    m_serializedType:
      m_SerializableType: System.Single, mscorlib, Version=4.0.0.0, Culture=neutral,
        PublicKeyToken=b77a5c561934e089
  m_Direction: 0
  m_LinkedSlots: []
--- !u!114 &8926484042661614642
MonoBehaviour:
  m_ObjectHideFlags: 0
  m_CorrespondingSourceObject: {fileID: 0}
  m_PrefabInstance: {fileID: 0}
  m_PrefabAsset: {fileID: 0}
  m_GameObject: {fileID: 0}
  m_Enabled: 1
  m_EditorHideFlags: 0
  m_Script: {fileID: 11500000, guid: f780aa281814f9842a7c076d436932e7, type: 3}
  m_Name: 
  m_EditorClassIdentifier: 
  m_UIIgnoredErrors: []
  m_Parent: {fileID: 8926484042661614639}
  m_Children: []
  m_UIPosition: {x: 0, y: 0}
  m_UICollapsed: 1
  m_UISuperCollapsed: 0
  m_MasterSlot: {fileID: 8926484042661614638}
  m_MasterData:
    m_Owner: {fileID: 0}
    m_Value:
      m_Type:
        m_SerializableType: 
      m_SerializableObject: 
    m_Space: 2147483647
  m_Property:
    name: z
    m_serializedType:
      m_SerializableType: System.Single, mscorlib, Version=4.0.0.0, Culture=neutral,
        PublicKeyToken=b77a5c561934e089
  m_Direction: 0
  m_LinkedSlots: []
--- !u!114 &8926484042661614643
MonoBehaviour:
  m_ObjectHideFlags: 0
  m_CorrespondingSourceObject: {fileID: 0}
  m_PrefabInstance: {fileID: 0}
  m_PrefabAsset: {fileID: 0}
  m_GameObject: {fileID: 0}
  m_Enabled: 1
  m_EditorHideFlags: 0
  m_Script: {fileID: 11500000, guid: e8f2b4a846fd4c14a893cde576ad172b, type: 3}
  m_Name: 
  m_EditorClassIdentifier: 
  m_UIIgnoredErrors: []
  m_Parent: {fileID: 0}
  m_Children:
  - {fileID: 8926484042661614644}
  m_UIPosition: {x: 0, y: 0}
  m_UICollapsed: 1
  m_UISuperCollapsed: 0
  m_MasterSlot: {fileID: 8926484042661614643}
  m_MasterData:
    m_Owner: {fileID: 8926484042661614630}
    m_Value:
      m_Type:
        m_SerializableType: UnityEditor.VFX.DirectionType, Unity.VisualEffectGraph.Editor,
          Version=0.0.0.0, Culture=neutral, PublicKeyToken=null
      m_SerializableObject: '{"direction":{"x":0.0,"y":0.0,"z":1.0}}'
    m_Space: 0
  m_Property:
    name: Up
    m_serializedType:
      m_SerializableType: UnityEditor.VFX.DirectionType, Unity.VisualEffectGraph.Editor,
        Version=0.0.0.0, Culture=neutral, PublicKeyToken=null
  m_Direction: 0
  m_LinkedSlots: []
--- !u!114 &8926484042661614644
MonoBehaviour:
  m_ObjectHideFlags: 0
  m_CorrespondingSourceObject: {fileID: 0}
  m_PrefabInstance: {fileID: 0}
  m_PrefabAsset: {fileID: 0}
  m_GameObject: {fileID: 0}
  m_Enabled: 1
  m_EditorHideFlags: 0
  m_Script: {fileID: 11500000, guid: ac39bd03fca81b849929b9c966f1836a, type: 3}
  m_Name: 
  m_EditorClassIdentifier: 
  m_UIIgnoredErrors: []
  m_Parent: {fileID: 8926484042661614643}
  m_Children:
  - {fileID: 8926484042661614645}
  - {fileID: 8926484042661614646}
  - {fileID: 8926484042661614647}
  m_UIPosition: {x: 0, y: 0}
  m_UICollapsed: 1
  m_UISuperCollapsed: 0
  m_MasterSlot: {fileID: 8926484042661614643}
  m_MasterData:
    m_Owner: {fileID: 0}
    m_Value:
      m_Type:
        m_SerializableType: 
      m_SerializableObject: 
    m_Space: 2147483647
  m_Property:
    name: direction
    m_serializedType:
      m_SerializableType: UnityEngine.Vector3, UnityEngine.CoreModule, Version=0.0.0.0,
        Culture=neutral, PublicKeyToken=null
  m_Direction: 0
  m_LinkedSlots: []
--- !u!114 &8926484042661614645
MonoBehaviour:
  m_ObjectHideFlags: 0
  m_CorrespondingSourceObject: {fileID: 0}
  m_PrefabInstance: {fileID: 0}
  m_PrefabAsset: {fileID: 0}
  m_GameObject: {fileID: 0}
  m_Enabled: 1
  m_EditorHideFlags: 0
  m_Script: {fileID: 11500000, guid: f780aa281814f9842a7c076d436932e7, type: 3}
  m_Name: 
  m_EditorClassIdentifier: 
  m_UIIgnoredErrors: []
  m_Parent: {fileID: 8926484042661614644}
  m_Children: []
  m_UIPosition: {x: 0, y: 0}
  m_UICollapsed: 1
  m_UISuperCollapsed: 0
  m_MasterSlot: {fileID: 8926484042661614643}
  m_MasterData:
    m_Owner: {fileID: 0}
    m_Value:
      m_Type:
        m_SerializableType: 
      m_SerializableObject: 
    m_Space: 2147483647
  m_Property:
    name: x
    m_serializedType:
      m_SerializableType: System.Single, mscorlib, Version=4.0.0.0, Culture=neutral,
        PublicKeyToken=b77a5c561934e089
  m_Direction: 0
  m_LinkedSlots: []
--- !u!114 &8926484042661614646
MonoBehaviour:
  m_ObjectHideFlags: 0
  m_CorrespondingSourceObject: {fileID: 0}
  m_PrefabInstance: {fileID: 0}
  m_PrefabAsset: {fileID: 0}
  m_GameObject: {fileID: 0}
  m_Enabled: 1
  m_EditorHideFlags: 0
  m_Script: {fileID: 11500000, guid: f780aa281814f9842a7c076d436932e7, type: 3}
  m_Name: 
  m_EditorClassIdentifier: 
  m_UIIgnoredErrors: []
  m_Parent: {fileID: 8926484042661614644}
  m_Children: []
  m_UIPosition: {x: 0, y: 0}
  m_UICollapsed: 1
  m_UISuperCollapsed: 0
  m_MasterSlot: {fileID: 8926484042661614643}
  m_MasterData:
    m_Owner: {fileID: 0}
    m_Value:
      m_Type:
        m_SerializableType: 
      m_SerializableObject: 
    m_Space: 2147483647
  m_Property:
    name: y
    m_serializedType:
      m_SerializableType: System.Single, mscorlib, Version=4.0.0.0, Culture=neutral,
        PublicKeyToken=b77a5c561934e089
  m_Direction: 0
  m_LinkedSlots: []
--- !u!114 &8926484042661614647
MonoBehaviour:
  m_ObjectHideFlags: 0
  m_CorrespondingSourceObject: {fileID: 0}
  m_PrefabInstance: {fileID: 0}
  m_PrefabAsset: {fileID: 0}
  m_GameObject: {fileID: 0}
  m_Enabled: 1
  m_EditorHideFlags: 0
  m_Script: {fileID: 11500000, guid: f780aa281814f9842a7c076d436932e7, type: 3}
  m_Name: 
  m_EditorClassIdentifier: 
  m_UIIgnoredErrors: []
  m_Parent: {fileID: 8926484042661614644}
  m_Children: []
  m_UIPosition: {x: 0, y: 0}
  m_UICollapsed: 1
  m_UISuperCollapsed: 0
  m_MasterSlot: {fileID: 8926484042661614643}
  m_MasterData:
    m_Owner: {fileID: 0}
    m_Value:
      m_Type:
        m_SerializableType: 
      m_SerializableObject: 
    m_Space: 2147483647
  m_Property:
    name: z
    m_serializedType:
      m_SerializableType: System.Single, mscorlib, Version=4.0.0.0, Culture=neutral,
        PublicKeyToken=b77a5c561934e089
  m_Direction: 0
  m_LinkedSlots: []
--- !u!114 &8926484042661614648
MonoBehaviour:
  m_ObjectHideFlags: 0
  m_CorrespondingSourceObject: {fileID: 0}
  m_PrefabInstance: {fileID: 0}
  m_PrefabAsset: {fileID: 0}
  m_GameObject: {fileID: 0}
  m_Enabled: 1
  m_EditorHideFlags: 0
  m_Script: {fileID: 11500000, guid: f780aa281814f9842a7c076d436932e7, type: 3}
  m_Name: 
  m_EditorClassIdentifier: 
  m_UIIgnoredErrors: []
  m_Parent: {fileID: 0}
  m_Children: []
  m_UIPosition: {x: 0, y: 0}
  m_UICollapsed: 1
  m_UISuperCollapsed: 0
  m_MasterSlot: {fileID: 8926484042661614648}
  m_MasterData:
    m_Owner: {fileID: 8926484042661614630}
    m_Value:
      m_Type:
        m_SerializableType: System.Single, mscorlib, Version=4.0.0.0, Culture=neutral,
          PublicKeyToken=b77a5c561934e089
      m_SerializableObject: 1
    m_Space: 2147483647
  m_Property:
    name: Radius
    m_serializedType:
      m_SerializableType: System.Single, mscorlib, Version=4.0.0.0, Culture=neutral,
        PublicKeyToken=b77a5c561934e089
  m_Direction: 0
  m_LinkedSlots: []
--- !u!114 &8926484042661614649
MonoBehaviour:
  m_ObjectHideFlags: 0
  m_CorrespondingSourceObject: {fileID: 0}
  m_PrefabInstance: {fileID: 0}
  m_PrefabAsset: {fileID: 0}
  m_GameObject: {fileID: 0}
  m_Enabled: 1
  m_EditorHideFlags: 0
  m_Script: {fileID: 11500000, guid: 01ec2c1930009b04ea08905b47262415, type: 3}
  m_Name: 
  m_EditorClassIdentifier: 
  m_UIIgnoredErrors: []
  m_Parent: {fileID: 8926484042661614562}
  m_Children: []
  m_UIPosition: {x: 0, y: 0}
  m_UICollapsed: 0
  m_UISuperCollapsed: 0
  m_InputSlots:
  - {fileID: 8926484042661614650}
  m_OutputSlots: []
  m_Disabled: 0
  attribute: color
  Composition: 0
  AlphaComposition: 0
  SampleMode: 0
  Mode: 1
  ColorMode: 3
  channels: 6
--- !u!114 &8926484042661614650
MonoBehaviour:
  m_ObjectHideFlags: 0
  m_CorrespondingSourceObject: {fileID: 0}
  m_PrefabInstance: {fileID: 0}
  m_PrefabAsset: {fileID: 0}
  m_GameObject: {fileID: 0}
  m_Enabled: 1
  m_EditorHideFlags: 0
  m_Script: {fileID: 11500000, guid: 76f778ff57c4e8145b9681fe3268d8e9, type: 3}
  m_Name: 
  m_EditorClassIdentifier: 
  m_UIIgnoredErrors: []
  m_Parent: {fileID: 0}
  m_Children: []
  m_UIPosition: {x: 0, y: 0}
  m_UICollapsed: 1
  m_UISuperCollapsed: 0
  m_MasterSlot: {fileID: 8926484042661614650}
  m_MasterData:
    m_Owner: {fileID: 8926484042661614649}
    m_Value:
      m_Type:
        m_SerializableType: UnityEngine.Gradient, UnityEngine.CoreModule, Version=0.0.0.0,
          Culture=neutral, PublicKeyToken=null
      m_SerializableObject: '{"colorKeys":[{"color":{"r":4.594793796539307,"g":4.594793796539307,"b":4.594793796539307,"a":1.0},"time":0.0},{"color":{"r":1.0,"g":1.0,"b":1.0,"a":1.0},"time":1.0}],"alphaKeys":[{"alpha":0.0,"time":0.0},{"alpha":1.0,"time":0.09117265790700913},{"alpha":0.9577465057373047,"time":0.7764706015586853},{"alpha":0.0,"time":1.0}],"gradientMode":0}'
    m_Space: 2147483647
  m_Property:
    name: Color
    m_serializedType:
      m_SerializableType: UnityEngine.Gradient, UnityEngine.CoreModule, Version=0.0.0.0,
        Culture=neutral, PublicKeyToken=null
  m_Direction: 0
  m_LinkedSlots: []
--- !u!114 &8926484042661614651
MonoBehaviour:
  m_ObjectHideFlags: 0
  m_CorrespondingSourceObject: {fileID: 0}
  m_PrefabInstance: {fileID: 0}
  m_PrefabAsset: {fileID: 0}
  m_GameObject: {fileID: 0}
  m_Enabled: 1
  m_EditorHideFlags: 0
  m_Script: {fileID: 11500000, guid: f68759077adc0b143b6e1c101e82065e, type: 3}
  m_Name: 
  m_EditorClassIdentifier: 
  m_UIIgnoredErrors: []
  m_Parent: {fileID: 114350483966674976}
  m_Children: []
  m_UIPosition: {x: 0, y: 0}
  m_UICollapsed: 1
  m_UISuperCollapsed: 0
  title: 
  m_Owners:
  - {fileID: 114023846229194376}
--- !u!114 &8926484042661614652
MonoBehaviour:
  m_ObjectHideFlags: 0
  m_CorrespondingSourceObject: {fileID: 0}
  m_PrefabInstance: {fileID: 0}
  m_PrefabAsset: {fileID: 0}
  m_GameObject: {fileID: 0}
  m_Enabled: 1
  m_EditorHideFlags: 0
  m_Script: {fileID: 11500000, guid: a72fbb93ebe17974e90a144ef2ec8ceb, type: 3}
  m_Name: 
  m_EditorClassIdentifier: 
  m_UIIgnoredErrors: []
  m_Parent: {fileID: 114350483966674976}
  m_Children: []
  m_UIPosition: {x: 559, y: 834}
  m_UICollapsed: 0
  m_UISuperCollapsed: 1
  m_InputSlots: []
  m_OutputSlots:
  - {fileID: 8926484042661614653}
  m_BuiltInParameters: 4
--- !u!114 &8926484042661614653
MonoBehaviour:
  m_ObjectHideFlags: 0
  m_CorrespondingSourceObject: {fileID: 0}
  m_PrefabInstance: {fileID: 0}
  m_PrefabAsset: {fileID: 0}
  m_GameObject: {fileID: 0}
  m_Enabled: 1
  m_EditorHideFlags: 0
  m_Script: {fileID: 11500000, guid: f780aa281814f9842a7c076d436932e7, type: 3}
  m_Name: 
  m_EditorClassIdentifier: 
  m_UIIgnoredErrors: []
  m_Parent: {fileID: 0}
  m_Children: []
  m_UIPosition: {x: 0, y: 0}
  m_UICollapsed: 1
  m_UISuperCollapsed: 0
  m_MasterSlot: {fileID: 8926484042661614653}
  m_MasterData:
    m_Owner: {fileID: 8926484042661614652}
    m_Value:
      m_Type:
        m_SerializableType: System.Single, mscorlib, Version=4.0.0.0, Culture=neutral,
          PublicKeyToken=b77a5c561934e089
      m_SerializableObject: 0
    m_Space: 2147483647
  m_Property:
    name: Total Time
    m_serializedType:
      m_SerializableType: System.Single, mscorlib, Version=4.0.0.0, Culture=neutral,
        PublicKeyToken=b77a5c561934e089
  m_Direction: 1
  m_LinkedSlots:
  - {fileID: 8926484042661614588}
--- !u!114 &8926484042661614654
MonoBehaviour:
  m_ObjectHideFlags: 0
  m_CorrespondingSourceObject: {fileID: 0}
  m_PrefabInstance: {fileID: 0}
  m_PrefabAsset: {fileID: 0}
  m_GameObject: {fileID: 0}
  m_Enabled: 1
  m_EditorHideFlags: 0
  m_Script: {fileID: 11500000, guid: e8f2b4a846fd4c14a893cde576ad172b, type: 3}
  m_Name: 
  m_EditorClassIdentifier: 
  m_UIIgnoredErrors: []
  m_Parent: {fileID: 0}
  m_Children:
  - {fileID: 8926484042661614655}
  m_UIPosition: {x: 0, y: 0}
  m_UICollapsed: 1
  m_UISuperCollapsed: 0
  m_MasterSlot: {fileID: 8926484042661614654}
  m_MasterData:
    m_Owner: {fileID: 8926484042661614566}
    m_Value:
      m_Type:
        m_SerializableType: UnityEditor.VFX.DirectionType, Unity.VisualEffectGraph.Editor,
          Version=0.0.0.0, Culture=neutral, PublicKeyToken=null
      m_SerializableObject: '{"direction":{"x":0.0,"y":1.0,"z":0.0}}'
    m_Space: 0
  m_Property:
    name: Up
    m_serializedType:
      m_SerializableType: UnityEditor.VFX.DirectionType, Unity.VisualEffectGraph.Editor,
        Version=0.0.0.0, Culture=neutral, PublicKeyToken=null
  m_Direction: 0
  m_LinkedSlots: []
--- !u!114 &8926484042661614655
MonoBehaviour:
  m_ObjectHideFlags: 0
  m_CorrespondingSourceObject: {fileID: 0}
  m_PrefabInstance: {fileID: 0}
  m_PrefabAsset: {fileID: 0}
  m_GameObject: {fileID: 0}
  m_Enabled: 1
  m_EditorHideFlags: 0
  m_Script: {fileID: 11500000, guid: ac39bd03fca81b849929b9c966f1836a, type: 3}
  m_Name: 
  m_EditorClassIdentifier: 
  m_UIIgnoredErrors: []
  m_Parent: {fileID: 8926484042661614654}
  m_Children:
  - {fileID: 8926484042661614656}
  - {fileID: 8926484042661614657}
  - {fileID: 8926484042661614658}
  m_UIPosition: {x: 0, y: 0}
  m_UICollapsed: 1
  m_UISuperCollapsed: 0
  m_MasterSlot: {fileID: 8926484042661614654}
  m_MasterData:
    m_Owner: {fileID: 0}
    m_Value:
      m_Type:
        m_SerializableType: 
      m_SerializableObject: 
    m_Space: 2147483647
  m_Property:
    name: direction
    m_serializedType:
      m_SerializableType: UnityEngine.Vector3, UnityEngine.CoreModule, Version=0.0.0.0,
        Culture=neutral, PublicKeyToken=null
  m_Direction: 0
  m_LinkedSlots: []
--- !u!114 &8926484042661614656
MonoBehaviour:
  m_ObjectHideFlags: 0
  m_CorrespondingSourceObject: {fileID: 0}
  m_PrefabInstance: {fileID: 0}
  m_PrefabAsset: {fileID: 0}
  m_GameObject: {fileID: 0}
  m_Enabled: 1
  m_EditorHideFlags: 0
  m_Script: {fileID: 11500000, guid: f780aa281814f9842a7c076d436932e7, type: 3}
  m_Name: 
  m_EditorClassIdentifier: 
  m_UIIgnoredErrors: []
  m_Parent: {fileID: 8926484042661614655}
  m_Children: []
  m_UIPosition: {x: 0, y: 0}
  m_UICollapsed: 1
  m_UISuperCollapsed: 0
  m_MasterSlot: {fileID: 8926484042661614654}
  m_MasterData:
    m_Owner: {fileID: 0}
    m_Value:
      m_Type:
        m_SerializableType: 
      m_SerializableObject: 
    m_Space: 2147483647
  m_Property:
    name: x
    m_serializedType:
      m_SerializableType: System.Single, mscorlib, Version=4.0.0.0, Culture=neutral,
        PublicKeyToken=b77a5c561934e089
  m_Direction: 0
  m_LinkedSlots: []
--- !u!114 &8926484042661614657
MonoBehaviour:
  m_ObjectHideFlags: 0
  m_CorrespondingSourceObject: {fileID: 0}
  m_PrefabInstance: {fileID: 0}
  m_PrefabAsset: {fileID: 0}
  m_GameObject: {fileID: 0}
  m_Enabled: 1
  m_EditorHideFlags: 0
  m_Script: {fileID: 11500000, guid: f780aa281814f9842a7c076d436932e7, type: 3}
  m_Name: 
  m_EditorClassIdentifier: 
  m_UIIgnoredErrors: []
  m_Parent: {fileID: 8926484042661614655}
  m_Children: []
  m_UIPosition: {x: 0, y: 0}
  m_UICollapsed: 1
  m_UISuperCollapsed: 0
  m_MasterSlot: {fileID: 8926484042661614654}
  m_MasterData:
    m_Owner: {fileID: 0}
    m_Value:
      m_Type:
        m_SerializableType: 
      m_SerializableObject: 
    m_Space: 2147483647
  m_Property:
    name: y
    m_serializedType:
      m_SerializableType: System.Single, mscorlib, Version=4.0.0.0, Culture=neutral,
        PublicKeyToken=b77a5c561934e089
  m_Direction: 0
  m_LinkedSlots: []
--- !u!114 &8926484042661614658
MonoBehaviour:
  m_ObjectHideFlags: 0
  m_CorrespondingSourceObject: {fileID: 0}
  m_PrefabInstance: {fileID: 0}
  m_PrefabAsset: {fileID: 0}
  m_GameObject: {fileID: 0}
  m_Enabled: 1
  m_EditorHideFlags: 0
  m_Script: {fileID: 11500000, guid: f780aa281814f9842a7c076d436932e7, type: 3}
  m_Name: 
  m_EditorClassIdentifier: 
  m_UIIgnoredErrors: []
  m_Parent: {fileID: 8926484042661614655}
  m_Children: []
  m_UIPosition: {x: 0, y: 0}
  m_UICollapsed: 1
  m_UISuperCollapsed: 0
  m_MasterSlot: {fileID: 8926484042661614654}
  m_MasterData:
    m_Owner: {fileID: 0}
    m_Value:
      m_Type:
        m_SerializableType: 
      m_SerializableObject: 
    m_Space: 2147483647
  m_Property:
    name: z
    m_serializedType:
      m_SerializableType: System.Single, mscorlib, Version=4.0.0.0, Culture=neutral,
        PublicKeyToken=b77a5c561934e089
  m_Direction: 0
  m_LinkedSlots: []
--- !u!114 &8926484042661614659
MonoBehaviour:
  m_ObjectHideFlags: 0
  m_CorrespondingSourceObject: {fileID: 0}
  m_PrefabInstance: {fileID: 0}
  m_PrefabAsset: {fileID: 0}
  m_GameObject: {fileID: 0}
  m_Enabled: 1
  m_EditorHideFlags: 0
  m_Script: {fileID: 11500000, guid: 486e063e1ed58c843942ea4122829ab1, type: 3}
  m_Name: 
  m_EditorClassIdentifier: 
  m_UIIgnoredErrors: []
  m_Parent: {fileID: 114350483966674976}
  m_Children: []
  m_UIPosition: {x: 279, y: 1434}
  m_UICollapsed: 0
  m_UISuperCollapsed: 0
  m_InputSlots: []
  m_OutputSlots:
  - {fileID: 8926484042661614660}
  attribute: spawnIndexInStrip
  location: 0
  mask: xyz
--- !u!114 &8926484042661614660
MonoBehaviour:
  m_ObjectHideFlags: 0
  m_CorrespondingSourceObject: {fileID: 0}
  m_PrefabInstance: {fileID: 0}
  m_PrefabAsset: {fileID: 0}
  m_GameObject: {fileID: 0}
  m_Enabled: 1
  m_EditorHideFlags: 0
  m_Script: {fileID: 11500000, guid: c52d920e7fff73b498050a6b3c4404ca, type: 3}
  m_Name: 
  m_EditorClassIdentifier: 
  m_UIIgnoredErrors: []
  m_Parent: {fileID: 0}
  m_Children: []
  m_UIPosition: {x: 0, y: 0}
  m_UICollapsed: 1
  m_UISuperCollapsed: 0
  m_MasterSlot: {fileID: 8926484042661614660}
  m_MasterData:
    m_Owner: {fileID: 8926484042661614659}
    m_Value:
      m_Type:
        m_SerializableType: System.UInt32, mscorlib, Version=4.0.0.0, Culture=neutral,
          PublicKeyToken=b77a5c561934e089
      m_SerializableObject: 0
    m_Space: 2147483647
  m_Property:
    name: spawnIndexInStrip
    m_serializedType:
      m_SerializableType: System.UInt32, mscorlib, Version=4.0.0.0, Culture=neutral,
        PublicKeyToken=b77a5c561934e089
  m_Direction: 1
  m_LinkedSlots:
  - {fileID: 8926484042661614682}
<<<<<<< HEAD
--- !u!114 &8926484042661614672
MonoBehaviour:
  m_ObjectHideFlags: 0
  m_CorrespondingSourceObject: {fileID: 0}
  m_PrefabInstance: {fileID: 0}
  m_PrefabAsset: {fileID: 0}
  m_GameObject: {fileID: 0}
  m_Enabled: 1
  m_EditorHideFlags: 0
  m_Script: {fileID: 11500000, guid: 486e063e1ed58c843942ea4122829ab1, type: 3}
  m_Name: 
  m_EditorClassIdentifier: 
  m_UIIgnoredErrors: []
  m_Parent: {fileID: 114350483966674976}
  m_Children: []
  m_UIPosition: {x: 218.40973, y: 269.86752}
  m_UICollapsed: 0
  m_UISuperCollapsed: 0
  m_InputSlots: []
  m_OutputSlots:
  - {fileID: 8926484042661614673}
  attribute: position
  location: 0
  mask: xyz
--- !u!114 &8926484042661614673
MonoBehaviour:
  m_ObjectHideFlags: 0
  m_CorrespondingSourceObject: {fileID: 0}
  m_PrefabInstance: {fileID: 0}
  m_PrefabAsset: {fileID: 0}
  m_GameObject: {fileID: 0}
  m_Enabled: 1
  m_EditorHideFlags: 0
  m_Script: {fileID: 11500000, guid: ac39bd03fca81b849929b9c966f1836a, type: 3}
  m_Name: 
  m_EditorClassIdentifier: 
  m_UIIgnoredErrors: []
  m_Parent: {fileID: 0}
  m_Children:
  - {fileID: 8926484042661614674}
  - {fileID: 8926484042661614675}
  - {fileID: 8926484042661614676}
  m_UIPosition: {x: 0, y: 0}
  m_UICollapsed: 1
  m_UISuperCollapsed: 0
  m_MasterSlot: {fileID: 8926484042661614673}
  m_MasterData:
    m_Owner: {fileID: 8926484042661614672}
    m_Value:
      m_Type:
        m_SerializableType: UnityEngine.Vector3, UnityEngine.CoreModule, Version=0.0.0.0,
          Culture=neutral, PublicKeyToken=null
      m_SerializableObject: 
    m_Space: 2147483647
  m_Property:
    name: position
    m_serializedType:
      m_SerializableType: UnityEngine.Vector3, UnityEngine.CoreModule, Version=0.0.0.0,
        Culture=neutral, PublicKeyToken=null
  m_Direction: 1
  m_LinkedSlots: []
--- !u!114 &8926484042661614674
MonoBehaviour:
  m_ObjectHideFlags: 0
  m_CorrespondingSourceObject: {fileID: 0}
  m_PrefabInstance: {fileID: 0}
  m_PrefabAsset: {fileID: 0}
  m_GameObject: {fileID: 0}
  m_Enabled: 1
  m_EditorHideFlags: 0
  m_Script: {fileID: 11500000, guid: f780aa281814f9842a7c076d436932e7, type: 3}
  m_Name: 
  m_EditorClassIdentifier: 
  m_UIIgnoredErrors: []
  m_Parent: {fileID: 8926484042661614673}
  m_Children: []
  m_UIPosition: {x: 0, y: 0}
  m_UICollapsed: 1
  m_UISuperCollapsed: 0
  m_MasterSlot: {fileID: 8926484042661614673}
  m_MasterData:
    m_Owner: {fileID: 0}
    m_Value:
      m_Type:
        m_SerializableType: 
      m_SerializableObject: 
    m_Space: 2147483647
  m_Property:
    name: x
    m_serializedType:
      m_SerializableType: System.Single, mscorlib, Version=4.0.0.0, Culture=neutral,
        PublicKeyToken=b77a5c561934e089
  m_Direction: 1
  m_LinkedSlots: []
--- !u!114 &8926484042661614675
MonoBehaviour:
  m_ObjectHideFlags: 0
  m_CorrespondingSourceObject: {fileID: 0}
  m_PrefabInstance: {fileID: 0}
  m_PrefabAsset: {fileID: 0}
  m_GameObject: {fileID: 0}
  m_Enabled: 1
  m_EditorHideFlags: 0
  m_Script: {fileID: 11500000, guid: f780aa281814f9842a7c076d436932e7, type: 3}
  m_Name: 
  m_EditorClassIdentifier: 
  m_UIIgnoredErrors: []
  m_Parent: {fileID: 8926484042661614673}
  m_Children: []
  m_UIPosition: {x: 0, y: 0}
  m_UICollapsed: 1
  m_UISuperCollapsed: 0
  m_MasterSlot: {fileID: 8926484042661614673}
  m_MasterData:
    m_Owner: {fileID: 0}
    m_Value:
      m_Type:
        m_SerializableType: 
      m_SerializableObject: 
    m_Space: 2147483647
  m_Property:
    name: y
    m_serializedType:
      m_SerializableType: System.Single, mscorlib, Version=4.0.0.0, Culture=neutral,
        PublicKeyToken=b77a5c561934e089
  m_Direction: 1
  m_LinkedSlots: []
--- !u!114 &8926484042661614676
MonoBehaviour:
  m_ObjectHideFlags: 0
  m_CorrespondingSourceObject: {fileID: 0}
  m_PrefabInstance: {fileID: 0}
  m_PrefabAsset: {fileID: 0}
  m_GameObject: {fileID: 0}
  m_Enabled: 1
  m_EditorHideFlags: 0
  m_Script: {fileID: 11500000, guid: f780aa281814f9842a7c076d436932e7, type: 3}
  m_Name: 
  m_EditorClassIdentifier: 
  m_UIIgnoredErrors: []
  m_Parent: {fileID: 8926484042661614673}
  m_Children: []
  m_UIPosition: {x: 0, y: 0}
  m_UICollapsed: 1
  m_UISuperCollapsed: 0
  m_MasterSlot: {fileID: 8926484042661614673}
  m_MasterData:
    m_Owner: {fileID: 0}
    m_Value:
      m_Type:
        m_SerializableType: 
      m_SerializableObject: 
    m_Space: 2147483647
  m_Property:
    name: z
    m_serializedType:
      m_SerializableType: System.Single, mscorlib, Version=4.0.0.0, Culture=neutral,
        PublicKeyToken=b77a5c561934e089
  m_Direction: 1
  m_LinkedSlots: []
--- !u!114 &8926484042661614677
MonoBehaviour:
  m_ObjectHideFlags: 0
  m_CorrespondingSourceObject: {fileID: 0}
  m_PrefabInstance: {fileID: 0}
  m_PrefabAsset: {fileID: 0}
  m_GameObject: {fileID: 0}
  m_Enabled: 1
  m_EditorHideFlags: 0
  m_Script: {fileID: 11500000, guid: 486e063e1ed58c843942ea4122829ab1, type: 3}
  m_Name: 
  m_EditorClassIdentifier: 
  m_UIIgnoredErrors: []
  m_Parent: {fileID: 114350483966674976}
  m_Children: []
  m_UIPosition: {x: -158, y: 403}
  m_UICollapsed: 0
  m_UISuperCollapsed: 0
  m_InputSlots: []
  m_OutputSlots:
  - {fileID: 8926484042661614678}
  attribute: particleCountInStrip
  location: 0
  mask: xyz
--- !u!114 &8926484042661614678
MonoBehaviour:
  m_ObjectHideFlags: 0
  m_CorrespondingSourceObject: {fileID: 0}
  m_PrefabInstance: {fileID: 0}
  m_PrefabAsset: {fileID: 0}
  m_GameObject: {fileID: 0}
  m_Enabled: 1
  m_EditorHideFlags: 0
  m_Script: {fileID: 11500000, guid: c52d920e7fff73b498050a6b3c4404ca, type: 3}
  m_Name: 
  m_EditorClassIdentifier: 
  m_UIIgnoredErrors: []
  m_Parent: {fileID: 0}
  m_Children: []
  m_UIPosition: {x: 0, y: 0}
  m_UICollapsed: 1
  m_UISuperCollapsed: 0
  m_MasterSlot: {fileID: 8926484042661614678}
  m_MasterData:
    m_Owner: {fileID: 8926484042661614677}
    m_Value:
      m_Type:
        m_SerializableType: System.UInt32, mscorlib, Version=4.0.0.0, Culture=neutral,
          PublicKeyToken=b77a5c561934e089
      m_SerializableObject: 0
    m_Space: 2147483647
  m_Property:
    name: particleCountInStrip
    m_serializedType:
      m_SerializableType: System.UInt32, mscorlib, Version=4.0.0.0, Culture=neutral,
        PublicKeyToken=b77a5c561934e089
  m_Direction: 1
  m_LinkedSlots: []
--- !u!114 &8926484042661614679
MonoBehaviour:
  m_ObjectHideFlags: 0
  m_CorrespondingSourceObject: {fileID: 0}
  m_PrefabInstance: {fileID: 0}
  m_PrefabAsset: {fileID: 0}
  m_GameObject: {fileID: 0}
  m_Enabled: 1
  m_EditorHideFlags: 0
  m_Script: {fileID: 11500000, guid: 486e063e1ed58c843942ea4122829ab1, type: 3}
  m_Name: 
  m_EditorClassIdentifier: 
  m_UIIgnoredErrors: []
  m_Parent: {fileID: 114350483966674976}
  m_Children: []
  m_UIPosition: {x: 18, y: 163}
  m_UICollapsed: 0
  m_UISuperCollapsed: 0
  m_InputSlots: []
  m_OutputSlots:
  - {fileID: 8926484042661614680}
  attribute: spawnIndex
  location: 0
  mask: xyz
--- !u!114 &8926484042661614680
MonoBehaviour:
  m_ObjectHideFlags: 0
  m_CorrespondingSourceObject: {fileID: 0}
  m_PrefabInstance: {fileID: 0}
  m_PrefabAsset: {fileID: 0}
  m_GameObject: {fileID: 0}
  m_Enabled: 1
  m_EditorHideFlags: 0
  m_Script: {fileID: 11500000, guid: c52d920e7fff73b498050a6b3c4404ca, type: 3}
  m_Name: 
  m_EditorClassIdentifier: 
  m_UIIgnoredErrors: []
  m_Parent: {fileID: 0}
  m_Children: []
  m_UIPosition: {x: 0, y: 0}
  m_UICollapsed: 1
  m_UISuperCollapsed: 0
  m_MasterSlot: {fileID: 8926484042661614680}
  m_MasterData:
    m_Owner: {fileID: 8926484042661614679}
    m_Value:
      m_Type:
        m_SerializableType: System.UInt32, mscorlib, Version=4.0.0.0, Culture=neutral,
          PublicKeyToken=b77a5c561934e089
      m_SerializableObject: 0
    m_Space: 2147483647
  m_Property:
    name: spawnIndex
    m_serializedType:
      m_SerializableType: System.UInt32, mscorlib, Version=4.0.0.0, Culture=neutral,
        PublicKeyToken=b77a5c561934e089
  m_Direction: 1
  m_LinkedSlots: []
--- !u!114 &8926484042661614681
MonoBehaviour:
  m_ObjectHideFlags: 0
  m_CorrespondingSourceObject: {fileID: 0}
  m_PrefabInstance: {fileID: 0}
  m_PrefabAsset: {fileID: 0}
  m_GameObject: {fileID: 0}
  m_Enabled: 1
  m_EditorHideFlags: 0
  m_Script: {fileID: 11500000, guid: a971fa2e110a0ac42ac1d8dae408704b, type: 3}
  m_Name: 
  m_EditorClassIdentifier: 
  m_UIIgnoredErrors: []
  m_Parent: {fileID: 8926484042661614562}
  m_Children: []
  m_UIPosition: {x: 0, y: 0}
  m_UICollapsed: 0
  m_UISuperCollapsed: 0
  m_InputSlots:
  - {fileID: 8926484042661614682}
  m_OutputSlots: []
  m_Disabled: 0
  attribute: color
  Composition: 0
  Source: 0
  Random: 0
  channels: 6
--- !u!114 &8926484042661614682
MonoBehaviour:
  m_ObjectHideFlags: 0
  m_CorrespondingSourceObject: {fileID: 0}
  m_PrefabInstance: {fileID: 0}
  m_PrefabAsset: {fileID: 0}
  m_GameObject: {fileID: 0}
  m_Enabled: 1
  m_EditorHideFlags: 0
  m_Script: {fileID: 11500000, guid: ac39bd03fca81b849929b9c966f1836a, type: 3}
  m_Name: 
  m_EditorClassIdentifier: 
  m_UIIgnoredErrors: []
  m_Parent: {fileID: 0}
  m_Children:
  - {fileID: 8926484042661614683}
  - {fileID: 8926484042661614684}
  - {fileID: 8926484042661614685}
  m_UIPosition: {x: 0, y: 0}
  m_UICollapsed: 1
  m_UISuperCollapsed: 0
  m_MasterSlot: {fileID: 8926484042661614682}
  m_MasterData:
    m_Owner: {fileID: 8926484042661614681}
    m_Value:
      m_Type:
        m_SerializableType: UnityEngine.Vector3, UnityEngine.CoreModule, Version=0.0.0.0,
          Culture=neutral, PublicKeyToken=null
      m_SerializableObject: '{"x":1.0,"y":1.0,"z":1.0}'
    m_Space: 2147483647
  m_Property:
    name: Color
    m_serializedType:
      m_SerializableType: UnityEngine.Vector3, UnityEngine.CoreModule, Version=0.0.0.0,
        Culture=neutral, PublicKeyToken=null
  m_Direction: 0
  m_LinkedSlots:
  - {fileID: 8926484042661614660}
--- !u!114 &8926484042661614683
MonoBehaviour:
  m_ObjectHideFlags: 0
  m_CorrespondingSourceObject: {fileID: 0}
  m_PrefabInstance: {fileID: 0}
  m_PrefabAsset: {fileID: 0}
  m_GameObject: {fileID: 0}
  m_Enabled: 1
  m_EditorHideFlags: 0
  m_Script: {fileID: 11500000, guid: f780aa281814f9842a7c076d436932e7, type: 3}
  m_Name: 
  m_EditorClassIdentifier: 
  m_UIIgnoredErrors: []
  m_Parent: {fileID: 8926484042661614682}
  m_Children: []
  m_UIPosition: {x: 0, y: 0}
  m_UICollapsed: 1
  m_UISuperCollapsed: 0
  m_MasterSlot: {fileID: 8926484042661614682}
  m_MasterData:
    m_Owner: {fileID: 0}
    m_Value:
      m_Type:
        m_SerializableType: 
      m_SerializableObject: 
    m_Space: 2147483647
  m_Property:
    name: x
    m_serializedType:
      m_SerializableType: System.Single, mscorlib, Version=4.0.0.0, Culture=neutral,
        PublicKeyToken=b77a5c561934e089
  m_Direction: 0
  m_LinkedSlots: []
--- !u!114 &8926484042661614684
MonoBehaviour:
  m_ObjectHideFlags: 0
  m_CorrespondingSourceObject: {fileID: 0}
  m_PrefabInstance: {fileID: 0}
  m_PrefabAsset: {fileID: 0}
  m_GameObject: {fileID: 0}
  m_Enabled: 1
  m_EditorHideFlags: 0
  m_Script: {fileID: 11500000, guid: f780aa281814f9842a7c076d436932e7, type: 3}
  m_Name: 
  m_EditorClassIdentifier: 
  m_UIIgnoredErrors: []
  m_Parent: {fileID: 8926484042661614682}
  m_Children: []
  m_UIPosition: {x: 0, y: 0}
  m_UICollapsed: 1
  m_UISuperCollapsed: 0
  m_MasterSlot: {fileID: 8926484042661614682}
  m_MasterData:
    m_Owner: {fileID: 0}
    m_Value:
      m_Type:
        m_SerializableType: 
      m_SerializableObject: 
    m_Space: 2147483647
  m_Property:
    name: y
    m_serializedType:
      m_SerializableType: System.Single, mscorlib, Version=4.0.0.0, Culture=neutral,
        PublicKeyToken=b77a5c561934e089
  m_Direction: 0
  m_LinkedSlots: []
--- !u!114 &8926484042661614685
MonoBehaviour:
  m_ObjectHideFlags: 0
  m_CorrespondingSourceObject: {fileID: 0}
  m_PrefabInstance: {fileID: 0}
  m_PrefabAsset: {fileID: 0}
  m_GameObject: {fileID: 0}
  m_Enabled: 1
  m_EditorHideFlags: 0
  m_Script: {fileID: 11500000, guid: f780aa281814f9842a7c076d436932e7, type: 3}
  m_Name: 
  m_EditorClassIdentifier: 
  m_UIIgnoredErrors: []
  m_Parent: {fileID: 8926484042661614682}
  m_Children: []
  m_UIPosition: {x: 0, y: 0}
  m_UICollapsed: 1
  m_UISuperCollapsed: 0
  m_MasterSlot: {fileID: 8926484042661614682}
  m_MasterData:
    m_Owner: {fileID: 0}
    m_Value:
      m_Type:
        m_SerializableType: 
      m_SerializableObject: 
    m_Space: 2147483647
  m_Property:
    name: z
    m_serializedType:
      m_SerializableType: System.Single, mscorlib, Version=4.0.0.0, Culture=neutral,
        PublicKeyToken=b77a5c561934e089
  m_Direction: 0
  m_LinkedSlots: []
--- !u!114 &8926484042661614686
MonoBehaviour:
  m_ObjectHideFlags: 0
  m_CorrespondingSourceObject: {fileID: 0}
  m_PrefabInstance: {fileID: 0}
  m_PrefabAsset: {fileID: 0}
  m_GameObject: {fileID: 0}
  m_Enabled: 1
  m_EditorHideFlags: 0
  m_Script: {fileID: 11500000, guid: 9dfea48843f53fc438eabc12a3a30abc, type: 3}
  m_Name: 
  m_EditorClassIdentifier: 
  m_UIIgnoredErrors: []
  m_Parent: {fileID: 114350483966674976}
  m_Children: []
  m_UIPosition: {x: -1231, y: 437}
  m_UICollapsed: 0
  m_UISuperCollapsed: 0
  m_InputSlots:
  - {fileID: 8926484042661614687}
  - {fileID: 8926484042661614726}
  m_OutputSlots: []
  m_Label: 
  m_Data: {fileID: 8926484042661614696}
  m_InputFlowSlot:
  - link: []
  m_OutputFlowSlot:
  - link: []
--- !u!114 &8926484042661614687
MonoBehaviour:
  m_ObjectHideFlags: 0
  m_CorrespondingSourceObject: {fileID: 0}
  m_PrefabInstance: {fileID: 0}
  m_PrefabAsset: {fileID: 0}
  m_GameObject: {fileID: 0}
  m_Enabled: 1
  m_EditorHideFlags: 0
  m_Script: {fileID: 11500000, guid: 1b605c022ee79394a8a776c0869b3f9a, type: 3}
  m_Name: 
  m_EditorClassIdentifier: 
  m_UIIgnoredErrors: []
  m_Parent: {fileID: 0}
  m_Children:
  - {fileID: 8926484042661614688}
  - {fileID: 8926484042661614692}
  m_UIPosition: {x: 0, y: 0}
  m_UICollapsed: 1
  m_UISuperCollapsed: 0
  m_MasterSlot: {fileID: 8926484042661614687}
  m_MasterData:
    m_Owner: {fileID: 8926484042661614686}
    m_Value:
      m_Type:
        m_SerializableType: UnityEditor.VFX.AABox, Unity.VisualEffectGraph.Editor,
          Version=0.0.0.0, Culture=neutral, PublicKeyToken=null
      m_SerializableObject: '{"center":{"x":0.0,"y":0.0,"z":0.0},"size":{"x":1.0,"y":1.0,"z":1.0}}'
    m_Space: 0
  m_Property:
    name: bounds
    m_serializedType:
      m_SerializableType: UnityEditor.VFX.AABox, Unity.VisualEffectGraph.Editor,
        Version=0.0.0.0, Culture=neutral, PublicKeyToken=null
  m_Direction: 0
  m_LinkedSlots: []
--- !u!114 &8926484042661614688
MonoBehaviour:
  m_ObjectHideFlags: 0
  m_CorrespondingSourceObject: {fileID: 0}
  m_PrefabInstance: {fileID: 0}
  m_PrefabAsset: {fileID: 0}
  m_GameObject: {fileID: 0}
  m_Enabled: 1
  m_EditorHideFlags: 0
  m_Script: {fileID: 11500000, guid: ac39bd03fca81b849929b9c966f1836a, type: 3}
  m_Name: 
  m_EditorClassIdentifier: 
  m_UIIgnoredErrors: []
  m_Parent: {fileID: 8926484042661614687}
  m_Children:
  - {fileID: 8926484042661614689}
  - {fileID: 8926484042661614690}
  - {fileID: 8926484042661614691}
  m_UIPosition: {x: 0, y: 0}
  m_UICollapsed: 1
  m_UISuperCollapsed: 0
  m_MasterSlot: {fileID: 8926484042661614687}
  m_MasterData:
    m_Owner: {fileID: 0}
    m_Value:
      m_Type:
        m_SerializableType: 
      m_SerializableObject: 
    m_Space: 2147483647
  m_Property:
    name: center
    m_serializedType:
      m_SerializableType: UnityEngine.Vector3, UnityEngine.CoreModule, Version=0.0.0.0,
        Culture=neutral, PublicKeyToken=null
  m_Direction: 0
  m_LinkedSlots: []
--- !u!114 &8926484042661614689
MonoBehaviour:
  m_ObjectHideFlags: 0
  m_CorrespondingSourceObject: {fileID: 0}
  m_PrefabInstance: {fileID: 0}
  m_PrefabAsset: {fileID: 0}
  m_GameObject: {fileID: 0}
  m_Enabled: 1
  m_EditorHideFlags: 0
  m_Script: {fileID: 11500000, guid: f780aa281814f9842a7c076d436932e7, type: 3}
  m_Name: 
  m_EditorClassIdentifier: 
  m_UIIgnoredErrors: []
  m_Parent: {fileID: 8926484042661614688}
  m_Children: []
  m_UIPosition: {x: 0, y: 0}
  m_UICollapsed: 1
  m_UISuperCollapsed: 0
  m_MasterSlot: {fileID: 8926484042661614687}
  m_MasterData:
    m_Owner: {fileID: 0}
    m_Value:
      m_Type:
        m_SerializableType: 
      m_SerializableObject: 
    m_Space: 2147483647
  m_Property:
    name: x
    m_serializedType:
      m_SerializableType: System.Single, mscorlib, Version=4.0.0.0, Culture=neutral,
        PublicKeyToken=b77a5c561934e089
  m_Direction: 0
  m_LinkedSlots: []
--- !u!114 &8926484042661614690
MonoBehaviour:
  m_ObjectHideFlags: 0
  m_CorrespondingSourceObject: {fileID: 0}
  m_PrefabInstance: {fileID: 0}
  m_PrefabAsset: {fileID: 0}
  m_GameObject: {fileID: 0}
  m_Enabled: 1
  m_EditorHideFlags: 0
  m_Script: {fileID: 11500000, guid: f780aa281814f9842a7c076d436932e7, type: 3}
  m_Name: 
  m_EditorClassIdentifier: 
  m_UIIgnoredErrors: []
  m_Parent: {fileID: 8926484042661614688}
  m_Children: []
  m_UIPosition: {x: 0, y: 0}
  m_UICollapsed: 1
  m_UISuperCollapsed: 0
  m_MasterSlot: {fileID: 8926484042661614687}
  m_MasterData:
    m_Owner: {fileID: 0}
    m_Value:
      m_Type:
        m_SerializableType: 
      m_SerializableObject: 
    m_Space: 2147483647
  m_Property:
    name: y
    m_serializedType:
      m_SerializableType: System.Single, mscorlib, Version=4.0.0.0, Culture=neutral,
        PublicKeyToken=b77a5c561934e089
  m_Direction: 0
  m_LinkedSlots: []
--- !u!114 &8926484042661614691
MonoBehaviour:
  m_ObjectHideFlags: 0
  m_CorrespondingSourceObject: {fileID: 0}
  m_PrefabInstance: {fileID: 0}
  m_PrefabAsset: {fileID: 0}
  m_GameObject: {fileID: 0}
  m_Enabled: 1
  m_EditorHideFlags: 0
  m_Script: {fileID: 11500000, guid: f780aa281814f9842a7c076d436932e7, type: 3}
  m_Name: 
  m_EditorClassIdentifier: 
  m_UIIgnoredErrors: []
  m_Parent: {fileID: 8926484042661614688}
  m_Children: []
  m_UIPosition: {x: 0, y: 0}
  m_UICollapsed: 1
  m_UISuperCollapsed: 0
  m_MasterSlot: {fileID: 8926484042661614687}
  m_MasterData:
    m_Owner: {fileID: 0}
    m_Value:
      m_Type:
        m_SerializableType: 
      m_SerializableObject: 
    m_Space: 2147483647
  m_Property:
    name: z
    m_serializedType:
      m_SerializableType: System.Single, mscorlib, Version=4.0.0.0, Culture=neutral,
        PublicKeyToken=b77a5c561934e089
  m_Direction: 0
  m_LinkedSlots: []
--- !u!114 &8926484042661614692
MonoBehaviour:
  m_ObjectHideFlags: 0
  m_CorrespondingSourceObject: {fileID: 0}
  m_PrefabInstance: {fileID: 0}
  m_PrefabAsset: {fileID: 0}
  m_GameObject: {fileID: 0}
  m_Enabled: 1
  m_EditorHideFlags: 0
  m_Script: {fileID: 11500000, guid: ac39bd03fca81b849929b9c966f1836a, type: 3}
  m_Name: 
  m_EditorClassIdentifier: 
  m_UIIgnoredErrors: []
  m_Parent: {fileID: 8926484042661614687}
  m_Children:
  - {fileID: 8926484042661614693}
  - {fileID: 8926484042661614694}
  - {fileID: 8926484042661614695}
  m_UIPosition: {x: 0, y: 0}
  m_UICollapsed: 1
  m_UISuperCollapsed: 0
  m_MasterSlot: {fileID: 8926484042661614687}
  m_MasterData:
    m_Owner: {fileID: 0}
    m_Value:
      m_Type:
        m_SerializableType: 
      m_SerializableObject: 
    m_Space: 2147483647
  m_Property:
    name: size
    m_serializedType:
      m_SerializableType: UnityEngine.Vector3, UnityEngine.CoreModule, Version=0.0.0.0,
        Culture=neutral, PublicKeyToken=null
  m_Direction: 0
  m_LinkedSlots: []
--- !u!114 &8926484042661614693
MonoBehaviour:
  m_ObjectHideFlags: 0
  m_CorrespondingSourceObject: {fileID: 0}
  m_PrefabInstance: {fileID: 0}
  m_PrefabAsset: {fileID: 0}
  m_GameObject: {fileID: 0}
  m_Enabled: 1
  m_EditorHideFlags: 0
  m_Script: {fileID: 11500000, guid: f780aa281814f9842a7c076d436932e7, type: 3}
  m_Name: 
  m_EditorClassIdentifier: 
  m_UIIgnoredErrors: []
  m_Parent: {fileID: 8926484042661614692}
  m_Children: []
  m_UIPosition: {x: 0, y: 0}
  m_UICollapsed: 1
  m_UISuperCollapsed: 0
  m_MasterSlot: {fileID: 8926484042661614687}
  m_MasterData:
    m_Owner: {fileID: 0}
    m_Value:
      m_Type:
        m_SerializableType: 
      m_SerializableObject: 
    m_Space: 2147483647
  m_Property:
    name: x
    m_serializedType:
      m_SerializableType: System.Single, mscorlib, Version=4.0.0.0, Culture=neutral,
        PublicKeyToken=b77a5c561934e089
  m_Direction: 0
  m_LinkedSlots: []
--- !u!114 &8926484042661614694
MonoBehaviour:
  m_ObjectHideFlags: 0
  m_CorrespondingSourceObject: {fileID: 0}
  m_PrefabInstance: {fileID: 0}
  m_PrefabAsset: {fileID: 0}
  m_GameObject: {fileID: 0}
  m_Enabled: 1
  m_EditorHideFlags: 0
  m_Script: {fileID: 11500000, guid: f780aa281814f9842a7c076d436932e7, type: 3}
  m_Name: 
  m_EditorClassIdentifier: 
  m_UIIgnoredErrors: []
  m_Parent: {fileID: 8926484042661614692}
  m_Children: []
  m_UIPosition: {x: 0, y: 0}
  m_UICollapsed: 1
  m_UISuperCollapsed: 0
  m_MasterSlot: {fileID: 8926484042661614687}
  m_MasterData:
    m_Owner: {fileID: 0}
    m_Value:
      m_Type:
        m_SerializableType: 
      m_SerializableObject: 
    m_Space: 2147483647
  m_Property:
    name: y
    m_serializedType:
      m_SerializableType: System.Single, mscorlib, Version=4.0.0.0, Culture=neutral,
        PublicKeyToken=b77a5c561934e089
  m_Direction: 0
  m_LinkedSlots: []
--- !u!114 &8926484042661614695
MonoBehaviour:
  m_ObjectHideFlags: 0
  m_CorrespondingSourceObject: {fileID: 0}
  m_PrefabInstance: {fileID: 0}
  m_PrefabAsset: {fileID: 0}
  m_GameObject: {fileID: 0}
  m_Enabled: 1
  m_EditorHideFlags: 0
  m_Script: {fileID: 11500000, guid: f780aa281814f9842a7c076d436932e7, type: 3}
  m_Name: 
  m_EditorClassIdentifier: 
  m_UIIgnoredErrors: []
  m_Parent: {fileID: 8926484042661614692}
  m_Children: []
  m_UIPosition: {x: 0, y: 0}
  m_UICollapsed: 1
  m_UISuperCollapsed: 0
  m_MasterSlot: {fileID: 8926484042661614687}
  m_MasterData:
    m_Owner: {fileID: 0}
    m_Value:
      m_Type:
        m_SerializableType: 
      m_SerializableObject: 
    m_Space: 2147483647
  m_Property:
    name: z
    m_serializedType:
      m_SerializableType: System.Single, mscorlib, Version=4.0.0.0, Culture=neutral,
        PublicKeyToken=b77a5c561934e089
  m_Direction: 0
  m_LinkedSlots: []
--- !u!114 &8926484042661614696
MonoBehaviour:
  m_ObjectHideFlags: 0
  m_CorrespondingSourceObject: {fileID: 0}
  m_PrefabInstance: {fileID: 0}
  m_PrefabAsset: {fileID: 0}
  m_GameObject: {fileID: 0}
  m_Enabled: 1
  m_EditorHideFlags: 0
  m_Script: {fileID: 11500000, guid: d78581a96eae8bf4398c282eb0b098bd, type: 3}
  m_Name: 
  m_EditorClassIdentifier: 
  m_UIIgnoredErrors: []
  m_Parent: {fileID: 114350483966674976}
  m_Children: []
  m_UIPosition: {x: 0, y: 0}
  m_UICollapsed: 1
  m_UISuperCollapsed: 0
  title: 
  m_Owners:
  - {fileID: 8926484042661614686}
  dataType: 1
  capacity: 256
  stripCapacity: 16
  particlePerStripCount: 16
  needsComputeBounds: 0
  boundsMode: 1
  m_Space: 0
--- !u!114 &8926484042661614697
MonoBehaviour:
  m_ObjectHideFlags: 0
  m_CorrespondingSourceObject: {fileID: 0}
  m_PrefabInstance: {fileID: 0}
  m_PrefabAsset: {fileID: 0}
  m_GameObject: {fileID: 0}
  m_Enabled: 1
  m_EditorHideFlags: 0
  m_Script: {fileID: 11500000, guid: 9dfea48843f53fc438eabc12a3a30abc, type: 3}
  m_Name: 
  m_EditorClassIdentifier: 
  m_UIIgnoredErrors: []
  m_Parent: {fileID: 114350483966674976}
  m_Children: []
  m_UIPosition: {x: -782, y: 526}
  m_UICollapsed: 0
  m_UISuperCollapsed: 0
  m_InputSlots:
  - {fileID: 8926484042661614698}
  - {fileID: 8926484042661614707}
  m_OutputSlots: []
  m_Label: 
  m_Data: {fileID: 8926484042661614708}
  m_InputFlowSlot:
  - link: []
  m_OutputFlowSlot:
  - link: []
--- !u!114 &8926484042661614698
MonoBehaviour:
  m_ObjectHideFlags: 0
  m_CorrespondingSourceObject: {fileID: 0}
  m_PrefabInstance: {fileID: 0}
  m_PrefabAsset: {fileID: 0}
  m_GameObject: {fileID: 0}
  m_Enabled: 1
  m_EditorHideFlags: 0
  m_Script: {fileID: 11500000, guid: 1b605c022ee79394a8a776c0869b3f9a, type: 3}
  m_Name: 
  m_EditorClassIdentifier: 
  m_UIIgnoredErrors: []
  m_Parent: {fileID: 0}
  m_Children:
  - {fileID: 8926484042661614699}
  - {fileID: 8926484042661614703}
  m_UIPosition: {x: 0, y: 0}
  m_UICollapsed: 1
  m_UISuperCollapsed: 0
  m_MasterSlot: {fileID: 8926484042661614698}
  m_MasterData:
    m_Owner: {fileID: 8926484042661614697}
    m_Value:
      m_Type:
        m_SerializableType: UnityEditor.VFX.AABox, Unity.VisualEffectGraph.Editor,
          Version=0.0.0.0, Culture=neutral, PublicKeyToken=null
      m_SerializableObject: '{"center":{"x":0.0,"y":0.0,"z":0.0},"size":{"x":1.0,"y":1.0,"z":1.0}}'
    m_Space: 0
  m_Property:
    name: bounds
    m_serializedType:
      m_SerializableType: UnityEditor.VFX.AABox, Unity.VisualEffectGraph.Editor,
        Version=0.0.0.0, Culture=neutral, PublicKeyToken=null
  m_Direction: 0
  m_LinkedSlots: []
--- !u!114 &8926484042661614699
MonoBehaviour:
  m_ObjectHideFlags: 0
  m_CorrespondingSourceObject: {fileID: 0}
  m_PrefabInstance: {fileID: 0}
  m_PrefabAsset: {fileID: 0}
  m_GameObject: {fileID: 0}
  m_Enabled: 1
  m_EditorHideFlags: 0
  m_Script: {fileID: 11500000, guid: ac39bd03fca81b849929b9c966f1836a, type: 3}
  m_Name: 
  m_EditorClassIdentifier: 
  m_UIIgnoredErrors: []
  m_Parent: {fileID: 8926484042661614698}
  m_Children:
  - {fileID: 8926484042661614700}
  - {fileID: 8926484042661614701}
  - {fileID: 8926484042661614702}
  m_UIPosition: {x: 0, y: 0}
  m_UICollapsed: 1
  m_UISuperCollapsed: 0
  m_MasterSlot: {fileID: 8926484042661614698}
  m_MasterData:
    m_Owner: {fileID: 0}
    m_Value:
      m_Type:
        m_SerializableType: 
      m_SerializableObject: 
    m_Space: 2147483647
  m_Property:
    name: center
    m_serializedType:
      m_SerializableType: UnityEngine.Vector3, UnityEngine.CoreModule, Version=0.0.0.0,
        Culture=neutral, PublicKeyToken=null
  m_Direction: 0
  m_LinkedSlots: []
--- !u!114 &8926484042661614700
MonoBehaviour:
  m_ObjectHideFlags: 0
  m_CorrespondingSourceObject: {fileID: 0}
  m_PrefabInstance: {fileID: 0}
  m_PrefabAsset: {fileID: 0}
  m_GameObject: {fileID: 0}
  m_Enabled: 1
  m_EditorHideFlags: 0
  m_Script: {fileID: 11500000, guid: f780aa281814f9842a7c076d436932e7, type: 3}
  m_Name: 
  m_EditorClassIdentifier: 
  m_UIIgnoredErrors: []
  m_Parent: {fileID: 8926484042661614699}
  m_Children: []
  m_UIPosition: {x: 0, y: 0}
  m_UICollapsed: 1
  m_UISuperCollapsed: 0
  m_MasterSlot: {fileID: 8926484042661614698}
  m_MasterData:
    m_Owner: {fileID: 0}
    m_Value:
      m_Type:
        m_SerializableType: 
      m_SerializableObject: 
    m_Space: 2147483647
  m_Property:
    name: x
    m_serializedType:
      m_SerializableType: System.Single, mscorlib, Version=4.0.0.0, Culture=neutral,
        PublicKeyToken=b77a5c561934e089
  m_Direction: 0
  m_LinkedSlots: []
--- !u!114 &8926484042661614701
MonoBehaviour:
  m_ObjectHideFlags: 0
  m_CorrespondingSourceObject: {fileID: 0}
  m_PrefabInstance: {fileID: 0}
  m_PrefabAsset: {fileID: 0}
  m_GameObject: {fileID: 0}
  m_Enabled: 1
  m_EditorHideFlags: 0
  m_Script: {fileID: 11500000, guid: f780aa281814f9842a7c076d436932e7, type: 3}
  m_Name: 
  m_EditorClassIdentifier: 
  m_UIIgnoredErrors: []
  m_Parent: {fileID: 8926484042661614699}
  m_Children: []
  m_UIPosition: {x: 0, y: 0}
  m_UICollapsed: 1
  m_UISuperCollapsed: 0
  m_MasterSlot: {fileID: 8926484042661614698}
  m_MasterData:
    m_Owner: {fileID: 0}
    m_Value:
      m_Type:
        m_SerializableType: 
      m_SerializableObject: 
    m_Space: 2147483647
  m_Property:
    name: y
    m_serializedType:
      m_SerializableType: System.Single, mscorlib, Version=4.0.0.0, Culture=neutral,
        PublicKeyToken=b77a5c561934e089
  m_Direction: 0
  m_LinkedSlots: []
--- !u!114 &8926484042661614702
MonoBehaviour:
  m_ObjectHideFlags: 0
  m_CorrespondingSourceObject: {fileID: 0}
  m_PrefabInstance: {fileID: 0}
  m_PrefabAsset: {fileID: 0}
  m_GameObject: {fileID: 0}
  m_Enabled: 1
  m_EditorHideFlags: 0
  m_Script: {fileID: 11500000, guid: f780aa281814f9842a7c076d436932e7, type: 3}
  m_Name: 
  m_EditorClassIdentifier: 
  m_UIIgnoredErrors: []
  m_Parent: {fileID: 8926484042661614699}
  m_Children: []
  m_UIPosition: {x: 0, y: 0}
  m_UICollapsed: 1
  m_UISuperCollapsed: 0
  m_MasterSlot: {fileID: 8926484042661614698}
  m_MasterData:
    m_Owner: {fileID: 0}
    m_Value:
      m_Type:
        m_SerializableType: 
      m_SerializableObject: 
    m_Space: 2147483647
  m_Property:
    name: z
    m_serializedType:
      m_SerializableType: System.Single, mscorlib, Version=4.0.0.0, Culture=neutral,
        PublicKeyToken=b77a5c561934e089
  m_Direction: 0
  m_LinkedSlots: []
--- !u!114 &8926484042661614703
MonoBehaviour:
  m_ObjectHideFlags: 0
  m_CorrespondingSourceObject: {fileID: 0}
  m_PrefabInstance: {fileID: 0}
  m_PrefabAsset: {fileID: 0}
  m_GameObject: {fileID: 0}
  m_Enabled: 1
  m_EditorHideFlags: 0
  m_Script: {fileID: 11500000, guid: ac39bd03fca81b849929b9c966f1836a, type: 3}
  m_Name: 
  m_EditorClassIdentifier: 
  m_UIIgnoredErrors: []
  m_Parent: {fileID: 8926484042661614698}
  m_Children:
  - {fileID: 8926484042661614704}
  - {fileID: 8926484042661614705}
  - {fileID: 8926484042661614706}
  m_UIPosition: {x: 0, y: 0}
  m_UICollapsed: 1
  m_UISuperCollapsed: 0
  m_MasterSlot: {fileID: 8926484042661614698}
  m_MasterData:
    m_Owner: {fileID: 0}
    m_Value:
      m_Type:
        m_SerializableType: 
      m_SerializableObject: 
    m_Space: 2147483647
  m_Property:
    name: size
    m_serializedType:
      m_SerializableType: UnityEngine.Vector3, UnityEngine.CoreModule, Version=0.0.0.0,
        Culture=neutral, PublicKeyToken=null
  m_Direction: 0
  m_LinkedSlots: []
--- !u!114 &8926484042661614704
MonoBehaviour:
  m_ObjectHideFlags: 0
  m_CorrespondingSourceObject: {fileID: 0}
  m_PrefabInstance: {fileID: 0}
  m_PrefabAsset: {fileID: 0}
  m_GameObject: {fileID: 0}
  m_Enabled: 1
  m_EditorHideFlags: 0
  m_Script: {fileID: 11500000, guid: f780aa281814f9842a7c076d436932e7, type: 3}
  m_Name: 
  m_EditorClassIdentifier: 
  m_UIIgnoredErrors: []
  m_Parent: {fileID: 8926484042661614703}
  m_Children: []
  m_UIPosition: {x: 0, y: 0}
  m_UICollapsed: 1
  m_UISuperCollapsed: 0
  m_MasterSlot: {fileID: 8926484042661614698}
  m_MasterData:
    m_Owner: {fileID: 0}
    m_Value:
      m_Type:
        m_SerializableType: 
      m_SerializableObject: 
    m_Space: 2147483647
  m_Property:
    name: x
    m_serializedType:
      m_SerializableType: System.Single, mscorlib, Version=4.0.0.0, Culture=neutral,
        PublicKeyToken=b77a5c561934e089
  m_Direction: 0
  m_LinkedSlots: []
--- !u!114 &8926484042661614705
MonoBehaviour:
  m_ObjectHideFlags: 0
  m_CorrespondingSourceObject: {fileID: 0}
  m_PrefabInstance: {fileID: 0}
  m_PrefabAsset: {fileID: 0}
  m_GameObject: {fileID: 0}
  m_Enabled: 1
  m_EditorHideFlags: 0
  m_Script: {fileID: 11500000, guid: f780aa281814f9842a7c076d436932e7, type: 3}
  m_Name: 
  m_EditorClassIdentifier: 
  m_UIIgnoredErrors: []
  m_Parent: {fileID: 8926484042661614703}
  m_Children: []
  m_UIPosition: {x: 0, y: 0}
  m_UICollapsed: 1
  m_UISuperCollapsed: 0
  m_MasterSlot: {fileID: 8926484042661614698}
  m_MasterData:
    m_Owner: {fileID: 0}
    m_Value:
      m_Type:
        m_SerializableType: 
      m_SerializableObject: 
    m_Space: 2147483647
  m_Property:
    name: y
    m_serializedType:
      m_SerializableType: System.Single, mscorlib, Version=4.0.0.0, Culture=neutral,
        PublicKeyToken=b77a5c561934e089
  m_Direction: 0
  m_LinkedSlots: []
--- !u!114 &8926484042661614706
MonoBehaviour:
  m_ObjectHideFlags: 0
  m_CorrespondingSourceObject: {fileID: 0}
  m_PrefabInstance: {fileID: 0}
  m_PrefabAsset: {fileID: 0}
  m_GameObject: {fileID: 0}
  m_Enabled: 1
  m_EditorHideFlags: 0
  m_Script: {fileID: 11500000, guid: f780aa281814f9842a7c076d436932e7, type: 3}
  m_Name: 
  m_EditorClassIdentifier: 
  m_UIIgnoredErrors: []
  m_Parent: {fileID: 8926484042661614703}
  m_Children: []
  m_UIPosition: {x: 0, y: 0}
  m_UICollapsed: 1
  m_UISuperCollapsed: 0
  m_MasterSlot: {fileID: 8926484042661614698}
  m_MasterData:
    m_Owner: {fileID: 0}
    m_Value:
      m_Type:
        m_SerializableType: 
      m_SerializableObject: 
    m_Space: 2147483647
  m_Property:
    name: z
    m_serializedType:
      m_SerializableType: System.Single, mscorlib, Version=4.0.0.0, Culture=neutral,
        PublicKeyToken=b77a5c561934e089
  m_Direction: 0
  m_LinkedSlots: []
--- !u!114 &8926484042661614707
MonoBehaviour:
  m_ObjectHideFlags: 0
  m_CorrespondingSourceObject: {fileID: 0}
  m_PrefabInstance: {fileID: 0}
  m_PrefabAsset: {fileID: 0}
  m_GameObject: {fileID: 0}
  m_Enabled: 1
  m_EditorHideFlags: 0
  m_Script: {fileID: 11500000, guid: c52d920e7fff73b498050a6b3c4404ca, type: 3}
  m_Name: 
  m_EditorClassIdentifier: 
  m_UIIgnoredErrors: []
  m_Parent: {fileID: 0}
  m_Children: []
  m_UIPosition: {x: 0, y: 0}
  m_UICollapsed: 1
  m_UISuperCollapsed: 0
  m_MasterSlot: {fileID: 8926484042661614707}
  m_MasterData:
    m_Owner: {fileID: 8926484042661614697}
    m_Value:
      m_Type:
        m_SerializableType: System.UInt32, mscorlib, Version=4.0.0.0, Culture=neutral,
          PublicKeyToken=b77a5c561934e089
      m_SerializableObject: 0
    m_Space: 2147483647
  m_Property:
    name: stripIndex
    m_serializedType:
      m_SerializableType: System.UInt32, mscorlib, Version=4.0.0.0, Culture=neutral,
        PublicKeyToken=b77a5c561934e089
  m_Direction: 0
  m_LinkedSlots: []
--- !u!114 &8926484042661614708
MonoBehaviour:
  m_ObjectHideFlags: 0
  m_CorrespondingSourceObject: {fileID: 0}
  m_PrefabInstance: {fileID: 0}
  m_PrefabAsset: {fileID: 0}
  m_GameObject: {fileID: 0}
  m_Enabled: 1
  m_EditorHideFlags: 0
  m_Script: {fileID: 11500000, guid: d78581a96eae8bf4398c282eb0b098bd, type: 3}
  m_Name: 
  m_EditorClassIdentifier: 
  m_UIIgnoredErrors: []
  m_Parent: {fileID: 114350483966674976}
  m_Children: []
  m_UIPosition: {x: 0, y: 0}
  m_UICollapsed: 1
  m_UISuperCollapsed: 0
  title: 
  m_Owners:
  - {fileID: 8926484042661614697}
  dataType: 1
  capacity: 128
  stripCapacity: 1
  particlePerStripCount: 128
  needsComputeBounds: 0
  boundsMode: 1
  m_Space: 0
--- !u!114 &8926484042661614712
MonoBehaviour:
  m_ObjectHideFlags: 0
  m_CorrespondingSourceObject: {fileID: 0}
  m_PrefabInstance: {fileID: 0}
  m_PrefabAsset: {fileID: 0}
  m_GameObject: {fileID: 0}
  m_Enabled: 1
  m_EditorHideFlags: 0
  m_Script: {fileID: 11500000, guid: 9dfea48843f53fc438eabc12a3a30abc, type: 3}
  m_Name: 
  m_EditorClassIdentifier: 
  m_UIIgnoredErrors: []
  m_Parent: {fileID: 114350483966674976}
  m_Children: []
  m_UIPosition: {x: -1688, y: 649}
  m_UICollapsed: 0
  m_UISuperCollapsed: 0
  m_InputSlots:
  - {fileID: 8926484042661614713}
  - {fileID: 8926484042661614722}
  m_OutputSlots: []
  m_Label: 
  m_Data: {fileID: 8926484042661614723}
  m_InputFlowSlot:
  - link: []
  m_OutputFlowSlot:
  - link: []
--- !u!114 &8926484042661614713
MonoBehaviour:
  m_ObjectHideFlags: 0
  m_CorrespondingSourceObject: {fileID: 0}
  m_PrefabInstance: {fileID: 0}
  m_PrefabAsset: {fileID: 0}
  m_GameObject: {fileID: 0}
  m_Enabled: 1
  m_EditorHideFlags: 0
  m_Script: {fileID: 11500000, guid: 1b605c022ee79394a8a776c0869b3f9a, type: 3}
  m_Name: 
  m_EditorClassIdentifier: 
  m_UIIgnoredErrors: []
  m_Parent: {fileID: 0}
  m_Children:
  - {fileID: 8926484042661614714}
  - {fileID: 8926484042661614718}
  m_UIPosition: {x: 0, y: 0}
  m_UICollapsed: 1
  m_UISuperCollapsed: 0
  m_MasterSlot: {fileID: 8926484042661614713}
  m_MasterData:
    m_Owner: {fileID: 8926484042661614712}
    m_Value:
      m_Type:
        m_SerializableType: UnityEditor.VFX.AABox, Unity.VisualEffectGraph.Editor,
          Version=0.0.0.0, Culture=neutral, PublicKeyToken=null
      m_SerializableObject: '{"center":{"x":0.0,"y":0.0,"z":0.0},"size":{"x":1.0,"y":1.0,"z":1.0}}'
    m_Space: 0
  m_Property:
    name: bounds
    m_serializedType:
      m_SerializableType: UnityEditor.VFX.AABox, Unity.VisualEffectGraph.Editor,
        Version=0.0.0.0, Culture=neutral, PublicKeyToken=null
  m_Direction: 0
  m_LinkedSlots: []
--- !u!114 &8926484042661614714
MonoBehaviour:
  m_ObjectHideFlags: 0
  m_CorrespondingSourceObject: {fileID: 0}
  m_PrefabInstance: {fileID: 0}
  m_PrefabAsset: {fileID: 0}
  m_GameObject: {fileID: 0}
  m_Enabled: 1
  m_EditorHideFlags: 0
  m_Script: {fileID: 11500000, guid: ac39bd03fca81b849929b9c966f1836a, type: 3}
  m_Name: 
  m_EditorClassIdentifier: 
  m_UIIgnoredErrors: []
  m_Parent: {fileID: 8926484042661614713}
  m_Children:
  - {fileID: 8926484042661614715}
  - {fileID: 8926484042661614716}
  - {fileID: 8926484042661614717}
  m_UIPosition: {x: 0, y: 0}
  m_UICollapsed: 1
  m_UISuperCollapsed: 0
  m_MasterSlot: {fileID: 8926484042661614713}
  m_MasterData:
    m_Owner: {fileID: 0}
    m_Value:
      m_Type:
        m_SerializableType: 
      m_SerializableObject: 
    m_Space: 2147483647
  m_Property:
    name: center
    m_serializedType:
      m_SerializableType: UnityEngine.Vector3, UnityEngine.CoreModule, Version=0.0.0.0,
        Culture=neutral, PublicKeyToken=null
  m_Direction: 0
  m_LinkedSlots: []
--- !u!114 &8926484042661614715
MonoBehaviour:
  m_ObjectHideFlags: 0
  m_CorrespondingSourceObject: {fileID: 0}
  m_PrefabInstance: {fileID: 0}
  m_PrefabAsset: {fileID: 0}
  m_GameObject: {fileID: 0}
  m_Enabled: 1
  m_EditorHideFlags: 0
  m_Script: {fileID: 11500000, guid: f780aa281814f9842a7c076d436932e7, type: 3}
  m_Name: 
  m_EditorClassIdentifier: 
  m_UIIgnoredErrors: []
  m_Parent: {fileID: 8926484042661614714}
  m_Children: []
  m_UIPosition: {x: 0, y: 0}
  m_UICollapsed: 1
  m_UISuperCollapsed: 0
  m_MasterSlot: {fileID: 8926484042661614713}
  m_MasterData:
    m_Owner: {fileID: 0}
    m_Value:
      m_Type:
        m_SerializableType: 
      m_SerializableObject: 
    m_Space: 2147483647
  m_Property:
    name: x
    m_serializedType:
      m_SerializableType: System.Single, mscorlib, Version=4.0.0.0, Culture=neutral,
        PublicKeyToken=b77a5c561934e089
  m_Direction: 0
  m_LinkedSlots: []
--- !u!114 &8926484042661614716
MonoBehaviour:
  m_ObjectHideFlags: 0
  m_CorrespondingSourceObject: {fileID: 0}
  m_PrefabInstance: {fileID: 0}
  m_PrefabAsset: {fileID: 0}
  m_GameObject: {fileID: 0}
  m_Enabled: 1
  m_EditorHideFlags: 0
  m_Script: {fileID: 11500000, guid: f780aa281814f9842a7c076d436932e7, type: 3}
  m_Name: 
  m_EditorClassIdentifier: 
  m_UIIgnoredErrors: []
  m_Parent: {fileID: 8926484042661614714}
  m_Children: []
  m_UIPosition: {x: 0, y: 0}
  m_UICollapsed: 1
  m_UISuperCollapsed: 0
  m_MasterSlot: {fileID: 8926484042661614713}
  m_MasterData:
    m_Owner: {fileID: 0}
    m_Value:
      m_Type:
        m_SerializableType: 
      m_SerializableObject: 
    m_Space: 2147483647
  m_Property:
    name: y
    m_serializedType:
      m_SerializableType: System.Single, mscorlib, Version=4.0.0.0, Culture=neutral,
        PublicKeyToken=b77a5c561934e089
  m_Direction: 0
  m_LinkedSlots: []
--- !u!114 &8926484042661614717
MonoBehaviour:
  m_ObjectHideFlags: 0
  m_CorrespondingSourceObject: {fileID: 0}
  m_PrefabInstance: {fileID: 0}
  m_PrefabAsset: {fileID: 0}
  m_GameObject: {fileID: 0}
  m_Enabled: 1
  m_EditorHideFlags: 0
  m_Script: {fileID: 11500000, guid: f780aa281814f9842a7c076d436932e7, type: 3}
  m_Name: 
  m_EditorClassIdentifier: 
  m_UIIgnoredErrors: []
  m_Parent: {fileID: 8926484042661614714}
  m_Children: []
  m_UIPosition: {x: 0, y: 0}
  m_UICollapsed: 1
  m_UISuperCollapsed: 0
  m_MasterSlot: {fileID: 8926484042661614713}
  m_MasterData:
    m_Owner: {fileID: 0}
    m_Value:
      m_Type:
        m_SerializableType: 
      m_SerializableObject: 
    m_Space: 2147483647
  m_Property:
    name: z
    m_serializedType:
      m_SerializableType: System.Single, mscorlib, Version=4.0.0.0, Culture=neutral,
        PublicKeyToken=b77a5c561934e089
  m_Direction: 0
  m_LinkedSlots: []
--- !u!114 &8926484042661614718
MonoBehaviour:
  m_ObjectHideFlags: 0
  m_CorrespondingSourceObject: {fileID: 0}
  m_PrefabInstance: {fileID: 0}
  m_PrefabAsset: {fileID: 0}
  m_GameObject: {fileID: 0}
  m_Enabled: 1
  m_EditorHideFlags: 0
  m_Script: {fileID: 11500000, guid: ac39bd03fca81b849929b9c966f1836a, type: 3}
  m_Name: 
  m_EditorClassIdentifier: 
  m_UIIgnoredErrors: []
  m_Parent: {fileID: 8926484042661614713}
  m_Children:
  - {fileID: 8926484042661614719}
  - {fileID: 8926484042661614720}
  - {fileID: 8926484042661614721}
  m_UIPosition: {x: 0, y: 0}
  m_UICollapsed: 1
  m_UISuperCollapsed: 0
  m_MasterSlot: {fileID: 8926484042661614713}
  m_MasterData:
    m_Owner: {fileID: 0}
    m_Value:
      m_Type:
        m_SerializableType: 
      m_SerializableObject: 
    m_Space: 2147483647
  m_Property:
    name: size
    m_serializedType:
      m_SerializableType: UnityEngine.Vector3, UnityEngine.CoreModule, Version=0.0.0.0,
        Culture=neutral, PublicKeyToken=null
  m_Direction: 0
  m_LinkedSlots: []
--- !u!114 &8926484042661614719
MonoBehaviour:
  m_ObjectHideFlags: 0
  m_CorrespondingSourceObject: {fileID: 0}
  m_PrefabInstance: {fileID: 0}
  m_PrefabAsset: {fileID: 0}
  m_GameObject: {fileID: 0}
  m_Enabled: 1
  m_EditorHideFlags: 0
  m_Script: {fileID: 11500000, guid: f780aa281814f9842a7c076d436932e7, type: 3}
  m_Name: 
  m_EditorClassIdentifier: 
  m_UIIgnoredErrors: []
  m_Parent: {fileID: 8926484042661614718}
  m_Children: []
  m_UIPosition: {x: 0, y: 0}
  m_UICollapsed: 1
  m_UISuperCollapsed: 0
  m_MasterSlot: {fileID: 8926484042661614713}
  m_MasterData:
    m_Owner: {fileID: 0}
    m_Value:
      m_Type:
        m_SerializableType: 
      m_SerializableObject: 
    m_Space: 2147483647
  m_Property:
    name: x
    m_serializedType:
      m_SerializableType: System.Single, mscorlib, Version=4.0.0.0, Culture=neutral,
        PublicKeyToken=b77a5c561934e089
  m_Direction: 0
  m_LinkedSlots: []
--- !u!114 &8926484042661614720
MonoBehaviour:
  m_ObjectHideFlags: 0
  m_CorrespondingSourceObject: {fileID: 0}
  m_PrefabInstance: {fileID: 0}
  m_PrefabAsset: {fileID: 0}
  m_GameObject: {fileID: 0}
  m_Enabled: 1
  m_EditorHideFlags: 0
  m_Script: {fileID: 11500000, guid: f780aa281814f9842a7c076d436932e7, type: 3}
  m_Name: 
  m_EditorClassIdentifier: 
  m_UIIgnoredErrors: []
  m_Parent: {fileID: 8926484042661614718}
  m_Children: []
  m_UIPosition: {x: 0, y: 0}
  m_UICollapsed: 1
  m_UISuperCollapsed: 0
  m_MasterSlot: {fileID: 8926484042661614713}
  m_MasterData:
    m_Owner: {fileID: 0}
    m_Value:
      m_Type:
        m_SerializableType: 
      m_SerializableObject: 
    m_Space: 2147483647
  m_Property:
    name: y
    m_serializedType:
      m_SerializableType: System.Single, mscorlib, Version=4.0.0.0, Culture=neutral,
        PublicKeyToken=b77a5c561934e089
  m_Direction: 0
  m_LinkedSlots: []
--- !u!114 &8926484042661614721
MonoBehaviour:
  m_ObjectHideFlags: 0
  m_CorrespondingSourceObject: {fileID: 0}
  m_PrefabInstance: {fileID: 0}
  m_PrefabAsset: {fileID: 0}
  m_GameObject: {fileID: 0}
  m_Enabled: 1
  m_EditorHideFlags: 0
  m_Script: {fileID: 11500000, guid: f780aa281814f9842a7c076d436932e7, type: 3}
  m_Name: 
  m_EditorClassIdentifier: 
  m_UIIgnoredErrors: []
  m_Parent: {fileID: 8926484042661614718}
  m_Children: []
  m_UIPosition: {x: 0, y: 0}
  m_UICollapsed: 1
  m_UISuperCollapsed: 0
  m_MasterSlot: {fileID: 8926484042661614713}
  m_MasterData:
    m_Owner: {fileID: 0}
    m_Value:
      m_Type:
        m_SerializableType: 
      m_SerializableObject: 
    m_Space: 2147483647
  m_Property:
    name: z
    m_serializedType:
      m_SerializableType: System.Single, mscorlib, Version=4.0.0.0, Culture=neutral,
        PublicKeyToken=b77a5c561934e089
  m_Direction: 0
  m_LinkedSlots: []
--- !u!114 &8926484042661614722
MonoBehaviour:
  m_ObjectHideFlags: 0
  m_CorrespondingSourceObject: {fileID: 0}
  m_PrefabInstance: {fileID: 0}
  m_PrefabAsset: {fileID: 0}
  m_GameObject: {fileID: 0}
  m_Enabled: 1
  m_EditorHideFlags: 0
  m_Script: {fileID: 11500000, guid: c52d920e7fff73b498050a6b3c4404ca, type: 3}
  m_Name: 
  m_EditorClassIdentifier: 
  m_UIIgnoredErrors: []
  m_Parent: {fileID: 0}
  m_Children: []
  m_UIPosition: {x: 0, y: 0}
  m_UICollapsed: 1
  m_UISuperCollapsed: 0
  m_MasterSlot: {fileID: 8926484042661614722}
  m_MasterData:
    m_Owner: {fileID: 8926484042661614712}
    m_Value:
      m_Type:
        m_SerializableType: System.UInt32, mscorlib, Version=4.0.0.0, Culture=neutral,
          PublicKeyToken=b77a5c561934e089
      m_SerializableObject: 0
    m_Space: 2147483647
  m_Property:
    name: stripIndex
    m_serializedType:
      m_SerializableType: System.UInt32, mscorlib, Version=4.0.0.0, Culture=neutral,
        PublicKeyToken=b77a5c561934e089
  m_Direction: 0
  m_LinkedSlots: []
--- !u!114 &8926484042661614723
MonoBehaviour:
  m_ObjectHideFlags: 0
  m_CorrespondingSourceObject: {fileID: 0}
  m_PrefabInstance: {fileID: 0}
  m_PrefabAsset: {fileID: 0}
  m_GameObject: {fileID: 0}
  m_Enabled: 1
  m_EditorHideFlags: 0
  m_Script: {fileID: 11500000, guid: d78581a96eae8bf4398c282eb0b098bd, type: 3}
  m_Name: 
  m_EditorClassIdentifier: 
  m_UIIgnoredErrors: []
  m_Parent: {fileID: 114350483966674976}
  m_Children: []
  m_UIPosition: {x: 0, y: 0}
  m_UICollapsed: 1
  m_UISuperCollapsed: 0
  title: 
  m_Owners:
  - {fileID: 8926484042661614712}
  dataType: 1
  capacity: 128
  stripCapacity: 1
  particlePerStripCount: 128
  needsComputeBounds: 0
  boundsMode: 1
  m_Space: 0
--- !u!114 &8926484042661614726
=======
--- !u!114 &8926484042661614681
>>>>>>> 5fe8393e
MonoBehaviour:
  m_ObjectHideFlags: 0
  m_CorrespondingSourceObject: {fileID: 0}
  m_PrefabInstance: {fileID: 0}
  m_PrefabAsset: {fileID: 0}
  m_GameObject: {fileID: 0}
  m_Enabled: 1
  m_EditorHideFlags: 0
  m_Script: {fileID: 11500000, guid: a971fa2e110a0ac42ac1d8dae408704b, type: 3}
  m_Name: 
  m_EditorClassIdentifier: 
  m_UIIgnoredErrors: []
  m_Parent: {fileID: 8926484042661614562}
  m_Children: []
  m_UIPosition: {x: 0, y: 0}
  m_UICollapsed: 0
  m_UISuperCollapsed: 0
  m_InputSlots:
  - {fileID: 8926484042661614682}
  m_OutputSlots: []
  m_Disabled: 0
  attribute: color
  Composition: 0
  Source: 0
  Random: 0
  channels: 6
--- !u!114 &8926484042661614682
MonoBehaviour:
  m_ObjectHideFlags: 0
  m_CorrespondingSourceObject: {fileID: 0}
  m_PrefabInstance: {fileID: 0}
  m_PrefabAsset: {fileID: 0}
  m_GameObject: {fileID: 0}
  m_Enabled: 1
  m_EditorHideFlags: 0
  m_Script: {fileID: 11500000, guid: ac39bd03fca81b849929b9c966f1836a, type: 3}
  m_Name: 
  m_EditorClassIdentifier: 
  m_UIIgnoredErrors: []
  m_Parent: {fileID: 0}
  m_Children:
  - {fileID: 8926484042661614683}
  - {fileID: 8926484042661614684}
  - {fileID: 8926484042661614685}
  m_UIPosition: {x: 0, y: 0}
  m_UICollapsed: 1
  m_UISuperCollapsed: 0
  m_MasterSlot: {fileID: 8926484042661614682}
  m_MasterData:
    m_Owner: {fileID: 8926484042661614681}
    m_Value:
      m_Type:
        m_SerializableType: UnityEngine.Vector3, UnityEngine.CoreModule, Version=0.0.0.0,
          Culture=neutral, PublicKeyToken=null
      m_SerializableObject: '{"x":1.0,"y":1.0,"z":1.0}'
    m_Space: 2147483647
  m_Property:
    name: Color
    m_serializedType:
      m_SerializableType: UnityEngine.Vector3, UnityEngine.CoreModule, Version=0.0.0.0,
        Culture=neutral, PublicKeyToken=null
  m_Direction: 0
  m_LinkedSlots:
  - {fileID: 8926484042661614660}
--- !u!114 &8926484042661614683
MonoBehaviour:
  m_ObjectHideFlags: 0
  m_CorrespondingSourceObject: {fileID: 0}
  m_PrefabInstance: {fileID: 0}
  m_PrefabAsset: {fileID: 0}
  m_GameObject: {fileID: 0}
  m_Enabled: 1
  m_EditorHideFlags: 0
  m_Script: {fileID: 11500000, guid: f780aa281814f9842a7c076d436932e7, type: 3}
  m_Name: 
  m_EditorClassIdentifier: 
  m_UIIgnoredErrors: []
  m_Parent: {fileID: 8926484042661614682}
  m_Children: []
  m_UIPosition: {x: 0, y: 0}
  m_UICollapsed: 1
  m_UISuperCollapsed: 0
  m_MasterSlot: {fileID: 8926484042661614682}
  m_MasterData:
    m_Owner: {fileID: 0}
    m_Value:
      m_Type:
        m_SerializableType: 
      m_SerializableObject: 
    m_Space: 2147483647
  m_Property:
    name: x
    m_serializedType:
      m_SerializableType: System.Single, mscorlib, Version=4.0.0.0, Culture=neutral,
        PublicKeyToken=b77a5c561934e089
  m_Direction: 0
  m_LinkedSlots: []
--- !u!114 &8926484042661614684
MonoBehaviour:
  m_ObjectHideFlags: 0
  m_CorrespondingSourceObject: {fileID: 0}
  m_PrefabInstance: {fileID: 0}
  m_PrefabAsset: {fileID: 0}
  m_GameObject: {fileID: 0}
  m_Enabled: 1
  m_EditorHideFlags: 0
  m_Script: {fileID: 11500000, guid: f780aa281814f9842a7c076d436932e7, type: 3}
  m_Name: 
  m_EditorClassIdentifier: 
  m_UIIgnoredErrors: []
  m_Parent: {fileID: 8926484042661614682}
  m_Children: []
  m_UIPosition: {x: 0, y: 0}
  m_UICollapsed: 1
  m_UISuperCollapsed: 0
  m_MasterSlot: {fileID: 8926484042661614682}
  m_MasterData:
    m_Owner: {fileID: 0}
    m_Value:
      m_Type:
        m_SerializableType: 
      m_SerializableObject: 
    m_Space: 2147483647
  m_Property:
    name: y
    m_serializedType:
      m_SerializableType: System.Single, mscorlib, Version=4.0.0.0, Culture=neutral,
        PublicKeyToken=b77a5c561934e089
  m_Direction: 0
  m_LinkedSlots: []
--- !u!114 &8926484042661614685
MonoBehaviour:
  m_ObjectHideFlags: 0
  m_CorrespondingSourceObject: {fileID: 0}
  m_PrefabInstance: {fileID: 0}
  m_PrefabAsset: {fileID: 0}
  m_GameObject: {fileID: 0}
  m_Enabled: 1
  m_EditorHideFlags: 0
  m_Script: {fileID: 11500000, guid: f780aa281814f9842a7c076d436932e7, type: 3}
  m_Name: 
  m_EditorClassIdentifier: 
  m_UIIgnoredErrors: []
  m_Parent: {fileID: 8926484042661614682}
  m_Children: []
  m_UIPosition: {x: 0, y: 0}
  m_UICollapsed: 1
  m_UISuperCollapsed: 0
  m_MasterSlot: {fileID: 8926484042661614682}
  m_MasterData:
    m_Owner: {fileID: 0}
    m_Value:
      m_Type:
        m_SerializableType: 
      m_SerializableObject: 
    m_Space: 2147483647
  m_Property:
    name: z
    m_serializedType:
      m_SerializableType: System.Single, mscorlib, Version=4.0.0.0, Culture=neutral,
        PublicKeyToken=b77a5c561934e089
  m_Direction: 0
  m_LinkedSlots: []
--- !u!114 &8926484042661614738
MonoBehaviour:
  m_ObjectHideFlags: 0
  m_CorrespondingSourceObject: {fileID: 0}
  m_PrefabInstance: {fileID: 0}
  m_PrefabAsset: {fileID: 0}
  m_GameObject: {fileID: 0}
  m_Enabled: 1
  m_EditorHideFlags: 0
  m_Script: {fileID: 11500000, guid: ac39bd03fca81b849929b9c966f1836a, type: 3}
  m_Name: 
  m_EditorClassIdentifier: 
  m_UIIgnoredErrors: []
  m_Parent: {fileID: 0}
  m_Children:
  - {fileID: 8926484042661614739}
  - {fileID: 8926484042661614740}
  - {fileID: 8926484042661614741}
  m_UIPosition: {x: 0, y: 0}
  m_UICollapsed: 1
  m_UISuperCollapsed: 0
  m_MasterSlot: {fileID: 8926484042661614738}
  m_MasterData:
    m_Owner: {fileID: 114946465509916290}
    m_Value:
      m_Type:
        m_SerializableType: UnityEngine.Vector3, UnityEngine.CoreModule, Version=0.0.0.0,
          Culture=neutral, PublicKeyToken=null
      m_SerializableObject: '{"x":0.0,"y":0.0,"z":0.0}'
    m_Space: 2147483647
  m_Property:
    name: boundsPadding
    m_serializedType:
      m_SerializableType: UnityEngine.Vector3, UnityEngine.CoreModule, Version=0.0.0.0,
        Culture=neutral, PublicKeyToken=null
  m_Direction: 0
  m_LinkedSlots: []
--- !u!114 &8926484042661614739
MonoBehaviour:
  m_ObjectHideFlags: 0
  m_CorrespondingSourceObject: {fileID: 0}
  m_PrefabInstance: {fileID: 0}
  m_PrefabAsset: {fileID: 0}
  m_GameObject: {fileID: 0}
  m_Enabled: 1
  m_EditorHideFlags: 0
  m_Script: {fileID: 11500000, guid: f780aa281814f9842a7c076d436932e7, type: 3}
  m_Name: 
  m_EditorClassIdentifier: 
  m_UIIgnoredErrors: []
  m_Parent: {fileID: 8926484042661614738}
  m_Children: []
  m_UIPosition: {x: 0, y: 0}
  m_UICollapsed: 1
  m_UISuperCollapsed: 0
  m_MasterSlot: {fileID: 8926484042661614738}
  m_MasterData:
    m_Owner: {fileID: 0}
    m_Value:
      m_Type:
        m_SerializableType: 
      m_SerializableObject: 
    m_Space: 2147483647
  m_Property:
    name: x
    m_serializedType:
      m_SerializableType: System.Single, mscorlib, Version=4.0.0.0, Culture=neutral,
        PublicKeyToken=b77a5c561934e089
  m_Direction: 0
  m_LinkedSlots: []
--- !u!114 &8926484042661614740
MonoBehaviour:
  m_ObjectHideFlags: 0
  m_CorrespondingSourceObject: {fileID: 0}
  m_PrefabInstance: {fileID: 0}
  m_PrefabAsset: {fileID: 0}
  m_GameObject: {fileID: 0}
  m_Enabled: 1
  m_EditorHideFlags: 0
  m_Script: {fileID: 11500000, guid: f780aa281814f9842a7c076d436932e7, type: 3}
  m_Name: 
  m_EditorClassIdentifier: 
  m_UIIgnoredErrors: []
  m_Parent: {fileID: 8926484042661614738}
  m_Children: []
  m_UIPosition: {x: 0, y: 0}
  m_UICollapsed: 1
  m_UISuperCollapsed: 0
  m_MasterSlot: {fileID: 8926484042661614738}
  m_MasterData:
    m_Owner: {fileID: 0}
    m_Value:
      m_Type:
        m_SerializableType: 
      m_SerializableObject: 
    m_Space: 2147483647
  m_Property:
    name: y
    m_serializedType:
      m_SerializableType: System.Single, mscorlib, Version=4.0.0.0, Culture=neutral,
        PublicKeyToken=b77a5c561934e089
  m_Direction: 0
  m_LinkedSlots: []
--- !u!114 &8926484042661614741
MonoBehaviour:
  m_ObjectHideFlags: 0
  m_CorrespondingSourceObject: {fileID: 0}
  m_PrefabInstance: {fileID: 0}
  m_PrefabAsset: {fileID: 0}
  m_GameObject: {fileID: 0}
  m_Enabled: 1
  m_EditorHideFlags: 0
  m_Script: {fileID: 11500000, guid: f780aa281814f9842a7c076d436932e7, type: 3}
  m_Name: 
  m_EditorClassIdentifier: 
  m_UIIgnoredErrors: []
  m_Parent: {fileID: 8926484042661614738}
  m_Children: []
  m_UIPosition: {x: 0, y: 0}
  m_UICollapsed: 1
  m_UISuperCollapsed: 0
  m_MasterSlot: {fileID: 8926484042661614738}
  m_MasterData:
    m_Owner: {fileID: 0}
    m_Value:
      m_Type:
        m_SerializableType: 
      m_SerializableObject: 
    m_Space: 2147483647
  m_Property:
    name: z
    m_serializedType:
      m_SerializableType: System.Single, mscorlib, Version=4.0.0.0, Culture=neutral,
        PublicKeyToken=b77a5c561934e089
  m_Direction: 0
<<<<<<< HEAD
  m_LinkedSlots: []
--- !u!114 &8926484042661614737
MonoBehaviour:
  m_ObjectHideFlags: 0
  m_CorrespondingSourceObject: {fileID: 0}
  m_PrefabInstance: {fileID: 0}
  m_PrefabAsset: {fileID: 0}
  m_GameObject: {fileID: 0}
  m_Enabled: 1
  m_EditorHideFlags: 0
  m_Script: {fileID: 11500000, guid: d78581a96eae8bf4398c282eb0b098bd, type: 3}
  m_Name: 
  m_EditorClassIdentifier: 
  m_UIIgnoredErrors: []
  m_Parent: {fileID: 114350483966674976}
  m_Children: []
  m_UIPosition: {x: 0, y: 0}
  m_UICollapsed: 1
  m_UISuperCollapsed: 0
  title: 
  m_Owners:
  - {fileID: 8926484042661614727}
  dataType: 0
  capacity: 1280000
  stripCapacity: 100
  particlePerStripCount: 12800
  needsComputeBounds: 0
  boundsMode: 1
  m_Space: 0
--- !u!114 &8926484042661614738
MonoBehaviour:
  m_ObjectHideFlags: 0
  m_CorrespondingSourceObject: {fileID: 0}
  m_PrefabInstance: {fileID: 0}
  m_PrefabAsset: {fileID: 0}
  m_GameObject: {fileID: 0}
  m_Enabled: 1
  m_EditorHideFlags: 0
  m_Script: {fileID: 11500000, guid: ac39bd03fca81b849929b9c966f1836a, type: 3}
  m_Name: 
  m_EditorClassIdentifier: 
  m_UIIgnoredErrors: []
  m_Parent: {fileID: 0}
  m_Children:
  - {fileID: 8926484042661614739}
  - {fileID: 8926484042661614740}
  - {fileID: 8926484042661614741}
  m_UIPosition: {x: 0, y: 0}
  m_UICollapsed: 1
  m_UISuperCollapsed: 0
  m_MasterSlot: {fileID: 8926484042661614738}
  m_MasterData:
    m_Owner: {fileID: 114946465509916290}
    m_Value:
      m_Type:
        m_SerializableType: UnityEngine.Vector3, UnityEngine.CoreModule, Version=0.0.0.0,
          Culture=neutral, PublicKeyToken=null
      m_SerializableObject: '{"x":0.0,"y":0.0,"z":0.0}'
    m_Space: 2147483647
  m_Property:
    name: boundsPadding
    m_serializedType:
      m_SerializableType: UnityEngine.Vector3, UnityEngine.CoreModule, Version=0.0.0.0,
        Culture=neutral, PublicKeyToken=null
  m_Direction: 0
  m_LinkedSlots: []
--- !u!114 &8926484042661614739
MonoBehaviour:
  m_ObjectHideFlags: 0
  m_CorrespondingSourceObject: {fileID: 0}
  m_PrefabInstance: {fileID: 0}
  m_PrefabAsset: {fileID: 0}
  m_GameObject: {fileID: 0}
  m_Enabled: 1
  m_EditorHideFlags: 0
  m_Script: {fileID: 11500000, guid: f780aa281814f9842a7c076d436932e7, type: 3}
  m_Name: 
  m_EditorClassIdentifier: 
  m_UIIgnoredErrors: []
  m_Parent: {fileID: 8926484042661614738}
  m_Children: []
  m_UIPosition: {x: 0, y: 0}
  m_UICollapsed: 1
  m_UISuperCollapsed: 0
  m_MasterSlot: {fileID: 8926484042661614738}
  m_MasterData:
    m_Owner: {fileID: 0}
    m_Value:
      m_Type:
        m_SerializableType: 
      m_SerializableObject: 
    m_Space: 2147483647
  m_Property:
    name: x
    m_serializedType:
      m_SerializableType: System.Single, mscorlib, Version=4.0.0.0, Culture=neutral,
        PublicKeyToken=b77a5c561934e089
  m_Direction: 0
  m_LinkedSlots: []
--- !u!114 &8926484042661614740
MonoBehaviour:
  m_ObjectHideFlags: 0
  m_CorrespondingSourceObject: {fileID: 0}
  m_PrefabInstance: {fileID: 0}
  m_PrefabAsset: {fileID: 0}
  m_GameObject: {fileID: 0}
  m_Enabled: 1
  m_EditorHideFlags: 0
  m_Script: {fileID: 11500000, guid: f780aa281814f9842a7c076d436932e7, type: 3}
  m_Name: 
  m_EditorClassIdentifier: 
  m_UIIgnoredErrors: []
  m_Parent: {fileID: 8926484042661614738}
  m_Children: []
  m_UIPosition: {x: 0, y: 0}
  m_UICollapsed: 1
  m_UISuperCollapsed: 0
  m_MasterSlot: {fileID: 8926484042661614738}
  m_MasterData:
    m_Owner: {fileID: 0}
    m_Value:
      m_Type:
        m_SerializableType: 
      m_SerializableObject: 
    m_Space: 2147483647
  m_Property:
    name: y
    m_serializedType:
      m_SerializableType: System.Single, mscorlib, Version=4.0.0.0, Culture=neutral,
        PublicKeyToken=b77a5c561934e089
  m_Direction: 0
  m_LinkedSlots: []
--- !u!114 &8926484042661614741
MonoBehaviour:
  m_ObjectHideFlags: 0
  m_CorrespondingSourceObject: {fileID: 0}
  m_PrefabInstance: {fileID: 0}
  m_PrefabAsset: {fileID: 0}
  m_GameObject: {fileID: 0}
  m_Enabled: 1
  m_EditorHideFlags: 0
  m_Script: {fileID: 11500000, guid: f780aa281814f9842a7c076d436932e7, type: 3}
  m_Name: 
  m_EditorClassIdentifier: 
  m_UIIgnoredErrors: []
  m_Parent: {fileID: 8926484042661614738}
  m_Children: []
  m_UIPosition: {x: 0, y: 0}
  m_UICollapsed: 1
  m_UISuperCollapsed: 0
  m_MasterSlot: {fileID: 8926484042661614738}
  m_MasterData:
    m_Owner: {fileID: 0}
    m_Value:
      m_Type:
        m_SerializableType: 
      m_SerializableObject: 
    m_Space: 2147483647
  m_Property:
    name: z
    m_serializedType:
      m_SerializableType: System.Single, mscorlib, Version=4.0.0.0, Culture=neutral,
        PublicKeyToken=b77a5c561934e089
  m_Direction: 0
=======
>>>>>>> 5fe8393e
  m_LinkedSlots: []<|MERGE_RESOLUTION|>--- conflicted
+++ resolved
@@ -2563,283 +2563,6 @@
   m_Direction: 1
   m_LinkedSlots:
   - {fileID: 8926484042661614682}
-<<<<<<< HEAD
---- !u!114 &8926484042661614672
-MonoBehaviour:
-  m_ObjectHideFlags: 0
-  m_CorrespondingSourceObject: {fileID: 0}
-  m_PrefabInstance: {fileID: 0}
-  m_PrefabAsset: {fileID: 0}
-  m_GameObject: {fileID: 0}
-  m_Enabled: 1
-  m_EditorHideFlags: 0
-  m_Script: {fileID: 11500000, guid: 486e063e1ed58c843942ea4122829ab1, type: 3}
-  m_Name: 
-  m_EditorClassIdentifier: 
-  m_UIIgnoredErrors: []
-  m_Parent: {fileID: 114350483966674976}
-  m_Children: []
-  m_UIPosition: {x: 218.40973, y: 269.86752}
-  m_UICollapsed: 0
-  m_UISuperCollapsed: 0
-  m_InputSlots: []
-  m_OutputSlots:
-  - {fileID: 8926484042661614673}
-  attribute: position
-  location: 0
-  mask: xyz
---- !u!114 &8926484042661614673
-MonoBehaviour:
-  m_ObjectHideFlags: 0
-  m_CorrespondingSourceObject: {fileID: 0}
-  m_PrefabInstance: {fileID: 0}
-  m_PrefabAsset: {fileID: 0}
-  m_GameObject: {fileID: 0}
-  m_Enabled: 1
-  m_EditorHideFlags: 0
-  m_Script: {fileID: 11500000, guid: ac39bd03fca81b849929b9c966f1836a, type: 3}
-  m_Name: 
-  m_EditorClassIdentifier: 
-  m_UIIgnoredErrors: []
-  m_Parent: {fileID: 0}
-  m_Children:
-  - {fileID: 8926484042661614674}
-  - {fileID: 8926484042661614675}
-  - {fileID: 8926484042661614676}
-  m_UIPosition: {x: 0, y: 0}
-  m_UICollapsed: 1
-  m_UISuperCollapsed: 0
-  m_MasterSlot: {fileID: 8926484042661614673}
-  m_MasterData:
-    m_Owner: {fileID: 8926484042661614672}
-    m_Value:
-      m_Type:
-        m_SerializableType: UnityEngine.Vector3, UnityEngine.CoreModule, Version=0.0.0.0,
-          Culture=neutral, PublicKeyToken=null
-      m_SerializableObject: 
-    m_Space: 2147483647
-  m_Property:
-    name: position
-    m_serializedType:
-      m_SerializableType: UnityEngine.Vector3, UnityEngine.CoreModule, Version=0.0.0.0,
-        Culture=neutral, PublicKeyToken=null
-  m_Direction: 1
-  m_LinkedSlots: []
---- !u!114 &8926484042661614674
-MonoBehaviour:
-  m_ObjectHideFlags: 0
-  m_CorrespondingSourceObject: {fileID: 0}
-  m_PrefabInstance: {fileID: 0}
-  m_PrefabAsset: {fileID: 0}
-  m_GameObject: {fileID: 0}
-  m_Enabled: 1
-  m_EditorHideFlags: 0
-  m_Script: {fileID: 11500000, guid: f780aa281814f9842a7c076d436932e7, type: 3}
-  m_Name: 
-  m_EditorClassIdentifier: 
-  m_UIIgnoredErrors: []
-  m_Parent: {fileID: 8926484042661614673}
-  m_Children: []
-  m_UIPosition: {x: 0, y: 0}
-  m_UICollapsed: 1
-  m_UISuperCollapsed: 0
-  m_MasterSlot: {fileID: 8926484042661614673}
-  m_MasterData:
-    m_Owner: {fileID: 0}
-    m_Value:
-      m_Type:
-        m_SerializableType: 
-      m_SerializableObject: 
-    m_Space: 2147483647
-  m_Property:
-    name: x
-    m_serializedType:
-      m_SerializableType: System.Single, mscorlib, Version=4.0.0.0, Culture=neutral,
-        PublicKeyToken=b77a5c561934e089
-  m_Direction: 1
-  m_LinkedSlots: []
---- !u!114 &8926484042661614675
-MonoBehaviour:
-  m_ObjectHideFlags: 0
-  m_CorrespondingSourceObject: {fileID: 0}
-  m_PrefabInstance: {fileID: 0}
-  m_PrefabAsset: {fileID: 0}
-  m_GameObject: {fileID: 0}
-  m_Enabled: 1
-  m_EditorHideFlags: 0
-  m_Script: {fileID: 11500000, guid: f780aa281814f9842a7c076d436932e7, type: 3}
-  m_Name: 
-  m_EditorClassIdentifier: 
-  m_UIIgnoredErrors: []
-  m_Parent: {fileID: 8926484042661614673}
-  m_Children: []
-  m_UIPosition: {x: 0, y: 0}
-  m_UICollapsed: 1
-  m_UISuperCollapsed: 0
-  m_MasterSlot: {fileID: 8926484042661614673}
-  m_MasterData:
-    m_Owner: {fileID: 0}
-    m_Value:
-      m_Type:
-        m_SerializableType: 
-      m_SerializableObject: 
-    m_Space: 2147483647
-  m_Property:
-    name: y
-    m_serializedType:
-      m_SerializableType: System.Single, mscorlib, Version=4.0.0.0, Culture=neutral,
-        PublicKeyToken=b77a5c561934e089
-  m_Direction: 1
-  m_LinkedSlots: []
---- !u!114 &8926484042661614676
-MonoBehaviour:
-  m_ObjectHideFlags: 0
-  m_CorrespondingSourceObject: {fileID: 0}
-  m_PrefabInstance: {fileID: 0}
-  m_PrefabAsset: {fileID: 0}
-  m_GameObject: {fileID: 0}
-  m_Enabled: 1
-  m_EditorHideFlags: 0
-  m_Script: {fileID: 11500000, guid: f780aa281814f9842a7c076d436932e7, type: 3}
-  m_Name: 
-  m_EditorClassIdentifier: 
-  m_UIIgnoredErrors: []
-  m_Parent: {fileID: 8926484042661614673}
-  m_Children: []
-  m_UIPosition: {x: 0, y: 0}
-  m_UICollapsed: 1
-  m_UISuperCollapsed: 0
-  m_MasterSlot: {fileID: 8926484042661614673}
-  m_MasterData:
-    m_Owner: {fileID: 0}
-    m_Value:
-      m_Type:
-        m_SerializableType: 
-      m_SerializableObject: 
-    m_Space: 2147483647
-  m_Property:
-    name: z
-    m_serializedType:
-      m_SerializableType: System.Single, mscorlib, Version=4.0.0.0, Culture=neutral,
-        PublicKeyToken=b77a5c561934e089
-  m_Direction: 1
-  m_LinkedSlots: []
---- !u!114 &8926484042661614677
-MonoBehaviour:
-  m_ObjectHideFlags: 0
-  m_CorrespondingSourceObject: {fileID: 0}
-  m_PrefabInstance: {fileID: 0}
-  m_PrefabAsset: {fileID: 0}
-  m_GameObject: {fileID: 0}
-  m_Enabled: 1
-  m_EditorHideFlags: 0
-  m_Script: {fileID: 11500000, guid: 486e063e1ed58c843942ea4122829ab1, type: 3}
-  m_Name: 
-  m_EditorClassIdentifier: 
-  m_UIIgnoredErrors: []
-  m_Parent: {fileID: 114350483966674976}
-  m_Children: []
-  m_UIPosition: {x: -158, y: 403}
-  m_UICollapsed: 0
-  m_UISuperCollapsed: 0
-  m_InputSlots: []
-  m_OutputSlots:
-  - {fileID: 8926484042661614678}
-  attribute: particleCountInStrip
-  location: 0
-  mask: xyz
---- !u!114 &8926484042661614678
-MonoBehaviour:
-  m_ObjectHideFlags: 0
-  m_CorrespondingSourceObject: {fileID: 0}
-  m_PrefabInstance: {fileID: 0}
-  m_PrefabAsset: {fileID: 0}
-  m_GameObject: {fileID: 0}
-  m_Enabled: 1
-  m_EditorHideFlags: 0
-  m_Script: {fileID: 11500000, guid: c52d920e7fff73b498050a6b3c4404ca, type: 3}
-  m_Name: 
-  m_EditorClassIdentifier: 
-  m_UIIgnoredErrors: []
-  m_Parent: {fileID: 0}
-  m_Children: []
-  m_UIPosition: {x: 0, y: 0}
-  m_UICollapsed: 1
-  m_UISuperCollapsed: 0
-  m_MasterSlot: {fileID: 8926484042661614678}
-  m_MasterData:
-    m_Owner: {fileID: 8926484042661614677}
-    m_Value:
-      m_Type:
-        m_SerializableType: System.UInt32, mscorlib, Version=4.0.0.0, Culture=neutral,
-          PublicKeyToken=b77a5c561934e089
-      m_SerializableObject: 0
-    m_Space: 2147483647
-  m_Property:
-    name: particleCountInStrip
-    m_serializedType:
-      m_SerializableType: System.UInt32, mscorlib, Version=4.0.0.0, Culture=neutral,
-        PublicKeyToken=b77a5c561934e089
-  m_Direction: 1
-  m_LinkedSlots: []
---- !u!114 &8926484042661614679
-MonoBehaviour:
-  m_ObjectHideFlags: 0
-  m_CorrespondingSourceObject: {fileID: 0}
-  m_PrefabInstance: {fileID: 0}
-  m_PrefabAsset: {fileID: 0}
-  m_GameObject: {fileID: 0}
-  m_Enabled: 1
-  m_EditorHideFlags: 0
-  m_Script: {fileID: 11500000, guid: 486e063e1ed58c843942ea4122829ab1, type: 3}
-  m_Name: 
-  m_EditorClassIdentifier: 
-  m_UIIgnoredErrors: []
-  m_Parent: {fileID: 114350483966674976}
-  m_Children: []
-  m_UIPosition: {x: 18, y: 163}
-  m_UICollapsed: 0
-  m_UISuperCollapsed: 0
-  m_InputSlots: []
-  m_OutputSlots:
-  - {fileID: 8926484042661614680}
-  attribute: spawnIndex
-  location: 0
-  mask: xyz
---- !u!114 &8926484042661614680
-MonoBehaviour:
-  m_ObjectHideFlags: 0
-  m_CorrespondingSourceObject: {fileID: 0}
-  m_PrefabInstance: {fileID: 0}
-  m_PrefabAsset: {fileID: 0}
-  m_GameObject: {fileID: 0}
-  m_Enabled: 1
-  m_EditorHideFlags: 0
-  m_Script: {fileID: 11500000, guid: c52d920e7fff73b498050a6b3c4404ca, type: 3}
-  m_Name: 
-  m_EditorClassIdentifier: 
-  m_UIIgnoredErrors: []
-  m_Parent: {fileID: 0}
-  m_Children: []
-  m_UIPosition: {x: 0, y: 0}
-  m_UICollapsed: 1
-  m_UISuperCollapsed: 0
-  m_MasterSlot: {fileID: 8926484042661614680}
-  m_MasterData:
-    m_Owner: {fileID: 8926484042661614679}
-    m_Value:
-      m_Type:
-        m_SerializableType: System.UInt32, mscorlib, Version=4.0.0.0, Culture=neutral,
-          PublicKeyToken=b77a5c561934e089
-      m_SerializableObject: 0
-    m_Space: 2147483647
-  m_Property:
-    name: spawnIndex
-    m_serializedType:
-      m_SerializableType: System.UInt32, mscorlib, Version=4.0.0.0, Culture=neutral,
-        PublicKeyToken=b77a5c561934e089
-  m_Direction: 1
-  m_LinkedSlots: []
 --- !u!114 &8926484042661614681
 MonoBehaviour:
   m_ObjectHideFlags: 0
@@ -3004,1327 +2727,6 @@
         PublicKeyToken=b77a5c561934e089
   m_Direction: 0
   m_LinkedSlots: []
---- !u!114 &8926484042661614686
-MonoBehaviour:
-  m_ObjectHideFlags: 0
-  m_CorrespondingSourceObject: {fileID: 0}
-  m_PrefabInstance: {fileID: 0}
-  m_PrefabAsset: {fileID: 0}
-  m_GameObject: {fileID: 0}
-  m_Enabled: 1
-  m_EditorHideFlags: 0
-  m_Script: {fileID: 11500000, guid: 9dfea48843f53fc438eabc12a3a30abc, type: 3}
-  m_Name: 
-  m_EditorClassIdentifier: 
-  m_UIIgnoredErrors: []
-  m_Parent: {fileID: 114350483966674976}
-  m_Children: []
-  m_UIPosition: {x: -1231, y: 437}
-  m_UICollapsed: 0
-  m_UISuperCollapsed: 0
-  m_InputSlots:
-  - {fileID: 8926484042661614687}
-  - {fileID: 8926484042661614726}
-  m_OutputSlots: []
-  m_Label: 
-  m_Data: {fileID: 8926484042661614696}
-  m_InputFlowSlot:
-  - link: []
-  m_OutputFlowSlot:
-  - link: []
---- !u!114 &8926484042661614687
-MonoBehaviour:
-  m_ObjectHideFlags: 0
-  m_CorrespondingSourceObject: {fileID: 0}
-  m_PrefabInstance: {fileID: 0}
-  m_PrefabAsset: {fileID: 0}
-  m_GameObject: {fileID: 0}
-  m_Enabled: 1
-  m_EditorHideFlags: 0
-  m_Script: {fileID: 11500000, guid: 1b605c022ee79394a8a776c0869b3f9a, type: 3}
-  m_Name: 
-  m_EditorClassIdentifier: 
-  m_UIIgnoredErrors: []
-  m_Parent: {fileID: 0}
-  m_Children:
-  - {fileID: 8926484042661614688}
-  - {fileID: 8926484042661614692}
-  m_UIPosition: {x: 0, y: 0}
-  m_UICollapsed: 1
-  m_UISuperCollapsed: 0
-  m_MasterSlot: {fileID: 8926484042661614687}
-  m_MasterData:
-    m_Owner: {fileID: 8926484042661614686}
-    m_Value:
-      m_Type:
-        m_SerializableType: UnityEditor.VFX.AABox, Unity.VisualEffectGraph.Editor,
-          Version=0.0.0.0, Culture=neutral, PublicKeyToken=null
-      m_SerializableObject: '{"center":{"x":0.0,"y":0.0,"z":0.0},"size":{"x":1.0,"y":1.0,"z":1.0}}'
-    m_Space: 0
-  m_Property:
-    name: bounds
-    m_serializedType:
-      m_SerializableType: UnityEditor.VFX.AABox, Unity.VisualEffectGraph.Editor,
-        Version=0.0.0.0, Culture=neutral, PublicKeyToken=null
-  m_Direction: 0
-  m_LinkedSlots: []
---- !u!114 &8926484042661614688
-MonoBehaviour:
-  m_ObjectHideFlags: 0
-  m_CorrespondingSourceObject: {fileID: 0}
-  m_PrefabInstance: {fileID: 0}
-  m_PrefabAsset: {fileID: 0}
-  m_GameObject: {fileID: 0}
-  m_Enabled: 1
-  m_EditorHideFlags: 0
-  m_Script: {fileID: 11500000, guid: ac39bd03fca81b849929b9c966f1836a, type: 3}
-  m_Name: 
-  m_EditorClassIdentifier: 
-  m_UIIgnoredErrors: []
-  m_Parent: {fileID: 8926484042661614687}
-  m_Children:
-  - {fileID: 8926484042661614689}
-  - {fileID: 8926484042661614690}
-  - {fileID: 8926484042661614691}
-  m_UIPosition: {x: 0, y: 0}
-  m_UICollapsed: 1
-  m_UISuperCollapsed: 0
-  m_MasterSlot: {fileID: 8926484042661614687}
-  m_MasterData:
-    m_Owner: {fileID: 0}
-    m_Value:
-      m_Type:
-        m_SerializableType: 
-      m_SerializableObject: 
-    m_Space: 2147483647
-  m_Property:
-    name: center
-    m_serializedType:
-      m_SerializableType: UnityEngine.Vector3, UnityEngine.CoreModule, Version=0.0.0.0,
-        Culture=neutral, PublicKeyToken=null
-  m_Direction: 0
-  m_LinkedSlots: []
---- !u!114 &8926484042661614689
-MonoBehaviour:
-  m_ObjectHideFlags: 0
-  m_CorrespondingSourceObject: {fileID: 0}
-  m_PrefabInstance: {fileID: 0}
-  m_PrefabAsset: {fileID: 0}
-  m_GameObject: {fileID: 0}
-  m_Enabled: 1
-  m_EditorHideFlags: 0
-  m_Script: {fileID: 11500000, guid: f780aa281814f9842a7c076d436932e7, type: 3}
-  m_Name: 
-  m_EditorClassIdentifier: 
-  m_UIIgnoredErrors: []
-  m_Parent: {fileID: 8926484042661614688}
-  m_Children: []
-  m_UIPosition: {x: 0, y: 0}
-  m_UICollapsed: 1
-  m_UISuperCollapsed: 0
-  m_MasterSlot: {fileID: 8926484042661614687}
-  m_MasterData:
-    m_Owner: {fileID: 0}
-    m_Value:
-      m_Type:
-        m_SerializableType: 
-      m_SerializableObject: 
-    m_Space: 2147483647
-  m_Property:
-    name: x
-    m_serializedType:
-      m_SerializableType: System.Single, mscorlib, Version=4.0.0.0, Culture=neutral,
-        PublicKeyToken=b77a5c561934e089
-  m_Direction: 0
-  m_LinkedSlots: []
---- !u!114 &8926484042661614690
-MonoBehaviour:
-  m_ObjectHideFlags: 0
-  m_CorrespondingSourceObject: {fileID: 0}
-  m_PrefabInstance: {fileID: 0}
-  m_PrefabAsset: {fileID: 0}
-  m_GameObject: {fileID: 0}
-  m_Enabled: 1
-  m_EditorHideFlags: 0
-  m_Script: {fileID: 11500000, guid: f780aa281814f9842a7c076d436932e7, type: 3}
-  m_Name: 
-  m_EditorClassIdentifier: 
-  m_UIIgnoredErrors: []
-  m_Parent: {fileID: 8926484042661614688}
-  m_Children: []
-  m_UIPosition: {x: 0, y: 0}
-  m_UICollapsed: 1
-  m_UISuperCollapsed: 0
-  m_MasterSlot: {fileID: 8926484042661614687}
-  m_MasterData:
-    m_Owner: {fileID: 0}
-    m_Value:
-      m_Type:
-        m_SerializableType: 
-      m_SerializableObject: 
-    m_Space: 2147483647
-  m_Property:
-    name: y
-    m_serializedType:
-      m_SerializableType: System.Single, mscorlib, Version=4.0.0.0, Culture=neutral,
-        PublicKeyToken=b77a5c561934e089
-  m_Direction: 0
-  m_LinkedSlots: []
---- !u!114 &8926484042661614691
-MonoBehaviour:
-  m_ObjectHideFlags: 0
-  m_CorrespondingSourceObject: {fileID: 0}
-  m_PrefabInstance: {fileID: 0}
-  m_PrefabAsset: {fileID: 0}
-  m_GameObject: {fileID: 0}
-  m_Enabled: 1
-  m_EditorHideFlags: 0
-  m_Script: {fileID: 11500000, guid: f780aa281814f9842a7c076d436932e7, type: 3}
-  m_Name: 
-  m_EditorClassIdentifier: 
-  m_UIIgnoredErrors: []
-  m_Parent: {fileID: 8926484042661614688}
-  m_Children: []
-  m_UIPosition: {x: 0, y: 0}
-  m_UICollapsed: 1
-  m_UISuperCollapsed: 0
-  m_MasterSlot: {fileID: 8926484042661614687}
-  m_MasterData:
-    m_Owner: {fileID: 0}
-    m_Value:
-      m_Type:
-        m_SerializableType: 
-      m_SerializableObject: 
-    m_Space: 2147483647
-  m_Property:
-    name: z
-    m_serializedType:
-      m_SerializableType: System.Single, mscorlib, Version=4.0.0.0, Culture=neutral,
-        PublicKeyToken=b77a5c561934e089
-  m_Direction: 0
-  m_LinkedSlots: []
---- !u!114 &8926484042661614692
-MonoBehaviour:
-  m_ObjectHideFlags: 0
-  m_CorrespondingSourceObject: {fileID: 0}
-  m_PrefabInstance: {fileID: 0}
-  m_PrefabAsset: {fileID: 0}
-  m_GameObject: {fileID: 0}
-  m_Enabled: 1
-  m_EditorHideFlags: 0
-  m_Script: {fileID: 11500000, guid: ac39bd03fca81b849929b9c966f1836a, type: 3}
-  m_Name: 
-  m_EditorClassIdentifier: 
-  m_UIIgnoredErrors: []
-  m_Parent: {fileID: 8926484042661614687}
-  m_Children:
-  - {fileID: 8926484042661614693}
-  - {fileID: 8926484042661614694}
-  - {fileID: 8926484042661614695}
-  m_UIPosition: {x: 0, y: 0}
-  m_UICollapsed: 1
-  m_UISuperCollapsed: 0
-  m_MasterSlot: {fileID: 8926484042661614687}
-  m_MasterData:
-    m_Owner: {fileID: 0}
-    m_Value:
-      m_Type:
-        m_SerializableType: 
-      m_SerializableObject: 
-    m_Space: 2147483647
-  m_Property:
-    name: size
-    m_serializedType:
-      m_SerializableType: UnityEngine.Vector3, UnityEngine.CoreModule, Version=0.0.0.0,
-        Culture=neutral, PublicKeyToken=null
-  m_Direction: 0
-  m_LinkedSlots: []
---- !u!114 &8926484042661614693
-MonoBehaviour:
-  m_ObjectHideFlags: 0
-  m_CorrespondingSourceObject: {fileID: 0}
-  m_PrefabInstance: {fileID: 0}
-  m_PrefabAsset: {fileID: 0}
-  m_GameObject: {fileID: 0}
-  m_Enabled: 1
-  m_EditorHideFlags: 0
-  m_Script: {fileID: 11500000, guid: f780aa281814f9842a7c076d436932e7, type: 3}
-  m_Name: 
-  m_EditorClassIdentifier: 
-  m_UIIgnoredErrors: []
-  m_Parent: {fileID: 8926484042661614692}
-  m_Children: []
-  m_UIPosition: {x: 0, y: 0}
-  m_UICollapsed: 1
-  m_UISuperCollapsed: 0
-  m_MasterSlot: {fileID: 8926484042661614687}
-  m_MasterData:
-    m_Owner: {fileID: 0}
-    m_Value:
-      m_Type:
-        m_SerializableType: 
-      m_SerializableObject: 
-    m_Space: 2147483647
-  m_Property:
-    name: x
-    m_serializedType:
-      m_SerializableType: System.Single, mscorlib, Version=4.0.0.0, Culture=neutral,
-        PublicKeyToken=b77a5c561934e089
-  m_Direction: 0
-  m_LinkedSlots: []
---- !u!114 &8926484042661614694
-MonoBehaviour:
-  m_ObjectHideFlags: 0
-  m_CorrespondingSourceObject: {fileID: 0}
-  m_PrefabInstance: {fileID: 0}
-  m_PrefabAsset: {fileID: 0}
-  m_GameObject: {fileID: 0}
-  m_Enabled: 1
-  m_EditorHideFlags: 0
-  m_Script: {fileID: 11500000, guid: f780aa281814f9842a7c076d436932e7, type: 3}
-  m_Name: 
-  m_EditorClassIdentifier: 
-  m_UIIgnoredErrors: []
-  m_Parent: {fileID: 8926484042661614692}
-  m_Children: []
-  m_UIPosition: {x: 0, y: 0}
-  m_UICollapsed: 1
-  m_UISuperCollapsed: 0
-  m_MasterSlot: {fileID: 8926484042661614687}
-  m_MasterData:
-    m_Owner: {fileID: 0}
-    m_Value:
-      m_Type:
-        m_SerializableType: 
-      m_SerializableObject: 
-    m_Space: 2147483647
-  m_Property:
-    name: y
-    m_serializedType:
-      m_SerializableType: System.Single, mscorlib, Version=4.0.0.0, Culture=neutral,
-        PublicKeyToken=b77a5c561934e089
-  m_Direction: 0
-  m_LinkedSlots: []
---- !u!114 &8926484042661614695
-MonoBehaviour:
-  m_ObjectHideFlags: 0
-  m_CorrespondingSourceObject: {fileID: 0}
-  m_PrefabInstance: {fileID: 0}
-  m_PrefabAsset: {fileID: 0}
-  m_GameObject: {fileID: 0}
-  m_Enabled: 1
-  m_EditorHideFlags: 0
-  m_Script: {fileID: 11500000, guid: f780aa281814f9842a7c076d436932e7, type: 3}
-  m_Name: 
-  m_EditorClassIdentifier: 
-  m_UIIgnoredErrors: []
-  m_Parent: {fileID: 8926484042661614692}
-  m_Children: []
-  m_UIPosition: {x: 0, y: 0}
-  m_UICollapsed: 1
-  m_UISuperCollapsed: 0
-  m_MasterSlot: {fileID: 8926484042661614687}
-  m_MasterData:
-    m_Owner: {fileID: 0}
-    m_Value:
-      m_Type:
-        m_SerializableType: 
-      m_SerializableObject: 
-    m_Space: 2147483647
-  m_Property:
-    name: z
-    m_serializedType:
-      m_SerializableType: System.Single, mscorlib, Version=4.0.0.0, Culture=neutral,
-        PublicKeyToken=b77a5c561934e089
-  m_Direction: 0
-  m_LinkedSlots: []
---- !u!114 &8926484042661614696
-MonoBehaviour:
-  m_ObjectHideFlags: 0
-  m_CorrespondingSourceObject: {fileID: 0}
-  m_PrefabInstance: {fileID: 0}
-  m_PrefabAsset: {fileID: 0}
-  m_GameObject: {fileID: 0}
-  m_Enabled: 1
-  m_EditorHideFlags: 0
-  m_Script: {fileID: 11500000, guid: d78581a96eae8bf4398c282eb0b098bd, type: 3}
-  m_Name: 
-  m_EditorClassIdentifier: 
-  m_UIIgnoredErrors: []
-  m_Parent: {fileID: 114350483966674976}
-  m_Children: []
-  m_UIPosition: {x: 0, y: 0}
-  m_UICollapsed: 1
-  m_UISuperCollapsed: 0
-  title: 
-  m_Owners:
-  - {fileID: 8926484042661614686}
-  dataType: 1
-  capacity: 256
-  stripCapacity: 16
-  particlePerStripCount: 16
-  needsComputeBounds: 0
-  boundsMode: 1
-  m_Space: 0
---- !u!114 &8926484042661614697
-MonoBehaviour:
-  m_ObjectHideFlags: 0
-  m_CorrespondingSourceObject: {fileID: 0}
-  m_PrefabInstance: {fileID: 0}
-  m_PrefabAsset: {fileID: 0}
-  m_GameObject: {fileID: 0}
-  m_Enabled: 1
-  m_EditorHideFlags: 0
-  m_Script: {fileID: 11500000, guid: 9dfea48843f53fc438eabc12a3a30abc, type: 3}
-  m_Name: 
-  m_EditorClassIdentifier: 
-  m_UIIgnoredErrors: []
-  m_Parent: {fileID: 114350483966674976}
-  m_Children: []
-  m_UIPosition: {x: -782, y: 526}
-  m_UICollapsed: 0
-  m_UISuperCollapsed: 0
-  m_InputSlots:
-  - {fileID: 8926484042661614698}
-  - {fileID: 8926484042661614707}
-  m_OutputSlots: []
-  m_Label: 
-  m_Data: {fileID: 8926484042661614708}
-  m_InputFlowSlot:
-  - link: []
-  m_OutputFlowSlot:
-  - link: []
---- !u!114 &8926484042661614698
-MonoBehaviour:
-  m_ObjectHideFlags: 0
-  m_CorrespondingSourceObject: {fileID: 0}
-  m_PrefabInstance: {fileID: 0}
-  m_PrefabAsset: {fileID: 0}
-  m_GameObject: {fileID: 0}
-  m_Enabled: 1
-  m_EditorHideFlags: 0
-  m_Script: {fileID: 11500000, guid: 1b605c022ee79394a8a776c0869b3f9a, type: 3}
-  m_Name: 
-  m_EditorClassIdentifier: 
-  m_UIIgnoredErrors: []
-  m_Parent: {fileID: 0}
-  m_Children:
-  - {fileID: 8926484042661614699}
-  - {fileID: 8926484042661614703}
-  m_UIPosition: {x: 0, y: 0}
-  m_UICollapsed: 1
-  m_UISuperCollapsed: 0
-  m_MasterSlot: {fileID: 8926484042661614698}
-  m_MasterData:
-    m_Owner: {fileID: 8926484042661614697}
-    m_Value:
-      m_Type:
-        m_SerializableType: UnityEditor.VFX.AABox, Unity.VisualEffectGraph.Editor,
-          Version=0.0.0.0, Culture=neutral, PublicKeyToken=null
-      m_SerializableObject: '{"center":{"x":0.0,"y":0.0,"z":0.0},"size":{"x":1.0,"y":1.0,"z":1.0}}'
-    m_Space: 0
-  m_Property:
-    name: bounds
-    m_serializedType:
-      m_SerializableType: UnityEditor.VFX.AABox, Unity.VisualEffectGraph.Editor,
-        Version=0.0.0.0, Culture=neutral, PublicKeyToken=null
-  m_Direction: 0
-  m_LinkedSlots: []
---- !u!114 &8926484042661614699
-MonoBehaviour:
-  m_ObjectHideFlags: 0
-  m_CorrespondingSourceObject: {fileID: 0}
-  m_PrefabInstance: {fileID: 0}
-  m_PrefabAsset: {fileID: 0}
-  m_GameObject: {fileID: 0}
-  m_Enabled: 1
-  m_EditorHideFlags: 0
-  m_Script: {fileID: 11500000, guid: ac39bd03fca81b849929b9c966f1836a, type: 3}
-  m_Name: 
-  m_EditorClassIdentifier: 
-  m_UIIgnoredErrors: []
-  m_Parent: {fileID: 8926484042661614698}
-  m_Children:
-  - {fileID: 8926484042661614700}
-  - {fileID: 8926484042661614701}
-  - {fileID: 8926484042661614702}
-  m_UIPosition: {x: 0, y: 0}
-  m_UICollapsed: 1
-  m_UISuperCollapsed: 0
-  m_MasterSlot: {fileID: 8926484042661614698}
-  m_MasterData:
-    m_Owner: {fileID: 0}
-    m_Value:
-      m_Type:
-        m_SerializableType: 
-      m_SerializableObject: 
-    m_Space: 2147483647
-  m_Property:
-    name: center
-    m_serializedType:
-      m_SerializableType: UnityEngine.Vector3, UnityEngine.CoreModule, Version=0.0.0.0,
-        Culture=neutral, PublicKeyToken=null
-  m_Direction: 0
-  m_LinkedSlots: []
---- !u!114 &8926484042661614700
-MonoBehaviour:
-  m_ObjectHideFlags: 0
-  m_CorrespondingSourceObject: {fileID: 0}
-  m_PrefabInstance: {fileID: 0}
-  m_PrefabAsset: {fileID: 0}
-  m_GameObject: {fileID: 0}
-  m_Enabled: 1
-  m_EditorHideFlags: 0
-  m_Script: {fileID: 11500000, guid: f780aa281814f9842a7c076d436932e7, type: 3}
-  m_Name: 
-  m_EditorClassIdentifier: 
-  m_UIIgnoredErrors: []
-  m_Parent: {fileID: 8926484042661614699}
-  m_Children: []
-  m_UIPosition: {x: 0, y: 0}
-  m_UICollapsed: 1
-  m_UISuperCollapsed: 0
-  m_MasterSlot: {fileID: 8926484042661614698}
-  m_MasterData:
-    m_Owner: {fileID: 0}
-    m_Value:
-      m_Type:
-        m_SerializableType: 
-      m_SerializableObject: 
-    m_Space: 2147483647
-  m_Property:
-    name: x
-    m_serializedType:
-      m_SerializableType: System.Single, mscorlib, Version=4.0.0.0, Culture=neutral,
-        PublicKeyToken=b77a5c561934e089
-  m_Direction: 0
-  m_LinkedSlots: []
---- !u!114 &8926484042661614701
-MonoBehaviour:
-  m_ObjectHideFlags: 0
-  m_CorrespondingSourceObject: {fileID: 0}
-  m_PrefabInstance: {fileID: 0}
-  m_PrefabAsset: {fileID: 0}
-  m_GameObject: {fileID: 0}
-  m_Enabled: 1
-  m_EditorHideFlags: 0
-  m_Script: {fileID: 11500000, guid: f780aa281814f9842a7c076d436932e7, type: 3}
-  m_Name: 
-  m_EditorClassIdentifier: 
-  m_UIIgnoredErrors: []
-  m_Parent: {fileID: 8926484042661614699}
-  m_Children: []
-  m_UIPosition: {x: 0, y: 0}
-  m_UICollapsed: 1
-  m_UISuperCollapsed: 0
-  m_MasterSlot: {fileID: 8926484042661614698}
-  m_MasterData:
-    m_Owner: {fileID: 0}
-    m_Value:
-      m_Type:
-        m_SerializableType: 
-      m_SerializableObject: 
-    m_Space: 2147483647
-  m_Property:
-    name: y
-    m_serializedType:
-      m_SerializableType: System.Single, mscorlib, Version=4.0.0.0, Culture=neutral,
-        PublicKeyToken=b77a5c561934e089
-  m_Direction: 0
-  m_LinkedSlots: []
---- !u!114 &8926484042661614702
-MonoBehaviour:
-  m_ObjectHideFlags: 0
-  m_CorrespondingSourceObject: {fileID: 0}
-  m_PrefabInstance: {fileID: 0}
-  m_PrefabAsset: {fileID: 0}
-  m_GameObject: {fileID: 0}
-  m_Enabled: 1
-  m_EditorHideFlags: 0
-  m_Script: {fileID: 11500000, guid: f780aa281814f9842a7c076d436932e7, type: 3}
-  m_Name: 
-  m_EditorClassIdentifier: 
-  m_UIIgnoredErrors: []
-  m_Parent: {fileID: 8926484042661614699}
-  m_Children: []
-  m_UIPosition: {x: 0, y: 0}
-  m_UICollapsed: 1
-  m_UISuperCollapsed: 0
-  m_MasterSlot: {fileID: 8926484042661614698}
-  m_MasterData:
-    m_Owner: {fileID: 0}
-    m_Value:
-      m_Type:
-        m_SerializableType: 
-      m_SerializableObject: 
-    m_Space: 2147483647
-  m_Property:
-    name: z
-    m_serializedType:
-      m_SerializableType: System.Single, mscorlib, Version=4.0.0.0, Culture=neutral,
-        PublicKeyToken=b77a5c561934e089
-  m_Direction: 0
-  m_LinkedSlots: []
---- !u!114 &8926484042661614703
-MonoBehaviour:
-  m_ObjectHideFlags: 0
-  m_CorrespondingSourceObject: {fileID: 0}
-  m_PrefabInstance: {fileID: 0}
-  m_PrefabAsset: {fileID: 0}
-  m_GameObject: {fileID: 0}
-  m_Enabled: 1
-  m_EditorHideFlags: 0
-  m_Script: {fileID: 11500000, guid: ac39bd03fca81b849929b9c966f1836a, type: 3}
-  m_Name: 
-  m_EditorClassIdentifier: 
-  m_UIIgnoredErrors: []
-  m_Parent: {fileID: 8926484042661614698}
-  m_Children:
-  - {fileID: 8926484042661614704}
-  - {fileID: 8926484042661614705}
-  - {fileID: 8926484042661614706}
-  m_UIPosition: {x: 0, y: 0}
-  m_UICollapsed: 1
-  m_UISuperCollapsed: 0
-  m_MasterSlot: {fileID: 8926484042661614698}
-  m_MasterData:
-    m_Owner: {fileID: 0}
-    m_Value:
-      m_Type:
-        m_SerializableType: 
-      m_SerializableObject: 
-    m_Space: 2147483647
-  m_Property:
-    name: size
-    m_serializedType:
-      m_SerializableType: UnityEngine.Vector3, UnityEngine.CoreModule, Version=0.0.0.0,
-        Culture=neutral, PublicKeyToken=null
-  m_Direction: 0
-  m_LinkedSlots: []
---- !u!114 &8926484042661614704
-MonoBehaviour:
-  m_ObjectHideFlags: 0
-  m_CorrespondingSourceObject: {fileID: 0}
-  m_PrefabInstance: {fileID: 0}
-  m_PrefabAsset: {fileID: 0}
-  m_GameObject: {fileID: 0}
-  m_Enabled: 1
-  m_EditorHideFlags: 0
-  m_Script: {fileID: 11500000, guid: f780aa281814f9842a7c076d436932e7, type: 3}
-  m_Name: 
-  m_EditorClassIdentifier: 
-  m_UIIgnoredErrors: []
-  m_Parent: {fileID: 8926484042661614703}
-  m_Children: []
-  m_UIPosition: {x: 0, y: 0}
-  m_UICollapsed: 1
-  m_UISuperCollapsed: 0
-  m_MasterSlot: {fileID: 8926484042661614698}
-  m_MasterData:
-    m_Owner: {fileID: 0}
-    m_Value:
-      m_Type:
-        m_SerializableType: 
-      m_SerializableObject: 
-    m_Space: 2147483647
-  m_Property:
-    name: x
-    m_serializedType:
-      m_SerializableType: System.Single, mscorlib, Version=4.0.0.0, Culture=neutral,
-        PublicKeyToken=b77a5c561934e089
-  m_Direction: 0
-  m_LinkedSlots: []
---- !u!114 &8926484042661614705
-MonoBehaviour:
-  m_ObjectHideFlags: 0
-  m_CorrespondingSourceObject: {fileID: 0}
-  m_PrefabInstance: {fileID: 0}
-  m_PrefabAsset: {fileID: 0}
-  m_GameObject: {fileID: 0}
-  m_Enabled: 1
-  m_EditorHideFlags: 0
-  m_Script: {fileID: 11500000, guid: f780aa281814f9842a7c076d436932e7, type: 3}
-  m_Name: 
-  m_EditorClassIdentifier: 
-  m_UIIgnoredErrors: []
-  m_Parent: {fileID: 8926484042661614703}
-  m_Children: []
-  m_UIPosition: {x: 0, y: 0}
-  m_UICollapsed: 1
-  m_UISuperCollapsed: 0
-  m_MasterSlot: {fileID: 8926484042661614698}
-  m_MasterData:
-    m_Owner: {fileID: 0}
-    m_Value:
-      m_Type:
-        m_SerializableType: 
-      m_SerializableObject: 
-    m_Space: 2147483647
-  m_Property:
-    name: y
-    m_serializedType:
-      m_SerializableType: System.Single, mscorlib, Version=4.0.0.0, Culture=neutral,
-        PublicKeyToken=b77a5c561934e089
-  m_Direction: 0
-  m_LinkedSlots: []
---- !u!114 &8926484042661614706
-MonoBehaviour:
-  m_ObjectHideFlags: 0
-  m_CorrespondingSourceObject: {fileID: 0}
-  m_PrefabInstance: {fileID: 0}
-  m_PrefabAsset: {fileID: 0}
-  m_GameObject: {fileID: 0}
-  m_Enabled: 1
-  m_EditorHideFlags: 0
-  m_Script: {fileID: 11500000, guid: f780aa281814f9842a7c076d436932e7, type: 3}
-  m_Name: 
-  m_EditorClassIdentifier: 
-  m_UIIgnoredErrors: []
-  m_Parent: {fileID: 8926484042661614703}
-  m_Children: []
-  m_UIPosition: {x: 0, y: 0}
-  m_UICollapsed: 1
-  m_UISuperCollapsed: 0
-  m_MasterSlot: {fileID: 8926484042661614698}
-  m_MasterData:
-    m_Owner: {fileID: 0}
-    m_Value:
-      m_Type:
-        m_SerializableType: 
-      m_SerializableObject: 
-    m_Space: 2147483647
-  m_Property:
-    name: z
-    m_serializedType:
-      m_SerializableType: System.Single, mscorlib, Version=4.0.0.0, Culture=neutral,
-        PublicKeyToken=b77a5c561934e089
-  m_Direction: 0
-  m_LinkedSlots: []
---- !u!114 &8926484042661614707
-MonoBehaviour:
-  m_ObjectHideFlags: 0
-  m_CorrespondingSourceObject: {fileID: 0}
-  m_PrefabInstance: {fileID: 0}
-  m_PrefabAsset: {fileID: 0}
-  m_GameObject: {fileID: 0}
-  m_Enabled: 1
-  m_EditorHideFlags: 0
-  m_Script: {fileID: 11500000, guid: c52d920e7fff73b498050a6b3c4404ca, type: 3}
-  m_Name: 
-  m_EditorClassIdentifier: 
-  m_UIIgnoredErrors: []
-  m_Parent: {fileID: 0}
-  m_Children: []
-  m_UIPosition: {x: 0, y: 0}
-  m_UICollapsed: 1
-  m_UISuperCollapsed: 0
-  m_MasterSlot: {fileID: 8926484042661614707}
-  m_MasterData:
-    m_Owner: {fileID: 8926484042661614697}
-    m_Value:
-      m_Type:
-        m_SerializableType: System.UInt32, mscorlib, Version=4.0.0.0, Culture=neutral,
-          PublicKeyToken=b77a5c561934e089
-      m_SerializableObject: 0
-    m_Space: 2147483647
-  m_Property:
-    name: stripIndex
-    m_serializedType:
-      m_SerializableType: System.UInt32, mscorlib, Version=4.0.0.0, Culture=neutral,
-        PublicKeyToken=b77a5c561934e089
-  m_Direction: 0
-  m_LinkedSlots: []
---- !u!114 &8926484042661614708
-MonoBehaviour:
-  m_ObjectHideFlags: 0
-  m_CorrespondingSourceObject: {fileID: 0}
-  m_PrefabInstance: {fileID: 0}
-  m_PrefabAsset: {fileID: 0}
-  m_GameObject: {fileID: 0}
-  m_Enabled: 1
-  m_EditorHideFlags: 0
-  m_Script: {fileID: 11500000, guid: d78581a96eae8bf4398c282eb0b098bd, type: 3}
-  m_Name: 
-  m_EditorClassIdentifier: 
-  m_UIIgnoredErrors: []
-  m_Parent: {fileID: 114350483966674976}
-  m_Children: []
-  m_UIPosition: {x: 0, y: 0}
-  m_UICollapsed: 1
-  m_UISuperCollapsed: 0
-  title: 
-  m_Owners:
-  - {fileID: 8926484042661614697}
-  dataType: 1
-  capacity: 128
-  stripCapacity: 1
-  particlePerStripCount: 128
-  needsComputeBounds: 0
-  boundsMode: 1
-  m_Space: 0
---- !u!114 &8926484042661614712
-MonoBehaviour:
-  m_ObjectHideFlags: 0
-  m_CorrespondingSourceObject: {fileID: 0}
-  m_PrefabInstance: {fileID: 0}
-  m_PrefabAsset: {fileID: 0}
-  m_GameObject: {fileID: 0}
-  m_Enabled: 1
-  m_EditorHideFlags: 0
-  m_Script: {fileID: 11500000, guid: 9dfea48843f53fc438eabc12a3a30abc, type: 3}
-  m_Name: 
-  m_EditorClassIdentifier: 
-  m_UIIgnoredErrors: []
-  m_Parent: {fileID: 114350483966674976}
-  m_Children: []
-  m_UIPosition: {x: -1688, y: 649}
-  m_UICollapsed: 0
-  m_UISuperCollapsed: 0
-  m_InputSlots:
-  - {fileID: 8926484042661614713}
-  - {fileID: 8926484042661614722}
-  m_OutputSlots: []
-  m_Label: 
-  m_Data: {fileID: 8926484042661614723}
-  m_InputFlowSlot:
-  - link: []
-  m_OutputFlowSlot:
-  - link: []
---- !u!114 &8926484042661614713
-MonoBehaviour:
-  m_ObjectHideFlags: 0
-  m_CorrespondingSourceObject: {fileID: 0}
-  m_PrefabInstance: {fileID: 0}
-  m_PrefabAsset: {fileID: 0}
-  m_GameObject: {fileID: 0}
-  m_Enabled: 1
-  m_EditorHideFlags: 0
-  m_Script: {fileID: 11500000, guid: 1b605c022ee79394a8a776c0869b3f9a, type: 3}
-  m_Name: 
-  m_EditorClassIdentifier: 
-  m_UIIgnoredErrors: []
-  m_Parent: {fileID: 0}
-  m_Children:
-  - {fileID: 8926484042661614714}
-  - {fileID: 8926484042661614718}
-  m_UIPosition: {x: 0, y: 0}
-  m_UICollapsed: 1
-  m_UISuperCollapsed: 0
-  m_MasterSlot: {fileID: 8926484042661614713}
-  m_MasterData:
-    m_Owner: {fileID: 8926484042661614712}
-    m_Value:
-      m_Type:
-        m_SerializableType: UnityEditor.VFX.AABox, Unity.VisualEffectGraph.Editor,
-          Version=0.0.0.0, Culture=neutral, PublicKeyToken=null
-      m_SerializableObject: '{"center":{"x":0.0,"y":0.0,"z":0.0},"size":{"x":1.0,"y":1.0,"z":1.0}}'
-    m_Space: 0
-  m_Property:
-    name: bounds
-    m_serializedType:
-      m_SerializableType: UnityEditor.VFX.AABox, Unity.VisualEffectGraph.Editor,
-        Version=0.0.0.0, Culture=neutral, PublicKeyToken=null
-  m_Direction: 0
-  m_LinkedSlots: []
---- !u!114 &8926484042661614714
-MonoBehaviour:
-  m_ObjectHideFlags: 0
-  m_CorrespondingSourceObject: {fileID: 0}
-  m_PrefabInstance: {fileID: 0}
-  m_PrefabAsset: {fileID: 0}
-  m_GameObject: {fileID: 0}
-  m_Enabled: 1
-  m_EditorHideFlags: 0
-  m_Script: {fileID: 11500000, guid: ac39bd03fca81b849929b9c966f1836a, type: 3}
-  m_Name: 
-  m_EditorClassIdentifier: 
-  m_UIIgnoredErrors: []
-  m_Parent: {fileID: 8926484042661614713}
-  m_Children:
-  - {fileID: 8926484042661614715}
-  - {fileID: 8926484042661614716}
-  - {fileID: 8926484042661614717}
-  m_UIPosition: {x: 0, y: 0}
-  m_UICollapsed: 1
-  m_UISuperCollapsed: 0
-  m_MasterSlot: {fileID: 8926484042661614713}
-  m_MasterData:
-    m_Owner: {fileID: 0}
-    m_Value:
-      m_Type:
-        m_SerializableType: 
-      m_SerializableObject: 
-    m_Space: 2147483647
-  m_Property:
-    name: center
-    m_serializedType:
-      m_SerializableType: UnityEngine.Vector3, UnityEngine.CoreModule, Version=0.0.0.0,
-        Culture=neutral, PublicKeyToken=null
-  m_Direction: 0
-  m_LinkedSlots: []
---- !u!114 &8926484042661614715
-MonoBehaviour:
-  m_ObjectHideFlags: 0
-  m_CorrespondingSourceObject: {fileID: 0}
-  m_PrefabInstance: {fileID: 0}
-  m_PrefabAsset: {fileID: 0}
-  m_GameObject: {fileID: 0}
-  m_Enabled: 1
-  m_EditorHideFlags: 0
-  m_Script: {fileID: 11500000, guid: f780aa281814f9842a7c076d436932e7, type: 3}
-  m_Name: 
-  m_EditorClassIdentifier: 
-  m_UIIgnoredErrors: []
-  m_Parent: {fileID: 8926484042661614714}
-  m_Children: []
-  m_UIPosition: {x: 0, y: 0}
-  m_UICollapsed: 1
-  m_UISuperCollapsed: 0
-  m_MasterSlot: {fileID: 8926484042661614713}
-  m_MasterData:
-    m_Owner: {fileID: 0}
-    m_Value:
-      m_Type:
-        m_SerializableType: 
-      m_SerializableObject: 
-    m_Space: 2147483647
-  m_Property:
-    name: x
-    m_serializedType:
-      m_SerializableType: System.Single, mscorlib, Version=4.0.0.0, Culture=neutral,
-        PublicKeyToken=b77a5c561934e089
-  m_Direction: 0
-  m_LinkedSlots: []
---- !u!114 &8926484042661614716
-MonoBehaviour:
-  m_ObjectHideFlags: 0
-  m_CorrespondingSourceObject: {fileID: 0}
-  m_PrefabInstance: {fileID: 0}
-  m_PrefabAsset: {fileID: 0}
-  m_GameObject: {fileID: 0}
-  m_Enabled: 1
-  m_EditorHideFlags: 0
-  m_Script: {fileID: 11500000, guid: f780aa281814f9842a7c076d436932e7, type: 3}
-  m_Name: 
-  m_EditorClassIdentifier: 
-  m_UIIgnoredErrors: []
-  m_Parent: {fileID: 8926484042661614714}
-  m_Children: []
-  m_UIPosition: {x: 0, y: 0}
-  m_UICollapsed: 1
-  m_UISuperCollapsed: 0
-  m_MasterSlot: {fileID: 8926484042661614713}
-  m_MasterData:
-    m_Owner: {fileID: 0}
-    m_Value:
-      m_Type:
-        m_SerializableType: 
-      m_SerializableObject: 
-    m_Space: 2147483647
-  m_Property:
-    name: y
-    m_serializedType:
-      m_SerializableType: System.Single, mscorlib, Version=4.0.0.0, Culture=neutral,
-        PublicKeyToken=b77a5c561934e089
-  m_Direction: 0
-  m_LinkedSlots: []
---- !u!114 &8926484042661614717
-MonoBehaviour:
-  m_ObjectHideFlags: 0
-  m_CorrespondingSourceObject: {fileID: 0}
-  m_PrefabInstance: {fileID: 0}
-  m_PrefabAsset: {fileID: 0}
-  m_GameObject: {fileID: 0}
-  m_Enabled: 1
-  m_EditorHideFlags: 0
-  m_Script: {fileID: 11500000, guid: f780aa281814f9842a7c076d436932e7, type: 3}
-  m_Name: 
-  m_EditorClassIdentifier: 
-  m_UIIgnoredErrors: []
-  m_Parent: {fileID: 8926484042661614714}
-  m_Children: []
-  m_UIPosition: {x: 0, y: 0}
-  m_UICollapsed: 1
-  m_UISuperCollapsed: 0
-  m_MasterSlot: {fileID: 8926484042661614713}
-  m_MasterData:
-    m_Owner: {fileID: 0}
-    m_Value:
-      m_Type:
-        m_SerializableType: 
-      m_SerializableObject: 
-    m_Space: 2147483647
-  m_Property:
-    name: z
-    m_serializedType:
-      m_SerializableType: System.Single, mscorlib, Version=4.0.0.0, Culture=neutral,
-        PublicKeyToken=b77a5c561934e089
-  m_Direction: 0
-  m_LinkedSlots: []
---- !u!114 &8926484042661614718
-MonoBehaviour:
-  m_ObjectHideFlags: 0
-  m_CorrespondingSourceObject: {fileID: 0}
-  m_PrefabInstance: {fileID: 0}
-  m_PrefabAsset: {fileID: 0}
-  m_GameObject: {fileID: 0}
-  m_Enabled: 1
-  m_EditorHideFlags: 0
-  m_Script: {fileID: 11500000, guid: ac39bd03fca81b849929b9c966f1836a, type: 3}
-  m_Name: 
-  m_EditorClassIdentifier: 
-  m_UIIgnoredErrors: []
-  m_Parent: {fileID: 8926484042661614713}
-  m_Children:
-  - {fileID: 8926484042661614719}
-  - {fileID: 8926484042661614720}
-  - {fileID: 8926484042661614721}
-  m_UIPosition: {x: 0, y: 0}
-  m_UICollapsed: 1
-  m_UISuperCollapsed: 0
-  m_MasterSlot: {fileID: 8926484042661614713}
-  m_MasterData:
-    m_Owner: {fileID: 0}
-    m_Value:
-      m_Type:
-        m_SerializableType: 
-      m_SerializableObject: 
-    m_Space: 2147483647
-  m_Property:
-    name: size
-    m_serializedType:
-      m_SerializableType: UnityEngine.Vector3, UnityEngine.CoreModule, Version=0.0.0.0,
-        Culture=neutral, PublicKeyToken=null
-  m_Direction: 0
-  m_LinkedSlots: []
---- !u!114 &8926484042661614719
-MonoBehaviour:
-  m_ObjectHideFlags: 0
-  m_CorrespondingSourceObject: {fileID: 0}
-  m_PrefabInstance: {fileID: 0}
-  m_PrefabAsset: {fileID: 0}
-  m_GameObject: {fileID: 0}
-  m_Enabled: 1
-  m_EditorHideFlags: 0
-  m_Script: {fileID: 11500000, guid: f780aa281814f9842a7c076d436932e7, type: 3}
-  m_Name: 
-  m_EditorClassIdentifier: 
-  m_UIIgnoredErrors: []
-  m_Parent: {fileID: 8926484042661614718}
-  m_Children: []
-  m_UIPosition: {x: 0, y: 0}
-  m_UICollapsed: 1
-  m_UISuperCollapsed: 0
-  m_MasterSlot: {fileID: 8926484042661614713}
-  m_MasterData:
-    m_Owner: {fileID: 0}
-    m_Value:
-      m_Type:
-        m_SerializableType: 
-      m_SerializableObject: 
-    m_Space: 2147483647
-  m_Property:
-    name: x
-    m_serializedType:
-      m_SerializableType: System.Single, mscorlib, Version=4.0.0.0, Culture=neutral,
-        PublicKeyToken=b77a5c561934e089
-  m_Direction: 0
-  m_LinkedSlots: []
---- !u!114 &8926484042661614720
-MonoBehaviour:
-  m_ObjectHideFlags: 0
-  m_CorrespondingSourceObject: {fileID: 0}
-  m_PrefabInstance: {fileID: 0}
-  m_PrefabAsset: {fileID: 0}
-  m_GameObject: {fileID: 0}
-  m_Enabled: 1
-  m_EditorHideFlags: 0
-  m_Script: {fileID: 11500000, guid: f780aa281814f9842a7c076d436932e7, type: 3}
-  m_Name: 
-  m_EditorClassIdentifier: 
-  m_UIIgnoredErrors: []
-  m_Parent: {fileID: 8926484042661614718}
-  m_Children: []
-  m_UIPosition: {x: 0, y: 0}
-  m_UICollapsed: 1
-  m_UISuperCollapsed: 0
-  m_MasterSlot: {fileID: 8926484042661614713}
-  m_MasterData:
-    m_Owner: {fileID: 0}
-    m_Value:
-      m_Type:
-        m_SerializableType: 
-      m_SerializableObject: 
-    m_Space: 2147483647
-  m_Property:
-    name: y
-    m_serializedType:
-      m_SerializableType: System.Single, mscorlib, Version=4.0.0.0, Culture=neutral,
-        PublicKeyToken=b77a5c561934e089
-  m_Direction: 0
-  m_LinkedSlots: []
---- !u!114 &8926484042661614721
-MonoBehaviour:
-  m_ObjectHideFlags: 0
-  m_CorrespondingSourceObject: {fileID: 0}
-  m_PrefabInstance: {fileID: 0}
-  m_PrefabAsset: {fileID: 0}
-  m_GameObject: {fileID: 0}
-  m_Enabled: 1
-  m_EditorHideFlags: 0
-  m_Script: {fileID: 11500000, guid: f780aa281814f9842a7c076d436932e7, type: 3}
-  m_Name: 
-  m_EditorClassIdentifier: 
-  m_UIIgnoredErrors: []
-  m_Parent: {fileID: 8926484042661614718}
-  m_Children: []
-  m_UIPosition: {x: 0, y: 0}
-  m_UICollapsed: 1
-  m_UISuperCollapsed: 0
-  m_MasterSlot: {fileID: 8926484042661614713}
-  m_MasterData:
-    m_Owner: {fileID: 0}
-    m_Value:
-      m_Type:
-        m_SerializableType: 
-      m_SerializableObject: 
-    m_Space: 2147483647
-  m_Property:
-    name: z
-    m_serializedType:
-      m_SerializableType: System.Single, mscorlib, Version=4.0.0.0, Culture=neutral,
-        PublicKeyToken=b77a5c561934e089
-  m_Direction: 0
-  m_LinkedSlots: []
---- !u!114 &8926484042661614722
-MonoBehaviour:
-  m_ObjectHideFlags: 0
-  m_CorrespondingSourceObject: {fileID: 0}
-  m_PrefabInstance: {fileID: 0}
-  m_PrefabAsset: {fileID: 0}
-  m_GameObject: {fileID: 0}
-  m_Enabled: 1
-  m_EditorHideFlags: 0
-  m_Script: {fileID: 11500000, guid: c52d920e7fff73b498050a6b3c4404ca, type: 3}
-  m_Name: 
-  m_EditorClassIdentifier: 
-  m_UIIgnoredErrors: []
-  m_Parent: {fileID: 0}
-  m_Children: []
-  m_UIPosition: {x: 0, y: 0}
-  m_UICollapsed: 1
-  m_UISuperCollapsed: 0
-  m_MasterSlot: {fileID: 8926484042661614722}
-  m_MasterData:
-    m_Owner: {fileID: 8926484042661614712}
-    m_Value:
-      m_Type:
-        m_SerializableType: System.UInt32, mscorlib, Version=4.0.0.0, Culture=neutral,
-          PublicKeyToken=b77a5c561934e089
-      m_SerializableObject: 0
-    m_Space: 2147483647
-  m_Property:
-    name: stripIndex
-    m_serializedType:
-      m_SerializableType: System.UInt32, mscorlib, Version=4.0.0.0, Culture=neutral,
-        PublicKeyToken=b77a5c561934e089
-  m_Direction: 0
-  m_LinkedSlots: []
---- !u!114 &8926484042661614723
-MonoBehaviour:
-  m_ObjectHideFlags: 0
-  m_CorrespondingSourceObject: {fileID: 0}
-  m_PrefabInstance: {fileID: 0}
-  m_PrefabAsset: {fileID: 0}
-  m_GameObject: {fileID: 0}
-  m_Enabled: 1
-  m_EditorHideFlags: 0
-  m_Script: {fileID: 11500000, guid: d78581a96eae8bf4398c282eb0b098bd, type: 3}
-  m_Name: 
-  m_EditorClassIdentifier: 
-  m_UIIgnoredErrors: []
-  m_Parent: {fileID: 114350483966674976}
-  m_Children: []
-  m_UIPosition: {x: 0, y: 0}
-  m_UICollapsed: 1
-  m_UISuperCollapsed: 0
-  title: 
-  m_Owners:
-  - {fileID: 8926484042661614712}
-  dataType: 1
-  capacity: 128
-  stripCapacity: 1
-  particlePerStripCount: 128
-  needsComputeBounds: 0
-  boundsMode: 1
-  m_Space: 0
---- !u!114 &8926484042661614726
-=======
---- !u!114 &8926484042661614681
->>>>>>> 5fe8393e
-MonoBehaviour:
-  m_ObjectHideFlags: 0
-  m_CorrespondingSourceObject: {fileID: 0}
-  m_PrefabInstance: {fileID: 0}
-  m_PrefabAsset: {fileID: 0}
-  m_GameObject: {fileID: 0}
-  m_Enabled: 1
-  m_EditorHideFlags: 0
-  m_Script: {fileID: 11500000, guid: a971fa2e110a0ac42ac1d8dae408704b, type: 3}
-  m_Name: 
-  m_EditorClassIdentifier: 
-  m_UIIgnoredErrors: []
-  m_Parent: {fileID: 8926484042661614562}
-  m_Children: []
-  m_UIPosition: {x: 0, y: 0}
-  m_UICollapsed: 0
-  m_UISuperCollapsed: 0
-  m_InputSlots:
-  - {fileID: 8926484042661614682}
-  m_OutputSlots: []
-  m_Disabled: 0
-  attribute: color
-  Composition: 0
-  Source: 0
-  Random: 0
-  channels: 6
---- !u!114 &8926484042661614682
-MonoBehaviour:
-  m_ObjectHideFlags: 0
-  m_CorrespondingSourceObject: {fileID: 0}
-  m_PrefabInstance: {fileID: 0}
-  m_PrefabAsset: {fileID: 0}
-  m_GameObject: {fileID: 0}
-  m_Enabled: 1
-  m_EditorHideFlags: 0
-  m_Script: {fileID: 11500000, guid: ac39bd03fca81b849929b9c966f1836a, type: 3}
-  m_Name: 
-  m_EditorClassIdentifier: 
-  m_UIIgnoredErrors: []
-  m_Parent: {fileID: 0}
-  m_Children:
-  - {fileID: 8926484042661614683}
-  - {fileID: 8926484042661614684}
-  - {fileID: 8926484042661614685}
-  m_UIPosition: {x: 0, y: 0}
-  m_UICollapsed: 1
-  m_UISuperCollapsed: 0
-  m_MasterSlot: {fileID: 8926484042661614682}
-  m_MasterData:
-    m_Owner: {fileID: 8926484042661614681}
-    m_Value:
-      m_Type:
-        m_SerializableType: UnityEngine.Vector3, UnityEngine.CoreModule, Version=0.0.0.0,
-          Culture=neutral, PublicKeyToken=null
-      m_SerializableObject: '{"x":1.0,"y":1.0,"z":1.0}'
-    m_Space: 2147483647
-  m_Property:
-    name: Color
-    m_serializedType:
-      m_SerializableType: UnityEngine.Vector3, UnityEngine.CoreModule, Version=0.0.0.0,
-        Culture=neutral, PublicKeyToken=null
-  m_Direction: 0
-  m_LinkedSlots:
-  - {fileID: 8926484042661614660}
---- !u!114 &8926484042661614683
-MonoBehaviour:
-  m_ObjectHideFlags: 0
-  m_CorrespondingSourceObject: {fileID: 0}
-  m_PrefabInstance: {fileID: 0}
-  m_PrefabAsset: {fileID: 0}
-  m_GameObject: {fileID: 0}
-  m_Enabled: 1
-  m_EditorHideFlags: 0
-  m_Script: {fileID: 11500000, guid: f780aa281814f9842a7c076d436932e7, type: 3}
-  m_Name: 
-  m_EditorClassIdentifier: 
-  m_UIIgnoredErrors: []
-  m_Parent: {fileID: 8926484042661614682}
-  m_Children: []
-  m_UIPosition: {x: 0, y: 0}
-  m_UICollapsed: 1
-  m_UISuperCollapsed: 0
-  m_MasterSlot: {fileID: 8926484042661614682}
-  m_MasterData:
-    m_Owner: {fileID: 0}
-    m_Value:
-      m_Type:
-        m_SerializableType: 
-      m_SerializableObject: 
-    m_Space: 2147483647
-  m_Property:
-    name: x
-    m_serializedType:
-      m_SerializableType: System.Single, mscorlib, Version=4.0.0.0, Culture=neutral,
-        PublicKeyToken=b77a5c561934e089
-  m_Direction: 0
-  m_LinkedSlots: []
---- !u!114 &8926484042661614684
-MonoBehaviour:
-  m_ObjectHideFlags: 0
-  m_CorrespondingSourceObject: {fileID: 0}
-  m_PrefabInstance: {fileID: 0}
-  m_PrefabAsset: {fileID: 0}
-  m_GameObject: {fileID: 0}
-  m_Enabled: 1
-  m_EditorHideFlags: 0
-  m_Script: {fileID: 11500000, guid: f780aa281814f9842a7c076d436932e7, type: 3}
-  m_Name: 
-  m_EditorClassIdentifier: 
-  m_UIIgnoredErrors: []
-  m_Parent: {fileID: 8926484042661614682}
-  m_Children: []
-  m_UIPosition: {x: 0, y: 0}
-  m_UICollapsed: 1
-  m_UISuperCollapsed: 0
-  m_MasterSlot: {fileID: 8926484042661614682}
-  m_MasterData:
-    m_Owner: {fileID: 0}
-    m_Value:
-      m_Type:
-        m_SerializableType: 
-      m_SerializableObject: 
-    m_Space: 2147483647
-  m_Property:
-    name: y
-    m_serializedType:
-      m_SerializableType: System.Single, mscorlib, Version=4.0.0.0, Culture=neutral,
-        PublicKeyToken=b77a5c561934e089
-  m_Direction: 0
-  m_LinkedSlots: []
---- !u!114 &8926484042661614685
-MonoBehaviour:
-  m_ObjectHideFlags: 0
-  m_CorrespondingSourceObject: {fileID: 0}
-  m_PrefabInstance: {fileID: 0}
-  m_PrefabAsset: {fileID: 0}
-  m_GameObject: {fileID: 0}
-  m_Enabled: 1
-  m_EditorHideFlags: 0
-  m_Script: {fileID: 11500000, guid: f780aa281814f9842a7c076d436932e7, type: 3}
-  m_Name: 
-  m_EditorClassIdentifier: 
-  m_UIIgnoredErrors: []
-  m_Parent: {fileID: 8926484042661614682}
-  m_Children: []
-  m_UIPosition: {x: 0, y: 0}
-  m_UICollapsed: 1
-  m_UISuperCollapsed: 0
-  m_MasterSlot: {fileID: 8926484042661614682}
-  m_MasterData:
-    m_Owner: {fileID: 0}
-    m_Value:
-      m_Type:
-        m_SerializableType: 
-      m_SerializableObject: 
-    m_Space: 2147483647
-  m_Property:
-    name: z
-    m_serializedType:
-      m_SerializableType: System.Single, mscorlib, Version=4.0.0.0, Culture=neutral,
-        PublicKeyToken=b77a5c561934e089
-  m_Direction: 0
-  m_LinkedSlots: []
 --- !u!114 &8926484042661614738
 MonoBehaviour:
   m_ObjectHideFlags: 0
@@ -4460,171 +2862,4 @@
       m_SerializableType: System.Single, mscorlib, Version=4.0.0.0, Culture=neutral,
         PublicKeyToken=b77a5c561934e089
   m_Direction: 0
-<<<<<<< HEAD
-  m_LinkedSlots: []
---- !u!114 &8926484042661614737
-MonoBehaviour:
-  m_ObjectHideFlags: 0
-  m_CorrespondingSourceObject: {fileID: 0}
-  m_PrefabInstance: {fileID: 0}
-  m_PrefabAsset: {fileID: 0}
-  m_GameObject: {fileID: 0}
-  m_Enabled: 1
-  m_EditorHideFlags: 0
-  m_Script: {fileID: 11500000, guid: d78581a96eae8bf4398c282eb0b098bd, type: 3}
-  m_Name: 
-  m_EditorClassIdentifier: 
-  m_UIIgnoredErrors: []
-  m_Parent: {fileID: 114350483966674976}
-  m_Children: []
-  m_UIPosition: {x: 0, y: 0}
-  m_UICollapsed: 1
-  m_UISuperCollapsed: 0
-  title: 
-  m_Owners:
-  - {fileID: 8926484042661614727}
-  dataType: 0
-  capacity: 1280000
-  stripCapacity: 100
-  particlePerStripCount: 12800
-  needsComputeBounds: 0
-  boundsMode: 1
-  m_Space: 0
---- !u!114 &8926484042661614738
-MonoBehaviour:
-  m_ObjectHideFlags: 0
-  m_CorrespondingSourceObject: {fileID: 0}
-  m_PrefabInstance: {fileID: 0}
-  m_PrefabAsset: {fileID: 0}
-  m_GameObject: {fileID: 0}
-  m_Enabled: 1
-  m_EditorHideFlags: 0
-  m_Script: {fileID: 11500000, guid: ac39bd03fca81b849929b9c966f1836a, type: 3}
-  m_Name: 
-  m_EditorClassIdentifier: 
-  m_UIIgnoredErrors: []
-  m_Parent: {fileID: 0}
-  m_Children:
-  - {fileID: 8926484042661614739}
-  - {fileID: 8926484042661614740}
-  - {fileID: 8926484042661614741}
-  m_UIPosition: {x: 0, y: 0}
-  m_UICollapsed: 1
-  m_UISuperCollapsed: 0
-  m_MasterSlot: {fileID: 8926484042661614738}
-  m_MasterData:
-    m_Owner: {fileID: 114946465509916290}
-    m_Value:
-      m_Type:
-        m_SerializableType: UnityEngine.Vector3, UnityEngine.CoreModule, Version=0.0.0.0,
-          Culture=neutral, PublicKeyToken=null
-      m_SerializableObject: '{"x":0.0,"y":0.0,"z":0.0}'
-    m_Space: 2147483647
-  m_Property:
-    name: boundsPadding
-    m_serializedType:
-      m_SerializableType: UnityEngine.Vector3, UnityEngine.CoreModule, Version=0.0.0.0,
-        Culture=neutral, PublicKeyToken=null
-  m_Direction: 0
-  m_LinkedSlots: []
---- !u!114 &8926484042661614739
-MonoBehaviour:
-  m_ObjectHideFlags: 0
-  m_CorrespondingSourceObject: {fileID: 0}
-  m_PrefabInstance: {fileID: 0}
-  m_PrefabAsset: {fileID: 0}
-  m_GameObject: {fileID: 0}
-  m_Enabled: 1
-  m_EditorHideFlags: 0
-  m_Script: {fileID: 11500000, guid: f780aa281814f9842a7c076d436932e7, type: 3}
-  m_Name: 
-  m_EditorClassIdentifier: 
-  m_UIIgnoredErrors: []
-  m_Parent: {fileID: 8926484042661614738}
-  m_Children: []
-  m_UIPosition: {x: 0, y: 0}
-  m_UICollapsed: 1
-  m_UISuperCollapsed: 0
-  m_MasterSlot: {fileID: 8926484042661614738}
-  m_MasterData:
-    m_Owner: {fileID: 0}
-    m_Value:
-      m_Type:
-        m_SerializableType: 
-      m_SerializableObject: 
-    m_Space: 2147483647
-  m_Property:
-    name: x
-    m_serializedType:
-      m_SerializableType: System.Single, mscorlib, Version=4.0.0.0, Culture=neutral,
-        PublicKeyToken=b77a5c561934e089
-  m_Direction: 0
-  m_LinkedSlots: []
---- !u!114 &8926484042661614740
-MonoBehaviour:
-  m_ObjectHideFlags: 0
-  m_CorrespondingSourceObject: {fileID: 0}
-  m_PrefabInstance: {fileID: 0}
-  m_PrefabAsset: {fileID: 0}
-  m_GameObject: {fileID: 0}
-  m_Enabled: 1
-  m_EditorHideFlags: 0
-  m_Script: {fileID: 11500000, guid: f780aa281814f9842a7c076d436932e7, type: 3}
-  m_Name: 
-  m_EditorClassIdentifier: 
-  m_UIIgnoredErrors: []
-  m_Parent: {fileID: 8926484042661614738}
-  m_Children: []
-  m_UIPosition: {x: 0, y: 0}
-  m_UICollapsed: 1
-  m_UISuperCollapsed: 0
-  m_MasterSlot: {fileID: 8926484042661614738}
-  m_MasterData:
-    m_Owner: {fileID: 0}
-    m_Value:
-      m_Type:
-        m_SerializableType: 
-      m_SerializableObject: 
-    m_Space: 2147483647
-  m_Property:
-    name: y
-    m_serializedType:
-      m_SerializableType: System.Single, mscorlib, Version=4.0.0.0, Culture=neutral,
-        PublicKeyToken=b77a5c561934e089
-  m_Direction: 0
-  m_LinkedSlots: []
---- !u!114 &8926484042661614741
-MonoBehaviour:
-  m_ObjectHideFlags: 0
-  m_CorrespondingSourceObject: {fileID: 0}
-  m_PrefabInstance: {fileID: 0}
-  m_PrefabAsset: {fileID: 0}
-  m_GameObject: {fileID: 0}
-  m_Enabled: 1
-  m_EditorHideFlags: 0
-  m_Script: {fileID: 11500000, guid: f780aa281814f9842a7c076d436932e7, type: 3}
-  m_Name: 
-  m_EditorClassIdentifier: 
-  m_UIIgnoredErrors: []
-  m_Parent: {fileID: 8926484042661614738}
-  m_Children: []
-  m_UIPosition: {x: 0, y: 0}
-  m_UICollapsed: 1
-  m_UISuperCollapsed: 0
-  m_MasterSlot: {fileID: 8926484042661614738}
-  m_MasterData:
-    m_Owner: {fileID: 0}
-    m_Value:
-      m_Type:
-        m_SerializableType: 
-      m_SerializableObject: 
-    m_Space: 2147483647
-  m_Property:
-    name: z
-    m_serializedType:
-      m_SerializableType: System.Single, mscorlib, Version=4.0.0.0, Culture=neutral,
-        PublicKeyToken=b77a5c561934e089
-  m_Direction: 0
-=======
->>>>>>> 5fe8393e
   m_LinkedSlots: []