--- conflicted
+++ resolved
@@ -548,17 +548,11 @@
 
         void SetPlayRate(object value)
         {
-<<<<<<< HEAD
             float rate = (int)value  * VisualEffectControl.valueToPlayRate;
             foreach (var visualEffect in targets.OfType<VisualEffect>())
             {
                 visualEffect.playRate = rate;
             }
-=======
-            float rate = (float)((int)value) * VisualEffectControl.valueToPlayRate;
-            VisualEffect effect = ((VisualEffect)targets[0]);
-            effect.playRate = rate;
->>>>>>> f32de323
         }
 
         static VisualEffectEditor s_EffectUi;
