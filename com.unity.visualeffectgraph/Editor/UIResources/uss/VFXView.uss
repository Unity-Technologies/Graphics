VFXView
{
    background-color:#1b1b1b;
}

.dragdisplay
{
    position:absolute;
    left:0;
    right: 0;
    height: 4px;
    margin-top: -2px;
    background-color: rgb(210, 152, 0);
}

VFXView .unity-toolbar
{
    flex-wrap:wrap;
    height:auto;
}

VFXView #no-asset
{
    align-items:center;
    justify-content: center;
}


VFXView #no-asset *
{
    margin-top:128px;
}

<<<<<<< HEAD
ToolbarToggle
{
    border-right-width: 0px;
}

#BackButton
{
    padding-top: 3px;
    border-width: 0;
    border-radius: 0;
    background-color: transparent;
}

#BackButton:hover
{
    background-color: var(--unity-colors-app_toolbar_button-background-hover);
=======
#lock-auto-attach
{
    width: 16px;
    height: 17px; /* Don't know why the real height is one pixel less than specified here */
    padding:1px 0 4px 0;
    align-self: center;
    border-left-width: 0;
    background-image: var(--unity-icons-lock);
}

#lock-auto-attach:checked
{
    background-color: var(--unity-colors-toolbar_button-background-checked);
    background-image: var(--unity-icons-lock-checked);
}

#attach-toolbar-button
{
    border-right-width: 0;
}

#attach-toolbar-button.checked
{
    background-color: var(--unity-colors-toolbar_button-background-checked);
>>>>>>> 09d56201
}<|MERGE_RESOLUTION|>--- conflicted
+++ resolved
@@ -31,7 +31,6 @@
     margin-top:128px;
 }
 
-<<<<<<< HEAD
 ToolbarToggle
 {
     border-right-width: 0px;
@@ -48,7 +47,8 @@
 #BackButton:hover
 {
     background-color: var(--unity-colors-app_toolbar_button-background-hover);
-=======
+}
+
 #lock-auto-attach
 {
     width: 16px;
@@ -73,5 +73,4 @@
 #attach-toolbar-button.checked
 {
     background-color: var(--unity-colors-toolbar_button-background-checked);
->>>>>>> 09d56201
 }