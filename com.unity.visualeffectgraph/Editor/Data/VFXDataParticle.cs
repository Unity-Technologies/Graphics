using System;
using System.Collections.Generic;
using System.Linq;
using System.Text;
using UnityEngine;
using UnityEditor.VFX;
using UnityEngine.VFX;
using UnityEngine.Serialization;
using Object = UnityEngine.Object;

namespace UnityEditor.VFX
{
    interface ILayoutProvider
    {
        void GenerateAttributeLayout(uint capacity, Dictionary<VFXAttribute, int> storedAttribute);
        string GetCodeOffset(VFXAttribute attrib, string index);
        uint GetBufferSize(uint capacity);

        VFXGPUBufferDesc GetBufferDesc(uint capacity);
    }

    class StructureOfArrayProvider : ILayoutProvider
    {
        private struct AttributeLayout
        {
            public int bucket;
            public int offset;

            public AttributeLayout(int bucket, int offset)
            {
                this.bucket = bucket;
                this.offset = offset;
            }
        }

        // return size
        private int GenerateBucketLayout(List<VFXAttribute> attributes, int bucketId)
        {
            var sortedAttrib = attributes.OrderByDescending(a => VFXValue.TypeToSize(a.type));

            var attribBlocks = new List<List<VFXAttribute>>();
            foreach (var value in sortedAttrib)
            {
                var block = attribBlocks.FirstOrDefault(b => b.Sum(a => VFXValue.TypeToSize(a.type)) + VFXValue.TypeToSize(value.type) <= 4);
                if (block != null)
                    block.Add(value);
                else
                    attribBlocks.Add(new List<VFXAttribute>() { value });
            }

            int currentOffset = 0;
            int minAlignment = 0;
            foreach (var block in attribBlocks)
            {
                foreach (var attrib in block)
                {
                    int size = VFXValue.TypeToSize(attrib.type);
                    int alignment = size > 2 ? 4 : size;
                    minAlignment = Math.Max(alignment, minAlignment);
                    // align offset
                    currentOffset = (currentOffset + alignment - 1) & ~(alignment - 1);
                    m_AttributeLayout.Add(attrib, new AttributeLayout(bucketId, currentOffset));
                    currentOffset += size;
                }
            }

            return (currentOffset + minAlignment - 1) & ~(minAlignment - 1);
        }

        public void GenerateAttributeLayout(uint capacity, Dictionary<VFXAttribute, int> storedAttribute)
        {
            m_BucketSizes.Clear();
            m_AttributeLayout.Clear();
            m_BucketOffsets.Clear();

            var attributeBuckets = new Dictionary<int, List<VFXAttribute>>();
            foreach (var kvp in storedAttribute)
            {
                List<VFXAttribute> attributes;
                if (!attributeBuckets.ContainsKey(kvp.Value))
                {
                    attributes = new List<VFXAttribute>();
                    attributeBuckets[kvp.Value] = attributes;
                }
                else
                    attributes = attributeBuckets[kvp.Value];

                attributes.Add(kvp.Key);
            }

            int bucketId = 0;
            foreach (var bucket in attributeBuckets)
            {
                int bucketOffset = bucketId == 0 ? 0 : m_BucketOffsets[bucketId - 1] + (int)capacity * m_BucketSizes[bucketId - 1];
                m_BucketOffsets.Add((bucketOffset + 3) & ~3); // align on dword;
                m_BucketSizes.Add(GenerateBucketLayout(bucket.Value, bucketId));
                ++bucketId;
            }

            // Debug log
            if (VFXViewPreference.advancedLogs)
            {
                var builder = new StringBuilder();
                builder.AppendLine("ATTRIBUTE LAYOUT");
                builder.Append(string.Format("NbBuckets:{0} ( ", m_BucketSizes.Count));
                foreach (int size in m_BucketSizes)
                    builder.Append(size + " ");
                builder.AppendLine(")");
                foreach (var kvp in m_AttributeLayout)
                    builder.AppendLine(string.Format("Attrib:{0} type:{1} bucket:{2} offset:{3}", kvp.Key.name, kvp.Key.type, kvp.Value.bucket, kvp.Value.offset));
                Debug.Log(builder.ToString());
            }
        }

        public string GetCodeOffset(VFXAttribute attrib, string index)
        {
            AttributeLayout layout;
            if (!m_AttributeLayout.TryGetValue(attrib, out layout))
            {
                throw new InvalidOperationException(string.Format("Cannot find attribute {0}", attrib.name));
            }
            return string.Format("({2} * 0x{0:X} + 0x{1:X}) << 2", m_BucketSizes[layout.bucket], m_BucketOffsets[layout.bucket] + layout.offset, index);
        }

        public uint GetBufferSize(uint capacity)
        {
            return (uint)m_BucketOffsets.LastOrDefault() + capacity * (uint)m_BucketSizes.LastOrDefault();
        }

        public VFXGPUBufferDesc GetBufferDesc(uint capacity)
        {
            var layout = m_AttributeLayout.Select(o => new VFXLayoutElementDesc()
            {
                name = o.Key.name,
                type = o.Key.type,
                offset = new VFXLayoutOffset()
                {
                    structure = (uint)m_BucketSizes[o.Value.bucket],
                    bucket = (uint)m_BucketOffsets[o.Value.bucket],
                    element = (uint)o.Value.offset
                }
            });
            return new VFXGPUBufferDesc()
            {
                type = ComputeBufferType.Raw,
                size = GetBufferSize(capacity),
                stride = 4,
                capacity = capacity,
                layout = layout.ToArray()
            };
        }

        public struct BucketInfo
        {
            public int size;
            public int usedSize;
            public VFXAttribute[] attributes;
            public int[] channels;
        }

        public BucketInfo[] GetBucketLayoutInfo()
        {
            int count = m_BucketSizes.Count;
            BucketInfo[] buckets = new BucketInfo[count];
            for (int i = 0; i < count; i++)
            {
                int size = m_BucketSizes[i];
                buckets[i].size = size;
                buckets[i].usedSize = 0;
                buckets[i].attributes = new VFXAttribute[size];
                buckets[i].channels = new int[size];
            }

            foreach (var kvp in m_AttributeLayout)
            {
                var attrib = kvp.Key;
                int size = VFXValue.TypeToSize(attrib.type);
                int offset = kvp.Value.offset;
                for (int i = 0; i < size; i++)
                {
                    buckets[kvp.Value.bucket].attributes[i + offset] = attrib;
                    buckets[kvp.Value.bucket].channels[i + offset] = i;
                    buckets[kvp.Value.bucket].usedSize = Math.Max(buckets[kvp.Value.bucket].usedSize, i + offset + 1);
                }
            }

            return buckets;
        }

        private Dictionary<VFXAttribute, AttributeLayout> m_AttributeLayout = new Dictionary<VFXAttribute, AttributeLayout>();
        private List<int> m_BucketSizes = new List<int>();
        private List<int> m_BucketOffsets = new List<int>();
    }

    internal enum BoundsSettingMode
    {
        Recorded,
        Manual,
        Automatic,
    }

    class VFXDataParticle : VFXData, ISpaceable
    {
        public override VFXDataType type { get { return hasStrip ? VFXDataType.ParticleStrip : VFXDataType.Particle; } }

        internal enum DataType
        {
            Particle,
            ParticleStrip
        }

        [VFXSetting(VFXSettingAttribute.VisibleFlags.InInspector), SerializeField]
        protected DataType dataType = DataType.Particle;
        [VFXSetting, Delayed, SerializeField, FormerlySerializedAs("m_Capacity")][Tooltip("Sets the maximum particle capacity of this system. Particles spawned after the capacity has been reached are discarded.")]
        protected uint capacity = 128;
        [VFXSetting, Delayed, SerializeField]
        protected uint stripCapacity = 1;
        [VFXSetting, Delayed, SerializeField]
        protected uint particlePerStripCount = 128;
        [VFXSetting(VFXSettingAttribute.VisibleFlags.None), SerializeField]
        protected bool needsComputeBounds = false;

        public bool NeedsComputeBounds() => needsComputeBounds;

        [VFXSetting(VFXSettingAttribute.VisibleFlags.All), SerializeField]
        public BoundsSettingMode boundsSettingMode = BoundsSettingMode.Recorded;

        public bool hasStrip { get { return dataType == DataType.ParticleStrip; } }

        public override void OnSettingModified(VFXSetting setting)
        {
            base.OnSettingModified(setting);

            if (setting.name == "capacity" && capacity == 0)
                capacity = 1;
            else if (setting.name == "stripCapacity" && stripCapacity == 0)
                stripCapacity = 1;
            else if (setting.name == "particlePerStripCount" && particlePerStripCount == 0)
                particlePerStripCount = 1;
            else if (setting.name == "boundsSettingMode")
            {
                //Refresh errors on Output contexts
                var allSystemOutputContexts = owners.Where(ctx => ctx is VFXAbstractParticleOutput);
                foreach (var ctx in allSystemOutputContexts)
                {
                    ctx.RefreshErrors(GetGraph());
                }
                if (boundsSettingMode == BoundsSettingMode.Automatic)
                    needsComputeBounds = true;
            }


            if (hasStrip)
            {
                if (setting.name == "dataType") // strip has just been set
                {
                    stripCapacity = 1;
                    particlePerStripCount = capacity;
                }
                capacity = stripCapacity * particlePerStripCount;
            }
        }

        protected override void OnInvalidate(VFXModel model, InvalidationCause cause)
        {
            base.OnInvalidate(model, cause);
            if (cause == InvalidationCause.kSettingChanged)
                UpdateValidOutputs();
        }

        protected override IEnumerable<string> filteredOutSettings
        {
            get
            {
                foreach (var s in base.filteredOutSettings)
                    yield return s;

                if (!VFXViewPreference.displayExperimentalOperator) // TODO Name is bad!
                    yield return "dataType";

                if (hasStrip)
                {
                    yield return "capacity";
                }
                else
                {
                    yield return "stripCapacity";
                    yield return "particlePerStripCount";
                }
            }
        }

        public override IEnumerable<string> additionalHeaders
        {
            get
            {
                if (hasStrip)
                {
                    yield return "#define STRIP_COUNT " + stripCapacity + "u";
                    yield return "#define PARTICLE_PER_STRIP_COUNT " + particlePerStripCount + "u";
                }
            }
        }

        private void UpdateValidOutputs()
        {
            var toUnlink = new List<VFXContext>();

            foreach (var context in owners)
                if (context.contextType == VFXContextType.Output) // Consider only outputs
                {
                    var input = context.inputContexts.FirstOrDefault(); // Consider only one input at the moment because this is ensure by the data type (even if it may change in the future)
                    if (input != null && (input.outputType & context.inputType) != context.inputType)
                        toUnlink.Add(context);
                }

            foreach (var context in toUnlink)
                context.UnlinkFrom(context.inputContexts.FirstOrDefault());
        }

        private uint alignedCapacity
        {
            get
            {
                uint paddedCapacity = capacity;
                const uint kThreadPerGroup = 64;
                if (paddedCapacity > kThreadPerGroup)
                    paddedCapacity = (uint)((paddedCapacity + kThreadPerGroup - 1) & ~(kThreadPerGroup - 1)); // multiple of kThreadPerGroup
                return (paddedCapacity + 3u) & ~3u; // Align on 4 boundary
            }
        }

        public uint ComputeSourceCount(Dictionary<VFXContext, List<VFXContextLink>[]> effectiveFlowInputLinks)
        {
            var init = owners.FirstOrDefault(o => o.contextType == VFXContextType.Init);

            if (init == null)
                return 0u;

            var cpuCount = effectiveFlowInputLinks[init].SelectMany(t => t.Select(u => u.context)).Where(o => o.contextType == VFXContextType.Spawner).Count();
            var gpuCount = effectiveFlowInputLinks[init].SelectMany(t => t.Select(u => u.context)).Where(o => o.contextType == VFXContextType.SpawnerGPU).Count();

            if (cpuCount != 0 && gpuCount != 0)
            {
                throw new InvalidOperationException("Cannot mix GPU & CPU spawners in init");
            }

            if (cpuCount > 0)
            {
                return (uint)cpuCount;
            }
            else if (gpuCount > 0)
            {
                if (gpuCount > 1)
                {
                    throw new InvalidOperationException("Don't support multiple GPU event (for now)");
                }
                var parent = m_DependenciesIn.OfType<VFXDataParticle>().FirstOrDefault();
                return parent != null ? parent.capacity : 0u;
            }
            return init != null ? (uint)effectiveFlowInputLinks[init].SelectMany(t => t.Select(u => u.context)).Where(o => o.contextType == VFXContextType.Spawner /* Explicitly ignore spawner gpu */).Count() : 0u;
        }

        public uint attributeBufferSize
        {
            get
            {
                return m_layoutAttributeCurrent.GetBufferSize(alignedCapacity);
            }
        }

        public VFXGPUBufferDesc attributeBufferDesc
        {
            get
            {
                return m_layoutAttributeCurrent.GetBufferDesc(alignedCapacity);
            }
        }

        public VFXCoordinateSpace space
        {
            get { return m_Space; }
            set { m_Space = value; Modified(false); }
        }

        public override bool CanBeCompiled()
        {
            // Has enough contexts and capacity
            if (m_Owners.Count < 1 || capacity <= 0)
                return false;

            // Has a initialize
            if (m_Owners[0].contextType != VFXContextType.Init)
                return false;

            // Has a spawner
            if (m_Owners[0].inputContexts.FirstOrDefault() == null)
                return false;

            // Has an output
            if (m_Owners.Last().contextType == VFXContextType.Output)
                return true;

            // Has a least one dependent compilable system
            if (m_Owners.SelectMany(c => c.allLinkedOutputSlot)
                .Select(s => ((VFXModel)s.owner).GetFirstOfType<VFXContext>())
                .Any(c => c.CanBeCompiled()))
                return true;

            return false;
        }

        public override VFXDeviceTarget GetCompilationTarget(VFXContext context)
        {
            return VFXDeviceTarget.GPU;
        }

        uint m_SourceCount = 0xFFFFFFFFu;

        public override uint staticSourceCount
        {
            get
            {
                return m_SourceCount;
            }
        }

        public bool hasDynamicSourceCount
        {
            get
            {
                return m_Contexts.Any(
                    o => o.contextType == VFXContextType.Init
                    && o.inputFlowSlot.Any(flow => flow.link.Any(link => link.context.contextType == VFXContextType.Event)));
            }
        }

        public override void GenerateAttributeLayout(Dictionary<VFXContext, List<VFXContextLink>[]> effectiveFlowInputLinks)
        {
            m_layoutAttributeCurrent.GenerateAttributeLayout(alignedCapacity, m_StoredCurrentAttributes);
            m_SourceCount = ComputeSourceCount(effectiveFlowInputLinks);

            var parent = m_DependenciesIn.OfType<VFXDataParticle>().FirstOrDefault();
            if (parent != null)
            {
                m_layoutAttributeSource.GenerateAttributeLayout(parent.alignedCapacity, parent.m_StoredCurrentAttributes);
                m_ownAttributeSourceBuffer = false;
            }
            else
            {
                var readSourceAttribute = m_ReadSourceAttributes.ToDictionary(o => o, _ => (int)VFXAttributeMode.ReadSource);
                m_layoutAttributeSource.GenerateAttributeLayout(m_SourceCount, readSourceAttribute);
                m_ownAttributeSourceBuffer = true;
            }
        }

        public override string GetAttributeDataDeclaration(VFXAttributeMode mode)
        {
            if (m_StoredCurrentAttributes.Count == 0)
                return string.Empty;
            else if ((mode & VFXAttributeMode.Write) != 0)
                return "RWByteAddressBuffer attributeData;";
            else
                return "ByteAddressBuffer attributeData;";
        }

        private string GetCastAttributePrefix(VFXAttribute attrib)
        {
            if (VFXExpression.IsFloatValueType(attrib.type))
                return "asfloat";
            return "";
        }

        private string GetByteAddressBufferMethodSuffix(VFXAttribute attrib)
        {
            int size = VFXExpression.TypeToSize(attrib.type);
            if (size == 1)
                return string.Empty;
            else if (size <= 4)
                return size.ToString();
            else
                throw new ArgumentException(string.Format("Attribute {0} of type {1} cannot be handled in ByteAddressBuffer due to its size of {2}", attrib.name, attrib.type, size));
        }

        public override string GetLoadAttributeCode(VFXAttribute attrib, VFXAttributeLocation location)
        {
            var attributeStore = location == VFXAttributeLocation.Current ? m_layoutAttributeCurrent : m_layoutAttributeSource;
            var attributeBuffer = location == VFXAttributeLocation.Current ? "attributeBuffer" : "sourceAttributeBuffer";
            var index = location == VFXAttributeLocation.Current ? "index" : "sourceIndex";

            if (location == VFXAttributeLocation.Current && !m_StoredCurrentAttributes.ContainsKey(attrib))
                throw new ArgumentException(string.Format("Attribute {0} does not exist in data layout", attrib.name));

            if (location == VFXAttributeLocation.Source && !m_ReadSourceAttributes.Any(a => a.name == attrib.name))
                throw new ArgumentException(string.Format("Attribute {0} does not exist in data layout", attrib.name));

            return string.Format("{0}({3}.Load{1}({2}))", GetCastAttributePrefix(attrib), GetByteAddressBufferMethodSuffix(attrib), attributeStore.GetCodeOffset(attrib, index), attributeBuffer);
        }

        public override string GetStoreAttributeCode(VFXAttribute attrib, string value)
        {
            if (!m_StoredCurrentAttributes.ContainsKey(attrib))
                throw new ArgumentException(string.Format("Attribute {0} does not exist in data layout", attrib.name));

            return string.Format("attributeBuffer.Store{0}({1},{3}({2}))", GetByteAddressBufferMethodSuffix(attrib), m_layoutAttributeCurrent.GetCodeOffset(attrib, "index"), value, attrib.type == VFXValueType.Boolean ? "uint" : "asuint");
        }

        public override IEnumerable<VFXContext> InitImplicitContexts()
        {
            var contexts = compilableOwners.ToList();

            if (!NeedsGlobalSort() &&
                !contexts.OfType<VFXAbstractParticleOutput>().Any(o => o.NeedsOutputUpdate()))
            {
                //Early out with the most common case
                m_Contexts = contexts;
                return Enumerable.Empty<VFXContext>();
            }

            m_Contexts = new List<VFXContext>(contexts.Count + 2); // Allocate max number
            int index = 0;

            // First add init and updates
            for (index = 0; index < contexts.Count; ++index)
            {
                if ((contexts[index].contextType == VFXContextType.Output))
                    break;
                m_Contexts.Add(contexts[index]);
            }

            var implicitContext = new List<VFXContext>();
            if (NeedsGlobalSort())
            {
                // Then the camera sort
                var cameraSort = VFXContext.CreateImplicitContext<VFXCameraSort>(this);
                implicitContext.Add(cameraSort);
                m_Contexts.Add(cameraSort);
            }

            //additional update
            for (int outputIndex = index; outputIndex < contexts.Count; ++outputIndex)
            {
                var currentOutputContext = contexts[outputIndex];
                var abstractParticleOutput = currentOutputContext as VFXAbstractParticleOutput;
                if (abstractParticleOutput == null)
                    continue;

                if (abstractParticleOutput.NeedsOutputUpdate())
                {
                    var update = VFXContext.CreateImplicitContext<VFXOutputUpdate>(this);
                    update.SetOutput(abstractParticleOutput);
                    implicitContext.Add(update);
                    m_Contexts.Add(update);
                }
            }

            // And finally output
            for (; index < contexts.Count; ++index)
                m_Contexts.Add(contexts[index]);

            return implicitContext;
        }

        public bool NeedsIndirectBuffer()
        {
            return compilableOwners.OfType<VFXAbstractParticleOutput>().Any(o => o.HasIndirectDraw());
        }

        public bool NeedsGlobalIndirectBuffer()
        {
            return compilableOwners.OfType<VFXAbstractParticleOutput>().Any(o => o.HasIndirectDraw() && !VFXOutputUpdate.HasFeature(o.outputUpdateFeatures, VFXOutputUpdate.Features.IndirectDraw));
        }

        public bool NeedsGlobalSort()
        {
            return compilableOwners.OfType<VFXAbstractParticleOutput>().Any(o => o.CanBeCompiled() && o.HasSorting() && !VFXOutputUpdate.HasFeature(o.outputUpdateFeatures, VFXOutputUpdate.Features.IndirectDraw));
        }

        public override void FillDescs(
            VFXCompileErrorReporter reporter,
            List<VFXGPUBufferDesc> outBufferDescs,
            List<VFXTemporaryGPUBufferDesc> outTemporaryBufferDescs,
            List<VFXEditorSystemDesc> outSystemDescs,
            VFXExpressionGraph expressionGraph,
            Dictionary<VFXContext, VFXContextCompiledData> contextToCompiledData,
            Dictionary<VFXContext, int> contextSpawnToBufferIndex,
            VFXDependentBuffersData dependentBuffers,
            Dictionary<VFXContext, List<VFXContextLink>[]> effectiveFlowInputLinks,
            VFXSystemNames systemNames = null)
        {
            bool hasKill = IsAttributeStored(VFXAttribute.Alive);

            var deadListBufferIndex = -1;
            var deadListCountIndex = -1;

            var systemBufferMappings = new List<VFXMapping>();
            var systemValueMappings = new List<VFXMapping>();

            var attributeBufferIndex = dependentBuffers.attributeBuffers[this];

            int attributeSourceBufferIndex = -1;
            int eventGPUFrom = -1;

            var stripDataIndex = -1;
            var boundsBufferIndex = -1;

            if (m_DependenciesIn.Any())
            {
                if (m_DependenciesIn.Count != 1)
                {
                    throw new InvalidOperationException("Unexpected multiple input dependency for GPU event");
                }
                attributeSourceBufferIndex = dependentBuffers.attributeBuffers[m_DependenciesIn.FirstOrDefault()];
                eventGPUFrom = dependentBuffers.eventBuffers[this];
            }

            if (attributeBufferIndex != -1)
            {
                systemBufferMappings.Add(new VFXMapping("attributeBuffer", attributeBufferIndex));
            }

            if (m_ownAttributeSourceBuffer)
            {
                if (attributeSourceBufferIndex != -1)
                {
                    throw new InvalidOperationException("Unexpected source while filling description of data particle");
                }

                attributeSourceBufferIndex = outBufferDescs.Count;
                outBufferDescs.Add(m_layoutAttributeSource.GetBufferDesc(staticSourceCount));
            }

            if (attributeSourceBufferIndex != -1)
            {
                systemBufferMappings.Add(new VFXMapping("sourceAttributeBuffer", attributeSourceBufferIndex));
            }

            var systemFlag = VFXSystemFlag.SystemDefault;
            if (eventGPUFrom != -1)
            {
                systemFlag |= VFXSystemFlag.SystemReceivedEventGPU;
                systemBufferMappings.Add(new VFXMapping("eventList", eventGPUFrom));
            }

            if (hasKill)
            {
                systemFlag |= VFXSystemFlag.SystemHasKill;

                deadListBufferIndex = outBufferDescs.Count;
                outBufferDescs.Add(new VFXGPUBufferDesc() { type = ComputeBufferType.Counter, size = capacity, stride = 4 });
                systemBufferMappings.Add(new VFXMapping("deadList", deadListBufferIndex));

                deadListCountIndex = outBufferDescs.Count;
                outBufferDescs.Add(new VFXGPUBufferDesc() { type = ComputeBufferType.Raw, size = 1, stride = 4 });
                systemBufferMappings.Add(new VFXMapping("deadListCount", deadListCountIndex));
            }

            if (hasStrip)
            {
                systemFlag |= VFXSystemFlag.SystemHasStrips;

                systemValueMappings.Add(new VFXMapping("stripCount", (int)stripCapacity));
                systemValueMappings.Add(new VFXMapping("particlePerStripCount", (int)particlePerStripCount));

                stripDataIndex = dependentBuffers.stripBuffers[this];
                systemBufferMappings.Add(new VFXMapping("stripDataBuffer", stripDataIndex));
            }

<<<<<<< HEAD
            if (hasDynamicSourceCount)
            {
                systemFlag |= VFXSystemFlag.SystemHasDirectLink;
=======
            if (needsComputeBounds || boundsSettingMode == BoundsSettingMode.Automatic)
            {
                systemFlag |= VFXSystemFlag.SystemNeedsComputeBounds;

                boundsBufferIndex = dependentBuffers.boundsBuffers[this];
                systemBufferMappings.Add(new VFXMapping("boundsBuffer", boundsBufferIndex));
            }

            if (boundsSettingMode == BoundsSettingMode.Automatic)
            {
                systemFlag |= VFXSystemFlag.SystemAutomaticBounds;
            }

            if (space == VFXCoordinateSpace.World)
            {
                systemFlag |= VFXSystemFlag.SystemInWorldSpace;
>>>>>>> 2826ce5c
            }

            var initContext = m_Contexts.FirstOrDefault(o => o.contextType == VFXContextType.Init);
            if (initContext != null)
                systemBufferMappings.AddRange(effectiveFlowInputLinks[initContext].SelectMany(t => t.Select(u => u.context)).Where(o => o.contextType == VFXContextType.Spawner).Select(o => new VFXMapping("spawner_input", contextSpawnToBufferIndex[o])));
            if (m_Contexts.Count() > 0 && m_Contexts.First().contextType == VFXContextType.Init) // TODO This test can be removed once we ensure priorly the system is valid
            {
                var mapper = contextToCompiledData[m_Contexts.First()].cpuMapper;

                var boundsCenterExp = mapper.FromNameAndId("bounds_center", -1);
                var boundsSizeExp = mapper.FromNameAndId("bounds_size", -1);
                var boundsPaddingExp = mapper.FromNameAndId("boundsPadding", -1);

                int boundsCenterIndex = boundsCenterExp != null ? expressionGraph.GetFlattenedIndex(boundsCenterExp) : -1;
                int boundsSizeIndex = boundsSizeExp != null ? expressionGraph.GetFlattenedIndex(boundsSizeExp) : -1;
                int boundsPaddingIndex = boundsPaddingExp != null ? expressionGraph.GetFlattenedIndex(boundsPaddingExp) : -1;

                if (boundsCenterIndex != -1 && boundsSizeIndex != -1)
                {
                    systemValueMappings.Add(new VFXMapping("bounds_center", boundsCenterIndex));
                    systemValueMappings.Add(new VFXMapping("bounds_size", boundsSizeIndex));
                }
                if (boundsPaddingIndex != -1)
                {
                    systemValueMappings.Add(new VFXMapping("boundsPadding", boundsPaddingIndex));
                }
            }

            Dictionary<VFXContext, VFXOutputUpdate> indirectOutputToCuller = null;
            bool needsIndirectBuffer = NeedsIndirectBuffer();
            int globalIndirectBufferIndex = -1;
            bool needsGlobalIndirectBuffer = false;
            if (needsIndirectBuffer)
            {
                indirectOutputToCuller = new Dictionary<VFXContext, VFXOutputUpdate>();
                foreach (var cullCompute in m_Contexts.OfType<VFXOutputUpdate>())
                    if (cullCompute.HasFeature(VFXOutputUpdate.Features.IndirectDraw))
                        indirectOutputToCuller.Add(cullCompute.output, cullCompute);

                var allIndirectOutputs = owners.OfType<VFXAbstractParticleOutput>().Where(o => o.HasIndirectDraw());

                needsGlobalIndirectBuffer = NeedsGlobalIndirectBuffer();
                if (needsGlobalIndirectBuffer)
                {
                    globalIndirectBufferIndex = outBufferDescs.Count;
                    systemBufferMappings.Add(new VFXMapping("indirectBuffer0", outBufferDescs.Count));
                    outBufferDescs.Add(new VFXGPUBufferDesc() { type = ComputeBufferType.Counter, size = capacity, stride = 4 });
                }

                int currentIndirectBufferIndex = globalIndirectBufferIndex == -1 ? 0 : 1;
                foreach (var indirectOutput in allIndirectOutputs)
                {
                    if (indirectOutputToCuller.ContainsKey(indirectOutput))
                    {
                        VFXOutputUpdate culler = indirectOutputToCuller[indirectOutput];
                        uint bufferCount = culler.bufferCount;
                        culler.bufferIndex = outBufferDescs.Count;
                        bool perCamera = culler.isPerCamera;
                        uint bufferStride = culler.HasFeature(VFXOutputUpdate.Features.Sort) ? 8u : 4u;
                        for (uint i = 0; i < bufferCount; ++i)
                        {
                            string bufferName = "indirectBuffer" + currentIndirectBufferIndex++;
                            if (perCamera)
                                bufferName += "PerCamera";
                            systemBufferMappings.Add(new VFXMapping(bufferName, outBufferDescs.Count));
                            outBufferDescs.Add(new VFXGPUBufferDesc() { type = ComputeBufferType.Counter, size = capacity, stride = bufferStride });
                        }

                        if (culler.HasFeature(VFXOutputUpdate.Features.Sort))
                        {
                            culler.sortedBufferIndex = outBufferDescs.Count;
                            for (uint i = 0; i < bufferCount; ++i)
                                outBufferDescs.Add(new VFXGPUBufferDesc() { type = ComputeBufferType.Default, size = capacity, stride = 4 });
                        }
                        else
                            culler.sortedBufferIndex = culler.bufferIndex;
                    }
                }
            }

            // sort buffers
            int sortBufferAIndex = -1;
            int sortBufferBIndex = -1;
            bool needsSort = NeedsGlobalSort();
            if (needsSort)
            {
                sortBufferAIndex = outBufferDescs.Count;
                sortBufferBIndex = sortBufferAIndex + 1;

                outBufferDescs.Add(new VFXGPUBufferDesc() { type = ComputeBufferType.Default, size = capacity, stride = 8 });
                systemBufferMappings.Add(new VFXMapping("sortBufferA", sortBufferAIndex));

                outBufferDescs.Add(new VFXGPUBufferDesc() { type = ComputeBufferType.Default, size = capacity, stride = 8 });
                systemBufferMappings.Add(new VFXMapping("sortBufferB", sortBufferBIndex));
            }

            var elementToVFXBufferMotionVector = new Dictionary<VFXContext, int>();
            foreach (VFXOutputUpdate context in m_Contexts.OfType<VFXOutputUpdate>())
            {
                if (context.HasFeature(VFXOutputUpdate.Features.MotionVector))
                {
                    uint sizePerElement = 12U * 4U;
                    if (context.output.SupportsMotionVectorPerVertex(out uint vertsCount))
                    {
                        // 2 floats per vertex
                        sizePerElement = vertsCount * 2U * 4U;
                    }
                    // add previous frame index
                    sizePerElement += 4U;
                    int currentElementToVFXBufferMotionVector = outTemporaryBufferDescs.Count;
                    outTemporaryBufferDescs.Add(new VFXTemporaryGPUBufferDesc() { frameCount = 2u, desc = new VFXGPUBufferDesc { type = ComputeBufferType.Raw, size = capacity * sizePerElement, stride = 4 } });
                    elementToVFXBufferMotionVector.Add(context.output, currentElementToVFXBufferMotionVector);
                }
            }

            var taskDescs = new List<VFXEditorTaskDesc>();
            var bufferMappings = new List<VFXMapping>();
            var uniformMappings = new List<VFXMapping>();
            var additionalParameters = new List<VFXMapping>();

            for (int i = 0; i < m_Contexts.Count; ++i)
            {
                var temporaryBufferMappings = new List<VFXMappingTemporary>();

                var context = m_Contexts[i];
                if (!contextToCompiledData.TryGetValue(context, out var contextData))
                    throw new InvalidOperationException("Unexpected context which hasn't been compiled : " + context);

                var taskDesc = new VFXEditorTaskDesc();
                taskDesc.type = (UnityEngine.VFX.VFXTaskType)context.taskType;

                bufferMappings.Clear();
                additionalParameters.Clear();

                if (context is VFXOutputUpdate)
                {
                    var update = (VFXOutputUpdate)context;
                    if (update.HasFeature(VFXOutputUpdate.Features.MotionVector))
                    {
                        var currentIndex = elementToVFXBufferMotionVector[update.output];
                        temporaryBufferMappings.Add(new VFXMappingTemporary() { pastFrameIndex = 0u, perCameraBuffer = true, mapping = new VFXMapping("elementToVFXBuffer", currentIndex) });
                    }
                }
                else if (context.contextType == VFXContextType.Output && (context is IVFXSubRenderer) && (context as IVFXSubRenderer).hasMotionVector)
                {
                    var currentIndex = elementToVFXBufferMotionVector[context];
                    temporaryBufferMappings.Add(new VFXMappingTemporary() { pastFrameIndex = 1u, perCameraBuffer = true, mapping = new VFXMapping("elementToVFXBufferPrevious", currentIndex) });
                }

                if (attributeBufferIndex != -1)
                    bufferMappings.Add(new VFXMapping("attributeBuffer", attributeBufferIndex));

                if (eventGPUFrom != -1 && context.contextType == VFXContextType.Init)
                    bufferMappings.Add(new VFXMapping("eventList", eventGPUFrom));

                if (deadListBufferIndex != -1 && (context.taskType == VFXTaskType.Initialize || context.taskType == VFXTaskType.Update))
                    bufferMappings.Add(new VFXMapping(context.contextType == VFXContextType.Update ? "deadListOut" : "deadListIn", deadListBufferIndex));

                if (deadListCountIndex != -1 && context.contextType == VFXContextType.Init)
                    bufferMappings.Add(new VFXMapping("deadListCount", deadListCountIndex));

                if (attributeSourceBufferIndex != -1 && context.contextType == VFXContextType.Init)
                    bufferMappings.Add(new VFXMapping("sourceAttributeBuffer", attributeSourceBufferIndex));

                if (stripDataIndex != -1 && context.ownedType == VFXDataType.ParticleStrip)
                    bufferMappings.Add(new VFXMapping("stripDataBuffer", stripDataIndex));

                bool hasAttachedStrip = IsAttributeStored(VFXAttribute.StripAlive);
                if (hasAttachedStrip)
                {
                    var stripData = dependenciesOut.First(d => ((VFXDataParticle)d).hasStrip); // TODO Handle several strip attached
                    bufferMappings.Add(new VFXMapping("attachedStripDataBuffer", dependentBuffers.stripBuffers[stripData]));
                }

                if (needsIndirectBuffer)
                {
                    systemFlag |= VFXSystemFlag.SystemHasIndirectBuffer;

                    if (context.contextType == VFXContextType.Output && (context as VFXAbstractParticleOutput).HasIndirectDraw())
                    {
                        bool hasCuller = indirectOutputToCuller.ContainsKey(context);
                        additionalParameters.Add(new VFXMapping("indirectIndex", hasCuller ? indirectOutputToCuller[context].bufferIndex : globalIndirectBufferIndex));
                        bufferMappings.Add(new VFXMapping("indirectBuffer", hasCuller ? indirectOutputToCuller[context].sortedBufferIndex : globalIndirectBufferIndex));
                    }

                    if (context.contextType == VFXContextType.Update)
                    {
                        if (context.taskType == VFXTaskType.Update && needsGlobalIndirectBuffer)
                            bufferMappings.Add(new VFXMapping("indirectBuffer", globalIndirectBufferIndex));
                    }

                    if (context.contextType == VFXContextType.Filter)
                    {
                        if (context.taskType == VFXTaskType.CameraSort && needsGlobalIndirectBuffer)
                            bufferMappings.Add(new VFXMapping("inputBuffer", globalIndirectBufferIndex));
                        else if (context is VFXOutputUpdate)
                        {
                            var outputUpdate = (VFXOutputUpdate)context;
                            int startIndex = outputUpdate.bufferIndex;
                            uint bufferCount = outputUpdate.bufferCount;
                            for (int j = 0; j < bufferCount; ++j)
                                bufferMappings.Add(new VFXMapping("outputBuffer" + j, startIndex + j));
                        }
                    }
                }

                if (deadListBufferIndex != -1 && context.contextType == VFXContextType.Output && (context as VFXAbstractParticleOutput).NeedsDeadListCount())
                    bufferMappings.Add(new VFXMapping("deadListCount", deadListCountIndex));

                if (context.taskType == VFXTaskType.CameraSort)
                {
                    bufferMappings.Add(new VFXMapping("outputBuffer", sortBufferAIndex));
                    if (deadListCountIndex != -1)
                        bufferMappings.Add(new VFXMapping("deadListCount", deadListCountIndex));
                }

                var gpuTarget = context.allLinkedOutputSlot.SelectMany(o => (o.owner as VFXContext).outputContexts)
                    .Where(c => c.CanBeCompiled())
                    .Select(o => dependentBuffers.eventBuffers[o.GetData()])
                    .ToArray();
                for (uint indexTarget = 0; indexTarget < (uint)gpuTarget.Length; ++indexTarget)
                {
                    var prefix = VFXCodeGeneratorHelper.GeneratePrefix(indexTarget);
                    bufferMappings.Add(new VFXMapping(string.Format("eventListOut_{0}", prefix), gpuTarget[indexTarget]));
                }

                uniformMappings.Clear();

                foreach (var uniform in contextData.uniformMapper.uniforms)
                    uniformMappings.Add(new VFXMapping(contextData.uniformMapper.GetName(uniform), expressionGraph.GetFlattenedIndex(uniform)));
                foreach (var buffer in contextData.uniformMapper.buffers)
                    uniformMappings.Add(new VFXMapping(contextData.uniformMapper.GetName(buffer), expressionGraph.GetFlattenedIndex(buffer)));
                foreach (var texture in contextData.uniformMapper.textures)
                {
                    // TODO At the moment issue all names sharing the same texture as different texture slots. This is not optimized as it required more texture binding than necessary
                    foreach (var name in contextData.uniformMapper.GetNames(texture))
                        uniformMappings.Add(new VFXMapping(name, expressionGraph.GetFlattenedIndex(texture)));
                }

                // Retrieve all cpu mappings at context level (-1)
                var cpuMappings = contextData.cpuMapper.CollectExpression(-1).Select(exp => new VFXMapping(exp.name, expressionGraph.GetFlattenedIndex(exp.exp))).ToArray();

                //Check potential issue with invalid operation on CPU
                foreach (var mapping in cpuMappings)
                {
                    if (mapping.index < 0)
                    {
                        reporter?.RegisterError(context.GetSlotByPath(true, mapping.name), "GPUNodeLinkedTOCPUSlot", VFXErrorType.Error, "Can not link a GPU operator to a system wide (CPU) input.");;
                        throw new InvalidOperationException("Unable to compute CPU expression for mapping : " + mapping.name);
                    }
                }

                taskDesc.buffers = bufferMappings.ToArray();
                taskDesc.temporaryBuffers = temporaryBufferMappings.ToArray();
                taskDesc.values = uniformMappings.ToArray();
                taskDesc.parameters = cpuMappings.Concat(contextData.parameters).Concat(additionalParameters).ToArray();
                taskDesc.shaderSourceIndex = contextToCompiledData[context].indexInShaderSource;
                taskDesc.model = context;

                if (context is IVFXMultiMeshOutput) // If the context is a multi mesh output, split and patch task desc into several tasks
                {
                    var multiMeshOutput = (IVFXMultiMeshOutput)context;
                    for (int j = (int)multiMeshOutput.meshCount - 1; j >= 0; --j) // Back to front to be consistent with LOD and alpha
                    {
                        VFXEditorTaskDesc singleMeshTaskDesc = taskDesc;
                        singleMeshTaskDesc.parameters = VFXMultiMeshHelper.PatchCPUMapping(taskDesc.parameters, multiMeshOutput.meshCount, j).ToArray();
                        singleMeshTaskDesc.buffers = VFXMultiMeshHelper.PatchBufferMapping(taskDesc.buffers, j).ToArray();
                        taskDescs.Add(singleMeshTaskDesc);
                    }
                }
                else
                    taskDescs.Add(taskDesc);

                // if task is a per camera update with sorting, add sort tasks
                if (context is VFXOutputUpdate)
                {
                    var update = (VFXOutputUpdate)context;

                    if (update.HasFeature(VFXOutputUpdate.Features.Sort))
                    {
                        for (int j = 0; j < update.bufferCount; ++j)
                        {
                            VFXEditorTaskDesc sortTaskDesc = new VFXEditorTaskDesc();
                            sortTaskDesc.type = UnityEngine.VFX.VFXTaskType.PerCameraSort;
                            sortTaskDesc.externalProcessor = null;
                            sortTaskDesc.model = context;

                            sortTaskDesc.buffers = new VFXMapping[3];
                            sortTaskDesc.buffers[0] = new VFXMapping("srcBuffer", update.bufferIndex + j);
                            if (capacity > 4096) // Add scratch buffer
                            {
                                sortTaskDesc.buffers[1] = new VFXMapping("scratchBuffer", outBufferDescs.Count);
                                outBufferDescs.Add(new VFXGPUBufferDesc() { type = ComputeBufferType.Default, size = capacity, stride = 8 });
                            }
                            else
                                sortTaskDesc.buffers[1] = new VFXMapping("scratchBuffer", -1); // No scratchBuffer needed
                            sortTaskDesc.buffers[2] = new VFXMapping("dstBuffer", update.sortedBufferIndex + j);

                            sortTaskDesc.parameters = new VFXMapping[1];
                            sortTaskDesc.parameters[0] = new VFXMapping("globalSort", 0);

                            taskDescs.Add(sortTaskDesc);
                        }
                    }
                }
            }

            string nativeName = string.Empty;
            if (systemNames != null)
                nativeName = systemNames.GetUniqueSystemName(this);
            else
                throw new InvalidOperationException("system names manager cannot be null");

            outSystemDescs.Add(new VFXEditorSystemDesc()
            {
                flags = systemFlag,
                tasks = taskDescs.ToArray(),
                capacity = capacity,
                name = nativeName,
                buffers = systemBufferMappings.ToArray(),
                values = systemValueMappings.ToArray(),
                type = VFXSystemType.Particle,
                layer = m_Layer
            });
        }

        public override void Sanitize(int version)
        {
            if (version < 8)
            {
                SetSettingValue("boundsSettingMode", BoundsSettingMode.Manual);
            }
            base.Sanitize(version);
        }

        public override void CopySettings<T>(T dst)
        {
            var instance = dst as VFXDataParticle;
            instance.m_Space = m_Space;
        }

        public StructureOfArrayProvider.BucketInfo[] GetCurrentAttributeLayout()
        {
            return m_layoutAttributeCurrent.GetBucketLayoutInfo();
        }

        public StructureOfArrayProvider.BucketInfo[] GetSourceAttributeLayout()
        {
            return m_layoutAttributeSource.GetBucketLayoutInfo();
        }

        [SerializeField]
        private VFXCoordinateSpace m_Space; // TODO Should be an actual setting
        [NonSerialized]
        private StructureOfArrayProvider m_layoutAttributeCurrent = new StructureOfArrayProvider();
        [NonSerialized]
        private StructureOfArrayProvider m_layoutAttributeSource = new StructureOfArrayProvider();
        [NonSerialized]
        private bool m_ownAttributeSourceBuffer;
    }
}<|MERGE_RESOLUTION|>--- conflicted
+++ resolved
@@ -666,11 +666,11 @@
                 systemBufferMappings.Add(new VFXMapping("stripDataBuffer", stripDataIndex));
             }
 
-<<<<<<< HEAD
             if (hasDynamicSourceCount)
             {
                 systemFlag |= VFXSystemFlag.SystemHasDirectLink;
-=======
+            }
+
             if (needsComputeBounds || boundsSettingMode == BoundsSettingMode.Automatic)
             {
                 systemFlag |= VFXSystemFlag.SystemNeedsComputeBounds;
@@ -687,7 +687,6 @@
             if (space == VFXCoordinateSpace.World)
             {
                 systemFlag |= VFXSystemFlag.SystemInWorldSpace;
->>>>>>> 2826ce5c
             }
 
             var initContext = m_Contexts.FirstOrDefault(o => o.contextType == VFXContextType.Init);
