# Contexts

<<<<<<< HEAD
Contexts are the main element of the Visual Effect Graph's **processing** (vertical) workflow and determine how particles spawn and simulate. The way you organize Contexts on the graph defines order of operation for the processing workflow. For information on the processing workflow, see [Visual Effect Graph Logic](GraphLogicAndPhilosophy.md). Every Context defines one stage of computation. For example a Context can:
=======
Contexts are the main elements of the Graph Workflow logic (vertical) and define the succession and the relationships of operations and simulations. Every context defines one stage of computing, for example computing how many particles need to be spawned, creating new particles or updating all living particles.
>>>>>>> f49654a4

* Calculate how many particles the effect should spawn.
* Create new particles.
* Update all living particles.

Contexts connect to one another sequentially to define the lifecycle of particles. After a graph creates new particles, the **Initialize** Context can connect to an **Update Particle** Context to simulate each particle. Also, the **Initialize** Context can instead connect directly to an **Output Particle** Context to render the particles without simulating any behavior.

## Creating and connecting Contexts

A Context is a type of [graph element](GraphLogicAndPhilosophy.md#graph-elements) so to create one, see [Adding graph elements](VisualEffectGraphWindow.md#adding-graph-elements).

Contexts connect to one another in a vertical, linear order. To achieve this, they use [flow slots](). Depending on which part of the particle lifecycle a Context defines, it may have flow slots on its top, its bottom, or both.

## Configuring Contexts

<<<<<<< HEAD
To change the behavior of the Context, adjust its [settings](GraphLogicAndPhilosophy.md#settings) in the Node UI or the Inspector. 
=======
Adjusting Context [Settings](GraphLogicAndPhilosophy.md#settings) in the Node UI or the Inspector can change the way the Operator looks and behaves.
>>>>>>> f49654a4

Some settings also change how the Context looks. For example in a **Quad Output** Context, if you set the UV Mode to **FlipbookMotionBlend**, Unity adds the following extra properties to the Context header: **Flipbook Size**, **Motion Vector Map**, and **Motion Vector Scale**.

## Flow compatibility

Not all Contexts can connect to one another. To keep a consistent workflow, the following rules apply:

* Contexts only connect to compatible input/output data types.
* [Events](Events.md) can connect to one or many Events or **Initialize** Contexts.
* **Initialize** Contexts can have one or many **SpawnEvent** sources or one or many **GPUSpawnEvent** sources, but these data type are mutually exclusive.
* Only one **Initialize** Context can connect to one **Update** Context.
* You can connect an **Output** Context to an **Initialize** or **Update** Context.

For a breakdown of context compatibility, see the table below.

| Context                | Input Data Type                               | Output Data Type    | Specific Comments                                            |
| ---------------------- | --------------------------------------------- | ------------------- | ------------------------------------------------------------ |
| **Event**              | **None**                                      | **SpawnEvent** (1+) | **None**                                                     |
| **Spawn**              | **SpawnEvent** (1+)                           | **SpawnEvent** (1+) | Has two input flow slots which start and stop the **Spawn** context respectively. |
| **GPU Event**          | **None**                                      | **SpawnEvent**      | Outputs to **Initialize** Context                            |
| **Initialize**         | **SpawnEvent** (1+) or **GPUSpawnEvent** (1+) | **Particle** (1)    | Input types are either **SpawnEvent** or **GPUSpawnEvent**. These input types are mutually exclusive.<br/>Can output to **Particle Update** or **Particle Output**. |
| **Update**             | **Particle** (1)                              | **Particle** (1+)   | Can output to a **Particle Update** or **Particle Output**.  |
| **Particle Output**    | **Particle** (1)                              | **None**            | Can either have input from an **Initialize** or **Update** Context.<br/>No output. |
| **Static Mesh Output** | **None**                                      | **None**            | Standalone Context.                                          |

# Context type overview

This section covers all the common settings for every kind of Context.

## Event

Event Contexts only display their name, which is a string. To trigger an Event Context and activate a workflow from it, use the Event Context's name in the [component API](ComponentApi.md). For information on how to do this, see [Sending Events](ComponentApi.md#sending-events).

## Spawn

<<<<<<< HEAD
Spawn Contexts are standalone systems that have three States: Running, Idle, and Waiting. 
=======
Spawn Contexts are standalone systems that have three States : Playing, Stopped and Delayed.

* **Looping** (Running) state means that the Blocks are computed and will perform spawn of new particles
* **Finished** (Idle) state means that the spawn machine is off and will not spawn particles
* **DelayingBeforeLoop/DelayingAfterLoop** (Waiting) state stops spawning particles until the end of a user-set delay, then restarts spawning particles.
>>>>>>> f49654a4

* **Looping** (Running): This state means that Unity computes the Blocks in the Context and spawns new particles.
* **Finished** (Idle): This state means that the spawn machine is off and does not compute Blocks in the Context or spawn particles.
* **DelayingBeforeLoop/DelayingAfterLoop** (Waiting): This state pauses the Context for the duration of a delay time which you can specify. After the delay, the Context resumes, computes Blocks in the Context, and spawns particles.

To customize **Spawn** Contexts, you can add compatible **Blocks** to them. For information on the Spawn Context API, see the [Script Reference](https://docs.unity3d.com/2019.3/Documentation/ScriptReference/VFX.VFXSpawnerLoopState.html).

<<<<<<< HEAD
### Enabling and disabling 
=======
### Turning On and Off
>>>>>>> f49654a4

Spawn Contexts expose two [flow slots](GraphLogicAndPhilosophy.md#processing-workflow-vertical-logic): **Start** and **Stop**:

<<<<<<< HEAD
- The **Start** input resets/starts the Spawn Context. If you do not connect anything to this flow slot, it implicitly uses the **OnPlay** [Event](Events.md). Using **Start** many times has the same effect as using it once.
- The **Stop** input stops the Spawn System. If you do not connect anything to this flow slot, it implicitly uses the **OnStop** [Event](Events.md).
=======
- Start input **Resets** and/or **Start** the Spawn System : if not connected, it is implicitly bound to the `OnPlay` [Event](Events.md) . Hitting Start many times has the same effect as pushing it once.
- Stop input **Stops** the Spawn System : if not connected, it is implicitly bound to the `OnStop` [Event](Events.md)
>>>>>>> f49654a4

### Looping and delaying

Each Spawn Context contains a state to determine when the Context spawns particles.

<<<<<<< HEAD
* The Spawn Context emits particles during loops of a particular duration. This means the internal spawn time resets when each loop starts. By default, the duration is **infinite**, but you can change this.<br/>To set the loop mode:
  1. Select the Spawn Context in the graph.
  2. In the Inspector, click the **Loop Duration** drop-down.
  3. From the list, click either **Infinite**, **Constant**, or **Random**.
* Spawn Contexts can perform one, many, or an infinite number of loops.<br/>To set the number of loops:
  1. Select the Spawn Context in the graph.
  2. In the Inspector, click the **Loop** drop-down.
  3. From the list, click either **Infinite**, **Constant**, or **Random**.
* Spawn Contexts can perform a delay before and after each loop. During a delay, the spawn time elapses normally but the Spawn Context does not spawn any particles.<br/>To set the delay duration:
  1. Select the Spawn Context in the graph.
  2. In the Inspector, click either the **Delay Before Loop** or **Delay After Loop** drop-down.
  3. From the list, click either **None**, **Constant**, or **Random**.
=======
* The spawn context can emit during **loops of defined duration** (meaning the internal spawn time will reset at each loop's beginning) . By default the duration is **infinite**.
  * In order to set the loop mode, select the context in the graph and change the loop duration popup in the Inspector. (Possible Values : Infinite, Constant, Random)
* Spawn contexts can perform **one**, **many** or an **infinity** of **loops**.
  * In order to set this setting, select the spawn context in the graph and change the Loop count popup in the Inspector (Possible Values : Infinite, Constant, Random)
* Spawn contexts can perform a **delay** **before** and/or a**delay after** each loop. During a delay, the spawn time elapses normally but no spawn is performed.
  * In order to set these setting, select the spawn context in the graph and change the Delay Before Loop and Delay After Loop popups in the Inspector (Possible Values: None, Constant, Random)
>>>>>>> f49654a4

If you set **Loop Duration**, **Loop**, **Delay Before Loop**, or **Delay After Loop** to either **Constant** or **Random**, the Spawn Context displays extra properties in its header to control each behavior. To evaluates the values you set, Unity uses the following rules:

- If set, Unity evaluates **Loop Count** when the **Start** flow input of the Context triggers.
- If set, Unity evaluates **Loop Duration** every time a loop starts.
- If set, Unity evaluates **Loop Before/After Delay** every time a delay starts.

For a visualization of the looping and delay system, see the following illustration:

![Figure explaining the Loop/Delay System](Images/LoopDelaySystem.png)

## GPU Event

<<<<<<< HEAD
GPU Event Contexts are experimental Contexts that connect inputs to output GPU Events from other systems. They differ from the normal Event Contexts in two ways:
=======
GPU Event contexts are experimental contexts that connect inputs to output GPU Events from other systems. They differ from Traditional Spawn as they are computed by the GPU.  Only one kind of Spawn can be connected to an Initialize Context (GPU Event and Spawn/Events are mutually Exclusive)
>>>>>>> f49654a4

* The GPU computes GPU Events and the CPU computes normal Events.
* You can't customize GPU Event Contexts with Blocks.

**Note**: When you connect Spawn Events to an Initialize Context, be aware that GPU Spawn Events and normal Spawn Events are mutually Exclusive. You can only connect one type of Spawn Event to an **Initialize** Context at the same time.

## Initialize

Initialize Contexts generate new particles based on **SpawnEvent** Data, which Unity computes from Events, Spawn Contexts, or GPU Event Contexts.

For example: If a Spawn Context states that the effect should create 200 new particles, the Initialize Context processes its Blocks for all 200 new particles.

To customize **Initialize **Contexts, you can add compatible **Blocks** to them.

Initialize contexts are the entry point of new systems. As such, they display the following information and configuration details in their header:

| Property/Setting       | Description                                  |
| ---------------------- | -------------------------------------------- |
| **Bounds** (Property)  | Controls the Bounding box of the System.     |
| **Capacity** (Setting) | Controls the allocation count of the System. |

## Update

Update Contexts update all living particles in the system based on **Particle** Data, which Unity computes from Initialize and Update Contexts. Unity executes Update Contexts, and thus updates every particle, every frame.

Particle Update Contexts also automatically process some computations for particles in order to simplify common editing tasks.

To customize **Update** Contexts, you can add compatible **Blocks** to them.


| Setting                 | Description                                                  |
| ----------------------- | ------------------------------------------------------------ |
| **Integration**         | Specifies the type of velocity integration to use for the particles.<br/>&#8226; **None**: No velocity Integration .<br/>&#8226; **Euler**: Applies simple Euler velocity integration to the particles positions every frame. |
| **Angular Integration** | Specifies the type of angular integration to use for the particles.<br/>&#8226; **None**: No velocity Integration .<br/>&#8226; **Euler**: Applies simple Euler angular velocity integration to the particles angles every frame. |
| **Age Particles**       | If the Context uses the Age attribute, this controls whether the Update Context makes particles age over time. |
| **Reap Particles**      | If the Context uses the Age and Lifetime attributes, this control whether the Update Context removes a particles if the particle's age is greater than its lifetime. |


## Output

Output Contexts render the particles in a system. They render the particles with different modes and settings depending on the particle Data from the **Initialize** and **Update** Contexts in the same system. It then renders the configuration as a particular primitive shape.

To customize **Output** Contexts, you can add compatible **Blocks** to them.<|MERGE_RESOLUTION|>--- conflicted
+++ resolved
@@ -1,10 +1,6 @@
 # Contexts
 
-<<<<<<< HEAD
 Contexts are the main element of the Visual Effect Graph's **processing** (vertical) workflow and determine how particles spawn and simulate. The way you organize Contexts on the graph defines order of operation for the processing workflow. For information on the processing workflow, see [Visual Effect Graph Logic](GraphLogicAndPhilosophy.md). Every Context defines one stage of computation. For example a Context can:
-=======
-Contexts are the main elements of the Graph Workflow logic (vertical) and define the succession and the relationships of operations and simulations. Every context defines one stage of computing, for example computing how many particles need to be spawned, creating new particles or updating all living particles.
->>>>>>> f49654a4
 
 * Calculate how many particles the effect should spawn.
 * Create new particles.
@@ -20,11 +16,7 @@
 
 ## Configuring Contexts
 
-<<<<<<< HEAD
 To change the behavior of the Context, adjust its [settings](GraphLogicAndPhilosophy.md#settings) in the Node UI or the Inspector. 
-=======
-Adjusting Context [Settings](GraphLogicAndPhilosophy.md#settings) in the Node UI or the Inspector can change the way the Operator looks and behaves.
->>>>>>> f49654a4
 
 Some settings also change how the Context looks. For example in a **Quad Output** Context, if you set the UV Mode to **FlipbookMotionBlend**, Unity adds the following extra properties to the Context header: **Flipbook Size**, **Motion Vector Map**, and **Motion Vector Scale**.
 
@@ -40,7 +32,7 @@
 
 For a breakdown of context compatibility, see the table below.
 
-| Context                | Input Data Type                               | Output Data Type    | Specific Comments                                            |
+| Context            | Input Data Type                      | Output Data Type | Specific Comments                                            |
 | ---------------------- | --------------------------------------------- | ------------------- | ------------------------------------------------------------ |
 | **Event**              | **None**                                      | **SpawnEvent** (1+) | **None**                                                     |
 | **Spawn**              | **SpawnEvent** (1+)                           | **SpawnEvent** (1+) | Has two input flow slots which start and stop the **Spawn** context respectively. |
@@ -60,15 +52,7 @@
 
 ## Spawn
 
-<<<<<<< HEAD
 Spawn Contexts are standalone systems that have three States: Running, Idle, and Waiting. 
-=======
-Spawn Contexts are standalone systems that have three States : Playing, Stopped and Delayed.
-
-* **Looping** (Running) state means that the Blocks are computed and will perform spawn of new particles
-* **Finished** (Idle) state means that the spawn machine is off and will not spawn particles
-* **DelayingBeforeLoop/DelayingAfterLoop** (Waiting) state stops spawning particles until the end of a user-set delay, then restarts spawning particles.
->>>>>>> f49654a4
 
 * **Looping** (Running): This state means that Unity computes the Blocks in the Context and spawns new particles.
 * **Finished** (Idle): This state means that the spawn machine is off and does not compute Blocks in the Context or spawn particles.
@@ -76,27 +60,17 @@
 
 To customize **Spawn** Contexts, you can add compatible **Blocks** to them. For information on the Spawn Context API, see the [Script Reference](https://docs.unity3d.com/2019.3/Documentation/ScriptReference/VFX.VFXSpawnerLoopState.html).
 
-<<<<<<< HEAD
 ### Enabling and disabling 
-=======
-### Turning On and Off
->>>>>>> f49654a4
 
 Spawn Contexts expose two [flow slots](GraphLogicAndPhilosophy.md#processing-workflow-vertical-logic): **Start** and **Stop**:
 
-<<<<<<< HEAD
 - The **Start** input resets/starts the Spawn Context. If you do not connect anything to this flow slot, it implicitly uses the **OnPlay** [Event](Events.md). Using **Start** many times has the same effect as using it once.
 - The **Stop** input stops the Spawn System. If you do not connect anything to this flow slot, it implicitly uses the **OnStop** [Event](Events.md).
-=======
-- Start input **Resets** and/or **Start** the Spawn System : if not connected, it is implicitly bound to the `OnPlay` [Event](Events.md) . Hitting Start many times has the same effect as pushing it once.
-- Stop input **Stops** the Spawn System : if not connected, it is implicitly bound to the `OnStop` [Event](Events.md)
->>>>>>> f49654a4
 
 ### Looping and delaying
 
 Each Spawn Context contains a state to determine when the Context spawns particles.
 
-<<<<<<< HEAD
 * The Spawn Context emits particles during loops of a particular duration. This means the internal spawn time resets when each loop starts. By default, the duration is **infinite**, but you can change this.<br/>To set the loop mode:
   1. Select the Spawn Context in the graph.
   2. In the Inspector, click the **Loop Duration** drop-down.
@@ -109,14 +83,6 @@
   1. Select the Spawn Context in the graph.
   2. In the Inspector, click either the **Delay Before Loop** or **Delay After Loop** drop-down.
   3. From the list, click either **None**, **Constant**, or **Random**.
-=======
-* The spawn context can emit during **loops of defined duration** (meaning the internal spawn time will reset at each loop's beginning) . By default the duration is **infinite**.
-  * In order to set the loop mode, select the context in the graph and change the loop duration popup in the Inspector. (Possible Values : Infinite, Constant, Random)
-* Spawn contexts can perform **one**, **many** or an **infinity** of **loops**.
-  * In order to set this setting, select the spawn context in the graph and change the Loop count popup in the Inspector (Possible Values : Infinite, Constant, Random)
-* Spawn contexts can perform a **delay** **before** and/or a**delay after** each loop. During a delay, the spawn time elapses normally but no spawn is performed.
-  * In order to set these setting, select the spawn context in the graph and change the Delay Before Loop and Delay After Loop popups in the Inspector (Possible Values: None, Constant, Random)
->>>>>>> f49654a4
 
 If you set **Loop Duration**, **Loop**, **Delay Before Loop**, or **Delay After Loop** to either **Constant** or **Random**, the Spawn Context displays extra properties in its header to control each behavior. To evaluates the values you set, Unity uses the following rules:
 
@@ -130,11 +96,7 @@
 
 ## GPU Event
 
-<<<<<<< HEAD
 GPU Event Contexts are experimental Contexts that connect inputs to output GPU Events from other systems. They differ from the normal Event Contexts in two ways:
-=======
-GPU Event contexts are experimental contexts that connect inputs to output GPU Events from other systems. They differ from Traditional Spawn as they are computed by the GPU.  Only one kind of Spawn can be connected to an Initialize Context (GPU Event and Spawn/Events are mutually Exclusive)
->>>>>>> f49654a4
 
 * The GPU computes GPU Events and the CPU computes normal Events.
 * You can't customize GPU Event Contexts with Blocks.
@@ -151,7 +113,7 @@
 
 Initialize contexts are the entry point of new systems. As such, they display the following information and configuration details in their header:
 
-| Property/Setting       | Description                                  |
+| Property/Setting   | Description                                 |
 | ---------------------- | -------------------------------------------- |
 | **Bounds** (Property)  | Controls the Bounding box of the System.     |
 | **Capacity** (Setting) | Controls the allocation count of the System. |
@@ -165,7 +127,7 @@
 To customize **Update** Contexts, you can add compatible **Blocks** to them.
 
 
-| Setting                 | Description                                                  |
+| Setting             | Description                                                  |
 | ----------------------- | ------------------------------------------------------------ |
 | **Integration**         | Specifies the type of velocity integration to use for the particles.<br/>&#8226; **None**: No velocity Integration .<br/>&#8226; **Euler**: Applies simple Euler velocity integration to the particles positions every frame. |
 | **Angular Integration** | Specifies the type of angular integration to use for the particles.<br/>&#8226; **None**: No velocity Integration .<br/>&#8226; **Euler**: Applies simple Euler angular velocity integration to the particles angles every frame. |
