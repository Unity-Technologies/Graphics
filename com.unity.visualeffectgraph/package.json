{
  "name": "com.unity.visualeffectgraph",
  "displayName": "Visual Effect Graph",
<<<<<<< HEAD
  "version": "10.0.0-preview.1",
  "unity": "2020.2",
  "unityRelease": "0a11",
=======
  "version": "9.0.0-preview.30",
  "unity": "2020.1",
  "unityRelease": "0b8",
>>>>>>> 2eaed195
  "description": "The Visual Effect Graph is a node based visual effect editor. It allows you to author next generation visual effects that Unity simulates directly on the GPU.",
  "keywords": [
    "vfx",
    "visualeffect",
    "graph",
    "effect",
    "particles"
  ],
  "dependencies": {
<<<<<<< HEAD
    "com.unity.shadergraph": "10.0.0-preview.1"
=======
    "com.unity.shadergraph": "9.0.0-preview.31"
>>>>>>> 2eaed195
  },
  "samples": [
    {
      "displayName": "VisualEffectGraph Additions",
      "description": "Additional Assets for use with Visual Effect Graph",
      "path": "Samples~/VFXGraphAdditions"
    }
  ]
}<|MERGE_RESOLUTION|>--- conflicted
+++ resolved
@@ -1,15 +1,9 @@
 {
   "name": "com.unity.visualeffectgraph",
   "displayName": "Visual Effect Graph",
-<<<<<<< HEAD
-  "version": "10.0.0-preview.1",
-  "unity": "2020.2",
-  "unityRelease": "0a11",
-=======
   "version": "9.0.0-preview.30",
   "unity": "2020.1",
   "unityRelease": "0b8",
->>>>>>> 2eaed195
   "description": "The Visual Effect Graph is a node based visual effect editor. It allows you to author next generation visual effects that Unity simulates directly on the GPU.",
   "keywords": [
     "vfx",
@@ -19,11 +13,7 @@
     "particles"
   ],
   "dependencies": {
-<<<<<<< HEAD
-    "com.unity.shadergraph": "10.0.0-preview.1"
-=======
     "com.unity.shadergraph": "9.0.0-preview.31"
->>>>>>> 2eaed195
   },
   "samples": [
     {
