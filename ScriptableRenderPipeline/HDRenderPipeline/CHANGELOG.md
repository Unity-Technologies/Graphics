
# Changelog

## [2018.2 undecided]
- Fix issue with LOD transition and instancing

### Improvements
- Add stripper of shader variant when building a player. Save shader compile time.
- Disable per-object culling that was executed in C++ in HD whereas it was not used (Optimization)
- Enable texture streaming debugging (was not working before 2018.2)
<<<<<<< HEAD
- Add per light shadow mask mode control (i.e shadow mask distance and shadow mask). It use the option NonLightmappedOnly
=======
- Support correctly scene selection for alpha tested object
>>>>>>> c74d7852

### Changed, Removals and deprecations
- Removed GlobalLightLoopSettings.maxPlanarReflectionProbes and instead use value of GlobalLightLoopSettings.planarReflectionProbeCacheSize

## [2018.1 undecided]

### Improvements
- Configure the VolumetricLightingSystem code path to be on by default
- Trigger a build exception when trying to build an unsupported platform
- Introduce the VolumetricLightingController component, which can (and should) be placed on the camera, and allows one to control the near and the far plane of the V-Buffer (volumetric "froxel" buffer) along with the depth distribution (from logarithmic to linear)
- Add 3D texture support for DensityVolumes
- Add a better mapping of roughness to mipmap for planar reflection
- The VolumetricLightingSystem now uses RTHandles, which allows to save memory by sharing buffers between different cameras (history buffers are not shared), and reduce reallocation frequency by reallocating buffers only if the rendering resolution increases (and suballocating within existing buffers if the rendering resolution decreases)
- Add a Volumetric Dimmer slider to lights to control the intensity of the scattered volumetric lighting
- Add UV tiling and offset support for decals.

### Changed, Removals and deprecations
- Remove Resource folder of PreIntegratedFGD and add the resource to RenderPipeline Asset
- Default number of planar reflection change from 4 to 2
- Rename _MainDepthTexture to _CameraDepthTexture
- The VolumetricLightingController has been moved to the Interpolation Volume framework and now functions similarly to the VolumetricFog settings
- Update of UI of cookie, CubeCookie, Reflection probe and planar reflection probe to combo box
- Allow enabling/disabling shadows for area lights when they are set to baked.
- Hide applyRangeAttenuation and FadeDistance for directional shadow as they are not used

### Bug fixes
- Fix ConvertPhysicalLightIntensityToLightIntensity() function used when creating light from script to match HDLightEditor behavior
- Fix numerical issues with the default value of mean free path of volumetric fog 
- Fix the bug preventing decals from coexisting with density volumes
- Fix issue with alpha tested geometry using planar/triplanar mapping not render correctly or flickering (due to being wrongly alpha tested in depth prepass)
- Fix meta pass with triplanar (was not handling correctly the normal)
- Fix preview when a planar reflection is present
- Fix Camera preview, it is now a Preview cameraType (was a SceneView)
- Fix handling unknown GPUShadowTypes in the shadow manager.
- Fix area light shapes sent as point lights to the baking backends when they are set to baked.
- Fix unnecessary division by PI for baked area lights.
- Fix line lights sent to the lightmappers. The backends don't support this light type.
- Fix issue with shadow mask framesettings not correctly taken into account when shadow mask is enabled for lighting.
- Fix directional light and shadow mask transition, they are now matching making smooth transition
- Fix banding issues caused by high intensity volumetric lighting
- Fix the debug window being emptied on SRP asset reload

## [2018.1.0f2]

### Improvements
- Screen Space Refraction projection model (Proxy raycasting, HiZ raymarching)
- Screen Space Refraction settings as volume component
- Added buffered frame history per camera
- Port Global Density Volumes to the Interpolation Volume System.
- Optimize ImportanceSampleLambert() to not require the tangent frame.
- Generalize SampleVBuffer() to handle different sampling and reconstruction methods.
- Improve the quality of volumetric lighting reprojection.
- Optimize Morton Order code in the Subsurface Scattering pass.
- Planar Reflection Probe support roughness (gaussian convolution of captured probe)
- Use an atlas instead of a texture array for cluster transparent decals
- Add a debug view to visualize the decal atlas
- Only store decal textures to atlas if decal is visible, debounce out of memory decal atlas warning.
- Add manipulator gizmo on decal to improve authoring workflow
- Add a minimal StackLit material (work in progress, this version can be used as template to add new material)

### Changed, Removals and deprecations
- EnableShadowMask in FrameSettings (But shadowMaskSupport still disable by default)
- Forced Planar Probe update modes to (Realtime, Every Update, Mirror Camera)
- Removed Planar Probe mirror plane position and normal fields in inspector, always display mirror plane and normal gizmos
- Screen Space Refraction proxy model uses the proxy of the first environment light (Reflection probe/Planar probe) or the sky
- Moved RTHandle static methods to RTHandles
- Renamed RTHandle to RTHandleSystem.RTHandle
- Move code for PreIntegratedFDG (Lit.shader) into its dedicated folder to be share with other material
- Move code for LTCArea (Lit.shader) into its dedicated folder to be share with other material
 
### Bug fixes
- Fix fog flags in scene view is now taken into account
- Fix sky in preview windows that were disappearing after a load of a new level
- Fix numerical issues in IntersectRayAABB().
- Fix alpha blending of volumetric lighting with transparent objects.
- Fix the near plane of the V-Buffer causing out-of-bounds look-ups in the clustered data structure.
- Depth and color pyramid are properly computed and sampled when the camera renders inside a viewport of a RTHandle.
- Fix decal atlas debug view to work correctly when shadow atlas view is also enabled

## [2018.1.0b13]

...<|MERGE_RESOLUTION|>--- conflicted
+++ resolved
@@ -8,11 +8,8 @@
 - Add stripper of shader variant when building a player. Save shader compile time.
 - Disable per-object culling that was executed in C++ in HD whereas it was not used (Optimization)
 - Enable texture streaming debugging (was not working before 2018.2)
-<<<<<<< HEAD
+- Support correctly scene selection for alpha tested object
 - Add per light shadow mask mode control (i.e shadow mask distance and shadow mask). It use the option NonLightmappedOnly
-=======
-- Support correctly scene selection for alpha tested object
->>>>>>> c74d7852
 
 ### Changed, Removals and deprecations
 - Removed GlobalLightLoopSettings.maxPlanarReflectionProbes and instead use value of GlobalLightLoopSettings.planarReflectionProbeCacheSize
