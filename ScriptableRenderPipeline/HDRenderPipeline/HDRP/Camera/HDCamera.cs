--- conflicted
+++ resolved
@@ -106,21 +106,15 @@
 
         public HDCamera(Camera cam)
         {
-<<<<<<< HEAD
-            camera                   = cam;
-            m_AdditionalCameraData   = cam.GetComponent<HDAdditionalCameraData>();
-            frustum                  = new Frustum();
-            frustumPlaneEquations    = new Vector4[6];
-=======
             camera = cam;
-            frustumPlanes = new Plane[6];
+            frustum = new Frustum();
             frustumPlaneEquations = new Vector4[6];
 
             viewMatrixStereo = new Matrix4x4[2];
             projMatrixStereo = new Matrix4x4[2];
 
->>>>>>> 2461de3e
             postprocessRenderContext = new PostProcessRenderContext();
+            m_AdditionalCameraData = cam.GetComponent<HDAdditionalCameraData>();
             Reset();
         }
 
