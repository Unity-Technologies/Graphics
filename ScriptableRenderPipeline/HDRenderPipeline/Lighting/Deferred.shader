Shader "Hidden/HDRenderPipeline/Deferred"
{
    Properties
    {
        // We need to be able to control the blend mode for deferred shader in case we do multiple pass
        _SrcBlend("", Float) = 1
        _DstBlend("", Float) = 1

        _StencilRef("", Int) = 0
        _StencilCmp("", Int) = 3
    }

    SubShader
    {
        Pass
        {
            Stencil
            {
                Ref  [_StencilRef]
                Comp [_StencilCmp]
                Pass Keep
            }

            ZWrite Off
            ZTest  Always
            Blend [_SrcBlend] [_DstBlend], One Zero
            Cull Off

            HLSLPROGRAM
            #pragma target 4.5
            #pragma only_renderers d3d11 ps4 metal // TEMP: until we go further in dev
            // #pragma enable_d3d11_debug_symbols

            #pragma vertex Vert
            #pragma fragment Frag

            // Chose supported lighting architecture in case of deferred rendering
            #pragma multi_compile LIGHTLOOP_SINGLE_PASS LIGHTLOOP_TILE_PASS
            #pragma multi_compile USE_FPTL_LIGHTLIST USE_CLUSTERED_LIGHTLIST

            // Split lighting is utilized during the SSS pass.
            #pragma multi_compile _ OUTPUT_SPLIT_LIGHTING
            #pragma multi_compile _ SHADOWS_SHADOWMASK
            #pragma multi_compile _ DEBUG_DISPLAY

            //-------------------------------------------------------------------------------------
            // Include
            //-------------------------------------------------------------------------------------

            #include "../../Core/ShaderLibrary/Common.hlsl"
            #include "../Debug/DebugDisplay.hlsl"

            // Note: We have fix as guidelines that we have only one deferred material (with control of GBuffer enabled). Mean a users that add a new
            // deferred material must replace the old one here. If in the future we want to support multiple layout (cause a lot of consistency problem),
            // the deferred shader will require to use multicompile.
            #define UNITY_MATERIAL_LIT // Need to be define before including Material.hlsl
            #include "../ShaderVariables.hlsl"
            #include "../Lighting/Lighting.hlsl" // This include Material.hlsl

            //-------------------------------------------------------------------------------------
            // variable declaration
            //-------------------------------------------------------------------------------------

            DECLARE_GBUFFER_TEXTURE(_GBufferTexture);
<<<<<<< HEAD
        #ifdef VOLUMETRIC_LIGHTING_ENABLED
            TEXTURE3D(_VBufferLighting);
        #endif
=======
            #ifdef SHADOWS_SHADOWMASK
            TEXTURE2D(_ShadowMaskTexture);
            #endif
>>>>>>> e31c8261

            struct Attributes
            {
                uint vertexID : SV_VertexID;
            };

            struct Varyings
            {
                float4 positionCS : SV_POSITION;
            };

            struct Outputs
            {
            #ifdef OUTPUT_SPLIT_LIGHTING
                float4 specularLighting : SV_Target0;
                float3 diffuseLighting  : SV_Target1;
            #else
                float4 combinedLighting : SV_Target0;
            #endif
            };

            Varyings Vert(Attributes input)
            {
                Varyings output;
                output.positionCS = GetFullScreenTriangleVertexPosition(input.vertexID);
                return output;
            }

            Outputs Frag(Varyings input)
            {
                // This need to stay in sync with deferred.compute

                // input.positionCS is SV_Position
                PositionInputs posInput = GetPositionInput(input.positionCS.xy, _ScreenSize.zw, uint2(input.positionCS.xy) / GetTileSize());
                float depth = LOAD_TEXTURE2D(_MainDepthTexture, posInput.unPositionSS).x;
                UpdatePositionInput(depth, _InvViewProjMatrix, _ViewProjMatrix, posInput);
                float3 V = GetWorldSpaceNormalizeViewDir(posInput.positionWS);

                FETCH_GBUFFER(gbuffer, _GBufferTexture, posInput.unPositionSS);
                BSDFData bsdfData;
                BakeLightingData bakeLightingData;
                DECODE_FROM_GBUFFER(gbuffer, MATERIAL_FEATURE_MASK_FLAGS, bsdfData, bakeLightingData.bakeDiffuseLighting);
                #ifdef SHADOWS_SHADOWMASK
                DecodeShadowMask(LOAD_TEXTURE2D(_ShadowMaskTexture, posInput.unPositionSS), bakeLightingData.bakeShadowMask);
                #endif

                PreLightData preLightData = GetPreLightData(V, posInput, bsdfData);

                float3 diffuseLighting;
                float3 specularLighting;
                LightLoop(V, posInput, preLightData, bsdfData, bakeLightingData, LIGHT_FEATURE_MASK_FLAGS_OPAQUE, diffuseLighting, specularLighting);

            #ifdef VOLUMETRIC_LIGHTING_ENABLED
                float4 volumetricLighting = GetInScatteredRadianceAndTransmittance(posInput.positionSS,
                                                                                   posInput.depthVS,
                                                                                   _VBufferLighting,
                                                                                   s_linear_clamp_sampler, // TODO: use the right sampler
                                                                                   _VBufferDepthEncodingParams,
                                                                                   _VBufferResolutionAndScale.zw);
                diffuseLighting  *= volumetricLighting.a;
                specularLighting *= volumetricLighting.a;
                specularLighting += volumetricLighting.rgb;
            #endif

                Outputs outputs;
            #ifdef OUTPUT_SPLIT_LIGHTING
                outputs.specularLighting = float4(specularLighting, 1.0);
                outputs.diffuseLighting  = TagLightingForSSS(diffuseLighting);
            #else
                outputs.combinedLighting = float4(diffuseLighting + specularLighting, 1.0);
            #endif

                return outputs;
            }

        ENDHLSL
        }

    }
    Fallback Off
}<|MERGE_RESOLUTION|>--- conflicted
+++ resolved
@@ -62,15 +62,12 @@
             //-------------------------------------------------------------------------------------
 
             DECLARE_GBUFFER_TEXTURE(_GBufferTexture);
-<<<<<<< HEAD
         #ifdef VOLUMETRIC_LIGHTING_ENABLED
             TEXTURE3D(_VBufferLighting);
         #endif
-=======
-            #ifdef SHADOWS_SHADOWMASK
+        #ifdef SHADOWS_SHADOWMASK
             TEXTURE2D(_ShadowMaskTexture);
-            #endif
->>>>>>> e31c8261
+        #endif
 
             struct Attributes
             {
