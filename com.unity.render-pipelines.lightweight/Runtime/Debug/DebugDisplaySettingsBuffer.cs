--- conflicted
+++ resolved
@@ -6,12 +6,8 @@
 {
     public class DebugDisplaySettingsBuffer : IDebugDisplaySettingsData
     {
-<<<<<<< HEAD
-        internal ForwardRenderer.FullScreenDebugMode FullScreenDebugMode = ForwardRenderer.FullScreenDebugMode.None;
+        internal FullScreenDebugMode FullScreenDebugMode = FullScreenDebugMode.None;
         internal bool PostProcessingDisabled = false;
-=======
-        internal FullScreenDebugMode FullScreenDebugMode = FullScreenDebugMode.None;
->>>>>>> 5d6cbabd
 
         private class SettingsPanel : DebugDisplaySettingsPanel
         {
@@ -19,12 +15,8 @@
             
             public SettingsPanel(DebugDisplaySettingsBuffer data)
             {
-<<<<<<< HEAD
-                AddWidget(new DebugUI.EnumField { displayName = "Full Screen Modes", autoEnum = typeof(ForwardRenderer.FullScreenDebugMode), getter = () => (int)data.FullScreenDebugMode, setter = (value) => {}, getIndex = () => (int)data.FullScreenDebugMode, setIndex = (value) => data.FullScreenDebugMode = (ForwardRenderer.FullScreenDebugMode)value});
+                AddWidget(new DebugUI.EnumField { displayName = "Full Screen Modes", autoEnum = typeof(FullScreenDebugMode), getter = () => (int)data.FullScreenDebugMode, setter = (value) => {}, getIndex = () => (int)data.FullScreenDebugMode, setIndex = (value) => data.FullScreenDebugMode = (FullScreenDebugMode)value});
                 AddWidget(new DebugUI.BoolField { displayName = "Disable Post-processing", getter = () => data.PostProcessingDisabled, setter = (value) => data.PostProcessingDisabled = value });
-=======
-                AddWidget(new DebugUI.EnumField { displayName = "Full Screen Modes", autoEnum = typeof(FullScreenDebugMode), getter = () => (int)data.FullScreenDebugMode, setter = (value) => {}, getIndex = () => (int)data.FullScreenDebugMode, setIndex = (value) => data.FullScreenDebugMode = (FullScreenDebugMode)value});
->>>>>>> 5d6cbabd
             }
         }
 
