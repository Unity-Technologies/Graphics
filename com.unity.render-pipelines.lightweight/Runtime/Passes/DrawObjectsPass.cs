using System.Collections.Generic;
using UnityEditor.Rendering;

namespace UnityEngine.Rendering.LWRP
{
    /// <summary>
    /// Draw  objects into the given color and depth target
    ///
    /// You can use this pass to render objects that have a material and/or shader
    /// with the pass names LightweightForward or SRPDefaultUnlit.
    /// </summary>
    internal class DrawObjectsPass : ScriptableRenderPass
    {
        FilteringSettings m_FilteringSettings;
        RenderStateBlock m_RenderStateBlock;
        List<ShaderTagId> m_ShaderTagIdList = new List<ShaderTagId>();
        string m_ProfilerTag;
        bool m_IsOpaque;

        public DrawObjectsPass(string profilerTag, bool opaque, RenderPassEvent evt, RenderQueueRange renderQueueRange, LayerMask layerMask, StencilState stencilState, int stencilReference)
        {
            m_ProfilerTag = profilerTag;
            m_ShaderTagIdList.Add(new ShaderTagId("LightweightForward"));
            m_ShaderTagIdList.Add(new ShaderTagId("SRPDefaultUnlit"));
            renderPassEvent = evt;
            m_FilteringSettings = new FilteringSettings(renderQueueRange, layerMask);
            m_RenderStateBlock = new RenderStateBlock(RenderStateMask.Nothing);
            m_IsOpaque = opaque;

            if (stencilState.enabled)
            {
                m_RenderStateBlock.stencilReference = stencilReference;
                m_RenderStateBlock.mask = RenderStateMask.Stencil;
                m_RenderStateBlock.stencilState = stencilState;
            }
        }

        /// <inheritdoc/>
        public override void Execute(ScriptableRenderContext context, ref RenderingData renderingData)
        {
            CommandBuffer cmd = CommandBufferPool.Get(m_ProfilerTag);
            using (new ProfilingSample(cmd, m_ProfilerTag))
            {
                context.ExecuteCommandBuffer(cmd);
                cmd.Clear();

                Camera camera = renderingData.cameraData.camera;
                var sortFlags = (m_IsOpaque)
                    ? renderingData.cameraData.defaultOpaqueSortFlags
                    : SortingCriteria.CommonTransparent;

                var sceneOverrideMode = DebugDisplaySettings.Instance.renderingSettings.sceneOverrides;
                var validationMode = DebugDisplaySettings.Instance.Validation.validationMode;
                var attributeDebugIndex = DebugDisplaySettings.Instance.materialSettings.VertexAttributeDebugIndexData;
                bool isMaterialDebugActive = lightingDebugMode != LightingDebugMode.None ||
                                             debugMaterialIndex != DebugMaterialIndex.None ||
                                             pbrLightingDebugModeMask != (int)PBRLightingDebugMode.None ||
<<<<<<< HEAD
                                             validationMode == DebugValidationMode.ValidateAlbedo ||
											 attributeDebugIndex != VertexAttributeDebugMode.None;
=======
                                             mipInfoMode != DebugMipInfo.None ||
                                             validationMode == DebugValidationMode.ValidateAlbedo;

>>>>>>> 1420ba37
                bool isSceneOverrideActive = sceneOverrideMode != SceneOverrides.None;
                if (isMaterialDebugActive || isSceneOverrideActive)
                {
                    if(lightingDebugMode == LightingDebugMode.ShadowCascades)
                        // we disable cubemap reflections, too distracting (in TemplateLWRP for ex.)
                        cmd.EnableShaderKeyword("_DEBUG_ENVIRONMENTREFLECTIONS_OFF");
                    else
                        cmd.DisableShaderKeyword("_DEBUG_ENVIRONMENTREFLECTIONS_OFF");
                    context.ExecuteCommandBuffer(cmd);
                    cmd.Clear();
                    bool overrideMaterial = isSceneOverrideActive || attributeDebugIndex != VertexAttributeDebugMode.None;

                    RenderingUtils.RenderObjectWithDebug(context, ref renderingData,
                        m_FilteringSettings, sortFlags, overrideMaterial);
                }
                else
                {
                    var drawSettings = CreateDrawingSettings(m_ShaderTagIdList, ref renderingData, sortFlags);

                    context.DrawRenderers(renderingData.cullResults, ref drawSettings, ref m_FilteringSettings,
                        ref m_RenderStateBlock);

                    // Render objects that did not match any shader pass with error shader
                    RenderingUtils.RenderObjectsWithError(context, ref renderingData.cullResults, camera,
                        m_FilteringSettings, SortingCriteria.None);
                }

                context.ExecuteCommandBuffer(cmd);
                CommandBufferPool.Release(cmd);
            }
        }
    }
}<|MERGE_RESOLUTION|>--- conflicted
+++ resolved
@@ -55,14 +55,10 @@
                 bool isMaterialDebugActive = lightingDebugMode != LightingDebugMode.None ||
                                              debugMaterialIndex != DebugMaterialIndex.None ||
                                              pbrLightingDebugModeMask != (int)PBRLightingDebugMode.None ||
-<<<<<<< HEAD
+                                             mipInfoMode != DebugMipInfo.None ||
                                              validationMode == DebugValidationMode.ValidateAlbedo ||
-											 attributeDebugIndex != VertexAttributeDebugMode.None;
-=======
-                                             mipInfoMode != DebugMipInfo.None ||
-                                             validationMode == DebugValidationMode.ValidateAlbedo;
+	                                     attributeDebugIndex != VertexAttributeDebugMode.None;
 
->>>>>>> 1420ba37
                 bool isSceneOverrideActive = sceneOverrideMode != SceneOverrides.None;
                 if (isMaterialDebugActive || isSceneOverrideActive)
                 {
