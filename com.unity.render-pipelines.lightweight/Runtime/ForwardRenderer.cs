--- conflicted
+++ resolved
@@ -9,12 +9,9 @@
         Depth,
         MainLightShadowsOnly,
         Overdraw,
-<<<<<<< HEAD
-        Wireframe
-=======
+        Wireframe,
         AdditionalLightsShadowMap,
         MainLightShadowMap,
->>>>>>> 301e02ae
     }
     
     internal class ForwardRenderer : ScriptableRenderer
