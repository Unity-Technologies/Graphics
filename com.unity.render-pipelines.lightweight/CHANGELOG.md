--- conflicted
+++ resolved
@@ -4,11 +4,6 @@
 The format is based on [Keep a Changelog](http://keepachangelog.com/en/1.0.0/)
 and this project adheres to [Semantic Versioning](http://semver.org/spec/v2.0.0.html).
 
-<<<<<<< HEAD
-## [3.0.1-preview]
-### Changed
-- Terrain shader optimizations.
-=======
 ## [3.2.0-preview]
 ### Changed
 - The UI for Lightweight asset has been updated with new categories. A more clean structure and foldouts has been added to keep things organized.
@@ -16,13 +11,13 @@
 ### Fixed
 - Scriptable passes no longer have missing material references. Now they access cached materials in the renderer.(case 1061353)
 - When you change a Shadow Cascade option in the Pipeline Asset, this no longer warns you that you've exceeded the array size for the _WorldToShadow property.
+- Terrain shader optimizations.
 
 ## [3.1.0-preview]
 
 ### Fixed
 - Fixed assert errors caused by multi spot lights
 - Fixed LWRP-DirectionalShadowConstantBuffer params setting
->>>>>>> d924e088
 
 ## [3.0.0-preview]
 ### Added
