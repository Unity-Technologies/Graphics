--- conflicted
+++ resolved
@@ -205,13 +205,8 @@
                 if (cameraData.isStereoEnabled)
                 {
                     cameraData.renderScale = XRSettings.eyeTextureResolutionScale;
-<<<<<<< HEAD
                 } else
 #endif
-=======
-                }
-                else
->>>>>>> 16149de3
                 {
                     cameraData.renderScale = pipelineAsset.renderScale;
                 }
