using System;
using System.Collections.Generic;
#if UNITY_EDITOR
using UnityEditor.Experimental.Rendering.LightweightPipeline;
#endif
using UnityEngine.Rendering;
using UnityEngine.Rendering.PostProcessing;
using UnityEngine.XR;

namespace UnityEngine.Experimental.Rendering.LightweightPipeline
{
    public partial class LightweightPipeline : RenderPipeline
    {
        public LightweightPipelineAsset pipelineAsset { get; private set; }

        CameraComparer m_CameraComparer = new CameraComparer();

        LightweightForwardRenderer m_Renderer;
        CullResults m_CullResults;
        List<int> m_LocalLightIndices = new List<int>();

        bool m_IsCameraRendering;

        public LightweightPipeline(LightweightPipelineAsset asset)
        {
            pipelineAsset = asset;

            SetSupportedRenderingFeatures();
            SetPipelineCapabilities(asset);

            PerFrameBuffer._GlossyEnvironmentColor = Shader.PropertyToID("_GlossyEnvironmentColor");
            PerFrameBuffer._SubtractiveShadowColor = Shader.PropertyToID("_SubtractiveShadowColor");

            PerCameraBuffer._ScaledScreenParams = Shader.PropertyToID("_ScaledScreenParams");
            m_Renderer = new LightweightForwardRenderer(asset);

            // Let engine know we have MSAA on for cases where we support MSAA backbuffer
            if (QualitySettings.antiAliasing != pipelineAsset.msaaSampleCount)
                QualitySettings.antiAliasing = pipelineAsset.msaaSampleCount;

            Shader.globalRenderPipeline = "LightweightPipeline";
            m_IsCameraRendering = false;
        }

        public override void Dispose()
        {
            base.Dispose();
            Shader.globalRenderPipeline = "";
            SupportedRenderingFeatures.active = new SupportedRenderingFeatures();

#if UNITY_EDITOR
            SceneViewDrawMode.ResetDrawMode();
#endif

            m_Renderer.Dispose();
        }

        public override void Render(ScriptableRenderContext context, Camera[] cameras)
        {
            if (m_IsCameraRendering)
            {
                Debug.LogWarning("Nested camera rendering is forbidden. If you are calling camera.Render inside OnWillRenderObject callback, use BeginCameraRender callback instead.");
                return;
            }

            base.Render(context, cameras);
            BeginFrameRendering(cameras);

            GraphicsSettings.lightsUseLinearIntensity = true;
            SetupPerFrameShaderConstants();

            // Sort cameras array by camera depth
            Array.Sort(cameras, m_CameraComparer);

            foreach (Camera camera in cameras)
            {
                BeginCameraRendering(camera);
                string renderCameraTag = "Render " + camera.name;
                CommandBuffer cmd = CommandBufferPool.Get(renderCameraTag);
                using (new ProfilingSample(cmd, renderCameraTag))
                {
                    CameraData cameraData;
                    InitializeCameraData(camera, out cameraData);
                    SetupPerCameraShaderConstants(cameraData);

                    ScriptableCullingParameters cullingParameters;
                    if (!CullResults.GetCullingParameters(camera, cameraData.isStereoEnabled, out cullingParameters))
                    {
                        CommandBufferPool.Release(cmd);
                        continue;
                    }

                    cullingParameters.shadowDistance = Mathf.Min(cameraData.maxShadowDistance, camera.farClipPlane);

                    context.ExecuteCommandBuffer(cmd);
                    cmd.Clear();

#if UNITY_EDITOR
                    try
#endif
                    {
                        m_IsCameraRendering = true;
#if UNITY_EDITOR
                        // Emit scene view UI
                        if (cameraData.isSceneViewCamera)
                            ScriptableRenderContext.EmitWorldGeometryForSceneView(camera);
#endif
                        CullResults.Cull(ref cullingParameters, context, ref m_CullResults);
                        List<VisibleLight> visibleLights = m_CullResults.visibleLights;

                        RenderingData renderingData;
                        InitializeRenderingData(ref cameraData, visibleLights,
                            m_Renderer.maxSupportedLocalLightsPerPass, m_Renderer.maxSupportedVertexLights,
                            out renderingData);
                        m_Renderer.Setup(ref context, ref m_CullResults, ref renderingData);
                        m_Renderer.Execute(ref context, ref m_CullResults, ref renderingData);
                    }
#if UNITY_EDITOR
                    catch (Exception)
                    {
                        CommandBufferPool.Release(cmd);
                        throw;
                    }
                    finally
#endif
                    {
                        m_IsCameraRendering = false;
                    }
                }
                context.ExecuteCommandBuffer(cmd);
                CommandBufferPool.Release(cmd);
                context.Submit();
            }
        }

        public static void RenderPostProcess(CommandBuffer cmd, PostProcessRenderContext context, ref CameraData cameraData, RenderTextureFormat colorFormat, RenderTargetIdentifier source, RenderTargetIdentifier dest, bool opaqueOnly)
        {
            context.Reset();
            context.camera = cameraData.camera;
            context.source = source;
            context.sourceFormat = colorFormat;
            context.destination = dest;
            context.command = cmd;
            context.flip = cameraData.camera.targetTexture == null;

            if (opaqueOnly)
                cameraData.postProcessLayer.RenderOpaqueOnly(context);
            else
                cameraData.postProcessLayer.Render(context);
        }

        void SetSupportedRenderingFeatures()
        {
#if UNITY_EDITOR
            SupportedRenderingFeatures.active = new SupportedRenderingFeatures()
            {
                reflectionProbeSupportFlags = SupportedRenderingFeatures.ReflectionProbeSupportFlags.None,
                defaultMixedLightingMode = SupportedRenderingFeatures.LightmapMixedBakeMode.Subtractive,
                supportedMixedLightingModes = SupportedRenderingFeatures.LightmapMixedBakeMode.Subtractive,
                supportedLightmapBakeTypes = LightmapBakeType.Baked | LightmapBakeType.Mixed,
                supportedLightmapsModes = LightmapsMode.CombinedDirectional | LightmapsMode.NonDirectional,
                rendererSupportsLightProbeProxyVolumes = false,
                rendererSupportsMotionVectors = false,
                rendererSupportsReceiveShadows = true,
                rendererSupportsReflectionProbes = true
            };
            SceneViewDrawMode.SetupDrawMode();
#endif
        }

        void InitializeCameraData(Camera camera, out CameraData cameraData)
        {
            const float kRenderScaleThreshold = 0.05f;
            cameraData.camera = camera;

            bool msaaEnabled = camera.allowMSAA && pipelineAsset.msaaSampleCount > 1;
            if (msaaEnabled)
                cameraData.msaaSamples = (camera.targetTexture != null) ? camera.targetTexture.antiAliasing : pipelineAsset.msaaSampleCount;
            else
                cameraData.msaaSamples = 1;

            cameraData.isSceneViewCamera = camera.cameraType == CameraType.SceneView;
            cameraData.isOffscreenRender = camera.targetTexture != null && !cameraData.isSceneViewCamera;
            cameraData.isStereoEnabled = IsStereoEnabled(camera);
            cameraData.isHdrEnabled = camera.allowHDR && pipelineAsset.supportsHDR;

            cameraData.postProcessLayer = camera.GetComponent<PostProcessLayer>();
            cameraData.postProcessEnabled = cameraData.postProcessLayer != null && cameraData.postProcessLayer.isActiveAndEnabled;

            // PostProcess for VR is not working atm. Disable it for now.
            cameraData.postProcessEnabled &= !cameraData.isStereoEnabled;

            Rect cameraRect = camera.rect;
            cameraData.isDefaultViewport = (!(Math.Abs(cameraRect.x) > 0.0f || Math.Abs(cameraRect.y) > 0.0f ||
                                              Math.Abs(cameraRect.width) < 1.0f || Math.Abs(cameraRect.height) < 1.0f));

            // Discard variations lesser than kRenderScaleThreshold.
<<<<<<< HEAD
            // Scale is only enabled for gameview
            cameraData.renderScale = (Mathf.Abs(1.0f - pipelineAsset.renderScale) < kRenderScaleThreshold) ? 1.0f : pipelineAsset.renderScale;
            cameraData.renderScale = (camera.cameraType == CameraType.Game) ? cameraData.renderScale : 1.0f;
=======
            // Scale is only enabled for gameview.
            // In XR mode, grab renderScale from XRSettings instead of SRP asset for now.
            // This is just a temporary change pending full integration of XR with SRP
>>>>>>> e9f40c39

            if (camera.cameraType == CameraType.Game)
            {
#if !UNITY_SWITCH
                if (cameraData.isStereoEnabled)
                {
                    cameraData.renderScale = XRSettings.eyeTextureResolutionScale;
                } else
#endif
                {
                    cameraData.renderScale = pipelineAsset.renderScale;
                }
            }
            else
            {
                cameraData.renderScale = 1.0f;
            }

            cameraData.renderScale = (Mathf.Abs(1.0f - cameraData.renderScale) < kRenderScaleThreshold) ? 1.0f : cameraData.renderScale;

            cameraData.requiresDepthTexture = pipelineAsset.supportsCameraDepthTexture || cameraData.isSceneViewCamera;
            cameraData.requiresSoftParticles = pipelineAsset.supportsSoftParticles;
            cameraData.requiresOpaqueTexture = pipelineAsset.supportsCameraOpaqueTexture;
            cameraData.opaqueTextureDownsampling = pipelineAsset.opaqueDownsampling;

            bool anyShadowsEnabled = pipelineAsset.supportsDirectionalShadows || pipelineAsset.supportsLocalShadows;
            cameraData.maxShadowDistance = (anyShadowsEnabled) ? pipelineAsset.shadowDistance : 0.0f;

            LightweightAdditionalCameraData additionalCameraData = camera.gameObject.GetComponent<LightweightAdditionalCameraData>();
            if (additionalCameraData != null)
            {
                cameraData.maxShadowDistance = (additionalCameraData.renderShadows) ? cameraData.maxShadowDistance : 0.0f;
                cameraData.requiresDepthTexture &= additionalCameraData.requiresDepthTexture;
                cameraData.requiresOpaqueTexture &= additionalCameraData.requiresColorTexture;
            }
            else if (!cameraData.isSceneViewCamera && camera.cameraType != CameraType.Reflection && camera.cameraType != CameraType.Preview)
            {
                cameraData.requiresDepthTexture = false;
                cameraData.requiresOpaqueTexture = false;
            }

            cameraData.requiresDepthTexture |= cameraData.postProcessEnabled;
        }

        void InitializeRenderingData(ref CameraData cameraData, List<VisibleLight> visibleLights, int maxSupportedLocalLightsPerPass, int maxSupportedVertexLights, out RenderingData renderingData)
        {
            m_LocalLightIndices.Clear();

            bool hasDirectionalShadowCastingLight = false;
            bool hasLocalShadowCastingLight = false;

            if (cameraData.maxShadowDistance > 0.0f)
            {
                for (int i = 0; i < visibleLights.Count; ++i)
                {
                    Light light = visibleLights[i].light;
                    bool castShadows = light != null && light.shadows != LightShadows.None;
                    if (visibleLights[i].lightType == LightType.Directional)
                    {
                        hasDirectionalShadowCastingLight |= castShadows;
                    }
                    else
                    {
                        hasLocalShadowCastingLight |= castShadows;
                        m_LocalLightIndices.Add(i);
                    }
                }
            }

            renderingData.cameraData = cameraData;
            InitializeLightData(visibleLights, maxSupportedLocalLightsPerPass, maxSupportedVertexLights, out renderingData.lightData);
            InitializeShadowData(hasDirectionalShadowCastingLight, hasLocalShadowCastingLight, out renderingData.shadowData);
            renderingData.supportsDynamicBatching = pipelineAsset.supportsDynamicBatching;
        }

        void InitializeShadowData(bool hasDirectionalShadowCastingLight, bool hasLocalShadowCastingLight, out ShadowData shadowData)
        {
            // Until we can have keyword stripping forcing single cascade hard shadows on gles2
            bool supportsScreenSpaceShadows = SystemInfo.graphicsDeviceType != GraphicsDeviceType.OpenGLES2;

            shadowData.renderDirectionalShadows = pipelineAsset.supportsDirectionalShadows && hasDirectionalShadowCastingLight;

            // we resolve shadows in screenspace when cascades are enabled to save ALU as computing cascade index + shadowCoord on fragment is expensive
            shadowData.requiresScreenSpaceShadowResolve = shadowData.renderDirectionalShadows && supportsScreenSpaceShadows && pipelineAsset.cascadeCount > 1;
            shadowData.directionalLightCascadeCount = (shadowData.requiresScreenSpaceShadowResolve) ? pipelineAsset.cascadeCount : 1;
            shadowData.directionalShadowAtlasWidth = pipelineAsset.directionalShadowAtlasResolution;
            shadowData.directionalShadowAtlasHeight = pipelineAsset.directionalShadowAtlasResolution;

            switch (shadowData.directionalLightCascadeCount)
            {
                case 1:
                    shadowData.directionalLightCascades = new Vector3(1.0f, 0.0f, 0.0f);
                    break;

                case 2:
                    shadowData.directionalLightCascades = new Vector3(pipelineAsset.cascade2Split, 1.0f, 0.0f);
                    break;

                default:
                    shadowData.directionalLightCascades = pipelineAsset.cascade4Split;
                    break;
            }

            shadowData.renderLocalShadows = pipelineAsset.supportsLocalShadows && hasLocalShadowCastingLight;
            shadowData.localShadowAtlasWidth = shadowData.localShadowAtlasHeight = pipelineAsset.localShadowAtlasResolution;
            shadowData.supportsSoftShadows = pipelineAsset.supportsSoftShadows;
            shadowData.bufferBitCount = 16;

            shadowData.renderedDirectionalShadowQuality = LightShadows.None;
            shadowData.renderedLocalShadowQuality = LightShadows.None;
        }

        void InitializeLightData(List<VisibleLight> visibleLights, int maxSupportedLocalLightsPerPass, int maxSupportedVertexLights, out LightData lightData)
        {
            int visibleLightsCount = Math.Min(visibleLights.Count, pipelineAsset.maxPixelLights);
            lightData.mainLightIndex = GetMainLight(visibleLights);

            // If we have a main light we don't shade it in the per-object light loop. We also remove it from the per-object cull list
            int mainLightPresent = (lightData.mainLightIndex >= 0) ? 1 : 0;
            int additionalPixelLightsCount = Math.Min(visibleLightsCount - mainLightPresent, maxSupportedLocalLightsPerPass);
            int vertexLightCount = (pipelineAsset.supportsVertexLight) ? Math.Min(visibleLights.Count, maxSupportedLocalLightsPerPass) - additionalPixelLightsCount : 0;
            vertexLightCount = Math.Min(vertexLightCount, maxSupportedVertexLights);

            lightData.pixelAdditionalLightsCount = additionalPixelLightsCount;
            lightData.totalAdditionalLightsCount = additionalPixelLightsCount + vertexLightCount;
            lightData.visibleLights = visibleLights;
            lightData.visibleLocalLightIndices = m_LocalLightIndices;
        }

        // Main Light is always a directional light
        int GetMainLight(List<VisibleLight> visibleLights)
        {
            int totalVisibleLights = visibleLights.Count;

            if (totalVisibleLights == 0 || pipelineAsset.maxPixelLights == 0)
                return -1;

            for (int i = 0; i < totalVisibleLights; ++i)
            {
                VisibleLight currLight = visibleLights[i];

                // Particle system lights have the light property as null. We sort lights so all particles lights
                // come last. Therefore, if first light is particle light then all lights are particle lights.
                // In this case we either have no main light or already found it.
                if (currLight.light == null)
                    break;

                // In case no shadow light is present we will return the brightest directional light
                if (currLight.lightType == LightType.Directional)
                    return i;
            }

            return -1;
        }

        void SetupPerFrameShaderConstants()
        {
            // When glossy reflections are OFF in the shader we set a constant color to use as indirect specular
            SphericalHarmonicsL2 ambientSH = RenderSettings.ambientProbe;
            Color linearGlossyEnvColor = new Color(ambientSH[0, 0], ambientSH[1, 0], ambientSH[2, 0]) * RenderSettings.reflectionIntensity;
            Color glossyEnvColor = CoreUtils.ConvertLinearToActiveColorSpace(linearGlossyEnvColor);
            Shader.SetGlobalVector(PerFrameBuffer._GlossyEnvironmentColor, glossyEnvColor);

            // Used when subtractive mode is selected
            Shader.SetGlobalVector(PerFrameBuffer._SubtractiveShadowColor, CoreUtils.ConvertSRGBToActiveColorSpace(RenderSettings.subtractiveShadowColor));
        }

        void SetupPerCameraShaderConstants(CameraData cameraData)
        {
            float cameraWidth = (float)cameraData.camera.pixelWidth * cameraData.renderScale;
            float cameraHeight = (float)cameraData.camera.pixelWidth * cameraData.renderScale;
            Shader.SetGlobalVector(PerCameraBuffer._ScaledScreenParams, new Vector4(cameraWidth, cameraHeight, 1.0f + 1.0f / cameraWidth, 1.0f + 1.0f / cameraHeight));
        }

        bool IsStereoEnabled(Camera camera)
        {
#if !UNITY_SWITCH
            bool isSceneViewCamera = camera.cameraType == CameraType.SceneView;
            return XRSettings.isDeviceActive && !isSceneViewCamera && (camera.stereoTargetEye == StereoTargetEyeMask.Both);
#else
            return false;
#endif
        }
    }
}<|MERGE_RESOLUTION|>--- conflicted
+++ resolved
@@ -195,34 +195,9 @@
                                               Math.Abs(cameraRect.width) < 1.0f || Math.Abs(cameraRect.height) < 1.0f));
 
             // Discard variations lesser than kRenderScaleThreshold.
-<<<<<<< HEAD
             // Scale is only enabled for gameview
             cameraData.renderScale = (Mathf.Abs(1.0f - pipelineAsset.renderScale) < kRenderScaleThreshold) ? 1.0f : pipelineAsset.renderScale;
             cameraData.renderScale = (camera.cameraType == CameraType.Game) ? cameraData.renderScale : 1.0f;
-=======
-            // Scale is only enabled for gameview.
-            // In XR mode, grab renderScale from XRSettings instead of SRP asset for now.
-            // This is just a temporary change pending full integration of XR with SRP
->>>>>>> e9f40c39
-
-            if (camera.cameraType == CameraType.Game)
-            {
-#if !UNITY_SWITCH
-                if (cameraData.isStereoEnabled)
-                {
-                    cameraData.renderScale = XRSettings.eyeTextureResolutionScale;
-                } else
-#endif
-                {
-                    cameraData.renderScale = pipelineAsset.renderScale;
-                }
-            }
-            else
-            {
-                cameraData.renderScale = 1.0f;
-            }
-
-            cameraData.renderScale = (Mathf.Abs(1.0f - cameraData.renderScale) < kRenderScaleThreshold) ? 1.0f : cameraData.renderScale;
 
             cameraData.requiresDepthTexture = pipelineAsset.supportsCameraDepthTexture || cameraData.isSceneViewCamera;
             cameraData.requiresSoftParticles = pipelineAsset.supportsSoftParticles;
