using System.Collections.Generic;
using System.Linq;
<<<<<<< HEAD
=======
using System.Text;
using UnityEditor.ShaderGraph.Internal;
>>>>>>> c63a80ee

namespace UnityEditor.ShaderGraph
{
    class PropertyCollector
    {
        public struct TextureInfo
        {
            public string name;
            public int textureId;
            public bool modifiable;
        }

        public readonly List<AbstractShaderProperty> properties = new List<AbstractShaderProperty>();
        public bool HasDotsInstancingProps { get; private set; }

        public void AddShaderProperty(AbstractShaderProperty property)
        {
            if (properties.Any(x => x.referenceName == property.referenceName))
                return;
            if (property.gpuInstanced)
                HasDotsInstancingProps = true;
            properties.Add(property);
        }

        private const string s_UnityPerMaterialCbName = "UnityPerMaterial";

        private string GetPropertyCbName(AbstractShaderProperty property, GenerationMode generationMode)
        {
            var cbName = property.propertyType.IsBatchable() ? s_UnityPerMaterialCbName : string.Empty;

            //
            // Old behaviours that I don't know why we do them:

            // If the property is not exposed, put it to Global
            if (cbName == s_UnityPerMaterialCbName && !property.generatePropertyBlock)
                cbName = string.Empty;
            // If we are in preview, put all CB variables to UnityPerMaterial CB
            if (cbName != string.Empty && generationMode == GenerationMode.Preview)
                cbName = s_UnityPerMaterialCbName;

            return cbName;
        }

        public void GetPropertiesDeclaration(ShaderStringBuilder builder, GenerationMode mode, ConcretePrecision inheritedPrecision, ShaderStringBuilder dotsInstancingVars)
        {
            foreach (var prop in properties)
                prop.ValidateConcretePrecision(inheritedPrecision);

            var cbProps = new Dictionary<string, List<AbstractShaderProperty>>();
            foreach (var prop in properties)
            {
                var cbName = GetPropertyCbName(prop, mode);
                if (!cbProps.TryGetValue(cbName, out var vars))
                {
                    vars = new List<AbstractShaderProperty>();
                    cbProps.Add(cbName, vars);
                }
                vars.Add(prop);
            }

            // SamplerState properties are tricky:
            // - Unity only allows declaring SamplerState variable name of either sampler_{textureName} ("texture sampler") or SamplerState_{filterMode}_{wrapMode} ("system sampler").
            //   * That's why before the branch sg-texture-properties we have the referenceName of a SamplerStateShaderProperty set to the actual system sampler names.
            // - But with the existance of SubGraph functions we'll need unique SamplerState variable name for the function inputs.
            //   * That means if we have two SamplerState properties on the SubGraph blackboard of the same filterMode & wrapMode settings, it fails to compile because there are two
            //     identical function parameter names.
            // - So we'll have to use different names for each SamplerState property, which contradicts #1 (we could do special casing only for SubGraph function generation, but it needs
            //   changes to PropertyNode code generation, doable but more hacky).
            // - Instead, the branch sg-texture-properties changes the SamplerState property declaration to simply be:
            //       #define SamplerState_{referenceName} SamplerState{system sampler name}
            //   for all system sampler names (texture sampler names stay the same).
            //   And at the end collect all unique system sampler names and generate:
            //       SAMPLER(SamplerState{system sampler name});
            var systemSamplerNames = new HashSet<string>();

            List<AbstractShaderProperty> instancedProps = null;
            if (HasDotsInstancingProps && dotsInstancingVars != null)
            {
<<<<<<< HEAD
                builder.AppendLine("#ifdef UNITY_INSTANCING_ENABLED");
                builder.AppendLine("    #define UNITY_DOTS_INSTANCING_ENABLED");
=======
                builder.AppendLine("#ifdef UNITY_DOTS_INSTANCING_ENABLED");
                foreach (var prop in properties.Where(n => batchAll || (n.generatePropertyBlock && n.isBatchable)))
                {
                    if (prop.gpuInstanced)
                        builder.AppendLine(prop.GetPropertyDeclarationString("_dummy;"));
                }
                builder.AppendLine("#else");
                foreach (var prop in properties.Where(n => batchAll || (n.generatePropertyBlock && n.isBatchable)))
                {
                    if (prop.gpuInstanced)
                        builder.AppendLine(prop.GetPropertyDeclarationString());
                }
>>>>>>> c63a80ee
                builder.AppendLine("#endif");
                instancedProps = new List<AbstractShaderProperty>();
            }

            foreach (var kvp in cbProps)
            {
                var cbName = kvp.Key;
                if (cbName != string.Empty)
                {
                    builder.AppendLine($"CBUFFER_START({cbName})");
                    builder.IncreaseIndent();
                }

                bool insideGpuInstancedBlock = false;

                // Use OrderBy for stable sort
                var props = kvp.Value.OrderBy(p => p.gpuInstanced);
                foreach (var prop in kvp.Value)
                {
                    if (instancedProps != null)
                    {
                        if (!insideGpuInstancedBlock && prop.gpuInstanced)
                        {
                            insideGpuInstancedBlock = true;
                            builder.AppendLine("#ifndef UNITY_DOTS_INSTANCING_ENABLED");
                            builder.IncreaseIndent();
                        }
                        else if (insideGpuInstancedBlock && !prop.gpuInstanced)
                        {
                            insideGpuInstancedBlock = false;
                            builder.DecreaseIndent();
                            builder.AppendLine("#endif");
                        }
                        if (prop.gpuInstanced)
                            instancedProps.Add(prop);
                    }

                    if (prop is GradientShaderProperty gradientProperty)
                        builder.AppendLine(gradientProperty.GetGraidentPropertyDeclarationString());
                    else if (prop is SamplerStateShaderProperty samplerProperty)
                        builder.AppendLine(samplerProperty.GetSamplerPropertyDeclarationString(systemSamplerNames));
                    else
                        builder.AppendLine($"{prop.propertyType.FormatDeclarationString(prop.concretePrecision, prop.referenceName)};");
                }

                if (insideGpuInstancedBlock)
                {
                    builder.DecreaseIndent();
                    builder.AppendLine("#endif");
                }

                if (systemSamplerNames.Count > 0)
                {
                    UnityEngine.Debug.Assert(cbName == string.Empty);
                    SamplerStateShaderProperty.GenerateSystemSamplerNames(builder, systemSamplerNames);
                    systemSamplerNames.Clear();
                }

                if (cbName != string.Empty)
                {
                    builder.DecreaseIndent();
                    builder.AppendLine($"CBUFFER_END");
                }
            }
            builder.AppendNewLine();

            if (instancedProps != null && instancedProps.Count > 0)
            {
                dotsInstancingVars.AppendLine("#define DOTS_CUSTOM_ADDITIONAL_MATERIAL_VARS \\");
                dotsInstancingVars.IncreaseIndent();
                builder.AppendLine("#ifdef UNITY_DOTS_INSTANCING_ENABLED");
                builder.IncreaseIndent();

                for (int i = 0; i < instancedProps.Count; ++i)
                {
                    var prop = instancedProps[i];
                    dotsInstancingVars.AppendLine($"UNITY_DEFINE_INSTANCED_PROP({prop.concreteShaderValueType.ToShaderString(prop.concretePrecision)}, {prop.referenceName}_Array){(i != instancedProps.Count - 1 ? " \\" : string.Empty)}");
                    builder.AppendLine($"#define {prop.referenceName} UNITY_ACCESS_INSTANCED_PROP(unity_Builtins0, {prop.referenceName}_Array)");
                }
                dotsInstancingVars.DecreaseIndent();
                builder.DecreaseIndent();
                builder.AppendLine("#endif");
            }
        }

        public List<TextureInfo> GetConfiguredTexutres()
        {
            var result = new List<TextureInfo>();

            foreach (var prop in properties.OfType<Texture2DShaderProperty>())
            {
                if (prop.referenceName != null)
                {
                    var textureInfo = new TextureInfo
                    {
                        name = prop.referenceName,
                        textureId = prop.value.texture != null ? prop.value.texture.GetInstanceID() : 0,
                        modifiable = prop.modifiable
                    };
                    result.Add(textureInfo);
                }
            }

            foreach (var prop in properties.OfType<Texture2DArrayShaderProperty>())
            {
                if (prop.referenceName != null)
                {
                    var textureInfo = new TextureInfo
                    {
                        name = prop.referenceName,
                        textureId = prop.value.textureArray != null ? prop.value.textureArray.GetInstanceID() : 0,
                        modifiable = prop.modifiable
                    };
                    result.Add(textureInfo);
                }
            }

            foreach (var prop in properties.OfType<Texture3DShaderProperty>())
            {
                if (prop.referenceName != null)
                {
                    var textureInfo = new TextureInfo
                    {
                        name = prop.referenceName,
                        textureId = prop.value.texture != null ? prop.value.texture.GetInstanceID() : 0,
                        modifiable = prop.modifiable
                    };
                    result.Add(textureInfo);
                }
            }

            foreach (var prop in properties.OfType<CubemapShaderProperty>())
            {
                if (prop.referenceName != null)
                {
                    var textureInfo = new TextureInfo
                    {
                        name = prop.referenceName,
                        textureId = prop.value.cubemap != null ? prop.value.cubemap.GetInstanceID() : 0,
                        modifiable = prop.modifiable
                    };
                    result.Add(textureInfo);
                }
            }
            return result;
        }
    }
}<|MERGE_RESOLUTION|>--- conflicted
+++ resolved
@@ -1,10 +1,7 @@
 using System.Collections.Generic;
 using System.Linq;
-<<<<<<< HEAD
-=======
 using System.Text;
 using UnityEditor.ShaderGraph.Internal;
->>>>>>> c63a80ee
 
 namespace UnityEditor.ShaderGraph
 {
@@ -83,23 +80,8 @@
             List<AbstractShaderProperty> instancedProps = null;
             if (HasDotsInstancingProps && dotsInstancingVars != null)
             {
-<<<<<<< HEAD
                 builder.AppendLine("#ifdef UNITY_INSTANCING_ENABLED");
                 builder.AppendLine("    #define UNITY_DOTS_INSTANCING_ENABLED");
-=======
-                builder.AppendLine("#ifdef UNITY_DOTS_INSTANCING_ENABLED");
-                foreach (var prop in properties.Where(n => batchAll || (n.generatePropertyBlock && n.isBatchable)))
-                {
-                    if (prop.gpuInstanced)
-                        builder.AppendLine(prop.GetPropertyDeclarationString("_dummy;"));
-                }
-                builder.AppendLine("#else");
-                foreach (var prop in properties.Where(n => batchAll || (n.generatePropertyBlock && n.isBatchable)))
-                {
-                    if (prop.gpuInstanced)
-                        builder.AppendLine(prop.GetPropertyDeclarationString());
-                }
->>>>>>> c63a80ee
                 builder.AppendLine("#endif");
                 instancedProps = new List<AbstractShaderProperty>();
             }
