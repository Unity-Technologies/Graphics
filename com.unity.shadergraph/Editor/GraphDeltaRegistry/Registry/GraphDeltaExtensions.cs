using System.Collections.Generic;

namespace UnityEditor.ShaderGraph.GraphDelta
{

    public static class GraphDeltaExtensions
    {
        private const string kRegistryKeyName = "_RegistryKey";

        public static IEnumerable<PortHandler> GetConnectedPorts(this PortHandler port)
        {
            // TODO (Liz) Implement
            throw new System.NotImplementedException();
        }

        public static RegistryKey GetRegistryKey(this NodeHandler node)
        {
            return node.GetMetadata<RegistryKey>(kRegistryKeyName);
        }

        public static RegistryKey GetRegistryKey(this PortHandler port)
        {
            return port.GetTypeField().GetMetadata<RegistryKey>(kRegistryKeyName);
        }

        public static RegistryKey GetRegistryKey(this FieldHandler field)
        {
            return field.GetMetadata<RegistryKey>(kRegistryKeyName);
        }

<<<<<<< HEAD
        public static void AddReferenceNode(this GraphHandler handler, string nodeName, string contextName, string contextEntryName, Registry.Registry registry)
        {
            var node = handler.AddNode<Registry.Defs.ReferenceNodeBuilder>(nodeName, registry);
            var inPort = node.GetPort(Registry.Defs.ReferenceNodeBuilder.kContextEntry);
            var outPort = handler.GetNode(contextName).GetPort($"out_{contextEntryName}"); // TODO: Not this.
            handler.AddEdge(outPort.ID, inPort.ID);

            handler.ReconcretizeNode(node.ID.FullPath, registry);

            // node.SetMetadata("_referenceName", contextEntryName);


=======
        public static void AddReferenceNode(this GraphHandler handler, string nodeName, string referenceName, Registry registry)
        {
            var node = handler.AddNode<ReferenceNodeBuilder>(nodeName, registry);
            node.SetMetadata("_referenceName", referenceName);
>>>>>>> ac6d057f
            // reference nodes have some weird rules, in that they can't really fetch or achieve any sort of identity until they are connected downstream to a context node.
            // We need stronger rules around references-- namely that a reference type must be consistent across all instances of that reference within however many context nodes.

            // This is funny though-- if you change a reference's type, that means _all_ reference handles that are represented by a context input port and all reference nodes and...
            // all of their downstream nodes get propogated-- and then upstream node connections can be disrupted if the type every changes.
        }

        internal static void SetupContext(this GraphHandler handler, IEnumerable<IContextDescriptor> contexts, Registry registry)
        {
            // only safe to call right now.
            NodeHandler previousContextNode = null;
            foreach(var context in contexts)
            {
                // Initialize the Context Node with information from the ContextDescriptor
                var name = context.GetRegistryKey().Name + "_Context"; // Not like this...
                var currentContextNode = handler.AddNode<ContextBuilder>(name, registry);
                currentContextNode.SetMetadata("_contextDescriptor", context.GetRegistryKey()); // initialize the node w/a reference to the context descriptor (so it can build itself).
                if(previousContextNode != null)
                {
                    // Create the monadic connection if it should exist.
                    var outPort = previousContextNode.AddPort("Out", false, false);
                    var inPort  = currentContextNode.AddPort("In", true, false);
                    handler.AddEdge(outPort.ID, inPort.ID);
                }
                handler.ReconcretizeNode(name, registry);
                previousContextNode = currentContextNode;
            }

            var entryPoint = handler.AddNode<ContextBuilder>("EntryPoint", registry);
            var toEntry = previousContextNode.AddPort("Out", false, false);
            var inEntry = entryPoint.AddPort("In", true, false);
            handler.AddEdge(toEntry.ID, inEntry.ID);
            handler.ReconcretizeNode("EntryPoint", registry);
        }


        public static bool TestConnection(this GraphHandler handler, string srcNode, string srcPort, string dstNode, string dstPort, Registry registry)
        {
            var dstNodeHandler = handler.GetNode(dstNode);
            var dstPortHandler = dstNodeHandler.GetPort(dstPort);
            var srcPortHandler = handler.GetNode(srcNode).GetPort(srcPort);
            return registry.CastExists(dstPortHandler.GetTypeField().GetRegistryKey(), srcPortHandler.GetTypeField().GetRegistryKey());
        }

        public static bool TryConnect(this GraphHandler handler, string srcNode, string srcPort, string dstNode, string dstPort, Registry registry)
        {
            var dstNodeHandler = handler.GetNode(dstNode);
            var dstPortHandler = dstNodeHandler.GetPort(dstPort);
            var srcPortHandler = handler.GetNode(srcNode).GetPort(srcPort);
            return handler.AddEdge(srcPortHandler.ID, dstPortHandler.ID) != null;
        }

        public static T GetField<T>(this NodeHandler node, string fieldName)
        {
            return node.GetField<T>(fieldName).GetData();
        }
        public static T GetField<T>(this PortHandler port, string fieldName)
        {
            return port.GetField<T>(fieldName).GetData();
        }
        public static T GetField<T>(this FieldHandler field, string fieldName)
        {
            return field.GetSubField<T>(fieldName).GetData();
        }

        public static bool TryGetField<T>(this NodeHandler node, string fieldName, out T data)
        {
            var field = node.GetField<T>(fieldName);
            if(field != null)
            {
                data = field.GetData();
                return true;
            }
            data = default;
            return false;
        }

        public static void GetField<T>(this PortHandler port, string fieldName, out T data)
        {
            data = port.GetField<T>(fieldName).GetData();
        }
        public static void GetField<T>(this FieldHandler field, string fieldName, out T data)
        {
            data = field.GetSubField<T>(fieldName).GetData();
        }

        public static void TryGetPort(this NodeHandler node, string portName, out PortHandler port)
        {
            port = node.GetPort(portName);
        }

        internal static PortHandler AddPort<T>(
            this NodeHandler node,
            string name,
            bool isInput,
            Registry registry) where T : ITypeDefinitionBuilder
        {
            return AddPort(node, name, isInput, Registry.ResolveKey<T>(), registry);
        }

        public static PortHandler AddPort(
            this NodeHandler node,
            string name,
            bool isInput,
            RegistryKey key,
            Registry registry)
        {
            var port = node.AddPort(name, isInput, true);
            port.AddTypeField().SetMetadata(kRegistryKeyName, key);

            var builder = registry.GetTypeBuilder(key);

            builder.BuildType(port.GetTypeField(), registry);
            return port;
        }
    }
}<|MERGE_RESOLUTION|>--- conflicted
+++ resolved
@@ -28,11 +28,10 @@
             return field.GetMetadata<RegistryKey>(kRegistryKeyName);
         }
 
-<<<<<<< HEAD
-        public static void AddReferenceNode(this GraphHandler handler, string nodeName, string contextName, string contextEntryName, Registry.Registry registry)
+        public static void AddReferenceNode(this GraphHandler handler, string nodeName, string contextName, string contextEntryName, Registry registry)
         {
-            var node = handler.AddNode<Registry.Defs.ReferenceNodeBuilder>(nodeName, registry);
-            var inPort = node.GetPort(Registry.Defs.ReferenceNodeBuilder.kContextEntry);
+            var node = handler.AddNode<ReferenceNodeBuilder>(nodeName, registry);
+            var inPort = node.GetPort(ReferenceNodeBuilder.kContextEntry);
             var outPort = handler.GetNode(contextName).GetPort($"out_{contextEntryName}"); // TODO: Not this.
             handler.AddEdge(outPort.ID, inPort.ID);
 
@@ -41,12 +40,6 @@
             // node.SetMetadata("_referenceName", contextEntryName);
 
 
-=======
-        public static void AddReferenceNode(this GraphHandler handler, string nodeName, string referenceName, Registry registry)
-        {
-            var node = handler.AddNode<ReferenceNodeBuilder>(nodeName, registry);
-            node.SetMetadata("_referenceName", referenceName);
->>>>>>> ac6d057f
             // reference nodes have some weird rules, in that they can't really fetch or achieve any sort of identity until they are connected downstream to a context node.
             // We need stronger rules around references-- namely that a reference type must be consistent across all instances of that reference within however many context nodes.
 
