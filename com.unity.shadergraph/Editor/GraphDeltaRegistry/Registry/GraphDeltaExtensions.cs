using System.Collections.Generic;
using UnityEditor.ShaderGraph.Registry;

namespace UnityEditor.ShaderGraph.GraphDelta
{
    //public interface IRegistry
    //{
    //    IEnumerable<RegistryKey> BrowseRegistryKeys();
    //    Defs.INodeDefinitionBuilder GetBuilder(RegistryKey key);
    //    RegistryFlags GetFlags(RegistryKey key);
    //    GraphDelta.INodeReader GetDefaultTopology(RegistryKey key);
    //    bool RegisterNodeBuilder<T>() where T : Defs.INodeDefinitionBuilder;
    //    Defs.INodeDefinitionBuilder ResolveBuilder<T>() where T : Defs.INodeDefinitionBuilder;
    //    RegistryKey ResolveKey<T>() where T : Defs.IRegistryEntry;
    //    RegistryFlags ResolveFlags<T>() where T : Defs.IRegistryEntry;
    //}

    // TODO (Brett) I think we can remove this class.

    public static class GraphDeltaExtensions
    {

        public static IEnumerable<PortHandler> GetConnectedPorts(this PortHandler port)
        {
            // TODO (Liz) Implement
            throw new System.NotImplementedException();
        }

        private const string kRegistryKeyName = "_RegistryKey";
        public static RegistryKey GetRegistryKey(this NodeHandler node)
        {
            return node.GetMetadata<RegistryKey>(kRegistryKeyName);
        }

        public static RegistryKey GetRegistryKey(this PortHandler port)
        {
            return port.GetMetadata<RegistryKey>(kRegistryKeyName);
        }

<<<<<<< HEAD
        public static RegistryKey GetRegistryKey(this FieldHandler field)
=======
        // need more information-- this is just... idk, something?
        public static IEnumerable<string> GetReferences(this GraphDelta.GraphHandler handler)
>>>>>>> 88524203
        {
            return field.GetMetadata<RegistryKey>(kRegistryKeyName);
        }

<<<<<<< HEAD
        public static void AddReferenceNode(this IGraphHandler handler, string nodeName, string referenceName, Registry.Registry registry)
=======
        public static void AddReferenceNode(this GraphDelta.GraphHandler handler, string nodeName, string referenceName, Registry registry)
>>>>>>> 88524203
        {
            var node = handler.AddNode<Registry.Defs.ReferenceNodeBuilder>(nodeName, registry);
            node.SetMetadata("_referenceName", referenceName);
            // reference nodes have some weird rules, in that they can't really fetch or achieve any sort of identity until they are connected downstream to a context node.
            // We need stronger rules around references-- namely that a reference type must be consistent across all instances of that reference within however many context nodes.

            // This is funny though-- if you change a reference's type, that means _all_ reference handles that are represented by a context input port and all reference nodes and...
            // all of their downstream nodes get propogated-- and then upstream node connections can be disrupted if the type every changes.
        }

<<<<<<< HEAD
        internal static void SetupContext(this IGraphHandler handler, IEnumerable<Registry.Defs.IContextDescriptor> contexts, Registry.Registry registry)
=======
        internal static void SetupContext(this GraphDelta.GraphHandler handler, IEnumerable<Defs.IContextDescriptor> contexts, Registry registry)
>>>>>>> 88524203
        {
            // only safe to call right now.
            NodeHandler previousContextNode = null;
            foreach(var context in contexts)
            {
                // Initialize the Context Node with information from the ContextDescriptor
                var name = context.GetRegistryKey().Name + "_Context"; // Not like this...
                var currentContextNode = handler.AddNode<Registry.Defs.ContextBuilder>(name, registry);
                currentContextNode.SetMetadata("_contextDescriptor", context.GetRegistryKey()); // initialize the node w/a reference to the context descriptor (so it can build itself).
                if(previousContextNode != null)
                {
                    // Create the monadic connection if it should exist.
                    var outPort = previousContextNode.AddPort("Out", false, false);
                    var inPort  = currentContextNode.AddPort("In", true, false);
                    handler.AddEdge(outPort.ID, inPort.ID);
                }
                handler.ReconcretizeNode(name, registry);
                previousContextNode = currentContextNode;
            }

            var entryPoint = handler.AddNode<Registry.Defs.ContextBuilder>("EntryPoint", registry);
            var toEntry = previousContextNode.AddPort("Out", false, false);
            var inEntry = entryPoint.AddPort("In", true, false);
            handler.AddEdge(toEntry.ID, inEntry.ID);
            handler.ReconcretizeNode("EntryPoint", registry);
        }

        //public static void ProcessGraph(this GraphDelta.IGraphHandler handler, ShaderFoundry.ShaderContainer container, Registry registry)
        //{
        //    // if we walk the vertical/input output relationship here, we will get all of our context nodes.
        //    // Each context node is processed by flattening the node i/o in capturing local variables, and passing those along, applying casts where appropriate.
        //    var entryPoint = handler.GetNodeReader("EntryPoint");
        //    ProcessContextNode(entryPoint, handler, container, registry);
        //}

        //private static ShaderFoundry.Block ProcessContextNode(GraphDelta.INodeReader contextNode, GraphDelta.IGraphHandler handler, ShaderFoundry.ShaderContainer container, Registry registry)
        //{
        //    // can't handle duplicate contexts
        //    contextNode.GetField<RegistryKey>("_contextDescriptor", out var contextKey);

        //    var blockbuilder = new ShaderFoundry.Block.Builder(contextKey.Name);
        //    var funcbuilder = new ShaderFoundry.ShaderFunction.Builder(contextKey.Name + "_func");
        //    var outtypebuilder = new ShaderFoundry.ShaderType.StructBuilder(contextKey.Name + "_out");
        //    ShaderFoundry.ShaderType inputType = default;

        //    // Find our input struct -->
        //    // This gets more awkward/interesting with reference nodes-- it's unclear to me now how they should be handled.
        //    // Is pass-through interpolation working?
        //    foreach (var port in contextNode.GetPorts().Where(e => e.IsInput() && !e.IsHorizontal()))
        //    {
        //        var connectedPort = port.GetConnectedPorts().FirstOrDefault();
        //        if (connectedPort != null)
        //        {
        //            var connectedNode = handler.GetNodeByPort(connectedPort);
        //            var previousBlock = ProcessContextNode(connectedNode, handler, container, registry);
        //            if (previousBlock.Inputs.Any())
        //                inputType = previousBlock.EntryPointFunction.Parameters.Where(e => e.Name == "Out").FirstOrDefault().Type;
        //        }
        //    }

        //    // process our body and initialize our output struct accordingly.
        //    var visitedList = new HashSet<string>();
        //    foreach (var port in contextNode.GetPorts().Where(e => e.IsInput() && e.IsHorizontal()))
        //    {
        //        // get the type of our port, so we can add the correct type of field to our output struct.
        //        var shaderType = registry.GetTypeBuilder(port.GetRegistryKey()).GetShaderType((GraphDelta.IFieldReader)port, container, registry);
        //        outtypebuilder.AddField(shaderType, port.GetName());
        //        var connectedPort = port.GetConnectedPorts().FirstOrDefault();
        //        if(connectedPort != null)
        //        {
        //            var connectedNode = handler.GetNodeByPort(connectedPort);
        //            if (connectedNode.GetField("_referenceName", out string referenceName))
        //            {
        //                // reference nodes aren't functions, but are scoped to the input structure of the context node.
        //                // unclear if passthrough interpolation is setup or not-- if it isn't, this won't work for many cases.
        //                // will need to add walk up the dependencies and provide extra fields that need to be inlined into their i/o structures.
        //                funcbuilder.AddLine($"Out.{port.GetName()} = In.{referenceName};");
        //                continue;
        //            }
        //            if (!visitedList.Contains(connectedNode.GetName()))
        //            {
        //                // recursively build out each input connection's body code (output variable initializations-- visited list prevents dupes).
        //                ProcessFuncNode(connectedNode, handler, visitedList, funcbuilder, container, registry);
        //            }
        //            // TODO: CAST
        //            funcbuilder.AddLine($"Out.{port.GetName()} = {connectedNode.GetName()}_{connectedPort.GetName()};");
        //        }
        //        else
        //        {
        //            var init = registry.GetTypeBuilder(port.GetRegistryKey()).GetInitializerList((GraphDelta.IFieldReader)port, registry);
        //            funcbuilder.AddLine($"Out.{port.GetName()} = {init};");
        //        }
        //    }


        //    // copy the fields from our output struct to the block's outputs
        //    var outType = outtypebuilder.Build(container);
        //    foreach (var outField in outType.StructFields)
        //    {
        //        var blockVarBuilder = new ShaderFoundry.BlockVariable.Builder();
        //        blockVarBuilder.ReferenceName = outField.Name;
        //        blockVarBuilder.Type = outField.Type;
        //        var blockVar = blockVarBuilder.Build(container);
        //        blockbuilder.AddOutput(blockVar);
        //    }

        //    // copy the input fields from our input struct to the block's inputs
        //    if (inputType.IsValid) foreach (var inField in inputType.StructFields)
        //    {
        //        var blockVarBuilder = new ShaderFoundry.BlockVariable.Builder();
        //        blockVarBuilder.ReferenceName = inField.Name;
        //        blockVarBuilder.Type = inField.Type;
        //        var blockVar = blockVarBuilder.Build(container);
        //        blockbuilder.AddInput(blockVar);
        //    }

        //    // finalize our function and entry point
        //    funcbuilder.AddOutput(outType, "Out");
        //    var func = funcbuilder.Build(container);
        //    blockbuilder.SetEntryPointFunction(func);

        //    // done with the block?
        //    return blockbuilder.Build(container);
        //}

        //private static void ProcessFuncNode(GraphDelta.INodeReader node, GraphDelta.IGraphHandler handler, HashSet<string> visitedList, ShaderFoundry.ShaderFunction.Builder funcBuilder, ShaderFoundry.ShaderContainer container, Registry registry)
        //{
        //    var func = registry.GetNodeBuilder(node.GetRegistryKey()).GetShaderFunction(node, container, registry);
        //    string arguments = "";
        //    foreach (var param in func.Parameters)
        //    {
        //        if(node.TryGetPort(param.Name, out var port))
        //        {
        //            string argument = "";
        //            if (!port.IsHorizontal()) continue;
        //            if(port.IsInput())
        //            {
        //                var connectedPort = port.GetConnectedPorts().FirstOrDefault();
        //                if (connectedPort != null) // connected input port-
        //                {
        //                    var connectedNode = handler.GetNodeByPort(connectedPort);
        //                    if (!visitedList.Contains(connectedNode.GetName()))
        //                    {
        //                        // This will roll out its output vars as well as the call to initialize them.
        //                        // visitedList protects from duplication, as we know the func's outputs have already been initialized.
        //                        // (note that ShaderFoundry.Container should handle deduplications).
        //                        ProcessFuncNode(node, handler, visitedList, funcBuilder, container, registry);
        //                    }
        //                    // TODO: CAST
        //                    argument = $"{connectedNode.GetName()}_{connectedPort.GetName()}";
        //                }
        //                else // not connected.
        //                {
        //                    // get the inlined port value as an initializer from the definition-- since there was no connection).
        //                    argument = registry.GetTypeBuilder(port.GetRegistryKey()).GetInitializerList((GraphDelta.IFieldReader)port, registry);
        //                }
        //            }
        //            else // this is an output port.
        //            {
        //                argument = $"{node.GetName()}_{port.GetName()}"; // add to the arguments for the function call.
        //                // default initialize this before our function call.
        //                var initValue = registry.GetTypeBuilder(port.GetRegistryKey()).GetInitializerList((GraphDelta.IFieldReader)port, registry);
        //                funcBuilder.AddLine($"{param.Type.Name} {argument} = {initValue};");
        //            }
        //            arguments += argument + ", ";
        //        }
        //    }
        //    if (arguments.Length != 0)
        //        arguments.Remove(arguments.Length - 3, 2); // trim the trailing ", "
        //    funcBuilder.AddLine($"{func.Name}({arguments});"); // add our node's function call to the body we're building out.
        //}

<<<<<<< HEAD
        public static bool TestConnection(this IGraphHandler handler, string srcNode, string srcPort, string dstNode, string dstPort, Registry.Registry registry)
=======
        public static bool TestConnection(this GraphDelta.GraphHandler handler, string srcNode, string srcPort, string dstNode, string dstPort, Registry registry)
>>>>>>> 88524203
        {
            var dstNodeHandler = handler.GetNode(dstNode);
            var dstPortHandler = dstNodeHandler.GetPort(dstPort);
            var srcPortHandler = handler.GetNode(srcNode).GetPort(srcPort);
            return registry.CastExists(dstPortHandler.GetRegistryKey(), srcPortHandler.GetRegistryKey());
        }

<<<<<<< HEAD
        public static IEdgeHandler Connect(this IGraphHandler handler, string srcNode, string srcPort, string dstNode, string dstPort, Registry.Registry registry)
=======
        public static bool TryConnect(this GraphDelta.GraphHandler handler, string srcNode, string srcPort, string dstNode, string dstPort, Registry registry)
>>>>>>> 88524203
        {
            var dstNodeHandler = handler.GetNode(dstNode);
            var dstPortHandler = dstNodeHandler.GetPort(dstPort);
            var srcPortHandler = handler.GetNode(srcNode).GetPort(srcPort);
            return handler.AddEdge(srcPortHandler.ID, dstPortHandler.ID);
        }


        //public static void SetPortField<T>(this NodeHandler node, string portName, string fieldName, T value)
        //{
        //    var pw = node.GetPort(portName);
        //    if(pw == null)
        //    {
        //        pw = node.AddPort(portName, true, true);
        //    }
        //    pw.SetField(fieldName, value);
        //}

        //internal static void SetField<T> (GraphDataHandler handler, string fieldName, T value)
        //{
        //    FieldHandler<T> fieldWriter = handler.GetField<T>(fieldName);
        //    if (fieldWriter == null)
        //    {
        //        handler.AddField(fieldName, value);
        //    }
        //    else
        //    {
        //        fieldWriter.SetData(value);
        //    }

        //}

        //public static void SetField<T>(this NodeHandler node, string fieldName, T value) => SetField(node as GraphDataHandler, fieldName, value);
        //public static void SetField<T>(this PortHandler port, string fieldName, T value) => SetField(port as GraphDataHandler, fieldName, value);
        //public static void SetField<T>(this FieldHandler field, string fieldName, T value) => SetField(field as GraphDataHandler, fieldName, value);

        public static T GetField<T>(this NodeHandler node, string fieldName)
        {
            return node.GetField<T>(fieldName).GetData();
        }
        public static T GetField<T>(this PortHandler port, string fieldName)
        {
            return port.GetField<T>(fieldName).GetData();
        }
        public static T GetField<T>(this FieldHandler field, string fieldName)
        {
            return field.GetSubField<T>(fieldName).GetData();
        }

        internal static PortHandler AddPort<T>(this NodeHandler node, string name, bool isInput, Registry.Registry registry) where T : Registry.Defs.ITypeDefinitionBuilder
        {
            return AddPort(node, name, isInput, Registry.Registry.ResolveKey<T>(), registry);
        }

        public static PortHandler AddPort(this NodeHandler node, string name, bool isInput, RegistryKey key, Registry.Registry registry)
        {
            var port = node.AddPort(name, isInput, true);
            port.SetMetadata(kRegistryKeyName, key);

            var builder = registry.GetTypeBuilder(key);

            // TODO (Liz) Building the type with the port's localID doesn't seem
            // like the right thing here. What is the right field to use for building
            // the type?
            builder.BuildType(port.GetField(name), registry);
            return port;
        }
    }
}<|MERGE_RESOLUTION|>--- conflicted
+++ resolved
@@ -37,21 +37,12 @@
             return port.GetMetadata<RegistryKey>(kRegistryKeyName);
         }
 
-<<<<<<< HEAD
         public static RegistryKey GetRegistryKey(this FieldHandler field)
-=======
-        // need more information-- this is just... idk, something?
-        public static IEnumerable<string> GetReferences(this GraphDelta.GraphHandler handler)
->>>>>>> 88524203
         {
             return field.GetMetadata<RegistryKey>(kRegistryKeyName);
         }
 
-<<<<<<< HEAD
-        public static void AddReferenceNode(this IGraphHandler handler, string nodeName, string referenceName, Registry.Registry registry)
-=======
         public static void AddReferenceNode(this GraphDelta.GraphHandler handler, string nodeName, string referenceName, Registry registry)
->>>>>>> 88524203
         {
             var node = handler.AddNode<Registry.Defs.ReferenceNodeBuilder>(nodeName, registry);
             node.SetMetadata("_referenceName", referenceName);
@@ -62,11 +53,7 @@
             // all of their downstream nodes get propogated-- and then upstream node connections can be disrupted if the type every changes.
         }
 
-<<<<<<< HEAD
-        internal static void SetupContext(this IGraphHandler handler, IEnumerable<Registry.Defs.IContextDescriptor> contexts, Registry.Registry registry)
-=======
         internal static void SetupContext(this GraphDelta.GraphHandler handler, IEnumerable<Defs.IContextDescriptor> contexts, Registry registry)
->>>>>>> 88524203
         {
             // only safe to call right now.
             NodeHandler previousContextNode = null;
@@ -239,11 +226,7 @@
         //    funcBuilder.AddLine($"{func.Name}({arguments});"); // add our node's function call to the body we're building out.
         //}
 
-<<<<<<< HEAD
-        public static bool TestConnection(this IGraphHandler handler, string srcNode, string srcPort, string dstNode, string dstPort, Registry.Registry registry)
-=======
         public static bool TestConnection(this GraphDelta.GraphHandler handler, string srcNode, string srcPort, string dstNode, string dstPort, Registry registry)
->>>>>>> 88524203
         {
             var dstNodeHandler = handler.GetNode(dstNode);
             var dstPortHandler = dstNodeHandler.GetPort(dstPort);
@@ -251,11 +234,7 @@
             return registry.CastExists(dstPortHandler.GetRegistryKey(), srcPortHandler.GetRegistryKey());
         }
 
-<<<<<<< HEAD
-        public static IEdgeHandler Connect(this IGraphHandler handler, string srcNode, string srcPort, string dstNode, string dstPort, Registry.Registry registry)
-=======
         public static bool TryConnect(this GraphDelta.GraphHandler handler, string srcNode, string srcPort, string dstNode, string dstPort, Registry registry)
->>>>>>> 88524203
         {
             var dstNodeHandler = handler.GetNode(dstNode);
             var dstPortHandler = dstNodeHandler.GetPort(dstPort);
