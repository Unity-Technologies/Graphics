using UnityEditor.ShaderGraph.GraphDelta;
using System.Linq;
using UnityEngine;
<<<<<<< HEAD
using UnityEditor.ShaderFoundry;
using static UnityEditor.ShaderGraph.GraphDelta.GraphDelta;
using static UnityEditor.ShaderGraph.Registry.Types.GraphType;
=======
using com.unity.shadergraph.defs;
using static UnityEditor.ShaderGraph.Registry.Types.GraphType;
using System.Collections.Generic;
>>>>>>> 88524203

namespace UnityEditor.ShaderGraph.Registry
{
    public class RegistryPlaceholder
    {
        public int data;

        public RegistryPlaceholder(int d) { data = d; }
    }

    namespace Types
    {
        public static class NodeHelpers
        {
            // all common math operations can probably use the same resolver.
            //public static void MathNodeDynamicResolver(
            public static void MathNodeDynamicResolver(NodeHandler node)
            {
                int operands = 0;
                int resolvedLength = 4;
                int resolvedHeight = 1; // bump this to 4 to support matrices, but inlining a matrix on a port value is weird.
                var resolvedPrimitive = Primitive.Float;
<<<<<<< HEAD
                var resolvedPrecision = Precision.Full;
=======
                var resolvedPrecision = Precision.Single;
>>>>>>> 88524203

                // UserData ports only exist if a user inlines a value or makes a connection.
                foreach (var port in node.GetPorts())
                {
                    if (!port.IsInput) continue;
                    operands++;
                    // UserData is allowed to have holes, so we should ignore what's missing.
<<<<<<< HEAD
                    FieldHandler field = port.GetField(kLength);
                    if (field != null)
                    {
                        resolvedLength = Mathf.Min(resolvedLength, field.GetData<int>());
                    }
                    field = port.GetField(kHeight);
                    if (field != null)
                    {
                        resolvedHeight = Mathf.Min(resolvedHeight, field.GetData<int>());
                    }
                    field = port.GetField(kPrecision);
                    if (field != null)
                    {
                        Precision precision = field.GetData<Precision>();
                        resolvedPrecision = (Precision)Mathf.Min((int)resolvedPrecision, (int)precision);
                    }
                    field = port.GetField(kPrimitive);
                    {
                        Primitive primitive = field.GetData<Primitive>();
                        resolvedPrimitive = (Primitive)Mathf.Min((int)resolvedPrimitive, (int)primitive);
                    }
=======
                    bool hasLength = port.GetField(kLength, out Length length);
                    bool hasHeight = port.GetField(kHeight, out Height height);
                    bool hasPrimitive = port.GetField(kPrimitive, out Primitive primitive);
                    bool hasPrecision = port.GetField(kPrecision, out Precision precision);

                    // Legacy DynamicVector's default behavior is to use the most constrained typing.
                    resolvedLength = hasLength ? Mathf.Min(resolvedLength, (int)length) : resolvedLength;
                    resolvedHeight = hasHeight ? Mathf.Min(resolvedHeight, (int)height) : resolvedHeight;
                    resolvedPrimitive = hasPrimitive ? (Primitive)Mathf.Min((int)resolvedPrimitive, (int)primitive) : resolvedPrimitive;
                    resolvedPrecision = hasPrecision ? (Precision)Mathf.Min((int)resolvedPrecision, (int)precision) : resolvedPrecision;
>>>>>>> 88524203
                }

                // We need at least 2 input ports or 1 more than the existing number of connections.
                operands = Mathf.Max(1, operands) + 1;

                // Need to concretize each port so that they exist.
                for (int i = 0; i < operands + 1; ++i)
                {
                    // Output port gets constrained the same way.
                    var port = i == 0
                        ? node.AddPort("Out", false, true)
                        : node.AddPort($"In{i}", true, true);

                    // Then constrain them so that type conversion in code gen can resolve the values properly.
<<<<<<< HEAD
                    port.AddField(kLength, resolvedLength);
                    port.AddField(kHeight, resolvedHeight);
                    port.AddField(kPrimitive, resolvedPrimitive);
                    port.AddField(kPrecision, resolvedPrecision);
=======
                    port.SetField(kLength, (Length)resolvedLength);
                    port.SetField(kHeight, (Height)resolvedHeight);
                    port.SetField(kPrimitive, resolvedPrimitive);
                    port.SetField(kPrecision, resolvedPrecision);
>>>>>>> 88524203
                }
            }

            internal static ShaderFunction MathNodeFunctionBuilder(
                string OpName,
                string Op,
                NodeHandler node,
                ShaderContainer container,
                Registry registry)
            {
<<<<<<< HEAD
                var outField = node.GetField("Out");
=======
                data.TryGetPort("Out", out var outPort);
>>>>>>> 88524203
                var typeBuilder = registry.GetTypeBuilder(kRegistryKey);

                var shaderType = typeBuilder.GetShaderType(outField, container, registry);
                int count = node.GetPorts().Count() - 1;

                string funcName = $"{OpName}{count}_{shaderType.Name}";

                var builder = new ShaderFunction.Builder(container, funcName);
                string body = "";
                bool firstOperand = true;
                foreach (var port in node.GetPorts())
                {
                    var name = port.LocalID;
                    if (port.IsInput)
                    {
                        builder.AddInput(shaderType, name);
                        body += body == "" || firstOperand ? name : $" {Op} {name}";
                        firstOperand = false;
                    }
                    else
                    {
                        builder.AddOutput(shaderType, name);
                        body = name + " = " + body;
                    }
                }
                body += ";";

                builder.AddLine(body);
                return builder.Build();
            }
        }

        class AddNode : Defs.INodeDefinitionBuilder
        {
            public RegistryKey GetRegistryKey() => new RegistryKey { Name = "Add", Version = 1 };

            public RegistryFlags GetRegistryFlags() => RegistryFlags.Func;

            public void BuildNode(NodeHandler node, Registry registry)
            {
                NodeHelpers.MathNodeDynamicResolver(node);
            }

            public ShaderFunction GetShaderFunction(
                NodeHandler node,
                ShaderContainer container,
                Registry registry)
            {
                return NodeHelpers.MathNodeFunctionBuilder("Add", "+", node, container, registry);
            }
        }

<<<<<<< HEAD
=======
        // TODO (Brett) [BEFORE RELEASE] The doc in this class is a basic
        // description of what needs to be done to add nodes.
        // CLEAN THIS DOC
>>>>>>> 88524203
        class PowNode : Defs.INodeDefinitionBuilder
        {
            public RegistryKey GetRegistryKey() => new RegistryKey { Name = "Pow", Version = 1 };

            public RegistryFlags GetRegistryFlags() => RegistryFlags.Func;

            public void BuildNode(NodeHandler node, Registry registry)
            {
<<<<<<< HEAD
                var port = node.AddPort("In", true, true);
                port.AddField(kLength, 1);
                port = node.AddPort("Exp", true, true);
                port.AddField(kLength, 1);
                port = node.AddPort("Out", false, true);
                port.AddField(kLength, 1);
            }

            public ShaderFunction GetShaderFunction(
                NodeHandler node,
                ShaderContainer container,
=======
                var portWriter = nodeWriter.AddPort<GraphType>(userData, "In", true, registry);
                portWriter.SetField<int>(kLength, 1);
                portWriter = nodeWriter.AddPort<GraphType>(userData, "Exp", true, registry);
                portWriter.SetField<int>(kLength, 1);
                portWriter = nodeWriter.AddPort<GraphType>(userData, "Out", false, registry);
                portWriter.SetField<int>(kLength, 1);
            }

            /**
             * GetShaderFunction defines the output of the built
             * ShaderFoundry.ShaderFunction that results from specific
             * node data.
             */
            public ShaderFoundry.ShaderFunction GetShaderFunction(
                INodeReader data,
                ShaderFoundry.ShaderContainer container,
>>>>>>> 88524203
                Registry registry)
            {
                FieldHandler field = node.GetField("Out");

                var shaderType = registry.GetShaderType(field, container);

                // Get a builder from ShaderFoundry
                var shaderFunctionBuilder = new ShaderFunction.Builder(container, "Pow");

                // Set up the vars in the shader function.
                // Each var in this case is the same type.
                shaderFunctionBuilder.AddInput(shaderType, "In");
                shaderFunctionBuilder.AddInput(shaderType, "Exp");
                shaderFunctionBuilder.AddOutput(shaderType, "Out");

                // Add the shader function body.
                shaderFunctionBuilder.AddLine("Out = pow(In, Exp);");

                // Return the results of ShaderFoundry's build.
                return shaderFunctionBuilder.Build();
            }
        }
<<<<<<< HEAD

        internal class GraphType : Defs.ITypeDefinitionBuilder
        {
            public static RegistryKey kRegistryKey => new() { Name = "GraphType", Version = 1 };
            public RegistryKey GetRegistryKey() => kRegistryKey;
            public RegistryFlags GetRegistryFlags() => RegistryFlags.Type;

            public enum Precision { Fixed, Half, Full };
            public enum Primitive { Bool, Int, Float };

            public const string kPrimitive = "Primitive";
            public const string kPrecision = "Precision";
            public const string kLength = "Length";
            public const string kHeight = "Height";
            public const string kEntry = "_Entry";

            public void BuildType(FieldHandler field, Registry registry)
            {
                // default initialize to a float4
                field.AddSubField(k_concrete, kPrecision, Precision.Full);
                field.AddSubField(k_concrete, kPrimitive, Primitive.Float);
                field.AddSubField(k_concrete, kLength, 4);
                field.AddSubField(k_concrete, kHeight, 1);

                // ensure that enough subfield values exist to represent userdata's current data
                for (int i = 0; i < 16; ++i)
                    field.AddSubField<float>(k_concrete, $"c{i}", 0);
            }

            public string GetInitializerList(FieldHandler field, Registry registry)
            {
                var subField = field.GetSubField<int>(kLength);
                int length = subField == null ? 0 : subField.GetData();
                subField = field.GetSubField<int>(kHeight);
                int height = subField == null ? 0 : subField.GetData();
                length = Mathf.Clamp(length, 1, 4);
                height = Mathf.Clamp(height, 1, 4);

                ShaderType shaderType = GetShaderType(field, new ShaderContainer(), registry);
                string result = $"{shaderType.Name}" + "(";
                for (int i = 0; i < length * height; ++i)
                {
                    float componentValue = field.GetSubField<float>($"c{i}").GetData();
                    result += $"{componentValue}";
                    if (i != length * height - 1)
                        result += ", ";
                }
                result += ")";
                return result;
            }

            public ShaderType GetShaderType(FieldHandler field, ShaderContainer container, Registry registry)
            {
                var primitiveSubField = field.GetSubField<Primitive>(kPrimitive);
                Primitive primitive = Primitive.Float;
                if (primitiveSubField != null)
                {
                    primitive = primitiveSubField.GetData();
                }
                var precisionSubField = field.GetSubField<Precision>(kPrecision);
                Precision precision = Precision.Full;
                if (precisionSubField != null)
                {
                    precision = precisionSubField.GetData();
                }

                var lengthSubField = field.GetSubField<int>(kLength);
                int length = lengthSubField == null ? 0 : lengthSubField.GetData();
                var heightSubField = field.GetSubField<int>(kHeight);
                int height = heightSubField == null ? 0 : heightSubField.GetData();

                length = Mathf.Clamp(length, 1, 4);
                height = Mathf.Clamp(height, 1, 4);

                string name = "float";

                switch (primitive)
                {
                    case Primitive.Bool:
                        name = "bool";
                        break;
                    case Primitive.Int:
                        name = "int";
                        break;
                    case Primitive.Float:
                        switch (precision)
                        {
                            case Precision.Fixed:
                                name = "fixed";
                                break;
                            case Precision.Half:
                                name = "half";
                                break;
                        }
                        break;
                }

                var shaderType = ShaderType.Scalar(container, name);

                if (height != 1 && length != 1)
                {
                    shaderType = ShaderType.Matrix(container, shaderType, length, height);
                }
                else
                {
                    length = Mathf.Max(length, height);
                    shaderType = ShaderType.Vector(container, shaderType, length);
                }
                return shaderType;
            }
        }

        //internal class GraphTypeAssignment : Defs.ICastDefinitionBuilder
        //{
        //    public RegistryKey GetRegistryKey() => new RegistryKey { Name = "GraphTypeAssignment", Version = 1 };
        //    public RegistryFlags GetRegistryFlags() => RegistryFlags.Cast;
        //    public (RegistryKey, RegistryKey) GetTypeConversionMapping() => (kRegistryKey, kRegistryKey);
        //    public bool CanConvert(IFieldReader src, IFieldReader dst) => true;


        //    private static string MatrixCompNameFromIndex(int i, int d)
        //    {
        //        return $"_mm{ i / d }{ i % d }";
        //    }
        //    private static string VectorCompNameFromIndex(int i)
        //    {
        //        switch(i)
        //        {
        //            case 0: return "x";
        //            case 1: return "y";
        //            case 2: return "z";
        //            default: return "w";
        //        }
        //    }


        //    ShaderFunction Defs.ICastDefinitionBuilder.GetShaderCast(IFieldReader src, IFieldReader dst, ShaderContainer container, Registry registry)
        //    {
        //        // In this case, we can determine a casting operation purely from the built types. We don't actually need to analyze field data.
        //        // We will get precision truncation warnings though...
        //        var srcType = registry.GetTypeBuilder(src.GetRegistryKey()).GetShaderType(src, container, registry);
        //        var dstType = registry.GetTypeBuilder(dst.GetRegistryKey()).GetShaderType(dst, container, registry);

        //        string castName = $"Cast{srcType.Name}_{dstType.Name}";
        //        var builder = new ShaderFunction.Builder(container, castName);
        //        builder.AddInput(srcType, "In");
        //        builder.AddOutput(dstType, "Out");

        //        var srcSize = srcType.IsVector ? srcType.VectorDimension : srcType.IsMatrix ? srcType.MatrixColumns * srcType.MatrixRows : 1;
        //        var dstSize = dstType.IsVector ? dstType.VectorDimension : dstType.IsMatrix ? dstType.MatrixColumns * dstType.MatrixRows : 1;

        //        string body = $"Out = {srcType.Name} {{ ";

        //        for (int i = 0; i < dstSize; ++i)
        //        {
        //            if (i < srcSize)
        //            {
        //                if (dstType.IsMatrix) body += $"In.{MatrixCompNameFromIndex(i, dstType.MatrixColumns)}"; // are we row or column major?
        //                if (dstType.IsVector) body += $"In.{VectorCompNameFromIndex(i)}";
        //                if (dstType.IsScalar) body += $"In";
        //            }
        //            else body += "0";
        //            if (i != dstSize - 1) body += ", ";
        //        }
        //        body += " };";

        //        builder.AddLine(body);
        //        return builder.Build();
        //    }
        //}
=======
>>>>>>> 88524203
    }
}<|MERGE_RESOLUTION|>--- conflicted
+++ resolved
@@ -1,15 +1,11 @@
 using UnityEditor.ShaderGraph.GraphDelta;
 using System.Linq;
 using UnityEngine;
-<<<<<<< HEAD
 using UnityEditor.ShaderFoundry;
 using static UnityEditor.ShaderGraph.GraphDelta.GraphDelta;
 using static UnityEditor.ShaderGraph.Registry.Types.GraphType;
-=======
+using System.Collections.Generic;
 using com.unity.shadergraph.defs;
-using static UnityEditor.ShaderGraph.Registry.Types.GraphType;
-using System.Collections.Generic;
->>>>>>> 88524203
 
 namespace UnityEditor.ShaderGraph.Registry
 {
@@ -29,14 +25,10 @@
             public static void MathNodeDynamicResolver(NodeHandler node)
             {
                 int operands = 0;
-                int resolvedLength = 4;
-                int resolvedHeight = 1; // bump this to 4 to support matrices, but inlining a matrix on a port value is weird.
+                int resolvedLength = Length.Four;
+                int resolvedHeight = Height.One; // bump this to 4 to support matrices, but inlining a matrix on a port value is weird.
                 var resolvedPrimitive = Primitive.Float;
-<<<<<<< HEAD
-                var resolvedPrecision = Precision.Full;
-=======
                 var resolvedPrecision = Precision.Single;
->>>>>>> 88524203
 
                 // UserData ports only exist if a user inlines a value or makes a connection.
                 foreach (var port in node.GetPorts())
@@ -44,16 +36,15 @@
                     if (!port.IsInput) continue;
                     operands++;
                     // UserData is allowed to have holes, so we should ignore what's missing.
-<<<<<<< HEAD
                     FieldHandler field = port.GetField(kLength);
                     if (field != null)
                     {
-                        resolvedLength = Mathf.Min(resolvedLength, field.GetData<int>());
+                        resolvedLength = (Length)Mathf.Min(resolvedLength, (int)field.GetData<Length>());
                     }
                     field = port.GetField(kHeight);
                     if (field != null)
                     {
-                        resolvedHeight = Mathf.Min(resolvedHeight, field.GetData<int>());
+                        resolvedHeight = (Height)Mathf.Min(resolvedHeight, (int)field.GetData<Height>());
                     }
                     field = port.GetField(kPrecision);
                     if (field != null)
@@ -66,18 +57,6 @@
                         Primitive primitive = field.GetData<Primitive>();
                         resolvedPrimitive = (Primitive)Mathf.Min((int)resolvedPrimitive, (int)primitive);
                     }
-=======
-                    bool hasLength = port.GetField(kLength, out Length length);
-                    bool hasHeight = port.GetField(kHeight, out Height height);
-                    bool hasPrimitive = port.GetField(kPrimitive, out Primitive primitive);
-                    bool hasPrecision = port.GetField(kPrecision, out Precision precision);
-
-                    // Legacy DynamicVector's default behavior is to use the most constrained typing.
-                    resolvedLength = hasLength ? Mathf.Min(resolvedLength, (int)length) : resolvedLength;
-                    resolvedHeight = hasHeight ? Mathf.Min(resolvedHeight, (int)height) : resolvedHeight;
-                    resolvedPrimitive = hasPrimitive ? (Primitive)Mathf.Min((int)resolvedPrimitive, (int)primitive) : resolvedPrimitive;
-                    resolvedPrecision = hasPrecision ? (Precision)Mathf.Min((int)resolvedPrecision, (int)precision) : resolvedPrecision;
->>>>>>> 88524203
                 }
 
                 // We need at least 2 input ports or 1 more than the existing number of connections.
@@ -92,17 +71,10 @@
                         : node.AddPort($"In{i}", true, true);
 
                     // Then constrain them so that type conversion in code gen can resolve the values properly.
-<<<<<<< HEAD
                     port.AddField(kLength, resolvedLength);
                     port.AddField(kHeight, resolvedHeight);
                     port.AddField(kPrimitive, resolvedPrimitive);
                     port.AddField(kPrecision, resolvedPrecision);
-=======
-                    port.SetField(kLength, (Length)resolvedLength);
-                    port.SetField(kHeight, (Height)resolvedHeight);
-                    port.SetField(kPrimitive, resolvedPrimitive);
-                    port.SetField(kPrecision, resolvedPrecision);
->>>>>>> 88524203
                 }
             }
 
@@ -113,11 +85,7 @@
                 ShaderContainer container,
                 Registry registry)
             {
-<<<<<<< HEAD
-                var outField = node.GetField("Out");
-=======
-                data.TryGetPort("Out", out var outPort);
->>>>>>> 88524203
+                //var outField = node.GetField("Out");
                 var typeBuilder = registry.GetTypeBuilder(kRegistryKey);
 
                 var shaderType = typeBuilder.GetShaderType(outField, container, registry);
@@ -170,12 +138,9 @@
             }
         }
 
-<<<<<<< HEAD
-=======
         // TODO (Brett) [BEFORE RELEASE] The doc in this class is a basic
         // description of what needs to be done to add nodes.
         // CLEAN THIS DOC
->>>>>>> 88524203
         class PowNode : Defs.INodeDefinitionBuilder
         {
             public RegistryKey GetRegistryKey() => new RegistryKey { Name = "Pow", Version = 1 };
@@ -184,7 +149,6 @@
 
             public void BuildNode(NodeHandler node, Registry registry)
             {
-<<<<<<< HEAD
                 var port = node.AddPort("In", true, true);
                 port.AddField(kLength, 1);
                 port = node.AddPort("Exp", true, true);
@@ -193,27 +157,14 @@
                 port.AddField(kLength, 1);
             }
 
-            public ShaderFunction GetShaderFunction(
-                NodeHandler node,
-                ShaderContainer container,
-=======
-                var portWriter = nodeWriter.AddPort<GraphType>(userData, "In", true, registry);
-                portWriter.SetField<int>(kLength, 1);
-                portWriter = nodeWriter.AddPort<GraphType>(userData, "Exp", true, registry);
-                portWriter.SetField<int>(kLength, 1);
-                portWriter = nodeWriter.AddPort<GraphType>(userData, "Out", false, registry);
-                portWriter.SetField<int>(kLength, 1);
-            }
-
             /**
              * GetShaderFunction defines the output of the built
              * ShaderFoundry.ShaderFunction that results from specific
              * node data.
              */
-            public ShaderFoundry.ShaderFunction GetShaderFunction(
-                INodeReader data,
-                ShaderFoundry.ShaderContainer container,
->>>>>>> 88524203
+            public ShaderFunction GetShaderFunction(
+                NodeHandler node,
+                ShaderContainer container,
                 Registry registry)
             {
                 FieldHandler field = node.GetField("Out");
@@ -236,178 +187,5 @@
                 return shaderFunctionBuilder.Build();
             }
         }
-<<<<<<< HEAD
-
-        internal class GraphType : Defs.ITypeDefinitionBuilder
-        {
-            public static RegistryKey kRegistryKey => new() { Name = "GraphType", Version = 1 };
-            public RegistryKey GetRegistryKey() => kRegistryKey;
-            public RegistryFlags GetRegistryFlags() => RegistryFlags.Type;
-
-            public enum Precision { Fixed, Half, Full };
-            public enum Primitive { Bool, Int, Float };
-
-            public const string kPrimitive = "Primitive";
-            public const string kPrecision = "Precision";
-            public const string kLength = "Length";
-            public const string kHeight = "Height";
-            public const string kEntry = "_Entry";
-
-            public void BuildType(FieldHandler field, Registry registry)
-            {
-                // default initialize to a float4
-                field.AddSubField(k_concrete, kPrecision, Precision.Full);
-                field.AddSubField(k_concrete, kPrimitive, Primitive.Float);
-                field.AddSubField(k_concrete, kLength, 4);
-                field.AddSubField(k_concrete, kHeight, 1);
-
-                // ensure that enough subfield values exist to represent userdata's current data
-                for (int i = 0; i < 16; ++i)
-                    field.AddSubField<float>(k_concrete, $"c{i}", 0);
-            }
-
-            public string GetInitializerList(FieldHandler field, Registry registry)
-            {
-                var subField = field.GetSubField<int>(kLength);
-                int length = subField == null ? 0 : subField.GetData();
-                subField = field.GetSubField<int>(kHeight);
-                int height = subField == null ? 0 : subField.GetData();
-                length = Mathf.Clamp(length, 1, 4);
-                height = Mathf.Clamp(height, 1, 4);
-
-                ShaderType shaderType = GetShaderType(field, new ShaderContainer(), registry);
-                string result = $"{shaderType.Name}" + "(";
-                for (int i = 0; i < length * height; ++i)
-                {
-                    float componentValue = field.GetSubField<float>($"c{i}").GetData();
-                    result += $"{componentValue}";
-                    if (i != length * height - 1)
-                        result += ", ";
-                }
-                result += ")";
-                return result;
-            }
-
-            public ShaderType GetShaderType(FieldHandler field, ShaderContainer container, Registry registry)
-            {
-                var primitiveSubField = field.GetSubField<Primitive>(kPrimitive);
-                Primitive primitive = Primitive.Float;
-                if (primitiveSubField != null)
-                {
-                    primitive = primitiveSubField.GetData();
-                }
-                var precisionSubField = field.GetSubField<Precision>(kPrecision);
-                Precision precision = Precision.Full;
-                if (precisionSubField != null)
-                {
-                    precision = precisionSubField.GetData();
-                }
-
-                var lengthSubField = field.GetSubField<int>(kLength);
-                int length = lengthSubField == null ? 0 : lengthSubField.GetData();
-                var heightSubField = field.GetSubField<int>(kHeight);
-                int height = heightSubField == null ? 0 : heightSubField.GetData();
-
-                length = Mathf.Clamp(length, 1, 4);
-                height = Mathf.Clamp(height, 1, 4);
-
-                string name = "float";
-
-                switch (primitive)
-                {
-                    case Primitive.Bool:
-                        name = "bool";
-                        break;
-                    case Primitive.Int:
-                        name = "int";
-                        break;
-                    case Primitive.Float:
-                        switch (precision)
-                        {
-                            case Precision.Fixed:
-                                name = "fixed";
-                                break;
-                            case Precision.Half:
-                                name = "half";
-                                break;
-                        }
-                        break;
-                }
-
-                var shaderType = ShaderType.Scalar(container, name);
-
-                if (height != 1 && length != 1)
-                {
-                    shaderType = ShaderType.Matrix(container, shaderType, length, height);
-                }
-                else
-                {
-                    length = Mathf.Max(length, height);
-                    shaderType = ShaderType.Vector(container, shaderType, length);
-                }
-                return shaderType;
-            }
-        }
-
-        //internal class GraphTypeAssignment : Defs.ICastDefinitionBuilder
-        //{
-        //    public RegistryKey GetRegistryKey() => new RegistryKey { Name = "GraphTypeAssignment", Version = 1 };
-        //    public RegistryFlags GetRegistryFlags() => RegistryFlags.Cast;
-        //    public (RegistryKey, RegistryKey) GetTypeConversionMapping() => (kRegistryKey, kRegistryKey);
-        //    public bool CanConvert(IFieldReader src, IFieldReader dst) => true;
-
-
-        //    private static string MatrixCompNameFromIndex(int i, int d)
-        //    {
-        //        return $"_mm{ i / d }{ i % d }";
-        //    }
-        //    private static string VectorCompNameFromIndex(int i)
-        //    {
-        //        switch(i)
-        //        {
-        //            case 0: return "x";
-        //            case 1: return "y";
-        //            case 2: return "z";
-        //            default: return "w";
-        //        }
-        //    }
-
-
-        //    ShaderFunction Defs.ICastDefinitionBuilder.GetShaderCast(IFieldReader src, IFieldReader dst, ShaderContainer container, Registry registry)
-        //    {
-        //        // In this case, we can determine a casting operation purely from the built types. We don't actually need to analyze field data.
-        //        // We will get precision truncation warnings though...
-        //        var srcType = registry.GetTypeBuilder(src.GetRegistryKey()).GetShaderType(src, container, registry);
-        //        var dstType = registry.GetTypeBuilder(dst.GetRegistryKey()).GetShaderType(dst, container, registry);
-
-        //        string castName = $"Cast{srcType.Name}_{dstType.Name}";
-        //        var builder = new ShaderFunction.Builder(container, castName);
-        //        builder.AddInput(srcType, "In");
-        //        builder.AddOutput(dstType, "Out");
-
-        //        var srcSize = srcType.IsVector ? srcType.VectorDimension : srcType.IsMatrix ? srcType.MatrixColumns * srcType.MatrixRows : 1;
-        //        var dstSize = dstType.IsVector ? dstType.VectorDimension : dstType.IsMatrix ? dstType.MatrixColumns * dstType.MatrixRows : 1;
-
-        //        string body = $"Out = {srcType.Name} {{ ";
-
-        //        for (int i = 0; i < dstSize; ++i)
-        //        {
-        //            if (i < srcSize)
-        //            {
-        //                if (dstType.IsMatrix) body += $"In.{MatrixCompNameFromIndex(i, dstType.MatrixColumns)}"; // are we row or column major?
-        //                if (dstType.IsVector) body += $"In.{VectorCompNameFromIndex(i)}";
-        //                if (dstType.IsScalar) body += $"In";
-        //            }
-        //            else body += "0";
-        //            if (i != dstSize - 1) body += ", ";
-        //        }
-        //        body += " };";
-
-        //        builder.AddLine(body);
-        //        return builder.Build();
-        //    }
-        //}
-=======
->>>>>>> 88524203
     }
 }