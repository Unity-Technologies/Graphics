--- conflicted
+++ resolved
@@ -1,24 +1,18 @@
 using UnityEditor.ShaderGraph.GraphDelta;
 using System.Linq;
 using UnityEngine;
-<<<<<<< HEAD
 using UnityEditor.ShaderFoundry;
 using static UnityEditor.ShaderGraph.GraphDelta.GraphDelta;
 using static UnityEditor.ShaderGraph.Registry.Types.GraphType;
 using System.Collections.Generic;
 using com.unity.shadergraph.defs;
-=======
-using com.unity.shadergraph.defs;
-using static UnityEditor.ShaderGraph.Registry.Types.GraphType;
-using System.Collections.Generic;
->>>>>>> 89a7f7fd
 
 namespace UnityEditor.ShaderGraph.Registry
 {
     public class RegistryPlaceholder
     {
         public int data;
-
+ 
         public RegistryPlaceholder(int d) { data = d; }
     }
 
@@ -31,13 +25,8 @@
             public static void MathNodeDynamicResolver(NodeHandler node)
             {
                 int operands = 0;
-<<<<<<< HEAD
                 Length resolvedLength = Length.Four;
                 Height resolvedHeight = Height.One; // bump this to 4 to support matrices, but inlining a matrix on a port value is weird.
-=======
-                int resolvedLength = 4;
-                int resolvedHeight = 1; // bump this to 4 to support matrices, but inlining a matrix on a port value is weird.
->>>>>>> 89a7f7fd
                 var resolvedPrimitive = Primitive.Float;
                 var resolvedPrecision = Precision.Single;
 
@@ -47,7 +36,6 @@
                     if (!port.IsInput) continue;
                     operands++;
                     // UserData is allowed to have holes, so we should ignore what's missing.
-<<<<<<< HEAD
                     FieldHandler field = port.GetField(kLength);
                     if (field != null)
                     {
@@ -69,18 +57,6 @@
                         Primitive primitive = field.GetData<Primitive>();
                         resolvedPrimitive = (Primitive)Mathf.Min((int)resolvedPrimitive, (int)primitive);
                     }
-=======
-                    bool hasLength = port.GetField(kLength, out Length length);
-                    bool hasHeight = port.GetField(kHeight, out Height height);
-                    bool hasPrimitive = port.GetField(kPrimitive, out Primitive primitive);
-                    bool hasPrecision = port.GetField(kPrecision, out Precision precision);
-
-                    // Legacy DynamicVector's default behavior is to use the most constrained typing.
-                    resolvedLength = hasLength ? Mathf.Min(resolvedLength, (int)length) : resolvedLength;
-                    resolvedHeight = hasHeight ? Mathf.Min(resolvedHeight, (int)height) : resolvedHeight;
-                    resolvedPrimitive = hasPrimitive ? (Primitive)Mathf.Min((int)resolvedPrimitive, (int)primitive) : resolvedPrimitive;
-                    resolvedPrecision = hasPrecision ? (Precision)Mathf.Min((int)resolvedPrecision, (int)precision) : resolvedPrecision;
->>>>>>> 89a7f7fd
                 }
 
                 // We need at least 2 input ports or 1 more than the existing number of connections.
@@ -95,17 +71,10 @@
                         : node.AddPort($"In{i}", true, true);
 
                     // Then constrain them so that type conversion in code gen can resolve the values properly.
-<<<<<<< HEAD
                     port.AddField(kLength, resolvedLength);
                     port.AddField(kHeight, resolvedHeight);
                     port.AddField(kPrimitive, resolvedPrimitive);
                     port.AddField(kPrecision, resolvedPrecision);
-=======
-                    port.SetField(kLength, (Length)resolvedLength);
-                    port.SetField(kHeight, (Height)resolvedHeight);
-                    port.SetField(kPrimitive, resolvedPrimitive);
-                    port.SetField(kPrecision, resolvedPrecision);
->>>>>>> 89a7f7fd
                 }
             }
 
@@ -116,12 +85,8 @@
                 ShaderContainer container,
                 Registry registry)
             {
-<<<<<<< HEAD
                 node.GetPort("Out");
                 var outField = node.GetField("TypeField");
-=======
-                data.TryGetPort("Out", out var outPort);
->>>>>>> 89a7f7fd
                 var typeBuilder = registry.GetTypeBuilder(kRegistryKey);
 
                 var shaderType = typeBuilder.GetShaderType(outField, container, registry);
@@ -185,21 +150,12 @@
 
             public void BuildNode(NodeHandler node, Registry registry)
             {
-<<<<<<< HEAD
                 var port = node.AddPort("In", true, true);
                 port.AddField(kLength, 1);
                 port = node.AddPort("Exp", true, true);
                 port.AddField(kLength, 1);
                 port = node.AddPort("Out", false, true);
                 port.AddField(kLength, 1);
-=======
-                var portWriter = nodeWriter.AddPort<GraphType>(userData, "In", true, registry);
-                portWriter.SetField<int>(kLength, 1);
-                portWriter = nodeWriter.AddPort<GraphType>(userData, "Exp", true, registry);
-                portWriter.SetField<int>(kLength, 1);
-                portWriter = nodeWriter.AddPort<GraphType>(userData, "Out", false, registry);
-                portWriter.SetField<int>(kLength, 1);
->>>>>>> 89a7f7fd
             }
 
             /**
