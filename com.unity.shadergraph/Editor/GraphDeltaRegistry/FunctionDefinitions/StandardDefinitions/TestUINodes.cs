using System.Collections.Generic;
using UnityEditor.ShaderGraph.Registry.Types;

namespace com.unity.shadergraph.defs
{
    internal class TestUIMat3Node : IStandardNode
    {
        public static FunctionDescriptor FunctionDescriptor => new(
            1, // Version
            "TestUIMat3", // Name
            "Out = float4(In[0][0], In[1][1], In[2][2], 1.0);",
            new ParameterDescriptor("In", TYPE.Mat3, GraphType.Usage.Static),
            new ParameterDescriptor("Out", TYPE.Vec4, GraphType.Usage.Out)
        );
    }

    internal class TestUIMat4Node : IStandardNode
    {
        public static FunctionDescriptor FunctionDescriptor => new(
            1, // Version
            "TestUIMat4", // Name
            "Out = float4(In[0][0], In[1][1], In[2][2], In[3][3]);",
            new ParameterDescriptor("In", TYPE.Mat4, GraphType.Usage.Static),
            new ParameterDescriptor("Out", TYPE.Vec4, GraphType.Usage.Out)
        );
    }

    internal class TestUIIntNode : IStandardNode
    {
        public static FunctionDescriptor FunctionDescriptor => new(
            1, // Version
            "TestUIInt", // Name
            "Out = float4(In, In, In, In);",
            new ParameterDescriptor("In", TYPE.Int, GraphType.Usage.Static),
            new ParameterDescriptor("Out", TYPE.Vec4, GraphType.Usage.Out)
        );
    }

    internal class TestUIFloatNode : IStandardNode
    {
        public static FunctionDescriptor FunctionDescriptor => new(
            1, // Version
            "TestUIFloat", // Name
            "Out = float4(In, In, In, In);",
            new ParameterDescriptor("In", TYPE.Float, GraphType.Usage.Static),
            new ParameterDescriptor("Out", TYPE.Vec4, GraphType.Usage.Out)
        );
    }

<<<<<<< HEAD
    internal class TestUIColorRGBNode : IStandardNode
    {
        public static FunctionDescriptor FunctionDescriptor => new(
            1, // Version
            "TestUIColorRGB", // Name
            "Out = In;",
            new ParameterDescriptor("In", TYPE.Vec3, GraphType.Usage.Static),
            new ParameterDescriptor("Out", TYPE.Vec3, GraphType.Usage.Out)
        );

        public static Dictionary<string, float> UIParameters => new()
        {
            {"In.UseColor", 0}  // Use color picker for In
        };
    }

    internal class TestUIColorRGBANode : IStandardNode
    {
        public static FunctionDescriptor FunctionDescriptor => new(
            1, // Version
            "TestUIColorRGBA", // Name
            "Out = In;",
            new ParameterDescriptor("In", TYPE.Vec4, GraphType.Usage.Static),
            new ParameterDescriptor("Out", TYPE.Vec4, GraphType.Usage.Out)
        );

        public static Dictionary<string, float> UIParameters => new()
        {
            {"In.UseColor", 0} // Use color picker for In
        };
    }

    internal class TestUIVec2Node : IStandardNode
    {
        public static FunctionDescriptor FunctionDescriptor => new(
            1, // Version
            "TestUIVec2", // Name
            "Out = In;",
            new ParameterDescriptor("In", TYPE.Vec2, GraphType.Usage.Static),
            new ParameterDescriptor("Out", TYPE.Vec2, GraphType.Usage.Out)
        );
    }

    internal class TestUIVec3Node : IStandardNode
    {
        public static FunctionDescriptor FunctionDescriptor => new(
            1, // Version
            "TestUIVec3", // Name
            "Out = In;",
            new ParameterDescriptor("In", TYPE.Vec3, GraphType.Usage.Static),
            new ParameterDescriptor("Out", TYPE.Vec3, GraphType.Usage.Out)
        );
    }

    internal class TestUIVec4Node : IStandardNode
    {
        public static FunctionDescriptor FunctionDescriptor => new(
            1, // Version
            "TestUIVec4", // Name
            "Out = In;",
            new ParameterDescriptor("In", TYPE.Vec4, GraphType.Usage.Static),
=======
    internal class TestLocalVec4Node : IStandardNode
    {
        public static FunctionDescriptor FunctionDescriptor => new(
            1, // Version
            "TestLocalVec4", // Name
            "Local = In + Static; Out = Local;",
            new ParameterDescriptor("In", TYPE.Vec4, GraphType.Usage.In),
            new ParameterDescriptor("Static", TYPE.Float, GraphType.Usage.Static),
            new ParameterDescriptor("Local", TYPE.Vec4, GraphType.Usage.Local),
>>>>>>> 3cea764f
            new ParameterDescriptor("Out", TYPE.Vec4, GraphType.Usage.Out)
        );
    }
}<|MERGE_RESOLUTION|>--- conflicted
+++ resolved
@@ -47,7 +47,6 @@
         );
     }
 
-<<<<<<< HEAD
     internal class TestUIColorRGBNode : IStandardNode
     {
         public static FunctionDescriptor FunctionDescriptor => new(
@@ -109,7 +108,10 @@
             "TestUIVec4", // Name
             "Out = In;",
             new ParameterDescriptor("In", TYPE.Vec4, GraphType.Usage.Static),
-=======
+            new ParameterDescriptor("Out", TYPE.Vec4, GraphType.Usage.Out)
+        );
+    }
+
     internal class TestLocalVec4Node : IStandardNode
     {
         public static FunctionDescriptor FunctionDescriptor => new(
@@ -119,7 +121,6 @@
             new ParameterDescriptor("In", TYPE.Vec4, GraphType.Usage.In),
             new ParameterDescriptor("Static", TYPE.Float, GraphType.Usage.Static),
             new ParameterDescriptor("Local", TYPE.Vec4, GraphType.Usage.Local),
->>>>>>> 3cea764f
             new ParameterDescriptor("Out", TYPE.Vec4, GraphType.Usage.Out)
         );
     }
