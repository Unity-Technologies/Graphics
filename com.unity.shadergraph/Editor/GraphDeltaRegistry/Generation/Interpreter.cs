using System;
using System.Collections.Generic;
using System.Linq;
using UnityEditor.ShaderFoundry;
using UnityEditor.ShaderGraph.GraphDelta;
using UnityEditor.ShaderGraph.Registry;
using UnityEditor.ShaderGraph.Registry.Defs;
using UnityEngine;

namespace UnityEditor.ShaderGraph.Generation
{
    public static class Interpreter
    {
<<<<<<< HEAD
        public static Shader GetShaderForNode(INodeReader node, IGraphHandler graph, Registry.Registry registry)
=======

        public static string GetShaderForNode(INodeReader node, IGraphHandler graph, Registry.Registry registry)
>>>>>>> 53a0fc7f
        {
            void GetBlock(ShaderContainer container, CustomizationPoint vertexCP, CustomizationPoint surfaceCP, out CustomizationPointInstance vertexCPDesc, out CustomizationPointInstance surfaceCPDesc)
            {
                var block = EvaluateGraphAndPopulateDescriptors(node, graph, container, registry);
                vertexCPDesc = CustomizationPointInstance.Invalid;

                var surfaceDescBuilder = new CustomizationPointInstance.Builder(container, surfaceCP);
                var blockDescBuilder = new BlockInstance.Builder(container, block);
                var blockDesc = blockDescBuilder.Build();
                surfaceDescBuilder.BlockInstances.Add(blockDesc);
                surfaceCPDesc = surfaceDescBuilder.Build();
            }

            var builder = new ShaderBuilder();
            SimpleSampleBuilder.Build(new ShaderContainer(), SimpleSampleBuilder.GetTarget(), "Test", GetBlock, builder);
            return builder.ToString();
        }

		public static Shader GetShaderForGraph(IGraphHandler graph, Registry.Registry registry)
        {
            return null;
        }

        internal static Block EvaluateGraphAndPopulateDescriptors(INodeReader rootNode, IGraphHandler shaderGraph, ShaderContainer container, Registry.Registry registry)
        {
            const string BlockName = "ShaderGraphBlock";
            var blockBuilder = new Block.Builder(container, BlockName);

            var inputVariables = new List<BlockVariable>();
            var outputVariables = new List<BlockVariable>();

            bool isContext = rootNode.GetField("_contextDescriptor", out RegistryKey contextKey);

            if (isContext)
            {
                foreach (var port in rootNode.GetPorts())
                {
                    if (port.IsHorizontal() && port.IsInput())
                    {
                        port.GetField(ShaderGraph.Registry.Types.GraphType.kEntry, out Registry.Defs.IContextDescriptor.ContextEntry entry);
                        var varOutBuilder = new BlockVariable.Builder(container);
                        varOutBuilder.ReferenceName = entry.fieldName;
                        varOutBuilder.Type = EvaluateShaderType(entry, container);
                        var varOut = varOutBuilder.Build();
                        outputVariables.Add(varOut);
                    }
                }

            }
            else
            {
                var colorOutBuilder = new BlockVariable.Builder(container);
                colorOutBuilder.ReferenceName = "BaseColor";
                colorOutBuilder.Type = container._float3;
                var colorOut = colorOutBuilder.Build();
                outputVariables.Add(colorOut);
            }


            var outputType = SimpleSampleBuilder.BuildStructFromVariables(container, $"{BlockName}Output", outputVariables);
            var mainBodyFunctionBuilder = new ShaderFunction.Builder(container, $"SYNTAX_{rootNode.GetName()}Main", outputType);

            var shaderFunctions = new List<ShaderFunction>();
            foreach(var node in GatherTreeLeafFirst(rootNode))
            {
                ProcessNode(node, ref container, ref inputVariables, ref outputVariables, ref blockBuilder, ref mainBodyFunctionBuilder, ref shaderFunctions, registry);
            }

            foreach(var func in shaderFunctions)
            {
                blockBuilder.AddFunction(func);
            }


            var inputType = SimpleSampleBuilder.BuildStructFromVariables(container, $"{BlockName}Input", inputVariables);


            mainBodyFunctionBuilder.AddLine($"{outputType.Name} output;");
            if(isContext)
            {
                int varIndex = 0;
                foreach(IPortReader port in rootNode.GetPorts())
                {
                    if(port.IsHorizontal() && port.IsInput())
                    {
                        port.GetField(ShaderGraph.Registry.Types.GraphType.kEntry, out Registry.Defs.IContextDescriptor.ContextEntry entry);
                        var connectedPort = port.GetConnectedPorts().FirstOrDefault();
                        if (connectedPort != null) // connected input port-
                        {
                            var connectedNode = connectedPort.GetNode();
                            mainBodyFunctionBuilder.AddLine($"output.{outputVariables[varIndex++].ReferenceName} = SYNTAX_{connectedNode.GetName()}_{connectedPort.GetName()}");
                        }
                        else // not connected.
                        {
                            // get the inlined port value as an initializer from the definition-- since there was no connection).
                            mainBodyFunctionBuilder.AddLine($"output.{outputVariables[varIndex++]} = {registry.GetTypeBuilder(port.GetRegistryKey()).GetInitializerList((GraphDelta.IFieldReader)port, registry)}");
                        }
                    }
                }

            }
            else
            {
                mainBodyFunctionBuilder.AddLine($"output.{outputVariables[0].ReferenceName} = SYNTAX_{rootNode.GetName()}_{rootNode.GetOutputPorts().First().GetName()};");
            }
            mainBodyFunctionBuilder.AddLine("return output;");

            // Setup the block from the inputs, outputs, types, functions
            foreach (var variable in inputVariables)
                blockBuilder.AddInput(variable);
            foreach (var variable in outputVariables)
                blockBuilder.AddOutput(variable);
            blockBuilder.AddType(inputType);
            blockBuilder.AddType(outputType);
            mainBodyFunctionBuilder.AddInput(inputType, "In");
            blockBuilder.SetEntryPointFunction(mainBodyFunctionBuilder.Build());
            return blockBuilder.Build();
        }

        private static ShaderType EvaluateShaderType(IContextDescriptor.ContextEntry entry, ShaderContainer container)
        {
            //length by height
            string lxh = "";
            if(entry.length > 1 || entry.height > 1)
            {
                lxh += entry.length;
            }
            if(entry.height > 1)
            {
                lxh += "x" + entry.height;
            }
            switch (entry.primitive)
            {
                case Registry.Types.GraphType.Primitive.Bool:
                    return container.GetType($"bool{lxh}");
                case Registry.Types.GraphType.Primitive.Int:
                    return container.GetType($"int{lxh}");
                case Registry.Types.GraphType.Primitive.Float:
                    if (entry.precision == Registry.Types.GraphType.Precision.Full)
                    {
                        return container.GetType($"double{lxh}");
                    }
                    else
                    {
                        return container.GetType($"float{lxh}");
                    }
                default:
                    throw new ArgumentException("unsupported type");
            }
        }

        private static bool FunctionsAreEqual(ShaderFunction a, ShaderFunction b)
        {
            if(a.Name.CompareTo(b.Name) != 0)
            {
                return false;
            }

            var aParams = a.Parameters.ToList();
            var bParams = b.Parameters.ToList();

            if(aParams.Count != bParams.Count)
            {
                return false;
            }

            for(int i = 0; i < aParams.Count(); ++i)
            {
                if(aParams[i].IsInput != bParams[i].IsInput
                || aParams[i].Type    != bParams[i].Type
                || aParams[i].IsValid != bParams[i].IsValid)//does this one need to be checked?
                {
                    return false;
                }
            }
            return true;
        }

        private static void ProcessNode(INodeReader node, ref ShaderContainer container, ref List<BlockVariable> inputVariables, ref List<BlockVariable> outputVariables, ref Block.Builder blockBuilder, ref ShaderFunction.Builder mainBodyFunctionBuilder, ref List<ShaderFunction> shaderFuncitons, Registry.Registry registry)
        {
            var func = registry.GetNodeBuilder(node.GetRegistryKey()).GetShaderFunction(node, container, registry);
            bool shouldAdd = true;
            foreach(var existing in shaderFuncitons)
            {
                if(FunctionsAreEqual(existing, func))
                {
                    shouldAdd = false;
                }
            }
            if(shouldAdd)
            {
                shaderFuncitons.Add(func);
            }
            string arguments = "";
            foreach (var param in func.Parameters)
            {
                if (node.TryGetPort(param.Name, out var port))
                {
                    string argument = "";
                    if (!port.IsHorizontal())
                        continue;
                    if (port.IsInput())
                    {
                        var connectedPort = port.GetConnectedPorts().FirstOrDefault();
                        if (connectedPort != null) // connected input port-
                        {
                            var connectedNode = connectedPort.GetNode();
                            argument = $"SYNTAX_{connectedNode.GetName()}_{connectedPort.GetName()}";
                        }
                        else // not connected.
                        {
                            // get the inlined port value as an initializer from the definition-- since there was no connection).
                            argument = registry.GetTypeBuilder(port.GetRegistryKey()).GetInitializerList((GraphDelta.IFieldReader)port, registry);
                        }
                    }
                    else // this is an output port.
                    {
                        argument = $"SYNTAX_{node.GetName()}_{port.GetName()}"; // add to the arguments for the function call.
                        // default initialize this before our function call.
                        var initValue = registry.GetTypeBuilder(port.GetRegistryKey()).GetInitializerList((GraphDelta.IFieldReader)port, registry);
                        mainBodyFunctionBuilder.AddLine($"{param.Type.Name} {argument} = {initValue};");
                    }
                    arguments += argument + ", ";
                }
            }
            if (arguments.Length != 0)
                arguments = arguments.Remove(arguments.Length - 2, 2); // trim the trailing ", "
            mainBodyFunctionBuilder.AddLine($"{func.Name}({arguments});"); // add our node's function call to the body we're building out.

        }

        private static IEnumerable<INodeReader> GatherTreeLeafFirst(INodeReader rootNode)
        {
            Stack<INodeReader> stack = new Stack<INodeReader>();
            HashSet<INodeReader> visited = new HashSet<INodeReader>();
            stack.Push(rootNode);
            while(stack.Count > 0)
            {
                INodeReader check = stack.Peek();
                bool isLeaf = true;
                foreach(IPortReader port in check.GetInputPorts())
                {
                    if(port.IsHorizontal())
                    {
                        foreach(INodeReader connected in GetConnectedNodes(port))
                        {
                            if (!visited.Contains(connected))
                            {
                                visited.Add(connected);
                                isLeaf = false;
                                stack.Push(connected);
                            }
                        }
                    }
                }
                if(isLeaf)
                {
                    yield return stack.Pop();
                }
            }
        }

        private static IEnumerable<INodeReader> GetConnectedNodes(IPortReader port)
        {
            foreach(var connected in port.GetConnectedPorts())
            {
                yield return connected.GetNode();
            }
        }
    }
}<|MERGE_RESOLUTION|>--- conflicted
+++ resolved
@@ -11,12 +11,8 @@
 {
     public static class Interpreter
     {
-<<<<<<< HEAD
-        public static Shader GetShaderForNode(INodeReader node, IGraphHandler graph, Registry.Registry registry)
-=======
 
         public static string GetShaderForNode(INodeReader node, IGraphHandler graph, Registry.Registry registry)
->>>>>>> 53a0fc7f
         {
             void GetBlock(ShaderContainer container, CustomizationPoint vertexCP, CustomizationPoint surfaceCP, out CustomizationPointInstance vertexCPDesc, out CustomizationPointInstance surfaceCPDesc)
             {
@@ -35,7 +31,7 @@
             return builder.ToString();
         }
 
-		public static Shader GetShaderForGraph(IGraphHandler graph, Registry.Registry registry)
+		public static string GetShaderForGraph(IGraphHandler graph, Registry.Registry registry)
         {
             return null;
         }
@@ -75,14 +71,14 @@
                 outputVariables.Add(colorOut);
             }
 
-
             var outputType = SimpleSampleBuilder.BuildStructFromVariables(container, $"{BlockName}Output", outputVariables);
             var mainBodyFunctionBuilder = new ShaderFunction.Builder(container, $"SYNTAX_{rootNode.GetName()}Main", outputType);
 
             var shaderFunctions = new List<ShaderFunction>();
             foreach(var node in GatherTreeLeafFirst(rootNode))
             {
-                ProcessNode(node, ref container, ref inputVariables, ref outputVariables, ref blockBuilder, ref mainBodyFunctionBuilder, ref shaderFunctions, registry);
+                if(!isContext || (isContext && node != rootNode))
+                    ProcessNode(node, ref container, ref inputVariables, ref outputVariables, ref blockBuilder, ref mainBodyFunctionBuilder, ref shaderFunctions, registry);
             }
 
             foreach(var func in shaderFunctions)
@@ -90,9 +86,7 @@
                 blockBuilder.AddFunction(func);
             }
 
-
             var inputType = SimpleSampleBuilder.BuildStructFromVariables(container, $"{BlockName}Input", inputVariables);
-
 
             mainBodyFunctionBuilder.AddLine($"{outputType.Name} output;");
             if(isContext)
@@ -195,7 +189,12 @@
             return true;
         }
 
-        private static void ProcessNode(INodeReader node, ref ShaderContainer container, ref List<BlockVariable> inputVariables, ref List<BlockVariable> outputVariables, ref Block.Builder blockBuilder, ref ShaderFunction.Builder mainBodyFunctionBuilder, ref List<ShaderFunction> shaderFuncitons, Registry.Registry registry)
+        private static void ProcessNode(INodeReader node,
+            ref ShaderContainer container, ref List<BlockVariable> inputVariables,
+            ref List<BlockVariable> outputVariables, ref Block.Builder blockBuilder,
+            ref ShaderFunction.Builder mainBodyFunctionBuilder,
+            ref List<ShaderFunction> shaderFuncitons,
+            Registry.Registry registry)
         {
             var func = registry.GetNodeBuilder(node.GetRegistryKey()).GetShaderFunction(node, container, registry);
             bool shouldAdd = true;
