using System;
using System.Collections.Generic;
using System.Linq;
using UnityEditor.ShaderFoundry;
using UnityEditor.ShaderGraph.GraphDelta;
using UnityEditor.ShaderGraph.Registry.Defs;
using UnityEngine;
using static UnityEditor.ShaderGraph.GraphDelta.GraphStorage;

namespace UnityEditor.ShaderGraph.Generation
{
    public static class Interpreter
    {
        public static string GetFunctionCode(NodeHandler node, Registry.Registry registry)
        {
            var builder = new ShaderBuilder();
            var func = registry.GetNodeBuilder(node.GetRegistryKey()).GetShaderFunction(node, new ShaderContainer(), registry);
            builder.AddDeclarationString(func);
            return builder.ConvertToString();
        }

        public static string GetBlockCode(NodeHandler node, GraphHandler graph, Registry.Registry registry)
        {
            var builder = new ShaderBuilder();
            var block = EvaluateGraphAndPopulateDescriptors(node, graph, new ShaderContainer(), registry);
            foreach (var func in block.Functions)
                builder.AddDeclarationString(func);
            return builder.ConvertToString();
        }

        public static string GetShaderForNode(NodeHandler node, GraphHandler graph, Registry.Registry registry)
        {
            void GetBlock(ShaderContainer container, CustomizationPoint vertexCP, CustomizationPoint surfaceCP, out CustomizationPointInstance vertexCPDesc, out CustomizationPointInstance surfaceCPDesc)
            {
                var block = EvaluateGraphAndPopulateDescriptors(node, graph, container, registry);
                vertexCPDesc = CustomizationPointInstance.Invalid;

                var surfaceDescBuilder = new CustomizationPointInstance.Builder(container, surfaceCP);
                var blockDescBuilder = new BlockInstance.Builder(container, block);
                var blockDesc = blockDescBuilder.Build();
                surfaceDescBuilder.BlockInstances.Add(blockDesc);
                surfaceCPDesc = surfaceDescBuilder.Build();
            }

            var builder = new ShaderBuilder();
            SimpleSampleBuilder.Build(new ShaderContainer(), SimpleSampleBuilder.GetTarget(), "Test", GetBlock, builder);
            return builder.ToString();
        }

        internal static Block EvaluateGraphAndPopulateDescriptors(NodeHandler rootNode, GraphHandler shaderGraph, ShaderContainer container, Registry.Registry registry)
        {
            const string BlockName = "ShaderGraphBlock";
            var blockBuilder = new Block.Builder(container, BlockName);

            var inputVariables = new List<BlockVariable>();
            var outputVariables = new List<BlockVariable>();

            bool isContext = rootNode.HasMetadata("_contextDescriptor");

            if (isContext)
            {
                foreach (var port in rootNode.GetPorts())
                {
                    if (port.IsHorizontal && port.IsInput)
                    {
                        var entry = port.GetTypeField().GetSubField<IContextDescriptor.ContextEntry>(ShaderGraph.Registry.Types.GraphType.kEntry).GetData();
                        var varOutBuilder = new BlockVariable.Builder(container)
                        {
                            ReferenceName = entry.fieldName,
                            Type = EvaluateShaderType(entry, container)
                        };
                        var varOut = varOutBuilder.Build();
                        outputVariables.Add(varOut);
                    }
                }

            }
            else
            {
                var colorOutBuilder = new BlockVariable.Builder(container);
                colorOutBuilder.ReferenceName = "BaseColor";
                colorOutBuilder.Type = container._float3;
                var colorOut = colorOutBuilder.Build();
                outputVariables.Add(colorOut);
            }

            var outputType = SimpleSampleBuilder.BuildStructFromVariables(container, $"{BlockName}Output", outputVariables);
            var mainBodyFunctionBuilder = new ShaderFunction.Builder(container, $"SYNTAX_{rootNode.ID.FullPath}Main", outputType);

            var shaderFunctions = new List<ShaderFunction>();
            foreach(var node in GatherTreeLeafFirst(rootNode))
            {
                if(!isContext || (isContext && node != rootNode))
                    ProcessNode(node, ref container, ref inputVariables, ref outputVariables, ref blockBuilder, ref mainBodyFunctionBuilder, ref shaderFunctions, registry);
            }

            // Should get us every uniquely defined parameter-- not sure how this handles intrinsics- ehh...
            var shaderTypes = shaderFunctions.SelectMany(e => e.Parameters).Select(p => p.Type).ToHashSet();
            foreach(var type in shaderTypes)
            {
                blockBuilder.AddType(type);
            }
            foreach(var func in shaderFunctions)
            {
                blockBuilder.AddFunction(func);
            }

            var inputType = SimpleSampleBuilder.BuildStructFromVariables(container, $"{BlockName}Input", inputVariables);

            mainBodyFunctionBuilder.AddLine($"{outputType.Name} output;");
            if(isContext)
            {
                int varIndex = 0;
                foreach(PortHandler port in rootNode.GetPorts())
                {
                    if(port.IsHorizontal && port.IsInput)
                    {
                        var entry = port.GetTypeField().GetSubField<IContextDescriptor.ContextEntry>(Registry.Types.GraphType.kEntry).GetData();
                        var connectedPort = port.GetConnectedPorts().FirstOrDefault();
                        if (connectedPort != null) // connected input port-
                        {
                            var connectedNode = connectedPort.GetNode();
                            mainBodyFunctionBuilder.AddLine($"output.{outputVariables[varIndex++].ReferenceName} = SYNTAX_{connectedNode.ID.LocalPath}_{connectedPort.ID.LocalPath};");
                        }
                        else // not connected.
                        {
                            var field = port.GetTypeField();
                            // get the inlined port value as an initializer from the definition-- since there was no connection).
                            mainBodyFunctionBuilder.AddLine($"output.{outputVariables[varIndex++]} = {registry.GetTypeBuilder(port.GetTypeField().GetRegistryKey()).GetInitializerList(field, registry)};");
                        }
                    }
                }

            }
            else
            {
                var port = rootNode.GetPorts().Where(e => !e.IsInput).First(); // get the first output node
                var field = port.GetTypeField();
                var outType = registry.GetTypeBuilder(port.GetTypeField().GetRegistryKey()).GetShaderType(field, container, registry);
                string assignment = ConvertToFloat3(outType, $"SYNTAX_{rootNode.ID.LocalPath}_{port.ID.LocalPath}");
                mainBodyFunctionBuilder.AddLine($"output.{outputVariables[0].ReferenceName} = {assignment};");
            }
            mainBodyFunctionBuilder.AddLine("return output;");

            // Setup the block from the inputs, outputs, types, functions
            foreach (var variable in inputVariables)
                blockBuilder.AddInput(variable);
            foreach (var variable in outputVariables)
                blockBuilder.AddOutput(variable);
            blockBuilder.AddType(inputType);
            blockBuilder.AddType(outputType);
            mainBodyFunctionBuilder.AddInput(inputType, "In");
            blockBuilder.SetEntryPointFunction(mainBodyFunctionBuilder.Build());
            return blockBuilder.Build();
        }

        private static ShaderType EvaluateShaderType(IContextDescriptor.ContextEntry entry, ShaderContainer container)
        {
            //length by height
            string lxh = "";
            if((int)entry.length > 1 || (int)entry.height > 1)
            {
                lxh += entry.length;
            }
            if((int)entry.height > 1)
            {
                lxh += "x" + entry.height;
            }
            switch (entry.primitive)
            {
                case Registry.Types.GraphType.Primitive.Bool:
                    return container.GetType($"bool{lxh}");
                case Registry.Types.GraphType.Primitive.Int:
                    return container.GetType($"int{lxh}");
                case Registry.Types.GraphType.Primitive.Float:
                    if (entry.precision == Registry.Types.GraphType.Precision.Single)
                    {
                        return container.GetType($"double{lxh}");
                    }
                    else
                    {
                        return container.GetType($"float{lxh}");
                    }
                default:
                    throw new ArgumentException("unsupported type");
            }
        }

        private static bool FunctionsAreEqual(ShaderFunction a, ShaderFunction b)
        {
            if(a.Name.CompareTo(b.Name) != 0)
            {
                return false;
            }

            var aParams = a.Parameters.ToList();
            var bParams = b.Parameters.ToList();

            if(aParams.Count != bParams.Count)
            {
                return false;
            }

            for(int i = 0; i < aParams.Count(); ++i)
            {
                if(aParams[i].IsInput != bParams[i].IsInput
                || aParams[i].Type    != bParams[i].Type
                || aParams[i].IsValid != bParams[i].IsValid)//does this one need to be checked?
                {
                    return false;
                }
            }
            return true;
        }

<<<<<<< HEAD
        private static void ProcessNode(NodeHandler node,
            ref ShaderContainer container, ref List<BlockVariable> inputVariables,
            ref List<BlockVariable> outputVariables, ref Block.Builder blockBuilder,
=======
        private static void ProcessNode(INodeReader node,
            ref ShaderContainer container,
            ref List<BlockVariable> inputVariables,
            ref List<BlockVariable> outputVariables,
            ref Block.Builder blockBuilder,
>>>>>>> 65a744d3
            ref ShaderFunction.Builder mainBodyFunctionBuilder,
            ref List<ShaderFunction> shaderFunctions,
            Registry.Registry registry)
        {
<<<<<<< HEAD
            
            var func = registry.GetNodeBuilder(node.GetRegistryKey()).GetShaderFunction(node, container, registry);
=======
            var nodeBuilder = registry.GetNodeBuilder(node.GetRegistryKey());
            var func = nodeBuilder.GetShaderFunction(node, container, registry);
>>>>>>> 65a744d3
            bool shouldAdd = true;
            foreach(var existing in shaderFunctions)
            {
                if(FunctionsAreEqual(existing, func))
                {
                    shouldAdd = false;
                }
            }
            if(shouldAdd)
            {
                shaderFunctions.Add(func);
            }
            string arguments = "";
            foreach (var param in func.Parameters)
            {
                var port = node.GetPort(param.Name);
                if (port != null)
                {
                    string argument = "";
                    if (!port.IsHorizontal)
                        continue;
                    if (port.IsInput)
                    {
                        var connectedPort = port.GetConnectedPorts().FirstOrDefault();
                        if (connectedPort != null) // connected input port-
                        {
                            var connectedNode = connectedPort.GetNode();
                            argument = $"SYNTAX_{connectedNode.ID.LocalPath}_{connectedPort.ID.LocalPath}";
                        }
                        else // not connected.
                        {
                            // get the inlined port value as an initializer from the definition-- since there was no connection).
                            argument = registry.GetTypeBuilder(port.GetTypeField().GetRegistryKey()).GetInitializerList(port.GetTypeField(), registry);
                        }
                    }
                    else // this is an output port.
                    {
                        argument = $"SYNTAX_{node.ID.LocalPath}_{port.ID.LocalPath}"; // add to the arguments for the function call.
                        // default initialize this before our function call.
                        var initValue = registry.GetTypeBuilder(port.GetTypeField().GetRegistryKey()).GetInitializerList(port.GetTypeField(), registry);
                        mainBodyFunctionBuilder.AddLine($"{param.Type.Name} {argument} = {initValue};");
                    }
                    arguments += argument + ", ";
                }
            }
            if (arguments.Length != 0)
                arguments = arguments.Remove(arguments.Length - 2, 2); // trim the trailing ", "
            mainBodyFunctionBuilder.AddLine($"{func.Name}({arguments});"); // add our node's function call to the body we're building out.
            

        }

        private static string ConvertToFloat3(ShaderType type, string name)
        {
            switch(type.VectorDimension)
            {
                case 4: return $"{name}.xyz";
                case 2: return $"float3({name}.x, {name}.y, 0)";
                case 1: return $"float3({name}, {name}, {name})";
                default: return name;
            }
        }

        private static IEnumerable<NodeHandler> GatherTreeLeafFirst(NodeHandler rootNode)
        {
            Stack<NodeHandler> stack = new();
            HashSet<string> visited = new();
            stack.Push(rootNode);
            while(stack.Count > 0)
            {
                NodeHandler check = stack.Peek();
                bool isLeaf = true;
                foreach(PortHandler port in check.GetPorts()) //NEDS TO BE INPUT PORTS
                {
                    if(port.IsHorizontal && port.IsInput)
                    {
                        foreach(NodeHandler connected in GetConnectedNodes(port))
                        {
                            if (!visited.Contains(connected.ID.FullPath))
                            {
                                visited.Add(connected.ID.FullPath);
                                isLeaf = false;
                                stack.Push(connected);
                            }
                        }
                    }
                }
                if(isLeaf)
                {
                    yield return stack.Pop();
                }
            }

        }

        private static IEnumerable<NodeHandler> GetConnectedNodes(PortHandler port)
        {
            foreach(var connected in port.GetConnectedPorts())
            {
                yield return connected.GetNode();
            }
        }
    }
}<|MERGE_RESOLUTION|>--- conflicted
+++ resolved
@@ -213,28 +213,17 @@
             return true;
         }
 
-<<<<<<< HEAD
         private static void ProcessNode(NodeHandler node,
-            ref ShaderContainer container, ref List<BlockVariable> inputVariables,
-            ref List<BlockVariable> outputVariables, ref Block.Builder blockBuilder,
-=======
-        private static void ProcessNode(INodeReader node,
             ref ShaderContainer container,
             ref List<BlockVariable> inputVariables,
             ref List<BlockVariable> outputVariables,
             ref Block.Builder blockBuilder,
->>>>>>> 65a744d3
             ref ShaderFunction.Builder mainBodyFunctionBuilder,
             ref List<ShaderFunction> shaderFunctions,
             Registry.Registry registry)
         {
-<<<<<<< HEAD
-            
-            var func = registry.GetNodeBuilder(node.GetRegistryKey()).GetShaderFunction(node, container, registry);
-=======
             var nodeBuilder = registry.GetNodeBuilder(node.GetRegistryKey());
             var func = nodeBuilder.GetShaderFunction(node, container, registry);
->>>>>>> 65a744d3
             bool shouldAdd = true;
             foreach(var existing in shaderFunctions)
             {
