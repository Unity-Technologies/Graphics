using System;
using System.Collections.Generic;
using System.Linq;
using UnityEditor.ShaderFoundry;
using UnityEditor.ShaderGraph.GraphDelta;

namespace UnityEditor.ShaderGraph.Generation
{
    public static class Interpreter
    {
        public static string GetFunctionCode(NodeHandler node, Registry registry)
        {
            var builder = new ShaderBuilder();
            var func = registry.GetNodeBuilder(node.GetRegistryKey()).GetShaderFunction(node, new ShaderContainer(), registry);
            builder.AddDeclarationString(func);
            return builder.ConvertToString();
        }

        public static string GetBlockCode(NodeHandler node, GraphHandler graph, Registry registry)
        {
            var builder = new ShaderBuilder();
            var block = EvaluateGraphAndPopulateDescriptors(node, graph, new ShaderContainer(), registry);
            foreach (var func in block.Functions)
                builder.AddDeclarationString(func);
            return builder.ConvertToString();
        }

        public static string GetShaderForNode(NodeHandler node, GraphHandler graph, Registry registry)
        {
            void GetBlock(ShaderContainer container, CustomizationPoint vertexCP, CustomizationPoint surfaceCP, out CustomizationPointInstance vertexCPDesc, out CustomizationPointInstance surfaceCPDesc)
            {
                var block = EvaluateGraphAndPopulateDescriptors(node, graph, container, registry);
                vertexCPDesc = CustomizationPointInstance.Invalid;

                var surfaceDescBuilder = new CustomizationPointInstance.Builder(container, surfaceCP);
                var blockDescBuilder = new BlockInstance.Builder(container, block);
                var blockDesc = blockDescBuilder.Build();
                surfaceDescBuilder.BlockInstances.Add(blockDesc);
                surfaceCPDesc = surfaceDescBuilder.Build();
            }

            var shader = SimpleSampleBuilder.Build(new ShaderContainer(), SimpleSampleBuilder.GetTarget(), "Test", GetBlock, String.Empty);
            return shader.codeString;
        }

        private static ShaderType BuildStructFromVariables(ShaderContainer container, string name, IEnumerable<BlockVariable> variables, Block.Builder blockBuilder)
        {
            var structBuilder = new ShaderType.StructBuilder(blockBuilder, name);
            foreach (var variable in variables)
            {
                var fieldBuilder = new StructField.Builder(container, variable.Name, variable.Type);
                var structField = fieldBuilder.Build();
                structBuilder.AddField(structField);
            }
            return structBuilder.Build();
        }


        internal static Block EvaluateGraphAndPopulateDescriptors(NodeHandler rootNode, GraphHandler shaderGraph, ShaderContainer container, Registry registry)
        {
            const string BlockName = "ShaderGraphBlock";
            var blockBuilder = new Block.Builder(container, BlockName);

            var inputVariables = new List<BlockVariable>();
            var outputVariables = new List<BlockVariable>();

            bool isContext = rootNode.HasMetadata("_contextDescriptor");

            if (isContext)
            {
                foreach (var port in rootNode.GetPorts())
                {
                    if (port.IsHorizontal && port.IsInput)
                    {
<<<<<<< HEAD
                        var name = port.ID.LocalPath;
                        var type = registry.GetTypeBuilder(port.GetTypeField().GetRegistryKey()).GetShaderType(port.GetTypeField(), container, registry);
=======
                        var entry = port.GetTypeField().GetSubField<IContextDescriptor.ContextEntry>(GraphType.kEntry).GetData();
>>>>>>> ac6d057f
                        var varOutBuilder = new BlockVariable.Builder(container)
                        {
                            Name = name,
                            Type = type
                        };
                        var varOut = varOutBuilder.Build();
                        outputVariables.Add(varOut);
                    }
                }

            }
            else
            {
                var colorOutBuilder = new BlockVariable.Builder(container)
                {
                    Name = "BaseColor",
                    Type = container._float3
                };
                var colorOut = colorOutBuilder.Build();
                outputVariables.Add(colorOut);
            }

            var outputType = BuildStructFromVariables(container, $"{BlockName}Output", outputVariables, blockBuilder);
            var mainBodyFunctionBuilder = new ShaderFunction.Builder(container, $"SYNTAX_{rootNode.ID.LocalPath}Main", outputType);

            var shaderFunctions = new List<ShaderFunction>();
            foreach(var node in GatherTreeLeafFirst(rootNode))
            {
                if(!isContext || (isContext && node != rootNode))
                    ProcessNode(node, ref container, ref inputVariables, ref outputVariables, ref blockBuilder, ref mainBodyFunctionBuilder, ref shaderFunctions, registry);
            }

            // Should get us every uniquely defined parameter-- not sure how this handles intrinsics- ehh...
            var shaderTypes = shaderFunctions.SelectMany(e => e.Parameters).Select(p => p.Type).ToHashSet();
            foreach(var type in shaderTypes)
            {
                blockBuilder.AddType(type);
            }
            foreach(var func in shaderFunctions)
            {
                blockBuilder.AddFunction(func);
            }

            var inputType = BuildStructFromVariables(container, $"{BlockName}Input", inputVariables, blockBuilder);

            mainBodyFunctionBuilder.AddLine($"{BlockName}Block::{outputType.Name} output;");
            if(isContext)
            {
                int varIndex = 0;
                foreach(PortHandler port in rootNode.GetPorts())
                {
                    if(port.IsHorizontal && port.IsInput)
                    {
<<<<<<< HEAD
                        //var entry = port.GetTypeField().GetSubField<IContextDescriptor.ContextEntry>(Registry.Types.GraphType.kEntry).GetData();
=======
                        var entry = port.GetTypeField().GetSubField<IContextDescriptor.ContextEntry>(GraphType.kEntry).GetData();
>>>>>>> ac6d057f
                        var connectedPort = port.GetConnectedPorts().FirstOrDefault();
                        if (connectedPort != null) // connected input port-
                        {
                            var connectedNode = connectedPort.GetNode();
                            mainBodyFunctionBuilder.AddLine($"output.{outputVariables[varIndex++].Name} = SYNTAX_{connectedNode.ID.LocalPath}_{connectedPort.ID.LocalPath};");
                        }
                        else // not connected.
                        {
                            var field = port.GetTypeField();
                            // get the inlined port value as an initializer from the definition-- since there was no connection).
                            mainBodyFunctionBuilder.AddLine($"output.{outputVariables[varIndex++]} = {registry.GetTypeBuilder(port.GetTypeField().GetRegistryKey()).GetInitializerList(field, registry)};");
                        }
                    }
                }

            }
            else // if node preview
            {
                var port = rootNode.GetPorts().Where(e => !e.IsInput).First(); // get the first output node
                var field = port.GetTypeField();
                var outType = registry.GetTypeBuilder(field.GetRegistryKey()).GetShaderType(field, container, registry);
                string assignment = ConvertToFloat3(outType, $"SYNTAX_{rootNode.ID.LocalPath}_{port.ID.LocalPath}");
                mainBodyFunctionBuilder.AddLine($"output.{outputVariables[0].Name} = {assignment};");
            }
            mainBodyFunctionBuilder.AddLine("return output;");

            // Setup the block from the inputs, outputs, types, functions
            //foreach (var variable in inputVariables)
            //    blockBuilder.AddInput(variable);
            //foreach (var variable in outputVariables)
            //    blockBuilder.AddOutput(variable);
            blockBuilder.AddType(inputType);
            blockBuilder.AddType(outputType);
            mainBodyFunctionBuilder.AddInput(inputType, "In");
            blockBuilder.SetEntryPointFunction(mainBodyFunctionBuilder.Build());
            return blockBuilder.Build();
        }

        private static ShaderType EvaluateShaderType(IContextDescriptor.ContextEntry entry, ShaderContainer container)
        {
            //length by height
            string lxh = "";
            if((int)entry.length > 1 || (int)entry.height > 1)
            {
                lxh += (int)entry.length;
            }
            if((int)entry.height > 1)
            {
                lxh += "x" + (int)entry.height;
            }
            switch (entry.primitive)
            {
                case GraphType.Primitive.Bool:
                    return container.GetType($"bool{lxh}");
                case GraphType.Primitive.Int:
                    return container.GetType($"int{lxh}");
                case GraphType.Primitive.Float:
                    if (entry.precision == GraphType.Precision.Single)
                    {
                        return container.GetType($"double{lxh}");
                    }
                    else
                    {
                        return container.GetType($"float{lxh}");
                    }
                default:
                    throw new ArgumentException("unsupported type");
            }
        }

        private static bool FunctionsAreEqual(ShaderFunction a, ShaderFunction b)
        {
            if(a.Name.CompareTo(b.Name) != 0)
            {
                return false;
            }

            var aParams = a.Parameters.ToList();
            var bParams = b.Parameters.ToList();

            if(aParams.Count != bParams.Count)
            {
                return false;
            }

            for(int i = 0; i < aParams.Count(); ++i)
            {
                if(aParams[i].IsInput != bParams[i].IsInput
                || aParams[i].Type    != bParams[i].Type
                || aParams[i].IsValid != bParams[i].IsValid)//does this one need to be checked?
                {
                    return false;
                }
            }
            return true;
        }

        private static void ProcessNode(NodeHandler node,
            ref ShaderContainer container,
            ref List<BlockVariable> inputVariables,
            ref List<BlockVariable> outputVariables,
            ref Block.Builder blockBuilder,
            ref ShaderFunction.Builder mainBodyFunctionBuilder,
            ref List<ShaderFunction> shaderFunctions,
            Registry registry)
        {
            var nodeBuilder = registry.GetNodeBuilder(node.GetRegistryKey());
            var func = nodeBuilder.GetShaderFunction(node, container, registry);
            bool shouldAdd = true;
            foreach(var existing in shaderFunctions)
            {
                if(FunctionsAreEqual(existing, func))
                {
                    shouldAdd = false;
                }
            }
            if(shouldAdd)
            {
                shaderFunctions.Add(func);
            }
            string arguments = "";
            foreach (var param in func.Parameters)
            {
                var port = node.GetPort(param.Name);
                if (port != null)
                {
                    string argument = "";
                    if (!port.IsHorizontal)
                        continue;
                    if (port.IsInput)
                    {
                        var connectedPort = port.GetConnectedPorts().FirstOrDefault();
                        if (connectedPort != null) // connected input port-
                        {
                            var connectedNode = connectedPort.GetNode();
                            argument = $"SYNTAX_{connectedNode.ID.LocalPath}_{connectedPort.ID.LocalPath}";
                        }
                        else // not connected.
                        {
                            // get the inlined port value as an initializer from the definition-- since there was no connection).
                            argument = registry.GetTypeBuilder(port.GetTypeField().GetRegistryKey()).GetInitializerList(port.GetTypeField(), registry);
                        }
                    }
                    else // this is an output port.
                    {
                        argument = $"SYNTAX_{node.ID.LocalPath}_{port.ID.LocalPath}"; // add to the arguments for the function call.
                        // default initialize this before our function call.
                        var initValue = registry.GetTypeBuilder(port.GetTypeField().GetRegistryKey()).GetInitializerList(port.GetTypeField(), registry);
                        mainBodyFunctionBuilder.AddLine($"{param.Type.Name} {argument} = {initValue};");
                    }
                    arguments += argument + ", ";
                }
            }
            if (arguments.Length != 0)
                arguments = arguments.Remove(arguments.Length - 2, 2); // trim the trailing ", "
            mainBodyFunctionBuilder.AddLine($"{func.Name}({arguments});"); // add our node's function call to the body we're building out.


        }

        private static string ConvertToFloat3(ShaderType type, string name)
        {
            return type.VectorDimension switch
            {
                4 => $"{name}.xyz",
                2 => $"float3({name}.x, {name}.y, 0)",
                1 => $"float3({name}, {name}, {name})",
                _ => name,
            };
        }

        private static IEnumerable<NodeHandler> GatherTreeLeafFirst(NodeHandler rootNode)
        {
            Stack<NodeHandler> stack = new();
            HashSet<string> visited = new();
            stack.Push(rootNode);
            while(stack.Count > 0)
            {
                NodeHandler check = stack.Peek();
                bool isLeaf = true;
                foreach(PortHandler port in check.GetPorts()) //NEDS TO BE INPUT PORTS
                {
                    if(port.IsHorizontal && port.IsInput)
                    {
                        foreach(NodeHandler connected in GetConnectedNodes(port))
                        {
                            if (!visited.Contains(connected.ID.FullPath))
                            {
                                visited.Add(connected.ID.FullPath);
                                isLeaf = false;
                                stack.Push(connected);
                            }
                        }
                    }
                }
                if(isLeaf)
                {
                    yield return stack.Pop();
                }
            }

        }

        private static IEnumerable<NodeHandler> GetConnectedNodes(PortHandler port)
        {
            foreach(var connected in port.GetConnectedPorts())
            {
                yield return connected.GetNode();
            }
        }
    }
}<|MERGE_RESOLUTION|>--- conflicted
+++ resolved
@@ -72,13 +72,9 @@
                 {
                     if (port.IsHorizontal && port.IsInput)
                     {
-<<<<<<< HEAD
                         var name = port.ID.LocalPath;
                         var type = registry.GetTypeBuilder(port.GetTypeField().GetRegistryKey()).GetShaderType(port.GetTypeField(), container, registry);
-=======
-                        var entry = port.GetTypeField().GetSubField<IContextDescriptor.ContextEntry>(GraphType.kEntry).GetData();
->>>>>>> ac6d057f
-                        var varOutBuilder = new BlockVariable.Builder(container)
+                         var varOutBuilder = new BlockVariable.Builder(container)
                         {
                             Name = name,
                             Type = type
@@ -131,11 +127,7 @@
                 {
                     if(port.IsHorizontal && port.IsInput)
                     {
-<<<<<<< HEAD
                         //var entry = port.GetTypeField().GetSubField<IContextDescriptor.ContextEntry>(Registry.Types.GraphType.kEntry).GetData();
-=======
-                        var entry = port.GetTypeField().GetSubField<IContextDescriptor.ContextEntry>(GraphType.kEntry).GetData();
->>>>>>> ac6d057f
                         var connectedPort = port.GetConnectedPorts().FirstOrDefault();
                         if (connectedPort != null) // connected input port-
                         {
