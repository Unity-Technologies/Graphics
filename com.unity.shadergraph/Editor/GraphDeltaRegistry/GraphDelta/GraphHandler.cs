using System;
using System.Collections.Generic;
using UnityEditor.ShaderGraph.Registry;
<<<<<<< HEAD
using UnityEditor.ContextLayeredDataStorage;
=======
using System.Linq;
>>>>>>> 65a744d3
using UnityEngine;

namespace UnityEditor.ShaderGraph.GraphDelta
{
    public class GraphHandler
    {
        internal GraphDelta graphDelta;

        public GraphHandler()
        {
            graphDelta = new GraphDelta();
        }

        public GraphHandler(string serializedData)
        {
            graphDelta = new GraphDelta(serializedData);
        }

        static public GraphHandler FromSerializedFormat(string json)
        {
            return new GraphHandler(json);
        }

        public string ToSerializedFormat()
        {
            return EditorJsonUtility.ToJson(graphDelta.m_data, true);
        }

        internal NodeHandler AddNode<T>(string name, Registry.Registry registry) where T : Registry.Defs.INodeDefinitionBuilder => graphDelta.AddNode<T>(name, registry);

        public NodeHandler AddNode(RegistryKey key, string name, Registry.Registry registry) => graphDelta.AddNode(key, name, registry);
        public NodeHandler AddContextNode(RegistryKey key, Registry.Registry registry) => graphDelta.AddContextNode(key, registry);
        public bool ReconcretizeNode(string name, Registry.Registry registry) => graphDelta.ReconcretizeNode(name, registry);

        [Obsolete("GetNodeReader is obsolete - Use GetNode now", false)]
        public NodeHandler GetNodeReader(string name) => graphDelta.GetNode(name);
        [Obsolete("GetNodeWriter is obselete - Use GetNode now", false)]
        public NodeHandler GetNodeWriter(string name) => graphDelta.GetNode(name);

        public NodeHandler GetNode(ElementID name) => graphDelta.GetNode(name);
        public void RemoveNode(string name) => graphDelta.RemoveNode(name);
<<<<<<< HEAD
        public IEnumerable<NodeHandler> GetNodes() => graphDelta.GetNodes();

        public EdgeHandler AddEdge(ElementID output, ElementID input) => graphDelta.AddEdge(output, input);

        public void RemoveEdge(ElementID output, ElementID input) => graphDelta.RemoveEdge(output, input);
=======
        public IEnumerable<INodeReader> GetNodes() => graphDelta.GetNodes();
        public void ReconcretizeAll(Registry.Registry registry)
        {
            foreach (var name in GetNodes().Select(e => e.GetName()).ToList())
            {
                var node = GetNodeReader(name);
                if (node != null)
                {
                    var builder = registry.GetNodeBuilder(node.GetRegistryKey());
                    if (builder != null)
                    {
                        if (builder.GetRegistryFlags() == RegistryFlags.Func)
                        {
                            ReconcretizeNode(node.GetName(), registry);
                        }
                    }
                }
            }
        }
>>>>>>> 65a744d3

        //public TargetRef AddTarget(TargetType targetType)

        //public void RemoveTarget(TargetRef targetRef)

        //public List<TargetSetting> GetTargetSettings(TargetRef targetRef)

        //public INodeWriter AddNode(NodeType nodeType)

        //public void RemoveNode(INodeRef nodeRef);

        //public NodeType GetNodeType(NodeRef nodeRef)

        //public IEnumerable<INodeReader> GetNodes();

        //public IEnumerable<IPortReader> GetOutputPorts(INodeReader nodeRef);

        //public bool CanConnect(PortRef outputPort, PortRef inputPort)

        //public ConnectionRef Connect(PortRef outputPort, PortRef inputPort)

        //public ConnectionRef ForceConnect(PortRef outputPort, PortRef inputPort)

        //public List<ConnectionRef> GetConnections(PortRef portRef)

        //public void RemoveConnection(ConnectionRef connectionRef)
    }
}<|MERGE_RESOLUTION|>--- conflicted
+++ resolved
@@ -1,11 +1,8 @@
 using System;
 using System.Collections.Generic;
+using System.Linq;
+using UnityEditor.ContextLayeredDataStorage;
 using UnityEditor.ShaderGraph.Registry;
-<<<<<<< HEAD
-using UnityEditor.ContextLayeredDataStorage;
-=======
-using System.Linq;
->>>>>>> 65a744d3
 using UnityEngine;
 
 namespace UnityEditor.ShaderGraph.GraphDelta
@@ -47,14 +44,9 @@
 
         public NodeHandler GetNode(ElementID name) => graphDelta.GetNode(name);
         public void RemoveNode(string name) => graphDelta.RemoveNode(name);
-<<<<<<< HEAD
         public IEnumerable<NodeHandler> GetNodes() => graphDelta.GetNodes();
-
-        public EdgeHandler AddEdge(ElementID output, ElementID input) => graphDelta.AddEdge(output, input);
-
+		public EdgeHandler AddEdge(ElementID output, ElementID input) => graphDelta.AddEdge(output, input);
         public void RemoveEdge(ElementID output, ElementID input) => graphDelta.RemoveEdge(output, input);
-=======
-        public IEnumerable<INodeReader> GetNodes() => graphDelta.GetNodes();
         public void ReconcretizeAll(Registry.Registry registry)
         {
             foreach (var name in GetNodes().Select(e => e.GetName()).ToList())
@@ -70,11 +62,14 @@
                             ReconcretizeNode(node.GetName(), registry);
                         }
                     }
+
                 }
             }
         }
->>>>>>> 65a744d3
 
+        public IEnumerable<PortHandler> GetConnectedPorts(ElementID portID) => graphDelta.GetConnectedPorts(portID);
+
+        public IEnumerable<NodeHandler> GetConnectedNodes(ElementID nodeID) => graphDelta.GetConnectedNodes(nodeID);
         //public TargetRef AddTarget(TargetType targetType)
 
         //public void RemoveTarget(TargetRef targetRef)
