using System;
using System.Collections.Generic;
using System.Linq;
using UnityEngine;
using UnityEditor.Graphing;
using UnityEditor.Graphing.Util;
using UnityEngine.Assertions;
using UnityEngine.Rendering;
using UnityEditor.ShaderGraph.Internal;
using Debug = UnityEngine.Debug;
using Object = UnityEngine.Object;
using Unity.Profiling;


namespace UnityEditor.ShaderGraph.Drawing
{
    delegate void OnPrimaryMasterChanged();

    static class ListSliceUtility
    {
        // TODO: non-yield return, struct version of Slice
        public static IEnumerable<T> Slice<T>(this List<T> list, int start, int end)
        {
            for (int i = start; i < end; i++)
                yield return list[i];
        }
    }

    class PreviewManager : IDisposable
    {
        GraphData m_Graph;
        MessageManager m_Messenger;

        MaterialPropertyBlock m_SharedPreviewPropertyBlock;         // stores preview properties (shared among ALL preview nodes)

        Dictionary<string, PreviewRenderData> m_RenderDatas = new Dictionary<string, PreviewRenderData>();  // stores all of the PreviewRendererData, mapped by node object ID
        PreviewRenderData m_MasterRenderData;                                                               // cache ref to preview renderer data for the master node

        int m_MaxPreviewsCompiling = 2;                                                                     // max preview shaders we want to async compile at once

        // state trackers
        HashSet<AbstractMaterialNode> m_NodesShaderChanged = new HashSet<AbstractMaterialNode>();           // nodes whose shader code has changed, this node and nodes that read from it are put into NeedRecompile
        HashSet<AbstractMaterialNode> m_NodesPropertyChanged = new HashSet<AbstractMaterialNode>();         // nodes whose property values have changed, the properties will need to be updated and all nodes that use that property re-rendered

        HashSet<PreviewRenderData> m_PreviewsNeedsRecompile = new HashSet<PreviewRenderData>();             // previews we need to recompile the preview shader
        HashSet<PreviewRenderData> m_PreviewsCompiling = new HashSet<PreviewRenderData>();                  // previews currently being compiled
        HashSet<PreviewRenderData> m_PreviewsToDraw = new HashSet<PreviewRenderData>();                     // previews to re-render the texture (either because shader compile changed or property changed)
        HashSet<PreviewRenderData> m_TimedPreviews = new HashSet<PreviewRenderData>();                      // previews that are dependent on a time node -- i.e. animated / need to redraw every frame

        bool m_TopologyDirty;                                                                               // indicates topology changed, used to rebuild timed node list and preview type (2D/3D) inheritance.

        HashSet<BlockNode> m_MasterNodePreviewBlocks = new HashSet<BlockNode>();                            // all blocks used for the most recent master node preview generation. this includes temporary blocks.

        PreviewSceneResources m_SceneResources;
        Texture2D m_ErrorTexture;
        Vector2? m_NewMasterPreviewSize;

        const AbstractMaterialNode kMasterProxyNode = null;

        public PreviewRenderData masterRenderData
        {
            get { return m_MasterRenderData; }
        }

        public PreviewManager(GraphData graph, MessageManager messenger)
        {
            m_SharedPreviewPropertyBlock = new MaterialPropertyBlock();
            m_Graph = graph;
            m_Messenger = messenger;
            m_ErrorTexture = GenerateFourSquare(Color.magenta, Color.black);
            m_SceneResources = new PreviewSceneResources();

            foreach (var node in m_Graph.GetNodes<AbstractMaterialNode>())
                AddPreview(node);

            AddMasterPreview();
        }

        static Texture2D GenerateFourSquare(Color c1, Color c2)
        {
            var tex = new Texture2D(2, 2);
            tex.SetPixel(0, 0, c1);
            tex.SetPixel(0, 1, c2);
            tex.SetPixel(1, 0, c2);
            tex.SetPixel(1, 1, c1);
            tex.filterMode = FilterMode.Point;
            tex.Apply();
            return tex;
        }

        public void ResizeMasterPreview(Vector2 newSize)
        {
            m_NewMasterPreviewSize = newSize;
        }

        public PreviewRenderData GetPreviewRenderData(AbstractMaterialNode node)
        {
            PreviewRenderData result = null;
            if (node == kMasterProxyNode ||
                node is BlockNode ||
                node == m_Graph.outputNode) // the outputNode, if it exists, is mapped to master
            {
                result = m_MasterRenderData;
            }
            else
            {
                m_RenderDatas.TryGetValue(node.objectId, out result);
            }
            
            return result;
        }

        void AddMasterPreview()
        {
            m_MasterRenderData = new PreviewRenderData
            {
                previewName = "Master Preview",
                renderTexture =
                    new RenderTexture(400, 400, 16, RenderTextureFormat.ARGB32, RenderTextureReadWrite.Default)
                    {
                        hideFlags = HideFlags.HideAndDontSave
                    },
                previewMode = PreviewMode.Preview3D,
            };

            m_MasterRenderData.renderTexture.Create();

            var shaderData = new PreviewShaderData
            {
                // even though a SubGraphOutputNode can be directly mapped to master (via m_Graph.outputNode)
                // we always keep master node associated with kMasterProxyNode instead
                // just easier if the association is always dynamic
                node = kMasterProxyNode,
                passesCompiling = 0,
                isOutOfDate = true,
                hasError = false,
            };
            m_MasterRenderData.shaderData = shaderData;

            m_PreviewsNeedsRecompile.Add(m_MasterRenderData);
            m_PreviewsToDraw.Add(m_MasterRenderData);
            m_TopologyDirty = true;
        }

        public void UpdateMasterPreview(ModificationScope scope)
        {
            if (scope == ModificationScope.Topological ||
                scope == ModificationScope.Graph)
            {
                // mark the master preview for recompile if it exists
                // if not, no need to do it here, because it is always marked for recompile on creation
                if (m_MasterRenderData != null)
                    m_PreviewsNeedsRecompile.Add(m_MasterRenderData);
                m_TopologyDirty = true;
            }
            else if (scope == ModificationScope.Node)
            {
                if (m_MasterRenderData != null)
                    m_PreviewsToDraw.Add(m_MasterRenderData);
            }
        }

        void AddPreview(AbstractMaterialNode node)
        {
            Assert.IsNotNull(node);

            // BlockNodes have no preview for themselves, but are mapped to the "Master" preview
            // SubGraphOutput nodes have their own previews, but will use the "Master" preview if they are the m_Graph.outputNode
            if (node is BlockNode)
            {
                node.RegisterCallback(OnNodeModified);
                UpdateMasterPreview(ModificationScope.Topological);
                m_NodesPropertyChanged.Add(node);
                return;
            }

            var renderData = new PreviewRenderData
            {
                previewName = node.name ?? "UNNAMED NODE",
                renderTexture =
                    new RenderTexture(200, 200, 16, RenderTextureFormat.ARGB32, RenderTextureReadWrite.Default)
                    {
                        hideFlags = HideFlags.HideAndDontSave
                    }
            };

            renderData.renderTexture.Create();

            var shaderData = new PreviewShaderData
            {
                node = node,
                passesCompiling = 0,
                isOutOfDate = true,
                hasError = false,
            };
            renderData.shaderData = shaderData;

            m_RenderDatas.Add(node.objectId, renderData);
            node.RegisterCallback(OnNodeModified);

            m_PreviewsNeedsRecompile.Add(renderData);
            m_NodesPropertyChanged.Add(node);
            m_TopologyDirty = true;
        }

        void OnNodeModified(AbstractMaterialNode node, ModificationScope scope)
        {
            Assert.IsNotNull(node);

            if (scope == ModificationScope.Topological ||
                scope == ModificationScope.Graph)
            {
                m_NodesShaderChanged.Add(node);     // this will trigger m_PreviewsShaderChanged downstream
                m_TopologyDirty = true;
            }
            else if (scope == ModificationScope.Node)
            {
                // if we only changed a constant on the node, we don't have to recompile the shader for it, just re-render it with the updated constant
                // should instead flag m_NodesConstantChanged
                m_NodesPropertyChanged.Add(node);
            }
        }

        // temp structures that are kept around statically to avoid GC churn (not thread safe)
        static Stack<AbstractMaterialNode> m_TempNodeWave = new Stack<AbstractMaterialNode>();
        static HashSet<AbstractMaterialNode> m_TempAddedToNodeWave = new HashSet<AbstractMaterialNode>();

        // cache the Action to avoid GC
        Action<AbstractMaterialNode> AddNextLevelNodesToWave =
            nextLevelNode =>
            {
                if (!m_TempAddedToNodeWave.Contains(nextLevelNode))
                {
                    m_TempNodeWave.Push(nextLevelNode);
                    m_TempAddedToNodeWave.Add(nextLevelNode);
                }
            };

        enum PropagationDirection
        {
            Upstream,
            Downstream
        }

        // ADDs all nodes in sources, and all nodes in the given direction relative to them, into result
        // sources and result can be the same HashSet
        private static readonly ProfilerMarker PropagateNodesMarker = new ProfilerMarker("PropagateNodes");
        void PropagateNodes(HashSet<AbstractMaterialNode> sources, PropagationDirection dir, HashSet<AbstractMaterialNode> result)
        {
            using (PropagateNodesMarker.Auto())
            if (sources.Count > 0)
            {
                // NodeWave represents the list of nodes we still have to process and add to result
                m_TempNodeWave.Clear();
                m_TempAddedToNodeWave.Clear();
                foreach (var node in sources)
                {
                    m_TempNodeWave.Push(node);
                    m_TempAddedToNodeWave.Add(node);
                }

                while (m_TempNodeWave.Count > 0)
                {
                    var node = m_TempNodeWave.Pop();
                    if (node == null)
                        continue;

                    result.Add(node);

                    // grab connected nodes in propagation direction, add them to the node wave
                    ForeachConnectedNode(node, dir, AddNextLevelNodesToWave);
                }

                // clean up any temp data
                m_TempNodeWave.Clear();
                m_TempAddedToNodeWave.Clear();
            }
        }

        static void ForeachConnectedNode(AbstractMaterialNode node, PropagationDirection dir, Action<AbstractMaterialNode> action)
        {
            using (var tempEdges = PooledList<IEdge>.Get())
            using (var tempSlots = PooledList<MaterialSlot>.Get())
            {
                // Loop through all nodes that the node feeds into.
                if (dir == PropagationDirection.Downstream)
                    node.GetOutputSlots(tempSlots);
                else
                    node.GetInputSlots(tempSlots);

                foreach (var slot in tempSlots)
                {
                    // get the edges out of each slot
                    tempEdges.Clear();                            // and here we serialize another list, ouch!
                    node.owner.GetEdges(slot.slotReference, tempEdges);
                    foreach (var edge in tempEdges)
                    {
                        // We look at each node we feed into.
                        var connectedSlot = (dir == PropagationDirection.Downstream) ? edge.inputSlot : edge.outputSlot;
                        var connectedNode = connectedSlot.node;

                        action(connectedNode);
                    }
                }
            }
        }

        public void HandleGraphChanges()
        {
            foreach (var node in m_Graph.removedNodes)
            {
                DestroyPreview(node);
                m_TopologyDirty = true;
            }

            // remove the nodes from the state trackers
            m_NodesShaderChanged.ExceptWith(m_Graph.removedNodes);
            m_NodesPropertyChanged.ExceptWith(m_Graph.removedNodes);

            m_Messenger.ClearNodesFromProvider(this, m_Graph.removedNodes);

            foreach (var node in m_Graph.addedNodes)
            {
                AddPreview(node);
                m_TopologyDirty = true;
            }

            foreach (var edge in m_Graph.removedEdges)
            {
                var node = edge.inputSlot.node;
                if ((node is BlockNode) || (node is SubGraphOutputNode))
                    UpdateMasterPreview(ModificationScope.Topological);
                else
                    m_NodesShaderChanged.Add(node);
                m_TopologyDirty = true;
            }
            foreach (var edge in m_Graph.addedEdges)
            {
                var node = edge.inputSlot.node;
                if (node != null)
                {
                    if ((node is BlockNode) || (node is SubGraphOutputNode))
                        UpdateMasterPreview(ModificationScope.Topological);
                    else
                        m_NodesShaderChanged.Add(node);
                    m_TopologyDirty = true;
                }
            }
        }

        private static readonly ProfilerMarker CollectPreviewPropertiesMarker = new ProfilerMarker("CollectPreviewProperties");
<<<<<<< HEAD
        void CollectPreviewProperties(IEnumerable<AbstractMaterialNode> nodesToCollect)
=======
        void CollectPreviewProperties(PooledList<PreviewProperty> perMaterialPreviewProperties)
>>>>>>> 0e01e1f8
        {
            using (CollectPreviewPropertiesMarker.Auto())
            using (var tempPreviewProps = PooledList<PreviewProperty>.Get())
            {
                // collect from all of the changed nodes
                foreach (var propNode in nodesToCollect)
                    propNode.CollectPreviewMaterialProperties(tempPreviewProps);

                // also grab all graph properties (they are updated every frame)
                foreach (var prop in m_Graph.properties)
                    tempPreviewProps.Add(prop.GetPreviewMaterialProperty());

                foreach (var previewProperty in tempPreviewProps)
                {
                    previewProperty.SetValueOnMaterialPropertyBlock(m_SharedPreviewPropertyBlock);

                    // virtual texture assignments must be pushed to the materials themselves (MaterialPropertyBlocks not supported)
                    if ((previewProperty.propType == PropertyType.VirtualTexture) &&
                        (previewProperty.vtProperty?.value?.layers != null))
                    {
                        perMaterialPreviewProperties.Add(previewProperty);
                    }
                }
            }
        }

        void AssignPerMaterialPreviewProperties(Material mat, List<PreviewProperty> perMaterialPreviewProperties)
        {
            #if ENABLE_VIRTUALTEXTURES
            foreach (var prop in perMaterialPreviewProperties)
            {
                switch (prop.propType)
                {
                    case PropertyType.VirtualTexture:

                        // setup the VT textures on the material
                        bool setAnyTextures = false;
                        var vt = prop.vtProperty.value;
                        for (int layer = 0; layer < vt.layers.Count; layer++)
                        {
                            if (vt.layers[layer].layerTexture.texture != null)
                            {
                                int propIndex = mat.shader.FindPropertyIndex(vt.layers[layer].layerRefName);
                                if (propIndex != -1)
                                {
                                    mat.SetTexture(vt.layers[layer].layerRefName, vt.layers[layer].layerTexture.texture);
                                    setAnyTextures = true;
                                }
                            }
                        }

                        // also put in a request for the VT tiles, since preview rendering does not have feedback enabled
                        if (setAnyTextures)
                        {
                            int stackPropertyId = Shader.PropertyToID(prop.vtProperty.referenceName);
                            try
                            {
                                // Ensure we always request the mip sized 256x256
                                int width, height;
                                UnityEngine.Rendering.VirtualTexturing.System.GetTextureStackSize(mat, stackPropertyId, out width, out height);
                                int textureMip = (int)Math.Max(Mathf.Log(width, 2f), Mathf.Log(height, 2f));
                                const int baseMip = 8;
                                int mip = Math.Max(textureMip - baseMip, 0);
                                UnityEngine.Rendering.VirtualTexturing.System.RequestRegion(mat, stackPropertyId, new Rect(0.0f, 0.0f, 1.0f, 1.0f), mip, UnityEngine.Rendering.VirtualTexturing.System.AllMips);
                            }
                            catch (InvalidOperationException)
                            {
                                // This gets thrown when the system is in an indeterminate state (like a material with no textures assigned which can obviously never have a texture stack streamed).
                                // This is valid in this case as we're still authoring the material.
                            }
                        }
                        break;
                }
            }   
        #endif // ENABLE_VIRTUALTEXTURES
        }

        private static readonly ProfilerMarker RenderPreviewsMarker = new ProfilerMarker("RenderPreviews");
        public void RenderPreviews(bool requestShaders = true)
        {
            using (RenderPreviewsMarker.Auto())
            using (var renderList2D = PooledList<PreviewRenderData>.Get())
            using (var renderList3D = PooledList<PreviewRenderData>.Get())
<<<<<<< HEAD
            using (var nodesToDraw = PooledHashSet<AbstractMaterialNode>.Get())
=======
            using (var perMaterialPreviewProperties = PooledList<PreviewProperty>.Get())
>>>>>>> 0e01e1f8
            {
                // update topology cached data
                // including list of time-dependent previews, and the preview mode (2d/3d)
                UpdateTopology();

                if (requestShaders)
                    UpdateShaders();

                // all nodes downstream of a changed property must be redrawn (to display the updated the property value)
                PropagateNodes(m_NodesPropertyChanged, PropagationDirection.Downstream, nodesToDraw);

                CollectPreviewProperties(m_NodesPropertyChanged);
                m_NodesPropertyChanged.Clear();

                // timed nodes change every frame, so must be drawn
                // (m_TimedPreviews has been pre-propagated downstream)
                // HOWEVER they do not need to collect properties. (the only property changing is time..)
                m_PreviewsToDraw.UnionWith(m_TimedPreviews);

<<<<<<< HEAD
                ForEachNodesPreview(nodesToDraw, p => m_PreviewsToDraw.Add(p));

                // redraw master when it is resized
                if (m_NewMasterPreviewSize.HasValue)
                    m_PreviewsToDraw.Add(m_MasterRenderData);

                // apply filtering to determine what nodes really get drawn
                bool renderMasterPreview = false;
                int drawPreviewCount = 0;
                foreach (var preview in m_PreviewsToDraw)
                {
                    Assert.IsNotNull(preview);
=======
                CollectPreviewProperties(perMaterialPreviewProperties);

                // setup other global properties
                var time = Time.realtimeSinceStartup;
                var timeParameters = new Vector4(time, Mathf.Sin(time), Mathf.Cos(time), 0.0f);
                m_SharedPreviewPropertyBlock.SetVector("_TimeParameters", timeParameters);

                using (PrepareNodesMarker.Auto())
                {
                    foreach (var node in m_NodesToDraw)
                    {
                        if (node == null || !node.hasPreview || !node.previewExpanded)
                            continue;
>>>>>>> 0e01e1f8

                    { // skip if the node doesn't have a preview expanded (unless it's master)
                        var node = preview.shaderData.node;
                        if ((node != kMasterProxyNode) && (!node.hasPreview || !node.previewExpanded))
                            continue;
                    }

                    // check that we've got shaders and materials generated
                    // if not ,replace the rendered texture with null
                    if ((preview.shaderData.shader == null) ||
                        (preview.shaderData.mat == null))
                    {
                        // avoid calling NotifyPreviewChanged repeatedly
                        if (preview.texture != null)
                        {
                            preview.texture = null;
                            preview.NotifyPreviewChanged();
                        }
                        continue;
                    }

                    // similarly with previews that have a shader error
                    if (preview.shaderData.hasError)
                    {
                        preview.texture = m_ErrorTexture;
                        preview.NotifyPreviewChanged();
                        continue;
                    }

<<<<<<< HEAD
                    // we want to render this thing, now categorize what kind of render it is
                    if (preview == m_MasterRenderData)
                        renderMasterPreview = true;
                    else if (preview.previewMode == PreviewMode.Preview2D)
                        renderList2D.Add(preview);
                    else
                        renderList3D.Add(preview);
                    drawPreviewCount++;
                }

                // if we actually don't want to render anything at all, early out here
                if (drawPreviewCount <= 0)
                    return;

                var time = Time.realtimeSinceStartup;
                var timeParameters = new Vector4(time, Mathf.Sin(time), Mathf.Cos(time), 0.0f);
                m_SharedPreviewPropertyBlock.SetVector("_TimeParameters", timeParameters);
=======
                        if (renderData.shaderData.hasError)
                        {
                            renderData.texture = m_ErrorTexture;
                            renderData.NotifyPreviewChanged();
                            continue;
                        }

                        if (renderData.previewMode == PreviewMode.Preview2D)
                            renderList2D.Add(renderData);
                        else
                            renderList3D.Add(renderData);
                    }
                }
>>>>>>> 0e01e1f8

                EditorUtility.SetCameraAnimateMaterialsTime(m_SceneResources.camera, time);

                m_SceneResources.light0.enabled = true;
                m_SceneResources.light0.intensity = 1.0f;
                m_SceneResources.light0.transform.rotation = Quaternion.Euler(50f, 50f, 0);
                m_SceneResources.light1.enabled = true;
                m_SceneResources.light1.intensity = 1.0f;
                m_SceneResources.camera.clearFlags = CameraClearFlags.Color;

                // Render 2D previews
                m_SceneResources.camera.transform.position = -Vector3.forward * 2;
                m_SceneResources.camera.transform.rotation = Quaternion.identity;
                m_SceneResources.camera.orthographicSize = 0.5f;
                m_SceneResources.camera.orthographic = true;

                foreach (var renderData in renderList2D)
                    RenderPreview(renderData, m_SceneResources.quad, Matrix4x4.identity, perMaterialPreviewProperties);

                // Render 3D previews
                m_SceneResources.camera.transform.position = -Vector3.forward * 5;
                m_SceneResources.camera.transform.rotation = Quaternion.identity;
                m_SceneResources.camera.orthographic = false;

                foreach (var renderData in renderList3D)
                    RenderPreview(renderData, m_SceneResources.sphere, Matrix4x4.identity, perMaterialPreviewProperties);

                if (renderMasterPreview)
                {
                    if (m_NewMasterPreviewSize.HasValue)
                    {
                        if (masterRenderData.renderTexture != null)
                            Object.DestroyImmediate(masterRenderData.renderTexture, true);
                        masterRenderData.renderTexture = new RenderTexture((int)m_NewMasterPreviewSize.Value.x, (int)m_NewMasterPreviewSize.Value.y, 16, RenderTextureFormat.ARGB32, RenderTextureReadWrite.Default) { hideFlags = HideFlags.HideAndDontSave };
                        masterRenderData.renderTexture.Create();
                        masterRenderData.texture = masterRenderData.renderTexture;
                        m_NewMasterPreviewSize = null;
                    }
                    var mesh = m_Graph.previewData.serializedMesh.mesh ? m_Graph.previewData.serializedMesh.mesh : m_SceneResources.sphere;
                    var previewTransform = Matrix4x4.Rotate(m_Graph.previewData.rotation);
                    var scale = m_Graph.previewData.scale;
                    previewTransform *= Matrix4x4.Scale(scale * Vector3.one * (Vector3.one).magnitude / mesh.bounds.size.magnitude);
                    previewTransform *= Matrix4x4.Translate(-mesh.bounds.center);

                    RenderPreview(masterRenderData, mesh, previewTransform, perMaterialPreviewProperties);
                }

                m_SceneResources.light0.enabled = false;
                m_SceneResources.light1.enabled = false;

                foreach (var renderData in renderList2D)
                    renderData.NotifyPreviewChanged();
                foreach (var renderData in renderList3D)
                    renderData.NotifyPreviewChanged();
                if (renderMasterPreview)
                    masterRenderData.NotifyPreviewChanged();
            }
        }

        private static readonly ProfilerMarker ProcessCompletedShaderCompilationsMarker = new ProfilerMarker("ProcessCompletedShaderCompilations");
        private int compileFailRekicks = 0;
        void ProcessCompletedShaderCompilations()
        {
            // Check for shaders that finished compiling and set them to redraw
            using (ProcessCompletedShaderCompilationsMarker.Auto())
            using (var previewsCompiled = PooledHashSet<PreviewRenderData>.Get())
            {
                foreach (var preview in m_PreviewsCompiling)
                {
                    {
                        var node = preview.shaderData.node;
                        Assert.IsFalse(node is BlockNode);
                    }

                    PreviewRenderData renderData = preview;
                    PreviewShaderData shaderData = renderData.shaderData;

                    // Assert.IsTrue(shaderData.passesCompiling > 0);
                    if (shaderData.passesCompiling <= 0)
                    {
                        Debug.Log("Zero Passes: " + preview.previewName + " (" + shaderData.passesCompiling + " passes, " + renderData.shaderData.mat.passCount + " mat passes)");
                    }

                    if (shaderData.passesCompiling != renderData.shaderData.mat.passCount)
                    {
                        // attempt to re-kick the compilation a few times
                        Debug.Log("Rekicking Compiling: " + preview.previewName + " (" + shaderData.passesCompiling + " passes, " + renderData.shaderData.mat.passCount + " mat passes)");
                        compileFailRekicks++;
                        if (compileFailRekicks <= 3)
                        {
                            renderData.shaderData.passesCompiling = 0;
                            previewsCompiled.Add(renderData);
                            m_PreviewsNeedsRecompile.Add(renderData);
                            continue;
                        }
                        else if (compileFailRekicks == 4)
                        {
                            Debug.LogWarning("Unexpected error in compiling preview shaders: some previews might not update. You can try to re-open the Shader Graph window, or select <b>Help > Report a Bug</b> in the menu and report this bug.");
                        }
                    }

                    // check that all passes have compiled
                    var allPassesCompiled = true;
                    for (var i = 0; i < renderData.shaderData.mat.passCount; i++)
                    {
                        if (!ShaderUtil.IsPassCompiled(renderData.shaderData.mat, i))
                        {
                            allPassesCompiled = false;
                            break;
                        }
                    }

                    if (!allPassesCompiled)
                    {
                        // keep waiting
                        return;
                    }

                    // Force the material to re-generate all it's shader properties, by reassigning the shader
                    renderData.shaderData.mat.shader = renderData.shaderData.shader;
                    renderData.shaderData.passesCompiling = 0;
                    renderData.shaderData.isOutOfDate = false;
                    CheckForErrors(renderData.shaderData);

                    previewsCompiled.Add(renderData);

                    if (renderData == m_MasterRenderData)
                    {
                        // Process preview materials
                        foreach (var target in m_Graph.activeTargets)
                        {
                            if (target.IsActive())
                            {
                                target.ProcessPreviewMaterial(renderData.shaderData.mat);
                            }
                        }
                    }
                }

                // removed compiled nodes from compiling list
                m_PreviewsCompiling.ExceptWith(previewsCompiled);

                // and add them to the draw list to display updated shader (note this will only redraw specifically this node, not any others)
                m_PreviewsToDraw.UnionWith(previewsCompiled);
            }
        }

        private static readonly ProfilerMarker KickOffShaderCompilationsMarker = new ProfilerMarker("KickOffShaderCompilations");
        void KickOffShaderCompilations()
        {
            // Start compilation for nodes that need to recompile
            using (KickOffShaderCompilationsMarker.Auto())
            using (var previewsToCompile = PooledHashSet<PreviewRenderData>.Get())
            using (var nodesToCompile = PooledHashSet<AbstractMaterialNode>.Get())
            {
                // master node compile is first in the priority list, as it takes longer than the other previews
                if ((m_PreviewsCompiling.Count + previewsToCompile.Count < m_MaxPreviewsCompiling) &&
                    ((Shader.globalRenderPipeline != null) && (Shader.globalRenderPipeline.Length > 0)))    // master node requires an SRP
                {
                    if (m_PreviewsNeedsRecompile.Contains(m_MasterRenderData) &&
                        !m_PreviewsCompiling.Contains(m_MasterRenderData))
                    {
                        previewsToCompile.Add(m_MasterRenderData);
                        m_PreviewsNeedsRecompile.Remove(m_MasterRenderData);
                    }
                }

                // add each node to compile list if it needs a preview, is not already compiling, and we have room
                // (we don't want to double kick compiles, so wait for the first one to get back before kicking another)
                for (int i = 0; i < m_PreviewsNeedsRecompile.Count(); i++)
                {
                    if (m_PreviewsCompiling.Count + previewsToCompile.Count >= m_MaxPreviewsCompiling)
                        break;

                    var preview = m_PreviewsNeedsRecompile.ElementAt(i);
                    if (preview == m_MasterRenderData) // master preview is handled specially above
                        continue;

                    var node = preview.shaderData.node;
                    Assert.IsNotNull(node);
                    Assert.IsFalse(node is BlockNode);

                    if (node.hasPreview && node.previewExpanded && !m_PreviewsCompiling.Contains(preview))
                    {
                        previewsToCompile.Add(preview);
                    }
                }

                // remove the selected nodes from the recompile list
                m_PreviewsNeedsRecompile.ExceptWith(previewsToCompile);

                // Reset error states for the UI, the shader, and all render data for nodes we're recompiling
                nodesToCompile.UnionWith(previewsToCompile.Select(x => x.shaderData.node));
                nodesToCompile.Remove(null);
                // TODO: not sure if we need to clear BlockNodes when master gets rebuilt?
                m_Messenger.ClearNodesFromProvider(this, nodesToCompile);

                // Force async compile on
                var wasAsyncAllowed = ShaderUtil.allowAsyncCompilation;
                ShaderUtil.allowAsyncCompilation = true;

                // kick async compiles for all nodes in m_NodeToCompile
                foreach (var preview in previewsToCompile)
                {
                    if (preview == m_MasterRenderData)
                    {
                        CompileMasterNodeShader();
                        continue;
                    }

                    var node = preview.shaderData.node;
                    Assert.IsNotNull(node);     // master preview handled above

                    // Get shader code and compile
                    var generator = new Generator(node.owner, node, GenerationMode.Preview, $"hidden/preview/{node.GetVariableNameForNode()}");
                    BeginCompile(preview, generator.generatedShader);
                }

                ShaderUtil.allowAsyncCompilation = wasAsyncAllowed;
            }
        }

        private static readonly ProfilerMarker UpdateShadersMarker = new ProfilerMarker("UpdateShaders");
        void UpdateShaders()
        {
            using (UpdateShadersMarker.Auto())
            {
                ProcessCompletedShaderCompilations();

                if (m_NodesShaderChanged.Count > 0)
                {
                    // nodes with shader changes cause all downstream nodes to need recompilation
                    // (since they presumably include the code for these nodes)
                    using (var nodesToRecompile = PooledHashSet<AbstractMaterialNode>.Get())
                    {
                        PropagateNodes(m_NodesShaderChanged, PropagationDirection.Downstream, nodesToRecompile);
                        ForEachNodesPreview(nodesToRecompile, p => m_PreviewsNeedsRecompile.Add(p));

                        m_NodesShaderChanged.Clear();
                    }
                }

                // if there's nothing to update, or if too many nodes are still compiling, then just return
                if ((m_PreviewsNeedsRecompile.Count == 0) || (m_PreviewsCompiling.Count >= m_MaxPreviewsCompiling))
                    return;

                // flag all nodes in m_PreviewsNeedsRecompile as having out of date textures, and redraw them
                foreach (var preview in m_PreviewsNeedsRecompile)
                {
                    Assert.IsNotNull(preview);
                    if (!preview.shaderData.isOutOfDate)
                    {
                        preview.shaderData.isOutOfDate = true;
                        preview.NotifyPreviewChanged();
                    }
                }

                InitializeSRPIfNeeded();    // SRP must be initialized to compile master node previews

                KickOffShaderCompilations();
            }
        }

        private static readonly ProfilerMarker BeginCompileMarker = new ProfilerMarker("BeginCompile");
        void BeginCompile(PreviewRenderData renderData, string shaderStr)
        {
            using (BeginCompileMarker.Auto())
            {
                var shaderData = renderData.shaderData;

                // want to ensure this so we don't get confused with multiple compile versions in flight
                Assert.IsTrue(shaderData.passesCompiling == 0);

                if (shaderData.shader == null)
                {
                    shaderData.shader = ShaderUtil.CreateShaderAsset(shaderStr, false);
                    shaderData.shader.hideFlags = HideFlags.HideAndDontSave;
                }
                else
                {
                    ShaderUtil.ClearCachedData(shaderData.shader);
                    ShaderUtil.UpdateShaderAsset(shaderData.shader, shaderStr, false);
                }

                if (shaderData.mat == null)
                {
                    shaderData.mat = new Material(shaderData.shader) { hideFlags = HideFlags.HideAndDontSave };
                }

                if (shaderData.mat.passCount <= 0)
                    Debug.Log("WTF Zero Passes ON COMPILE: " + shaderData.node.name + " (" + shaderData.passesCompiling + " passes, " + renderData.shaderData.mat.passCount + " mat passes)");
                else
                {
                    shaderData.passesCompiling = shaderData.mat.passCount;
                    for (var i = 0; i < shaderData.mat.passCount; i++)
                    {
                        ShaderUtil.CompilePass(shaderData.mat, i);
                    }
                    m_PreviewsCompiling.Add(renderData);
                }
            }
        }

        private void ForEachNodesPreview(
            IEnumerable<AbstractMaterialNode> nodes,
            Action<PreviewRenderData> action)
        {
            foreach (var node in nodes)
            {
                var preview = GetPreviewRenderData(node);
                if (preview != null)    // some output nodes may have no preview
                    action(preview);
            }
        }

        class NodeProcessor
        {
            // parameters
            GraphData graphData;
            Action<AbstractMaterialNode, IEnumerable<AbstractMaterialNode>> process;

            // node tracking state
            HashSet<AbstractMaterialNode> processing = new HashSet<AbstractMaterialNode>();
            HashSet<AbstractMaterialNode> processed = new HashSet<AbstractMaterialNode>();

            // iteration state stack
            Stack<AbstractMaterialNode> nodeStack = new Stack<AbstractMaterialNode>();
            Stack<int> childStartStack = new Stack<int>();
            Stack<int> curChildStack = new Stack<int>();
            Stack<int> stateStack = new Stack<int>();

            List<AbstractMaterialNode> allChildren = new List<AbstractMaterialNode>();

            public NodeProcessor(GraphData graphData, Action<AbstractMaterialNode, IEnumerable<AbstractMaterialNode>> process)
            {
                this.graphData = graphData;
                this.process = process;
            }

            public void ProcessInDependencyOrder(AbstractMaterialNode root)
            {
                // early out to skip a bit of work
                if (processed.Contains(root))
                    return;

                // push root node in the initial state
                stateStack.Push(0);
                nodeStack.Push(root);

                while (nodeStack.Count > 0)
                {
                    // check the state of the top of the stack
                    switch (stateStack.Pop())
                    {
                        case 0: // node initial state   (valid stacks:  nodeStack)
                            {
                                var node = nodeStack.Peek();
                                if (processed.Contains(node))
                                {
                                    // finished with this node, pop it off the stack
                                    nodeStack.Pop();
                                    continue;
                                }

                                if (processing.Contains(node))
                                {
                                    // not processed, but still processing.. means there was a circular dependency here
                                    throw new ArgumentException("ERROR: graph contains circular wire connections");
                                }

                                processing.Add(node);

                                int childStart = allChildren.Count;
                                childStartStack.Push(childStart);

                                // add immediate children
                                ForeachConnectedNode(node, PropagationDirection.Upstream, n => allChildren.Add(n));

                                if (allChildren.Count == childStart)
                                {
                                    // no children.. transition to state 2 (all children processed)
                                    stateStack.Push(2);
                                }
                                else
                                {
                                    // transition to state 1 (processing children)
                                    stateStack.Push(1);
                                    curChildStack.Push(childStart);
                                }
                            }
                            break;
                        case 1: // processing children (valid stacks:  nodeStack, childStartStack, curChildStack)
                            {
                                int curChild = curChildStack.Pop();

                                // first update our state for when we return from the cur child
                                int nextChild = curChild + 1;
                                if (nextChild < allChildren.Count)
                                {
                                    // we will process the next child
                                    stateStack.Push(1);
                                    curChildStack.Push(nextChild);
                                }
                                else
                                {
                                    // we will be done iterating children, move to state 2
                                    stateStack.Push(2);
                                }

                                // then push the current child in state 0 to process it
                                stateStack.Push(0);
                                nodeStack.Push(allChildren[curChild]);
                            }
                            break;
                        case 2: // all children processed (valid stacks: nodeStack, childStartStack)
                            {
                                // read state, popping all
                                var node = nodeStack.Pop();
                                int childStart = childStartStack.Pop();

                                // process node
                                process(node, allChildren.Slice(childStart, allChildren.Count));
                                processed.Add(node);

                                // remove the children that were added in state 0
                                allChildren.RemoveRange(childStart, allChildren.Count - childStart);

                                // terminate node, stacks are popped to state of parent node
                            }
                            break;
                    }
                }
            }

            public void ProcessInDependencyOrderRecursive(AbstractMaterialNode node)
            {
                if (processed.Contains(node))
                    return; // already processed

                if (processing.Contains(node))
                    throw new ArgumentException("ERROR: graph contains circular wire connections");

                processing.Add(node);

                int childStart = allChildren.Count;

                // add immediate children
                ForeachConnectedNode(node, PropagationDirection.Upstream, n => allChildren.Add(n));

                // process children
                var children = allChildren.Slice(childStart, allChildren.Count);
                foreach (var child in children)
                    ProcessInDependencyOrderRecursive(child);

                // process self
                process(node, children);
                processed.Add(node);

                // remove the children
                allChildren.RemoveRange(childStart, allChildren.Count - childStart);
            }
        }

        // Processes all the nodes in the upstream trees of rootNodes
        // Will only process each node once, even if the trees overlap
        // Processes a node ONLY after processing all of the nodes in its upstream subtree
        void ProcessUpstreamNodesInDependencyOrder(
            IEnumerable<AbstractMaterialNode> rootNodes,                                    // root nodes can share subtrees, but cannot themselves exist in any others subtree
            Action<AbstractMaterialNode, IEnumerable<AbstractMaterialNode>> process)       // process takes the node and it's list of immediate upstream children as parameters
        {
            if (rootNodes.Any())
            {
                NodeProcessor processor = new NodeProcessor(rootNodes.First().owner, process);
                foreach (var node in rootNodes)
                    processor.ProcessInDependencyOrderRecursive(node);
            }
        }

        private static readonly ProfilerMarker UpdateTimedNodeListMarker = new ProfilerMarker("RenderPreviews");
        void UpdateTopology()
        {
            if (!m_TopologyDirty)
                return;

            using (UpdateTimedNodeListMarker.Auto())
            using (var timedNodes = PooledHashSet<AbstractMaterialNode>.Get())
            {
                timedNodes.UnionWith(m_Graph.GetNodes<AbstractMaterialNode>().Where(n => n.RequiresTime()));

                // we pre-propagate timed nodes downstream, to reduce amount of propagation we have to do per frame
                PropagateNodes(timedNodes, PropagationDirection.Downstream, timedNodes);

                m_TimedPreviews.Clear();
                ForEachNodesPreview(timedNodes, p => m_TimedPreviews.Add(p));
            }

            // Calculate the PreviewMode from upstream nodes
            ProcessUpstreamNodesInDependencyOrder(
                // we just pass all the nodes we care about as the roots
                m_RenderDatas.Values.Select(p => p.shaderData.node).Where(n => n != null),
                (node, children) =>
                {
                    var preview = GetPreviewRenderData(node);

                    // set preview mode based on node
                    preview.previewMode = node.previewMode;

                    // then 2d upgrades to 3d if any child is 3d
                    if (preview.previewMode == PreviewMode.Preview2D)
                    {
                        foreach (var child in children)
                        {
                            if (GetPreviewRenderData(child).previewMode == PreviewMode.Preview3D)
                            {
                                preview.previewMode = PreviewMode.Preview3D;
                                break;
                            }
                        }
                    }
                });

            m_TopologyDirty = false;
        }

       private static readonly ProfilerMarker RenderPreviewMarker = new ProfilerMarker("RenderPreview");
        void RenderPreview(PreviewRenderData renderData, Mesh mesh, Matrix4x4 transform, PooledList<PreviewProperty> perMaterialPreviewProperties)
        {
            using (RenderPreviewMarker.Auto())
            {
                {
                    var node = renderData.shaderData.node;
                    if (node != kMasterProxyNode)
                        if (!(node.hasPreview && node.previewExpanded && !renderData.shaderData.hasError))
                            Assert.IsTrue(false);
                }

                AssignPerMaterialPreviewProperties(renderData.shaderData.mat, perMaterialPreviewProperties);

                var previousRenderTexture = RenderTexture.active;

                //Temp workaround for alpha previews...
                var temp = RenderTexture.GetTemporary(renderData.renderTexture.descriptor);
                RenderTexture.active = temp;
                Graphics.Blit(Texture2D.whiteTexture, temp, m_SceneResources.checkerboardMaterial);

                // Mesh is invalid for VFXTarget
                // We should handle this more gracefully
                if (renderData != m_MasterRenderData || !m_Graph.isVFXTarget)
                {
                    m_SceneResources.camera.targetTexture = temp;
                    Graphics.DrawMesh(mesh, transform, renderData.shaderData.mat, 1, m_SceneResources.camera, 0, m_SharedPreviewPropertyBlock, ShadowCastingMode.Off, false, null, false);
                }

                var previousUseSRP = Unsupported.useScriptableRenderPipeline;
                Unsupported.useScriptableRenderPipeline = renderData == m_MasterRenderData;
                m_SceneResources.camera.Render();
                Unsupported.useScriptableRenderPipeline = previousUseSRP;

                Graphics.Blit(temp, renderData.renderTexture, m_SceneResources.blitNoAlphaMaterial);
                RenderTexture.ReleaseTemporary(temp);

                RenderTexture.active = previousRenderTexture;
                renderData.texture = renderData.renderTexture;

                m_PreviewsToDraw.Remove(renderData);
            }
        }

        void InitializeSRPIfNeeded()
        {
            if ((Shader.globalRenderPipeline != null) && (Shader.globalRenderPipeline.Length > 0))
            {
                return;
            }

            // issue a dummy SRP render to force SRP initialization, use the master node texture
            PreviewRenderData renderData = m_MasterRenderData;
            var previousRenderTexture = RenderTexture.active;

            //Temp workaround for alpha previews...
            var temp = RenderTexture.GetTemporary(renderData.renderTexture.descriptor);
            RenderTexture.active = temp;
            Graphics.Blit(Texture2D.whiteTexture, temp, m_SceneResources.checkerboardMaterial);

            m_SceneResources.camera.targetTexture = temp;

            var previousUseSRP = Unsupported.useScriptableRenderPipeline;
            Unsupported.useScriptableRenderPipeline = true;
            m_SceneResources.camera.Render();
            Unsupported.useScriptableRenderPipeline = previousUseSRP;

            RenderTexture.ReleaseTemporary(temp);

            RenderTexture.active = previousRenderTexture;
        }

        void CheckForErrors(PreviewShaderData shaderData)
        {
            shaderData.hasError = ShaderUtil.ShaderHasError(shaderData.shader);
            if (shaderData.hasError)
            {
                var messages = ShaderUtil.GetShaderMessages(shaderData.shader);
                if (messages.Length > 0)
                {
                    // TODO: Where to add errors to the stack??
                    if(shaderData.node == null)
                        return;
                    
                    m_Messenger.AddOrAppendError(this, shaderData.node.objectId, messages[0]);
                }
            }
        }

        void CompileMasterNodeShader()
        {
            var shaderData = masterRenderData?.shaderData;
            
            // Skip generation for VFXTarget
            if(!m_Graph.isVFXTarget)
            {
                var generator = new Generator(m_Graph, m_Graph.outputNode, GenerationMode.Preview, "Master");
                shaderData.shaderString = generator.generatedShader;

                // Blocks from the generation include those temporarily created for missing stack blocks
                // We need to hold on to these to set preview property values during CollectShaderProperties
                m_MasterNodePreviewBlocks.Clear();
                foreach(var block in generator.blocks)
                {
                    m_MasterNodePreviewBlocks.Add(block);
                }
            }

            if (string.IsNullOrEmpty(shaderData.shaderString))
            {
                if (shaderData.shader != null)
                {
                    ShaderUtil.ClearShaderMessages(shaderData.shader);
                    Object.DestroyImmediate(shaderData.shader, true);
                    shaderData.shader = null;
                }
                return;
            }

            BeginCompile(masterRenderData, shaderData.shaderString);
        }

        void DestroyRenderData(PreviewRenderData renderData)
        {
            if (renderData.shaderData != null)
            {
                if (renderData.shaderData.mat != null)
                {
                    Object.DestroyImmediate(renderData.shaderData.mat, true);
                }
                if (renderData.shaderData.shader != null)
                {
                    Object.DestroyImmediate(renderData.shaderData.shader, true);
                }
            }

            if (renderData.renderTexture != null)
                Object.DestroyImmediate(renderData.renderTexture, true);

            if (renderData.shaderData != null && renderData.shaderData.node != null)
                renderData.shaderData.node.UnregisterCallback(OnNodeModified);
        }

        void DestroyPreview(AbstractMaterialNode node)
        {
            string nodeId = node.objectId;

            if (node is BlockNode)
            {
                // block nodes don't have preview render data
                Assert.IsFalse(m_RenderDatas.ContainsKey(node.objectId));
                node.UnregisterCallback(OnNodeModified);
                UpdateMasterPreview(ModificationScope.Topological);
                return;
            }

            if (!m_RenderDatas.TryGetValue(nodeId, out var renderData))
            {
                return;
            }

            m_PreviewsNeedsRecompile.Remove(renderData);
            m_PreviewsCompiling.Remove(renderData);
            m_PreviewsToDraw.Remove(renderData);
            m_TimedPreviews.Remove(renderData);

            DestroyRenderData(renderData);
            m_RenderDatas.Remove(nodeId);
        }

        void ReleaseUnmanagedResources()
        {
            if (m_ErrorTexture != null)
            {
                Object.DestroyImmediate(m_ErrorTexture);
                m_ErrorTexture = null;
            }
            if (m_SceneResources != null)
            {
                m_SceneResources.Dispose();
                m_SceneResources = null;
            }
            foreach (var renderData in m_RenderDatas.Values)
                DestroyRenderData(renderData);
            m_RenderDatas.Clear();
            m_SharedPreviewPropertyBlock.Clear();
        }

        public void Dispose()
        {
            ReleaseUnmanagedResources();
            GC.SuppressFinalize(this);
        }

        ~PreviewManager()
        {
            throw new Exception("PreviewManager was not disposed of properly.");
        }
    }

    delegate void OnPreviewChanged();

    class PreviewShaderData
    {
        public AbstractMaterialNode node;
        public Shader shader;
        public Material mat;
        public string shaderString;
        public int passesCompiling;
        public bool isOutOfDate;
        public bool hasError;
    }

    class PreviewRenderData
    {
        public string previewName;
        public PreviewShaderData shaderData;
        public RenderTexture renderTexture;
        public Texture texture;
        public PreviewMode previewMode;
        public OnPreviewChanged onPreviewChanged;

        public void NotifyPreviewChanged()
        {
            if (onPreviewChanged != null)
                onPreviewChanged();
        }
    }
}<|MERGE_RESOLUTION|>--- conflicted
+++ resolved
@@ -349,11 +349,7 @@
         }
 
         private static readonly ProfilerMarker CollectPreviewPropertiesMarker = new ProfilerMarker("CollectPreviewProperties");
-<<<<<<< HEAD
-        void CollectPreviewProperties(IEnumerable<AbstractMaterialNode> nodesToCollect)
-=======
-        void CollectPreviewProperties(PooledList<PreviewProperty> perMaterialPreviewProperties)
->>>>>>> 0e01e1f8
+        void CollectPreviewProperties(IEnumerable<AbstractMaterialNode> nodesToCollect, PooledList<PreviewProperty> perMaterialPreviewProperties)
         {
             using (CollectPreviewPropertiesMarker.Auto())
             using (var tempPreviewProps = PooledList<PreviewProperty>.Get())
@@ -437,11 +433,8 @@
             using (RenderPreviewsMarker.Auto())
             using (var renderList2D = PooledList<PreviewRenderData>.Get())
             using (var renderList3D = PooledList<PreviewRenderData>.Get())
-<<<<<<< HEAD
             using (var nodesToDraw = PooledHashSet<AbstractMaterialNode>.Get())
-=======
             using (var perMaterialPreviewProperties = PooledList<PreviewProperty>.Get())
->>>>>>> 0e01e1f8
             {
                 // update topology cached data
                 // including list of time-dependent previews, and the preview mode (2d/3d)
@@ -453,7 +446,7 @@
                 // all nodes downstream of a changed property must be redrawn (to display the updated the property value)
                 PropagateNodes(m_NodesPropertyChanged, PropagationDirection.Downstream, nodesToDraw);
 
-                CollectPreviewProperties(m_NodesPropertyChanged);
+                CollectPreviewProperties(m_NodesPropertyChanged, perMaterialPreviewProperties);
                 m_NodesPropertyChanged.Clear();
 
                 // timed nodes change every frame, so must be drawn
@@ -461,7 +454,6 @@
                 // HOWEVER they do not need to collect properties. (the only property changing is time..)
                 m_PreviewsToDraw.UnionWith(m_TimedPreviews);
 
-<<<<<<< HEAD
                 ForEachNodesPreview(nodesToDraw, p => m_PreviewsToDraw.Add(p));
 
                 // redraw master when it is resized
@@ -474,21 +466,6 @@
                 foreach (var preview in m_PreviewsToDraw)
                 {
                     Assert.IsNotNull(preview);
-=======
-                CollectPreviewProperties(perMaterialPreviewProperties);
-
-                // setup other global properties
-                var time = Time.realtimeSinceStartup;
-                var timeParameters = new Vector4(time, Mathf.Sin(time), Mathf.Cos(time), 0.0f);
-                m_SharedPreviewPropertyBlock.SetVector("_TimeParameters", timeParameters);
-
-                using (PrepareNodesMarker.Auto())
-                {
-                    foreach (var node in m_NodesToDraw)
-                    {
-                        if (node == null || !node.hasPreview || !node.previewExpanded)
-                            continue;
->>>>>>> 0e01e1f8
 
                     { // skip if the node doesn't have a preview expanded (unless it's master)
                         var node = preview.shaderData.node;
@@ -510,7 +487,7 @@
                         continue;
                     }
 
-                    // similarly with previews that have a shader error
+
                     if (preview.shaderData.hasError)
                     {
                         preview.texture = m_ErrorTexture;
@@ -518,7 +495,6 @@
                         continue;
                     }
 
-<<<<<<< HEAD
                     // we want to render this thing, now categorize what kind of render it is
                     if (preview == m_MasterRenderData)
                         renderMasterPreview = true;
@@ -526,7 +502,6 @@
                         renderList2D.Add(preview);
                     else
                         renderList3D.Add(preview);
-                    drawPreviewCount++;
                 }
 
                 // if we actually don't want to render anything at all, early out here
@@ -536,21 +511,6 @@
                 var time = Time.realtimeSinceStartup;
                 var timeParameters = new Vector4(time, Mathf.Sin(time), Mathf.Cos(time), 0.0f);
                 m_SharedPreviewPropertyBlock.SetVector("_TimeParameters", timeParameters);
-=======
-                        if (renderData.shaderData.hasError)
-                        {
-                            renderData.texture = m_ErrorTexture;
-                            renderData.NotifyPreviewChanged();
-                            continue;
-                        }
-
-                        if (renderData.previewMode == PreviewMode.Preview2D)
-                            renderList2D.Add(renderData);
-                        else
-                            renderList3D.Add(renderData);
-                    }
-                }
->>>>>>> 0e01e1f8
 
                 EditorUtility.SetCameraAnimateMaterialsTime(m_SceneResources.camera, time);
 
@@ -1080,7 +1040,7 @@
         {
             using (RenderPreviewMarker.Auto())
             {
-                {
+                {   // TODO: Remove
                     var node = renderData.shaderData.node;
                     if (node != kMasterProxyNode)
                         if (!(node.hasPreview && node.previewExpanded && !renderData.shaderData.hasError))
@@ -1105,7 +1065,7 @@
                 }
 
                 var previousUseSRP = Unsupported.useScriptableRenderPipeline;
-                Unsupported.useScriptableRenderPipeline = renderData == m_MasterRenderData;
+                Unsupported.useScriptableRenderPipeline = (renderData == m_MasterRenderData);
                 m_SceneResources.camera.Render();
                 Unsupported.useScriptableRenderPipeline = previousUseSRP;
 
