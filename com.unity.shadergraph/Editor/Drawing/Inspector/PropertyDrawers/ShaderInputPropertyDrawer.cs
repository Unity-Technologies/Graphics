using System;
using System.Collections.Generic;
using System.Linq;
using System.Reflection;
using System.Text.RegularExpressions;
using UnityEditor;
using UnityEditor.Graphing;
using UnityEditor.Graphing.Util;
using UnityEditor.ShaderGraph;
using UnityEditor.ShaderGraph.Drawing;
using UnityEditor.ShaderGraph.Drawing.Controls;
using UnityEditor.ShaderGraph.Internal;
using UnityEditor.UIElements;
using UnityEditorInternal;
using UnityEngine;
using UnityEngine.UIElements;
using FloatField = UnityEditor.ShaderGraph.Drawing.FloatField;

namespace UnityEditor.ShaderGraph.Drawing.Inspector.PropertyDrawers
{
    [SGPropertyDrawer(typeof(ShaderInput))]
    class ShaderInputPropertyDrawer : IPropertyDrawer
    {
        internal delegate void ChangeExposedFieldCallback(bool newValue);
        internal delegate  void ChangeDisplayNameCallback(string newValue);
        internal delegate void ChangeReferenceNameCallback(string newValue);
        internal delegate void ChangeValueCallback(object newValue);
        internal delegate void PreChangeValueCallback(string actionName);
        internal delegate void PostChangeValueCallback(bool bTriggerPropertyUpdate = false, ModificationScope modificationScope = ModificationScope.Node);

        // Keyword
        ReorderableList m_KeywordReorderableList;
        int m_KeywordSelectedIndex;

        //Virtual Texture
        ReorderableList m_VTReorderableList;
        int m_VTSelectedIndex;
        private static GUIStyle greyLabel;
        TextField m_VTLayer_Name;
        IdentifierField m_VTLayer_RefName;
        ObjectField m_VTLayer_Texture;
        EnumField m_VTLayer_TextureType;

        // Display Name
        TextField m_DisplayNameField;

        // Reference Name
        TextField m_ReferenceNameField;
        public ChangeReferenceNameCallback _resetReferenceNameCallback;

        ShaderInput shaderInput;

        public ShaderInputPropertyDrawer()
        {
            greyLabel = new GUIStyle(EditorStyles.label);
            greyLabel.normal = new GUIStyleState { textColor = Color.grey };
            greyLabel.focused = new GUIStyleState { textColor = Color.grey };
            greyLabel.hover = new GUIStyleState { textColor = Color.grey };
        }

        GraphData graphData;
        bool isSubGraph { get; set;  }
        ChangeExposedFieldCallback _exposedFieldChangedCallback;
        ChangeDisplayNameCallback _displayNameChangedCallback;
        ChangeReferenceNameCallback _referenceNameChangedCallback;
        Action _precisionChangedCallback;
        Action _keywordChangedCallback;
        ChangeValueCallback _changeValueCallback;
        PreChangeValueCallback _preChangeValueCallback;
        PostChangeValueCallback _postChangeValueCallback;
        public void GetPropertyData(
            bool isSubGraph,
            GraphData graphData,
            ChangeExposedFieldCallback exposedFieldCallback,
            ChangeDisplayNameCallback displayNameCallback,
            ChangeReferenceNameCallback referenceNameCallback,
            Action precisionChangedCallback,
            Action keywordChangedCallback,
            ChangeValueCallback changeValueCallback,
            PreChangeValueCallback preChangeValueCallback,
            PostChangeValueCallback postChangeValueCallback)
        {
            this.isSubGraph = isSubGraph;
            this.graphData = graphData;
            this._exposedFieldChangedCallback = exposedFieldCallback;
            this._displayNameChangedCallback = displayNameCallback;
            this._referenceNameChangedCallback = referenceNameCallback;
            this._precisionChangedCallback = precisionChangedCallback;
            this._changeValueCallback = changeValueCallback;
            this._keywordChangedCallback = keywordChangedCallback;
            this._preChangeValueCallback = preChangeValueCallback;
            this._postChangeValueCallback = postChangeValueCallback;
        }

        public Action inspectorUpdateDelegate { get; set; }

        public VisualElement DrawProperty(
            PropertyInfo propertyInfo,
            object actualObject,
            InspectableAttribute attribute)
        {
            var propertySheet = new PropertySheet();
            shaderInput = actualObject as ShaderInput;
            BuildPropertyNameLabel(propertySheet);
            BuildDisplayNameField(propertySheet);
            BuildReferenceNameField(propertySheet);
            BuildPropertyFields(propertySheet);
            BuildKeywordFields(propertySheet, shaderInput);
            return propertySheet;
        }

        void BuildPropertyNameLabel(PropertySheet propertySheet)
        {
            if (shaderInput is ShaderKeyword)
                propertySheet.Add(PropertyDrawerUtils.CreateLabel($"Keyword: {shaderInput.displayName}", 0, FontStyle.Bold));
            else
                propertySheet.Add(PropertyDrawerUtils.CreateLabel($"Property: {shaderInput.displayName}", 0, FontStyle.Bold));
        }

        void BuildExposedField(PropertySheet propertySheet)
        {
            if (!isSubGraph)
            {
                var toggleDataPropertyDrawer = new ToggleDataPropertyDrawer();
                propertySheet.Add(toggleDataPropertyDrawer.CreateGUI(
                    evt =>
                    {
                        this._preChangeValueCallback("Change Exposed Toggle");
                        this._exposedFieldChangedCallback(evt.isOn);
                        this._postChangeValueCallback(false, ModificationScope.Graph);
                    },
                    new ToggleData(shaderInput.generatePropertyBlock),
                    "Exposed",
                    out var propertyToggle));
                propertyToggle.SetEnabled(shaderInput.isExposable && !shaderInput.isAlwaysExposed);
            }
        }

        void BuildDisplayNameField(PropertySheet propertySheet)
        {
            var textPropertyDrawer = new TextPropertyDrawer();
            propertySheet.Add(textPropertyDrawer.CreateGUI(
                null,
                (string)shaderInput.displayName,
                "Name",
                out var propertyVisualElement));

            m_DisplayNameField = (TextField)propertyVisualElement;
            m_DisplayNameField.RegisterValueChangedCallback(
                evt =>
                {
                    this._preChangeValueCallback("Change Display Name");
                    this._displayNameChangedCallback(evt.newValue);

                    if (string.IsNullOrEmpty(shaderInput.displayName))
                        m_DisplayNameField.RemoveFromClassList("modified");
                    else
                        m_DisplayNameField.AddToClassList("modified");

                    this._postChangeValueCallback(true, ModificationScope.Topological);
                });

            if (!string.IsNullOrEmpty(shaderInput.displayName))
                propertyVisualElement.AddToClassList("modified");
            propertyVisualElement.SetEnabled(shaderInput.isRenamable);
            propertyVisualElement.styleSheets.Add(Resources.Load<StyleSheet>("Styles/PropertyNameReferenceField"));
        }

        void BuildReferenceNameField(PropertySheet propertySheet)
        {
            if (!isSubGraph || shaderInput is ShaderKeyword)
            {
                var textPropertyDrawer = new TextPropertyDrawer();
                propertySheet.Add(textPropertyDrawer.CreateGUI(
                    null,
                    (string)shaderInput.referenceName,
                    "Reference",
                    out var propertyVisualElement));

                m_ReferenceNameField = (TextField)propertyVisualElement;
                m_ReferenceNameField.RegisterValueChangedCallback(
                    evt =>
                    {
                        this._preChangeValueCallback("Change Reference Name");
                        this._referenceNameChangedCallback(evt.newValue);

                        if (string.IsNullOrEmpty(shaderInput.overrideReferenceName))
                            m_ReferenceNameField.RemoveFromClassList("modified");
                        else
                            m_ReferenceNameField.AddToClassList("modified");

                        this._postChangeValueCallback(true, ModificationScope.Graph);
                    });

                _resetReferenceNameCallback = newValue =>
                {
                    m_ReferenceNameField.value = newValue;
                    m_ReferenceNameField.RemoveFromClassList("modified");
                };

                if (!string.IsNullOrEmpty(shaderInput.overrideReferenceName))
                    propertyVisualElement.AddToClassList("modified");
                propertyVisualElement.SetEnabled(shaderInput.isRenamable);
                propertyVisualElement.styleSheets.Add(Resources.Load<StyleSheet>("Styles/PropertyNameReferenceField"));
            }
        }

        void BuildPropertyFields(PropertySheet propertySheet)
        {
            var property = shaderInput as AbstractShaderProperty;
            if (property == null)
                return;

            if (property.sgVersion < property.latestVersion)
            {
                var typeString = property.propertyType.ToString();
                var help = HelpBoxRow.TryGetDeprecatedHelpBoxRow($"{typeString} Property", () => property.ChangeVersion(property.latestVersion));
                if (help != null)
                {
                    propertySheet.Insert(0, help);
                }
            }

            switch (property)
            {
                case IShaderPropertyDrawer propDrawer:
                    propDrawer.HandlePropertyField(propertySheet, _preChangeValueCallback, _postChangeValueCallback);
                    break;
                case UnityEditor.ShaderGraph.Serialization.MultiJsonInternal.UnknownShaderPropertyType unknownProperty:
                    var helpBox = new HelpBoxRow(MessageType.Warning);
                    helpBox.Add(new Label("Cannot find the code for this Property, a package may be missing."));
                    propertySheet.Add(helpBox);
                    break;
                case Vector1ShaderProperty vector1Property:
                    HandleVector1ShaderProperty(propertySheet, vector1Property);
                    break;
                case Vector2ShaderProperty vector2Property:
                    HandleVector2ShaderProperty(propertySheet, vector2Property);
                    break;
                case Vector3ShaderProperty vector3Property:
                    HandleVector3ShaderProperty(propertySheet, vector3Property);
                    break;
                case Vector4ShaderProperty vector4Property:
                    HandleVector4ShaderProperty(propertySheet, vector4Property);
                    break;
                case ColorShaderProperty colorProperty:
                    HandleColorProperty(propertySheet, colorProperty);
                    break;
                case Texture2DShaderProperty texture2DProperty:
                    HandleTexture2DProperty(propertySheet, texture2DProperty);
                    break;
                case Texture2DArrayShaderProperty texture2DArrayProperty:
                    HandleTexture2DArrayProperty(propertySheet, texture2DArrayProperty);
                    break;
                case VirtualTextureShaderProperty virtualTextureProperty:
                    HandleVirtualTextureProperty(propertySheet, virtualTextureProperty);
                    break;
                case Texture3DShaderProperty texture3DProperty:
                    HandleTexture3DProperty(propertySheet, texture3DProperty);
                    break;
                case CubemapShaderProperty cubemapProperty:
                    HandleCubemapProperty(propertySheet, cubemapProperty);
                    break;
                case BooleanShaderProperty booleanProperty:
                    HandleBooleanProperty(propertySheet, booleanProperty);
                    break;
                case Matrix2ShaderProperty matrix2Property:
                    HandleMatrix2PropertyField(propertySheet, matrix2Property);
                    break;
                case Matrix3ShaderProperty matrix3Property:
                    HandleMatrix3PropertyField(propertySheet, matrix3Property);
                    break;
                case Matrix4ShaderProperty matrix4Property:
                    HandleMatrix4PropertyField(propertySheet, matrix4Property);
                    break;
                case SamplerStateShaderProperty samplerStateProperty:
                    HandleSamplerStatePropertyField(propertySheet, samplerStateProperty);
                    break;
                case GradientShaderProperty gradientProperty:
                    HandleGradientPropertyField(propertySheet, gradientProperty);
                    break;
            }

            BuildPrecisionField(propertySheet, property);

            BuildExposedField(propertySheet);

            BuildHLSLDeclarationOverrideFields(propertySheet, property);
        }

        static string[] allHLSLDeclarationStrings = new string[]
        {
            "Do Not Declare",       // HLSLDeclaration.DoNotDeclare
            "Global",               // HLSLDeclaration.Global
            "Per Material",         // HLSLDeclaration.UnityPerMaterial
            "Hybrid Per Instance",  // HLSLDeclaration.HybridPerInstance
        };

        void BuildHLSLDeclarationOverrideFields(PropertySheet propertySheet, AbstractShaderProperty property)
        {
            var hlslDecls = Enum.GetValues(typeof(HLSLDeclaration));
            var allowedDecls = new List<HLSLDeclaration>();

            bool anyAllowed = false;
            for (int i = 0; i < hlslDecls.Length; i++)
            {
                HLSLDeclaration decl = (HLSLDeclaration)hlslDecls.GetValue(i);
                var allowed = property.AllowHLSLDeclaration(decl);
                anyAllowed = anyAllowed || allowed;
                if (allowed)
                    allowedDecls.Add(decl);
            }

            if (anyAllowed)
            {
                var propRow = new PropertyRow(PropertyDrawerUtils.CreateLabel("Shader Declaration", 1));
                var popupField = new PopupField<HLSLDeclaration>(
                    allowedDecls,
                    property.GetDefaultHLSLDeclaration(),
                    (h => allHLSLDeclarationStrings[(int)h]),
                    (h => allHLSLDeclarationStrings[(int)h]));

                popupField.RegisterValueChangedCallback(
                    evt =>
                    {
                        this._preChangeValueCallback("Change Override");
                        if (property.hlslDeclarationOverride == evt.newValue)
                            return;
                        property.hlslDeclarationOverride = evt.newValue;
                        this._postChangeValueCallback();
                    });

                propRow.Add(popupField);

                var toggleOverride = new ToggleDataPropertyDrawer();
                propertySheet.Add(toggleOverride.CreateGUI(
                    newValue =>
                    {
                        if (property.overrideHLSLDeclaration == newValue.isOn)
                            return;

                        this._preChangeValueCallback("Override Property Declaration");

                        // add or remove the sub field based on what the toggle is
                        if (newValue.isOn)
                        {
                            // setup initial state based on current state
                            property.hlslDeclarationOverride = property.GetDefaultHLSLDeclaration();
                            property.overrideHLSLDeclaration = newValue.isOn;
                            popupField.value = property.hlslDeclarationOverride;
                            propertySheet.Add(propRow);
                        }
                        else
                        {
                            property.overrideHLSLDeclaration = newValue.isOn;
                            propRow.RemoveFromHierarchy();
                        }

                        this._postChangeValueCallback(false, ModificationScope.Graph);
                    },
                    new ToggleData(property.overrideHLSLDeclaration),
                    "Override Property Declaration", out var overrideToggle));

                // set up initial state
                overrideToggle.SetEnabled(anyAllowed);
                if (property.overrideHLSLDeclaration)
                    propertySheet.Add(propRow);
            }
        }

        void BuildPrecisionField(PropertySheet propertySheet, AbstractShaderProperty property)
        {
            var enumPropertyDrawer = new EnumPropertyDrawer();
            propertySheet.Add(enumPropertyDrawer.CreateGUI(newValue =>
            {
                this._preChangeValueCallback("Change Precision");
                if (property.precision == (Precision)newValue)
                    return;
                property.precision = (Precision)newValue;
                this._precisionChangedCallback();
                this._postChangeValueCallback();
            }, property.precision, "Precision", Precision.Inherit, out var precisionField));
            if (property is Serialization.MultiJsonInternal.UnknownShaderPropertyType)
                precisionField.SetEnabled(false);
        }

        void HandleVector1ShaderProperty(PropertySheet propertySheet, Vector1ShaderProperty vector1ShaderProperty)
        {
            // Handle vector 1 mode parameters
            switch (vector1ShaderProperty.floatType)
            {
                case FloatType.Slider:
                    var floatPropertyDrawer = new FloatPropertyDrawer();
                    // Default field
                    propertySheet.Add(floatPropertyDrawer.CreateGUI(
                        newValue =>
                        {
                            _preChangeValueCallback("Change Property Value");
                            _changeValueCallback(newValue);
                            _postChangeValueCallback();
                        },
                        vector1ShaderProperty.value,
                        "Default",
                        out var propertyFloatField));

                    // Min field
                    propertySheet.Add(floatPropertyDrawer.CreateGUI(
                        newValue =>
                        {
                            if (newValue > vector1ShaderProperty.rangeValues.y)
                                propertySheet.warningContainer.Q<Label>().text = "Min cannot be greater than Max.";
                            _preChangeValueCallback("Change Range Property Minimum");
                            vector1ShaderProperty.rangeValues = new Vector2(newValue, vector1ShaderProperty.rangeValues.y);
                            _postChangeValueCallback();
                        },
                        vector1ShaderProperty.rangeValues.x,
                        "Min",
                        out var minFloatField));

                    // Max field
                    propertySheet.Add(floatPropertyDrawer.CreateGUI(
                        newValue =>
                        {
                            if (newValue < vector1ShaderProperty.rangeValues.x)
                                propertySheet.warningContainer.Q<Label>().text = "Max cannot be lesser than Min.";
                            this._preChangeValueCallback("Change Range Property Maximum");
                            vector1ShaderProperty.rangeValues = new Vector2(vector1ShaderProperty.rangeValues.x, newValue);
                            this._postChangeValueCallback();
                        },
                        vector1ShaderProperty.rangeValues.y,
                        "Max",
                        out var maxFloatField));

                    var defaultField = (FloatField)propertyFloatField;
                    var minField = (FloatField)minFloatField;
                    var maxField = (FloatField)maxFloatField;

                    minField.Q("unity-text-input").RegisterCallback<FocusOutEvent>(evt =>
                    {
                        propertySheet.warningContainer.Q<Label>().text = "";
                        vector1ShaderProperty.value = Mathf.Max(Mathf.Min(vector1ShaderProperty.value, vector1ShaderProperty.rangeValues.y), vector1ShaderProperty.rangeValues.x);
                        defaultField.value = vector1ShaderProperty.value;
                        _postChangeValueCallback();
                    });

                    maxField.Q("unity-text-input").RegisterCallback<FocusOutEvent>(evt =>
                    {
                        propertySheet.warningContainer.Q<Label>().text = "";
                        vector1ShaderProperty.value = Mathf.Max(Mathf.Min(vector1ShaderProperty.value, vector1ShaderProperty.rangeValues.y), vector1ShaderProperty.rangeValues.x);
                        defaultField.value = vector1ShaderProperty.value;
                        _postChangeValueCallback();
                    });
                    break;

                case FloatType.Integer:
                    var integerPropertyDrawer = new IntegerPropertyDrawer();
                    // Default field
                    propertySheet.Add(integerPropertyDrawer.CreateGUI(
                        newValue =>
                        {
                            this._preChangeValueCallback("Change property value");
                            this._changeValueCallback((float)newValue);
                            this._postChangeValueCallback();
                        },
                        (int)vector1ShaderProperty.value,
                        "Default",
                        out var integerPropertyField));
                    break;

                default:
                    var defaultFloatPropertyDrawer = new FloatPropertyDrawer();
                    // Default field
                    propertySheet.Add(defaultFloatPropertyDrawer.CreateGUI(
                        newValue =>
                        {
                            this._preChangeValueCallback("Change property value");
                            this._changeValueCallback(newValue);
                            this._postChangeValueCallback();
                        },
                        vector1ShaderProperty.value,
                        "Default",
                        out var defaultFloatPropertyField));
                    break;
            }

            if (!isSubGraph)
            {
                var enumPropertyDrawer = new EnumPropertyDrawer();
                propertySheet.Add(enumPropertyDrawer.CreateGUI(
                    newValue =>
                    {
                        this._preChangeValueCallback("Change Vector1 Mode");
                        vector1ShaderProperty.floatType = (FloatType)newValue;
                        this._postChangeValueCallback(true);
                    },
                    vector1ShaderProperty.floatType,
                    "Mode",
                    FloatType.Default,
                    out var modePropertyEnumField));
            }
        }

        void HandleVector2ShaderProperty(PropertySheet propertySheet, Vector2ShaderProperty vector2ShaderProperty)
        {
            var vector2PropertyDrawer = new Vector2PropertyDrawer();
            vector2PropertyDrawer.preValueChangeCallback = () => this._preChangeValueCallback("Change property value");
            vector2PropertyDrawer.postValueChangeCallback = () => this._postChangeValueCallback();

            propertySheet.Add(vector2PropertyDrawer.CreateGUI(
                newValue => _changeValueCallback(newValue),
                vector2ShaderProperty.value,
                "Default",
                out var propertyVec2Field));
        }

        void HandleVector3ShaderProperty(PropertySheet propertySheet, Vector3ShaderProperty vector3ShaderProperty)
        {
            var vector3PropertyDrawer = new Vector3PropertyDrawer();
            vector3PropertyDrawer.preValueChangeCallback = () => this._preChangeValueCallback("Change property value");
            vector3PropertyDrawer.postValueChangeCallback = () => this._postChangeValueCallback();

            propertySheet.Add(vector3PropertyDrawer.CreateGUI(
                newValue => _changeValueCallback(newValue),
                vector3ShaderProperty.value,
                "Default",
                out var propertyVec3Field));
        }

        void HandleVector4ShaderProperty(PropertySheet propertySheet, Vector4ShaderProperty vector4Property)
        {
            var vector4PropertyDrawer = new Vector4PropertyDrawer();
            vector4PropertyDrawer.preValueChangeCallback = () => this._preChangeValueCallback("Change property value");
            vector4PropertyDrawer.postValueChangeCallback = () => this._postChangeValueCallback();

            propertySheet.Add(vector4PropertyDrawer.CreateGUI(
                newValue => _changeValueCallback(newValue),
                vector4Property.value,
                "Default",
                out var propertyVec4Field));
        }

        void HandleColorProperty(PropertySheet propertySheet, ColorShaderProperty colorProperty)
        {
            var colorPropertyDrawer = new ColorPropertyDrawer();

            propertySheet.Add(colorPropertyDrawer.CreateGUI(
                newValue =>
                {
                    this._preChangeValueCallback("Change property value");
                    this._changeValueCallback(newValue);
                    this._postChangeValueCallback();
                },
                colorProperty.value,
                "Default",
                out var propertyColorField));

            var colorField = (ColorField)propertyColorField;
            colorField.hdr = colorProperty.colorMode == ColorMode.HDR;

            if (!isSubGraph)
            {
                var enumPropertyDrawer = new EnumPropertyDrawer();

                propertySheet.Add(enumPropertyDrawer.CreateGUI(
                    newValue =>
                    {
                        this._preChangeValueCallback("Change Color Mode");
                        colorProperty.colorMode = (ColorMode)newValue;
                        this._postChangeValueCallback(true, ModificationScope.Graph);
                    },
                    colorProperty.colorMode,
                    "Mode",
                    ColorMode.Default,
                    out var colorModeField));
            }
        }

        void HandleTexture2DProperty(PropertySheet propertySheet, Texture2DShaderProperty texture2DProperty)
        {
            var texture2DPropertyDrawer = new Texture2DPropertyDrawer();
            propertySheet.Add(texture2DPropertyDrawer.CreateGUI(
                newValue =>
                {
                    this._preChangeValueCallback("Change property value");
                    this._changeValueCallback(newValue);
                    this._postChangeValueCallback();
                },
                texture2DProperty.value.texture,
                "Default",
                out var texture2DField
            ));

            if (!isSubGraph)
            {
                var enumPropertyDrawer = new EnumPropertyDrawer();
                propertySheet.Add(enumPropertyDrawer.CreateGUI(
                    newValue =>
                    {
                        this._preChangeValueCallback("Change Texture mode");
                        if (texture2DProperty.defaultType == (Texture2DShaderProperty.DefaultType)newValue)
                            return;
                        texture2DProperty.defaultType = (Texture2DShaderProperty.DefaultType)newValue;
                        this._postChangeValueCallback(false, ModificationScope.Graph);
                    },
                    texture2DProperty.defaultType,
                    "Mode",
                    Texture2DShaderProperty.DefaultType.White,
                    out var textureModeField));

                textureModeField.SetEnabled(texture2DProperty.generatePropertyBlock);
            }
        }

        void HandleTexture2DArrayProperty(PropertySheet propertySheet, Texture2DArrayShaderProperty texture2DArrayProperty)
        {
            var texture2DArrayPropertyDrawer = new Texture2DArrayPropertyDrawer();
            propertySheet.Add(texture2DArrayPropertyDrawer.CreateGUI(
                newValue =>
                {
                    this._preChangeValueCallback("Change property value");
                    this._changeValueCallback(newValue);
                    this._postChangeValueCallback();
                },
                texture2DArrayProperty.value.textureArray,
                "Default",
                out var texture2DArrayField
            ));
        }

        #region VT reorderable list handler
        void HandleVirtualTextureProperty(PropertySheet propertySheet, VirtualTextureShaderProperty virtualTextureProperty)
        {
            var container = new IMGUIContainer(() => OnVTGUIHandler(virtualTextureProperty)) {name = "ListContainer"};
            AddPropertyRowToSheet(propertySheet, container, "Layers");

            m_VTLayer_Name = new TextField();
            m_VTLayer_Name.isDelayed = true;
            m_VTLayer_Name.RegisterValueChangedCallback(
                evt =>
                {
                    int index = m_VTReorderableList.index;
                    if (index >= 0 && index < m_VTReorderableList.list.Count)
                    {
                        var svt = m_VTReorderableList.list[index] as SerializableVirtualTextureLayer;
                        var otherPropertyNames = graphData.BuildPropertyDisplayNameList(virtualTextureProperty, svt.layerName);
                        var newLayerName = GraphUtil.SanitizeName(otherPropertyNames, "{0} ({1})", evt.newValue);
                        if (newLayerName != svt.layerName)
                        {
                            this._preChangeValueCallback("Change Layer Name");
                            svt.layerName = newLayerName;
                            this._postChangeValueCallback(false, ModificationScope.Graph);
                            m_VTLayer_Name.SetValueWithoutNotify(newLayerName);
                        }
                    }
                });
            AddPropertyRowToSheet(propertySheet, m_VTLayer_Name, "  Layer Name");

            m_VTLayer_RefName = new IdentifierField();
            m_VTLayer_RefName.isDelayed = true;
            m_VTLayer_RefName.RegisterValueChangedCallback(
                evt =>
                {
                    int index = m_VTReorderableList.index;
                    if (index >= 0 && index < m_VTReorderableList.list.Count)
                    {
                        var svt = m_VTReorderableList.list[index] as SerializableVirtualTextureLayer;
                        var otherPropertyRefNames = graphData.BuildPropertyReferenceNameList(virtualTextureProperty, svt.layerName);
                        var newLayerRefName = GraphUtil.SanitizeName(otherPropertyRefNames, "{0}_{1}", evt.newValue);
                        if (newLayerRefName != svt.layerRefName)
                        {
                            this._preChangeValueCallback("Change Layer Ref Name");
                            svt.layerRefName = newLayerRefName;
                            this._postChangeValueCallback(false, ModificationScope.Graph);
                            m_VTLayer_RefName.SetValueWithoutNotify(newLayerRefName);
                        }
                    }
                });
            AddPropertyRowToSheet(propertySheet, m_VTLayer_RefName, "  Layer Reference");

            m_VTLayer_Texture = new ObjectField();
            m_VTLayer_Texture.objectType = typeof(Texture);
            m_VTLayer_Texture.allowSceneObjects = false;
            m_VTLayer_Texture.RegisterValueChangedCallback(
                evt =>
                {
                    this._preChangeValueCallback("Change Layer Texture");

                    int index = m_VTReorderableList.index;
                    if (index >= 0 && index < m_VTReorderableList.list.Count)
                        (m_VTReorderableList.list[index] as SerializableVirtualTextureLayer).layerTexture.texture = (evt.newValue as Texture);

                    this._postChangeValueCallback(false, ModificationScope.Graph);
                });
            AddPropertyRowToSheet(propertySheet, m_VTLayer_Texture, "  Layer Texture");


            m_VTLayer_TextureType = new EnumField();
            m_VTLayer_TextureType.Init(LayerTextureType.Default);
            m_VTLayer_TextureType.RegisterValueChangedCallback(
                evt =>
                {
                    this._preChangeValueCallback("Change Layer Texture Type");

                    int index = m_VTReorderableList.index;
                    if (index >= 0 && index < m_VTReorderableList.list.Count)
                        (m_VTReorderableList.list[index] as SerializableVirtualTextureLayer).layerTextureType = (LayerTextureType)evt.newValue;

                    this._postChangeValueCallback(false, ModificationScope.Graph);
                });
            AddPropertyRowToSheet(propertySheet, m_VTLayer_TextureType, "  Layer Texture Type");
        }

        private void OnVTGUIHandler(VirtualTextureShaderProperty property)
        {
            if (m_VTReorderableList == null)
            {
                VTRecreateList(property);
                VTAddCallbacks(property);

                // update selected entry to reflect default selection
                VTSelectEntry(m_VTReorderableList);
            }

            m_VTReorderableList.index = m_VTSelectedIndex;
            m_VTReorderableList.DoLayoutList();
        }

        internal void VTRecreateList(VirtualTextureShaderProperty property)
        {
            // Create reorderable list from entries
            m_VTReorderableList = new ReorderableList(property.value.layers, typeof(SerializableVirtualTextureLayer), true, true, true, true);
        }

        private void VTAddCallbacks(VirtualTextureShaderProperty property)
        {
            // Draw Header
            m_VTReorderableList.drawHeaderCallback = (Rect rect) =>
            {
                int indent = 14;
                var displayRect = new Rect(rect.x + indent, rect.y, rect.width, rect.height);
                EditorGUI.LabelField(displayRect, "Layer Name");
            };

            // Draw Element
            m_VTReorderableList.drawElementCallback = (Rect rect, int index, bool isActive, bool isFocused) =>
            {
                SerializableVirtualTextureLayer entry = ((SerializableVirtualTextureLayer)m_VTReorderableList.list[index]);
                EditorGUI.BeginChangeCheck();

                EditorGUI.LabelField(rect, entry.layerName);
            };

            // Element height
            m_VTReorderableList.elementHeightCallback = (int indexer) =>
            {
                return m_VTReorderableList.elementHeight;
            };

            // Can add
            m_VTReorderableList.onCanAddCallback = (ReorderableList list) =>
            {
                return list.count < 4;
            };

            // Can remove
            m_VTReorderableList.onCanRemoveCallback = (ReorderableList list) =>
            {
                return list.count > 1;
            };

            void AddEntryLamda(ReorderableList list) => VTAddEntry(list, property);
            void RemoveEntryLamda(ReorderableList list) => VTRemoveEntry(list, property);
            // Add callback delegates
            m_VTReorderableList.onSelectCallback += VTSelectEntry;
            m_VTReorderableList.onAddCallback += AddEntryLamda;
            m_VTReorderableList.onRemoveCallback += RemoveEntryLamda;
            m_VTReorderableList.onReorderCallback += VTReorderEntries;
        }

        private void VTSelectEntry(ReorderableList list)
        {
            m_VTSelectedIndex = list.index;
            if (m_VTSelectedIndex >= 0 && m_VTSelectedIndex < list.count)
            {
                m_VTLayer_Name.SetEnabled(true);
                m_VTLayer_RefName.SetEnabled(true);
                m_VTLayer_Texture.SetEnabled(true);
                m_VTLayer_TextureType.SetEnabled(true);
                m_VTLayer_Name.SetValueWithoutNotify((list.list[m_VTSelectedIndex] as SerializableVirtualTextureLayer).layerName);
                m_VTLayer_RefName.SetValueWithoutNotify((list.list[m_VTSelectedIndex] as SerializableVirtualTextureLayer).layerRefName);
                m_VTLayer_Texture.SetValueWithoutNotify((list.list[m_VTSelectedIndex] as SerializableVirtualTextureLayer).layerTexture.texture);
                m_VTLayer_TextureType.SetValueWithoutNotify((list.list[m_VTSelectedIndex] as SerializableVirtualTextureLayer).layerTextureType);
            }
            else
            {
                m_VTLayer_Name.SetEnabled(false);
                m_VTLayer_RefName.SetEnabled(false);
                m_VTLayer_Texture.SetEnabled(false);
                m_VTLayer_TextureType.SetEnabled(false);
                m_VTLayer_Name.SetValueWithoutNotify("");
                m_VTLayer_RefName.SetValueWithoutNotify("");
                m_VTLayer_Texture.SetValueWithoutNotify(null);
                m_VTLayer_TextureType.SetValueWithoutNotify(LayerTextureType.Default);
            }
        }

        private void VTAddEntry(ReorderableList list, VirtualTextureShaderProperty property)
        {
            this._preChangeValueCallback("Add Virtual Texture Entry");

            int index = VTGetFirstUnusedID(property);
            if (index <= 0)
                return; // Error has already occured, don't attempt to add this entry.

            var layerName = "Layer" + index.ToString();
            // Add new entry
            property.value.layers.Add(new SerializableVirtualTextureLayer(layerName, new SerializableTexture()));

            // Update Blackboard & Nodes
            //DirtyNodes();
            this._postChangeValueCallback(true);
            m_VTSelectedIndex = list.list.Count - 1;
            //Hack to handle downstream SampleVirtualTextureNodes
            graphData.ValidateGraph();
        }

        // Allowed indicies are 1-MAX_ENUM_ENTRIES
        private int VTGetFirstUnusedID(VirtualTextureShaderProperty property)
        {
            List<int> ususedIDs = new List<int>();

            foreach (SerializableVirtualTextureLayer virtualTextureEntry in property.value.layers)
            {
                ususedIDs.Add(property.value.layers.IndexOf(virtualTextureEntry));
            }

            for (int x = 1; x <= 4; x++)
            {
                if (!ususedIDs.Contains(x))
                    return x;
            }

            Debug.LogError("GetFirstUnusedID: Attempting to get unused ID when all IDs are used.");
            return -1;
        }

        private void VTRemoveEntry(ReorderableList list, VirtualTextureShaderProperty property)
        {
            this._preChangeValueCallback("Remove Virtual Texture Entry");

            // Remove entry
            m_VTSelectedIndex = list.index;
            var selectedEntry = (SerializableVirtualTextureLayer)m_VTReorderableList.list[list.index];
            property.value.layers.Remove(selectedEntry);

            // Update Blackboard & Nodes
            //DirtyNodes();
            this._postChangeValueCallback(true);
            m_VTSelectedIndex = m_VTSelectedIndex >= list.list.Count - 1 ? list.list.Count - 1 : m_VTSelectedIndex;
            //Hack to handle downstream SampleVirtualTextureNodes
            graphData.ValidateGraph();
        }

        private void VTReorderEntries(ReorderableList list)
        {
            this._postChangeValueCallback(true);
        }

        #endregion
        void HandleTexture3DProperty(PropertySheet propertySheet, Texture3DShaderProperty texture3DShaderProperty)
        {
            var texture3DPropertyDrawer = new Texture3DPropertyDrawer();
            propertySheet.Add(texture3DPropertyDrawer.CreateGUI(
                newValue =>
                {
                    this._preChangeValueCallback("Change property value");
                    this._changeValueCallback(newValue);
                    this._postChangeValueCallback();
                },
                texture3DShaderProperty.value.texture,
                "Default",
                out var texture3DField
            ));
        }

        void HandleCubemapProperty(PropertySheet propertySheet, CubemapShaderProperty cubemapProperty)
        {
            var cubemapPropertyDrawer = new CubemapPropertyDrawer();
            propertySheet.Add(cubemapPropertyDrawer.CreateGUI(
                newValue =>
                {
                    this._preChangeValueCallback("Change property value");
                    this._changeValueCallback(newValue);
                    this._postChangeValueCallback();
                },
                cubemapProperty.value.cubemap,
                "Default",
                out var propertyCubemapField
            ));
        }

        void HandleBooleanProperty(PropertySheet propertySheet, BooleanShaderProperty booleanProperty)
        {
            var toggleDataPropertyDrawer = new ToggleDataPropertyDrawer();
            propertySheet.Add(toggleDataPropertyDrawer.CreateGUI(
                newValue =>
                {
                    this._preChangeValueCallback("Change property value");
                    this._changeValueCallback(newValue);
                    this._postChangeValueCallback();
                },
                new ToggleData(booleanProperty.value),
                "Default",
                out var propertyToggle));
        }

        void HandleMatrix2PropertyField(PropertySheet propertySheet, Matrix2ShaderProperty matrix2Property)
        {
            var matrixPropertyDrawer = new MatrixPropertyDrawer
            {
                dimension = MatrixPropertyDrawer.MatrixDimensions.Two,
                PreValueChangeCallback = () => this._preChangeValueCallback("Change property value"),
                PostValueChangeCallback = () => this._postChangeValueCallback(),
                MatrixRowFetchCallback = (rowNumber) => matrix2Property.value.GetRow(rowNumber)
            };

            propertySheet.Add(matrixPropertyDrawer.CreateGUI(
                newValue => { this._changeValueCallback(newValue); },
                matrix2Property.value,
                "Default",
                out var propertyMatrixField));
        }

        void HandleMatrix3PropertyField(PropertySheet propertySheet, Matrix3ShaderProperty matrix3Property)
        {
            var matrixPropertyDrawer = new MatrixPropertyDrawer
            {
                dimension = MatrixPropertyDrawer.MatrixDimensions.Three,
                PreValueChangeCallback = () => this._preChangeValueCallback("Change property value"),
                PostValueChangeCallback = () => this._postChangeValueCallback(),
                MatrixRowFetchCallback = (rowNumber) => matrix3Property.value.GetRow(rowNumber)
            };

            propertySheet.Add(matrixPropertyDrawer.CreateGUI(
                newValue => { this._changeValueCallback(newValue); },
                matrix3Property.value,
                "Default",
                out var propertyMatrixField));
        }

        void HandleMatrix4PropertyField(PropertySheet propertySheet, Matrix4ShaderProperty matrix4Property)
        {
            var matrixPropertyDrawer = new MatrixPropertyDrawer
            {
                dimension = MatrixPropertyDrawer.MatrixDimensions.Four,
                PreValueChangeCallback = () => this._preChangeValueCallback("Change property value"),
                PostValueChangeCallback = () => this._postChangeValueCallback(),
                MatrixRowFetchCallback = (rowNumber) => matrix4Property.value.GetRow(rowNumber)
            };

            propertySheet.Add(matrixPropertyDrawer.CreateGUI(
                newValue => { this._changeValueCallback(newValue); },
                matrix4Property.value,
                "Default",
                out var propertyMatrixField));
        }

        void HandleSamplerStatePropertyField(PropertySheet propertySheet, SamplerStateShaderProperty samplerStateShaderProperty)
        {
            var enumPropertyDrawer = new EnumPropertyDrawer();

            propertySheet.Add(enumPropertyDrawer.CreateGUI(
                newValue =>
                {
                    this._preChangeValueCallback("Change property value");
                    TextureSamplerState state = samplerStateShaderProperty.value;
                    state.filter = (TextureSamplerState.FilterMode)newValue;
                    samplerStateShaderProperty.value = state;
                    this._postChangeValueCallback(false, ModificationScope.Graph);
                    this.inspectorUpdateDelegate();
                },
                samplerStateShaderProperty.value.filter,
                "Filter",
                TextureSamplerState.FilterMode.Linear,
                out var filterVisualElement));

            propertySheet.Add(enumPropertyDrawer.CreateGUI(
                newValue =>
                {
                    this._preChangeValueCallback("Change property value");
                    TextureSamplerState state = samplerStateShaderProperty.value;
                    state.wrap = (TextureSamplerState.WrapMode)newValue;
                    samplerStateShaderProperty.value = state;
                    this._postChangeValueCallback(false, ModificationScope.Graph);
                    this.inspectorUpdateDelegate();
                },
                samplerStateShaderProperty.value.wrap,
                "Wrap",
                TextureSamplerState.WrapMode.Repeat,
                out var wrapVisualElement));
        }

        void HandleGradientPropertyField(PropertySheet propertySheet, GradientShaderProperty gradientShaderProperty)
        {
            var gradientPropertyDrawer = new GradientPropertyDrawer();
            propertySheet.Add(gradientPropertyDrawer.CreateGUI(
                newValue =>
                {
                    this._preChangeValueCallback("Change property value");
                    this._changeValueCallback(newValue);
                    this._postChangeValueCallback();
                },
                gradientShaderProperty.value,
                "Default",
                out var propertyGradientField));
        }

        void BuildKeywordFields(PropertySheet propertySheet, ShaderInput shaderInput)
        {
            var keyword = shaderInput as ShaderKeyword;
            if (keyword == null)
                return;

            var enumPropertyDrawer = new EnumPropertyDrawer();
            propertySheet.Add(enumPropertyDrawer.CreateGUI(
                newValue =>
                {
                    this._preChangeValueCallback("Change Keyword type");
                    if (keyword.keywordDefinition == (KeywordDefinition)newValue)
                        return;
                    keyword.keywordDefinition = (KeywordDefinition)newValue;
                },
                keyword.keywordDefinition,
                "Definition",
                KeywordDefinition.ShaderFeature,
                out var typeField));

            typeField.SetEnabled(!keyword.isBuiltIn);

            if (keyword.keywordDefinition != KeywordDefinition.Predefined)
            {
                propertySheet.Add(enumPropertyDrawer.CreateGUI(
                    newValue =>
                    {
                        this._preChangeValueCallback("Change Keyword scope");
                        if (keyword.keywordScope == (KeywordScope)newValue)
                            return;
                        keyword.keywordScope = (KeywordScope)newValue;
                    },
                    keyword.keywordScope,
                    "Scope",
                    KeywordScope.Local,
                    out var scopeField));

                scopeField.SetEnabled(!keyword.isBuiltIn);
            }

            switch (keyword.keywordType)
            {
                case KeywordType.Boolean:
                    BuildBooleanKeywordField(propertySheet, keyword);
                    break;
                case KeywordType.Enum:
                    BuildEnumKeywordField(propertySheet, keyword);
                    break;
            }
        }

        void BuildBooleanKeywordField(PropertySheet propertySheet, ShaderKeyword keyword)
        {
            var toggleDataPropertyDrawer = new ToggleDataPropertyDrawer();
            propertySheet.Add(toggleDataPropertyDrawer.CreateGUI(
                newValue =>
                {
                    this._preChangeValueCallback("Change property value");
                    keyword.value = newValue.isOn ? 1 : 0;
                    this._postChangeValueCallback(false, ModificationScope.Graph);
                },
                new ToggleData(keyword.value == 1),
                "Default",
                out var boolKeywordField));
        }

        void BuildEnumKeywordField(PropertySheet propertySheet, ShaderKeyword keyword)
        {
            // Clamp value between entry list
            int value = Mathf.Clamp(keyword.value, 0, keyword.entries.Count - 1);

            // Default field
            var field = new PopupField<string>(keyword.entries.Select(x => x.displayName).ToList(), value);
            field.RegisterValueChangedCallback(evt =>
            {
                this._preChangeValueCallback("Change Keyword Value");
                keyword.value = field.index;
                this._postChangeValueCallback(false, ModificationScope.Graph);
            });

            AddPropertyRowToSheet(propertySheet, field, "Default");

            var container = new IMGUIContainer(() => OnKeywordGUIHandler()) {name = "ListContainer"};
            AddPropertyRowToSheet(propertySheet, container, "Entries");
            container.SetEnabled(!keyword.isBuiltIn);
        }

        static void AddPropertyRowToSheet(PropertySheet propertySheet, VisualElement control, string labelName)
        {
            propertySheet.Add(new PropertyRow(new Label(labelName)), (row) =>
            {
                row.styleSheets.Add(Resources.Load<StyleSheet>("Styles/PropertyRow"));
                row.Add(control);
            });
        }

        void OnKeywordGUIHandler()
        {
            if (m_KeywordReorderableList == null)
            {
                KeywordRecreateList();
                KeywordAddCallbacks();
            }

            m_KeywordReorderableList.index = m_KeywordSelectedIndex;
            m_KeywordReorderableList.DoLayoutList();
        }

        internal void KeywordRecreateList()
        {
            if (!(shaderInput is ShaderKeyword keyword))
                return;

            // Create reorderable list from entries
            m_KeywordReorderableList = new ReorderableList(keyword.entries, typeof(KeywordEntry), true, true, true, true);
        }

        void KeywordAddCallbacks()
        {
            if (!(shaderInput is ShaderKeyword keyword))
                return;

            // Draw Header
            m_KeywordReorderableList.drawHeaderCallback = (Rect rect) =>
            {
                int indent = 14;
                var displayRect = new Rect(rect.x + indent, rect.y, (rect.width - indent) / 2, rect.height);
                EditorGUI.LabelField(displayRect, "Entry Name");
                var referenceRect = new Rect((rect.x + indent) + (rect.width - indent) / 2, rect.y, (rect.width - indent) / 2, rect.height);
                EditorGUI.LabelField(referenceRect, "Reference Suffix", keyword.isBuiltIn ? EditorStyles.label : greyLabel);
            };

            // Draw Element
            m_KeywordReorderableList.drawElementCallback = (Rect rect, int index, bool isActive, bool isFocused) =>
            {
                KeywordEntry entry = ((KeywordEntry)m_KeywordReorderableList.list[index]);
                EditorGUI.BeginChangeCheck();

<<<<<<< HEAD
                Rect displayRect = new Rect(rect.x, rect.y, rect.width / 2, EditorGUIUtility.singleLineHeight);
                var displayName = EditorGUI.DelayedTextField(displayRect, entry.displayName, EditorStyles.label);
                //This is gross but I cant find any other way to make a DelayedTextField have a tooltip (tried doing the empty label on the field itself and it didnt work either)
                EditorGUI.LabelField(displayRect, new GUIContent("", "Enum keyword display names can only use alphanumeric characters and `_`"));

                var referenceName = EditorGUI.TextField( new Rect(rect.x + rect.width / 2, rect.y, rect.width / 2, EditorGUIUtility.singleLineHeight), entry.referenceName,
=======
                var displayName = EditorGUI.DelayedTextField(new Rect(rect.x, rect.y, rect.width / 2, EditorGUIUtility.singleLineHeight), entry.displayName, EditorStyles.label);
                var referenceName = EditorGUI.TextField(new Rect(rect.x + rect.width / 2, rect.y, rect.width / 2, EditorGUIUtility.singleLineHeight), entry.referenceName,
>>>>>>> 091994de
                    keyword.isBuiltIn ? EditorStyles.label : greyLabel);

                displayName = GetDuplicateSafeDisplayName(entry.id, displayName);
                referenceName = GetDuplicateSafeReferenceName(entry.id, displayName.ToUpper());

                if (EditorGUI.EndChangeCheck())
                {
                    keyword.entries[index] = new KeywordEntry(index + 1, displayName, referenceName);

                    // Rebuild();
                    this._postChangeValueCallback(true);
                }
            };

            // Element height
            m_KeywordReorderableList.elementHeightCallback = (int indexer) =>
            {
                return m_KeywordReorderableList.elementHeight;
            };

            // Can add
            m_KeywordReorderableList.onCanAddCallback = (ReorderableList list) =>
            {
                return list.count < 8;
            };

            // Can remove
            m_KeywordReorderableList.onCanRemoveCallback = (ReorderableList list) =>
            {
                return list.count > 2;
            };

            // Add callback delegates
            m_KeywordReorderableList.onSelectCallback += KeywordSelectEntry;
            m_KeywordReorderableList.onAddCallback += KeywordAddEntry;
            m_KeywordReorderableList.onRemoveCallback += KeywordRemoveEntry;
            m_KeywordReorderableList.onReorderCallback += KeywordReorderEntries;
        }

        void KeywordSelectEntry(ReorderableList list)
        {
            m_KeywordSelectedIndex = list.index;
        }

        // Allowed indicies are 1-MAX_ENUM_ENTRIES
        int GetFirstUnusedID()
        {
            if (!(shaderInput is ShaderKeyword keyword))
                return 0;

            List<int> unusedIDs = new List<int>();

            foreach (KeywordEntry keywordEntry in keyword.entries)
            {
                unusedIDs.Add(keywordEntry.id);
            }

            for (int x = 1; x <= KeywordNode.k_MaxEnumEntries; x++)
            {
                if (!unusedIDs.Contains(x))
                    return x;
            }

            Debug.LogError("GetFirstUnusedID: Attempting to get unused ID when all IDs are used.");
            return -1;
        }

        void KeywordAddEntry(ReorderableList list)
        {
            if (!(shaderInput is ShaderKeyword keyword))
                return;

            this._preChangeValueCallback("Add Keyword Entry");

            int index = GetFirstUnusedID();
            if (index <= 0)
                return; // Error has already occured, don't attempt to add this entry.

            var displayName = GetDuplicateSafeDisplayName(index, "New");
            var referenceName = GetDuplicateSafeReferenceName(index, "NEW");

            // Add new entry
            keyword.entries.Add(new KeywordEntry(index, displayName, referenceName));

            // Update GUI
            this._postChangeValueCallback(true);
            this._keywordChangedCallback();
            m_KeywordSelectedIndex = list.list.Count - 1;
        }

        void KeywordRemoveEntry(ReorderableList list)
        {
            if (!(shaderInput is ShaderKeyword keyword))
                return;

            this._preChangeValueCallback("Remove Keyword Entry");

            // Remove entry
            m_KeywordSelectedIndex = list.index;
            var selectedEntry = (KeywordEntry)m_KeywordReorderableList.list[list.index];
            keyword.entries.Remove(selectedEntry);

            // Clamp value within new entry range
            int value = Mathf.Clamp(keyword.value, 0, keyword.entries.Count - 1);
            keyword.value = value;

            // Rebuild();
            this._postChangeValueCallback(true);
            this._keywordChangedCallback();
            m_KeywordSelectedIndex = m_KeywordSelectedIndex >= list.list.Count - 1 ? list.list.Count - 1 : m_KeywordSelectedIndex;
        }

        void KeywordReorderEntries(ReorderableList list)
        {
            this._postChangeValueCallback(true);
        }

        public string GetDuplicateSafeDisplayName(int id, string name)
        {
            name = name.Trim();
            var entryList = m_KeywordReorderableList.list as List<KeywordEntry>;
            return GraphUtil.SanitizeName(entryList.Where(p => p.id != id).Select(p => p.displayName), "{0} ({1})", name, "[^\\w_#() .]");
        }

        public string GetDuplicateSafeReferenceName(int id, string name)
        {
            name = name.Trim();
            var entryList = m_KeywordReorderableList.list as List<KeywordEntry>;
            return GraphUtil.SanitizeName(entryList.Where(p => p.id != id).Select(p => p.referenceName), "{0}_{1}", name, @"(?:[^A-Za-z_0-9_])");
        }
    }
}<|MERGE_RESOLUTION|>--- conflicted
+++ resolved
@@ -1153,17 +1153,11 @@
                 KeywordEntry entry = ((KeywordEntry)m_KeywordReorderableList.list[index]);
                 EditorGUI.BeginChangeCheck();
 
-<<<<<<< HEAD
                 Rect displayRect = new Rect(rect.x, rect.y, rect.width / 2, EditorGUIUtility.singleLineHeight);
                 var displayName = EditorGUI.DelayedTextField(displayRect, entry.displayName, EditorStyles.label);
                 //This is gross but I cant find any other way to make a DelayedTextField have a tooltip (tried doing the empty label on the field itself and it didnt work either)
                 EditorGUI.LabelField(displayRect, new GUIContent("", "Enum keyword display names can only use alphanumeric characters and `_`"));
-
-                var referenceName = EditorGUI.TextField( new Rect(rect.x + rect.width / 2, rect.y, rect.width / 2, EditorGUIUtility.singleLineHeight), entry.referenceName,
-=======
-                var displayName = EditorGUI.DelayedTextField(new Rect(rect.x, rect.y, rect.width / 2, EditorGUIUtility.singleLineHeight), entry.displayName, EditorStyles.label);
                 var referenceName = EditorGUI.TextField(new Rect(rect.x + rect.width / 2, rect.y, rect.width / 2, EditorGUIUtility.singleLineHeight), entry.referenceName,
->>>>>>> 091994de
                     keyword.isBuiltIn ? EditorStyles.label : greyLabel);
 
                 displayName = GetDuplicateSafeDisplayName(entry.id, displayName);
