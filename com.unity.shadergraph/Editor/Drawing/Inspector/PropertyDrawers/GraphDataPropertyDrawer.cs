--- conflicted
+++ resolved
@@ -107,10 +107,7 @@
                 }
             }
 
-<<<<<<< HEAD
-=======
 #if VFX_GRAPH_10_0_0_OR_NEWER
->>>>>>> 2826ce5c
             // Inform the user that VFXTarget is deprecated, if they are using one.
             if (graphData.m_ActiveTargets.Count(t => t.value.SupportsVFX()) == 1 &&
                 graphData.m_ActiveTargets.Count(t => t.value is VFXTarget) == 1)
@@ -125,10 +122,7 @@
                 vfxWarning.Add(vfxWarningLabel);
                 element.Add(vfxWarning);
             }
-<<<<<<< HEAD
-=======
 #endif
->>>>>>> 2826ce5c
 
             return element;
         }
