using System;
using System.Collections.Generic;
using System.Linq;
using UnityEngine;
using UnityEngine.UIElements;
using UnityEditor;
using UnityEditor.Experimental.GraphView;

namespace UnityEditor.ShaderGraph.Drawing
{
    class BlackboardViewModel : ISGViewModel
    {
        public GraphData model { get; set; }
        public VisualElement parentView { get; set; }
        public string title { get; set; }
        public string subtitle { get; set; }
        public Dictionary<string, IGraphDataAction> propertyNameToAddActionMap { get; set; }
        public Dictionary<string, IGraphDataAction> defaultKeywordNameToAddActionMap { get; set; }
        public Dictionary<string, IGraphDataAction> builtInKeywordNameToAddActionMap { get; set; }
<<<<<<< HEAD
        public IGraphDataAction addCategoryAction { get; set; }
=======
        public Tuple<string, IGraphDataAction> defaultDropdownNameToAdd { get; set; }

>>>>>>> 9e7999d3
        public Action<IGraphDataAction> requestModelChangeAction { get; set; }
        public List<CategoryData> categoryInfoList { get; set; }

        // Can't add disbled keywords, so don't need an add action
        public List<string> disabledKeywordNameList { get; set; }
        public List<string> disabledDropdownNameList { get; set; }

        public BlackboardViewModel()
        {
            propertyNameToAddActionMap = new Dictionary<string, IGraphDataAction>();
            defaultKeywordNameToAddActionMap = new Dictionary<string, IGraphDataAction>();
            builtInKeywordNameToAddActionMap = new Dictionary<string, IGraphDataAction>();
            defaultDropdownNameToAdd = null;
            categoryInfoList = new List<CategoryData>();
            disabledKeywordNameList = new List<string>();
            disabledDropdownNameList = new List<string>();
        }

        public void ResetViewModelData()
        {
            subtitle = String.Empty;
            propertyNameToAddActionMap.Clear();
            defaultKeywordNameToAddActionMap.Clear();
            builtInKeywordNameToAddActionMap.Clear();
            defaultDropdownNameToAdd = null;
            categoryInfoList.Clear();
            disabledKeywordNameList.Clear();
            disabledDropdownNameList.Clear();
            requestModelChangeAction = null;
        }
    }
}<|MERGE_RESOLUTION|>--- conflicted
+++ resolved
@@ -17,12 +17,9 @@
         public Dictionary<string, IGraphDataAction> propertyNameToAddActionMap { get; set; }
         public Dictionary<string, IGraphDataAction> defaultKeywordNameToAddActionMap { get; set; }
         public Dictionary<string, IGraphDataAction> builtInKeywordNameToAddActionMap { get; set; }
-<<<<<<< HEAD
-        public IGraphDataAction addCategoryAction { get; set; }
-=======
         public Tuple<string, IGraphDataAction> defaultDropdownNameToAdd { get; set; }
 
->>>>>>> 9e7999d3
+        public IGraphDataAction addCategoryAction { get; set; }
         public Action<IGraphDataAction> requestModelChangeAction { get; set; }
         public List<CategoryData> categoryInfoList { get; set; }
 
