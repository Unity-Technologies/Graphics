using System;
using System.Collections.Generic;
using UnityEditor.Experimental.GraphView;
using UnityEditor.ShaderGraph.Drawing.Views;
using UnityEditor.ShaderGraph.Internal;
using UnityEngine;
using UnityEngine.UIElements;
using System.Linq;

using ContextualMenuManipulator = UnityEngine.UIElements.ContextualMenuManipulator;

namespace UnityEditor.ShaderGraph.Drawing
{
    sealed class SGBlackboardCategory : GraphElement, ISGControlledElement<BlackboardCategoryController>, ISelection
    {
        // --- Begin ISGControlledElement implementation
        public void OnControllerChanged(ref SGControllerChangedEvent e)
        {
        }

        public void OnControllerEvent(SGControllerEvent e)
        {
        }

        public BlackboardCategoryController controller
        {
            get => m_Controller;
            set
            {
                if (m_Controller != value)
                {
                    if (m_Controller != null)
                    {
                        m_Controller.UnregisterHandler(this);
                    }
                    m_Controller = value;

                    if (m_Controller != null)
                    {
                        m_Controller.RegisterHandler(this);
                    }
                }
            }
        }

        SGController ISGControlledElement.controller => m_Controller;

        // --- ISGControlledElement implementation

        BlackboardCategoryController m_Controller;

        BlackboardCategoryViewModel m_ViewModel;
        public BlackboardCategoryViewModel viewModel => m_ViewModel;

        const string k_StylePath = "Styles/SGBlackboard";
        const string k_UxmlPath = "UXML/Blackboard/SGBlackboardCategory";

        VisualElement m_DragIndicator;
        VisualElement m_MainContainer;
        VisualElement m_Header;
        Label m_TitleLabel;
<<<<<<< HEAD
        TextField m_TextField;
        internal TextField textField => m_TextField;
=======
        Foldout m_Foldout;
>>>>>>> d5c44105
        VisualElement m_RowsContainer;
        int m_InsertIndex;
        SGBlackboard blackboard => m_ViewModel.parentView as SGBlackboard;

        public delegate bool CanAcceptDropDelegate(ISelectable selected);

        public CanAcceptDropDelegate canAcceptDrop { get; set; }

        int InsertionIndex(Vector2 pos)
        {
            int index = -1;

            if (this.ContainsPoint(pos))
            {
                index = 0;

                foreach (VisualElement child in Children())
                {
                    Rect rect = child.layout;

                    if (pos.y > (rect.y + rect.height / 2))
                    {
                        ++index;
                    }
                    else
                    {
                        break;
                    }
                }
            }

            return Mathf.Clamp(index, 0, index);
        }

        VisualElement FindCategoryDirectChild(VisualElement element)
        {
            VisualElement directChild = element;

            while ((directChild != null) && (directChild != this))
            {
                if (directChild.parent == this)
                {
                    return directChild;
                }
                directChild = directChild.parent;
            }

            return null;
        }

        internal SGBlackboardCategory(BlackboardCategoryViewModel categoryViewModel)
        {
            m_ViewModel = categoryViewModel;

            // Setup VisualElement from Stylesheet and UXML file
            var tpl = Resources.Load(k_UxmlPath) as VisualTreeAsset;
            m_MainContainer = tpl.Instantiate();
            m_MainContainer.AddToClassList("mainContainer");

<<<<<<< HEAD
            m_Header = m_MainContainer.Q("categoryHeader");
            m_TitleLabel = m_MainContainer.Q<Label>("categoryTitleLabel");
=======
            m_Header = m_MainContainer.Q("sectionHeader");
            m_TitleLabel = m_MainContainer.Q<Label>("sectionTitleLabel");
            m_Foldout = m_MainContainer.Q<Foldout>("sectionTitleFoldout");
>>>>>>> d5c44105
            m_RowsContainer = m_MainContainer.Q("rowsContainer");
            m_TextField = m_MainContainer.Q<TextField>("textField");
            m_TextField.style.display = DisplayStyle.None;

            hierarchy.Add(m_MainContainer);

            m_DragIndicator = m_MainContainer.Q("dragIndicator");
            m_DragIndicator.visible = false;

            hierarchy.Add(m_DragIndicator);

            capabilities |= Capabilities.Selectable | Capabilities.Movable | Capabilities.Droppable | Capabilities.Deletable | Capabilities.Renamable;

            ClearClassList();
            AddToClassList("blackboardCategory");

            // add the right click context menu
            IManipulator contextMenuManipulator = new ContextualMenuManipulator(AddContextMenuOptions);
            this.AddManipulator(contextMenuManipulator);

            // add drag and drop manipulator
            var selectionDropperManipulator = new SelectionDropper();
            this.AddManipulator(selectionDropperManipulator);

            RegisterCallback<MouseDownEvent>(OnMouseDownEvent);
            var textInputElement = m_TextField.Q(TextField.textInputUssName);
            textInputElement.RegisterCallback<FocusOutEvent>(e => { OnEditTextFinished(); });
            // Register hover callbacks
            RegisterCallback<MouseEnterEvent>(OnHoverStartEvent);
            RegisterCallback<MouseLeaveEvent>(OnHoverEndEvent);
            // Register drag callbacks
            RegisterCallback<DragUpdatedEvent>(OnDragUpdatedEvent);
            RegisterCallback<DragPerformEvent>(OnDragPerformEvent);
            RegisterCallback<DragLeaveEvent>(OnDragLeaveEvent);

            var styleSheet = Resources.Load<StyleSheet>(k_StylePath);
            styleSheets.Add(styleSheet);

            m_InsertIndex = -1;

            // Update category title from view model
            title = m_ViewModel.name;
            this.viewDataKey = viewModel.associatedCategoryGuid;

            if (String.IsNullOrEmpty(title))
            {
                m_Foldout.visible = false;
                m_Foldout.RemoveFromHierarchy();
            }
            else
            {
                TryDoFoldout(m_ViewModel.isExpanded);
                m_Foldout.RegisterCallback<ChangeEvent<bool>>(OnFoldoutToggle);
            }
        }

        public override VisualElement contentContainer { get { return m_RowsContainer; } }

        public override string title
        {
            get => m_TitleLabel.text;
            set
            {
                m_TitleLabel.text = value;
                if (m_TitleLabel.text == String.Empty)
                {
                    AddToClassList("unnamed");
                }
                else
                {
                    RemoveFromClassList("unnamed");
                }
            }
        }

        public bool headerVisible
        {
            get { return m_Header.parent != null; }
            set
            {
                if (value == (m_Header.parent != null))
                    return;

                if (value)
                {
                    m_MainContainer.Add(m_Header);
                }
                else
                {
                    m_MainContainer.Remove(m_Header);
                }
            }
        }

        void SetDragIndicatorVisible(bool visible)
        {
            m_DragIndicator.visible = visible;
        }

        public bool CategoryContains(List<ISelectable> selection)
        {
            if (selection == null)
                return false;

            // Look for at least one selected element in this category to accept drop
            foreach (ISelectable selected in selection)
            {
                VisualElement selectedElement = selected as VisualElement;

                if (selected != null && Contains(selectedElement))
                {
                    if (canAcceptDrop == null || canAcceptDrop(selected))
                        return true;
                }
            }

            return false;
        }

<<<<<<< HEAD
        void OnMouseDownEvent(MouseDownEvent e)
        {
            if ((e.clickCount == 2) && e.button == (int)MouseButton.LeftMouse && IsRenamable())
            {
                OpenTextEditor();
                e.PreventDefault();
            }
        }

        internal void OpenTextEditor()
        {
            m_TextField.SetValueWithoutNotify(title);
            m_TextField.style.display = DisplayStyle.Flex;
            m_TitleLabel.visible = false;
            m_TextField.Q(TextField.textInputUssName).Focus();
            m_TextField.SelectAll();
        }

        void OnEditTextFinished()
        {
            m_TitleLabel.visible = true;
            m_TextField.style.display = DisplayStyle.None;

            if (title != m_TextField.text && String.IsNullOrWhiteSpace(m_TextField.text) == false && String.IsNullOrEmpty(m_TextField.text) == false)
            {
                var changeCategoryNameAction = new ChangeCategoryNameAction();
                changeCategoryNameAction.newCategoryNameValue = m_TextField.text;
                changeCategoryNameAction.categoryGuid = m_ViewModel.associatedCategoryGuid;
                m_ViewModel.requestModelChangeAction(changeCategoryNameAction);
            }
            else
            {
                // Reset text field to original name
                m_TextField.value = title;
            }
=======
        void OnFoldoutToggle(ChangeEvent<bool> evt)
        {
            if (evt.previousValue != evt.newValue)
            {
                var isExpandedAction = new ChangeCategoryIsExpandedAction();
                if (selection.Contains(this)) // expand all selected if the foldout is part of a selection
                    isExpandedAction.categoryGuids = selection.OfType<SGBlackboardCategory>().Select(s => s.viewModel.associatedCategoryGuid).ToList();
                else
                    isExpandedAction.categoryGuids = new List<string>() { viewModel.associatedCategoryGuid };

                isExpandedAction.isExpanded = evt.newValue;
                isExpandedAction.editorPrefsBaseKey = Blackboard.controller.editorPrefsBaseKey;
                viewModel.requestModelChangeAction(isExpandedAction);
            }
        }

        internal void TryDoFoldout(bool expand)
        {
            m_Foldout.SetValueWithoutNotify(expand);
            if (!expand)
                m_RowsContainer.RemoveFromHierarchy();
            else
                m_MainContainer.Add(m_RowsContainer);

            var key = $"{Blackboard.controller.editorPrefsBaseKey}.{viewDataKey}.{ChangeCategoryIsExpandedAction.kEditorPrefKey}";
            EditorPrefs.SetBool(key, expand);
>>>>>>> d5c44105
        }

        void OnHoverStartEvent(MouseEnterEvent evt)
        {
            AddToClassList("hovered");
        }

        void OnHoverEndEvent(MouseLeaveEvent evt)
        {
            RemoveFromClassList("hovered");
        }

        void OnDragUpdatedEvent(DragUpdatedEvent evt)
        {
            var selection = DragAndDrop.GetGenericData("DragSelection") as List<ISelectable>;

            VisualElement sourceItem = null;

            bool fieldInSelection = false;
            foreach (ISelectable selectedElement in selection)
            {
                sourceItem = selectedElement as VisualElement;
                if (sourceItem is SGBlackboardField blackboardField)
                    fieldInSelection = true;
            }

            // If can't find at least one blackboard field in the selection, don't update drag indicator
            if (fieldInSelection == false)
            {
                SetDragIndicatorVisible(false);
                return;
            }

            Vector2 localPosition = evt.localMousePosition;

            m_InsertIndex = InsertionIndex(localPosition);
            if (m_InsertIndex != -1)
            {
                float indicatorY = 0;

                if (m_InsertIndex == childCount)
                {
                    // When category is empty
                    if (this.childCount == 0)
                    {
                        indicatorY = 0;
                    }
                    else
                    {
                        VisualElement lastChild = this[childCount - 1];
                        indicatorY = lastChild.ChangeCoordinatesTo(this, new Vector2(0, lastChild.layout.height + lastChild.resolvedStyle.marginBottom)).y;
                    }
                }
                else if(this.childCount > 0)
                {
                    VisualElement childAtInsertIndex = this[m_InsertIndex];
                    indicatorY = childAtInsertIndex.ChangeCoordinatesTo(this, new Vector2(0, -childAtInsertIndex.resolvedStyle.marginTop)).y;
                }

                SetDragIndicatorVisible(true);

                m_DragIndicator.style.width = layout.width;
                var newPosition = indicatorY - m_DragIndicator.layout.height / 2;
                m_DragIndicator.style.top = newPosition;
            }
            else
            {
                SetDragIndicatorVisible(false);
                m_InsertIndex = -1;
            }

            if (m_InsertIndex != -1)
            {
                DragAndDrop.visualMode = DragAndDropVisualMode.Move;
            }
        }

        void OnDragPerformEvent(DragPerformEvent evt)
        {
            var selection = DragAndDrop.GetGenericData("DragSelection") as List<ISelectable>;

            foreach (ISelectable selectedElement in selection)
            {
                var sourceItem = selectedElement as VisualElement;
                if (sourceItem is SGBlackboardCategory blackboardCategory && controller.Model.IsNamedCategory() == false)
                    return;
            }

            if (m_InsertIndex == -1)
            {
                SetDragIndicatorVisible(false);
                return;
            }

            if (!CategoryContains(selection))
            {
                List<VisualElement> draggedElements = new List<VisualElement>();
                foreach (ISelectable selectedElement in selection)
                {
                    var draggedElement = selectedElement as VisualElement;

                    if (draggedElement != null)
                    {
                        draggedElements.Add(draggedElement);
                    }
                }
                if (draggedElements.Count == 0)
                {
                    SetDragIndicatorVisible(false);
                    return;
                }

                foreach (var draggedElement in draggedElements)
                {
                    var addItemToCategoryAction = new AddItemToCategoryAction();
                    if (draggedElement.userData is ShaderInput newShaderInput)
                    {
                        addItemToCategoryAction.categoryGuid = viewModel.associatedCategoryGuid;
                        addItemToCategoryAction.itemToAdd = newShaderInput;
                        addItemToCategoryAction.indexToAddItemAt = m_InsertIndex;
                        m_ViewModel.requestModelChangeAction(addItemToCategoryAction);
                    }
                }
            }
            else
            {
                List<Tuple<VisualElement, VisualElement>> draggedElements = new List<Tuple<VisualElement, VisualElement>>();

                foreach (ISelectable selectedElement in selection)
                {
                    var draggedElement = selectedElement as VisualElement;

                    if (draggedElement != null && Contains(draggedElement))
                    {
                        draggedElements.Add(new Tuple<VisualElement, VisualElement>(FindCategoryDirectChild(draggedElement), draggedElement));
                    }
                }

                if (draggedElements.Count == 0)
                {
                    SetDragIndicatorVisible(false);
                    return;
                }

                // Sorts the dragged elements from their relative order in their parent
                draggedElements.Sort((pair1, pair2) => { return IndexOf(pair1.Item1).CompareTo(IndexOf(pair2.Item1)); });

                int insertIndex = m_InsertIndex;

                foreach (Tuple<VisualElement, VisualElement> draggedElement in draggedElements)
                {
                    VisualElement categoryDirectChild = draggedElement.Item1;
                    int indexOfDraggedElement = IndexOf(categoryDirectChild);

                    if (!((indexOfDraggedElement == insertIndex) || ((insertIndex - 1) == indexOfDraggedElement)))
                    {
                        var moveShaderInputAction = new MoveShaderInputAction();
                        if (draggedElement.Item2.userData is ShaderInput shaderInput)
                        {
                            moveShaderInputAction.shaderInputReference = shaderInput;
                            moveShaderInputAction.newIndexValue = m_InsertIndex;
                            m_ViewModel.requestModelChangeAction(moveShaderInputAction);

                            if (insertIndex == contentContainer.childCount)
                            {
                                categoryDirectChild.BringToFront();
                            }
                            else
                            {
                                categoryDirectChild.PlaceBehind(this[insertIndex]);
                            }
                        }
                    }

                    if (insertIndex > indexOfDraggedElement)     // No need to increment the insert index for the next dragged element if the current dragged element is above the current insert location.
                        continue;
                    insertIndex++;
                }
            }

            SetDragIndicatorVisible(false);
        }

        void OnDragLeaveEvent(DragLeaveEvent evt)
        {
            SetDragIndicatorVisible(false);
        }

        internal void OnDragActionCanceled()
        {
            SetDragIndicatorVisible(false);
        }

        public override void Select(VisualElement selectionContainer, bool additive)
        {
            // Don't add the un-named/default category to graph selections
            if (controller.Model.IsNamedCategory())
            {
                base.Select(selectionContainer, additive);
            }
        }

        public override void OnSelected()
        {
            AddToClassList("selected");
            // Select the child elements within this category (the field views)
            var fieldViews = this.Query<SGBlackboardField>();
            foreach (var child in fieldViews.ToList())
            {
                this.AddToSelection(child);
            }
        }

        public override void OnUnselected()
        {
            RemoveFromClassList("selected");
        }

        public void AddToSelection(ISelectable selectable)
        {
            // Don't add the un-named/default category to graph selections
            if (controller.Model.IsNamedCategory() == false && selectable == this)
                return;

            var materialGraphView = m_ViewModel.parentView.GetFirstAncestorOfType<MaterialGraphView>();
            materialGraphView?.AddToSelection(selectable);
        }

        public void RemoveFromSelection(ISelectable selectable)
        {
            var materialGraphView = m_ViewModel.parentView.GetFirstAncestorOfType<MaterialGraphView>();
            materialGraphView?.RemoveFromSelection(selectable);

            // Also deselect the child elements within this category (the field views)
            var fieldViews = this.Query<SGBlackboardField>();
            foreach (var child in fieldViews.ToList())
            {
                materialGraphView?.RemoveFromSelection(child);
            }
        }

        public void ClearSelection()
        {
            RemoveFromClassList("selected");
            var materialGraphView = m_ViewModel.parentView.GetFirstAncestorOfType<MaterialGraphView>();
            materialGraphView?.ClearSelection();
        }

        public List<ISelectable> selection
        {
            get
            {
                var selectionProvider = m_ViewModel.parentView.GetFirstAncestorOfType<ISelectionProvider>();
                if (selectionProvider?.GetSelection != null)
                    return selectionProvider.GetSelection;

                return new List<ISelectable>();
            }
        }

        void RequestCategoryDelete()
        {
            var materialGraphView = blackboard.ParentView as MaterialGraphView;
            materialGraphView?.deleteSelection?.Invoke("Delete", GraphView.AskUser.DontAskUser);
        }

        void AddContextMenuOptions(ContextualMenuPopulateEvent evt)
        {
            evt.menu.AppendAction("Delete", evt => RequestCategoryDelete());
            evt.menu.AppendAction("Rename", (a) => OpenTextEditor(), DropdownMenuAction.AlwaysEnabled);
            // Don't allow the default/un-named category to have right-click menu options
            if (controller.Model.IsNamedCategory())
            {
                evt.menu.AppendAction("Delete", evt => RequestCategoryDelete());
            }
        }
    }
}<|MERGE_RESOLUTION|>--- conflicted
+++ resolved
@@ -59,12 +59,9 @@
         VisualElement m_MainContainer;
         VisualElement m_Header;
         Label m_TitleLabel;
-<<<<<<< HEAD
+        Foldout m_Foldout;
         TextField m_TextField;
         internal TextField textField => m_TextField;
-=======
-        Foldout m_Foldout;
->>>>>>> d5c44105
         VisualElement m_RowsContainer;
         int m_InsertIndex;
         SGBlackboard blackboard => m_ViewModel.parentView as SGBlackboard;
@@ -124,14 +121,9 @@
             m_MainContainer = tpl.Instantiate();
             m_MainContainer.AddToClassList("mainContainer");
 
-<<<<<<< HEAD
             m_Header = m_MainContainer.Q("categoryHeader");
             m_TitleLabel = m_MainContainer.Q<Label>("categoryTitleLabel");
-=======
-            m_Header = m_MainContainer.Q("sectionHeader");
-            m_TitleLabel = m_MainContainer.Q<Label>("sectionTitleLabel");
-            m_Foldout = m_MainContainer.Q<Foldout>("sectionTitleFoldout");
->>>>>>> d5c44105
+			m_Foldout = m_MainContainer.Q<Foldout>("categoryTitleFoldout");
             m_RowsContainer = m_MainContainer.Q("rowsContainer");
             m_TextField = m_MainContainer.Q<TextField>("textField");
             m_TextField.style.display = DisplayStyle.None;
@@ -251,7 +243,34 @@
             return false;
         }
 
-<<<<<<< HEAD
+        void OnFoldoutToggle(ChangeEvent<bool> evt)
+        {
+            if (evt.previousValue != evt.newValue)
+            {
+                var isExpandedAction = new ChangeCategoryIsExpandedAction();
+                if (selection.Contains(this)) // expand all selected if the foldout is part of a selection
+                    isExpandedAction.categoryGuids = selection.OfType<SGBlackboardCategory>().Select(s => s.viewModel.associatedCategoryGuid).ToList();
+                else
+                    isExpandedAction.categoryGuids = new List<string>() { viewModel.associatedCategoryGuid };
+
+                isExpandedAction.isExpanded = evt.newValue;
+                isExpandedAction.editorPrefsBaseKey = blackboard.controller.editorPrefsBaseKey;
+                viewModel.requestModelChangeAction(isExpandedAction);
+            }
+        }
+
+        internal void TryDoFoldout(bool expand)
+        {
+            m_Foldout.SetValueWithoutNotify(expand);
+            if (!expand)
+                m_RowsContainer.RemoveFromHierarchy();
+            else
+                m_MainContainer.Add(m_RowsContainer);
+
+            var key = $"{blackboard.controller.editorPrefsBaseKey}.{viewDataKey}.{ChangeCategoryIsExpandedAction.kEditorPrefKey}";
+            EditorPrefs.SetBool(key, expand);
+        }
+
         void OnMouseDownEvent(MouseDownEvent e)
         {
             if ((e.clickCount == 2) && e.button == (int)MouseButton.LeftMouse && IsRenamable())
@@ -287,34 +306,6 @@
                 // Reset text field to original name
                 m_TextField.value = title;
             }
-=======
-        void OnFoldoutToggle(ChangeEvent<bool> evt)
-        {
-            if (evt.previousValue != evt.newValue)
-            {
-                var isExpandedAction = new ChangeCategoryIsExpandedAction();
-                if (selection.Contains(this)) // expand all selected if the foldout is part of a selection
-                    isExpandedAction.categoryGuids = selection.OfType<SGBlackboardCategory>().Select(s => s.viewModel.associatedCategoryGuid).ToList();
-                else
-                    isExpandedAction.categoryGuids = new List<string>() { viewModel.associatedCategoryGuid };
-
-                isExpandedAction.isExpanded = evt.newValue;
-                isExpandedAction.editorPrefsBaseKey = Blackboard.controller.editorPrefsBaseKey;
-                viewModel.requestModelChangeAction(isExpandedAction);
-            }
-        }
-
-        internal void TryDoFoldout(bool expand)
-        {
-            m_Foldout.SetValueWithoutNotify(expand);
-            if (!expand)
-                m_RowsContainer.RemoveFromHierarchy();
-            else
-                m_MainContainer.Add(m_RowsContainer);
-
-            var key = $"{Blackboard.controller.editorPrefsBaseKey}.{viewDataKey}.{ChangeCategoryIsExpandedAction.kEditorPrefKey}";
-            EditorPrefs.SetBool(key, expand);
->>>>>>> d5c44105
         }
 
         void OnHoverStartEvent(MouseEnterEvent evt)
@@ -334,11 +325,20 @@
             VisualElement sourceItem = null;
 
             bool fieldInSelection = false;
+
             foreach (ISelectable selectedElement in selection)
             {
                 sourceItem = selectedElement as VisualElement;
                 if (sourceItem is SGBlackboardField blackboardField)
                     fieldInSelection = true;
+                // Don't show drag indicator if selection has categories,
+                // We don't want category drag & drop to be ambiguous with shader input drag & drop
+                if (sourceItem is SGBlackboardCategory blackboardCategory)
+                {
+                    SetDragIndicatorVisible(false);
+                    return;
+                }
+
             }
 
             // If can't find at least one blackboard field in the selection, don't update drag indicator
@@ -399,8 +399,14 @@
             foreach (ISelectable selectedElement in selection)
             {
                 var sourceItem = selectedElement as VisualElement;
-                if (sourceItem is SGBlackboardCategory blackboardCategory && controller.Model.IsNamedCategory() == false)
+
+                // Don't show drag indicator if selection has categories,
+                // We don't want category drag & drop to be ambiguous with shader input drag & drop
+                if (sourceItem is SGBlackboardCategory blackboardCategory)
+                {
+                    SetDragIndicatorVisible(false);
                     return;
+                }
             }
 
             if (m_InsertIndex == -1)
