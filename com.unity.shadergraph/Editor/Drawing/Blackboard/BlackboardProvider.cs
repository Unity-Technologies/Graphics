--- conflicted
+++ resolved
@@ -268,24 +268,6 @@
             }
         }
 
-<<<<<<< HEAD
-=======
-        void EditTextRequested(SGBlackboard blackboard, VisualElement visualElement, string newText)
-        {
-            var field = (BlackboardFieldView)visualElement;
-            var input = (ShaderInput)field.userData;
-            if (!string.IsNullOrEmpty(newText) && newText != input.displayName)
-            {
-                m_Graph.owner.RegisterCompleteObjectUndo("Edit Graph Input Name");
-                input.SetDisplayNameAndSanitizeForGraph(m_Graph, newText);
-                field.text = input.displayName;
-                // need to trigger the inspector update to match
-                field.InspectorUpdateTrigger();
-                DirtyNodes();
-            }
-        }
-
->>>>>>> f8830740
         public void HandleGraphChanges(bool wasUndoRedoPerformed)
         {
             var selection = new List<ISelectable>();
@@ -440,16 +422,12 @@
             else
             {
                 row.expanded = true;
-<<<<<<< HEAD
                 // This is what actually adds the graph input to the graph, this is what we would abstract away to the graph data store
                 m_Graph.owner.RegisterCompleteObjectUndo("Create Graph Input");
                 m_Graph.AddGraphInput(input);
                 field.OpenTextEditor();
 
                 // Couldn't this just be in GraphData?? We do a check there anyway for property vs keyword
-=======
-                field.OpenTextEditor();
->>>>>>> f8830740
                 if (input as ShaderKeyword != null)
                 {
                     m_Graph.OnKeywordChangedNoValidate();
