--- conflicted
+++ resolved
@@ -202,24 +202,6 @@
 
         void AddPropertyItems(GenericMenu gm)
         {
-<<<<<<< HEAD
-            gm.AddItem(new GUIContent($"Float"), false, () => AddInputRow(new Vector1ShaderProperty(), true));
-            gm.AddItem(new GUIContent($"Vector2"), false, () => AddInputRow(new Vector2ShaderProperty(), true));
-            gm.AddItem(new GUIContent($"Vector3"), false, () => AddInputRow(new Vector3ShaderProperty(), true));
-            gm.AddItem(new GUIContent($"Vector4"), false, () => AddInputRow(new Vector4ShaderProperty(), true));
-            gm.AddItem(new GUIContent($"Color"), false, () => AddInputRow(new ColorShaderProperty(), true));
-            gm.AddItem(new GUIContent($"Texture2D"), false, () => AddInputRow(new Texture2DShaderProperty(), true));
-            gm.AddItem(new GUIContent($"Texture2D Array"), false, () => AddInputRow(new Texture2DArrayShaderProperty(), true));
-            gm.AddItem(new GUIContent($"Texture3D"), false, () => AddInputRow(new Texture3DShaderProperty(), true));
-            gm.AddItem(new GUIContent($"Cubemap"), false, () => AddInputRow(new CubemapShaderProperty(), true));
-            gm.AddItem(new GUIContent($"Virtual Texture"), false, () => AddInputRow(new VirtualTextureShaderProperty(), true));
-            gm.AddItem(new GUIContent($"Boolean"), false, () => AddInputRow(new BooleanShaderProperty(), true));
-            gm.AddItem(new GUIContent($"Matrix2x2"), false, () => AddInputRow(new Matrix2ShaderProperty(), true));
-            gm.AddItem(new GUIContent($"Matrix3x3"), false, () => AddInputRow(new Matrix3ShaderProperty(), true));
-            gm.AddItem(new GUIContent($"Matrix4x4"), false, () => AddInputRow(new Matrix4ShaderProperty(), true));
-            gm.AddItem(new GUIContent($"SamplerState"), false, () => AddInputRow(new SamplerStateShaderProperty(), true));
-            gm.AddItem(new GUIContent($"Gradient"), false, () => AddInputRow(new GradientShaderProperty(), true));
-=======
             var shaderInputTypes = TypeCache.GetTypesWithAttribute<BlackboardInputInfo>().ToList();
 
             // Sort the ShaderInput by priority using the BlackboardInputInfo attribute
@@ -242,7 +224,6 @@
                 string name = info?.name ?? ObjectNames.NicifyVariableName(t.Name.Replace("ShaderProperty", ""));
                 gm.AddItem(new GUIContent(name), false, () => AddInputRow(Activator.CreateInstance(t, true) as ShaderInput, true));
             }
->>>>>>> b59e3541
             gm.AddSeparator($"/");
         }
 
