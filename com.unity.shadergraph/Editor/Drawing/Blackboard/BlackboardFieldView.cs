--- conflicted
+++ resolved
@@ -107,7 +107,7 @@
             this.name = "blackboardFieldView";
             ShaderGraphPreferences.onAllowDeprecatedChanged += UpdateTypeText;
 
-<<<<<<< HEAD
+            UpdateRightClickMenu();
             var nameTextField = this.Q("textField") as TextField;
             var textinput = nameTextField.Q(TextField.textInputUssName);
             // When a display name is changed through the BlackboardPill, this callback handle it
@@ -122,9 +122,6 @@
                     DirtyNodes(ModificationScope.Topological);
 
             });
-=======
-            UpdateRightClickMenu();
->>>>>>> 193a1bd6
         }
 
         ~BlackboardFieldView()
