using System;
using System.Collections.Generic;
using System.Linq;
using Drawing.Inspector;
using UnityEngine;
using UnityEditor.Graphing;
using UnityEditor.Graphing.Util;
using UnityEditor.ShaderGraph.Drawing.Inspector;
using Object = UnityEngine.Object;

using UnityEditor.Experimental.GraphView;
using UnityEditor.ShaderGraph.Drawing.Colors;
using UnityEditor.ShaderGraph.Internal;
using UnityEngine.UIElements;
using Edge = UnityEditor.Experimental.GraphView.Edge;
using UnityEditor.VersionControl;
using UnityEditor.Searcher;

using Unity.Profiling;

namespace UnityEditor.ShaderGraph.Drawing
{
    [Serializable]
    class FloatingWindowsLayout
    {
        public WindowDockingLayout previewLayout = new WindowDockingLayout();
        public WindowDockingLayout blackboardLayout = new WindowDockingLayout();
        public Vector2 masterPreviewSize = new Vector2(200, 200);
    }

    [Serializable]
    class UserViewSettings
    {
        public bool isBlackboardVisible = true;
        public bool isPreviewVisible = true;
        public bool isInspectorVisible = true;
        public string colorProvider = NoColors.Title;
    }

    class GraphEditorView : VisualElement, IDisposable
    {
        MaterialGraphView m_GraphView;
        MasterPreviewView m_MasterPreviewView;
        InspectorView m_InspectorView;

        GraphData m_Graph;
        PreviewManager m_PreviewManager;
        MessageManager m_MessageManager;
        SearchWindowProvider m_SearchWindowProvider;
        EdgeConnectorListener m_EdgeConnectorListener;
        BlackboardProvider m_BlackboardProvider;
        ColorManager m_ColorManager;
        EditorWindow m_EditorWindow;

        public BlackboardProvider blackboardProvider
        {
            get { return m_BlackboardProvider; }
        }

        const string k_UserViewSettings = "UnityEditor.ShaderGraph.ToggleSettings";
        UserViewSettings m_UserViewSettings;

        const string k_FloatingWindowsLayoutKey = "UnityEditor.ShaderGraph.FloatingWindowsLayout2";
        FloatingWindowsLayout m_FloatingWindowsLayout;

        public Action saveRequested { get; set; }

        public Action saveAsRequested { get; set; }

        public Func<bool> isCheckedOut { get; set; }

        public Action checkOut { get; set; }

        public Action convertToSubgraphRequested
        {
            get { return m_GraphView.onConvertToSubgraphClick; }
            set { m_GraphView.onConvertToSubgraphClick = value; }
        }

        public Action showInProjectRequested { get; set; }

        public MaterialGraphView graphView
        {
            get { return m_GraphView; }
        }

        PreviewManager previewManager
        {
            get { return m_PreviewManager; }
            set { m_PreviewManager = value; }
        }

        public string assetName
        {
            get { return m_BlackboardProvider.assetName; }
            set
            {
                m_BlackboardProvider.assetName = value;
            }
        }

        public ColorManager colorManager
        {
            get => m_ColorManager;
        }

        private static readonly ProfilerMarker AddGroupsMarker = new ProfilerMarker("AddGroups");
        private static readonly ProfilerMarker AddStickyNotesMarker = new ProfilerMarker("AddStickyNotes");
        public GraphEditorView(EditorWindow editorWindow, GraphData graph, MessageManager messageManager)
        {
            m_GraphViewGroupTitleChanged = OnGroupTitleChanged;
            m_GraphViewElementsAddedToGroup = OnElementsAddedToGroup;
            m_GraphViewElementsRemovedFromGroup = OnElementsRemovedFromGroup;

            m_EditorWindow = editorWindow;
            m_Graph = graph;
            m_MessageManager = messageManager;
            styleSheets.Add(Resources.Load<StyleSheet>("Styles/GraphEditorView"));
            previewManager = new PreviewManager(graph, messageManager);
            previewManager.onPrimaryMasterChanged = OnPrimaryMasterChanged;

            var serializedSettings = EditorUserSettings.GetConfigValue(k_UserViewSettings);
            m_UserViewSettings = JsonUtility.FromJson<UserViewSettings>(serializedSettings) ?? new UserViewSettings();
            m_ColorManager = new ColorManager(m_UserViewSettings.colorProvider);

            string serializedWindowLayout = EditorUserSettings.GetConfigValue(k_FloatingWindowsLayoutKey);
            if (!string.IsNullOrEmpty(serializedWindowLayout))
            {
                m_FloatingWindowsLayout = JsonUtility.FromJson<FloatingWindowsLayout>(serializedWindowLayout);
            }
            else
            {
                m_FloatingWindowsLayout = new FloatingWindowsLayout
                {
                    blackboardLayout =
                    {
                        dockingTop = true,
                        dockingLeft = true,
                        verticalOffset = 8,
                        horizontalOffset = 8,
                        size = new Vector2(200, 400)
                    }
                };
            }

            if (m_FloatingWindowsLayout.masterPreviewSize.x > 0f && m_FloatingWindowsLayout.masterPreviewSize.y > 0f)
            {
                previewManager.ResizeMasterPreview(m_FloatingWindowsLayout.masterPreviewSize);
            }

            previewManager.RenderPreviews(false);
            var colorProviders = m_ColorManager.providerNames.ToArray();
            var toolbar = new IMGUIContainer(() =>
            {
                GUILayout.BeginHorizontal(EditorStyles.toolbar);
                if (GUILayout.Button("Save Asset", EditorStyles.toolbarButton))
                {
                    if (saveRequested != null)
                        saveRequested();
                }
                GUILayout.Space(6);
                if (GUILayout.Button("Save As...", EditorStyles.toolbarButton))
                {
                    saveAsRequested();
                }
                GUILayout.Space(6);
                if (GUILayout.Button("Show In Project", EditorStyles.toolbarButton))
                {
                    if (showInProjectRequested != null)
                        showInProjectRequested();
                }

                EditorGUI.BeginChangeCheck();
                GUILayout.Label("Precision");
                graph.concretePrecision = (ConcretePrecision)EditorGUILayout.EnumPopup(graph.concretePrecision, GUILayout.Width(100f));
                if (EditorGUI.EndChangeCheck())
                {
                    var nodeList = m_GraphView.Query<MaterialNodeView>().ToList();
                    m_ColorManager.SetNodesDirty(nodeList);
                    graph.ValidateGraph();
                    m_ColorManager.UpdateNodeViews(nodeList);
                    foreach (var node in graph.GetNodes<AbstractMaterialNode>())
                    {
                        node.Dirty(ModificationScope.Graph);
                    }
                }

                if (isCheckedOut != null)
                {
                    if (!isCheckedOut() && Provider.enabled && Provider.isActive)
                    {
                        if (GUILayout.Button("Check Out", EditorStyles.toolbarButton))
                        {
                            if (checkOut != null)
                                checkOut();
                        }
                    }
                    else
                    {
                        EditorGUI.BeginDisabledGroup(true);
                        GUILayout.Button("Check Out", EditorStyles.toolbarButton);
                        EditorGUI.EndDisabledGroup();
                    }
                }

                GUILayout.FlexibleSpace();

                EditorGUI.BeginChangeCheck();
                GUILayout.Label("Color Mode");
                var newColorIdx = EditorGUILayout.Popup(m_ColorManager.activeIndex, colorProviders, GUILayout.Width(100f));
                GUILayout.Space(4);
                m_UserViewSettings.isBlackboardVisible = GUILayout.Toggle(m_UserViewSettings.isBlackboardVisible, "Blackboard", EditorStyles.toolbarButton);

                GUILayout.Space(6);

<<<<<<< HEAD
                m_UserViewSettings.isPreviewVisible = GUILayout.Toggle(m_UserViewSettings.isPreviewVisible, "Main Preview", EditorStyles.toolbarButton);
                if (EditorGUI.EndChangeCheck())
                {
                    if(newColorIdx != m_ColorManager.activeIndex)
=======
                    m_UserViewSettings.isInspectorVisible = GUILayout.Toggle(m_UserViewSettings.isInspectorVisible, "Inspector", EditorStyles.toolbarButton);

                    GUILayout.Space(6);

                    m_UserViewSettings.isPreviewVisible = GUILayout.Toggle(m_UserViewSettings.isPreviewVisible, "Main Preview", EditorStyles.toolbarButton);
                    if (EditorGUI.EndChangeCheck())
>>>>>>> 8fefabda
                    {
                        m_ColorManager.SetActiveProvider(newColorIdx, m_GraphView.Query<MaterialNodeView>().ToList());
                        m_UserViewSettings.colorProvider = m_ColorManager.activeProviderName;
                    }

                    UpdateSubWindowsVisibility();

                    var serializedViewSettings = JsonUtility.ToJson(m_UserViewSettings);
                    EditorUserSettings.SetConfigValue(k_UserViewSettings, serializedViewSettings);
                }
                GUILayout.EndHorizontal();
            });
            Add(toolbar);

            var content = new VisualElement { name = "content" };
            {
                m_GraphView = new MaterialGraphView(graph) { name = "GraphView", viewDataKey = "MaterialGraphView" };
                m_GraphView.SetupZoom(0.05f, 8);
                m_GraphView.AddManipulator(new ContentDragger());
                m_GraphView.AddManipulator(new SelectionDragger());
                m_GraphView.AddManipulator(new RectangleSelector());
                m_GraphView.AddManipulator(new ClickSelector());
                m_GraphView.RegisterCallback<KeyDownEvent>(OnKeyDown);
                RegisterGraphViewCallbacks();
                content.Add(m_GraphView);

                m_BlackboardProvider = new BlackboardProvider(graph);
                m_GraphView.Add(m_BlackboardProvider.blackboard);

                CreateMasterPreview();
                // When Matt integrates his stacks work, the inspector will need to trigger preview updates
                CreateInspector(() => { });

                UpdateSubWindowsVisibility();

                m_GraphView.graphViewChanged = GraphViewChanged;

                RegisterCallback<GeometryChangedEvent>(ApplySerializedWindowLayouts);
                if (m_Graph.isSubGraph)
                {
                    m_GraphView.AddToClassList("subgraph");
                }
            }

            m_SearchWindowProvider = ScriptableObject.CreateInstance<SearcherProvider>();
            m_SearchWindowProvider.Initialize(editorWindow, m_Graph, m_GraphView);
            m_GraphView.nodeCreationRequest = NodeCreationRequest;
            //regenerate entries when graph view is refocused, to propogate subgraph changes
            m_GraphView.RegisterCallback<FocusInEvent>( evt => { m_SearchWindowProvider.regenerateEntries = true; });

            m_EdgeConnectorListener = new EdgeConnectorListener(m_Graph, m_SearchWindowProvider, editorWindow);

            using (AddGroupsMarker.Auto())
            {
                foreach (var graphGroup in graph.groups)
                    AddGroup(graphGroup);
            }

            using (AddStickyNotesMarker.Auto())
            {
                foreach (var stickyNote in graph.stickyNotes)
                    AddStickyNote(stickyNote);
            }

            AddNodes(graph.GetNodes<AbstractMaterialNode>());
            AddEdges(graph.edges);
            Add(content);
        }

        void NodeCreationRequest(NodeCreationContext c)
        {
            m_SearchWindowProvider.connectedPort = null;
            SearcherWindow.Show(m_EditorWindow, (m_SearchWindowProvider as SearcherProvider).LoadSearchWindow(),
                item => (m_SearchWindowProvider as SearcherProvider).OnSearcherSelectEntry(item, c.screenMousePosition - m_EditorWindow.position.position),
                c.screenMousePosition - m_EditorWindow.position.position, null);
        }


        // Master Preview, Inspector and Blackboard all need to keep their layouts when hidden in order to restore user preferences.
        // Because of their differences we do this is different ways, for now.
        void UpdateSubWindowsVisibility()
        {
            // Blackboard needs to be effectively removed when hidden to avoid bugs.
            if (m_UserViewSettings.isBlackboardVisible)
                 m_GraphView.Insert(m_GraphView.childCount, m_BlackboardProvider.blackboard);
            else
                m_BlackboardProvider.blackboard.RemoveFromHierarchy();

            // Same for the inspector
            if (m_UserViewSettings.isInspectorVisible)
                m_GraphView.Insert(m_GraphView.childCount, m_InspectorView);
            else
                m_InspectorView.RemoveFromHierarchy();

            m_MasterPreviewView.visible = m_UserViewSettings.isPreviewVisible;
        }

        Action<Group, string> m_GraphViewGroupTitleChanged;
        Action<Group, IEnumerable<GraphElement>> m_GraphViewElementsAddedToGroup;
        Action<Group, IEnumerable<GraphElement>> m_GraphViewElementsRemovedFromGroup;

        void RegisterGraphViewCallbacks()
        {
            m_GraphView.groupTitleChanged = m_GraphViewGroupTitleChanged;
            m_GraphView.elementsAddedToGroup = m_GraphViewElementsAddedToGroup;
            m_GraphView.elementsRemovedFromGroup = m_GraphViewElementsRemovedFromGroup;
        }

        void UnregisterGraphViewCallbacks()
        {
            m_GraphView.groupTitleChanged = null;
            m_GraphView.elementsAddedToGroup = null;
            m_GraphView.elementsRemovedFromGroup = null;
        }

        void CreateMasterPreview()
        {
            m_MasterPreviewView = new MasterPreviewView(previewManager, m_Graph) {name = "masterPreview"};

            var masterPreviewViewDraggable = new WindowDraggable(null, this);
            m_MasterPreviewView.AddManipulator(masterPreviewViewDraggable);
            m_GraphView.Add(m_MasterPreviewView);

            masterPreviewViewDraggable.OnDragFinished += UpdateSerializedWindowLayout;
            m_MasterPreviewView.previewResizeBorderFrame.OnResizeFinished += UpdateSerializedWindowLayout;
        }

        void CreateInspector(Action previewUpdateDelegate)
        {
            m_InspectorView = new InspectorView(graphView, previewUpdateDelegate);
            m_GraphView.Add(m_InspectorView);
            m_GraphView.OnSelectionChange += selectedObjects => m_InspectorView.Update();
        }

        void OnKeyDown(KeyDownEvent evt)
        {
            if (evt.keyCode == KeyCode.F1)
            {
                var selection = m_GraphView.selection.OfType<IShaderNodeView>();
                if (selection.Count() == 1)
                {
                    var nodeView = selection.First();
                    if (nodeView.node.documentationURL != null)
                    {
                        System.Diagnostics.Process.Start(nodeView.node.documentationURL);
                    }
                }
            }

            if (evt.actionKey && evt.keyCode == KeyCode.G)
            {
                if (m_GraphView.selection.OfType<GraphElement>().Any())
                {
                    m_GraphView.GroupSelection();
                }
            }

            if (evt.actionKey && evt.keyCode == KeyCode.U)
            {
                if (m_GraphView.selection.OfType<GraphElement>().Any())
                {
                    m_GraphView.RemoveFromGroupNode();
                }
            }
        }

        GraphViewChange GraphViewChanged(GraphViewChange graphViewChange)
        {
            if (graphViewChange.edgesToCreate != null)
            {
                foreach (var edge in graphViewChange.edgesToCreate)
                {
                    var leftSlot = edge.output.GetSlot();
                    var rightSlot = edge.input.GetSlot();
                    if (leftSlot != null && rightSlot != null)
                    {
                        m_Graph.owner.RegisterCompleteObjectUndo("Connect Edge");
                        m_Graph.Connect(leftSlot.slotReference, rightSlot.slotReference);
                    }
                }
                graphViewChange.edgesToCreate.Clear();
            }

            if (graphViewChange.movedElements != null)
            {
                m_Graph.owner.RegisterCompleteObjectUndo("Move Elements");

                List<GraphElement> nodesInsideGroup = new List<GraphElement>();
                foreach (var element in graphViewChange.movedElements)
                {
                    var groupNode = element as ShaderGroup;
                    if (groupNode == null)
                        continue;

                    foreach (GraphElement graphElement in groupNode.containedElements)
                    {
                        nodesInsideGroup.Add(graphElement);
                    }

                    SetGroupPosition(groupNode);
                }

                if(nodesInsideGroup.Any())
                    graphViewChange.movedElements.AddRange(nodesInsideGroup);

                foreach (var element in graphViewChange.movedElements)
                {
                    if (element.userData is AbstractMaterialNode node)
                    {
                        var drawState = node.drawState;
                        drawState.position = element.parent.ChangeCoordinatesTo(m_GraphView.contentViewContainer, element.GetPosition());
                        node.drawState = drawState;
                    }

                    if (element is StickyNote stickyNote)
                    {
                        SetStickyNotePosition(stickyNote);
                    }
                }
            }

            var nodesToUpdate = m_NodeViewHashSet;
            nodesToUpdate.Clear();

            if (graphViewChange.elementsToRemove != null)
            {
                m_Graph.owner.RegisterCompleteObjectUndo("Remove Elements");
                m_Graph.RemoveElements(graphViewChange.elementsToRemove.OfType<IShaderNodeView>().Select(v => v.node).ToArray(),
                    graphViewChange.elementsToRemove.OfType<Edge>().Select(e => (IEdge)e.userData).ToArray(),
                    graphViewChange.elementsToRemove.OfType<ShaderGroup>().Select(g => g.userData).ToArray(),
                    graphViewChange.elementsToRemove.OfType<StickyNote>().Select(n => n.userData).ToArray());
                foreach (var edge in graphViewChange.elementsToRemove.OfType<Edge>())
                {
                    if (edge.input != null)
                    {
                        if (edge.input.node is IShaderNodeView materialNodeView)
                            nodesToUpdate.Add(materialNodeView);
                    }
                    if (edge.output != null)
                    {
                        if (edge.output.node is IShaderNodeView materialNodeView)
                            nodesToUpdate.Add(materialNodeView);
                    }
                }
            }

            foreach (var node in nodesToUpdate)
            {
                node.OnModified(ModificationScope.Topological);
            }

            UpdateEdgeColors(nodesToUpdate);
            return graphViewChange;
        }

        void SetGroupPosition(ShaderGroup groupNode)
        {
            var pos = groupNode.GetPosition();
            groupNode.userData.position = new Vector2(pos.x, pos.y);
        }

        void SetStickyNotePosition(StickyNote stickyNote)
        {
            var pos = stickyNote.GetPosition();
            stickyNote.userData.position = new Rect(pos);
        }

        void OnGroupTitleChanged(Group graphGroup, string title)
        {
            var groupData = graphGroup.userData as GroupData;
            if (groupData != null)
            {
                groupData.title = graphGroup.title;
            }
        }

        void OnElementsAddedToGroup(Group graphGroup, IEnumerable<GraphElement> elements)
        {
            if (graphGroup.userData is GroupData groupData)
            {
                var anyChanged = false;
                foreach (var element in elements)
                {
                    if (element.userData is IGroupItem groupItem && groupItem.group != groupData)
                    {
                        anyChanged = true;
                        break;
                    }
                }

                if (!anyChanged)
                    return;

                m_Graph.owner.RegisterCompleteObjectUndo(groupData.title);

                foreach (var element in elements)
                {
                    if (element.userData is IGroupItem groupItem)
                    {
                        m_Graph.SetGroup(groupItem, groupData);
                    }
                }
            }
        }

        void OnElementsRemovedFromGroup(Group graphGroup, IEnumerable<GraphElement> elements)
        {
            if (graphGroup.userData is GroupData groupData)
            {
                var anyChanged = false;
                foreach (var element in elements)
                {
                    if (element.userData is IGroupItem groupItem && groupItem.group == groupData)
                    {
                        anyChanged = true;
                        break;
                    }
                }

                if (!anyChanged)
                    return;

                m_Graph.owner.RegisterCompleteObjectUndo("Ungroup Node(s)");

                foreach (var element in elements)
                {
                    if (element.userData is IGroupItem groupItem)
                    {
                        m_Graph.SetGroup(groupItem, null);
                        SetGroupPosition((ShaderGroup)graphGroup); //, (GraphElement)nodeView);
                    }
                }
            }
        }

        void OnNodeChanged(AbstractMaterialNode inNode, ModificationScope scope)
        {
            if (m_GraphView == null)
                return;

            IEnumerable<IShaderNodeView> theViews = m_GraphView.nodes.ToList().OfType<IShaderNodeView>();

            var dependentNodes = new List<AbstractMaterialNode>();
            NodeUtils.CollectNodesNodeFeedsInto(dependentNodes, inNode);
            foreach (var node in dependentNodes)
            {
                var nodeView = theViews.FirstOrDefault(x => x.node.objectId == node.objectId);
                if (nodeView != null)
                    nodeView.OnModified(scope);
            }
        }

        HashSet<IShaderNodeView> m_NodeViewHashSet = new HashSet<IShaderNodeView>();
        HashSet<ShaderGroup> m_GroupHashSet = new HashSet<ShaderGroup>();

        public void HandleGraphChanges(bool wasUndoRedoPerformed)
        {
            UnregisterGraphViewCallbacks();

            previewManager.HandleGraphChanges();

            if (m_Graph.addedEdges.Any() || m_Graph.removedEdges.Any())
            {
                var nodeList = m_GraphView.Query<MaterialNodeView>().ToList();
                m_ColorManager.SetNodesDirty(nodeList);
                m_ColorManager.UpdateNodeViews(nodeList);
            }

            previewManager.RenderPreviews();
            m_BlackboardProvider.HandleGraphChanges(wasUndoRedoPerformed);
            if(wasUndoRedoPerformed)
                m_InspectorView.Update();
            m_GroupHashSet.Clear();

            foreach (var node in m_Graph.removedNodes)
            {
                node.UnregisterCallback(OnNodeChanged);
                var nodeView = m_GraphView.nodes.ToList().OfType<IShaderNodeView>()
                    .FirstOrDefault(p => p.node != null && p.node == node);
                if (nodeView != null)
                {
                    nodeView.Dispose();
                    m_GraphView.RemoveElement((Node)nodeView);

                    if (node.group != null)
                    {
                        var shaderGroup = m_GraphView.graphElements.ToList().OfType<ShaderGroup>().First(g => g.userData == node.group);
                        m_GroupHashSet.Add(shaderGroup);
                    }
                }
            }

            foreach (var noteData in m_Graph.removedNotes)
            {
                var note = m_GraphView.graphElements.ToList().OfType<StickyNote>().First(n => n.userData == noteData);
                m_GraphView.RemoveElement(note);
            }

            foreach (GroupData groupData in m_Graph.removedGroups)
            {
                var group = m_GraphView.graphElements.ToList().OfType<ShaderGroup>().First(g => g.userData == groupData);
                m_GraphView.RemoveElement(group);
            }

            foreach (var groupData in m_Graph.addedGroups)
            {
                AddGroup(groupData);
            }

            foreach (var stickyNote in m_Graph.addedStickyNotes)
            {
                AddStickyNote(stickyNote);
            }

            foreach (var node in m_Graph.addedNodes)
            {
                AddNode(node);
            }

            foreach (var groupChange in m_Graph.parentGroupChanges)
            {
                GraphElement graphElement = null;
                if (groupChange.groupItem is AbstractMaterialNode node)
                {
                    graphElement = m_GraphView.GetNodeByGuid(node.objectId);
                }
                else if (groupChange.groupItem is StickyNoteData stickyNote)
                {
                    graphElement = m_GraphView.GetElementByGuid(stickyNote.objectId);
                }
                else
                {
                    throw new InvalidOperationException("Unknown group item type.");
                }

                if (graphElement != null)
                {
                    var groupView = graphElement.GetContainingScope() as ShaderGroup;
                    if (groupView?.userData != groupChange.newGroup)
                    {
                        groupView?.RemoveElement(graphElement);
                        if (groupChange.newGroup != null)
                        {
                            var newGroupView = m_GraphView.graphElements.ToList()
                                .OfType<ShaderGroup>()
                                .First(x => x.userData == groupChange.newGroup);
                            newGroupView.AddElement(graphElement);
                        }
                    }
                }
            }

            foreach (var groupData in m_Graph.pastedGroups)
            {
                var group = m_GraphView.graphElements.ToList().OfType<ShaderGroup>().ToList().First(g => g.userData == groupData);
                m_GraphView.AddToSelection(group);
            }

            foreach (var stickyNoteData in m_Graph.pastedStickyNotes)
            {
                var stickyNote = m_GraphView.graphElements.ToList().OfType<StickyNote>().First(s => s.userData == stickyNoteData);
                m_GraphView.AddToSelection(stickyNote);
            }

            foreach (var node in m_Graph.pastedNodes)
            {
                var nodeView = m_GraphView.nodes.ToList().OfType<IShaderNodeView>()
                    .FirstOrDefault(p => p.node != null && p.node == node);
                m_GraphView.AddToSelection((Node)nodeView);
            }

            foreach (var shaderGroup in m_GroupHashSet)
            {
                SetGroupPosition(shaderGroup);
            }

            var nodesToUpdate = m_NodeViewHashSet;
            nodesToUpdate.Clear();

            foreach (var edge in m_Graph.removedEdges)
            {
                var edgeView = m_GraphView.graphElements.ToList().OfType<Edge>()
                    .FirstOrDefault(p => p.userData is IEdge && Equals((IEdge) p.userData, edge));
                if (edgeView != null)
                {
                    var nodeView = (IShaderNodeView)edgeView.input.node;
                    if (nodeView?.node != null)
                    {
                        nodesToUpdate.Add(nodeView);
                    }

                    edgeView.output.Disconnect(edgeView);
                    edgeView.input.Disconnect(edgeView);

                    edgeView.output = null;
                    edgeView.input = null;

                    m_GraphView.RemoveElement(edgeView);
                }
            }

            foreach (var edge in m_Graph.addedEdges)
            {
                var edgeView = AddEdge(edge);
                if (edgeView != null)
                    nodesToUpdate.Add((IShaderNodeView)edgeView.input.node);
            }

            foreach (var node in nodesToUpdate)
            {
                node.OnModified(ModificationScope.Topological);
            }

            UpdateEdgeColors(nodesToUpdate);

            // Checking if any new Group Nodes just got added
            if (m_Graph.mostRecentlyCreatedGroup != null)
            {
                var groups = m_GraphView.graphElements.ToList().OfType<ShaderGroup>();
                foreach (ShaderGroup shaderGroup in groups)
                {
                    if (shaderGroup.userData == m_Graph.mostRecentlyCreatedGroup)
                    {
                        shaderGroup.FocusTitleTextField();
                        break;
                    }
                }
            }

            UpdateBadges();

            RegisterGraphViewCallbacks();
        }

        void UpdateBadges()
        {
            if (!m_MessageManager.nodeMessagesChanged)
                return;

            foreach (var messageData in m_MessageManager.GetNodeMessages())
            {
                var node = m_Graph.GetNodeFromId(messageData.Key);

                if (!(m_GraphView.GetNodeByGuid(node.objectId) is IShaderNodeView nodeView))
                    continue;

                if (messageData.Value.Count == 0)
                {
                    nodeView.ClearMessage();
                }
                else
                {
                    var foundMessage = messageData.Value.First();
                    nodeView.AttachMessage(foundMessage.message, foundMessage.severity);
                }
            }
        }

        List<GraphElement> m_GraphElementsTemp = new List<GraphElement>();

        void AddNode(AbstractMaterialNode node, bool usePrebuiltVisualGroupMap = false)
        {
            var materialNode = node;
            Node nodeView;
            if (node is PropertyNode propertyNode)
            {
                var tokenNode = new PropertyNodeView(propertyNode, m_EdgeConnectorListener);
                m_GraphView.AddElement(tokenNode);
                nodeView = tokenNode;
            }
            else if (node is RedirectNodeData redirectNodeData)
            {
                var redirectNodeView = new RedirectNodeView {userData = redirectNodeData};
                m_GraphView.AddElement(redirectNodeView);
                redirectNodeView.ConnectToData(materialNode, m_EdgeConnectorListener);
                nodeView = redirectNodeView;
            }
            else
            {
                var materialNodeView = new MaterialNodeView {userData = materialNode};
                m_GraphView.AddElement(materialNodeView);
                materialNodeView.Initialize(materialNode, m_PreviewManager, m_EdgeConnectorListener, graphView);
                m_ColorManager.UpdateNodeView(materialNodeView);
                nodeView = materialNodeView;
            }

            node.RegisterCallback(OnNodeChanged);
            nodeView.MarkDirtyRepaint();

<<<<<<< HEAD
            if (m_SearchWindowProvider.nodeNeedsRepositioning && m_SearchWindowProvider.targetSlotReference.node == node)
=======
            if (m_SearchWindowProvider.nodeNeedsRepositioning &&
                m_SearchWindowProvider.targetSlotReference.nodeGuid.Equals(node.guid))
>>>>>>> 8fefabda
            {
                m_SearchWindowProvider.nodeNeedsRepositioning = false;
                foreach (var element in nodeView.inputContainer.Children().Union(nodeView.outputContainer.Children()))
                {
                    var port = (ShaderPort) element;
                    if (port.slot.slotReference.Equals(m_SearchWindowProvider.targetSlotReference))
                    {
                        port.RegisterCallback<GeometryChangedEvent>(RepositionNode);
                        return;
                    }
                }
            }

            if (materialNode.group != null)
            {
                if (usePrebuiltVisualGroupMap)
                {
                    // cheaper way to add the node to groups it is in
                    ShaderGroup groupView;
                    visualGroupMap.TryGetValue(materialNode.group, out groupView);
                    if (groupView != null)
                        groupView.AddElement(nodeView);
                }
                else
                {
                    // This should also work for sticky notes
                    m_GraphElementsTemp.Clear();
                    m_GraphView.graphElements.ToList(m_GraphElementsTemp);

                    foreach (var element in m_GraphElementsTemp)
                    {
                        if (element is ShaderGroup groupView && groupView.userData == materialNode.group)
                        {
                            groupView.AddElement(nodeView);
                        }
                    }
                }
            }
        }

        private static Dictionary<GroupData, ShaderGroup> visualGroupMap = new Dictionary<GroupData, ShaderGroup>();
        private static void AddToVisualGroupMap(GraphElement e)
        {
            if (e is ShaderGroup sg)
            {
                visualGroupMap.Add(sg.userData, sg);
            }
        }
        private static Action<GraphElement> AddToVisualGroupMapAction = AddToVisualGroupMap;
        void BuildVisualGroupMap()
        {
            visualGroupMap.Clear();
            m_GraphView.graphElements.ForEach(AddToVisualGroupMapAction);
        }

        private static readonly ProfilerMarker AddNodesMarker = new ProfilerMarker("AddNodes");
        void AddNodes(IEnumerable<AbstractMaterialNode> nodes)
        {
            using (AddNodesMarker.Auto())
            {
                BuildVisualGroupMap();
                foreach (var node in nodes)
                    AddNode(node, true);
                visualGroupMap.Clear();
            }
        }

        void AddGroup(GroupData groupData)
        {
            ShaderGroup graphGroup = new ShaderGroup();

            graphGroup.userData = groupData;
            graphGroup.title = groupData.title;
            graphGroup.SetPosition(new Rect(graphGroup.userData.position, Vector2.zero));

            m_GraphView.AddElement(graphGroup);
        }

        void AddStickyNote(StickyNoteData stickyNoteData)
        {
            var stickyNote = new StickyNote(stickyNoteData.position, m_Graph);

            stickyNote.userData = stickyNoteData;
            stickyNote.viewDataKey = stickyNoteData.objectId;
            stickyNote.title = stickyNoteData.title;
            stickyNote.contents = stickyNoteData.content;
            stickyNote.textSize = (StickyNote.TextSize)stickyNoteData.textSize;
            stickyNote.theme = (StickyNote.Theme)stickyNoteData.theme;
            stickyNote.userData.group = stickyNoteData.group;
            stickyNote.SetPosition(new Rect(stickyNote.userData.position));

            m_GraphView.AddElement(stickyNote);

            // Add Sticky Note to group
            m_GraphElementsTemp.Clear();
            m_GraphView.graphElements.ToList(m_GraphElementsTemp);

            if (stickyNoteData.group != null)
            {
                foreach (var element in m_GraphElementsTemp)
                {
                    if (element is ShaderGroup groupView && groupView.userData == stickyNoteData.group)
                    {
                        groupView.AddElement(stickyNote);
                    }
                }
            }
        }

        static void RepositionNode(GeometryChangedEvent evt)
        {
            var port = evt.target as ShaderPort;
            if (port == null)
                return;
            port.UnregisterCallback<GeometryChangedEvent>(RepositionNode);
            var nodeView = port.node as IShaderNodeView;
            if (nodeView == null)
                return;
            var offset = nodeView.gvNode.mainContainer.WorldToLocal(port.GetGlobalCenter() + new Vector3(3f, 3f, 0f));
            var position = nodeView.gvNode.GetPosition();
            position.position -= offset;
            nodeView.gvNode.SetPosition(position);
            var drawState = nodeView.node.drawState;
            drawState.position = position;
            nodeView.node.drawState = drawState;
            nodeView.gvNode.MarkDirtyRepaint();
            port.MarkDirtyRepaint();
        }

        private static Dictionary<AbstractMaterialNode, IShaderNodeView> visualNodeMap = new Dictionary<AbstractMaterialNode, IShaderNodeView>();
        private static void AddToVisualNodeMap(Node n)
        {
            IShaderNodeView snv = n as IShaderNodeView;
            if (snv != null)
                visualNodeMap.Add(snv.node, snv);
        }
        private static Action<Node> AddToVisualNodeMapAction = AddToVisualNodeMap;
        void BuildVisualNodeMap()
        {
            visualNodeMap.Clear();
            m_GraphView.nodes.ForEach(AddToVisualNodeMapAction);
        }

        private static readonly ProfilerMarker AddEdgesMarker = new ProfilerMarker("AddEdges");
        void AddEdges(IEnumerable<IEdge> edges)
        {
            using (AddEdgesMarker.Auto())
            {
                // fast way
                BuildVisualNodeMap();
                foreach (IEdge edge in edges)
                {
                    AddEdge(edge, true, false);
                }

                // apply the port update on every node
                foreach (IShaderNodeView nodeView in visualNodeMap.Values)
                {
                    nodeView.gvNode.RefreshPorts();
                    nodeView.UpdatePortInputTypes();
                }

                // cleanup temp data
                visualNodeMap.Clear();
            }
        }

        Edge AddEdge(IEdge edge, bool useVisualNodeMap = false, bool updateNodePorts = true)
        {
            var sourceNode = edge.outputSlot.node;
            if (sourceNode == null)
            {
                Debug.LogWarning("Source node is null");
                return null;
            }
            var sourceSlot = sourceNode.FindOutputSlot<MaterialSlot>(edge.outputSlot.slotId);

            var targetNode = edge.inputSlot.node;
            if (targetNode == null)
            {
                Debug.LogWarning("Target node is null");
                return null;
            }
            var targetSlot = targetNode.FindInputSlot<MaterialSlot>(edge.inputSlot.slotId);

            IShaderNodeView sourceNodeView;
            if (useVisualNodeMap)
                visualNodeMap.TryGetValue(sourceNode, out sourceNodeView);
            else
                sourceNodeView = m_GraphView.nodes.ToList().OfType<IShaderNodeView>().FirstOrDefault(x => x.node == sourceNode);

            if (sourceNodeView != null)
            {
                var sourceAnchor = sourceNodeView.gvNode.outputContainer.Children().OfType<ShaderPort>().First(x => x.slot.Equals(sourceSlot));

                IShaderNodeView targetNodeView;
                if (useVisualNodeMap)
                    visualNodeMap.TryGetValue(targetNode, out targetNodeView);
                else
                    targetNodeView = m_GraphView.nodes.ToList().OfType<IShaderNodeView>().First(x => x.node == targetNode);

                var targetAnchor = targetNodeView.gvNode.inputContainer.Children().OfType<ShaderPort>().First(x => x.slot.Equals(targetSlot));

                var edgeView = new Edge
                {
                    userData = edge,
                    output = sourceAnchor,
                    input = targetAnchor
                };

                edgeView.RegisterCallback<MouseDownEvent>(OnMouseDown);
                edgeView.output.Connect(edgeView);
                edgeView.input.Connect(edgeView);
                m_GraphView.AddElement(edgeView);

                if (updateNodePorts)
                {
                    sourceNodeView.gvNode.RefreshPorts();
                    targetNodeView.gvNode.RefreshPorts();
                    sourceNodeView.UpdatePortInputTypes();
                    targetNodeView.UpdatePortInputTypes();
                }

                return edgeView;
            }

            return null;
        }

        void OnMouseDown(MouseDownEvent evt)
        {
            if (evt.button == (int)MouseButton.LeftMouse && evt.clickCount == 2)
            {
                if (evt.target is Edge edgeTarget)
                {
                    Vector2 pos = evt.mousePosition;
                    m_GraphView.CreateRedirectNode(pos, edgeTarget);
                }
            }
        }

        Stack<Node> m_NodeStack = new Stack<Node>();

        void UpdateEdgeColors(HashSet<IShaderNodeView> nodeViews)
        {
            var nodeStack = m_NodeStack;
            nodeStack.Clear();
            foreach (var nodeView in nodeViews)
                nodeStack.Push((Node)nodeView);
            while (nodeStack.Any())
            {
                var nodeView = nodeStack.Pop();
                if (nodeView is IShaderNodeView shaderNodeView)
                {
                    shaderNodeView.UpdatePortInputTypes();
                }

                foreach (var anchorView in nodeView.outputContainer.Children().OfType<Port>())
                {
                    foreach (var edgeView in anchorView.connections)
                    {
                        var targetSlot = edgeView.input.GetSlot();
                        if (targetSlot.valueType == SlotValueType.DynamicVector || targetSlot.valueType == SlotValueType.DynamicMatrix || targetSlot.valueType == SlotValueType.Dynamic)
                        {
                            var connectedNodeView = edgeView.input.node;
                            if (connectedNodeView != null && !nodeViews.Contains((IShaderNodeView)connectedNodeView))
                            {
                                nodeStack.Push(connectedNodeView);
                                nodeViews.Add((IShaderNodeView)connectedNodeView);
                            }
                        }
                    }
                }

                foreach (var anchorView in nodeView.inputContainer.Children().OfType<Port>())
                {
                    var targetSlot = anchorView.GetSlot();
                    if (targetSlot.valueType != SlotValueType.DynamicVector)
                        continue;
                    foreach (var edgeView in anchorView.connections)
                    {
                        var connectedNodeView = edgeView.output.node;
                        if (connectedNodeView != null && !nodeViews.Contains((IShaderNodeView)connectedNodeView))
                        {
                            nodeStack.Push(connectedNodeView);
                            nodeViews.Add((IShaderNodeView)connectedNodeView);
                        }
                    }
                }
            }
        }

        void OnPrimaryMasterChanged()
        {
            m_MasterPreviewView?.RemoveFromHierarchy();
            CreateMasterPreview();
            ApplyMasterPreviewLayout();
            UpdateSubWindowsVisibility();
        }

        void ApplySerializedWindowLayouts(GeometryChangedEvent evt)
        {
            UnregisterCallback<GeometryChangedEvent>(ApplySerializedWindowLayouts);

            ApplyMasterPreviewLayout();

            ApplyBlackboardLayout();

            m_InspectorView.DeserializeLayout();
        }

        void ApplyMasterPreviewLayout()
        {
            m_FloatingWindowsLayout.previewLayout.ApplyPosition(m_MasterPreviewView);

            previewManager.ResizeMasterPreview(m_FloatingWindowsLayout.masterPreviewSize);

            m_MasterPreviewView.previewTextureView.style.width = m_FloatingWindowsLayout.masterPreviewSize.x;
            m_MasterPreviewView.previewTextureView.style.height = m_FloatingWindowsLayout.masterPreviewSize.y;
            m_MasterPreviewView.RegisterCallback<GeometryChangedEvent>(SerializeMasterPreviewLayout);
        }

        void SerializeMasterPreviewLayout(GeometryChangedEvent evt)
        {
            UpdateSerializedWindowLayout();
        }

        void ApplyBlackboardLayout()
        {
            // Restore blackboard layout, and make sure that it remains in the view.
            Rect blackboardRect = m_FloatingWindowsLayout.blackboardLayout.GetLayout(this.layout);

            // Make sure the dimensions are sufficiently large.
            blackboardRect.width = Mathf.Clamp(blackboardRect.width, 160f, m_GraphView.contentContainer.layout.width);
            blackboardRect.height = Mathf.Clamp(blackboardRect.height, 160f, m_GraphView.contentContainer.layout.height);

            // Make sure that the positioning is on screen.
            blackboardRect.x = Mathf.Clamp(blackboardRect.x, 0f,
                Mathf.Max(0f, m_GraphView.contentContainer.layout.width - blackboardRect.width));
            blackboardRect.y = Mathf.Clamp(blackboardRect.y, 0f,
                Mathf.Max(0f, m_GraphView.contentContainer.layout.height - blackboardRect.height));

            // Set the processed blackboard layout.
            m_BlackboardProvider.blackboard.SetPosition(blackboardRect);

            // After the layout is restored from the previous session, start tracking layout changes in the blackboard.
            m_BlackboardProvider.blackboard.RegisterCallback<GeometryChangedEvent>(SerializeBlackboardLayout);
        }

        void SerializeBlackboardLayout(GeometryChangedEvent evt)
        {
            UpdateSerializedWindowLayout();
        }

        void UpdateSerializedWindowLayout()
        {
            m_FloatingWindowsLayout.previewLayout.CalculateDockingCornerAndOffset(m_MasterPreviewView.layout, m_GraphView.layout);
            m_FloatingWindowsLayout.previewLayout.ClampToParentWindow();

            m_FloatingWindowsLayout.blackboardLayout.CalculateDockingCornerAndOffset(m_BlackboardProvider.blackboard.layout, m_GraphView.layout);
            m_FloatingWindowsLayout.blackboardLayout.ClampToParentWindow();

            if (m_MasterPreviewView.expanded)
            {
                m_FloatingWindowsLayout.masterPreviewSize = m_MasterPreviewView.previewTextureView.layout.size;
            }

            string serializedWindowLayout = JsonUtility.ToJson(m_FloatingWindowsLayout);
            EditorUserSettings.SetConfigValue(k_FloatingWindowsLayoutKey, serializedWindowLayout);
        }

        public void Dispose()
        {
            if (m_GraphView != null)
            {
                saveRequested = null;
                saveAsRequested = null;
                convertToSubgraphRequested = null;
                showInProjectRequested = null;
                isCheckedOut = null;
                checkOut = null;
                foreach (var node in m_GraphView.Children().OfType<IShaderNodeView>())
                    node.Dispose();
                m_GraphView.nodeCreationRequest = null;
                m_GraphView = null;
            }
            if (previewManager != null)
            {
                previewManager.Dispose();
                previewManager = null;
            }
            if (m_SearchWindowProvider != null)
            {
                Object.DestroyImmediate(m_SearchWindowProvider);
                m_SearchWindowProvider = null;
            }
        }
    }
}<|MERGE_RESOLUTION|>--- conflicted
+++ resolved
@@ -151,93 +151,88 @@
             previewManager.RenderPreviews(false);
             var colorProviders = m_ColorManager.providerNames.ToArray();
             var toolbar = new IMGUIContainer(() =>
-            {
-                GUILayout.BeginHorizontal(EditorStyles.toolbar);
-                if (GUILayout.Button("Save Asset", EditorStyles.toolbarButton))
-                {
-                    if (saveRequested != null)
-                        saveRequested();
-                }
-                GUILayout.Space(6);
-                if (GUILayout.Button("Save As...", EditorStyles.toolbarButton))
-                {
-                    saveAsRequested();
-                }
-                GUILayout.Space(6);
-                if (GUILayout.Button("Show In Project", EditorStyles.toolbarButton))
-                {
-                    if (showInProjectRequested != null)
-                        showInProjectRequested();
-                }
-
-                EditorGUI.BeginChangeCheck();
-                GUILayout.Label("Precision");
-                graph.concretePrecision = (ConcretePrecision)EditorGUILayout.EnumPopup(graph.concretePrecision, GUILayout.Width(100f));
-                if (EditorGUI.EndChangeCheck())
-                {
-                    var nodeList = m_GraphView.Query<MaterialNodeView>().ToList();
-                    m_ColorManager.SetNodesDirty(nodeList);
-                    graph.ValidateGraph();
-                    m_ColorManager.UpdateNodeViews(nodeList);
-                    foreach (var node in graph.GetNodes<AbstractMaterialNode>())
-                    {
-                        node.Dirty(ModificationScope.Graph);
-                    }
-                }
-
-                if (isCheckedOut != null)
-                {
-                    if (!isCheckedOut() && Provider.enabled && Provider.isActive)
-                    {
-                        if (GUILayout.Button("Check Out", EditorStyles.toolbarButton))
+                {
+                    GUILayout.BeginHorizontal(EditorStyles.toolbar);
+                    if (GUILayout.Button("Save Asset", EditorStyles.toolbarButton))
+                    {
+                        if (saveRequested != null)
+                            saveRequested();
+                    }
+                    GUILayout.Space(6);
+                    if (GUILayout.Button("Save As...", EditorStyles.toolbarButton))
+                    {
+                        saveAsRequested();
+                    }
+                    GUILayout.Space(6);
+                    if (GUILayout.Button("Show In Project", EditorStyles.toolbarButton))
+                    {
+                        if (showInProjectRequested != null)
+                            showInProjectRequested();
+                    }
+
+                    EditorGUI.BeginChangeCheck();
+                    GUILayout.Label("Precision");
+                    graph.concretePrecision = (ConcretePrecision)EditorGUILayout.EnumPopup(graph.concretePrecision, GUILayout.Width(100f));
+                    if (EditorGUI.EndChangeCheck())
+                    {
+                        var nodeList = m_GraphView.Query<MaterialNodeView>().ToList();
+                        m_ColorManager.SetNodesDirty(nodeList);
+                        graph.ValidateGraph();
+                        m_ColorManager.UpdateNodeViews(nodeList);
+                        foreach (var node in graph.GetNodes<AbstractMaterialNode>())
                         {
-                            if (checkOut != null)
-                                checkOut();
+                            node.Dirty(ModificationScope.Graph);
                         }
                     }
-                    else
-                    {
-                        EditorGUI.BeginDisabledGroup(true);
-                        GUILayout.Button("Check Out", EditorStyles.toolbarButton);
-                        EditorGUI.EndDisabledGroup();
-                    }
-                }
-
-                GUILayout.FlexibleSpace();
-
-                EditorGUI.BeginChangeCheck();
-                GUILayout.Label("Color Mode");
-                var newColorIdx = EditorGUILayout.Popup(m_ColorManager.activeIndex, colorProviders, GUILayout.Width(100f));
-                GUILayout.Space(4);
-                m_UserViewSettings.isBlackboardVisible = GUILayout.Toggle(m_UserViewSettings.isBlackboardVisible, "Blackboard", EditorStyles.toolbarButton);
-
-                GUILayout.Space(6);
-
-<<<<<<< HEAD
-                m_UserViewSettings.isPreviewVisible = GUILayout.Toggle(m_UserViewSettings.isPreviewVisible, "Main Preview", EditorStyles.toolbarButton);
-                if (EditorGUI.EndChangeCheck())
-                {
-                    if(newColorIdx != m_ColorManager.activeIndex)
-=======
+
+                    if (isCheckedOut != null)
+                    {
+                        if (!isCheckedOut() && Provider.enabled && Provider.isActive)
+                        {
+                            if (GUILayout.Button("Check Out", EditorStyles.toolbarButton))
+                            {
+                                if (checkOut != null)
+                                    checkOut();
+                            }
+                        }
+                        else
+                        {
+                            EditorGUI.BeginDisabledGroup(true);
+                            GUILayout.Button("Check Out", EditorStyles.toolbarButton);
+                            EditorGUI.EndDisabledGroup();
+                        }
+                    }
+
+                    GUILayout.FlexibleSpace();
+
+                    EditorGUI.BeginChangeCheck();
+                    GUILayout.Label("Color Mode");
+                    var newColorIdx = EditorGUILayout.Popup(m_ColorManager.activeIndex, colorProviders, GUILayout.Width(100f));
+                    GUILayout.Space(4);
+                    m_UserViewSettings.isBlackboardVisible = GUILayout.Toggle(m_UserViewSettings.isBlackboardVisible, "Blackboard", EditorStyles.toolbarButton);
+
+                    GUILayout.Space(6);
+
                     m_UserViewSettings.isInspectorVisible = GUILayout.Toggle(m_UserViewSettings.isInspectorVisible, "Inspector", EditorStyles.toolbarButton);
 
                     GUILayout.Space(6);
 
                     m_UserViewSettings.isPreviewVisible = GUILayout.Toggle(m_UserViewSettings.isPreviewVisible, "Main Preview", EditorStyles.toolbarButton);
                     if (EditorGUI.EndChangeCheck())
->>>>>>> 8fefabda
-                    {
-                        m_ColorManager.SetActiveProvider(newColorIdx, m_GraphView.Query<MaterialNodeView>().ToList());
-                        m_UserViewSettings.colorProvider = m_ColorManager.activeProviderName;
-                    }
-
-                    UpdateSubWindowsVisibility();
-
-                    var serializedViewSettings = JsonUtility.ToJson(m_UserViewSettings);
-                    EditorUserSettings.SetConfigValue(k_UserViewSettings, serializedViewSettings);
-                }
-                GUILayout.EndHorizontal();
-            });
+                    {
+                        if(newColorIdx != m_ColorManager.activeIndex)
+                        {
+                            m_ColorManager.SetActiveProvider(newColorIdx, m_GraphView.Query<MaterialNodeView>().ToList());
+                            m_UserViewSettings.colorProvider = m_ColorManager.activeProviderName;
+                        }
+
+                        UpdateSubWindowsVisibility();
+
+                        var serializedViewSettings = JsonUtility.ToJson(m_UserViewSettings);
+                        EditorUserSettings.SetConfigValue(k_UserViewSettings, serializedViewSettings);
+                    }
+                    GUILayout.EndHorizontal();
+                });
             Add(toolbar);
 
             var content = new VisualElement { name = "content" };
@@ -815,12 +810,8 @@
             node.RegisterCallback(OnNodeChanged);
             nodeView.MarkDirtyRepaint();
 
-<<<<<<< HEAD
-            if (m_SearchWindowProvider.nodeNeedsRepositioning && m_SearchWindowProvider.targetSlotReference.node == node)
-=======
             if (m_SearchWindowProvider.nodeNeedsRepositioning &&
-                m_SearchWindowProvider.targetSlotReference.nodeGuid.Equals(node.guid))
->>>>>>> 8fefabda
+                m_SearchWindowProvider.targetSlotReference.node == node)
             {
                 m_SearchWindowProvider.nodeNeedsRepositioning = false;
                 foreach (var element in nodeView.inputContainer.Children().Union(nodeView.outputContainer.Children()))
@@ -836,19 +827,19 @@
 
             if (materialNode.group != null)
             {
-                if (usePrebuiltVisualGroupMap)
-                {
-                    // cheaper way to add the node to groups it is in
-                    ShaderGroup groupView;
+            if (usePrebuiltVisualGroupMap)
+            {
+                // cheaper way to add the node to groups it is in
+                ShaderGroup groupView;
                     visualGroupMap.TryGetValue(materialNode.group, out groupView);
-                    if (groupView != null)
-                        groupView.AddElement(nodeView);
-                }
-                else
-                {
-                    // This should also work for sticky notes
-                    m_GraphElementsTemp.Clear();
-                    m_GraphView.graphElements.ToList(m_GraphElementsTemp);
+                if (groupView != null)
+                    groupView.AddElement(nodeView);
+            }
+            else
+            {
+                // This should also work for sticky notes
+                m_GraphElementsTemp.Clear();
+                m_GraphView.graphElements.ToList(m_GraphElementsTemp);
 
                     foreach (var element in m_GraphElementsTemp)
                     {
