--- conflicted
+++ resolved
@@ -357,13 +357,9 @@
             if (EditorWindow.focusedWindow == m_EditorWindow) //only display the search window when current graph view is focused
             {
                 m_SearchWindowProvider.connectedPort = null;
-<<<<<<< HEAD
-                m_SearchWindowProvider.target = c.target;
+                m_SearchWindowProvider.target = c.target ?? m_HoveredContextView;
                 var displayPosition = (c.screenMousePosition - m_EditorWindow.position.position);
 
-=======
-                m_SearchWindowProvider.target = c.target ?? m_HoveredContextView;
->>>>>>> 1766d5c4
                 SearcherWindow.Show(m_EditorWindow, (m_SearchWindowProvider as SearcherProvider).LoadSearchWindow(),
                     item => (m_SearchWindowProvider as SearcherProvider).OnSearcherSelectEntry(item, c.screenMousePosition - m_EditorWindow.position.position),
                     displayPosition, null, new SearcherWindow.Alignment(SearcherWindow.Alignment.Vertical.Center, SearcherWindow.Alignment.Horizontal.Left));
