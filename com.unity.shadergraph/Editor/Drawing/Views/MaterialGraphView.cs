using System;
using System.Collections.Generic;
using System.Linq;
using UnityEditor.Graphing.Util;
using UnityEngine;
using UnityEditor.Graphing;
using Object = UnityEngine.Object;
using UnityEditor.Experimental.GraphView;
using UnityEditor.ShaderGraph.Drawing.Inspector.PropertyDrawers;
using UnityEditor.ShaderGraph.Drawing.Views.Blackboard;
using UnityEditor.ShaderGraph.Internal;
using UnityEditor.ShaderGraph.Serialization;
using UnityEngine.UIElements;
using Edge = UnityEditor.Experimental.GraphView.Edge;
using Node = UnityEditor.Experimental.GraphView.Node;
using UnityEngine.Pool;

namespace UnityEditor.ShaderGraph.Drawing
{
    sealed class MaterialGraphView : GraphView, IInspectable
    {
        public MaterialGraphView()
        {
            styleSheets.Add(Resources.Load<StyleSheet>("Styles/MaterialGraphView"));
            serializeGraphElements = SerializeGraphElementsImplementation;
            canPasteSerializedData = CanPasteSerializedDataImplementation;
            unserializeAndPaste = UnserializeAndPasteImplementation;
            deleteSelection = DeleteSelectionImplementation;
            elementsInsertedToStackNode = ElementsInsertedToStackNode;
            RegisterCallback<DragUpdatedEvent>(OnDragUpdatedEvent);
            RegisterCallback<DragPerformEvent>(OnDragPerformEvent);
            RegisterCallback<MouseMoveEvent>(OnMouseMoveEvent);
        }

        protected override bool canCutSelection
        {
            get { return selection.OfType<IShaderNodeView>().Any(x => x.node.canCutNode) || selection.OfType<Group>().Any() || selection.OfType<BlackboardField>().Any(); }
        }

        protected override bool canCopySelection
        {
            get { return selection.OfType<IShaderNodeView>().Any(x => x.node.canCopyNode) || selection.OfType<Group>().Any() || selection.OfType<BlackboardField>().Any(); }
        }

        public MaterialGraphView(GraphData graph, Action previewUpdateDelegate) : this()
        {
            this.graph = graph;
            this.m_PreviewManagerUpdateDelegate = previewUpdateDelegate;
        }

        [Inspectable("GraphData", null)]
        public GraphData graph { get; private set; }

<<<<<<< HEAD
=======

>>>>>>> e6735194
        public Action blackboardFieldDropDelegate
        {
            get => m_BlackboardFieldDropDelegate;
            set => m_BlackboardFieldDropDelegate = value;
        }

        Action m_BlackboardFieldDropDelegate;

        Action m_InspectorUpdateDelegate;
        Action m_PreviewManagerUpdateDelegate;

        public string inspectorTitle => this.graph.path;

        public object GetObjectToInspect()
        {
            return graph;
        }

        public void SupplyDataToPropertyDrawer(IPropertyDrawer propertyDrawer, Action inspectorUpdateDelegate)
        {
            m_InspectorUpdateDelegate = inspectorUpdateDelegate;
            if (propertyDrawer is GraphDataPropertyDrawer graphDataPropertyDrawer)
            {
                graphDataPropertyDrawer.GetPropertyData(this.ChangeTargetSettings, ChangeConcretePrecision);
            }
        }

        void ChangeTargetSettings()
        {
            var activeBlocks = graph.GetActiveBlocksForAllActiveTargets();
            if (ShaderGraphPreferences.autoAddRemoveBlocks)
            {
                graph.AddRemoveBlocksFromActiveList(activeBlocks);
            }

            graph.UpdateActiveBlocks(activeBlocks);
            this.m_PreviewManagerUpdateDelegate();
            this.m_InspectorUpdateDelegate();
        }

        void ChangeConcretePrecision(ConcretePrecision newValue)
        {
            var graphEditorView = this.GetFirstAncestorOfType<GraphEditorView>();
            if (graphEditorView == null)
                return;

            graph.owner.RegisterCompleteObjectUndo("Change Precision");
            if (graph.concretePrecision == newValue)
                return;

            graph.concretePrecision = newValue;
            var nodeList = this.Query<MaterialNodeView>().ToList();
            graphEditorView.colorManager.SetNodesDirty(nodeList);

            graph.ValidateGraph();
            graphEditorView.colorManager.UpdateNodeViews(nodeList);
            foreach (var node in graph.GetNodes<AbstractMaterialNode>())
            {
                node.Dirty(ModificationScope.Graph);
            }
        }

        public Action onConvertToSubgraphClick { get; set; }
        public Vector2 cachedMousePosition { get; private set; }

        // GraphView has UQueryState<Node> nodes built in to query for Nodes
        // We need this for Contexts but we might as well cast it to a list once
        public List<ContextView> contexts { get; set; }

        // We have to manually update Contexts
        // Currently only called during GraphEditorView ctor as our Contexts are static
        public void UpdateContextList()
        {
            var contextQuery = contentViewContainer.Query<ContextView>().Build();
            contexts = contextQuery.ToList();
        }

        // We need a way to access specific ContextViews
        public ContextView GetContext(ContextData contextData)
        {
            return contexts.FirstOrDefault(s => s.contextData == contextData);
        }

        public override List<Port> GetCompatiblePorts(Port startAnchor, NodeAdapter nodeAdapter)
        {
            var compatibleAnchors = new List<Port>();
            var startSlot = startAnchor.GetSlot();
            if (startSlot == null)
                return compatibleAnchors;

            var startStage = startSlot.stageCapability;
            if (startStage == ShaderStageCapability.All)
                startStage = NodeUtils.GetEffectiveShaderStageCapability(startSlot, true) & NodeUtils.GetEffectiveShaderStageCapability(startSlot, false);

            foreach (var candidateAnchor in ports.ToList())
            {
                var candidateSlot = candidateAnchor.GetSlot();

                if (!startSlot.IsCompatibleWith(candidateSlot))
                    continue;

                if (startStage != ShaderStageCapability.All)
                {
                    var candidateStage = candidateSlot.stageCapability;
                    if (candidateStage == ShaderStageCapability.All)
                        candidateStage = NodeUtils.GetEffectiveShaderStageCapability(candidateSlot, true)
                            & NodeUtils.GetEffectiveShaderStageCapability(candidateSlot, false);
                    if (candidateStage != ShaderStageCapability.All && candidateStage != startStage)
                        continue;
                }

                compatibleAnchors.Add(candidateAnchor);
            }
            return compatibleAnchors;
        }

        internal bool ResetSelectedBlockNodes()
        {
            var selectedBlocknodes = selection.FindAll(e => e is MaterialNodeView && ((MaterialNodeView)e).node is BlockNode).Cast<MaterialNodeView>().ToArray();
            foreach (var mNode in selectedBlocknodes)
            {
                var bNode = mNode.node as BlockNode;
                var context = GetContext(bNode.contextData);

                RemoveElement(mNode);
                context.InsertBlock(mNode);

                // TODO: StackNode in GraphView (Trunk) has no interface to reset drop previews. The least intrusive
                // solution is to call its DragLeave until its interface can be improved.
                context.DragLeave(null, null, null, null);
            }
            return selectedBlocknodes.Length > 0;
        }

        public override void BuildContextualMenu(ContextualMenuPopulateEvent evt)
        {
            Vector2 mousePosition = evt.mousePosition;

            // If the target wasn't a block node, but there is one selected (and reset) by the time we reach this point,
            // it means a block node was in an invalid configuration and that it may be unsafe to build the context menu.
            bool targetIsBlockNode = evt.target is MaterialNodeView && ((MaterialNodeView)evt.target).node is BlockNode;
            if (ResetSelectedBlockNodes() && !targetIsBlockNode)
            {
                return;
            }

            base.BuildContextualMenu(evt);
            if (evt.target is GraphView)
            {
                evt.menu.InsertAction(1, "Create Sticky Note", (e) => { AddStickyNote(mousePosition); });

                foreach (AbstractMaterialNode node in graph.GetNodes<AbstractMaterialNode>())
                {
                    if (node.hasPreview && node.previewExpanded == true)
                        evt.menu.InsertAction(2, "Collapse All Previews", CollapsePreviews, (a) => DropdownMenuAction.Status.Normal);
                    if (node.hasPreview && node.previewExpanded == false)
                        evt.menu.InsertAction(2, "Expand All Previews", ExpandPreviews, (a) => DropdownMenuAction.Status.Normal);
                }
                evt.menu.AppendSeparator();
            }

            if (evt.target is GraphView || evt.target is Node)
            {
                if (evt.target is Node node)
                {
                    if (!selection.Contains(node))
                    {
                        selection.Clear();
                        selection.Add(node);
                    }
                }

                evt.menu.AppendAction("Select/Unused Nodes", SelectUnusedNodes);

                InitializeViewSubMenu(evt);
                InitializePrecisionSubMenu(evt);

                evt.menu.AppendAction("Convert To/Sub-graph", ConvertToSubgraph, ConvertToSubgraphStatus);
                evt.menu.AppendAction("Convert To/Inline Node", ConvertToInlineNode, ConvertToInlineNodeStatus);
                evt.menu.AppendAction("Convert To/Property", ConvertToProperty, ConvertToPropertyStatus);
                evt.menu.AppendSeparator();

                var editorView = GetFirstAncestorOfType<GraphEditorView>();
                if (editorView.colorManager.activeSupportsCustom && selection.OfType<MaterialNodeView>().Any())
                {
                    evt.menu.AppendSeparator();
                    evt.menu.AppendAction("Color/Change...", ChangeCustomNodeColor,
                        eventBase => DropdownMenuAction.Status.Normal);

                    evt.menu.AppendAction("Color/Reset", menuAction =>
                    {
                        graph.owner.RegisterCompleteObjectUndo("Reset Node Color");
                        foreach (var selectable in selection)
                        {
                            if (selectable is MaterialNodeView nodeView)
                            {
                                nodeView.node.ResetColor(editorView.colorManager.activeProviderName);
                                editorView.colorManager.UpdateNodeView(nodeView);
                            }
                        }
                    }, eventBase => DropdownMenuAction.Status.Normal);
                }

                if (selection.OfType<IShaderNodeView>().Count() == 1)
                {
                    evt.menu.AppendSeparator();
                    evt.menu.AppendAction("Open Documentation _F1", SeeDocumentation, SeeDocumentationStatus);
                }
                if (selection.OfType<IShaderNodeView>().Count() == 1 && selection.OfType<IShaderNodeView>().First().node is SubGraphNode)
                {
                    evt.menu.AppendSeparator();
                    evt.menu.AppendAction("Open Sub Graph", OpenSubGraph, (a) => DropdownMenuAction.Status.Normal);
                }
            }
            evt.menu.AppendSeparator();
            if (evt.target is StickyNote)
            {
                evt.menu.AppendAction("Select/Unused Nodes", SelectUnusedNodes);
                evt.menu.AppendSeparator();
            }

            // This needs to work on nodes, groups and properties
            if ((evt.target is Node) || (evt.target is StickyNote))
            {
                evt.menu.AppendAction("Group Selection %g", _ => GroupSelection(), (a) =>
                {
                    List<ISelectable> filteredSelection = new List<ISelectable>();

                    foreach (ISelectable selectedObject in selection)
                    {
                        if (selectedObject is Group)
                            return DropdownMenuAction.Status.Disabled;
                        GraphElement ge = selectedObject as GraphElement;
                        if (ge.userData is BlockNode)
                        {
                            return DropdownMenuAction.Status.Disabled;
                        }
                        if (ge.userData is IGroupItem)
                        {
                            filteredSelection.Add(ge);
                        }
                    }

                    if (filteredSelection.Count > 0)
                        return DropdownMenuAction.Status.Normal;

                    return DropdownMenuAction.Status.Disabled;
                });

                evt.menu.AppendAction("Ungroup Selection %u", _ => RemoveFromGroupNode(), (a) =>
                {
                    List<ISelectable> filteredSelection = new List<ISelectable>();

                    foreach (ISelectable selectedObject in selection)
                    {
                        if (selectedObject is Group)
                            return DropdownMenuAction.Status.Disabled;
                        GraphElement ge = selectedObject as GraphElement;
                        if (ge.userData is IGroupItem)
                        {
                            if (ge.GetContainingScope() is Group)
                                filteredSelection.Add(ge);
                        }
                    }

                    if (filteredSelection.Count > 0)
                        return DropdownMenuAction.Status.Normal;

                    return DropdownMenuAction.Status.Disabled;
                });
            }

            if (evt.target is ShaderGroup shaderGroup)
            {
                evt.menu.AppendAction("Select/Unused Nodes", SelectUnusedNodes);
                evt.menu.AppendSeparator();
                if (!selection.Contains(shaderGroup))
                {
                    selection.Add(shaderGroup);
                }

                var data = shaderGroup.userData;
                int count = evt.menu.MenuItems().Count;
                evt.menu.InsertAction(count, "Delete Group and Contents", (e) => RemoveNodesInsideGroup(e, data), DropdownMenuAction.AlwaysEnabled);
            }

            if (evt.target is BlackboardField)
            {
                evt.menu.AppendAction("Delete", (e) => DeleteSelectionImplementation("Delete", AskUser.DontAskUser), (e) => canDeleteSelection ? DropdownMenuAction.Status.Normal : DropdownMenuAction.Status.Disabled);
                evt.menu.AppendAction("Duplicate %d", (e) => DuplicateSelection(), (a) => canDuplicateSelection ? DropdownMenuAction.Status.Normal : DropdownMenuAction.Status.Disabled);
            }

            // Contextual menu
            if (evt.target is Edge)
            {
                var target = evt.target as Edge;
                var pos = evt.mousePosition;

                evt.menu.AppendSeparator();
                evt.menu.AppendAction("Add Redirect Node", e => CreateRedirectNode(pos, target));
            }
        }

        public void CreateRedirectNode(Vector2 position, Edge edgeTarget)
        {
            var outputSlot = edgeTarget.output.GetSlot();
            var inputSlot = edgeTarget.input.GetSlot();
            // Need to check if the Nodes that are connected are in a group or not
            // If they are in the same group we also add in the Redirect Node
            // var groupGuidOutputNode = graph.GetNodeFromGuid(outputSlot.slotReference.nodeGuid).groupGuid;
            // var groupGuidInputNode = graph.GetNodeFromGuid(inputSlot.slotReference.nodeGuid).groupGuid;
            GroupData group = null;
            if (outputSlot.owner.group == inputSlot.owner.group)
            {
                group = inputSlot.owner.group;
            }

            RedirectNodeData.Create(graph, outputSlot.valueType, contentViewContainer.WorldToLocal(position), inputSlot.slotReference,
                outputSlot.slotReference, group);
        }

        void SelectUnusedNodes(DropdownMenuAction action)
        {
            graph.owner.RegisterCompleteObjectUndo("Select Unused Nodes");
            ClearSelection();

            List<AbstractMaterialNode> endNodes = new List<AbstractMaterialNode>();
            if (!graph.isSubGraph)
            {
                var nodeView = graph.GetNodes<BlockNode>();
                foreach (BlockNode blockNode in nodeView)
                {
                    endNodes.Add(blockNode as AbstractMaterialNode);
                }
            }
            else
            {
                var nodes = graph.GetNodes<SubGraphOutputNode>();
                foreach (var node in nodes)
                {
                    endNodes.Add(node);
                }
            }

            var nodesConnectedToAMasterNode = new List<AbstractMaterialNode>();

            // Get the list of nodes from Master nodes or SubGraphOutputNode
            foreach (var abs in endNodes)
            {
                NodeUtils.DepthFirstCollectNodesFromNode(nodesConnectedToAMasterNode, abs);
            }

            selection.Clear();
            // Get all nodes and then compare with the master nodes list
            var nodesConnectedHash = new HashSet<AbstractMaterialNode>(nodesConnectedToAMasterNode);
            var allNodes = nodes.ToList().OfType<IShaderNodeView>();
            foreach (IShaderNodeView materialNodeView in allNodes)
            {
                if (!nodesConnectedHash.Contains(materialNodeView.node))
                {
                    var nd = materialNodeView as GraphElement;
                    AddToSelection(nd);
                }
            }
        }

        public delegate void SelectionChanged(List<ISelectable> selection);
        public SelectionChanged OnSelectionChange;
        public override void AddToSelection(ISelectable selectable)
        {
            base.AddToSelection(selectable);

            if (OnSelectionChange != null)
                OnSelectionChange(selection);
        }

        public override void RemoveFromSelection(ISelectable selectable)
        {
            base.RemoveFromSelection(selectable);

            if (OnSelectionChange != null)
                OnSelectionChange(selection);
        }

        public override void ClearSelection()
        {
            base.ClearSelection();

            if (OnSelectionChange != null)
                OnSelectionChange(selection);
        }

        private void RemoveNodesInsideGroup(DropdownMenuAction action, GroupData data)
        {
            graph.owner.RegisterCompleteObjectUndo("Delete Group and Contents");
            var groupItems = graph.GetItemsInGroup(data);
            graph.RemoveElements(groupItems.OfType<AbstractMaterialNode>().ToArray(), new IEdge[] {}, new[] {data}, groupItems.OfType<StickyNoteData>().ToArray());
        }

        private void InitializePrecisionSubMenu(ContextualMenuPopulateEvent evt)
        {
            // Default the menu buttons to disabled
            DropdownMenuAction.Status inheritPrecisionAction = DropdownMenuAction.Status.Disabled;
            DropdownMenuAction.Status floatPrecisionAction = DropdownMenuAction.Status.Disabled;
            DropdownMenuAction.Status halfPrecisionAction = DropdownMenuAction.Status.Disabled;

            // Check which precisions are available to switch to
            foreach (MaterialNodeView selectedNode in selection.Where(x => x is MaterialNodeView).Select(x => x as MaterialNodeView))
            {
                if (selectedNode.node.precision != Precision.Inherit)
                    inheritPrecisionAction = DropdownMenuAction.Status.Normal;
                if (selectedNode.node.precision != Precision.Single)
                    floatPrecisionAction = DropdownMenuAction.Status.Normal;
                if (selectedNode.node.precision != Precision.Half)
                    halfPrecisionAction = DropdownMenuAction.Status.Normal;
            }

            // Create the menu options
            evt.menu.AppendAction("Precision/Inherit", _ => SetNodePrecisionOnSelection(Precision.Inherit), (a) => inheritPrecisionAction);
            evt.menu.AppendAction("Precision/Single", _ => SetNodePrecisionOnSelection(Precision.Single), (a) => floatPrecisionAction);
            evt.menu.AppendAction("Precision/Half", _ => SetNodePrecisionOnSelection(Precision.Half), (a) => halfPrecisionAction);
        }

        private void InitializeViewSubMenu(ContextualMenuPopulateEvent evt)
        {
            // Default the menu buttons to disabled
            DropdownMenuAction.Status expandPreviewAction = DropdownMenuAction.Status.Disabled;
            DropdownMenuAction.Status collapsePreviewAction = DropdownMenuAction.Status.Disabled;
            DropdownMenuAction.Status minimizeAction = DropdownMenuAction.Status.Disabled;
            DropdownMenuAction.Status maximizeAction = DropdownMenuAction.Status.Disabled;

            // Initialize strings
            string expandPreviewText = "View/Expand Previews";
            string collapsePreviewText = "View/Collapse Previews";
            string expandPortText = "View/Expand Ports";
            string collapsePortText = "View/Collapse Ports";
            if (selection.Count == 1)
            {
                collapsePreviewText = "View/Collapse Preview";
                expandPreviewText = "View/Expand Preview";
            }

            // Check if we can expand or collapse the ports/previews
            foreach (MaterialNodeView selectedNode in selection.Where(x => x is MaterialNodeView).Select(x => x as MaterialNodeView))
            {
                if (selectedNode.node.hasPreview)
                {
                    if (selectedNode.node.previewExpanded)
                        collapsePreviewAction = DropdownMenuAction.Status.Normal;
                    else
                        expandPreviewAction = DropdownMenuAction.Status.Normal;
                }

                if (selectedNode.CanToggleNodeExpanded())
                {
                    if (selectedNode.expanded)
                        minimizeAction = DropdownMenuAction.Status.Normal;
                    else
                        maximizeAction = DropdownMenuAction.Status.Normal;
                }
            }

            // Create the menu options
            evt.menu.AppendAction(collapsePortText, _ => SetNodeExpandedForSelectedNodes(false), (a) => minimizeAction);
            evt.menu.AppendAction(expandPortText, _ => SetNodeExpandedForSelectedNodes(true), (a) => maximizeAction);

            evt.menu.AppendSeparator("View/");

            evt.menu.AppendAction(expandPreviewText, _ => SetPreviewExpandedForSelectedNodes(true), (a) => expandPreviewAction);
            evt.menu.AppendAction(collapsePreviewText, _ => SetPreviewExpandedForSelectedNodes(false), (a) => collapsePreviewAction);
        }

        void ChangeCustomNodeColor(DropdownMenuAction menuAction)
        {
            // Color Picker is internal :(
            var t = typeof(EditorWindow).Assembly.GetTypes().FirstOrDefault(ty => ty.Name == "ColorPicker");
            var m = t?.GetMethod("Show", new[] {typeof(Action<Color>), typeof(Color), typeof(bool), typeof(bool)});
            if (m == null)
            {
                Debug.LogWarning("Could not invoke Color Picker for ShaderGraph.");
                return;
            }

            var editorView = GetFirstAncestorOfType<GraphEditorView>();
            var defaultColor = Color.gray;
            if (selection.FirstOrDefault(sel => sel is MaterialNodeView) is MaterialNodeView selNode1)
            {
                defaultColor = selNode1.GetColor();
                defaultColor.a = 1.0f;
            }

            void ApplyColor(Color pickedColor)
            {
                foreach (var selectable in selection)
                {
                    if (selectable is MaterialNodeView nodeView)
                    {
                        nodeView.node.SetColor(editorView.colorManager.activeProviderName, pickedColor);
                        editorView.colorManager.UpdateNodeView(nodeView);
                    }
                }
            }

            graph.owner.RegisterCompleteObjectUndo("Change Node Color");
            m.Invoke(null, new object[] {(Action<Color>)ApplyColor, defaultColor, true, false});
        }

        protected override bool canDeleteSelection
        {
            get
            {
                return selection.Any(x => !(x is IShaderNodeView nodeView) || nodeView.node.canDeleteNode);
            }
        }

        public void GroupSelection()
        {
            var title = "New Group";
            var groupData = new GroupData(title, new Vector2(10f, 10f));

            graph.owner.RegisterCompleteObjectUndo("Create Group Node");
            graph.CreateGroup(groupData);

            foreach (var element in selection.OfType<GraphElement>())
            {
                if (element.userData is IGroupItem groupItem)
                {
                    graph.SetGroup(groupItem, groupData);
                }
            }
        }

        public void AddStickyNote(Vector2 position)
        {
            position = contentViewContainer.WorldToLocal(position);
            string title = "New Note";
            string content = "Write something here";
            var stickyNoteData  = new StickyNoteData(title, content, new Rect(position.x, position.y, 200, 160));
            graph.owner.RegisterCompleteObjectUndo("Create Sticky Note");
            graph.AddStickyNote(stickyNoteData);
        }

        public void RemoveFromGroupNode()
        {
            graph.owner.RegisterCompleteObjectUndo("Ungroup Node(s)");
            foreach (var element in selection.OfType<GraphElement>())
            {
                if (element.userData is IGroupItem)
                {
                    Group group = element.GetContainingScope() as Group;
                    if (group != null)
                    {
                        group.RemoveElement(element);
                    }
                }
            }
        }

        public void SetNodeExpandedForSelectedNodes(bool state, bool recordUndo = true)
        {
            if (recordUndo)
            {
                graph.owner.RegisterCompleteObjectUndo(state ? "Expand Nodes" : "Collapse Nodes");
            }

            foreach (MaterialNodeView selectedNode in selection.Where(x => x is MaterialNodeView).Select(x => x as MaterialNodeView))
            {
                if (selectedNode.CanToggleNodeExpanded() && selectedNode.expanded != state)
                {
                    selectedNode.expanded = state;
                    selectedNode.node.Dirty(ModificationScope.Topological);
                }
            }
        }

        public void SetPreviewExpandedForSelectedNodes(bool state)
        {
            graph.owner.RegisterCompleteObjectUndo(state ? "Expand Nodes" : "Collapse Nodes");

            foreach (MaterialNodeView selectedNode in selection.Where(x => x is MaterialNodeView).Select(x => x as MaterialNodeView))
            {
                selectedNode.node.previewExpanded = state;
            }
        }

        public void SetNodePrecisionOnSelection(Precision inPrecision)
        {
            var editorView = GetFirstAncestorOfType<GraphEditorView>();
            IEnumerable<MaterialNodeView> nodes = selection.Where(x => x is MaterialNodeView node && node.node.canSetPrecision).Select(x => x as MaterialNodeView);

            graph.owner.RegisterCompleteObjectUndo("Set Precisions");
            editorView.colorManager.SetNodesDirty(nodes);

            foreach (MaterialNodeView selectedNode in nodes)
            {
                selectedNode.node.precision = inPrecision;
            }

            // Reflect the data down
            graph.ValidateGraph();
            editorView.colorManager.UpdateNodeViews(nodes);

            // Update the views
            foreach (MaterialNodeView selectedNode in nodes)
                selectedNode.node.Dirty(ModificationScope.Topological);
        }

        void CollapsePreviews(DropdownMenuAction action)
        {
            graph.owner.RegisterCompleteObjectUndo("Collapse Previews");

            foreach (AbstractMaterialNode node in graph.GetNodes<AbstractMaterialNode>())
            {
                node.previewExpanded = false;
            }
        }

        void ExpandPreviews(DropdownMenuAction action)
        {
            graph.owner.RegisterCompleteObjectUndo("Expand Previews");

            foreach (AbstractMaterialNode node in graph.GetNodes<AbstractMaterialNode>())
            {
                node.previewExpanded = true;
            }
        }

        void SeeDocumentation(DropdownMenuAction action)
        {
            var node = selection.OfType<IShaderNodeView>().First().node;
            if (node.documentationURL != null)
                System.Diagnostics.Process.Start(node.documentationURL);
        }

        void OpenSubGraph(DropdownMenuAction action)
        {
            SubGraphNode subgraphNode = selection.OfType<IShaderNodeView>().First().node as SubGraphNode;

            var path = AssetDatabase.GetAssetPath(subgraphNode.asset);
            ShaderGraphImporterEditor.ShowGraphEditWindow(path);
        }

        DropdownMenuAction.Status SeeDocumentationStatus(DropdownMenuAction action)
        {
            if (selection.OfType<IShaderNodeView>().First().node.documentationURL == null)
                return DropdownMenuAction.Status.Disabled;
            return DropdownMenuAction.Status.Normal;
        }

        DropdownMenuAction.Status ConvertToPropertyStatus(DropdownMenuAction action)
        {
            if (selection.OfType<IShaderNodeView>().Any(v => v.node != null))
            {
                if (selection.OfType<IShaderNodeView>().Any(v => v.node is IPropertyFromNode))
                    return DropdownMenuAction.Status.Normal;
                return DropdownMenuAction.Status.Disabled;
            }
            return DropdownMenuAction.Status.Hidden;
        }

        void ConvertToProperty(DropdownMenuAction action)
        {
            graph.owner.RegisterCompleteObjectUndo("Convert to Property");
            var selectedNodeViews = selection.OfType<IShaderNodeView>().Select(x => x.node).ToList();
            foreach (var node in selectedNodeViews)
            {
                if (!(node is IPropertyFromNode))
                    continue;

                var converter = node as IPropertyFromNode;
                var prop = converter.AsShaderProperty();
                graph.SanitizeGraphInputName(prop);
                graph.AddGraphInput(prop);

                var propNode = new PropertyNode();
                propNode.drawState = node.drawState;
                propNode.group = node.group;
                graph.AddNode(propNode);
                propNode.property = prop;

                var oldSlot = node.FindSlot<MaterialSlot>(converter.outputSlotId);
                var newSlot = propNode.FindSlot<MaterialSlot>(PropertyNode.OutputSlotId);

                foreach (var edge in graph.GetEdges(oldSlot.slotReference))
                    graph.Connect(newSlot.slotReference, edge.inputSlot);

                graph.RemoveNode(node);
            }
        }

        DropdownMenuAction.Status ConvertToInlineNodeStatus(DropdownMenuAction action)
        {
            if (selection.OfType<IShaderNodeView>().Any(v => v.node != null))
            {
                if (selection.OfType<IShaderNodeView>().Any(v => v.node is PropertyNode))
                    return DropdownMenuAction.Status.Normal;
                return DropdownMenuAction.Status.Disabled;
            }
            return DropdownMenuAction.Status.Hidden;
        }

        void ConvertToInlineNode(DropdownMenuAction action)
        {
            graph.owner.RegisterCompleteObjectUndo("Convert to Inline Node");
            var selectedNodeViews = selection.OfType<IShaderNodeView>()
                .Select(x => x.node)
                .OfType<PropertyNode>();

            foreach (var propNode in selectedNodeViews)
                ((GraphData)propNode.owner).ReplacePropertyNodeWithConcreteNode(propNode);
        }

        void DuplicateSelection()
        {
            graph.owner.RegisterCompleteObjectUndo("Duplicate Blackboard Property");

            List<ShaderInput> selectedProperties = new List<ShaderInput>();
            foreach (var selectable in selection)
            {
                ShaderInput shaderProp = (ShaderInput)((BlackboardField)selectable).userData;
                if (shaderProp != null)
                {
                    selectedProperties.Add(shaderProp);
                }
            }

            // Sort so that the ShaderInputs are in the correct order
            selectedProperties.Sort((x, y) => graph.GetGraphInputIndex(x) > graph.GetGraphInputIndex(y) ? 1 : -1);

            CopyPasteGraph copiedProperties = new CopyPasteGraph(null, null, null, selectedProperties,
                null, null, null);

            GraphViewExtensions.InsertCopyPasteGraph(this, copiedProperties);
        }

        DropdownMenuAction.Status ConvertToSubgraphStatus(DropdownMenuAction action)
        {
            if (onConvertToSubgraphClick == null) return DropdownMenuAction.Status.Hidden;
            return selection.OfType<IShaderNodeView>().Any(v => v.node != null && v.node.allowedInSubGraph && !(v.node is SubGraphOutputNode)) ? DropdownMenuAction.Status.Normal : DropdownMenuAction.Status.Hidden;
        }

        void ConvertToSubgraph(DropdownMenuAction action)
        {
            onConvertToSubgraphClick();
        }

        string SerializeGraphElementsImplementation(IEnumerable<GraphElement> elements)
        {
            var groups = elements.OfType<ShaderGroup>().Select(x => x.userData);
            var nodes = elements.OfType<IShaderNodeView>().Select(x => x.node).Where(x => x.canCopyNode);
            var edges = elements.OfType<Edge>().Select(x => (Graphing.Edge)x.userData);
            var inputs = selection.OfType<BlackboardField>().Select(x => x.userData as ShaderInput).ToList();
            var notes = elements.OfType<StickyNote>().Select(x => x.userData);

            // Collect the property nodes and get the corresponding properties
            var metaProperties = new HashSet<AbstractShaderProperty>(nodes.OfType<PropertyNode>().Select(x => x.property).Concat(inputs.OfType<AbstractShaderProperty>()));

            // Collect the keyword nodes and get the corresponding keywords
            var metaKeywords = new HashSet<ShaderKeyword>(nodes.OfType<KeywordNode>().Select(x => x.keyword).Concat(inputs.OfType<ShaderKeyword>()));

            // Sort so that the ShaderInputs are in the correct order
            inputs.Sort((x, y) => graph.GetGraphInputIndex(x) > graph.GetGraphInputIndex(y) ? 1 : -1);

            var copyPasteGraph = new CopyPasteGraph(groups, nodes, edges, inputs, metaProperties, metaKeywords, notes);
            return MultiJson.Serialize(copyPasteGraph);
        }

        bool CanPasteSerializedDataImplementation(string serializedData)
        {
            return CopyPasteGraph.FromJson(serializedData, graph) != null;
        }

        void UnserializeAndPasteImplementation(string operationName, string serializedData)
        {
            graph.owner.RegisterCompleteObjectUndo(operationName);

            var pastedGraph = CopyPasteGraph.FromJson(serializedData, graph);
            this.InsertCopyPasteGraph(pastedGraph);
        }

        void DeleteSelectionImplementation(string operationName, GraphView.AskUser askUser)
        {
            bool containsProperty = false;

            // Keywords need to be tested against variant limit based on multiple factors
            bool keywordsDirty = false;

            // Track dependent keyword nodes to remove them
            List<KeywordNode> keywordNodes = new List<KeywordNode>();

            foreach (var selectable in selection)
            {
                var field = selectable as BlackboardField;
                if (field != null && field.userData != null)
                {
                    switch (field.userData)
                    {
                        case AbstractShaderProperty property:
                            containsProperty = true;
                            break;
                        case ShaderKeyword keyword:
                            keywordNodes.AddRange(graph.GetNodes<KeywordNode>().Where(x => x.keyword == keyword));
                            break;
                        default:
                            throw new ArgumentOutOfRangeException();
                    }
                }
            }

            if (containsProperty)
            {
                if (graph.isSubGraph)
                {
                    if (!EditorUtility.DisplayDialog("Sub Graph Will Change", "If you remove a property and save the sub graph, you might change other graphs that are using this sub graph.\n\nDo you want to continue?", "Yes", "No"))
                        return;
                }
            }

            // Filter nodes that cannot be deleted
            var nodesToDelete = selection.OfType<IShaderNodeView>().Where(v => !(v.node is SubGraphOutputNode) && v.node.canDeleteNode).Select(x => x.node);

            // Add keyword nodes dependent on deleted keywords
            nodesToDelete = nodesToDelete.Union(keywordNodes);

            // If deleting a Sub Graph node whose asset contains Keywords test variant limit
            foreach (SubGraphNode subGraphNode in nodesToDelete.OfType<SubGraphNode>())
            {
                if (subGraphNode.asset == null)
                {
                    continue;
                }
                if (subGraphNode.asset.keywords.Any())
                {
                    keywordsDirty = true;
                }
            }

            graph.owner.RegisterCompleteObjectUndo(operationName);
            graph.RemoveElements(nodesToDelete.ToArray(),
                selection.OfType<Edge>().Select(x => x.userData).OfType<IEdge>().ToArray(),
                selection.OfType<ShaderGroup>().Select(x => x.userData).ToArray(),
                selection.OfType<StickyNote>().Select(x => x.userData).ToArray());

            foreach (var selectable in selection)
            {
                var field = selectable as BlackboardField;
                if (field != null && field.userData != null)
                {
                    var input = (ShaderInput)field.userData;
                    graph.RemoveGraphInput(input);

                    // If deleting a Keyword test variant limit
                    if (input is ShaderKeyword keyword)
                    {
                        keywordsDirty = true;
                    }
                }
            }

            // Test Keywords against variant limit
            if (keywordsDirty)
            {
                graph.OnKeywordChangedNoValidate();
            }

            selection.Clear();
        }

        // Gets the index after the currently selected shader input per row.
        public static List<int> GetIndicesToInsert(SGBlackboard blackboard, int numberOfSections = 2)
        {
            List<int> indexPerSection = new List<int>();

            for (int x = 0; x < numberOfSections; x++)
                indexPerSection.Add(-1);

            if (blackboard == null || !blackboard.selection.Any())
                return indexPerSection;

            foreach (ISelectable selection in blackboard.selection)
            {
                BlackboardField selectedBlackboardField = selection as BlackboardField;
                if (selectedBlackboardField != null)
                {
                    BlackboardRow row = selectedBlackboardField.GetFirstAncestorOfType<BlackboardRow>();
                    SGBlackboardSection section = selectedBlackboardField.GetFirstAncestorOfType<SGBlackboardSection>();
                    if (row == null || section == null)
                        continue;
                    VisualElement sectionContainer = section.parent;

                    int sectionIndex = sectionContainer.IndexOf(section);
                    if (sectionIndex > numberOfSections)
                        continue;

                    int rowAfterIndex = section.IndexOf(row) + 1;
                    if (rowAfterIndex  > indexPerSection[sectionIndex])
                    {
                        indexPerSection[sectionIndex] = rowAfterIndex;
                    }
                }
            }

            return indexPerSection;
        }

        #region Drag and drop

        bool ValidateObjectForDrop(Object obj)
        {
            return EditorUtility.IsPersistent(obj) && (
                obj is Texture2D ||
                obj is Cubemap ||
                obj is SubGraphAsset asset && !asset.descendents.Contains(graph.assetGuid) && asset.assetGuid != graph.assetGuid ||
                obj is Texture2DArray ||
                obj is Texture3D);
        }

        void OnDragUpdatedEvent(DragUpdatedEvent e)
        {
            var selection = DragAndDrop.GetGenericData("DragSelection") as List<ISelectable>;
            bool dragging = false;
            if (selection != null)
            {
                // Blackboard
                bool validFields = false;
                foreach (BlackboardField field in selection.OfType<BlackboardField>())
                {
                    if ((field != null) && !(field.userData is MultiJsonInternal.UnknownShaderPropertyType))
                        validFields = true;
                }
                dragging = validFields;
            }
            else
            {
                // Handle unity objects
                var objects = DragAndDrop.objectReferences;
                foreach (Object obj in objects)
                {
                    if (ValidateObjectForDrop(obj))
                    {
                        dragging = true;
                        break;
                    }
                }
            }

            if (dragging)
            {
                DragAndDrop.visualMode = DragAndDropVisualMode.Generic;
            }
        }

        void OnDragPerformEvent(DragPerformEvent e)
        {
            Vector2 localPos = (e.currentTarget as VisualElement).ChangeCoordinatesTo(contentViewContainer, e.localMousePosition);

            var selection = DragAndDrop.GetGenericData("DragSelection") as List<ISelectable>;
            if (selection != null)
            {
                // Blackboard
                if (selection.OfType<BlackboardField>().Any())
                {
                    IEnumerable<BlackboardField> fields = selection.OfType<BlackboardField>();
                    foreach (BlackboardField field in fields)
                    {
                        CreateNode(field, localPos);
                    }

                    // Call this delegate so blackboard can respond to blackboard field being dropped
                    blackboardFieldDropDelegate?.Invoke();
                }
            }
            else
            {
                // Handle unity objects
                var objects = DragAndDrop.objectReferences;
                foreach (Object obj in objects)
                {
                    if (ValidateObjectForDrop(obj))
                    {
                        CreateNode(obj, localPos);
                    }
                }
            }
        }

        void OnMouseMoveEvent(MouseMoveEvent evt)
        {
            this.cachedMousePosition = evt.mousePosition;
        }

        void CreateNode(object obj, Vector2 nodePosition)
        {
            var texture2D = obj as Texture2D;
            if (texture2D != null)
            {
                graph.owner.RegisterCompleteObjectUndo("Drag Texture");

                bool isNormalMap = false;
                if (EditorUtility.IsPersistent(texture2D) && !string.IsNullOrEmpty(AssetDatabase.GetAssetPath(texture2D)))
                {
                    var importer = AssetImporter.GetAtPath(AssetDatabase.GetAssetPath(texture2D)) as TextureImporter;
                    if (importer != null)
                        isNormalMap = importer.textureType == TextureImporterType.NormalMap;
                }

                var node = new SampleTexture2DNode();
                var drawState = node.drawState;
                drawState.position = new Rect(nodePosition, drawState.position.size);
                node.drawState = drawState;
                graph.AddNode(node);

                if (isNormalMap)
                    node.textureType = TextureType.Normal;

                var inputslot = node.FindInputSlot<Texture2DInputMaterialSlot>(SampleTexture2DNode.TextureInputId);
                if (inputslot != null)
                    inputslot.texture = texture2D;
            }

            var textureArray = obj as Texture2DArray;
            if (textureArray != null)
            {
                graph.owner.RegisterCompleteObjectUndo("Drag Texture Array");

                var node = new SampleTexture2DArrayNode();
                var drawState = node.drawState;
                drawState.position = new Rect(nodePosition, drawState.position.size);
                node.drawState = drawState;
                graph.AddNode(node);

                var inputslot = node.FindSlot<Texture2DArrayInputMaterialSlot>(SampleTexture2DArrayNode.TextureInputId);
                if (inputslot != null)
                    inputslot.textureArray = textureArray;
            }

            var texture3D = obj as Texture3D;
            if (texture3D != null)
            {
                graph.owner.RegisterCompleteObjectUndo("Drag Texture 3D");

                var node = new SampleTexture3DNode();
                var drawState = node.drawState;
                drawState.position = new Rect(nodePosition, drawState.position.size);
                node.drawState = drawState;
                graph.AddNode(node);

                var inputslot = node.FindSlot<Texture3DInputMaterialSlot>(SampleTexture3DNode.TextureInputId);
                if (inputslot != null)
                    inputslot.texture = texture3D;
            }

            var cubemap = obj as Cubemap;
            if (cubemap != null)
            {
                graph.owner.RegisterCompleteObjectUndo("Drag Cubemap");

                var node = new SampleCubemapNode();
                var drawState = node.drawState;
                drawState.position = new Rect(nodePosition, drawState.position.size);
                node.drawState = drawState;
                graph.AddNode(node);

                var inputslot = node.FindInputSlot<CubemapInputMaterialSlot>(SampleCubemapNode.CubemapInputId);
                if (inputslot != null)
                    inputslot.cubemap = cubemap;
            }

            var subGraphAsset = obj as SubGraphAsset;
            if (subGraphAsset != null)
            {
                graph.owner.RegisterCompleteObjectUndo("Drag Sub-Graph");
                var node = new SubGraphNode();

                var drawState = node.drawState;
                drawState.position = new Rect(nodePosition, drawState.position.size);
                node.drawState = drawState;
                node.asset = subGraphAsset;
                graph.AddNode(node);
            }

            var blackboardFieldView = obj as BlackboardFieldView;
            if (blackboardFieldView != null)
            {
                graph.owner.RegisterCompleteObjectUndo("Drag Graph Input");

                switch (blackboardFieldView.userData)
                {
                    case AbstractShaderProperty property:
                    {
                        if (property is MultiJsonInternal.UnknownShaderPropertyType)
                            break;

                        // This could be from another graph, in which case we add a copy of the ShaderInput to this graph.
                        if (graph.properties.FirstOrDefault(p => p == property) == null)
                        {
                            var copy = (AbstractShaderProperty)property.Copy();
                            graph.SanitizeGraphInputName(copy);
                            graph.SanitizeGraphInputReferenceName(copy, property.overrideReferenceName); // We do want to copy the overrideReferenceName

                            property = copy;
                            graph.AddGraphInput(property);
                        }

                        var node = new PropertyNode();
                        var drawState = node.drawState;
                        drawState.position =  new Rect(nodePosition, drawState.position.size);
                        node.drawState = drawState;
                        graph.AddNode(node);

                        // Setting the guid requires the graph to be set first.
                        node.property = property;
                        break;
                    }
                    case ShaderKeyword keyword:
                    {
                        // This could be from another graph, in which case we add a copy of the ShaderInput to this graph.
                        if (graph.keywords.FirstOrDefault(k => k == keyword) == null)
                        {
                            var copy = (ShaderKeyword)keyword.Copy();
                            graph.SanitizeGraphInputName(copy);
                            graph.SanitizeGraphInputReferenceName(copy, keyword.overrideReferenceName); // We do want to copy the overrideReferenceName

                            keyword = copy;
                            graph.AddGraphInput(keyword);
                        }

                        var node = new KeywordNode();
                        var drawState = node.drawState;
                        drawState.position =  new Rect(nodePosition, drawState.position.size);
                        node.drawState = drawState;
                        graph.AddNode(node);

                        // Setting the guid requires the graph to be set first.
                        node.keyword = keyword;
                        break;
                    }
                    default:
                        throw new ArgumentOutOfRangeException();
                }
            }
        }

        #endregion

        void ElementsInsertedToStackNode(StackNode stackNode, int insertIndex, IEnumerable<GraphElement> elements)
        {
            var contextView = stackNode as ContextView;
            contextView.InsertElements(insertIndex, elements);
        }
    }

    static class GraphViewExtensions
    {
        // Sorts based on their position on the blackboard
        internal class PropertyOrder : IComparer<ShaderInput>
        {
            GraphData graphData;

            internal PropertyOrder(GraphData data)
            {
                graphData = data;
            }

            public int Compare(ShaderInput x, ShaderInput y)
            {
                if (graphData.GetGraphInputIndex(x) > graphData.GetGraphInputIndex(y)) return 1;
                else return -1;
            }
        }

        internal static void InsertCopyPasteGraph(this MaterialGraphView graphView, CopyPasteGraph copyGraph)
        {
            if (copyGraph == null)
                return;

            // Keywords need to be tested against variant limit based on multiple factors
            bool keywordsDirty = false;

            SGBlackboard blackboard = graphView.GetFirstAncestorOfType<GraphEditorView>().blackboardProvider.blackboard;

            // Get the position to insert the new shader inputs per section.
            List<int> indicies = MaterialGraphView.GetIndicesToInsert(blackboard);

            // Make new inputs from the copied graph
            foreach (ShaderInput input in copyGraph.inputs)
            {
                switch (input)
                {
                    case AbstractShaderProperty property:
                        var copiedProperty = (AbstractShaderProperty)DuplicateShaderInputs(input, graphView.graph, indicies[BlackboardProvider.k_PropertySectionIndex]);
                        if (copiedProperty != null) // some property types cannot be duplicated (unknown types)
                        {
                            graphView.graph.SanitizeGraphInputReferenceName(copiedProperty, input.referenceName);

                            // Increment for next within the same section
                            if (indicies[BlackboardProvider.k_PropertySectionIndex] >= 0)
                                indicies[BlackboardProvider.k_PropertySectionIndex]++;

                            // Update the property nodes that depends on the copied node
                            var dependentPropertyNodes = copyGraph.GetNodes<PropertyNode>().Where(x => x.property == input);
                            foreach (var node in dependentPropertyNodes)
                            {
                                node.owner = graphView.graph;
                                node.property = copiedProperty;
                            }
                        }
                        break;

                    case ShaderKeyword shaderKeyword:
                        // Don't duplicate built-in keywords within the same graph
                        if ((input as ShaderKeyword).isBuiltIn && graphView.graph.keywords.Where(p => p.referenceName == input.referenceName).Any())
                            continue;

                        var copiedKeyword = (ShaderKeyword)DuplicateShaderInputs(input, graphView.graph, indicies[BlackboardProvider.k_KeywordSectionIndex]);
                        graphView.graph.SanitizeGraphInputReferenceName(copiedKeyword, input.referenceName);

                        // Increment for next within the same section
                        if (indicies[BlackboardProvider.k_KeywordSectionIndex] >= 0)
                            indicies[BlackboardProvider.k_KeywordSectionIndex]++;

                        // Update the keyword nodes that depends on the copied node
                        var dependentKeywordNodes = copyGraph.GetNodes<KeywordNode>().Where(x => x.keyword == input);
                        foreach (var node in dependentKeywordNodes)
                        {
                            node.owner = graphView.graph;
                            node.keyword = copiedKeyword;
                        }

                        // Pasting a new Keyword so need to test against variant limit
                        keywordsDirty = true;
                        break;

                    default:
                        throw new ArgumentOutOfRangeException();
                }
            }

            // Pasting a Sub Graph node that contains Keywords so need to test against variant limit
            foreach (SubGraphNode subGraphNode in copyGraph.GetNodes<SubGraphNode>())
            {
                if (subGraphNode.asset.keywords.Any())
                {
                    keywordsDirty = true;
                }
            }

            // Test Keywords against variant limit
            if (keywordsDirty)
            {
                graphView.graph.OnKeywordChangedNoValidate();
            }

            using (ListPool<AbstractMaterialNode>.Get(out var remappedNodes))
            {
                using (ListPool<Graphing.Edge>.Get(out var remappedEdges))
                {
                    var nodeList = copyGraph.GetNodes<AbstractMaterialNode>();

                    ClampNodesWithinView(graphView, nodeList);

                    graphView.graph.PasteGraph(copyGraph, remappedNodes, remappedEdges);

                    // Add new elements to selection
                    graphView.ClearSelection();
                    graphView.graphElements.ForEach(element =>
                    {
                        if (element is Edge edge && remappedEdges.Contains(edge.userData as IEdge))
                            graphView.AddToSelection(edge);

                        if (element is IShaderNodeView nodeView && remappedNodes.Contains(nodeView.node))
                            graphView.AddToSelection((Node)nodeView);
                    });
                }
            }
        }

        static ShaderInput DuplicateShaderInputs(ShaderInput original, GraphData graph, int index)
        {
            ShaderInput copy = original.Copy();
            if (copy != null) // some ShaderInputs cannot be copied
            {
                graph.SanitizeGraphInputName(copy);
                graph.AddGraphInput(copy, index);
                copy.generatePropertyBlock = original.generatePropertyBlock;
            }
            return copy;
        }

        private static void ClampNodesWithinView(MaterialGraphView graphView, IEnumerable<AbstractMaterialNode> nodeList)
        {
            // Compute the centroid of the copied nodes at their original positions
            var nodePositions = nodeList.Select(n => n.drawState.position.position);
            var centroid = UIUtilities.CalculateCentroid(nodePositions);

            /* Ensure nodes get pasted at cursor */
            var graphMousePosition = graphView.contentViewContainer.WorldToLocal(graphView.cachedMousePosition);
            var copiedNodesOrigin = graphMousePosition;
            float xMin = float.MaxValue, xMax = float.MinValue, yMin = float.MaxValue, yMax = float.MinValue;

            // Calculate bounding rectangle min and max coordinates for these nodes, to use in clamping later
            foreach (var node in nodeList)
            {
                var drawState = node.drawState;
                var position = drawState.position;
                xMin = Mathf.Min(xMin, position.x);
                yMin = Mathf.Min(yMin, position.y);
                xMax = Mathf.Max(xMax, position.x);
                yMax = Mathf.Max(yMax, position.y);
            }

            // Get center of the current view
            var center = graphView.contentViewContainer.WorldToLocal(graphView.layout.center);
            // Get offset from center of view to mouse position
            var mouseOffset = center - graphMousePosition;

            var zoomAdjustedViewScale = 1.0f / graphView.scale;
            var graphViewScaledHalfWidth = (graphView.layout.width * zoomAdjustedViewScale) / 2.0f;
            var graphViewScaledHalfHeight = (graphView.layout.height * zoomAdjustedViewScale) / 2.0f;
            const float widthThreshold = 40.0f;
            const float heightThreshold = 20.0f;

            if ((Mathf.Abs(mouseOffset.x) + widthThreshold > graphViewScaledHalfWidth ||
                 (Mathf.Abs(mouseOffset.y) + heightThreshold > graphViewScaledHalfHeight)))
            {
                // Out of bounds - Adjust taking into account the size of the bounding box around nodes and the current graph zoom level
                var adjustedPositionX = (xMax - xMin) + widthThreshold * zoomAdjustedViewScale;
                var adjustedPositionY = (yMax - yMin) + heightThreshold * zoomAdjustedViewScale;
                adjustedPositionY *= -1.0f * Mathf.Sign(copiedNodesOrigin.y);
                adjustedPositionX *= -1.0f * Mathf.Sign(copiedNodesOrigin.x);
                copiedNodesOrigin.x += adjustedPositionX;
                copiedNodesOrigin.y += adjustedPositionY;
            }

            foreach (var node in nodeList)
            {
                var drawState = node.drawState;
                var position = drawState.position;

                // Get the relative offset from the calculated centroid
                var relativeOffsetFromCentroid = position.position - centroid;
                // Reapply that offset to ensure node positions are consistent when multiple nodes are copied
                position.x = copiedNodesOrigin.x + relativeOffsetFromCentroid.x;
                position.y = copiedNodesOrigin.y + relativeOffsetFromCentroid.y;
                drawState.position = position;
                node.drawState = drawState;
            }
        }
    }
}<|MERGE_RESOLUTION|>--- conflicted
+++ resolved
@@ -51,10 +51,6 @@
         [Inspectable("GraphData", null)]
         public GraphData graph { get; private set; }
 
-<<<<<<< HEAD
-=======
-
->>>>>>> e6735194
         public Action blackboardFieldDropDelegate
         {
             get => m_BlackboardFieldDropDelegate;
