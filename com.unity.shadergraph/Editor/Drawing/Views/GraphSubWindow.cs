--- conflicted
+++ resolved
@@ -12,25 +12,17 @@
 
         // This needs to be something that each subclass defines for itself at creation time
         // if they all use the same they'll be stacked on top of each other at SG window creation
-<<<<<<< HEAD
-        WindowDockingLayout m_DefaultLayout = new WindowDockingLayout
-=======
         protected WindowDockingLayout windowDockingLayout { get; private set; } = new WindowDockingLayout
->>>>>>> dfcf54a8
         {
             dockingTop = true,
             dockingLeft = false,
             verticalOffset = 8,
             horizontalOffset = 8,
         };
-<<<<<<< HEAD
 
         // Used to cache the window docking layout between resizing operations as it interferes with window resizing operations
         private IStyle cachedWindowDockingStyle;
 
-        WindowDockingLayout windowDockingLayout { get; set; }
-=======
->>>>>>> dfcf54a8
 
         protected VisualElement m_MainContainer;
         protected VisualElement m_Root;
@@ -109,7 +101,6 @@
 
         public override VisualElement contentContainer => m_ContentContainer;
 
-<<<<<<< HEAD
         private bool m_IsScrollable = false;
 
         // Can be set by child classes as needed
@@ -126,9 +117,7 @@
                 }
             }
         }
-=======
         private bool m_IsResizable = false;
->>>>>>> dfcf54a8
 
         // Can be set by child classes as needed
         protected bool isWindowResizable
