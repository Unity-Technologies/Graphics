--- conflicted
+++ resolved
@@ -80,32 +80,6 @@
         // TODO: z
         void OnMouseHover(EventBase evt)
         {
-<<<<<<< HEAD
-            var graphView = GetFirstAncestorOfType<GraphEditorView>();
-            if (graphView == null)
-                return;
-
-            var blackboardProvider = graphView.blackboardProvider;
-            if (blackboardProvider == null)
-                return;
-
-            var propNode = (PropertyNode)node;
-
-            var propRow = blackboardProvider.GetBlackboardRow(propNode.propertyGuid);
-            if (propRow != null)
-            {
-                if (evt.eventTypeId == MouseEnterEvent.TypeId())
-                {
-                    propRow.AddToClassList("hovered");
-                }
-                else
-                {
-                    propRow.RemoveFromClassList("hovered");
-                }
-            }
-
-            UpdateTooltip();
-=======
 //            var graphView = GetFirstAncestorOfType<GraphEditorView>();
 //            if (graphView == null)
 //                return;
@@ -128,7 +102,8 @@
 //                    propRow.RemoveFromClassList("hovered");
 //                }
 //            }
->>>>>>> 43bfec06
+
+            UpdateTooltip();
         }
 
         public void Dispose()
