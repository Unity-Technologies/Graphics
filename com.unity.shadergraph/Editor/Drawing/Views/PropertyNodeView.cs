using System;
using System.Linq;
using UnityEditor.Experimental.GraphView;
using UnityEditor.Graphing;
using UnityEditor.Rendering;
using UnityEditor.ShaderGraph.Drawing;
using UnityEditor.ShaderGraph.Drawing.Controls;
using UnityEditor.ShaderGraph.Internal;
using UnityEngine;
using UnityEngine.UIElements;
using UnityEditor.ShaderGraph.Drawing.Inspector.PropertyDrawers;
<<<<<<< HEAD
using UnityEditor.ShaderGraph.Drawing.Views.Blackboard;
=======
using ContextualMenuManipulator = UnityEngine.UIElements.ContextualMenuManipulator;
>>>>>>> 35edf005

namespace UnityEditor.ShaderGraph
{
    sealed class PropertyNodeView : TokenNode, IShaderNodeView, IInspectable
    {
        static readonly Texture2D exposedIcon = Resources.Load<Texture2D>("GraphView/Nodes/BlackboardFieldExposed");

        internal delegate void ChangeDisplayNameCallback(string newDisplayName);

        // When the properties are changed, this delegate is used to trigger an update in the view that represents those properties
        Action m_propertyViewUpdateTrigger;

        Action m_ResetReferenceNameAction;

        public PropertyNodeView(PropertyNode node, EdgeConnectorListener edgeConnectorListener)
            : base(null, ShaderPort.Create(node.GetOutputSlots<MaterialSlot>().First(), edgeConnectorListener))
        {
            styleSheets.Add(Resources.Load<StyleSheet>("Styles/PropertyNodeView"));
            this.node = node;
            viewDataKey = node.objectId.ToString();
            userData = node;

            // Getting the generatePropertyBlock property to see if it is exposed or not
            var graph = node.owner as GraphData;
            var property = node.property;
            var icon = (graph.isSubGraph || (property.isExposable && property.generatePropertyBlock)) ? exposedIcon : null;
            this.icon = icon;

            // Setting the position of the node, otherwise it ends up in the center of the canvas
            SetPosition(new Rect(node.drawState.position.x, node.drawState.position.y, 0, 0));

            // Removing the title label since it is not used and taking up space
            this.Q("title-label").RemoveFromHierarchy();

            // Add disabled overlay
            Add(new VisualElement() { name = "disabledOverlay", pickingMode = PickingMode.Ignore });

            // Update active state
            SetActive(node.isActive);

            // Registering the hovering callbacks for highlighting
            RegisterCallback<MouseEnterEvent>(OnMouseHover);
            RegisterCallback<MouseLeaveEvent>(OnMouseHover);

<<<<<<< HEAD
            UpdateReferenceNameResetMenu();

            // Set callback association for display name updates
            m_displayNameUpdateTrigger += node.UpdateNodeDisplayName;
=======
            // add the right click context menu
            IManipulator contextMenuManipulator = new ContextualMenuManipulator(AddContextMenuOptions);
            this.AddManipulator(contextMenuManipulator);
>>>>>>> 35edf005
        }

        public Node gvNode => this;
        public AbstractMaterialNode node { get; }
        public VisualElement colorElement => null;
        public string inspectorTitle => $"{property.displayName} (Node)";

        [Inspectable("ShaderInput", null)]
        AbstractShaderProperty property => (node as PropertyNode)?.property;

        ChangeDisplayNameCallback m_displayNameUpdateTrigger;

        public object GetObjectToInspect()
        {
            return property;
        }

        public void SupplyDataToPropertyDrawer(IPropertyDrawer propertyDrawer, Action inspectorUpdateDelegate)
        {
            if (propertyDrawer is ShaderInputPropertyDrawer shaderInputPropertyDrawer)
            {
                var propNode = node as PropertyNode;
                var graph = node.owner as GraphData;

                shaderInputPropertyDrawer.GetPropertyData(
                    graph.isSubGraph,
                    graph,
                    this.ChangeExposedField,
                    this.OnDisplayNameChanged,
                    () => graph.ValidateGraph(),
                    () => graph.OnKeywordChanged(),
                    this.ChangePropertyValue,
                    this.RegisterPropertyChangeUndo,
                    this.MarkNodesAsDirty);

                this.m_propertyViewUpdateTrigger = inspectorUpdateDelegate;
                this.m_ResetReferenceNameAction = shaderInputPropertyDrawer.ResetReferenceName;
            }

            UpdateReferenceNameResetMenu();
        }

        void ChangeExposedField(bool newValue)
        {
            property.generatePropertyBlock = newValue;
            icon = property.generatePropertyBlock ? BlackboardProvider.exposedIcon : null;
        }

        void OnDisplayNameChanged(string newValue)
        {
<<<<<<< HEAD
            var graph = node.owner as GraphData;

            if (newValue != property.displayName)
            {
                property.displayName = newValue;
                graph.SanitizeGraphInputName(property);
                m_displayNameUpdateTrigger?.Invoke(newValue);
                MarkNodesAsDirty(true, ModificationScope.Node);
            }
        }

        void ChangeReferenceNameField(string newValue)
        {
            var graph = node.owner as GraphData;

            if (newValue != property.referenceName)
                graph.SanitizeGraphInputReferenceName(property, newValue);

            UpdateReferenceNameResetMenu();
=======
>>>>>>> 35edf005
        }

        void AddContextMenuOptions(ContextualMenuPopulateEvent evt)
        {
            // Checks if the reference name has been overridden and appends menu action to reset it, if so
            if (!string.IsNullOrEmpty(property.overrideReferenceName))
            {
                evt.menu.AppendAction(
                    "Reset Reference",
                    e =>
                    {
                        m_ResetReferenceNameAction();
                        DirtyNodes(ModificationScope.Graph);
                    },
                    DropdownMenuAction.AlwaysEnabled);
            }
        }

        void RegisterPropertyChangeUndo(string actionName)
        {
            var graph = node.owner as GraphData;
            graph.owner.RegisterCompleteObjectUndo(actionName);
        }

        void MarkNodesAsDirty(bool triggerPropertyViewUpdate = false, ModificationScope modificationScope = ModificationScope.Node)
        {
            DirtyNodes(modificationScope);
            if (triggerPropertyViewUpdate)
                this.m_propertyViewUpdateTrigger();
        }

        void ChangePropertyValue(object newValue)
        {
            if (property == null)
                return;

            switch (property)
            {
                case BooleanShaderProperty booleanProperty:
                    booleanProperty.value = ((ToggleData)newValue).isOn;
                    break;
                case Vector1ShaderProperty vector1Property:
                    vector1Property.value = (float)newValue;
                    break;
                case Vector2ShaderProperty vector2Property:
                    vector2Property.value = (Vector2)newValue;
                    break;
                case Vector3ShaderProperty vector3Property:
                    vector3Property.value = (Vector3)newValue;
                    break;
                case Vector4ShaderProperty vector4Property:
                    vector4Property.value = (Vector4)newValue;
                    break;
                case ColorShaderProperty colorProperty:
                    colorProperty.value = (Color)newValue;
                    break;
                case Texture2DShaderProperty texture2DProperty:
                    texture2DProperty.value.texture = (Texture)newValue;
                    break;
                case Texture2DArrayShaderProperty texture2DArrayProperty:
                    texture2DArrayProperty.value.textureArray = (Texture2DArray)newValue;
                    break;
                case Texture3DShaderProperty texture3DProperty:
                    texture3DProperty.value.texture = (Texture3D)newValue;
                    break;
                case CubemapShaderProperty cubemapProperty:
                    cubemapProperty.value.cubemap = (Cubemap)newValue;
                    break;
                case Matrix2ShaderProperty matrix2Property:
                    matrix2Property.value = (Matrix4x4)newValue;
                    break;
                case Matrix3ShaderProperty matrix3Property:
                    matrix3Property.value = (Matrix4x4)newValue;
                    break;
                case Matrix4ShaderProperty matrix4Property:
                    matrix4Property.value = (Matrix4x4)newValue;
                    break;
                case SamplerStateShaderProperty samplerStateProperty:
                    samplerStateProperty.value = (TextureSamplerState)newValue;
                    break;
                case GradientShaderProperty gradientProperty:
                    gradientProperty.value = (Gradient)newValue;
                    break;
                default:
                    throw new ArgumentOutOfRangeException();
            }

            this.MarkDirtyRepaint();
        }

        void DirtyNodes(ModificationScope modificationScope = ModificationScope.Node)
        {
            var graph = node.owner as GraphData;

            var colorManager = GetFirstAncestorOfType<GraphEditorView>().colorManager;
            var nodes = GetFirstAncestorOfType<GraphEditorView>().graphView.Query<MaterialNodeView>().ToList();

            colorManager.SetNodesDirty(nodes);
            colorManager.UpdateNodeViews(nodes);

            foreach (var node in graph.GetNodes<PropertyNode>())
            {
                node.Dirty(modificationScope);
            }
        }

        public void SetColor(Color newColor)
        {
            // Nothing to do here yet
        }

        public void ResetColor()
        {
            // Nothing to do here yet
        }

        public void UpdatePortInputTypes()
        {
        }

        public bool FindPort(SlotReference slot, out ShaderPort port)
        {
            port = output as ShaderPort;
            return port != null && port.slot.slotReference.Equals(slot);
        }

        public void OnModified(ModificationScope scope)
        {
            //disconnected property nodes are always active
            if (!node.IsSlotConnected(PropertyNode.OutputSlotId))
                node.SetActive(true);

            SetActive(node.isActive);

            if (scope == ModificationScope.Graph)
            {
                // changing the icon to be exposed or not
                var propNode = (PropertyNode)node;
                var graph = node.owner as GraphData;
                var property = propNode.property;

                var icon = property.generatePropertyBlock ? exposedIcon : null;
                this.icon = icon;
            }

            if (scope == ModificationScope.Topological || scope == ModificationScope.Node)
            {
                // Updating the text label of the output slot
                var slot = node.GetSlots<MaterialSlot>().ToList().First();
                this.Q<Label>("type").text = slot.displayName;
            }
        }

        public void SetActive(bool state)
        {
            // Setup
            var disabledString = "disabled";

            if (!state)
            {
                // Add elements to disabled class list
                AddToClassList(disabledString);
            }
            else
            {
                // Remove elements from disabled class list
                RemoveFromClassList(disabledString);
            }
        }

        public void AttachMessage(string errString, ShaderCompilerMessageSeverity severity)
        {
            ClearMessage();
            IconBadge badge;
            if (severity == ShaderCompilerMessageSeverity.Error)
            {
                badge = IconBadge.CreateError(errString);
            }
            else
            {
                badge = IconBadge.CreateComment(errString);
            }

            Add(badge);
            badge.AttachTo(this, SpriteAlignment.RightCenter);
        }

        public void ClearMessage()
        {
            var badge = this.Q<IconBadge>();
            if (badge != null)
            {
                badge.Detach();
                badge.RemoveFromHierarchy();
            }
        }

        BlackboardRow GetAssociatedBlackboardRow()
        {
            var graphView = GetFirstAncestorOfType<GraphEditorView>();
            if (graphView == null)
                return null;

            var blackboardProvider = graphView.blackboardProvider;
            if (blackboardProvider == null)
                return null;

            var propNode = (PropertyNode)node;
            return blackboardProvider.GetBlackboardRow(propNode.property);
        }

        void OnMouseHover(EventBase evt)
        {
            var propRow = GetAssociatedBlackboardRow();
            if (propRow != null)
            {
                if (evt.eventTypeId == MouseEnterEvent.TypeId())
                {
                    propRow.AddToClassList("hovered");
                }
                else
                {
                    propRow.RemoveFromClassList("hovered");
                }
            }
        }

        public void Dispose()
        {
            var propRow = GetAssociatedBlackboardRow();
            // The associated blackboard row can be deleted in which case this property node view is also cleaned up with it, so we want to check for null
            if (propRow != null)
            {
                propRow.RemoveFromClassList("hovered");
            }
        }
    }
}<|MERGE_RESOLUTION|>--- conflicted
+++ resolved
@@ -9,11 +9,8 @@
 using UnityEngine;
 using UnityEngine.UIElements;
 using UnityEditor.ShaderGraph.Drawing.Inspector.PropertyDrawers;
-<<<<<<< HEAD
 using UnityEditor.ShaderGraph.Drawing.Views.Blackboard;
-=======
 using ContextualMenuManipulator = UnityEngine.UIElements.ContextualMenuManipulator;
->>>>>>> 35edf005
 
 namespace UnityEditor.ShaderGraph
 {
@@ -58,16 +55,12 @@
             RegisterCallback<MouseEnterEvent>(OnMouseHover);
             RegisterCallback<MouseLeaveEvent>(OnMouseHover);
 
-<<<<<<< HEAD
-            UpdateReferenceNameResetMenu();
-
-            // Set callback association for display name updates
-            m_displayNameUpdateTrigger += node.UpdateNodeDisplayName;
-=======
             // add the right click context menu
             IManipulator contextMenuManipulator = new ContextualMenuManipulator(AddContextMenuOptions);
             this.AddManipulator(contextMenuManipulator);
->>>>>>> 35edf005
+
+            // Set callback association for display name updates
+            property.displayNameUpdateTrigger += node.UpdateNodeDisplayName;
         }
 
         public Node gvNode => this;
@@ -78,8 +71,6 @@
         [Inspectable("ShaderInput", null)]
         AbstractShaderProperty property => (node as PropertyNode)?.property;
 
-        ChangeDisplayNameCallback m_displayNameUpdateTrigger;
-
         public object GetObjectToInspect()
         {
             return property;
@@ -96,7 +87,6 @@
                     graph.isSubGraph,
                     graph,
                     this.ChangeExposedField,
-                    this.OnDisplayNameChanged,
                     () => graph.ValidateGraph(),
                     () => graph.OnKeywordChanged(),
                     this.ChangePropertyValue,
@@ -106,40 +96,12 @@
                 this.m_propertyViewUpdateTrigger = inspectorUpdateDelegate;
                 this.m_ResetReferenceNameAction = shaderInputPropertyDrawer.ResetReferenceName;
             }
-
-            UpdateReferenceNameResetMenu();
         }
 
         void ChangeExposedField(bool newValue)
         {
             property.generatePropertyBlock = newValue;
             icon = property.generatePropertyBlock ? BlackboardProvider.exposedIcon : null;
-        }
-
-        void OnDisplayNameChanged(string newValue)
-        {
-<<<<<<< HEAD
-            var graph = node.owner as GraphData;
-
-            if (newValue != property.displayName)
-            {
-                property.displayName = newValue;
-                graph.SanitizeGraphInputName(property);
-                m_displayNameUpdateTrigger?.Invoke(newValue);
-                MarkNodesAsDirty(true, ModificationScope.Node);
-            }
-        }
-
-        void ChangeReferenceNameField(string newValue)
-        {
-            var graph = node.owner as GraphData;
-
-            if (newValue != property.referenceName)
-                graph.SanitizeGraphInputReferenceName(property, newValue);
-
-            UpdateReferenceNameResetMenu();
-=======
->>>>>>> 35edf005
         }
 
         void AddContextMenuOptions(ContextualMenuPopulateEvent evt)
