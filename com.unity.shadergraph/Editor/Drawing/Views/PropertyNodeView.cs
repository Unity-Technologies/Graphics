using System;
using System.Linq;
using System.Reflection;
using UnityEditor.Experimental.GraphView;
using UnityEditor.Graphing;
using UnityEditor.Rendering;
using UnityEditor.ShaderGraph.Drawing;
using UnityEditor.ShaderGraph.Drawing.Controls;
using UnityEditor.ShaderGraph.Internal;
using UnityEngine;
using UnityEngine.UIElements;
using Data.Interfaces;
using UnityEditor.ShaderGraph.Drawing.Inspector.PropertyDrawers;

namespace UnityEditor.ShaderGraph
{
    sealed class PropertyNodeView : TokenNode, IShaderNodeView, IInspectable
    {
        static Type s_ContextualMenuManipulator = TypeCache.GetTypesDerivedFrom<MouseManipulator>().FirstOrDefault(t => t.FullName == "UnityEngine.UIElements.ContextualMenuManipulator");
        static readonly Texture2D exposedIcon = Resources.Load<Texture2D>("GraphView/Nodes/BlackboardFieldExposed");

        // When the properties are changed, this delegate is used to trigger an update in the view that represents those properties
        Action m_propertyViewUpdateTrigger;

        IManipulator m_ResetReferenceMenu;

        ShaderInputPropertyDrawer.ChangeReferenceNameCallback m_resetReferenceNameTrigger;

        public PropertyNodeView(PropertyNode node, EdgeConnectorListener edgeConnectorListener)
            : base(null, ShaderPort.Create(node.GetOutputSlots<MaterialSlot>().First(), edgeConnectorListener))
        {
            styleSheets.Add(Resources.Load<StyleSheet>("Styles/PropertyNodeView"));
            this.node = node;
            viewDataKey = node.objectId.ToString();
            userData = node;

            // Getting the generatePropertyBlock property to see if it is exposed or not
            var graph = node.owner as GraphData;
            var property = node.property;
            var icon = (graph.isSubGraph || (property.isExposable && property.generatePropertyBlock)) ? exposedIcon : null;
            this.icon = icon;

            // Setting the position of the node, otherwise it ends up in the center of the canvas
            SetPosition(new Rect(node.drawState.position.x, node.drawState.position.y, 0, 0));

            // Removing the title label since it is not used and taking up space
            this.Q("title-label").RemoveFromHierarchy();

            // Add disabled overlay
            Add(new VisualElement() { name = "disabledOverlay", pickingMode = PickingMode.Ignore });

            // Update active state
            SetActive(node.isActive);

            // Registering the hovering callbacks for highlighting
            RegisterCallback<MouseEnterEvent>(OnMouseHover);
            RegisterCallback<MouseLeaveEvent>(OnMouseHover);
        }
        public Node gvNode => this;
        public AbstractMaterialNode node { get; }
        public VisualElement colorElement => null;
        public string inspectorTitle => $"{property.displayName} (Node)";

        [Inspectable("ShaderInput", null)]
        AbstractShaderProperty property => (node as PropertyNode)?.property;

        public object GetObjectToInspect()
        {
            return property;
        }

        public void SupplyDataToPropertyDrawer(IPropertyDrawer propertyDrawer, Action inspectorUpdateDelegate)
        {
            if(propertyDrawer is ShaderInputPropertyDrawer shaderInputPropertyDrawer)
            {
                var propNode = node as PropertyNode;
                var graph = node.owner as GraphData;

                shaderInputPropertyDrawer.GetPropertyData(
                    graph.isSubGraph,
                    graph,
                    this.ChangeExposedField,
                    this.ChangeReferenceNameField,
                    () => graph.ValidateGraph(),
                    () => graph.OnKeywordChanged(),
                    this.ChangePropertyValue,
                    this.RegisterPropertyChangeUndo,
                    this.MarkNodesAsDirty);

                this.m_propertyViewUpdateTrigger = inspectorUpdateDelegate;
                this.m_resetReferenceNameTrigger = shaderInputPropertyDrawer._resetReferenceNameCallback;
            }
        }

        void ChangeExposedField(bool newValue)
        {
            property.generatePropertyBlock = newValue;
            icon = property.generatePropertyBlock ? BlackboardProvider.exposedIcon : null;
        }

        void ChangeReferenceNameField(string newValue)
        {
            var graph = node.owner as GraphData;

            if (newValue != property.referenceName)
                graph.SanitizeGraphInputReferenceName(property, newValue);

            UpdateReferenceNameResetMenu();
        }
        void UpdateReferenceNameResetMenu()
        {
            if (string.IsNullOrEmpty(property.overrideReferenceName))
            {
                this.RemoveManipulator(m_ResetReferenceMenu);
                m_ResetReferenceMenu = null;
            }
            else
            {
                m_ResetReferenceMenu = (IManipulator)Activator.CreateInstance(s_ContextualMenuManipulator, (Action<ContextualMenuPopulateEvent>)BuildResetReferenceNameContextualMenu);
                this.AddManipulator(m_ResetReferenceMenu);
            }
        }

        void BuildResetReferenceNameContextualMenu(ContextualMenuPopulateEvent evt)
        {
            evt.menu.AppendAction("Reset Reference", e =>
            {
                property.overrideReferenceName = null;
                m_resetReferenceNameTrigger(property.referenceName);
                DirtyNodes(ModificationScope.Graph);
            }, DropdownMenuAction.AlwaysEnabled);
        }

        void RegisterPropertyChangeUndo(string actionName)
        {
            var graph = node.owner as GraphData;
            graph.owner.RegisterCompleteObjectUndo(actionName);
        }

        void MarkNodesAsDirty(bool triggerPropertyViewUpdate = false, ModificationScope modificationScope = ModificationScope.Node)
        {
            DirtyNodes(modificationScope);
            if(triggerPropertyViewUpdate)
                this.m_propertyViewUpdateTrigger();
        }

        void ChangePropertyValue(object newValue)
        {
            if(property == null)
                return;

            switch(property)
            {
                case BooleanShaderProperty booleanProperty:
                    booleanProperty.value = ((ToggleData)newValue).isOn;
                    break;
                case Vector1ShaderProperty vector1Property:
                    vector1Property.value = (float) newValue;
                    break;
                case Vector2ShaderProperty vector2Property:
                    vector2Property.value = (Vector2) newValue;
                    break;
                case Vector3ShaderProperty vector3Property:
                    vector3Property.value = (Vector3) newValue;
                    break;
                case Vector4ShaderProperty vector4Property:
                    vector4Property.value = (Vector4) newValue;
                    break;
                case ColorShaderProperty colorProperty:
                    colorProperty.value = (Color) newValue;
                    break;
                case Texture2DShaderProperty texture2DProperty:
                    texture2DProperty.value.texture = (Texture) newValue;
                    break;
                case Texture2DArrayShaderProperty texture2DArrayProperty:
                    texture2DArrayProperty.value.textureArray = (Texture2DArray) newValue;
                    break;
                case Texture3DShaderProperty texture3DProperty:
                    texture3DProperty.value.texture = (Texture3D) newValue;
                    break;
                case CubemapShaderProperty cubemapProperty:
                    cubemapProperty.value.cubemap = (Cubemap) newValue;
                    break;
                case Matrix2ShaderProperty matrix2Property:
                    matrix2Property.value = (Matrix4x4) newValue;
                    break;
                case Matrix3ShaderProperty matrix3Property:
                    matrix3Property.value = (Matrix4x4) newValue;
                    break;
                case Matrix4ShaderProperty matrix4Property:
                    matrix4Property.value = (Matrix4x4) newValue;
                    break;
                case SamplerStateShaderProperty samplerStateProperty:
                    samplerStateProperty.value = (TextureSamplerState) newValue;
                    break;
                case GradientShaderProperty gradientProperty:
                    gradientProperty.value = (Gradient) newValue;
                    break;
                default:
                    throw new ArgumentOutOfRangeException();
            }

            this.MarkDirtyRepaint();
        }

        void DirtyNodes(ModificationScope modificationScope = ModificationScope.Node)
        {
            var graph = node.owner as GraphData;

            var colorManager = GetFirstAncestorOfType<GraphEditorView>().colorManager;
            var nodes = GetFirstAncestorOfType<GraphEditorView>().graphView.Query<MaterialNodeView>().ToList();

            colorManager.SetNodesDirty(nodes);
            colorManager.UpdateNodeViews(nodes);

            foreach (var node in graph.GetNodes<PropertyNode>())
            {
                node.Dirty(modificationScope);
            }
        }

        public void SetColor(Color newColor)
        {
            // Nothing to do here yet
        }

        public void ResetColor()
        {
            // Nothing to do here yet
        }

        public void UpdatePortInputTypes()
        {
        }

        public void OnModified(ModificationScope scope)
        {
<<<<<<< HEAD
            //disconnected property nodes are always active
            if (!node.IsSlotConnected(PropertyNode.OutputSlotId))
                node.SetActive(true);
            
=======
>>>>>>> 5595a4e1
            SetActive(node.isActive);

            if (scope == ModificationScope.Graph)
            {
                // changing the icon to be exposed or not
                var propNode = (PropertyNode)node;
                var graph = node.owner as GraphData;
                var property = propNode.property;

                var icon = property.generatePropertyBlock ? exposedIcon : null;
                this.icon = icon;
            }

            if (scope == ModificationScope.Topological)
            {
                // Updating the text label of the output slot
                var slot = node.GetSlots<MaterialSlot>().ToList().First();
                this.Q<Label>("type").text = slot.displayName;
            }
        }

        public void SetActive(bool state)
        {
            // Setup
            var disabledString = "disabled";

            if (!state)
            {
                // Add elements to disabled class list
                AddToClassList(disabledString);
            }
            else
            {
                // Remove elements from disabled class list
                RemoveFromClassList(disabledString);
            }
        }

        public void AttachMessage(string errString, ShaderCompilerMessageSeverity severity)
        {
            ClearMessage();
            IconBadge badge;
            if (severity == ShaderCompilerMessageSeverity.Error)
            {
                badge = IconBadge.CreateError(errString);
            }
            else
            {
                badge = IconBadge.CreateComment(errString);
            }

            Add(badge);
            badge.AttachTo(this, SpriteAlignment.RightCenter);
        }

        public void ClearMessage()
        {
            var badge = this.Q<IconBadge>();
            if(badge != null)
            {
                badge.Detach();
                badge.RemoveFromHierarchy();
            }
        }

        void OnMouseHover(EventBase evt)
        {
            var graphView = GetFirstAncestorOfType<GraphEditorView>();
            if (graphView == null)
                return;

            var blackboardProvider = graphView.blackboardProvider;
            if (blackboardProvider == null)
                return;

            var propNode = (PropertyNode)node;

            var propRow = blackboardProvider.GetBlackboardRow(propNode.property);
            if (propRow != null)
            {
                if (evt.eventTypeId == MouseEnterEvent.TypeId())
                {
                    propRow.AddToClassList("hovered");
                }
                else
                {
                    propRow.RemoveFromClassList("hovered");
                }
            }
        }

        public void Dispose()
        {
        }
    }
}<|MERGE_RESOLUTION|>--- conflicted
+++ resolved
@@ -235,13 +235,10 @@
 
         public void OnModified(ModificationScope scope)
         {
-<<<<<<< HEAD
             //disconnected property nodes are always active
             if (!node.IsSlotConnected(PropertyNode.OutputSlotId))
                 node.SetActive(true);
-            
-=======
->>>>>>> 5595a4e1
+
             SetActive(node.isActive);
 
             if (scope == ModificationScope.Graph)
