--- conflicted
+++ resolved
@@ -82,13 +82,8 @@
                     graph.isSubGraph,
                     graph,
                     this.ChangeExposedField,
-<<<<<<< HEAD
-                    this.ChangeDisplayNameField,
-                    this.ChangeReferenceNameField,
-=======
                     () => graph.ValidateGraph(),
                     () => graph.OnKeywordChanged(),
->>>>>>> f8830740
                     this.ChangePropertyValue,
                     this.MarkNodesAsDirty);
 
@@ -100,33 +95,7 @@
         void ChangeExposedField(bool newValue)
         {
             property.generatePropertyBlock = newValue;
-<<<<<<< HEAD
-            icon = property.generatePropertyBlock ? BlackboardProvider.exposedIcon : null;
-        }
-
-        void ChangeDisplayNameField(string newValue)
-        {
-            var graph = node.owner as GraphData;
-
-            if (newValue != property.displayName)
-            {
-                property.displayName = newValue;
-                graph.SanitizeGraphInputName(property);
-                MarkNodesAsDirty(true, ModificationScope.Node);
-            }
-        }
-
-        void ChangeReferenceNameField(string newValue)
-        {
-            var graph = node.owner as GraphData;
-
-            if (newValue != property.referenceName)
-                graph.SanitizeGraphInputReferenceName(property, newValue);
-
-            UpdateReferenceNameResetMenu();
-=======
             UpdateIcon();
->>>>>>> f8830740
         }
 
         void AddContextMenuOptions(ContextualMenuPopulateEvent evt)
