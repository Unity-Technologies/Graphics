--- conflicted
+++ resolved
@@ -52,12 +52,8 @@
             get { return m_MessageManager ?? (m_MessageManager = new MessageManager()); }
         }
 
-<<<<<<< HEAD
-        internal GraphEditorView graphEditorView
-=======
         GraphEditorView m_GraphEditorView;
         GraphEditorView graphEditorView
->>>>>>> a2d1799e
         {
             get { return m_GraphEditorView; }
             private set
