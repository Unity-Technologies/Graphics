--- conflicted
+++ resolved
@@ -504,18 +504,6 @@
             var keywordNodes = graphView.selection.OfType<IShaderNodeView>().Where(x => (x.node is KeywordNode)).Select(x => ((KeywordNode)x.node).keyword);
             var metaKeywords = graphView.graph.keywords.Where(x => keywordNodes.Contains(x));
 
-<<<<<<< HEAD
-            var copyPasteGraph = new CopyPasteGraph(
-                    graphView.graph.assetGuid,
-                    graphView.selection.OfType<ShaderGroup>().Select(x => x.userData),
-                    graphView.selection.OfType<IShaderNodeView>().Where(x => !(x.node is PropertyNode || x.node is SubGraphOutputNode)).Select(x => x.node).Where(x => x.allowedInSubGraph).ToArray(),
-                    graphView.selection.OfType<Edge>().Select(x => x.userData as Graphing.Edge),
-                    graphInputs,
-                    metaProperties,
-                    metaKeywords,
-                    graphView.selection.OfType<StickyNote>().Select(x => x.userData),
-                    true);
-=======
             var copyPasteGraph = new CopyPasteGraph(graphView.selection.OfType<ShaderGroup>().Select(x => x.userData),
                 graphView.selection.OfType<IShaderNodeView>().Where(x => !(x.node is PropertyNode || x.node is SubGraphOutputNode)).Select(x => x.node).Where(x => x.allowedInSubGraph).ToArray(),
                 graphView.selection.OfType<Edge>().Select(x => x.userData as Graphing.Edge),
@@ -524,7 +512,6 @@
                 metaKeywords,
                 graphView.selection.OfType<StickyNote>().Select(x => x.userData),
                 true);
->>>>>>> 54cc796b
 
             var deserialized = CopyPasteGraph.FromJson(MultiJson.Serialize(copyPasteGraph), graphView.graph);
             if (deserialized == null)
@@ -570,36 +557,20 @@
 
                 // Checking if the group guid is also being copied.
                 // If not then nullify that guid
-<<<<<<< HEAD
-                // TODO: Fix up after nodes store their group as JsonRef
-                // if (node.groupGuid != Guid.Empty)
-                // {
-                //     node.groupGuid = !groupGuidMap.ContainsKey(node.groupGuid) ? Guid.Empty : groupGuidMap[node.groupGuid];
-                // }
-=======
                 if (node.group != null && !subGraph.groups.Contains(node.group))
                 {
                     node.group = null;
                 }
->>>>>>> 54cc796b
 
                 subGraph.AddNode(node);
             }
 
             foreach (var note in deserialized.stickyNotes)
             {
-<<<<<<< HEAD
-                // TODO: Fix up after sticky notes store their group as JsonRef
-                // if (note.groupGuid != Guid.Empty)
-                // {
-                //     note.groupGuid = !groupGuidMap.ContainsKey(note.groupGuid) ? Guid.Empty : groupGuidMap[note.groupGuid];
-                // }
-=======
                 if (note.group != null && !subGraph.groups.Contains(note.group))
                 {
                     note.group = null;
                 }
->>>>>>> 54cc796b
 
                 subGraph.AddStickyNote(note);
             }
