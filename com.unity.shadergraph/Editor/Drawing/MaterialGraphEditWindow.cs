--- conflicted
+++ resolved
@@ -309,15 +309,11 @@
                     {
                         updateTitle = true;
 
-<<<<<<< HEAD
                         // may also need to re-run validation/concretization
                         graphObject.Validate();
                     }
 
-                    m_ChangedFileDependencies.Clear();
-=======
                     m_ChangedFileDependencyGUIDs.Clear();
->>>>>>> f5291952
                 }
 
                 var wasUndoRedoPerformed = graphObject.wasUndoRedoPerformed;
