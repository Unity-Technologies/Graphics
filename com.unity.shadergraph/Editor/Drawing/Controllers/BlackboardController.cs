using System.Collections.Generic;
using System.Linq;
using UnityEngine;
using UnityEditor.Experimental.GraphView;
using UnityEngine.UIElements;
using System;
using UnityEditor.Graphing;
using UnityEditor.ShaderGraph.Internal;
using GraphDataStore = UnityEditor.ShaderGraph.DataStore<UnityEditor.ShaderGraph.GraphData>;
using BlackboardItem = UnityEditor.ShaderGraph.Internal.ShaderInput;

namespace UnityEditor.ShaderGraph.Drawing
{
    struct BlackboardShaderInputOrder
    {
        public bool isKeyword;
        public KeywordType keywordType;
        public ShaderKeyword builtInKeyword;
        public string deprecatedPropertyName;
        public int version;
    }
    class BlackboardShaderInputFactory
    {
        static public ShaderInput GetShaderInput(BlackboardShaderInputOrder order)
        {
            ShaderInput output;
            if (order.isKeyword)
            {
                if (order.builtInKeyword == null)
                {
                    output = new ShaderKeyword(order.keywordType);
                }
                else
                {
                    output = order.builtInKeyword;
                }
            }
            else
            {
                switch (order.deprecatedPropertyName)
                {
                    case "Color":
                        output = new ColorShaderProperty(order.version);
                        break;
                    default:
                        output = null;
                        AssertHelpers.Fail("BlackboardShaderInputFactory: Unknown deprecated property type.");
                        break;
                }
            }

            return output;
        }
    }
    class AddShaderInputAction : IGraphDataAction
    {
        public enum AddActionSource
        {
            Default,
            AddMenu
        }


        void AddShaderInput(GraphData graphData)
        {
            AssertHelpers.IsNotNull(graphData, "GraphData is null while carrying out AddShaderInputAction");

            // If type property is valid, create instance of that type
            if (blackboardItemType != null && blackboardItemType.IsSubclassOf(typeof(BlackboardItem)))
            {
                shaderInputReference = (BlackboardItem)Activator.CreateInstance(blackboardItemType, true);
            }
            else if (shaderInputReferenceGetter != null)
            {
                shaderInputReference = shaderInputReferenceGetter();
            }
            // If type is null a direct override object must have been provided or else we are in an error-state
            else if (shaderInputReference == null)
            {
                AssertHelpers.Fail("BlackboardController: Unable to complete Add Shader Input action.");
                return;
            }

            shaderInputReference.generatePropertyBlock = shaderInputReference.isExposable;

            graphData.owner.RegisterCompleteObjectUndo("Add Shader Input");
            graphData.AddGraphInput(shaderInputReference);

            // If no categoryToAddItemToGuid is provided, add the input to the default category
            if (categoryToAddItemToGuid == String.Empty)
            {
                var defaultCategory = graphData.categories.FirstOrDefault();
                AssertHelpers.IsNotNull(defaultCategory, "Default category reference is null.");
                if (defaultCategory != null)
                {
                    var addItemToCategoryAction = new AddItemToCategoryAction();
                    addItemToCategoryAction.categoryGuid = defaultCategory.categoryGuid;
                    addItemToCategoryAction.itemToAdd = shaderInputReference;
                    graphData.owner.graphDataStore.Dispatch(addItemToCategoryAction);
                }
            }
            else
            {
                var addItemToCategoryAction = new AddItemToCategoryAction();
                addItemToCategoryAction.categoryGuid = categoryToAddItemToGuid;
                addItemToCategoryAction.itemToAdd = shaderInputReference;
                graphData.owner.graphDataStore.Dispatch(addItemToCategoryAction);
            }
        }

<<<<<<< HEAD
        public static AddShaderInputAction AddDeprecatedPropertyAction(BlackboardShaderInputOrder order)
        {
            return new AddShaderInputAction() { shaderInputReference = BlackboardShaderInputFactory.GetShaderInput(order), addInputActionType = AddShaderInputAction.AddActionSource.AddMenu };
        }
=======
        public Func<BlackboardItem> shaderInputReferenceGetter = null;

        public Action<GraphData> modifyGraphDataAction => AddShaderInput;
>>>>>>> 9e7999d3

        public static AddShaderInputAction AddKeywordAction(BlackboardShaderInputOrder order)
        {
            return new AddShaderInputAction() { shaderInputReference = BlackboardShaderInputFactory.GetShaderInput(order), addInputActionType = AddShaderInputAction.AddActionSource.AddMenu };
        }

        public static AddShaderInputAction AddPropertyAction(Type shaderInputType)
        {
            return new AddShaderInputAction() { blackboardItemType = shaderInputType, addInputActionType = AddShaderInputAction.AddActionSource.AddMenu };
        }

        public Action<GraphData> modifyGraphDataAction => AddShaderInput;
        // If this is a subclass of ShaderInput and is not null, then an object of this type is created to add to blackboard
        public Type blackboardItemType { get; set; }
        // If the type field above is null and this is provided, then it is directly used as the item to add to blackboard
        public BlackboardItem shaderInputReference { get; set; }

        public Func<BlackboardItem> shaderInputReferenceGetter = null;
        public AddActionSource addInputActionType { get; set; }
        public string categoryToAddItemToGuid { get; set; } = String.Empty;
    }

    class ChangeGraphPathAction : IGraphDataAction
    {
        void ChangeGraphPath(GraphData graphData)
        {
            AssertHelpers.IsNotNull(graphData, "GraphData is null while carrying out ChangeGraphPathAction");
            graphData.path = NewGraphPath;
        }

        public Action<GraphData> modifyGraphDataAction => ChangeGraphPath;

        public string NewGraphPath { get; set; }
    }

    class CopyShaderInputAction : IGraphDataAction
    {
        void CopyShaderInput(GraphData graphData)
        {
            AssertHelpers.IsNotNull(graphData, "GraphData is null while carrying out CopyShaderInputAction");
            AssertHelpers.IsNotNull(shaderInputToCopy, "ShaderInputToCopy is null while carrying out CopyShaderInputAction");

            // Don't handle undo here as there are different contexts in which this action is used, that define the undo action
            // TODO: Perhaps a sign that each of those need to be made their own actions instead of conflating intent into a single action

            switch (shaderInputToCopy)
            {
                case AbstractShaderProperty property:
                    var copiedProperty = (AbstractShaderProperty)graphData.AddCopyOfShaderInput(property, insertIndex);
                    if (copiedProperty != null) // some property types cannot be duplicated (unknown types)
                    {
                        // Update the property nodes that depends on the copied node
                        foreach (var node in dependentNodeList)
                        {
                            if (node is PropertyNode propertyNode)
                            {
                                propertyNode.owner = graphData;
                                propertyNode.property = copiedProperty;
                            }
                        }
                    }


                    copiedShaderInput = copiedProperty;
                    break;

                case ShaderKeyword shaderKeyword:
                    // Don't duplicate built-in keywords within the same graph
                    if (shaderKeyword.isBuiltIn && graphData.keywords.Any(p => p.referenceName == shaderInputToCopy.referenceName))
                        return;

                    var copiedKeyword = (ShaderKeyword)graphData.AddCopyOfShaderInput(shaderKeyword, insertIndex);

                    // Update the keyword nodes that depends on the copied node
                    foreach (var node in dependentNodeList)
                    {
                        if (node is KeywordNode propertyNode)
                        {
                            propertyNode.owner = graphData;
                            propertyNode.keyword = copiedKeyword;
                        }
                    }

                    copiedShaderInput = copiedKeyword;
                    break;

                case ShaderDropdown shaderDropdown:
                    var copiedDropdown = (ShaderDropdown)graphData.AddCopyOfShaderInput(shaderDropdown, insertIndex);

                    // Update the dropdown nodes that depends on the copied node
                    foreach (var node in dependentNodeList)
                    {
                        if (node is DropdownNode propertyNode)
                        {
                            propertyNode.owner = graphData;
                            propertyNode.dropdown = copiedDropdown;
                        }
                    }

                    copiedShaderInput = copiedDropdown;
                    break;

                default:
                    throw new ArgumentOutOfRangeException();
            }

            foreach (var category in graphData.categories)
            {
                if (category.categoryGuid == containingCategoryGuid)
                {
                    graphData.InsertItemIntoCategory(category.objectId, copiedShaderInput);
                    return;
                }
            }
        }

        public Action<GraphData> modifyGraphDataAction => CopyShaderInput;

        public IEnumerable<AbstractMaterialNode> dependentNodeList { get; set; } = new List<AbstractMaterialNode>();

        public BlackboardItem shaderInputToCopy { get; set; }

        public BlackboardItem copiedShaderInput { get; set; }

        public string containingCategoryGuid { get; set; }

        public int insertIndex { get; set; } = -1;
    }

    class AddCategoryAction : IGraphDataAction
    {
        void AddCategory(GraphData graphData)
        {
            AssertHelpers.IsNotNull(graphData, "GraphData is null while carrying out AddCategoryAction");
            graphData.owner.RegisterCompleteObjectUndo("Add Category");
            // If categoryDataReference is not null, directly add it to graphData
            if (categoryDataReference == null)
                categoryDataReference = new CategoryData(categoryName, childObjects);
            graphData.AddCategory(categoryDataReference);
        }

        public Action<GraphData> modifyGraphDataAction => AddCategory;

        // Direct reference to the categoryData to use if it is specified
        public CategoryData categoryDataReference { get; set; }
        public string categoryName { get; set; } = String.Empty;
        public List<ShaderInput> childObjects { get; set; }
    }

    class MoveCategoryAction : IGraphDataAction
    {
        void MoveCategory(GraphData graphData)
        {
            AssertHelpers.IsNotNull(graphData, "GraphData is null while carrying out MoveCategoryAction");
            graphData.owner.RegisterCompleteObjectUndo("Move Category");
            // Handling for out of range moves is slightly different, but otherwise we need to reverse for insertion order.
            var guids = newIndexValue >= graphData.categories.Count() ? categoryGuids : categoryGuids.Reverse<string>();
            foreach (var guid in categoryGuids)
            {
                var cat = graphData.categories.FirstOrDefault(c => c.categoryGuid == guid);
                graphData.MoveCategory(cat, newIndexValue);
            }
        }

        public Action<GraphData> modifyGraphDataAction => MoveCategory;

        // Reference to the shader input being modified
        internal List<string> categoryGuids { get; set; }

        internal int newIndexValue { get; set; }
    }

    class AddItemToCategoryAction : IGraphDataAction
    {
        public enum AddActionSource
        {
            Default,
            DragDrop
        }

        void AddItemsToCategory(GraphData graphData)
        {
            AssertHelpers.IsNotNull(graphData, "GraphData is null while carrying out AddItemToCategoryAction");
            graphData.owner.RegisterCompleteObjectUndo("Add Item to Category");
            graphData.InsertItemIntoCategory(categoryGuid, itemToAdd, indexToAddItemAt);
        }

        public Action<GraphData> modifyGraphDataAction => AddItemsToCategory;

        public string categoryGuid { get; set; }

        public ShaderInput itemToAdd { get; set; }

        // By default an item is always added to the end of a category, if this value is set to something other than -1, will insert the item at that position within the category
        public int indexToAddItemAt { get; set; } = -1;

        public AddActionSource addActionSource { get; set; }
    }

    class CopyCategoryAction : IGraphDataAction
    {
        void CopyCategory(GraphData graphData)
        {
            AssertHelpers.IsNotNull(graphData, "GraphData is null while carrying out CopyCategoryAction");
            AssertHelpers.IsNotNull(categoryToCopyReference, "CategoryToCopyReference is null while carrying out CopyCategoryAction");

            // This is called by MaterialGraphView currently, no need to repeat it here, though ideally it would live here
            //graphData.owner.RegisterCompleteObjectUndo("Copy Category");

            newCategoryDataReference = graphData.CopyCategory(categoryToCopyReference);
        }

        // Reference to the new category created as a copy
        public CategoryData newCategoryDataReference { get; set; }

        // After category has been copied, store reference to it
        public CategoryData categoryToCopyReference { get; set; }

        public Action<GraphData> modifyGraphDataAction => CopyCategory;
    }

    class BlackboardController : SGViewController<GraphData, BlackboardViewModel>
    {
        // Type changes (adds/removes of Types) only happen after a full assembly reload so its safe to make this static
        static IList<Type> s_ShaderInputTypes;

        static BlackboardController()
        {
            var shaderInputTypes = TypeCache.GetTypesWithAttribute<BlackboardInputInfo>().ToList();
            // Sort the ShaderInput by priority using the BlackboardInputInfo attribute
            shaderInputTypes.Sort((s1, s2) => {
                var info1 = Attribute.GetCustomAttribute(s1, typeof(BlackboardInputInfo)) as BlackboardInputInfo;
                var info2 = Attribute.GetCustomAttribute(s2, typeof(BlackboardInputInfo)) as BlackboardInputInfo;

                if (info1.priority == info2.priority)
                    return (info1.name ?? s1.Name).CompareTo(info2.name ?? s2.Name);
                else
                    return info1.priority.CompareTo(info2.priority);
            });

            s_ShaderInputTypes = shaderInputTypes.ToList();
        }

<<<<<<< HEAD
        internal int propertyCategoryIndex = 0;
        internal int keywordCategoryIndex = 1;

        BlackboardCategoryController m_DefaultCategoryController = null;
        Dictionary<string, BlackboardCategoryController> m_BlackboardCategoryControllers = new Dictionary<string, BlackboardCategoryController>();
=======
        internal int propertySectionIndex = 0;
        internal int keywordSectionIndex = 1;
        internal int dropdownSectionIndex = 2;

        BlackboardSectionController m_PropertySectionController;
        BlackboardSectionController m_KeywordSectionController;
        BlackboardSectionController m_DropdownSectionController;
        IList<BlackboardSectionController> m_BlackboardSectionControllers = new List<BlackboardSectionController>();
>>>>>>> 9e7999d3

        SGBlackboard m_Blackboard;

        internal SGBlackboard blackboard
        {
            get => m_Blackboard;
            private set => m_Blackboard = value;
        }
        public string GetFirstSelectedCategoryGuid()
        {
            if (m_Blackboard == null)
            {
                return string.Empty;
            }
            var copiedSelectionList = new List<ISelectable>(m_Blackboard.selection);
            var selectedCategories = new List<SGBlackboardCategory>();
            var selectedCategoryGuid = String.Empty;
            for (int i = 0; i < copiedSelectionList.Count; i++)
            {
                var selectable = copiedSelectionList[i];
                if (selectable is SGBlackboardCategory category)
                {
                    selectedCategories.Add(selectable as SGBlackboardCategory);
                }
            }
            if (selectedCategories.Count == 1)
            {
                selectedCategoryGuid = selectedCategories[0].viewModel.associatedCategoryGuid;
            }
            return selectedCategoryGuid;
        }

        void InitializeViewModel(bool useDropdowns)
        {
            // Clear the view model
            ViewModel.ResetViewModelData();
            ViewModel.subtitle = BlackboardUtils.FormatPath(Model.path);
            BlackboardShaderInputOrder order = new BlackboardShaderInputOrder();

            // Property data first
            foreach (var shaderInputType in s_ShaderInputTypes)
            {
                if (shaderInputType.IsAbstract)
                    continue;

                var info = Attribute.GetCustomAttribute(shaderInputType, typeof(BlackboardInputInfo)) as BlackboardInputInfo;
                string name = info?.name ?? ObjectNames.NicifyVariableName(shaderInputType.Name.Replace("ShaderProperty", ""));

                // QUICK FIX TO DEAL WITH DEPRECATED COLOR PROPERTY
                if (name.Equals("Color", StringComparison.InvariantCultureIgnoreCase) && ShaderGraphPreferences.allowDeprecatedBehaviors)
                {
<<<<<<< HEAD
                    order.isKeyword = false;
                    order.deprecatedPropertyName = name;
                    order.version = ColorShaderProperty.deprecatedVersion;
                    ViewModel.propertyNameToAddActionMap.Add("Color (Deprecated)", AddShaderInputAction.AddDeprecatedPropertyAction(order));
                    ViewModel.propertyNameToAddActionMap.Add(name, AddShaderInputAction.AddPropertyAction(shaderInputType));
=======
                    ViewModel.propertyNameToAddActionMap.Add("Color (Deprecated)", new AddShaderInputAction() { shaderInputReferenceGetter = () => new ColorShaderProperty(ColorShaderProperty.deprecatedVersion), addInputActionType = AddShaderInputAction.AddActionSource.AddMenu});
                    ViewModel.propertyNameToAddActionMap.Add(name, new AddShaderInputAction() { blackboardItemType = shaderInputType, addInputActionType = AddShaderInputAction.AddActionSource.AddMenu });
>>>>>>> 9e7999d3
                }
                else
                    ViewModel.propertyNameToAddActionMap.Add(name, AddShaderInputAction.AddPropertyAction(shaderInputType));
            }

            // Default Keywords next
<<<<<<< HEAD
            order.isKeyword = true;
            order.keywordType = KeywordType.Boolean;
            ViewModel.defaultKeywordNameToAddActionMap.Add("Boolean", AddShaderInputAction.AddKeywordAction(order));
            order.keywordType = KeywordType.Enum;
            ViewModel.defaultKeywordNameToAddActionMap.Add("Enum", AddShaderInputAction.AddKeywordAction(order));

            // Built-In Keywords after that
=======
            ViewModel.defaultKeywordNameToAddActionMap.Add("Boolean", new AddShaderInputAction() { shaderInputReferenceGetter = () => new ShaderKeyword(KeywordType.Boolean), addInputActionType = AddShaderInputAction.AddActionSource.AddMenu });
            ViewModel.defaultKeywordNameToAddActionMap.Add("Enum", new AddShaderInputAction() { shaderInputReferenceGetter = () => new ShaderKeyword(KeywordType.Enum), addInputActionType = AddShaderInputAction.AddActionSource.AddMenu });
            // Built-In Keywords last
>>>>>>> 9e7999d3
            foreach (var builtinKeywordDescriptor in KeywordUtil.GetBuiltinKeywordDescriptors())
            {
                var keyword = ShaderKeyword.CreateBuiltInKeyword(builtinKeywordDescriptor);
                // Do not allow user to add built-in keywords that conflict with user-made keywords that have the same reference name or display name
                if (Model.keywords.Any(x => x.referenceName == keyword.referenceName || x.displayName == keyword.displayName))
                {
                    ViewModel.disabledKeywordNameList.Add(keyword.displayName);
                }
                else
                {
                    order.builtInKeyword = (ShaderKeyword)keyword.Copy();
                    ViewModel.builtInKeywordNameToAddActionMap.Add(keyword.displayName, AddShaderInputAction.AddKeywordAction(order));
                }
            }

<<<<<<< HEAD
            // Category data last
            var defaultNewCategoryReference = new CategoryData("Category");
            ViewModel.addCategoryAction = new AddCategoryAction() { categoryDataReference = defaultNewCategoryReference };
=======
            if (useDropdowns)
                ViewModel.defaultDropdownNameToAdd = new Tuple<string, IGraphDataAction>("Dropdown", new AddShaderInputAction() { shaderInputReferenceGetter = () => new ShaderDropdown(), addInputActionType = AddShaderInputAction.AddActionSource.AddMenu });

            ViewModel.requestModelChangeAction = this.RequestModelChange;
>>>>>>> 9e7999d3

            ViewModel.requestModelChangeAction = this.RequestModelChange;

<<<<<<< HEAD
            ViewModel.categoryInfoList.AddRange(DataStore.State.categories.ToList());
=======
            // If no user-made categories exist, then create the default categories and add all inputs that exist to them
            if (ViewModel.categoryInfoList.Count == 0)
            {
                var propertyGUIDs = new List<Guid>();
                foreach (var property in DataStore.State.properties)
                    propertyGUIDs.Add(property.guid);
                var defaultPropertyCategory = new CategoryData("Properties", propertyGUIDs);
                ViewModel.categoryInfoList.Add(defaultPropertyCategory);

                var keywordGUIDs = new List<Guid>();
                foreach (var keyword in DataStore.State.keywords)
                    keywordGUIDs.Add(keyword.guid);
                var defaultKeywordCategory = new CategoryData("Keywords", keywordGUIDs);
                ViewModel.categoryInfoList.Add(defaultKeywordCategory);

                if (useDropdowns)
                {
                    var dropdownGUIDs = new List<Guid>();
                    foreach (var dropdown in DataStore.State.dropdowns)
                        dropdownGUIDs.Add(dropdown.guid);
                    var defaultDropdownCategory = new CategoryData("Dropdowns", dropdownGUIDs);
                    ViewModel.categoryInfoList.Add(defaultDropdownCategory);
                }
            }
>>>>>>> 9e7999d3
        }

        internal BlackboardController(GraphData model, BlackboardViewModel inViewModel, GraphDataStore graphDataStore)
            : base(model, inViewModel, graphDataStore)
        {
            // TODO: hide this more generically for category types.
            bool useDropdowns = model.isSubGraph;
            InitializeViewModel(useDropdowns);

            blackboard = new SGBlackboard(ViewModel, this);

            // Add default category at the top of the blackboard (create it if it doesn't exist already)
            var existingDefaultCategory = DataStore.State.categories.FirstOrDefault();
            if (existingDefaultCategory != null && existingDefaultCategory.IsNamedCategory() == false)
            {
                AddBlackboardCategory(graphDataStore, existingDefaultCategory);
            }
            else
            {
                // Any properties that don't already have a category (for example, if this graph is being loaded from an older version that doesn't have category data)
                var uncategorizedBlackboardItems = new List<ShaderInput>();
                foreach (var shaderProperty in DataStore.State.properties)
                    if (IsInputUncategorized(shaderProperty))
                        uncategorizedBlackboardItems.Add(shaderProperty);

                foreach (var shaderKeyword in DataStore.State.keywords)
                    if (IsInputUncategorized(shaderKeyword))
                        uncategorizedBlackboardItems.Add(shaderKeyword);

                var addCategoryAction = new AddCategoryAction();
                addCategoryAction.categoryDataReference = CategoryData.DefaultCategory(uncategorizedBlackboardItems);
                graphDataStore.Dispatch(addCategoryAction);
            }

            // Get the reference to default category controller after its been added
            m_DefaultCategoryController = m_BlackboardCategoryControllers.Values.FirstOrDefault();
            AssertHelpers.IsNotNull(m_DefaultCategoryController, "Failed to instantiate default category.");

            // Handle loaded-in categories from graph first, skipping the first/default category
            foreach (var categoryData in ViewModel.categoryInfoList.Skip(1))
            {
                AddBlackboardCategory(graphDataStore, categoryData);
            }
        }

        internal string editorPrefsBaseKey => "unity.shadergraph." + DataStore.State.objectId;

<<<<<<< HEAD
        BlackboardCategoryController AddBlackboardCategory(GraphDataStore graphDataStore, CategoryData categoryInfo)
        {
            var blackboardCategoryViewModel = new BlackboardCategoryViewModel();
            blackboardCategoryViewModel.parentView = blackboard;
            blackboardCategoryViewModel.requestModelChangeAction = ViewModel.requestModelChangeAction;
            blackboardCategoryViewModel.name = categoryInfo.name;
            blackboardCategoryViewModel.associatedCategoryGuid = categoryInfo.categoryGuid;
            blackboardCategoryViewModel.isExpanded = EditorPrefs.GetBool($"{editorPrefsBaseKey}.{categoryInfo.categoryGuid}.{ChangeCategoryIsExpandedAction.kEditorPrefKey}", true);

            var blackboardCategoryController = new BlackboardCategoryController(categoryInfo, blackboardCategoryViewModel, graphDataStore);
            if(m_BlackboardCategoryControllers.ContainsKey(categoryInfo.categoryGuid) == false)
            {
                m_BlackboardCategoryControllers.Add(categoryInfo.categoryGuid, blackboardCategoryController);
            }
            else
            {
                AssertHelpers.Fail("Failed to add category controller due to category with same GUID already having been added.");
                return null;
            }
            return blackboardCategoryController;
        }

        // Creates controller, view and view model for a blackboard item and adds the view to the specified index in the category
        internal SGBlackboardRow InsertBlackboardRow(BlackboardItem shaderInput, int insertionIndex = -1)
        {
            return m_DefaultCategoryController.InsertBlackboardRow(shaderInput, insertionIndex);
=======
            blackboard.contentContainer.Add(m_PropertySectionController.BlackboardSectionView);
            blackboard.contentContainer.Add(m_KeywordSectionController.BlackboardSectionView);

            if (useDropdowns)
            {
                m_DropdownSectionController = m_BlackboardSectionControllers[2];
                foreach (var shaderDropdown in DataStore.State.dropdowns)
                    if (IsInputInDefaultCategory(shaderDropdown))
                        AddInputToDefaultSection(shaderDropdown);
                blackboard.contentContainer.Add(m_DropdownSectionController.BlackboardSectionView);
            }
>>>>>>> 9e7999d3
        }

        public void UpdateBlackboardTitle(string newTitle)
        {
            ViewModel.title = newTitle;
            blackboard.title = ViewModel.title;
        }

        protected override void RequestModelChange(IGraphDataAction changeAction)
        {
            DataStore.Dispatch(changeAction);
        }

        // Called by GraphDataStore.Subscribe after the model has been changed
        protected override void ModelChanged(GraphData graphData, IGraphDataAction changeAction)
        {
            // Reconstruct view-model first
            // TODO: hide this more generically for category types.
            bool useDropdowns = graphData.isSubGraph;
            InitializeViewModel(useDropdowns);

            switch (changeAction)
            {
                // If newly added input doesn't belong to any of the user-made categories, add it to the default category at top of blackboard
                case AddShaderInputAction addBlackboardItemAction:
                    if (IsInputUncategorized(addBlackboardItemAction.shaderInputReference))
                    {
                        var blackboardRow = InsertBlackboardRow(addBlackboardItemAction.shaderInputReference);
                        // Rows should auto-expand when an input is first added
                        // blackboardRow.expanded = true;
                        var propertyView = blackboardRow.Q<SGBlackboardField>();
                        if (addBlackboardItemAction.addInputActionType == AddShaderInputAction.AddActionSource.AddMenu)
                            propertyView.OpenTextEditor();
                    }
                    break;
                // Need to handle deletion of shader inputs here as opposed to BlackboardCategoryController, as currently,
                // once removed from the categories there is no way to associate an input with the category that owns it
                case DeleteShaderInputAction deleteShaderInputAction:
                    foreach (var shaderInput in deleteShaderInputAction.shaderInputsToDelete)
                        RemoveInputFromBlackboard(shaderInput);
                    break;

                case HandleUndoRedoAction handleUndoRedoAction:
                    ClearBlackboardCategories();

                    foreach (var categoryData in graphData.addedCategories)
                        AddBlackboardCategory(DataStore, categoryData);

                    m_DefaultCategoryController = m_BlackboardCategoryControllers.Values.FirstOrDefault();

                    break;
                case CopyShaderInputAction copyShaderInputAction:
                    if (IsInputUncategorized(copyShaderInputAction.copiedShaderInput))
                    {
                        var blackboardRow = InsertBlackboardRow(copyShaderInputAction.copiedShaderInput);

                        // This selects the newly created property value without over-riding the undo stack in case user wants to undo
                        var graphView = ViewModel.parentView as MaterialGraphView;
                        graphView?.ClearSelectionNoUndoRecord();
                        var propertyView = blackboardRow.Q<SGBlackboardField>();
                        graphView?.AddToSelectionNoUndoRecord(propertyView);
                    }

                    break;

                case ConvertToPropertyAction convertToPropertyAction:
                    foreach (var convertedProperty in convertToPropertyAction.convertedPropertyReferences)
                        InsertBlackboardRow(convertedProperty);
                    break;

                case AddCategoryAction addCategoryAction:
                    AddBlackboardCategory(DataStore, addCategoryAction.categoryDataReference);
                    // Iterate through anything that is selected currently
                    foreach (var selectedElement in blackboard.selection.ToList())
                    {
                        if (selectedElement is SGBlackboardField { userData: ShaderInput shaderInput })
                        {
                            // If a blackboard item is selected, first remove it from the blackboard
                            RemoveInputFromBlackboard(shaderInput);

                            // Then add input to the new category
                            var addItemToCategoryAction = new AddItemToCategoryAction();
                            addItemToCategoryAction.categoryGuid = addCategoryAction.categoryDataReference.categoryGuid;
                            addItemToCategoryAction.itemToAdd = shaderInput;
                            DataStore.Dispatch(addItemToCategoryAction);
                        }
                    }
                    break;

                case DeleteCategoryAction deleteCategoryAction:
                    // Clean up deleted categories
                    foreach (var categoryGUID in deleteCategoryAction.categoriesToRemoveGuids)
                    {
                        RemoveBlackboardCategory(categoryGUID);
                    }
                    break;

                case MoveCategoryAction moveCategoryAction:
                    ClearBlackboardCategories();
                    foreach (var categoryData in ViewModel.categoryInfoList)
                        AddBlackboardCategory(graphData.owner.graphDataStore, categoryData);
                    break;

                case CopyCategoryAction copyCategoryAction:
                    AddBlackboardCategory(graphData.owner.graphDataStore, copyCategoryAction.newCategoryDataReference);
                    break;
            }

            // Lets all event handlers this controller owns/manages know that the model has changed
            // Usually this is to update views and make them reconstruct themself from updated view-model
            //NotifyChange(changeAction);

            // Let child controllers know about changes to this controller so they may update themselves in turn
            //ApplyChanges();
        }

        void RemoveInputFromBlackboard(ShaderInput shaderInput)
        {
            // Check if input is in one of the categories
            foreach (var controller in m_BlackboardCategoryControllers.Values)
            {
<<<<<<< HEAD
                var blackboardRow = controller.FindBlackboardRow(shaderInput);
                if (blackboardRow != null)
                {
                    controller.RemoveBlackboardRow(shaderInput);
                    return;
                }
=======
                case AbstractShaderProperty property:
                    return m_PropertySectionController.InsertBlackboardRow(property);
                case ShaderKeyword keyword:
                    return m_KeywordSectionController.InsertBlackboardRow(keyword);
                case ShaderDropdown dropdown:
                    if (Model.isSubGraph)
                        return m_DropdownSectionController.InsertBlackboardRow(dropdown);
                    break;
>>>>>>> 9e7999d3
            }
        }

        bool IsInputUncategorized(ShaderInput shaderInput)
        {
            foreach (var categoryController in m_BlackboardCategoryControllers.Values)
            {
<<<<<<< HEAD
                if (categoryController.IsInputInCategory(shaderInput))
                    return false;
            }

            return true;
=======
                case AbstractShaderProperty property:
                    return m_PropertySectionController.InsertBlackboardRow(property, insertionIndex);
                case ShaderKeyword keyword:
                    return m_KeywordSectionController.InsertBlackboardRow(keyword, insertionIndex);
                case ShaderDropdown dropdown:
                    if (Model.isSubGraph)
                        return m_DropdownSectionController.InsertBlackboardRow(dropdown, insertionIndex);
                    break;
            }

            return null;
        }

        void RemoveInputFromDefaultSection(ShaderInput shaderInput)
        {
            switch (shaderInput)
            {
                case AbstractShaderProperty property:
                    m_PropertySectionController.RemoveBlackboardRow(property);
                    break;
                case ShaderKeyword keyword:
                    m_KeywordSectionController.RemoveBlackboardRow(keyword);
                    break;
                case ShaderDropdown dropdown:
                    if (Model.isSubGraph)
                        m_DropdownSectionController.RemoveBlackboardRow(dropdown);
                    break;
            }
>>>>>>> 9e7999d3
        }

        public SGBlackboardCategory GetBlackboardCategory(string inputGuid)
        {
            foreach (var categoryController in m_BlackboardCategoryControllers.Values)
            {
                if(categoryController.Model.categoryGuid == inputGuid)
                    return categoryController.blackboardCategoryView;
            }

            return null;
        }

        public SGBlackboardRow GetBlackboardRow(ShaderInput blackboardItem)
        {
            foreach (var categoryController in m_BlackboardCategoryControllers.Values)
            {
                var blackboardRow = categoryController.FindBlackboardRow(blackboardItem);
                if (blackboardRow != null)
                    return blackboardRow;
            }

            return null;
        }

        int numberOfCategories => m_BlackboardCategoryControllers.Count;

        // Gets the index after the currently selected shader input per row.
        internal List<int> GetIndicesOfSelectedItems()
        {
            List<int> indexPerCategory = new List<int>();

            for (int x = 0; x < numberOfCategories; x++)
                indexPerCategory.Add(-1);

            if (blackboard?.selection == null || blackboard.selection.Count == 0)
            {
                return indexPerCategory;
            }

            foreach (ISelectable selection in blackboard.selection)
            {
                if (selection is SGBlackboardField blackboardPropertyView)
                {
                    SGBlackboardRow row = blackboardPropertyView.GetFirstAncestorOfType<SGBlackboardRow>();
                    SGBlackboardCategory category = blackboardPropertyView.GetFirstAncestorOfType<SGBlackboardCategory>();
                    if (row == null || category == null)
                        continue;
                    VisualElement categoryContainer = category.parent;

                    int categoryIndex = categoryContainer.IndexOf(category);
                    if (categoryIndex > numberOfCategories)
                        continue;

                    int rowAfterIndex = category.IndexOf(row) + 1;
                    if (rowAfterIndex > indexPerCategory[categoryIndex])
                    {
                        indexPerCategory[categoryIndex] = rowAfterIndex;
                    }
                }
            }

            return indexPerCategory;
        }

        void RemoveBlackboardCategory(string categoryGUID)
        {
            m_BlackboardCategoryControllers.TryGetValue(categoryGUID, out var blackboardCategoryController);
            if (blackboardCategoryController != null)
            {
                blackboardCategoryController.Destroy();
                m_BlackboardCategoryControllers.Remove(categoryGUID);
            }
            else
                AssertHelpers.Fail("Tried to remove a category that doesn't exist. ");
        }

        void ClearBlackboardCategories()
        {
            foreach (var categoryController in m_BlackboardCategoryControllers.Values)
            {
                categoryController.Destroy();
            }
            m_BlackboardCategoryControllers.Clear();
        }
    }
}<|MERGE_RESOLUTION|>--- conflicted
+++ resolved
@@ -108,16 +108,10 @@
             }
         }
 
-<<<<<<< HEAD
         public static AddShaderInputAction AddDeprecatedPropertyAction(BlackboardShaderInputOrder order)
         {
             return new AddShaderInputAction() { shaderInputReference = BlackboardShaderInputFactory.GetShaderInput(order), addInputActionType = AddShaderInputAction.AddActionSource.AddMenu };
         }
-=======
-        public Func<BlackboardItem> shaderInputReferenceGetter = null;
-
-        public Action<GraphData> modifyGraphDataAction => AddShaderInput;
->>>>>>> 9e7999d3
 
         public static AddShaderInputAction AddKeywordAction(BlackboardShaderInputOrder order)
         {
@@ -228,7 +222,7 @@
             {
                 if (category.categoryGuid == containingCategoryGuid)
                 {
-                    graphData.InsertItemIntoCategory(category.objectId, copiedShaderInput);
+                    graphData.InsertItemIntoCategory(category.objectId, copiedShaderInput, insertIndex);
                     return;
                 }
             }
@@ -361,22 +355,8 @@
             s_ShaderInputTypes = shaderInputTypes.ToList();
         }
 
-<<<<<<< HEAD
-        internal int propertyCategoryIndex = 0;
-        internal int keywordCategoryIndex = 1;
-
         BlackboardCategoryController m_DefaultCategoryController = null;
         Dictionary<string, BlackboardCategoryController> m_BlackboardCategoryControllers = new Dictionary<string, BlackboardCategoryController>();
-=======
-        internal int propertySectionIndex = 0;
-        internal int keywordSectionIndex = 1;
-        internal int dropdownSectionIndex = 2;
-
-        BlackboardSectionController m_PropertySectionController;
-        BlackboardSectionController m_KeywordSectionController;
-        BlackboardSectionController m_DropdownSectionController;
-        IList<BlackboardSectionController> m_BlackboardSectionControllers = new List<BlackboardSectionController>();
->>>>>>> 9e7999d3
 
         SGBlackboard m_Blackboard;
 
@@ -428,23 +408,17 @@
                 // QUICK FIX TO DEAL WITH DEPRECATED COLOR PROPERTY
                 if (name.Equals("Color", StringComparison.InvariantCultureIgnoreCase) && ShaderGraphPreferences.allowDeprecatedBehaviors)
                 {
-<<<<<<< HEAD
                     order.isKeyword = false;
                     order.deprecatedPropertyName = name;
                     order.version = ColorShaderProperty.deprecatedVersion;
                     ViewModel.propertyNameToAddActionMap.Add("Color (Deprecated)", AddShaderInputAction.AddDeprecatedPropertyAction(order));
                     ViewModel.propertyNameToAddActionMap.Add(name, AddShaderInputAction.AddPropertyAction(shaderInputType));
-=======
-                    ViewModel.propertyNameToAddActionMap.Add("Color (Deprecated)", new AddShaderInputAction() { shaderInputReferenceGetter = () => new ColorShaderProperty(ColorShaderProperty.deprecatedVersion), addInputActionType = AddShaderInputAction.AddActionSource.AddMenu});
-                    ViewModel.propertyNameToAddActionMap.Add(name, new AddShaderInputAction() { blackboardItemType = shaderInputType, addInputActionType = AddShaderInputAction.AddActionSource.AddMenu });
->>>>>>> 9e7999d3
                 }
                 else
                     ViewModel.propertyNameToAddActionMap.Add(name, AddShaderInputAction.AddPropertyAction(shaderInputType));
             }
 
             // Default Keywords next
-<<<<<<< HEAD
             order.isKeyword = true;
             order.keywordType = KeywordType.Boolean;
             ViewModel.defaultKeywordNameToAddActionMap.Add("Boolean", AddShaderInputAction.AddKeywordAction(order));
@@ -452,11 +426,6 @@
             ViewModel.defaultKeywordNameToAddActionMap.Add("Enum", AddShaderInputAction.AddKeywordAction(order));
 
             // Built-In Keywords after that
-=======
-            ViewModel.defaultKeywordNameToAddActionMap.Add("Boolean", new AddShaderInputAction() { shaderInputReferenceGetter = () => new ShaderKeyword(KeywordType.Boolean), addInputActionType = AddShaderInputAction.AddActionSource.AddMenu });
-            ViewModel.defaultKeywordNameToAddActionMap.Add("Enum", new AddShaderInputAction() { shaderInputReferenceGetter = () => new ShaderKeyword(KeywordType.Enum), addInputActionType = AddShaderInputAction.AddActionSource.AddMenu });
-            // Built-In Keywords last
->>>>>>> 9e7999d3
             foreach (var builtinKeywordDescriptor in KeywordUtil.GetBuiltinKeywordDescriptors())
             {
                 var keyword = ShaderKeyword.CreateBuiltInKeyword(builtinKeywordDescriptor);
@@ -472,47 +441,15 @@
                 }
             }
 
-<<<<<<< HEAD
+            if (useDropdowns)
+                ViewModel.defaultDropdownNameToAdd = new Tuple<string, IGraphDataAction>("Dropdown", new AddShaderInputAction() { shaderInputReferenceGetter = () => new ShaderDropdown(), addInputActionType = AddShaderInputAction.AddActionSource.AddMenu });
+
             // Category data last
             var defaultNewCategoryReference = new CategoryData("Category");
             ViewModel.addCategoryAction = new AddCategoryAction() { categoryDataReference = defaultNewCategoryReference };
-=======
-            if (useDropdowns)
-                ViewModel.defaultDropdownNameToAdd = new Tuple<string, IGraphDataAction>("Dropdown", new AddShaderInputAction() { shaderInputReferenceGetter = () => new ShaderDropdown(), addInputActionType = AddShaderInputAction.AddActionSource.AddMenu });
 
             ViewModel.requestModelChangeAction = this.RequestModelChange;
->>>>>>> 9e7999d3
-
-            ViewModel.requestModelChangeAction = this.RequestModelChange;
-
-<<<<<<< HEAD
             ViewModel.categoryInfoList.AddRange(DataStore.State.categories.ToList());
-=======
-            // If no user-made categories exist, then create the default categories and add all inputs that exist to them
-            if (ViewModel.categoryInfoList.Count == 0)
-            {
-                var propertyGUIDs = new List<Guid>();
-                foreach (var property in DataStore.State.properties)
-                    propertyGUIDs.Add(property.guid);
-                var defaultPropertyCategory = new CategoryData("Properties", propertyGUIDs);
-                ViewModel.categoryInfoList.Add(defaultPropertyCategory);
-
-                var keywordGUIDs = new List<Guid>();
-                foreach (var keyword in DataStore.State.keywords)
-                    keywordGUIDs.Add(keyword.guid);
-                var defaultKeywordCategory = new CategoryData("Keywords", keywordGUIDs);
-                ViewModel.categoryInfoList.Add(defaultKeywordCategory);
-
-                if (useDropdowns)
-                {
-                    var dropdownGUIDs = new List<Guid>();
-                    foreach (var dropdown in DataStore.State.dropdowns)
-                        dropdownGUIDs.Add(dropdown.guid);
-                    var defaultDropdownCategory = new CategoryData("Dropdowns", dropdownGUIDs);
-                    ViewModel.categoryInfoList.Add(defaultDropdownCategory);
-                }
-            }
->>>>>>> 9e7999d3
         }
 
         internal BlackboardController(GraphData model, BlackboardViewModel inViewModel, GraphDataStore graphDataStore)
@@ -542,6 +479,13 @@
                     if (IsInputUncategorized(shaderKeyword))
                         uncategorizedBlackboardItems.Add(shaderKeyword);
 
+                if (useDropdowns)
+                {
+                    foreach (var shaderDropdown in DataStore.State.dropdowns)
+                        if (IsInputUncategorized(shaderDropdown))
+                            uncategorizedBlackboardItems.Add(shaderDropdown);
+                }
+
                 var addCategoryAction = new AddCategoryAction();
                 addCategoryAction.categoryDataReference = CategoryData.DefaultCategory(uncategorizedBlackboardItems);
                 graphDataStore.Dispatch(addCategoryAction);
@@ -560,7 +504,6 @@
 
         internal string editorPrefsBaseKey => "unity.shadergraph." + DataStore.State.objectId;
 
-<<<<<<< HEAD
         BlackboardCategoryController AddBlackboardCategory(GraphDataStore graphDataStore, CategoryData categoryInfo)
         {
             var blackboardCategoryViewModel = new BlackboardCategoryViewModel();
@@ -587,19 +530,6 @@
         internal SGBlackboardRow InsertBlackboardRow(BlackboardItem shaderInput, int insertionIndex = -1)
         {
             return m_DefaultCategoryController.InsertBlackboardRow(shaderInput, insertionIndex);
-=======
-            blackboard.contentContainer.Add(m_PropertySectionController.BlackboardSectionView);
-            blackboard.contentContainer.Add(m_KeywordSectionController.BlackboardSectionView);
-
-            if (useDropdowns)
-            {
-                m_DropdownSectionController = m_BlackboardSectionControllers[2];
-                foreach (var shaderDropdown in DataStore.State.dropdowns)
-                    if (IsInputInDefaultCategory(shaderDropdown))
-                        AddInputToDefaultSection(shaderDropdown);
-                blackboard.contentContainer.Add(m_DropdownSectionController.BlackboardSectionView);
-            }
->>>>>>> 9e7999d3
         }
 
         public void UpdateBlackboardTitle(string newTitle)
@@ -721,23 +651,12 @@
             // Check if input is in one of the categories
             foreach (var controller in m_BlackboardCategoryControllers.Values)
             {
-<<<<<<< HEAD
                 var blackboardRow = controller.FindBlackboardRow(shaderInput);
                 if (blackboardRow != null)
                 {
                     controller.RemoveBlackboardRow(shaderInput);
                     return;
                 }
-=======
-                case AbstractShaderProperty property:
-                    return m_PropertySectionController.InsertBlackboardRow(property);
-                case ShaderKeyword keyword:
-                    return m_KeywordSectionController.InsertBlackboardRow(keyword);
-                case ShaderDropdown dropdown:
-                    if (Model.isSubGraph)
-                        return m_DropdownSectionController.InsertBlackboardRow(dropdown);
-                    break;
->>>>>>> 9e7999d3
             }
         }
 
@@ -745,42 +664,11 @@
         {
             foreach (var categoryController in m_BlackboardCategoryControllers.Values)
             {
-<<<<<<< HEAD
                 if (categoryController.IsInputInCategory(shaderInput))
                     return false;
             }
 
             return true;
-=======
-                case AbstractShaderProperty property:
-                    return m_PropertySectionController.InsertBlackboardRow(property, insertionIndex);
-                case ShaderKeyword keyword:
-                    return m_KeywordSectionController.InsertBlackboardRow(keyword, insertionIndex);
-                case ShaderDropdown dropdown:
-                    if (Model.isSubGraph)
-                        return m_DropdownSectionController.InsertBlackboardRow(dropdown, insertionIndex);
-                    break;
-            }
-
-            return null;
-        }
-
-        void RemoveInputFromDefaultSection(ShaderInput shaderInput)
-        {
-            switch (shaderInput)
-            {
-                case AbstractShaderProperty property:
-                    m_PropertySectionController.RemoveBlackboardRow(property);
-                    break;
-                case ShaderKeyword keyword:
-                    m_KeywordSectionController.RemoveBlackboardRow(keyword);
-                    break;
-                case ShaderDropdown dropdown:
-                    if (Model.isSubGraph)
-                        m_DropdownSectionController.RemoveBlackboardRow(dropdown);
-                    break;
-            }
->>>>>>> 9e7999d3
         }
 
         public SGBlackboardCategory GetBlackboardCategory(string inputGuid)
@@ -808,17 +696,12 @@
 
         int numberOfCategories => m_BlackboardCategoryControllers.Count;
 
-        // Gets the index after the currently selected shader input per row.
-        internal List<int> GetIndicesOfSelectedItems()
-        {
-            List<int> indexPerCategory = new List<int>();
-
-            for (int x = 0; x < numberOfCategories; x++)
-                indexPerCategory.Add(-1);
-
+        // Gets the index after the currently selected shader input for pasting properties into this graph
+        internal int GetInsertionIndexForPaste()
+        {
             if (blackboard?.selection == null || blackboard.selection.Count == 0)
             {
-                return indexPerCategory;
+                return 0;
             }
 
             foreach (ISelectable selection in blackboard.selection)
@@ -832,18 +715,12 @@
                     VisualElement categoryContainer = category.parent;
 
                     int categoryIndex = categoryContainer.IndexOf(category);
-                    if (categoryIndex > numberOfCategories)
-                        continue;
-
-                    int rowAfterIndex = category.IndexOf(row) + 1;
-                    if (rowAfterIndex > indexPerCategory[categoryIndex])
-                    {
-                        indexPerCategory[categoryIndex] = rowAfterIndex;
-                    }
-                }
-            }
-
-            return indexPerCategory;
+
+                    return categoryIndex;
+                }
+            }
+
+            return 0;
         }
 
         void RemoveBlackboardCategory(string categoryGUID)
