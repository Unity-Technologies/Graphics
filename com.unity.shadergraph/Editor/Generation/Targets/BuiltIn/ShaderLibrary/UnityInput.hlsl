// UNITY_SHADER_NO_UPGRADE

#ifndef BUILTIN_SHADER_VARIABLES_INCLUDED
#define BUILTIN_SHADER_VARIABLES_INCLUDED

#if defined(STEREO_INSTANCING_ON) && (defined(SHADER_API_D3D11) || defined(SHADER_API_GLES3) || defined(SHADER_API_GLCORE) || defined(SHADER_API_PSSL) || defined(SHADER_API_VULKAN))
#define UNITY_STEREO_INSTANCING_ENABLED
#endif

#if defined(STEREO_MULTIVIEW_ON) && (defined(SHADER_API_GLES3) || defined(SHADER_API_GLCORE) || defined(SHADER_API_VULKAN)) && !(defined(SHADER_API_SWITCH))
    #define UNITY_STEREO_MULTIVIEW_ENABLED
#endif

#if defined(UNITY_SINGLE_PASS_STEREO) || defined(UNITY_STEREO_INSTANCING_ENABLED) || defined(UNITY_STEREO_MULTIVIEW_ENABLED)
#define USING_STEREO_MATRICES
#endif

#if defined(USING_STEREO_MATRICES)
// Current pass transforms.
#define glstate_matrix_projection     unity_StereoMatrixP[unity_StereoEyeIndex] // goes through GL.GetGPUProjectionMatrix()
#define unity_MatrixV                 unity_StereoMatrixV[unity_StereoEyeIndex]
#define unity_MatrixInvV              unity_StereoMatrixInvV[unity_StereoEyeIndex]
#define unity_MatrixVP                unity_StereoMatrixVP[unity_StereoEyeIndex]
#define unity_MatrixInvVP             unity_StereoMatrixInvVP[unity_StereoEyeIndex]

// Camera transform (but the same as pass transform for XR).
#define unity_CameraProjection        unity_StereoCameraProjection[unity_StereoEyeIndex] // Does not go through GL.GetGPUProjectionMatrix()
#define unity_CameraInvProjection     unity_StereoCameraInvProjection[unity_StereoEyeIndex]
#define unity_WorldToCamera           unity_StereoMatrixV[unity_StereoEyeIndex] // Should be unity_StereoWorldToCamera but no use-case in XR pass
#define unity_CameraToWorld           unity_StereoMatrixInvV[unity_StereoEyeIndex] // Should be unity_StereoCameraToWorld but no use-case in XR pass
#define _WorldSpaceCameraPos          unity_StereoWorldSpaceCameraPos[unity_StereoEyeIndex]
#endif

#define UNITY_LIGHTMODEL_AMBIENT (glstate_lightmodel_ambient * 2)

// ----------------------------------------------------------------------------

// Time (t = time since current level load) values from Unity
float4 _Time; // (t/20, t, t*2, t*3)
float4 _SinTime; // sin(t/8), sin(t/4), sin(t/2), sin(t)
float4 _CosTime; // cos(t/8), cos(t/4), cos(t/2), cos(t)
float4 unity_DeltaTime; // dt, 1/dt, smoothdt, 1/smoothdt
float4 _TimeParameters; // t, sin(t), cos(t)

#if !defined(USING_STEREO_MATRICES)
float3 _WorldSpaceCameraPos;
#endif

// x = 1 or -1 (-1 if projection is flipped)
// y = near plane
// z = far plane
// w = 1/far plane
float4 _ProjectionParams;

// x = width
// y = height
// z = 1 + 1.0/width
// w = 1 + 1.0/height
float4 _ScreenParams;

// Values used to linearize the Z buffer (http://www.humus.name/temp/Linearize%20depth.txt)
// x = 1-far/near
// y = far/near
// z = x/far
// w = y/far
// or in case of a reversed depth buffer (UNITY_REVERSED_Z is 1)
// x = -1+far/near
// y = 1
// z = x/far
// w = 1/far
float4 _ZBufferParams;

// x = orthographic camera's width
// y = orthographic camera's height
// z = unused
// w = 1.0 if camera is ortho, 0.0 if perspective
float4 unity_OrthoParams;

// scaleBias.x = flipSign
// scaleBias.y = scale
// scaleBias.z = bias
// scaleBias.w = unused
uniform float4 _ScaleBias;
uniform float4 _ScaleBiasRt;

float4 unity_CameraWorldClipPlanes[6];

#if !defined(USING_STEREO_MATRICES)
// Projection matrices of the camera. Note that this might be different from projection matrix
// that is set right now, e.g. while rendering shadows the matrices below are still the projection
// of original camera.
float4x4 unity_CameraProjection;
float4x4 unity_CameraInvProjection;
float4x4 unity_WorldToCamera;
float4x4 unity_CameraToWorld;
#endif

// ----------------------------------------------------------------------------

// Block Layout should be respected due to SRP Batcher
CBUFFER_START(UnityPerDraw)
// Space block Feature
float4x4 unity_ObjectToWorld;
float4x4 unity_WorldToObject;
float4 unity_LODFade; // x is the fade value ranging within [0,1]. y is x quantized into 16 levels
real4 unity_WorldTransformParams; // w is usually 1.0, or -1.0 for odd-negative scale transforms

// Light Indices block feature
// These are set internally by the engine upon request by RendererConfiguration.
real4 unity_LightData;
real4 unity_LightIndices[2];

float4 unity_ProbesOcclusion;

// Reflection Probe 0 block feature
// HDR environment map decode instructions
real4 unity_SpecCube0_HDR;

// Lightmap block feature
float4 unity_LightmapST;
float4 unity_LightmapIndex;
float4 unity_DynamicLightmapST;

// SH block feature
real4 unity_SHAr;
real4 unity_SHAg;
real4 unity_SHAb;
real4 unity_SHBr;
real4 unity_SHBg;
real4 unity_SHBb;
real4 unity_SHC;
CBUFFER_END

#if defined(USING_STEREO_MATRICES)
CBUFFER_START(UnityStereoViewBuffer)
float4x4 unity_StereoMatrixP[2];
float4x4 unity_StereoMatrixInvP[2];
float4x4 unity_StereoMatrixV[2];
float4x4 unity_StereoMatrixInvV[2];
float4x4 unity_StereoMatrixVP[2];
float4x4 unity_StereoMatrixInvVP[2];

float4x4 unity_StereoCameraProjection[2];
float4x4 unity_StereoCameraInvProjection[2];

float3   unity_StereoWorldSpaceCameraPos[2];
float4   unity_StereoScaleOffset[2];
CBUFFER_END
#endif

#if defined(UNITY_STEREO_MULTIVIEW_ENABLED) && defined(SHADER_STAGE_VERTEX)
// OVR_multiview
// In order to convey this info over the DX compiler, we wrap it into a cbuffer.
#if !defined(UNITY_DECLARE_MULTIVIEW)
#define UNITY_DECLARE_MULTIVIEW(number_of_views) CBUFFER_START(OVR_multiview) uint gl_ViewID; uint numViews_##number_of_views; CBUFFER_END
#define UNITY_VIEWID gl_ViewID
#endif
#endif

#if defined(UNITY_STEREO_MULTIVIEW_ENABLED) && defined(SHADER_STAGE_VERTEX)
#define unity_StereoEyeIndex UNITY_VIEWID
UNITY_DECLARE_MULTIVIEW(2);
#elif defined(UNITY_STEREO_INSTANCING_ENABLED) || defined(UNITY_STEREO_MULTIVIEW_ENABLED)
static uint unity_StereoEyeIndex;
#elif defined(UNITY_SINGLE_PASS_STEREO)
CBUFFER_START(UnityStereoEyeIndex)
int unity_StereoEyeIndex;
CBUFFER_END
#endif

float4x4 glstate_matrix_transpose_modelview0;

// ----------------------------------------------------------------------------

real4 glstate_lightmodel_ambient;
real4 unity_AmbientSky;
real4 unity_AmbientEquator;
real4 unity_AmbientGround;
real4 unity_IndirectSpecColor;
float4 unity_FogParams;
real4  unity_FogColor;

#if !defined(USING_STEREO_MATRICES)
float4x4 glstate_matrix_projection;
float4x4 unity_MatrixV;
float4x4 unity_MatrixInvV;
float4x4 unity_MatrixVP;
float4x4 unity_MatrixInvVP;
float4 unity_StereoScaleOffset;
int unity_StereoEyeIndex;
#endif

real4 unity_ShadowColor;

// ----------------------------------------------------------------------------

// Unity specific
TEXTURECUBE(unity_SpecCube0);
SAMPLER(samplerunity_SpecCube0);

// Main lightmap
TEXTURE2D(unity_Lightmap);
SAMPLER(samplerunity_Lightmap);
TEXTURE2D_ARRAY(unity_Lightmaps);
SAMPLER(samplerunity_Lightmaps);

// Dual or directional lightmap (always used with unity_Lightmap, so can share sampler)
TEXTURE2D(unity_LightmapInd);
TEXTURE2D_ARRAY(unity_LightmapsInd);

TEXTURE2D(unity_ShadowMask);
SAMPLER(samplerunity_ShadowMask);
TEXTURE2D_ARRAY(unity_ShadowMasks);
SAMPLER(samplerunity_ShadowMasks);

// ----------------------------------------------------------------------------

// TODO: all affine matrices should be 3x4.
// TODO: sort these vars by the frequency of use (descending), and put commonly used vars together.
// Note: please use UNITY_MATRIX_X macros instead of referencing matrix variables directly.
float4x4 _PrevViewProjMatrix;
float4x4 _ViewProjMatrix;
float4x4 _NonJitteredViewProjMatrix;
float4x4 _ViewMatrix;
float4x4 _ProjMatrix;
float4x4 _InvViewProjMatrix;
float4x4 _InvViewMatrix;
float4x4 _InvProjMatrix;
float4   _InvProjParam;
float4   _ScreenSize;       // {w, h, 1/w, 1/h}
float4   _FrustumPlanes[6]; // {(a, b, c) = N, d = -dot(N, P)} [L, R, T, B, N, F]

float4x4 OptimizeProjectionMatrix(float4x4 M)
{
    // Matrix format (x = non-constant value).
    // Orthographic Perspective  Combined(OR)
    // | x 0 0 x |  | x 0 x 0 |  | x 0 x x |
    // | 0 x 0 x |  | 0 x x 0 |  | 0 x x x |
    // | x x x x |  | x x x x |  | x x x x | <- oblique projection row
    // | 0 0 0 1 |  | 0 0 x 0 |  | 0 0 x x |
    // Notice that some values are always 0.
    // We can avoid loading and doing math with constants.
    M._21_41 = 0;
    M._12_42 = 0;
    return M;
}

<<<<<<< HEAD
float4x4 InvertProjectionMatrix(float4x4 proj)
{
    float det = 0;

    // Calculate the determinant of upper left 3x3 sub-matrix and
    // determine if the matrix is singular.
    det += proj[0][0] * proj[1][1] * proj[2][2];
    det += proj[1][0] * proj[2][1] * proj[0][2];
    det += proj[2][0] * proj[0][1] * proj[1][2];
    det -= proj[2][0] * proj[1][1] * proj[0][2];
    det -= proj[1][0] * proj[0][1] * proj[2][2];
    det -= proj[0][0] * proj[2][1] * proj[1][2];

    float4x4 invProj = 0;
    if (det * det < FLT_EPS)
        return invProj;

    det = 1.0F / det;
    invProj[0][0] = ( (proj[1][1] * proj[2][2] - proj[2][1] * proj[1][2]) * det);
    invProj[0][1] = (-(proj[0][1] * proj[2][2] - proj[2][1] * proj[0][2]) * det);
    invProj[0][2] = ( (proj[0][1] * proj[1][2] - proj[1][1] * proj[0][2]) * det);
    invProj[1][0] = (-(proj[1][0] * proj[2][2] - proj[2][0] * proj[1][2]) * det);
    invProj[1][1] = ( (proj[0][0] * proj[2][2] - proj[2][0] * proj[0][2]) * det);
    invProj[1][2] = (-(proj[0][0] * proj[1][2] - proj[1][0] * proj[0][2]) * det);
    invProj[2][0] = ( (proj[1][0] * proj[2][1] - proj[2][0] * proj[1][1]) * det);
    invProj[2][1] = (-(proj[0][0] * proj[2][1] - proj[2][0] * proj[0][1]) * det);
    invProj[2][2] = ( (proj[0][0] * proj[1][1] - proj[1][0] * proj[0][1]) * det);

    // Do the translation part
    invProj[0][3] = -(proj[0][3] * invProj[0][0] +
        proj[1][3] * invProj[0][1] +
        proj[2][3] * invProj[0][2]);
    invProj[1][3] = -(proj[0][3] * invProj[1][0] +
        proj[1][3] * invProj[1][1] +
        proj[2][3] * invProj[1][2]);
    invProj[2][3] = -(proj[0][3] * invProj[2][0] +
        proj[1][3] * invProj[2][1] +
        proj[2][3] * invProj[2][2]);

    invProj[3][0] = 0.0f;
    invProj[3][1] = 0.0f;
    invProj[3][2] = 0.0f;
    invProj[3][3] = 1.0f;

    return invProj;
}

#endif // UNIVERSAL_SHADER_VARIABLES_INCLUDED
=======
#endif // BUILTIN_SHADER_VARIABLES_INCLUDED
>>>>>>> e5852d65
<|MERGE_RESOLUTION|>--- conflicted
+++ resolved
@@ -245,7 +245,6 @@
     return M;
 }
 
-<<<<<<< HEAD
 float4x4 InvertProjectionMatrix(float4x4 proj)
 {
     float det = 0;
@@ -293,7 +292,4 @@
     return invProj;
 }
 
-#endif // UNIVERSAL_SHADER_VARIABLES_INCLUDED
-=======
-#endif // BUILTIN_SHADER_VARIABLES_INCLUDED
->>>>>>> e5852d65
+#endif // BUILTIN_SHADER_VARIABLES_INCLUDED