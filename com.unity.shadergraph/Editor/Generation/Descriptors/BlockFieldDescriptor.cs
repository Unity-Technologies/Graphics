--- conflicted
+++ resolved
@@ -1,8 +1,4 @@
-<<<<<<< HEAD
-=======
 using System;
-
->>>>>>> cace1b5e
 namespace UnityEditor.ShaderGraph
 {
     internal class BlockFieldDescriptor : FieldDescriptor
@@ -54,4 +50,4 @@
             this.createSlot = createSlot;
         }
     }
-}
+}