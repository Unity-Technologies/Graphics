using System;
using System.Collections.Generic;
using System.Linq;
using System.IO;
using UnityEngine;
using UnityEditor.Graphing;
using UnityEditor.ShaderGraph.Internal;
using UnityEditor.ShaderGraph.Drawing;
using UnityEngine.Rendering;
using UnityEngine.Assertions;
using Pool = UnityEngine.Pool;

namespace UnityEditor.ShaderGraph
{
    class Generator
    {
        const string kDebugSymbol = "SHADERGRAPH_DEBUG";

        GraphData m_GraphData;
        AbstractMaterialNode m_OutputNode;
        Target[] m_Targets;
        List<BlockNode> m_Blocks;
        GenerationMode m_Mode;
        string m_Name;

        ShaderStringBuilder m_Builder;
        List<PropertyCollector.TextureInfo> m_ConfiguredTextures;
        AssetCollection m_assetCollection;

        public string generatedShader => m_Builder.ToCodeBlock();
        public List<PropertyCollector.TextureInfo> configuredTextures => m_ConfiguredTextures;
        public List<BlockNode> blocks => m_Blocks;

        public Generator(GraphData graphData, AbstractMaterialNode outputNode, GenerationMode mode, string name, AssetCollection assetCollection)
        {
            m_GraphData = graphData;
            m_OutputNode = outputNode;
            m_Mode = mode;
            m_Name = name;

            m_Builder = new ShaderStringBuilder();
            m_ConfiguredTextures = new List<PropertyCollector.TextureInfo>();
            m_assetCollection = assetCollection;

            m_Blocks = graphData.GetNodes<BlockNode>().ToList();
            GetTargetImplementations();
            BuildShader();
        }

        void GetTargetImplementations()
        {
            if (m_OutputNode == null)
            {
                m_Targets = m_GraphData.activeTargets.ToArray();
            }
            else
            {
                m_Targets = new Target[] { new PreviewTarget() };
            }
        }

        public ActiveFields GatherActiveFieldsFromNode(AbstractMaterialNode outputNode, PassDescriptor pass, List<(BlockFieldDescriptor descriptor, bool isDefaultValue)> blocks, List<BlockFieldDescriptor> connectedBlocks, Target target)
        {
            var activeFields = new ActiveFields();
            if (outputNode == null)
            {
                bool hasDotsProperties = false;
                m_GraphData.ForeachHLSLProperty(h =>
                {
                    if (h.declaration == HLSLDeclaration.HybridPerInstance)
                        hasDotsProperties = true;
                });

                var context = new TargetFieldContext(pass, blocks, connectedBlocks, hasDotsProperties);
                target.GetFields(ref context);
                var fields = GenerationUtils.GetActiveFieldsFromConditionals(context.conditionalFields.ToArray());
                foreach (FieldDescriptor field in fields)
                    activeFields.baseInstance.Add(field);
            }
            // Preview shader
            else
            {
                activeFields.baseInstance.Add(Fields.GraphPixel);
            }
            return activeFields;
        }

        void BuildShader()
        {
            var activeNodeList = Pool.ListPool<AbstractMaterialNode>.Get();
            if (m_OutputNode == null)
            {
                foreach (var block in m_Blocks)
                {
                    // IsActive is equal to if any active implementation has set active blocks
                    // This avoids another call to SetActiveBlocks on each TargetImplementation
                    if (!block.isActive)
                        continue;

                    NodeUtils.DepthFirstCollectNodesFromNode(activeNodeList, block, NodeUtils.IncludeSelf.Include);
                }
            }
            else
            {
                NodeUtils.DepthFirstCollectNodesFromNode(activeNodeList, m_OutputNode);
            }

            var shaderProperties = new PropertyCollector();
            var shaderKeywords = new KeywordCollector();
            m_GraphData.CollectShaderProperties(shaderProperties, m_Mode);
            m_GraphData.CollectShaderKeywords(shaderKeywords, m_Mode);

            if (m_GraphData.GetKeywordPermutationCount() > ShaderGraphPreferences.variantLimit)
            {
                m_GraphData.AddValidationError(m_OutputNode.objectId, ShaderKeyword.kVariantLimitWarning, Rendering.ShaderCompilerMessageSeverity.Error);

                m_ConfiguredTextures = shaderProperties.GetConfiguredTexutres();
                m_Builder.AppendLines(ShaderGraphImporter.k_ErrorShader);
            }

            foreach (var activeNode in activeNodeList.OfType<AbstractMaterialNode>())
                activeNode.CollectShaderProperties(shaderProperties, m_Mode);

            // Collect excess shader properties from the TargetImplementation
            foreach (var target in m_Targets)
            {
                // TODO: Setup is required to ensure all Targets are initialized
                // TODO: Find a way to only require this once
                TargetSetupContext context = new TargetSetupContext();
                target.Setup(ref context);

                target.CollectShaderProperties(shaderProperties, m_Mode);
            }

            m_Builder.AppendLine(@"Shader ""{0}""", m_Name);
            using (m_Builder.BlockScope())
            {
                GenerationUtils.GeneratePropertiesBlock(m_Builder, shaderProperties, shaderKeywords, m_Mode);

                for (int i = 0; i < m_Targets.Length; i++)
                {
                    TargetSetupContext context = new TargetSetupContext(m_assetCollection);

                    // Instead of setup target, we can also just do get context
                    m_Targets[i].Setup(ref context);

                    foreach (var subShader in context.subShaders)
                    {
                        GenerateSubShader(i, subShader);
                    }

                    var customEditor = context.defaultShaderGUI;
                    if (customEditor != null && m_Targets[i].WorksWithSRP(GraphicsSettings.currentRenderPipeline))
                    {
                        m_Builder.AppendLine("CustomEditor \"" + customEditor + "\"");
                    }

                    foreach (var rpCustomEditor in context.customEditorForRenderPipelines)
                    {
                        m_Builder.AppendLine($"CustomEditorForRenderPipeline \"{rpCustomEditor.shaderGUI}\" \"{rpCustomEditor.renderPipelineAssetType}\"");
                    }
                }

                m_Builder.AppendLine(@"FallBack ""Hidden/Shader Graph/FallbackError""");
            }

            m_ConfiguredTextures = shaderProperties.GetConfiguredTexutres();
        }

        void GenerateSubShader(int targetIndex, SubShaderDescriptor descriptor)
        {
            if (descriptor.passes == null)
                return;

            // Early out of preview generation if no passes are used in preview
            if (m_Mode == GenerationMode.Preview && descriptor.generatesPreview == false)
                return;

            m_Builder.AppendLine("SubShader");
            using (m_Builder.BlockScope())
            {
                GenerationUtils.GenerateSubShaderTags(m_Targets[targetIndex], descriptor, m_Builder);

                // Get block descriptor list here as we will add temporary blocks to m_Blocks during pass evaluations
                List<(BlockFieldDescriptor descriptor, bool isDefaultValue)> currentBlockDescriptors = m_Blocks.Select(x => (x.descriptor, x.GetInputSlots<MaterialSlot>().FirstOrDefault().IsUsingDefaultValue())).ToList();
                var connectedBlockDescriptors = m_Blocks.Where(x => x.IsSlotConnected(0)).Select(x => x.descriptor).ToList();

                foreach (PassCollection.Item pass in descriptor.passes)
                {
                    var activeFields = GatherActiveFieldsFromNode(m_OutputNode, pass.descriptor, currentBlockDescriptors, connectedBlockDescriptors, m_Targets[targetIndex]);

                    // TODO: cleanup this preview check, needed for HD decal preview pass
                    if (m_Mode == GenerationMode.Preview)
                        activeFields.baseInstance.Add(Fields.IsPreview);

                    // Check masternode fields for valid passes
                    if (pass.TestActive(activeFields))
                        GenerateShaderPass(targetIndex, pass.descriptor, activeFields, currentBlockDescriptors.Select(x => x.descriptor).ToList());
                }
            }
        }

        void GenerateShaderPass(int targetIndex, PassDescriptor pass, ActiveFields activeFields, List<BlockFieldDescriptor> currentBlockDescriptors)
        {
            // Early exit if pass is not used in preview
            if (m_Mode == GenerationMode.Preview && !pass.useInPreview)
                return;

            // --------------------------------------------------
            // Debug

            // Get scripting symbols
            BuildTargetGroup buildTargetGroup = EditorUserBuildSettings.selectedBuildTargetGroup;
            string defines = PlayerSettings.GetScriptingDefineSymbolsForGroup(buildTargetGroup);

            bool isDebug = defines.Contains(kDebugSymbol);

            // --------------------------------------------------
            // Setup

            // Initiailize Collectors
            var propertyCollector = new PropertyCollector();
            var keywordCollector = new KeywordCollector();
            m_GraphData.CollectShaderKeywords(keywordCollector, m_Mode);

            // Get upstream nodes from ShaderPass port mask
            List<AbstractMaterialNode> vertexNodes;
            List<AbstractMaterialNode> pixelNodes;

            // Get Port references from ShaderPass
            var pixelSlots = new List<MaterialSlot>();
            var vertexSlots = new List<MaterialSlot>();

            if (m_OutputNode == null)
            {
                // Update supported block list for current target implementation
                var activeBlockContext = new TargetActiveBlockContext(currentBlockDescriptors, pass);
                m_Targets[targetIndex].GetActiveBlocks(ref activeBlockContext);

                void ProcessStackForPass(ContextData contextData, BlockFieldDescriptor[] passBlockMask,
                    List<AbstractMaterialNode> nodeList, List<MaterialSlot> slotList)
                {
                    if (passBlockMask == null)
                        return;

                    foreach (var blockFieldDescriptor in passBlockMask)
                    {
                        // Mask blocks on active state
                        // TODO: Can we merge these?
                        if (!activeBlockContext.activeBlocks.Contains(blockFieldDescriptor))
                            continue;

                        // Attempt to get BlockNode from the stack
                        var block = contextData.blocks.FirstOrDefault(x => x.value.descriptor == blockFieldDescriptor).value;

                        // If the BlockNode doesnt exist in the stack we need to create one
                        // TODO: Can we do the code gen without a node instance?
                        if (block == null)
                        {
                            block = new BlockNode();
                            block.Init(blockFieldDescriptor);
                            block.owner = m_GraphData;

                            // Add temporary blocks to m_Blocks
                            // This is used by the PreviewManager to generate a PreviewProperty
                            m_Blocks.Add(block);
                        }
                        // Dont collect properties from temp nodes
                        else
                        {
                            block.CollectShaderProperties(propertyCollector, m_Mode);
                        }

                        // Add nodes and slots from supported vertex blocks
                        NodeUtils.DepthFirstCollectNodesFromNode(nodeList, block, NodeUtils.IncludeSelf.Include);
                        slotList.Add(block.FindSlot<MaterialSlot>(0));
                        activeFields.baseInstance.Add(block.descriptor);
                    }
                }

                // Mask blocks per pass
                vertexNodes = Pool.ListPool<AbstractMaterialNode>.Get();
                pixelNodes = Pool.ListPool<AbstractMaterialNode>.Get();

                // Process stack for vertex and fragment
                ProcessStackForPass(m_GraphData.vertexContext, pass.validVertexBlocks, vertexNodes, vertexSlots);
                ProcessStackForPass(m_GraphData.fragmentContext, pass.validPixelBlocks, pixelNodes, pixelSlots);

                // Collect excess shader properties from the TargetImplementation
                m_Targets[targetIndex].CollectShaderProperties(propertyCollector, m_Mode);
            }
            else if (m_OutputNode is SubGraphOutputNode)
            {
                GenerationUtils.GetUpstreamNodesForShaderPass(m_OutputNode, pass, out vertexNodes, out pixelNodes);
                var slot = m_OutputNode.GetInputSlots<MaterialSlot>().FirstOrDefault();
                if (slot != null)
                    pixelSlots = new List<MaterialSlot>() { slot };
                else
                    pixelSlots = new List<MaterialSlot>();
                vertexSlots = new List<MaterialSlot>();
            }
            else
            {
                GenerationUtils.GetUpstreamNodesForShaderPass(m_OutputNode, pass, out vertexNodes, out pixelNodes);
                pixelSlots = new List<MaterialSlot>()
                {
                    new Vector4MaterialSlot(0, "Out", "Out", SlotType.Output, Vector4.zero) { owner = m_OutputNode },
                };
                vertexSlots = new List<MaterialSlot>();
            }

            // Track permutation indices for all nodes
            List<int>[] vertexNodePermutations = new List<int>[vertexNodes.Count];
            List<int>[] pixelNodePermutations = new List<int>[pixelNodes.Count];

            // Get active fields from upstream Node requirements
            ShaderGraphRequirementsPerKeyword graphRequirements;
            GenerationUtils.GetActiveFieldsAndPermutationsForNodes(pass, keywordCollector, vertexNodes, pixelNodes,
                vertexNodePermutations, pixelNodePermutations, activeFields, out graphRequirements);

            // GET CUSTOM ACTIVE FIELDS HERE!

            // Get active fields from ShaderPass
            GenerationUtils.AddRequiredFields(pass.requiredFields, activeFields.baseInstance);

            // Function Registry
            var functionBuilder = new ShaderStringBuilder();
            var functionRegistry = new FunctionRegistry(functionBuilder);

            // Hash table of named $splice(name) commands
            // Key: splice token
            // Value: string to splice
            Dictionary<string, string> spliceCommands = new Dictionary<string, string>();

            // --------------------------------------------------
            // Dependencies

            // Propagate active field requirements using dependencies
            // Must be executed before types are built
            foreach (var instance in activeFields.all.instances)
            {
                GenerationUtils.ApplyFieldDependencies(instance, pass.fieldDependencies);
            }

            // --------------------------------------------------
            // Pass Setup

            // Name
            if (!string.IsNullOrEmpty(pass.displayName))
            {
                spliceCommands.Add("PassName", $"Name \"{pass.displayName}\"");
            }
            else
            {
                spliceCommands.Add("PassName", "// Name: <None>");
            }

            // Tags
            if (!string.IsNullOrEmpty(pass.lightMode))
            {
                spliceCommands.Add("LightMode", $"\"LightMode\" = \"{pass.lightMode}\"");
            }
            else
            {
                spliceCommands.Add("LightMode", "// LightMode: <None>");
            }

            // --------------------------------------------------
            // Pass Code

            // Render State
            using (var renderStateBuilder = new ShaderStringBuilder())
            {
                // Render states need to be separated by RenderState.Type
                // The first passing ConditionalRenderState of each type is inserted
                foreach (RenderStateType type in Enum.GetValues(typeof(RenderStateType)))
                {
                    var renderStates = pass.renderStates?.Where(x => x.descriptor.type == type);
                    if (renderStates != null)
                    {
                        foreach (RenderStateCollection.Item renderState in renderStates)
                        {
                            if (renderState.TestActive(activeFields))
                            {
                                renderStateBuilder.AppendLine(renderState.value);

                                // Cull is the only render state type that causes a compilation error
                                // when there are multiple Cull directive with different values in a pass.
                                if (type == RenderStateType.Cull)
                                    break;
                            }
                        }
                    }
                }

                string command = GenerationUtils.GetSpliceCommand(renderStateBuilder.ToCodeBlock(), "RenderState");
                spliceCommands.Add("RenderState", command);
            }

            // Pragmas
            using (var passPragmaBuilder = new ShaderStringBuilder())
            {
                if (pass.pragmas != null)
                {
                    foreach (PragmaCollection.Item pragma in pass.pragmas)
                    {
                        if (pragma.TestActive(activeFields))
                            passPragmaBuilder.AppendLine(pragma.value);
                    }
                }

                string command = GenerationUtils.GetSpliceCommand(passPragmaBuilder.ToCodeBlock(), "PassPragmas");
                spliceCommands.Add("PassPragmas", command);
            }

            // Includes
            using (var preGraphIncludeBuilder = new ShaderStringBuilder())
            {
                if (pass.includes != null)
                {
                    foreach (IncludeCollection.Item include in pass.includes.Where(x => x.descriptor.location == IncludeLocation.Pregraph))
                    {
                        if (include.TestActive(activeFields))
                            preGraphIncludeBuilder.AppendLine(include.value);
                    }
                }

                string command = GenerationUtils.GetSpliceCommand(preGraphIncludeBuilder.ToCodeBlock(), "PreGraphIncludes");
                spliceCommands.Add("PreGraphIncludes", command);
            }
            using (var postGraphIncludeBuilder = new ShaderStringBuilder())
            {
                if (pass.includes != null)
                {
                    foreach (IncludeCollection.Item include in pass.includes.Where(x => x.descriptor.location == IncludeLocation.Postgraph))
                    {
                        if (include.TestActive(activeFields))
                            postGraphIncludeBuilder.AppendLine(include.value);
                    }
                }

                string command = GenerationUtils.GetSpliceCommand(postGraphIncludeBuilder.ToCodeBlock(), "PostGraphIncludes");
                spliceCommands.Add("PostGraphIncludes", command);
            }

            // Keywords
            using (var passKeywordBuilder = new ShaderStringBuilder())
            {
                if (pass.keywords != null)
                {
<<<<<<< HEAD
                    List<KeywordShaderStage> stages = new List<KeywordShaderStage>();
                    foreach(KeywordCollection.Item keyword in pass.keywords)
                    {
                        if(keyword.TestActive(activeFields))
                        {
                            if(keyword.descriptor.NeedsMultiStageDefinition(ref stages))
                            {
                                foreach(KeywordShaderStage stage in stages)
                                {
                                    // Override the stage for each one of the requested ones and append a line for each stage.
                                    KeywordDescriptor descCopy = keyword.descriptor;
                                    descCopy.stages = stage;
                                    passKeywordBuilder.AppendLine(descCopy.ToDeclarationString());
                                }
                            }
                            else
                            {
                                passKeywordBuilder.AppendLine(keyword.value);
                            }
                        }
=======
                    foreach (KeywordCollection.Item keyword in pass.keywords)
                    {
                        if (keyword.TestActive(activeFields))
                            passKeywordBuilder.AppendLine(keyword.value);
>>>>>>> 5d26a148
                    }
                }

                string command = GenerationUtils.GetSpliceCommand(passKeywordBuilder.ToCodeBlock(), "PassKeywords");
                spliceCommands.Add("PassKeywords", command);
            }

            // -----------------------------
            // Generated structs and Packing code
            var interpolatorBuilder = new ShaderStringBuilder();
            var passStructs = new List<StructDescriptor>();

            if (pass.structs != null)
            {
                passStructs.AddRange(pass.structs.Select(x => x.descriptor));

                foreach (StructCollection.Item shaderStruct in pass.structs)
                {
                    if (shaderStruct.descriptor.packFields == false)
                        continue; //skip structs that do not need interpolator packs

                    List<int> packedCounts = new List<int>();
                    var packStruct = new StructDescriptor();

                    //generate packed functions
                    if (activeFields.permutationCount > 0)
                    {
                        var generatedPackedTypes = new Dictionary<string, (ShaderStringBuilder, List<int>)>();
                        foreach (var instance in activeFields.allPermutations.instances)
                        {
                            var instanceGenerator = new ShaderStringBuilder();
                            GenerationUtils.GenerateInterpolatorFunctions(shaderStruct.descriptor, instance, out instanceGenerator);
                            var key = instanceGenerator.ToCodeBlock();
                            if (generatedPackedTypes.TryGetValue(key, out var value))
                                value.Item2.Add(instance.permutationIndex);
                            else
                                generatedPackedTypes.Add(key, (instanceGenerator, new List<int> { instance.permutationIndex }));
                        }

                        var isFirst = true;
                        foreach (var generated in generatedPackedTypes)
                        {
                            if (isFirst)
                            {
                                isFirst = false;
                                interpolatorBuilder.AppendLine(KeywordUtil.GetKeywordPermutationSetConditional(generated.Value.Item2));
                            }
                            else
                                interpolatorBuilder.AppendLine(KeywordUtil.GetKeywordPermutationSetConditional(generated.Value.Item2).Replace("#if", "#elif"));

                            //interpolatorBuilder.Concat(generated.Value.Item1);
                            interpolatorBuilder.AppendLines(generated.Value.Item1.ToString());
                        }
                        if (generatedPackedTypes.Count > 0)
                            interpolatorBuilder.AppendLine("#endif");
                    }
                    else
                    {
                        GenerationUtils.GenerateInterpolatorFunctions(shaderStruct.descriptor, activeFields.baseInstance, out interpolatorBuilder);
                    }
                    //using interp index from functions, generate packed struct descriptor
                    GenerationUtils.GeneratePackedStruct(shaderStruct.descriptor, activeFields, out packStruct);
                    passStructs.Add(packStruct);
                }
            }
            if (interpolatorBuilder.length != 0) //hard code interpolators to float, TODO: proper handle precision
                interpolatorBuilder.ReplaceInCurrentMapping(PrecisionUtil.Token, ConcretePrecision.Single.ToShaderString());
            else
                interpolatorBuilder.AppendLine("//Interpolator Packs: <None>");
            spliceCommands.Add("InterpolatorPack", interpolatorBuilder.ToCodeBlock());

            // Generated String Builders for all struct types
            var passStructBuilder = new ShaderStringBuilder();
            if (passStructs != null)
            {
                var structBuilder = new ShaderStringBuilder();
                foreach (StructDescriptor shaderStruct in passStructs)
                {
                    GenerationUtils.GenerateShaderStruct(shaderStruct, activeFields, out structBuilder);
                    structBuilder.ReplaceInCurrentMapping(PrecisionUtil.Token, ConcretePrecision.Single.ToShaderString()); //hard code structs to float, TODO: proper handle precision
                    passStructBuilder.Concat(structBuilder);
                }
            }
            if (passStructBuilder.length == 0)
                passStructBuilder.AppendLine("//Pass Structs: <None>");
            spliceCommands.Add("PassStructs", passStructBuilder.ToCodeBlock());

            // --------------------------------------------------
            // Graph Vertex

            var vertexBuilder = new ShaderStringBuilder();

            // If vertex modification enabled
            if (activeFields.baseInstance.Contains(Fields.GraphVertex) && vertexSlots != null)
            {
                // Setup
                string vertexGraphInputName = "VertexDescriptionInputs";
                string vertexGraphOutputName = "VertexDescription";
                string vertexGraphFunctionName = "VertexDescriptionFunction";
                var vertexGraphFunctionBuilder = new ShaderStringBuilder();
                var vertexGraphOutputBuilder = new ShaderStringBuilder();

                // Build vertex graph outputs
                // Add struct fields to active fields
                GenerationUtils.GenerateVertexDescriptionStruct(vertexGraphOutputBuilder, vertexSlots, vertexGraphOutputName, activeFields.baseInstance);

                // Build vertex graph functions from ShaderPass vertex port mask
                GenerationUtils.GenerateVertexDescriptionFunction(
                    m_GraphData,
                    vertexGraphFunctionBuilder,
                    functionRegistry,
                    propertyCollector,
                    keywordCollector,
                    m_Mode,
                    m_OutputNode,
                    vertexNodes,
                    vertexNodePermutations,
                    vertexSlots,
                    vertexGraphInputName,
                    vertexGraphFunctionName,
                    vertexGraphOutputName);

                // Generate final shader strings
                vertexBuilder.AppendLines(vertexGraphOutputBuilder.ToString());
                vertexBuilder.AppendNewLine();
                vertexBuilder.AppendLines(vertexGraphFunctionBuilder.ToString());
            }

            // Add to splice commands
            if (vertexBuilder.length == 0)
                vertexBuilder.AppendLine("// GraphVertex: <None>");
            spliceCommands.Add("GraphVertex", vertexBuilder.ToCodeBlock());

            // --------------------------------------------------
            // Graph Pixel

            // Setup
            string pixelGraphInputName = "SurfaceDescriptionInputs";
            string pixelGraphOutputName = "SurfaceDescription";
            string pixelGraphFunctionName = "SurfaceDescriptionFunction";
            var pixelGraphOutputBuilder = new ShaderStringBuilder();
            var pixelGraphFunctionBuilder = new ShaderStringBuilder();

            // Build pixel graph outputs
            // Add struct fields to active fields
            GenerationUtils.GenerateSurfaceDescriptionStruct(pixelGraphOutputBuilder, pixelSlots, pixelGraphOutputName, activeFields.baseInstance, m_OutputNode is SubGraphOutputNode, pass.virtualTextureFeedback);

            // Build pixel graph functions from ShaderPass pixel port mask
            GenerationUtils.GenerateSurfaceDescriptionFunction(
                pixelNodes,
                pixelNodePermutations,
                m_OutputNode,
                m_GraphData,
                pixelGraphFunctionBuilder,
                functionRegistry,
                propertyCollector,
                keywordCollector,
                m_Mode,
                pixelGraphFunctionName,
                pixelGraphOutputName,
                null,
                pixelSlots,
                pixelGraphInputName,
                pass.virtualTextureFeedback);

            using (var pixelBuilder = new ShaderStringBuilder())
            {
                // Generate final shader strings
                pixelBuilder.AppendLines(pixelGraphOutputBuilder.ToString());
                pixelBuilder.AppendNewLine();
                pixelBuilder.AppendLines(pixelGraphFunctionBuilder.ToString());

                // Add to splice commands
                if (pixelBuilder.length == 0)
                    pixelBuilder.AppendLine("// GraphPixel: <None>");
                spliceCommands.Add("GraphPixel", pixelBuilder.ToCodeBlock());
            }

            // --------------------------------------------------
            // Graph Functions

            if (functionBuilder.length == 0)
                functionBuilder.AppendLine("// GraphFunctions: <None>");
            spliceCommands.Add("GraphFunctions", functionBuilder.ToCodeBlock());

            // --------------------------------------------------
            // Graph Keywords

            using (var keywordBuilder = new ShaderStringBuilder())
            {
                keywordCollector.GetKeywordsDeclaration(keywordBuilder, m_Mode);
                if (keywordBuilder.length == 0)
                    keywordBuilder.AppendLine("// GraphKeywords: <None>");
                spliceCommands.Add("GraphKeywords", keywordBuilder.ToCodeBlock());
            }

            // --------------------------------------------------
            // Graph Properties

            using (var propertyBuilder = new ShaderStringBuilder())
            {
                propertyCollector.GetPropertiesDeclaration(propertyBuilder, m_Mode, m_GraphData.concretePrecision);
                if (propertyBuilder.length == 0)
                    propertyBuilder.AppendLine("// GraphProperties: <None>");
                spliceCommands.Add("GraphProperties", propertyBuilder.ToCodeBlock());
            }

            // --------------------------------------------------
            // Dots Instanced Graph Properties

            bool hasDotsProperties = false;
            m_GraphData.ForeachHLSLProperty(h =>
            {
                if (h.declaration == HLSLDeclaration.HybridPerInstance)
                    hasDotsProperties = true;
            });

            using (var dotsInstancedPropertyBuilder = new ShaderStringBuilder())
            {
                if (hasDotsProperties)
                    dotsInstancedPropertyBuilder.AppendLines(propertyCollector.GetDotsInstancingPropertiesDeclaration(m_Mode));
                else
                    dotsInstancedPropertyBuilder.AppendLine("// HybridV1InjectedBuiltinProperties: <None>");
                spliceCommands.Add("HybridV1InjectedBuiltinProperties", dotsInstancedPropertyBuilder.ToCodeBlock());
            }

            // --------------------------------------------------
            // Dots Instancing Options

            using (var dotsInstancingOptionsBuilder = new ShaderStringBuilder())
            {
                // Hybrid Renderer V1 requires some magic defines to work, which we enable
                // if the shader graph has a nonzero amount of DOTS instanced properties.
                // This can be removed once Hybrid V1 is removed.
                #if !ENABLE_HYBRID_RENDERER_V2
                if (hasDotsProperties)
                {
                    dotsInstancingOptionsBuilder.AppendLine("#if SHADER_TARGET >= 35 && (defined(SHADER_API_D3D11) || defined(SHADER_API_GLES3) || defined(SHADER_API_GLCORE) || defined(SHADER_API_XBOXONE) || defined(SHADER_API_PSSL) || defined(SHADER_API_VULKAN) || defined(SHADER_API_METAL))");
                    dotsInstancingOptionsBuilder.AppendLine("    #define UNITY_SUPPORT_INSTANCING");
                    dotsInstancingOptionsBuilder.AppendLine("#endif");
                    dotsInstancingOptionsBuilder.AppendLine("#if defined(UNITY_SUPPORT_INSTANCING) && defined(INSTANCING_ON)");
                    dotsInstancingOptionsBuilder.AppendLine("    #define UNITY_HYBRID_V1_INSTANCING_ENABLED");
                    dotsInstancingOptionsBuilder.AppendLine("#endif");
                }
                #endif

                if (dotsInstancingOptionsBuilder.length == 0)
                    dotsInstancingOptionsBuilder.AppendLine("// DotsInstancingOptions: <None>");
                spliceCommands.Add("DotsInstancingOptions", dotsInstancingOptionsBuilder.ToCodeBlock());
            }

            // --------------------------------------------------
            // Graph Defines

            using (var graphDefines = new ShaderStringBuilder())
            {
                graphDefines.AppendLine("#define SHADERPASS {0}", pass.referenceName);

                if (pass.defines != null)
                {
                    foreach (DefineCollection.Item define in pass.defines)
                    {
                        if (define.TestActive(activeFields))
                            graphDefines.AppendLine(define.value);
                    }
                }

                if (graphRequirements.permutationCount > 0)
                {
                    List<int> activePermutationIndices;

                    // Depth Texture
                    activePermutationIndices = graphRequirements.allPermutations.instances
                        .Where(p => p.requirements.requiresDepthTexture)
                        .Select(p => p.permutationIndex)
                        .ToList();
                    if (activePermutationIndices.Count > 0)
                    {
                        graphDefines.AppendLine(KeywordUtil.GetKeywordPermutationSetConditional(activePermutationIndices));
                        graphDefines.AppendLine("#define REQUIRE_DEPTH_TEXTURE");
                        graphDefines.AppendLine("#endif");
                    }

                    // Opaque Texture
                    activePermutationIndices = graphRequirements.allPermutations.instances
                        .Where(p => p.requirements.requiresCameraOpaqueTexture)
                        .Select(p => p.permutationIndex)
                        .ToList();
                    if (activePermutationIndices.Count > 0)
                    {
                        graphDefines.AppendLine(KeywordUtil.GetKeywordPermutationSetConditional(activePermutationIndices));
                        graphDefines.AppendLine("#define REQUIRE_OPAQUE_TEXTURE");
                        graphDefines.AppendLine("#endif");
                    }
                }
                else
                {
                    // Depth Texture
                    if (graphRequirements.baseInstance.requirements.requiresDepthTexture)
                        graphDefines.AppendLine("#define REQUIRE_DEPTH_TEXTURE");

                    // Opaque Texture
                    if (graphRequirements.baseInstance.requirements.requiresCameraOpaqueTexture)
                        graphDefines.AppendLine("#define REQUIRE_OPAQUE_TEXTURE");
                }

                // Add to splice commands
                spliceCommands.Add("GraphDefines", graphDefines.ToCodeBlock());
            }

            // --------------------------------------------------
            // Debug

            // Debug output all active fields

            using (var debugBuilder = new ShaderStringBuilder())
            {
                if (isDebug)
                {
                    // Active fields
                    debugBuilder.AppendLine("// ACTIVE FIELDS:");
                    foreach (FieldDescriptor field in activeFields.baseInstance.fields)
                    {
                        debugBuilder.AppendLine($"//{field.tag}.{field.name}");
                    }
                }
                if (debugBuilder.length == 0)
                    debugBuilder.AppendLine("// <None>");

                // Add to splice commands
                spliceCommands.Add("Debug", debugBuilder.ToCodeBlock());
            }

            // --------------------------------------------------
            // Finalize

            // Pass Template
            string passTemplatePath = pass.passTemplatePath;

            // Shared Templates
            string[] sharedTemplateDirectories = pass.sharedTemplateDirectories;

            if (!File.Exists(passTemplatePath))
                return;

            // Process Template
            var templatePreprocessor = new ShaderSpliceUtil.TemplatePreprocessor(activeFields, spliceCommands,
                isDebug, sharedTemplateDirectories, m_assetCollection);
            templatePreprocessor.ProcessTemplateFile(passTemplatePath);
            m_Builder.Concat(templatePreprocessor.GetShaderCode());
        }
    }
}<|MERGE_RESOLUTION|>--- conflicted
+++ resolved
@@ -448,11 +448,10 @@
             {
                 if (pass.keywords != null)
                 {
-<<<<<<< HEAD
                     List<KeywordShaderStage> stages = new List<KeywordShaderStage>();
                     foreach(KeywordCollection.Item keyword in pass.keywords)
                     {
-                        if(keyword.TestActive(activeFields))
+                        if (keyword.TestActive(activeFields))
                         {
                             if(keyword.descriptor.NeedsMultiStageDefinition(ref stages))
                             {
@@ -469,12 +468,6 @@
                                 passKeywordBuilder.AppendLine(keyword.value);
                             }
                         }
-=======
-                    foreach (KeywordCollection.Item keyword in pass.keywords)
-                    {
-                        if (keyword.TestActive(activeFields))
-                            passKeywordBuilder.AppendLine(keyword.value);
->>>>>>> 5d26a148
                     }
                 }
 
