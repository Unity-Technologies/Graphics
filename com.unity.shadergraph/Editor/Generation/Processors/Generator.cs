using System;
using System.Collections.Generic;
using System.Linq;
using System.IO;
using UnityEngine;
using UnityEditor.Graphing;
using UnityEditor.ShaderGraph.Internal;
using UnityEditor.ShaderGraph.Drawing;
using UnityEngine.Rendering;
using UnityEngine.Assertions;
using Pool = UnityEngine.Pool;
using UnityEngine.Profiling;

namespace UnityEditor.ShaderGraph
{
    class Generator
    {
        const string kDebugSymbol = "SHADERGRAPH_DEBUG";

        GraphData m_GraphData;
        AbstractMaterialNode m_OutputNode;
        Target[] m_Targets;
        List<BlockNode> m_Blocks;
        GenerationMode m_Mode;
        string m_Name;

        ShaderStringBuilder m_Builder;
        List<PropertyCollector.TextureInfo> m_ConfiguredTextures;
        AssetCollection m_assetCollection;
        bool m_humanReadable;

        public string generatedShader => m_Builder.ToCodeBlock();
        public List<PropertyCollector.TextureInfo> configuredTextures => m_ConfiguredTextures;
        public List<BlockNode> blocks => m_Blocks;

        public Generator(GraphData graphData, AbstractMaterialNode outputNode, GenerationMode mode, string name, AssetCollection assetCollection, bool humanReadable = false)
        {
            m_GraphData = graphData;
            m_OutputNode = outputNode;
            m_Mode = mode;
            m_Name = name;

            m_Builder = new ShaderStringBuilder(humanReadable: humanReadable);
            m_ConfiguredTextures = new List<PropertyCollector.TextureInfo>();
            m_assetCollection = assetCollection;
            m_humanReadable = humanReadable;

            m_Blocks = graphData.GetNodes<BlockNode>().ToList();
            GetTargetImplementations();
            BuildShader();
        }

        void GetTargetImplementations()
        {
            if (m_OutputNode == null)
            {
                m_Targets = m_GraphData.activeTargets.ToArray();
            }
            else
            {
                m_Targets = new Target[] { new PreviewTarget() };
            }
        }

        public ActiveFields GatherActiveFieldsFromNode(AbstractMaterialNode outputNode, PassDescriptor pass, List<(BlockFieldDescriptor descriptor, bool isDefaultValue)> blocks, List<BlockFieldDescriptor> connectedBlocks, Target target)
        {
            var activeFields = new ActiveFields();
            if (outputNode == null)
            {
                bool hasDotsProperties = false;
                m_GraphData.ForeachHLSLProperty(h =>
                {
                    if (h.declaration == HLSLDeclaration.HybridPerInstance)
                        hasDotsProperties = true;
                });

                var context = new TargetFieldContext(pass, blocks, connectedBlocks, hasDotsProperties);
                target.GetFields(ref context);
                var fields = GenerationUtils.GetActiveFieldsFromConditionals(context.conditionalFields.ToArray());
                foreach (FieldDescriptor field in fields)
                    activeFields.baseInstance.Add(field);
            }
            // Preview shader
            else
            {
                activeFields.baseInstance.Add(Fields.GraphPixel);
            }
            return activeFields;
        }

        void BuildShader()
        {
            var activeNodeList = Pool.ListPool<AbstractMaterialNode>.Get();
            bool ignoreActiveState = (m_Mode == GenerationMode.Preview);  // for previews, we ignore node active state
            if (m_OutputNode == null)
            {
                foreach (var block in m_Blocks)
                {
                    // IsActive is equal to if any active implementation has set active blocks
                    // This avoids another call to SetActiveBlocks on each TargetImplementation
                    if (!block.isActive)
                        continue;

                    NodeUtils.DepthFirstCollectNodesFromNode(activeNodeList, block, NodeUtils.IncludeSelf.Include, ignoreActiveState: ignoreActiveState);
                }
            }
            else
            {
                NodeUtils.DepthFirstCollectNodesFromNode(activeNodeList, m_OutputNode, ignoreActiveState: ignoreActiveState);
            }

            var shaderProperties = new PropertyCollector();
            var shaderKeywords = new KeywordCollector();
            m_GraphData.CollectShaderProperties(shaderProperties, m_Mode);
            m_GraphData.CollectShaderKeywords(shaderKeywords, m_Mode);

            if (m_GraphData.GetKeywordPermutationCount() > ShaderGraphPreferences.variantLimit)
            {
                m_GraphData.AddValidationError(m_OutputNode.objectId, ShaderKeyword.kVariantLimitWarning, Rendering.ShaderCompilerMessageSeverity.Error);

                m_ConfiguredTextures = shaderProperties.GetConfiguredTextures();
                m_Builder.AppendLines(ShaderGraphImporter.k_ErrorShader);
            }

            foreach (var activeNode in activeNodeList.OfType<AbstractMaterialNode>())
                activeNode.CollectShaderProperties(shaderProperties, m_Mode);

            // Collect excess shader properties from the TargetImplementation
            foreach (var target in m_Targets)
            {
                // TODO: Setup is required to ensure all Targets are initialized
                // TODO: Find a way to only require this once
                TargetSetupContext context = new TargetSetupContext();
                target.Setup(ref context);

                target.CollectShaderProperties(shaderProperties, m_Mode);
            }

            // set the property collector to read only
            // (to ensure no rogue target or pass starts adding more properties later..)
            shaderProperties.SetReadOnly();

            m_Builder.AppendLine(@"Shader ""{0}""", m_Name);
            using (m_Builder.BlockScope())
            {
                GenerationUtils.GeneratePropertiesBlock(m_Builder, shaderProperties, shaderKeywords, m_Mode);
                for (int i = 0; i < m_Targets.Length; i++)
                {
                    TargetSetupContext context = new TargetSetupContext(m_assetCollection);

                    // Instead of setup target, we can also just do get context
                    m_Targets[i].Setup(ref context);

                    var subShaderProperties = GetSubShaderPropertiesForTarget(m_Targets[i], m_GraphData, m_Mode, m_OutputNode);

                    foreach (var subShader in context.subShaders)
                    {
                        GenerateSubShader(i, subShader, subShaderProperties);
                    }

                    var customEditor = context.defaultShaderGUI;
                    if (customEditor != null && m_Targets[i].WorksWithSRP(GraphicsSettings.currentRenderPipeline))
                    {
                        m_Builder.AppendLine("CustomEditor \"" + customEditor + "\"");
                    }

                    foreach (var rpCustomEditor in context.customEditorForRenderPipelines)
                    {
                        m_Builder.AppendLine($"CustomEditorForRenderPipeline \"{rpCustomEditor.shaderGUI}\" \"{rpCustomEditor.renderPipelineAssetType}\"");
                    }
                }

                m_Builder.AppendLine(@"FallBack ""Hidden/Shader Graph/FallbackError""");
            }

            m_ConfiguredTextures = shaderProperties.GetConfiguredTextures();
        }

        void GenerateSubShader(int targetIndex, SubShaderDescriptor descriptor, PropertyCollector subShaderProperties)
        {
            if (descriptor.passes == null)
                return;

            // Early out of preview generation if no passes are used in preview
            if (m_Mode == GenerationMode.Preview && descriptor.generatesPreview == false)
                return;

            m_Builder.AppendLine("SubShader");
            using (m_Builder.BlockScope())
            {
                GenerationUtils.GenerateSubShaderTags(m_Targets[targetIndex], descriptor, m_Builder);

                // Get block descriptor list here as we will add temporary blocks to m_Blocks during pass evaluations
                List<(BlockFieldDescriptor descriptor, bool isDefaultValue)> currentBlockDescriptors = m_Blocks.Select(x => (x.descriptor, x.GetInputSlots<MaterialSlot>().FirstOrDefault().IsUsingDefaultValue())).ToList();
                var connectedBlockDescriptors = m_Blocks.Where(x => x.IsSlotConnected(0)).Select(x => x.descriptor).ToList();

                foreach (PassCollection.Item pass in descriptor.passes)
                {
                    var activeFields = GatherActiveFieldsFromNode(m_OutputNode, pass.descriptor, currentBlockDescriptors, connectedBlockDescriptors, m_Targets[targetIndex]);

                    // TODO: cleanup this preview check, needed for HD decal preview pass
                    if (m_Mode == GenerationMode.Preview)
                        activeFields.baseInstance.Add(Fields.IsPreview);

                    // Check masternode fields for valid passes
                    if (pass.TestActive(activeFields))
                        GenerateShaderPass(targetIndex, pass.descriptor, activeFields, currentBlockDescriptors.Select(x => x.descriptor).ToList(), subShaderProperties);
                }
            }
        }

        // this builds the list of properties for a Target / Graph combination
        static PropertyCollector GetSubShaderPropertiesForTarget(Target target, GraphData graph, GenerationMode generationMode, AbstractMaterialNode outputNode)
        {
            PropertyCollector subshaderProperties = new PropertyCollector();

            // Collect shader properties declared by active nodes
            using (var activeNodes = PooledHashSet<AbstractMaterialNode>.Get())
            {
                if (outputNode == null)
                {
                    // shader graph builds active nodes starting from the set of active blocks
                    var currentBlocks = graph.GetNodes<BlockNode>();
                    var activeBlockContext = new TargetActiveBlockContext(currentBlocks.Select(x => x.descriptor).ToList(), null);
                    target.GetActiveBlocks(ref activeBlockContext);

                    foreach (var blockFieldDesc in activeBlockContext.activeBlocks)
                    {
                        // attempt to get BlockNode(s) from the stack
                        var vertBlockNode = graph.vertexContext.blocks.FirstOrDefault(x => x.value.descriptor == blockFieldDesc).value;
                        if (vertBlockNode != null)
                            activeNodes.Add(vertBlockNode);

                        var fragBlockNode = graph.fragmentContext.blocks.FirstOrDefault(x => x.value.descriptor == blockFieldDesc).value;
                        if (fragBlockNode != null)
                            activeNodes.Add(fragBlockNode);
                    }
                }
                else
                {
                    // preview and/or subgraphs build their active node set based on the single output node
                    activeNodes.Add(outputNode);
                }

                PreviewManager.PropagateNodes(activeNodes, PreviewManager.PropagationDirection.Upstream, activeNodes);

                // NOTE: this is NOT a deterministic ordering
                foreach (var node in activeNodes)
                    node.CollectShaderProperties(subshaderProperties, generationMode);

                // So we sort the properties after
                subshaderProperties.Sort();
            }

            // Collect graph properties
            {
                graph.CollectShaderProperties(subshaderProperties, generationMode);
            }

            // Collect shader properties declared by the Target
            {
                target.CollectShaderProperties(subshaderProperties, generationMode);
            }

            subshaderProperties.SetReadOnly();

            return subshaderProperties;
        }

        void GenerateShaderPass(int targetIndex, PassDescriptor pass, ActiveFields activeFields, List<BlockFieldDescriptor> currentBlockDescriptors, PropertyCollector subShaderProperties)
        {
            // Early exit if pass is not used in preview
            if (m_Mode == GenerationMode.Preview && !pass.useInPreview)
                return;

            Profiler.BeginSample("GenerateShaderPass");

            // --------------------------------------------------
            // Debug

            // Get scripting symbols
            BuildTargetGroup buildTargetGroup = EditorUserBuildSettings.selectedBuildTargetGroup;
            string defines = PlayerSettings.GetScriptingDefineSymbolsForGroup(buildTargetGroup);

            bool isDebug = defines.Contains(kDebugSymbol);

            // --------------------------------------------------
            // Setup

            // Custom Interpolator Global flags (see definition for details).
            CustomInterpolatorUtils.generatorNodeOnly = m_OutputNode != null;
            CustomInterpolatorUtils.generatorSkipFlag = m_Targets[targetIndex].ignoreCustomInterpolators ||
                !CustomInterpolatorUtils.generatorNodeOnly && (pass.customInterpolators == null || pass.customInterpolators.Count() == 0);

            // Initialize custom interpolator sub generator
            CustomInterpSubGen customInterpSubGen = new CustomInterpSubGen(m_OutputNode != null);

            // Initiailize Collectors
<<<<<<< HEAD
            Profiler.BeginSample("CollectShaderKeywords");
=======
            // NOTE: propertyCollector is not really used anymore -- we use the subshader PropertyCollector instead
>>>>>>> e9b55692
            var propertyCollector = new PropertyCollector();
            var keywordCollector = new KeywordCollector();
            m_GraphData.CollectShaderKeywords(keywordCollector, m_Mode);
            Profiler.EndSample();

            // Get upstream nodes from ShaderPass port mask
            List<AbstractMaterialNode> vertexNodes;
            List<AbstractMaterialNode> pixelNodes;

            // Get Port references from ShaderPass
            var pixelSlots = new List<MaterialSlot>();
            var vertexSlots = new List<MaterialSlot>();

            if (m_OutputNode == null)
            {
                // Update supported block list for current target implementation
                Profiler.BeginSample("GetCurrentTargetActiveBlocks");
                var activeBlockContext = new TargetActiveBlockContext(currentBlockDescriptors, pass);
                m_Targets[targetIndex].GetActiveBlocks(ref activeBlockContext);
                Profiler.EndSample();

                void ProcessStackForPass(ContextData contextData, BlockFieldDescriptor[] passBlockMask,
                    List<AbstractMaterialNode> nodeList, List<MaterialSlot> slotList)
                {
                    if (passBlockMask == null)
                    {
                        Profiler.EndSample();
                        return;
                    }

                    Profiler.BeginSample("ProcessStackForPass");
                    foreach (var blockFieldDescriptor in passBlockMask)
                    {
                        // Mask blocks on active state
                        // TODO: Can we merge these?
                        if (!activeBlockContext.activeBlocks.Contains(blockFieldDescriptor))
                            continue;

                        // Attempt to get BlockNode from the stack
                        var block = contextData.blocks.FirstOrDefault(x => x.value.descriptor == blockFieldDescriptor).value;

                        // If the BlockNode doesnt exist in the stack we need to create one
                        // TODO: Can we do the code gen without a node instance?
                        if (block == null)
                        {
                            block = new BlockNode();
                            block.Init(blockFieldDescriptor);
                            block.owner = m_GraphData;

                            // Add temporary blocks to m_Blocks
                            // This is used by the PreviewManager to generate a PreviewProperty
                            m_Blocks.Add(block);
                        }
                        // Dont collect properties from temp nodes
                        else
                        {
                            block.CollectShaderProperties(propertyCollector, m_Mode);
                        }

                        // Add nodes and slots from supported vertex blocks
                        NodeUtils.DepthFirstCollectNodesFromNode(nodeList, block, NodeUtils.IncludeSelf.Include);
                        slotList.Add(block.FindSlot<MaterialSlot>(0));
                        activeFields.baseInstance.Add(block.descriptor);
                    }
                    Profiler.EndSample();
                }

                // Mask blocks per pass
                vertexNodes = Pool.ListPool<AbstractMaterialNode>.Get();
                pixelNodes = Pool.ListPool<AbstractMaterialNode>.Get();

                // Process stack for vertex and fragment
                ProcessStackForPass(m_GraphData.vertexContext, pass.validVertexBlocks, vertexNodes, vertexSlots);
                ProcessStackForPass(m_GraphData.fragmentContext, pass.validPixelBlocks, pixelNodes, pixelSlots);

                // Collect excess shader properties from the TargetImplementation
                m_Targets[targetIndex].CollectShaderProperties(propertyCollector, m_Mode);
            }
            else if (m_OutputNode is SubGraphOutputNode)
            {
                GenerationUtils.GetUpstreamNodesForShaderPass(m_OutputNode, pass, out vertexNodes, out pixelNodes);
                var slot = m_OutputNode.GetInputSlots<MaterialSlot>().FirstOrDefault();
                if (slot != null)
                    pixelSlots = new List<MaterialSlot>() { slot };
                else
                    pixelSlots = new List<MaterialSlot>();
                vertexSlots = new List<MaterialSlot>();
            }
            else
            {
                GenerationUtils.GetUpstreamNodesForShaderPass(m_OutputNode, pass, out vertexNodes, out pixelNodes);
                pixelSlots = new List<MaterialSlot>()
                {
                    new Vector4MaterialSlot(0, "Out", "Out", SlotType.Output, Vector4.zero) { owner = m_OutputNode },
                };
                vertexSlots = new List<MaterialSlot>();
            }

            // Inject custom interpolator antecedents where appropriate
            customInterpSubGen.ProcessExistingStackData(vertexNodes, vertexSlots, pixelNodes, activeFields.baseInstance);

            // Track permutation indices for all nodes
            List<int>[] vertexNodePermutations = new List<int>[vertexNodes.Count];
            List<int>[] pixelNodePermutations = new List<int>[pixelNodes.Count];

            // Get active fields from upstream Node requirements
            Profiler.BeginSample("GetActiveFieldsFromUpstreamNodes");
            ShaderGraphRequirementsPerKeyword graphRequirements;
            GenerationUtils.GetActiveFieldsAndPermutationsForNodes(pass, keywordCollector, vertexNodes, pixelNodes,
                vertexNodePermutations, pixelNodePermutations, activeFields, out graphRequirements);
            Profiler.EndSample();

            // Moved this up so that we can reuse the information to figure out which struct Descriptors
            // should be populated by custom interpolators.
            var passStructs = new List<StructDescriptor>();
            passStructs.AddRange(pass.structs.Select(x => x.descriptor));

            // GET CUSTOM ACTIVE FIELDS HERE!

            // inject custom interpolator fields into the pass structs
            passStructs = customInterpSubGen.CopyModifyExistingPassStructs(passStructs, activeFields.baseInstance);

            // Get active fields from ShaderPass
            Profiler.BeginSample("GetActiveFieldsFromPass");
            GenerationUtils.AddRequiredFields(pass.requiredFields, activeFields.baseInstance);
            Profiler.EndSample();

            // Function Registry
<<<<<<< HEAD
            var functionBuilder = new ShaderStringBuilder(humanReadable: m_humanReadable);
            var functionRegistry = new FunctionRegistry(functionBuilder);
=======
            var functionBuilder = new ShaderStringBuilder();
            var graphIncludes = new IncludeCollection();
            var functionRegistry = new FunctionRegistry(functionBuilder, graphIncludes, true);
>>>>>>> e9b55692

            // Hash table of named $splice(name) commands
            // Key: splice token
            // Value: string to splice
            Dictionary<string, string> spliceCommands = new Dictionary<string, string>();

            // populate splice commands from the pass's customInterpolator descriptors.
            if (pass.customInterpolators != null)
                customInterpSubGen.ProcessDescriptors(pass.customInterpolators.Select(item => item.descriptor));
            customInterpSubGen.AppendToSpliceCommands(spliceCommands);

            // --------------------------------------------------
            // Dependencies

            // Propagate active field requirements using dependencies
            // Must be executed before types are built
            Profiler.BeginSample("PropagateActiveFieldReqs");
            foreach (var instance in activeFields.all.instances)
            {
                GenerationUtils.ApplyFieldDependencies(instance, pass.fieldDependencies);
            }
            Profiler.EndSample();

            // --------------------------------------------------
            // Pass Setup

            // Name
            if (!string.IsNullOrEmpty(pass.displayName))
            {
                spliceCommands.Add("PassName", $"Name \"{pass.displayName}\"");
            }
            else
            {
                spliceCommands.Add("PassName", "// Name: <None>");
            }

            // Tags
            if (!string.IsNullOrEmpty(pass.lightMode))
            {
                spliceCommands.Add("LightMode", $"\"LightMode\" = \"{pass.lightMode}\"");
            }
            else
            {
                spliceCommands.Add("LightMode", "// LightMode: <None>");
            }

            // --------------------------------------------------
            // Pass Code

            // Render State
            Profiler.BeginSample("RenderState");
            using (var renderStateBuilder = new ShaderStringBuilder(humanReadable: m_humanReadable))
            {
                // Render states need to be separated by RenderState.Type
                // The first passing ConditionalRenderState of each type is inserted
                foreach (RenderStateType type in Enum.GetValues(typeof(RenderStateType)))
                {
                    var renderStates = pass.renderStates?.Where(x => x.descriptor.type == type);
                    if (renderStates != null)
                    {
                        foreach (RenderStateCollection.Item renderState in renderStates)
                        {
                            if (renderState.TestActive(activeFields))
                            {
                                renderStateBuilder.AppendLine(renderState.value);

                                // Cull is the only render state type that causes a compilation error
                                // when there are multiple Cull directive with different values in a pass.
                                if (type == RenderStateType.Cull)
                                    break;
                            }
                        }
                    }
                }

                string command = GenerationUtils.GetSpliceCommand(renderStateBuilder.ToCodeBlock(), "RenderState");
                spliceCommands.Add("RenderState", command);
            }
            Profiler.EndSample();
            // Pragmas
            Profiler.BeginSample("Pragmas");
            using (var passPragmaBuilder = new ShaderStringBuilder(humanReadable: m_humanReadable))
            {
                if (pass.pragmas != null)
                {
                    foreach (PragmaCollection.Item pragma in pass.pragmas)
                    {
                        if (pragma.TestActive(activeFields))
                            passPragmaBuilder.AppendLine(pragma.value);
                    }
                }

                string command = GenerationUtils.GetSpliceCommand(passPragmaBuilder.ToCodeBlock(), "PassPragmas");
                spliceCommands.Add("PassPragmas", command);
            }
<<<<<<< HEAD
            Profiler.EndSample();
            // Includes
            Profiler.BeginSample("Includes");
            using (var preGraphIncludeBuilder = new ShaderStringBuilder(humanReadable: m_humanReadable))
            {
                if (pass.includes != null)
                {
                    foreach (IncludeCollection.Item include in pass.includes.Where(x => x.descriptor.location == IncludeLocation.Pregraph))
                    {
                        if (include.TestActive(activeFields))
                            preGraphIncludeBuilder.AppendLine(include.value);
                    }
                }

                string command = GenerationUtils.GetSpliceCommand(preGraphIncludeBuilder.ToCodeBlock(), "PreGraphIncludes");
                spliceCommands.Add("PreGraphIncludes", command);
            }
            using (var postGraphIncludeBuilder = new ShaderStringBuilder(humanReadable: m_humanReadable))
            {
                if (pass.includes != null)
                {
                    foreach (IncludeCollection.Item include in pass.includes.Where(x => x.descriptor.location == IncludeLocation.Postgraph))
                    {
                        if (include.TestActive(activeFields))
                            postGraphIncludeBuilder.AppendLine(include.value);
                    }
                }

                string command = GenerationUtils.GetSpliceCommand(postGraphIncludeBuilder.ToCodeBlock(), "PostGraphIncludes");
                spliceCommands.Add("PostGraphIncludes", command);
            }
            Profiler.EndSample();
=======

>>>>>>> e9b55692
            // Keywords
            Profiler.BeginSample("Keywords");
            using (var passKeywordBuilder = new ShaderStringBuilder(humanReadable: m_humanReadable))
            {
                if (pass.keywords != null)
                {
                    List<KeywordShaderStage> stages = new List<KeywordShaderStage>();
                    foreach (KeywordCollection.Item keyword in pass.keywords)
                    {
                        if (keyword.TestActive(activeFields))
                        {
                            if (keyword.descriptor.NeedsMultiStageDefinition(ref stages))
                            {
                                foreach (KeywordShaderStage stage in stages)
                                {
                                    // Override the stage for each one of the requested ones and append a line for each stage.
                                    KeywordDescriptor descCopy = keyword.descriptor;
                                    descCopy.stages = stage;
                                    passKeywordBuilder.AppendLine(descCopy.ToDeclarationString());
                                }
                            }
                            else
                            {
                                passKeywordBuilder.AppendLine(keyword.value);
                            }
                        }
                    }
                }

                string command = GenerationUtils.GetSpliceCommand(passKeywordBuilder.ToCodeBlock(), "PassKeywords");
                spliceCommands.Add("PassKeywords", command);
            }
            Profiler.EndSample();
            // -----------------------------
            // Generated structs and Packing code
<<<<<<< HEAD
            Profiler.BeginSample("StructsAndPacking");
            var interpolatorBuilder = new ShaderStringBuilder(humanReadable: m_humanReadable);
            var passStructs = new List<StructDescriptor>();
=======
            var interpolatorBuilder = new ShaderStringBuilder();
>>>>>>> e9b55692

            if (passStructs != null)
            {
                var packedStructs = new List<StructDescriptor>();
                foreach (var shaderStruct in passStructs)
                {
                    if (shaderStruct.packFields == false)
                        continue; //skip structs that do not need interpolator packs

                    List<int> packedCounts = new List<int>();
                    var packStruct = new StructDescriptor();

                    //generate packed functions
                    if (activeFields.permutationCount > 0)
                    {
                        var generatedPackedTypes = new Dictionary<string, (ShaderStringBuilder, List<int>)>();
                        foreach (var instance in activeFields.allPermutations.instances)
                        {
                            var instanceGenerator = new ShaderStringBuilder();
<<<<<<< HEAD
                            GenerationUtils.GenerateInterpolatorFunctions(shaderStruct.descriptor, instance, m_humanReadable,  out instanceGenerator);
=======
                            GenerationUtils.GenerateInterpolatorFunctions(shaderStruct, instance, out instanceGenerator);
>>>>>>> e9b55692
                            var key = instanceGenerator.ToCodeBlock();
                            if (generatedPackedTypes.TryGetValue(key, out var value))
                                value.Item2.Add(instance.permutationIndex);
                            else
                                generatedPackedTypes.Add(key, (instanceGenerator, new List<int> { instance.permutationIndex }));
                        }

                        var isFirst = true;
                        foreach (var generated in generatedPackedTypes)
                        {
                            if (isFirst)
                            {
                                isFirst = false;
                                interpolatorBuilder.AppendLine(KeywordUtil.GetKeywordPermutationSetConditional(generated.Value.Item2));
                            }
                            else
                                interpolatorBuilder.AppendLine(KeywordUtil.GetKeywordPermutationSetConditional(generated.Value.Item2).Replace("#if", "#elif"));

                            //interpolatorBuilder.Concat(generated.Value.Item1);
                            interpolatorBuilder.AppendLines(generated.Value.Item1.ToString());
                        }
                        if (generatedPackedTypes.Count > 0)
                            interpolatorBuilder.AppendLine("#endif");
                    }
                    else
                    {
<<<<<<< HEAD
                        GenerationUtils.GenerateInterpolatorFunctions(shaderStruct.descriptor, activeFields.baseInstance, m_humanReadable, out interpolatorBuilder);
=======
                        GenerationUtils.GenerateInterpolatorFunctions(shaderStruct, activeFields.baseInstance, out interpolatorBuilder);
>>>>>>> e9b55692
                    }
                    //using interp index from functions, generate packed struct descriptor
                    GenerationUtils.GeneratePackedStruct(shaderStruct, activeFields, out packStruct);
                    packedStructs.Add(packStruct);
                }
                passStructs.AddRange(packedStructs);
            }
            if (interpolatorBuilder.length != 0) //hard code interpolators to float, TODO: proper handle precision
                interpolatorBuilder.ReplaceInCurrentMapping(PrecisionUtil.Token, ConcretePrecision.Single.ToShaderString());
            else
                interpolatorBuilder.AppendLine("//Interpolator Packs: <None>");
            spliceCommands.Add("InterpolatorPack", interpolatorBuilder.ToCodeBlock());
            Profiler.EndSample();

            // Generated String Builders for all struct types
            Profiler.BeginSample("StructTypes");
            var passStructBuilder = new ShaderStringBuilder(humanReadable: m_humanReadable);
            if (passStructs != null)
            {
                var structBuilder = new ShaderStringBuilder(humanReadable: m_humanReadable);
                foreach (StructDescriptor shaderStruct in passStructs)
                {
                    GenerationUtils.GenerateShaderStruct(shaderStruct, activeFields, m_humanReadable, out structBuilder);
                    structBuilder.ReplaceInCurrentMapping(PrecisionUtil.Token, ConcretePrecision.Single.ToShaderString()); //hard code structs to float, TODO: proper handle precision
                    passStructBuilder.Concat(structBuilder);
                }
            }
            if (passStructBuilder.length == 0)
                passStructBuilder.AppendLine("//Pass Structs: <None>");
            spliceCommands.Add("PassStructs", passStructBuilder.ToCodeBlock());
            Profiler.EndSample();

            // --------------------------------------------------
            // Graph Vertex

            Profiler.BeginSample("GraphVertex");
            var vertexBuilder = new ShaderStringBuilder(humanReadable: m_humanReadable);

            // If vertex modification enabled
            if (activeFields.baseInstance.Contains(Fields.GraphVertex) && vertexSlots != null)
            {
                // Setup
                string vertexGraphInputName = "VertexDescriptionInputs";
                string vertexGraphOutputName = "VertexDescription";
                string vertexGraphFunctionName = "VertexDescriptionFunction";
                var vertexGraphFunctionBuilder = new ShaderStringBuilder(humanReadable: m_humanReadable);
                var vertexGraphOutputBuilder = new ShaderStringBuilder(humanReadable: m_humanReadable);

                // Build vertex graph outputs
                // Add struct fields to active fields
                Profiler.BeginSample("GenerateVertexDescriptionStruct");
                GenerationUtils.GenerateVertexDescriptionStruct(vertexGraphOutputBuilder, vertexSlots, vertexGraphOutputName, activeFields.baseInstance);
                Profiler.EndSample();

                // Build vertex graph functions from ShaderPass vertex port mask
                Profiler.BeginSample("GenerateVertexDescriptionFunction");
                GenerationUtils.GenerateVertexDescriptionFunction(
                    m_GraphData,
                    vertexGraphFunctionBuilder,
                    functionRegistry,
                    propertyCollector,
                    keywordCollector,
                    m_Mode,
                    m_OutputNode,
                    vertexNodes,
                    vertexNodePermutations,
                    vertexSlots,
                    vertexGraphInputName,
                    vertexGraphFunctionName,
                    vertexGraphOutputName);
                Profiler.EndSample();

                // Generate final shader strings
                if (m_humanReadable)
                {
                    vertexBuilder.AppendLines(vertexGraphOutputBuilder.ToString());
                    vertexBuilder.AppendNewLine();
                    vertexBuilder.AppendLines(vertexGraphFunctionBuilder.ToString());
                }
                else
                {
                    vertexBuilder.Append(vertexGraphOutputBuilder.ToString());
                    vertexBuilder.AppendNewLine();
                    vertexBuilder.Append(vertexGraphFunctionBuilder.ToString());
                }
            }

            // Add to splice commands
            if (vertexBuilder.length == 0)
                vertexBuilder.AppendLine("// GraphVertex: <None>");
            spliceCommands.Add("GraphVertex", vertexBuilder.ToCodeBlock());
            Profiler.EndSample();
            // --------------------------------------------------
            // Graph Pixel

            Profiler.BeginSample("GraphPixel");
            // Setup
            string pixelGraphInputName = "SurfaceDescriptionInputs";
            string pixelGraphOutputName = "SurfaceDescription";
            string pixelGraphFunctionName = "SurfaceDescriptionFunction";
            var pixelGraphOutputBuilder = new ShaderStringBuilder(humanReadable: m_humanReadable);
            var pixelGraphFunctionBuilder = new ShaderStringBuilder(humanReadable: m_humanReadable);

            // Build pixel graph outputs
            // Add struct fields to active fields
            GenerationUtils.GenerateSurfaceDescriptionStruct(pixelGraphOutputBuilder, pixelSlots, pixelGraphOutputName, activeFields.baseInstance, m_OutputNode is SubGraphOutputNode, pass.virtualTextureFeedback);

            // Build pixel graph functions from ShaderPass pixel port mask
            GenerationUtils.GenerateSurfaceDescriptionFunction(
                pixelNodes,
                pixelNodePermutations,
                m_OutputNode,
                m_GraphData,
                pixelGraphFunctionBuilder,
                functionRegistry,
                propertyCollector,
                keywordCollector,
                m_Mode,
                pixelGraphFunctionName,
                pixelGraphOutputName,
                null,
                pixelSlots,
                pixelGraphInputName,
                pass.virtualTextureFeedback);

            using (var pixelBuilder = new ShaderStringBuilder(humanReadable: m_humanReadable))
            {
                // Generate final shader strings
                pixelBuilder.AppendLines(pixelGraphOutputBuilder.ToString());
                pixelBuilder.AppendNewLine();
                pixelBuilder.AppendLines(pixelGraphFunctionBuilder.ToString());

                // Add to splice commands
                if (pixelBuilder.length == 0)
                    pixelBuilder.AppendLine("// GraphPixel: <None>");
                spliceCommands.Add("GraphPixel", pixelBuilder.ToCodeBlock());
            }
            Profiler.EndSample();

            // --------------------------------------------------
            // Graph Functions
            Profiler.BeginSample("GraphFunctions");
            if (functionBuilder.length == 0)
                functionBuilder.AppendLine("// GraphFunctions: <None>");
            spliceCommands.Add("GraphFunctions", functionBuilder.ToCodeBlock());
            Profiler.EndSample();
            // --------------------------------------------------
            // Graph Keywords
            Profiler.BeginSample("GraphKeywords");
            using (var keywordBuilder = new ShaderStringBuilder(humanReadable: m_humanReadable))
            {
                keywordCollector.GetKeywordsDeclaration(keywordBuilder, m_Mode);
                if (keywordBuilder.length == 0)
                    keywordBuilder.AppendLine("// GraphKeywords: <None>");
                spliceCommands.Add("GraphKeywords", keywordBuilder.ToCodeBlock());
            }
            Profiler.EndSample();

            // --------------------------------------------------
            // Graph Properties
            Profiler.BeginSample("GraphProperties");
            using (var propertyBuilder = new ShaderStringBuilder(humanReadable: m_humanReadable))
            {
                subShaderProperties.GetPropertiesDeclaration(propertyBuilder, m_Mode, m_GraphData.graphDefaultConcretePrecision);
                if (propertyBuilder.length == 0)
                    propertyBuilder.AppendLine("// GraphProperties: <None>");
                spliceCommands.Add("GraphProperties", propertyBuilder.ToCodeBlock());
            }
            Profiler.EndSample();

            // --------------------------------------------------
            // Dots Instanced Graph Properties

            bool hasDotsProperties = subShaderProperties.HasDotsProperties();

            using (var dotsInstancedPropertyBuilder = new ShaderStringBuilder(humanReadable: m_humanReadable))
            {
                if (hasDotsProperties)
                    dotsInstancedPropertyBuilder.AppendLines(subShaderProperties.GetDotsInstancingPropertiesDeclaration(m_Mode));
                else
                    dotsInstancedPropertyBuilder.AppendLine("// HybridV1InjectedBuiltinProperties: <None>");
                spliceCommands.Add("HybridV1InjectedBuiltinProperties", dotsInstancedPropertyBuilder.ToCodeBlock());
            }

            // --------------------------------------------------
            // Dots Instancing Options

            using (var dotsInstancingOptionsBuilder = new ShaderStringBuilder(humanReadable: m_humanReadable))
            {
                // Hybrid Renderer V1 requires some magic defines to work, which we enable
                // if the shader graph has a nonzero amount of DOTS instanced properties.
                // This can be removed once Hybrid V1 is removed.
                #if !ENABLE_HYBRID_RENDERER_V2
                if (hasDotsProperties)
                {
                    dotsInstancingOptionsBuilder.AppendLine("#if SHADER_TARGET >= 35 && (defined(SHADER_API_D3D11) || defined(SHADER_API_GLES3) || defined(SHADER_API_GLCORE) || defined(SHADER_API_XBOXONE)  || defined(SHADER_API_GAMECORE) || defined(SHADER_API_PSSL) || defined(SHADER_API_VULKAN) || defined(SHADER_API_METAL))");
                    dotsInstancingOptionsBuilder.AppendLine("    #define UNITY_SUPPORT_INSTANCING");
                    dotsInstancingOptionsBuilder.AppendLine("#endif");
                    dotsInstancingOptionsBuilder.AppendLine("#if defined(UNITY_SUPPORT_INSTANCING) && defined(INSTANCING_ON)");
                    dotsInstancingOptionsBuilder.AppendLine("    #define UNITY_HYBRID_V1_INSTANCING_ENABLED");
                    dotsInstancingOptionsBuilder.AppendLine("#endif");
                }
                #endif

                if (dotsInstancingOptionsBuilder.length == 0)
                    dotsInstancingOptionsBuilder.AppendLine("// DotsInstancingOptions: <None>");
                spliceCommands.Add("DotsInstancingOptions", dotsInstancingOptionsBuilder.ToCodeBlock());
            }

            // --------------------------------------------------
            // Graph Defines
            Profiler.BeginSample("GraphDefines");
            using (var graphDefines = new ShaderStringBuilder(humanReadable: m_humanReadable))
            {
                graphDefines.AppendLine("#define SHADERPASS {0}", pass.referenceName);

                if (pass.defines != null)
                {
                    foreach (DefineCollection.Item define in pass.defines)
                    {
                        if (define.TestActive(activeFields))
                            graphDefines.AppendLine(define.value);
                    }
                }

                if (graphRequirements.permutationCount > 0)
                {
                    List<int> activePermutationIndices;

                    // Depth Texture
                    activePermutationIndices = graphRequirements.allPermutations.instances
                        .Where(p => p.requirements.requiresDepthTexture)
                        .Select(p => p.permutationIndex)
                        .ToList();
                    if (activePermutationIndices.Count > 0)
                    {
                        graphDefines.AppendLine(KeywordUtil.GetKeywordPermutationSetConditional(activePermutationIndices));
                        graphDefines.AppendLine("#define REQUIRE_DEPTH_TEXTURE");
                        graphDefines.AppendLine("#endif");
                    }

                    // Opaque Texture
                    activePermutationIndices = graphRequirements.allPermutations.instances
                        .Where(p => p.requirements.requiresCameraOpaqueTexture)
                        .Select(p => p.permutationIndex)
                        .ToList();
                    if (activePermutationIndices.Count > 0)
                    {
                        graphDefines.AppendLine(KeywordUtil.GetKeywordPermutationSetConditional(activePermutationIndices));
                        graphDefines.AppendLine("#define REQUIRE_OPAQUE_TEXTURE");
                        graphDefines.AppendLine("#endif");
                    }
                }
                else
                {
                    // Depth Texture
                    if (graphRequirements.baseInstance.requirements.requiresDepthTexture)
                        graphDefines.AppendLine("#define REQUIRE_DEPTH_TEXTURE");

                    // Opaque Texture
                    if (graphRequirements.baseInstance.requirements.requiresCameraOpaqueTexture)
                        graphDefines.AppendLine("#define REQUIRE_OPAQUE_TEXTURE");
                }

                // Add to splice commands
                spliceCommands.Add("GraphDefines", graphDefines.ToCodeBlock());
            }
            Profiler.EndSample();
            // --------------------------------------------------
            // Includes

            var allIncludes = new IncludeCollection();
            allIncludes.Add(pass.includes);
            allIncludes.Add(graphIncludes);

            using (var preGraphIncludeBuilder = new ShaderStringBuilder())
            {
                foreach (var include in allIncludes.Where(x => x.location == IncludeLocation.Pregraph))
                {
                    if (include.TestActive(activeFields))
                        preGraphIncludeBuilder.AppendLine(include.value);
                }

                string command = GenerationUtils.GetSpliceCommand(preGraphIncludeBuilder.ToCodeBlock(), "PreGraphIncludes");
                spliceCommands.Add("PreGraphIncludes", command);
            }

            using (var postGraphIncludeBuilder = new ShaderStringBuilder())
            {
                foreach (var include in allIncludes.Where(x => x.location == IncludeLocation.Postgraph))
                {
                    if (include.TestActive(activeFields))
                        postGraphIncludeBuilder.AppendLine(include.value);
                }

                string command = GenerationUtils.GetSpliceCommand(postGraphIncludeBuilder.ToCodeBlock(), "PostGraphIncludes");
                spliceCommands.Add("PostGraphIncludes", command);
            }

            // --------------------------------------------------
            // Debug

            // Debug output all active fields

            using (var debugBuilder = new ShaderStringBuilder(humanReadable: m_humanReadable))
            {
                if (isDebug)
                {
                    // Active fields
                    debugBuilder.AppendLine("// ACTIVE FIELDS:");
                    foreach (FieldDescriptor field in activeFields.baseInstance.fields)
                    {
                        debugBuilder.AppendLine($"//{field.tag}.{field.name}");
                    }
                }
                if (debugBuilder.length == 0)
                    debugBuilder.AppendLine("// <None>");

                // Add to splice commands
                spliceCommands.Add("Debug", debugBuilder.ToCodeBlock());
            }

            // --------------------------------------------------
            // Finalize

            // Pass Template
            string passTemplatePath = pass.passTemplatePath;

            // Shared Templates
            string[] sharedTemplateDirectories = pass.sharedTemplateDirectories;

            if (!File.Exists(passTemplatePath))
            {
                Profiler.EndSample();
                return;
            }

            // Process Template
            Profiler.BeginSample("ProcessTemplate");
            var templatePreprocessor = new ShaderSpliceUtil.TemplatePreprocessor(activeFields, spliceCommands,
                isDebug, sharedTemplateDirectories, m_assetCollection, m_humanReadable);
            templatePreprocessor.ProcessTemplateFile(passTemplatePath);
            m_Builder.Concat(templatePreprocessor.GetShaderCode());
<<<<<<< HEAD
            Profiler.EndSample();

            Profiler.EndSample();
=======

            // Turn off the skip flag so other passes behave correctly correctly.
            CustomInterpolatorUtils.generatorSkipFlag = false;
            CustomInterpolatorUtils.generatorNodeOnly = false;
>>>>>>> e9b55692
        }
    }
}<|MERGE_RESOLUTION|>--- conflicted
+++ resolved
@@ -296,11 +296,7 @@
             CustomInterpSubGen customInterpSubGen = new CustomInterpSubGen(m_OutputNode != null);
 
             // Initiailize Collectors
-<<<<<<< HEAD
             Profiler.BeginSample("CollectShaderKeywords");
-=======
-            // NOTE: propertyCollector is not really used anymore -- we use the subshader PropertyCollector instead
->>>>>>> e9b55692
             var propertyCollector = new PropertyCollector();
             var keywordCollector = new KeywordCollector();
             m_GraphData.CollectShaderKeywords(keywordCollector, m_Mode);
@@ -429,14 +425,9 @@
             Profiler.EndSample();
 
             // Function Registry
-<<<<<<< HEAD
             var functionBuilder = new ShaderStringBuilder(humanReadable: m_humanReadable);
-            var functionRegistry = new FunctionRegistry(functionBuilder);
-=======
-            var functionBuilder = new ShaderStringBuilder();
             var graphIncludes = new IncludeCollection();
             var functionRegistry = new FunctionRegistry(functionBuilder, graphIncludes, true);
->>>>>>> e9b55692
 
             // Hash table of named $splice(name) commands
             // Key: splice token
@@ -532,42 +523,7 @@
                 string command = GenerationUtils.GetSpliceCommand(passPragmaBuilder.ToCodeBlock(), "PassPragmas");
                 spliceCommands.Add("PassPragmas", command);
             }
-<<<<<<< HEAD
-            Profiler.EndSample();
-            // Includes
-            Profiler.BeginSample("Includes");
-            using (var preGraphIncludeBuilder = new ShaderStringBuilder(humanReadable: m_humanReadable))
-            {
-                if (pass.includes != null)
-                {
-                    foreach (IncludeCollection.Item include in pass.includes.Where(x => x.descriptor.location == IncludeLocation.Pregraph))
-                    {
-                        if (include.TestActive(activeFields))
-                            preGraphIncludeBuilder.AppendLine(include.value);
-                    }
-                }
-
-                string command = GenerationUtils.GetSpliceCommand(preGraphIncludeBuilder.ToCodeBlock(), "PreGraphIncludes");
-                spliceCommands.Add("PreGraphIncludes", command);
-            }
-            using (var postGraphIncludeBuilder = new ShaderStringBuilder(humanReadable: m_humanReadable))
-            {
-                if (pass.includes != null)
-                {
-                    foreach (IncludeCollection.Item include in pass.includes.Where(x => x.descriptor.location == IncludeLocation.Postgraph))
-                    {
-                        if (include.TestActive(activeFields))
-                            postGraphIncludeBuilder.AppendLine(include.value);
-                    }
-                }
-
-                string command = GenerationUtils.GetSpliceCommand(postGraphIncludeBuilder.ToCodeBlock(), "PostGraphIncludes");
-                spliceCommands.Add("PostGraphIncludes", command);
-            }
-            Profiler.EndSample();
-=======
-
->>>>>>> e9b55692
+            Profiler.EndSample();
             // Keywords
             Profiler.BeginSample("Keywords");
             using (var passKeywordBuilder = new ShaderStringBuilder(humanReadable: m_humanReadable))
@@ -603,13 +559,8 @@
             Profiler.EndSample();
             // -----------------------------
             // Generated structs and Packing code
-<<<<<<< HEAD
             Profiler.BeginSample("StructsAndPacking");
             var interpolatorBuilder = new ShaderStringBuilder(humanReadable: m_humanReadable);
-            var passStructs = new List<StructDescriptor>();
-=======
-            var interpolatorBuilder = new ShaderStringBuilder();
->>>>>>> e9b55692
 
             if (passStructs != null)
             {
@@ -629,11 +580,7 @@
                         foreach (var instance in activeFields.allPermutations.instances)
                         {
                             var instanceGenerator = new ShaderStringBuilder();
-<<<<<<< HEAD
-                            GenerationUtils.GenerateInterpolatorFunctions(shaderStruct.descriptor, instance, m_humanReadable,  out instanceGenerator);
-=======
-                            GenerationUtils.GenerateInterpolatorFunctions(shaderStruct, instance, out instanceGenerator);
->>>>>>> e9b55692
+                            GenerationUtils.GenerateInterpolatorFunctions(shaderStruct.descriptor, instance, out instanceGenerator);
                             var key = instanceGenerator.ToCodeBlock();
                             if (generatedPackedTypes.TryGetValue(key, out var value))
                                 value.Item2.Add(instance.permutationIndex);
@@ -660,11 +607,7 @@
                     }
                     else
                     {
-<<<<<<< HEAD
-                        GenerationUtils.GenerateInterpolatorFunctions(shaderStruct.descriptor, activeFields.baseInstance, m_humanReadable, out interpolatorBuilder);
-=======
-                        GenerationUtils.GenerateInterpolatorFunctions(shaderStruct, activeFields.baseInstance, out interpolatorBuilder);
->>>>>>> e9b55692
+                        GenerationUtils.GenerateInterpolatorFunctions(shaderStruct.descriptor, activeFields.baseInstance, out interpolatorBuilder);
                     }
                     //using interp index from functions, generate packed struct descriptor
                     GenerationUtils.GeneratePackedStruct(shaderStruct, activeFields, out packStruct);
@@ -1008,16 +951,12 @@
                 isDebug, sharedTemplateDirectories, m_assetCollection, m_humanReadable);
             templatePreprocessor.ProcessTemplateFile(passTemplatePath);
             m_Builder.Concat(templatePreprocessor.GetShaderCode());
-<<<<<<< HEAD
-            Profiler.EndSample();
-
-            Profiler.EndSample();
-=======
-
+
+			Profiler.EndSample();
             // Turn off the skip flag so other passes behave correctly correctly.
             CustomInterpolatorUtils.generatorSkipFlag = false;
             CustomInterpolatorUtils.generatorNodeOnly = false;
->>>>>>> e9b55692
+			Profiler.EndSample();
         }
     }
 }