--- conflicted
+++ resolved
@@ -65,7 +65,6 @@
         {
             if (m_OutputNode == null)
             {
-<<<<<<< HEAD
                 var targets = m_GraphData.activeTargets.ToList();
                 // Sort the built-in target to be last. This is currently a requirement otherwise it'll get picked up for other passes incorrectly
                 targets.Sort(delegate(Target target0, Target target1)
@@ -82,10 +81,7 @@
 
                     return result;
                 });
-                m_Targets = targets.ToArray();
-=======
-                return m_GraphData.activeTargets.ToArray();
->>>>>>> daf0c8f3
+                return targets.ToArray();
             }
             else
             {
