using System;
using System.Collections.Generic;
using System.IO;
using System.Linq;
using UnityEditor.Graphing;
using UnityEditor.ShaderGraph.Internal;
using Pool = UnityEngine.Pool;

namespace UnityEditor.ShaderGraph
{
    internal static class GenerationUtils
    {
        const string kErrorString = @"ERROR!";

        internal static List<FieldDescriptor> GetActiveFieldsFromConditionals(ConditionalField[] conditionalFields)
        {
            var fields = new List<FieldDescriptor>();
            if (conditionalFields != null)
            {
                foreach (ConditionalField conditionalField in conditionalFields)
                {
                    if (conditionalField.condition == true)
                    {
                        fields.Add(conditionalField.field);
                    }
                }
            }

            return fields;
        }

        internal static void GenerateSubShaderTags(Target target, SubShaderDescriptor descriptor, ShaderStringBuilder builder)
        {
            builder.AppendLine("Tags");
            using (builder.BlockScope())
            {
                // Pipeline tag
                if (!string.IsNullOrEmpty(descriptor.pipelineTag))
                    builder.AppendLine($"\"RenderPipeline\"=\"{descriptor.pipelineTag}\"");
                else
                    builder.AppendLine("// RenderPipeline: <None>");

                // Render Type
                if (!string.IsNullOrEmpty(descriptor.renderType))
                    builder.AppendLine($"\"RenderType\"=\"{descriptor.renderType}\"");
                else
                    builder.AppendLine("// RenderType: <None>");

                // Custom shader tags.
                if (!string.IsNullOrEmpty(descriptor.customTags))
                    builder.AppendLine(descriptor.customTags);

                // Render Queue
                if (!string.IsNullOrEmpty(descriptor.renderQueue))
                    builder.AppendLine($"\"Queue\"=\"{descriptor.renderQueue}\"");
                else
                    builder.AppendLine("// Queue: <None>");

                // ShaderGraphShader tag (so we can tell what shadergraph built)
                builder.AppendLine("\"ShaderGraphShader\"=\"true\"");

                if (target is IHasMetadata metadata)
                    builder.AppendLine($"\"ShaderGraphTargetId\"=\"{metadata.identifier}\"");
            }
        }

        static bool IsFieldActive(FieldDescriptor field, IActiveFields activeFields, bool isOptional)
        {
            bool fieldActive = true;
            if (!activeFields.Contains(field) && isOptional)
                fieldActive = false; //if the field is optional and not inside of active fields
            return fieldActive;
        }

        internal static void GenerateShaderStruct(StructDescriptor shaderStruct, ActiveFields activeFields, out ShaderStringBuilder structBuilder)
        {
            structBuilder = new ShaderStringBuilder();
            structBuilder.AppendLine($"struct {shaderStruct.name}");
            using (structBuilder.BlockSemicolonScope())
            {
                foreach (FieldDescriptor subscript in shaderStruct.fields)
                {
                    bool fieldIsActive;
                    var keywordIfDefs = string.Empty;

                    if (activeFields.permutationCount > 0)
                    {
                        //find all active fields per permutation
                        var instances = activeFields.allPermutations.instances
                            .Where(i => IsFieldActive(subscript, i, subscript.subscriptOptions.HasFlag(StructFieldOptions.Optional))).ToList();
                        fieldIsActive = instances.Count > 0;
                        if (fieldIsActive)
                            keywordIfDefs = KeywordUtil.GetKeywordPermutationSetConditional(instances.Select(i => i.permutationIndex).ToList());
                    }
                    else
                        fieldIsActive = IsFieldActive(subscript, activeFields.baseInstance, subscript.subscriptOptions.HasFlag(StructFieldOptions.Optional));
                    //else just find active fields

                    if (fieldIsActive)
                    {
                        //if field is active:
                        if (subscript.HasPreprocessor())
                            structBuilder.AppendLine($"#if {subscript.preprocessor}");

                        //if in permutation, add permutation ifdef
                        if (!string.IsNullOrEmpty(keywordIfDefs))
                            structBuilder.AppendLine(keywordIfDefs);

                        //check for a semantic, build string if valid
                        string semantic = subscript.HasSemantic() ? $" : {subscript.semantic}" : string.Empty;
                        structBuilder.AppendLine($"{subscript.interpolation} {subscript.type} {subscript.name}{semantic};");

                        //if in permutation, add permutation endif
                        if (!string.IsNullOrEmpty(keywordIfDefs))
                            structBuilder.AppendLine("#endif"); //TODO: add debug collector

                        if (subscript.HasPreprocessor())
                            structBuilder.AppendLine("#endif");
                    }
                }
            }
        }

        internal static void GeneratePackedStruct(StructDescriptor shaderStruct, ActiveFields activeFields, out StructDescriptor packStruct)
        {
            packStruct = new StructDescriptor() {
                name = "Packed" + shaderStruct.name, packFields = true,
                fields = new FieldDescriptor[] {} };
            List<FieldDescriptor> packedSubscripts = new List<FieldDescriptor>();
            List<FieldDescriptor> postUnpackedSubscripts = new List<FieldDescriptor>();
            List<int> packedCounts = new List<int>();
<<<<<<< HEAD
            int fillerSemanticCount = 0;
=======
>>>>>>> 2826ce5c
            foreach (FieldDescriptor subscript in shaderStruct.fields)
            {
                var fieldIsActive = false;
                var keywordIfDefs = string.Empty;

                if (activeFields.permutationCount > 0)
                {
                    //find all active fields per permutation
                    var instances = activeFields.allPermutations.instances
                        .Where(i => IsFieldActive(subscript, i, subscript.subscriptOptions.HasFlag(StructFieldOptions.Optional))).ToList();
                    fieldIsActive = instances.Count > 0;
                    if (fieldIsActive)
                        keywordIfDefs = KeywordUtil.GetKeywordPermutationSetConditional(instances.Select(i => i.permutationIndex).ToList());
                }
                else
                    fieldIsActive = IsFieldActive(subscript, activeFields.baseInstance, subscript.subscriptOptions.HasFlag(StructFieldOptions.Optional));
                //else just find active fields

                if (fieldIsActive)
                {
                    // special case, "SHADER_STAGE_FRAGMENT" fields must be packed at the end of the struct,
                    // otherwise the vertex output struct will have different semantic ordering than the fragment input struct.
                    //
                    if (subscript.HasPreprocessor() && (subscript.preprocessor.Contains("SHADER_STAGE_FRAGMENT")))
                        postUnpackedSubscripts.Add(subscript);
                    // don't pack nonvectors or those that have specific semantics already.
                    else if (subscript.HasSemantic() || subscript.vectorCount == 0)
                        packedSubscripts.Add(subscript);
                    else if (subscript.HasInterpolationModifier())
                    {
                        // interpolation modifiers shouldn't be packed, but they are also not required to have a semantic, so we will have to fill one in.
                        var copyWithSemantic = new FieldDescriptor(
                            tag: subscript.tag,
                            name: subscript.name,
                            define: subscript.define,
                            type: subscript.type,
                            semantic: $"AUTOFILL{fillerSemanticCount++}",
                            preprocessor: subscript.preprocessor,
                            subscriptOptions: subscript.subscriptOptions,
                            interpolation: subscript.interpolation);

                        packedSubscripts.Add(copyWithSemantic);
                    }
                    else
                    {
                        // pack float field
                        int vectorCount = subscript.vectorCount;
                        // super simple packing: use the first interpolator that has room for the whole value
                        int interpIndex = packedCounts.FindIndex(x => (x + vectorCount <= 4));
                        int firstChannel;
                        if (interpIndex < 0 || subscript.HasPreprocessor())
                        {
                            // allocate a new interpolator
                            interpIndex = packedCounts.Count;
                            firstChannel = 0;
                            packedCounts.Add(vectorCount);
                        }
                        else
                        {
                            // pack into existing interpolator
                            firstChannel = packedCounts[interpIndex];
                            packedCounts[interpIndex] += vectorCount;
                        }
                    }
                }
            }
            for (int i = 0; i < packedCounts.Count(); ++i)
            {
                // todo: ensure this packing adjustment doesn't waste interpolators when many preprocessors are in use.
                var packedSubscript = new FieldDescriptor(packStruct.name, "interp" + i, "", "float" + packedCounts[i], "INTERP" + i, "", StructFieldOptions.Static);
                packedSubscripts.Add(packedSubscript);
            }
            packStruct.fields = packedSubscripts.Concat(postUnpackedSubscripts).ToArray();
        }

        internal static void GenerateInterpolatorFunctions(StructDescriptor shaderStruct, IActiveFields activeFields, out ShaderStringBuilder interpolatorBuilder)
        {
            //set up function string builders and struct builder
            List<int> packedCounts = new List<int>();
            var packBuilder = new ShaderStringBuilder();
            var unpackBuilder = new ShaderStringBuilder();
            interpolatorBuilder = new ShaderStringBuilder();
            string packedStruct = "Packed" + shaderStruct.name;

            //declare function headers
            packBuilder.AppendLine($"{packedStruct} Pack{shaderStruct.name} ({shaderStruct.name} input)");
            packBuilder.AppendLine("{");
            packBuilder.IncreaseIndent();
            packBuilder.AppendLine($"{packedStruct} output;");
            packBuilder.AppendLine($"ZERO_INITIALIZE({packedStruct}, output);");

            unpackBuilder.AppendLine($"{shaderStruct.name} Unpack{shaderStruct.name} ({packedStruct} input)");
            unpackBuilder.AppendLine("{");
            unpackBuilder.IncreaseIndent();
            unpackBuilder.AppendLine($"{shaderStruct.name} output;");

            foreach (FieldDescriptor subscript in shaderStruct.fields)
            {
                if (IsFieldActive(subscript, activeFields, subscript.subscriptOptions.HasFlag(StructFieldOptions.Optional)))
                {
                    int vectorCount = subscript.vectorCount;
                    if (subscript.HasPreprocessor())
                    {
                        packBuilder.AppendLine($"#if {subscript.preprocessor}");
                        unpackBuilder.AppendLine($"#if {subscript.preprocessor}");
                    }
                    if (subscript.HasSemantic() || vectorCount == 0 || subscript.HasInterpolationModifier())
                    {
                        packBuilder.AppendLine($"output.{subscript.name} = input.{subscript.name};");
                        unpackBuilder.AppendLine($"output.{subscript.name} = input.{subscript.name};");
                    }
                    else
                    {
                        // pack float field
                        // super simple packing: use the first interpolator that has room for the whole value
                        int interpIndex = packedCounts.FindIndex(x => (x + vectorCount <= 4));
                        int firstChannel;
                        if (interpIndex < 0 || subscript.HasPreprocessor())
                        {
                            // allocate a new interpolator
                            interpIndex = packedCounts.Count;
                            firstChannel = 0;
                            packedCounts.Add(vectorCount);
                        }
                        else
                        {
                            // pack into existing interpolator
                            firstChannel = packedCounts[interpIndex];
                            packedCounts[interpIndex] += vectorCount;
                        }
                        // add code to packer and unpacker -- add subscript to packedstruct
                        string packedChannels = ShaderSpliceUtil.GetChannelSwizzle(firstChannel, vectorCount);
                        packBuilder.AppendLine($"output.interp{interpIndex}.{packedChannels} =  input.{subscript.name};");
                        unpackBuilder.AppendLine($"output.{subscript.name} = input.interp{interpIndex}.{packedChannels};");
                    }

                    if (subscript.HasPreprocessor())
                    {
                        packBuilder.AppendLine("#endif");
                        unpackBuilder.AppendLine("#endif");
                    }
                }
            }
            //close function declarations
            packBuilder.AppendLine("return output;");
            packBuilder.DecreaseIndent();
            packBuilder.AppendLine("}");
            packBuilder.AppendNewLine();

            unpackBuilder.AppendLine("return output;");
            unpackBuilder.DecreaseIndent();
            unpackBuilder.AppendLine("}");
            unpackBuilder.AppendNewLine();

            interpolatorBuilder.Concat(packBuilder);
            interpolatorBuilder.Concat(unpackBuilder);
        }

        internal static void GetUpstreamNodesForShaderPass(AbstractMaterialNode outputNode, PassDescriptor pass, out List<AbstractMaterialNode> vertexNodes, out List<AbstractMaterialNode> pixelNodes)
        {
            // Traverse Graph Data
            vertexNodes = Pool.ListPool<AbstractMaterialNode>.Get();
            NodeUtils.DepthFirstCollectNodesFromNode(vertexNodes, outputNode, NodeUtils.IncludeSelf.Include);

            pixelNodes = Pool.ListPool<AbstractMaterialNode>.Get();
            NodeUtils.DepthFirstCollectNodesFromNode(pixelNodes, outputNode, NodeUtils.IncludeSelf.Include);
        }

        internal static void GetActiveFieldsAndPermutationsForNodes(PassDescriptor pass,
            KeywordCollector keywordCollector,  List<AbstractMaterialNode> vertexNodes, List<AbstractMaterialNode> pixelNodes,
            List<int>[] vertexNodePermutations, List<int>[] pixelNodePermutations,
            ActiveFields activeFields, out ShaderGraphRequirementsPerKeyword graphRequirements)
        {
            // Initialize requirements
            ShaderGraphRequirementsPerKeyword pixelRequirements = new ShaderGraphRequirementsPerKeyword();
            ShaderGraphRequirementsPerKeyword vertexRequirements = new ShaderGraphRequirementsPerKeyword();
            graphRequirements = new ShaderGraphRequirementsPerKeyword();

            // Evaluate all Keyword permutations
            if (keywordCollector.permutations.Count > 0)
            {
                for (int i = 0; i < keywordCollector.permutations.Count; i++)
                {
                    // Get active nodes for this permutation
                    var localVertexNodes = Pool.ListPool<AbstractMaterialNode>.Get();
                    var localPixelNodes = Pool.ListPool<AbstractMaterialNode>.Get();

                    foreach (var vertexNode in vertexNodes)
                    {
                        NodeUtils.DepthFirstCollectNodesFromNode(localVertexNodes, vertexNode, NodeUtils.IncludeSelf.Include, keywordCollector.permutations[i]);
                    }

                    foreach (var pixelNode in pixelNodes)
                    {
                        NodeUtils.DepthFirstCollectNodesFromNode(localPixelNodes, pixelNode, NodeUtils.IncludeSelf.Include, keywordCollector.permutations[i]);
                    }

                    // Track each vertex node in this permutation
                    foreach (AbstractMaterialNode vertexNode in localVertexNodes)
                    {
                        int nodeIndex = vertexNodes.IndexOf(vertexNode);

                        if (vertexNodePermutations[nodeIndex] == null)
                            vertexNodePermutations[nodeIndex] = new List<int>();
                        vertexNodePermutations[nodeIndex].Add(i);
                    }

                    // Track each pixel node in this permutation
                    foreach (AbstractMaterialNode pixelNode in localPixelNodes)
                    {
                        int nodeIndex = pixelNodes.IndexOf(pixelNode);

                        if (pixelNodePermutations[nodeIndex] == null)
                            pixelNodePermutations[nodeIndex] = new List<int>();
                        pixelNodePermutations[nodeIndex].Add(i);
                    }

                    // Get requirements for this permutation
                    vertexRequirements[i].SetRequirements(ShaderGraphRequirements.FromNodes(localVertexNodes, ShaderStageCapability.Vertex, false));
                    pixelRequirements[i].SetRequirements(ShaderGraphRequirements.FromNodes(localPixelNodes, ShaderStageCapability.Fragment, false));

                    // Add active fields
                    var conditionalFields = GetActiveFieldsFromConditionals(GetConditionalFieldsFromPixelRequirements(pixelRequirements[i].requirements));
                    if (activeFields[i].Contains(Fields.GraphVertex))
                    {
                        conditionalFields.AddRange(GetActiveFieldsFromConditionals(GetConditionalFieldsFromVertexRequirements(vertexRequirements[i].requirements)));
                    }
                    foreach (var field in conditionalFields)
                    {
                        activeFields[i].Add(field);
                    }
                }
            }
            // No Keywords
            else
            {
                // Get requirements
                vertexRequirements.baseInstance.SetRequirements(ShaderGraphRequirements.FromNodes(vertexNodes, ShaderStageCapability.Vertex, false));
                pixelRequirements.baseInstance.SetRequirements(ShaderGraphRequirements.FromNodes(pixelNodes, ShaderStageCapability.Fragment, false));

                // Add active fields
                var conditionalFields = GetActiveFieldsFromConditionals(GetConditionalFieldsFromPixelRequirements(pixelRequirements.baseInstance.requirements));
                if (activeFields.baseInstance.Contains(Fields.GraphVertex))
                {
                    conditionalFields.AddRange(GetActiveFieldsFromConditionals(GetConditionalFieldsFromVertexRequirements(vertexRequirements.baseInstance.requirements)));
                }
                foreach (var field in conditionalFields)
                {
                    activeFields.baseInstance.Add(field);
                }
            }

            // Build graph requirements
            graphRequirements.UnionWith(pixelRequirements);
            graphRequirements.UnionWith(vertexRequirements);
        }

        static ConditionalField[] GetConditionalFieldsFromVertexRequirements(ShaderGraphRequirements requirements)
        {
            return new ConditionalField[]
            {
                new ConditionalField(StructFields.VertexDescriptionInputs.ScreenPosition,           requirements.requiresScreenPosition),
                new ConditionalField(StructFields.VertexDescriptionInputs.VertexColor,              requirements.requiresVertexColor),

                new ConditionalField(StructFields.VertexDescriptionInputs.ObjectSpaceNormal,        (requirements.requiresNormal & NeededCoordinateSpace.Object) > 0),
                new ConditionalField(StructFields.VertexDescriptionInputs.ViewSpaceNormal,          (requirements.requiresNormal & NeededCoordinateSpace.View) > 0),
                new ConditionalField(StructFields.VertexDescriptionInputs.WorldSpaceNormal,         (requirements.requiresNormal & NeededCoordinateSpace.World) > 0),
                new ConditionalField(StructFields.VertexDescriptionInputs.TangentSpaceNormal,       (requirements.requiresNormal & NeededCoordinateSpace.Tangent) > 0),

                new ConditionalField(StructFields.VertexDescriptionInputs.ObjectSpaceViewDirection, (requirements.requiresViewDir & NeededCoordinateSpace.Object) > 0),
                new ConditionalField(StructFields.VertexDescriptionInputs.ViewSpaceViewDirection,   (requirements.requiresViewDir & NeededCoordinateSpace.View) > 0),
                new ConditionalField(StructFields.VertexDescriptionInputs.WorldSpaceViewDirection,  (requirements.requiresViewDir & NeededCoordinateSpace.World) > 0),
                new ConditionalField(StructFields.VertexDescriptionInputs.TangentSpaceViewDirection, (requirements.requiresViewDir & NeededCoordinateSpace.Tangent) > 0),

                new ConditionalField(StructFields.VertexDescriptionInputs.ObjectSpaceTangent,       (requirements.requiresTangent & NeededCoordinateSpace.Object) > 0),
                new ConditionalField(StructFields.VertexDescriptionInputs.ViewSpaceTangent,         (requirements.requiresTangent & NeededCoordinateSpace.View) > 0),
                new ConditionalField(StructFields.VertexDescriptionInputs.WorldSpaceTangent,        (requirements.requiresTangent & NeededCoordinateSpace.World) > 0),
                new ConditionalField(StructFields.VertexDescriptionInputs.TangentSpaceTangent,      (requirements.requiresTangent & NeededCoordinateSpace.Tangent) > 0),

                new ConditionalField(StructFields.VertexDescriptionInputs.ObjectSpaceBiTangent,     (requirements.requiresBitangent & NeededCoordinateSpace.Object) > 0),
                new ConditionalField(StructFields.VertexDescriptionInputs.ViewSpaceBiTangent,       (requirements.requiresBitangent & NeededCoordinateSpace.View) > 0),
                new ConditionalField(StructFields.VertexDescriptionInputs.WorldSpaceBiTangent,      (requirements.requiresBitangent & NeededCoordinateSpace.World) > 0),
                new ConditionalField(StructFields.VertexDescriptionInputs.TangentSpaceBiTangent,    (requirements.requiresBitangent & NeededCoordinateSpace.Tangent) > 0),

                new ConditionalField(StructFields.VertexDescriptionInputs.ObjectSpacePosition,     (requirements.requiresPosition & NeededCoordinateSpace.Object) > 0),
                new ConditionalField(StructFields.VertexDescriptionInputs.ViewSpacePosition,       (requirements.requiresPosition & NeededCoordinateSpace.View) > 0),
                new ConditionalField(StructFields.VertexDescriptionInputs.WorldSpacePosition,      (requirements.requiresPosition & NeededCoordinateSpace.World) > 0),
                new ConditionalField(StructFields.VertexDescriptionInputs.TangentSpacePosition,    (requirements.requiresPosition & NeededCoordinateSpace.Tangent) > 0),
                new ConditionalField(StructFields.VertexDescriptionInputs.AbsoluteWorldSpacePosition, (requirements.requiresPosition & NeededCoordinateSpace.AbsoluteWorld) > 0),

                new ConditionalField(StructFields.VertexDescriptionInputs.uv0,                      requirements.requiresMeshUVs.Contains(UVChannel.UV0)),
                new ConditionalField(StructFields.VertexDescriptionInputs.uv1,                      requirements.requiresMeshUVs.Contains(UVChannel.UV1)),
                new ConditionalField(StructFields.VertexDescriptionInputs.uv2,                      requirements.requiresMeshUVs.Contains(UVChannel.UV2)),
                new ConditionalField(StructFields.VertexDescriptionInputs.uv3,                      requirements.requiresMeshUVs.Contains(UVChannel.UV3)),

                new ConditionalField(StructFields.VertexDescriptionInputs.TimeParameters,           requirements.requiresTime),

                new ConditionalField(StructFields.VertexDescriptionInputs.BoneWeights,              requirements.requiresVertexSkinning),
                new ConditionalField(StructFields.VertexDescriptionInputs.BoneIndices,              requirements.requiresVertexSkinning),
                new ConditionalField(StructFields.VertexDescriptionInputs.VertexID,                 requirements.requiresVertexID),

                new ConditionalField(Fields.ObjectToWorld, requirements.requiresTransforms.Contains(NeededTransform.ObjectToWorld)),
                new ConditionalField(Fields.WorldToObject, requirements.requiresTransforms.Contains(NeededTransform.WorldToObject)),
            };
        }

        static ConditionalField[] GetConditionalFieldsFromPixelRequirements(ShaderGraphRequirements requirements)
        {
            return new ConditionalField[]
            {
                new ConditionalField(StructFields.SurfaceDescriptionInputs.ScreenPosition,          requirements.requiresScreenPosition),
                new ConditionalField(StructFields.SurfaceDescriptionInputs.VertexColor,             requirements.requiresVertexColor),
                new ConditionalField(StructFields.SurfaceDescriptionInputs.FaceSign,                requirements.requiresFaceSign),

                new ConditionalField(StructFields.SurfaceDescriptionInputs.ObjectSpaceNormal,       (requirements.requiresNormal & NeededCoordinateSpace.Object) > 0),
                new ConditionalField(StructFields.SurfaceDescriptionInputs.ViewSpaceNormal,         (requirements.requiresNormal & NeededCoordinateSpace.View) > 0),
                new ConditionalField(StructFields.SurfaceDescriptionInputs.WorldSpaceNormal,        (requirements.requiresNormal & NeededCoordinateSpace.World) > 0),
                new ConditionalField(StructFields.SurfaceDescriptionInputs.TangentSpaceNormal,      (requirements.requiresNormal & NeededCoordinateSpace.Tangent) > 0),

                new ConditionalField(StructFields.SurfaceDescriptionInputs.ObjectSpaceViewDirection, (requirements.requiresViewDir & NeededCoordinateSpace.Object) > 0),
                new ConditionalField(StructFields.SurfaceDescriptionInputs.ViewSpaceViewDirection,  (requirements.requiresViewDir & NeededCoordinateSpace.View) > 0),
                new ConditionalField(StructFields.SurfaceDescriptionInputs.WorldSpaceViewDirection, (requirements.requiresViewDir & NeededCoordinateSpace.World) > 0),
                new ConditionalField(StructFields.SurfaceDescriptionInputs.TangentSpaceViewDirection, (requirements.requiresViewDir & NeededCoordinateSpace.Tangent) > 0),

                new ConditionalField(StructFields.SurfaceDescriptionInputs.ObjectSpaceTangent,      (requirements.requiresTangent & NeededCoordinateSpace.Object) > 0),
                new ConditionalField(StructFields.SurfaceDescriptionInputs.ViewSpaceTangent,        (requirements.requiresTangent & NeededCoordinateSpace.View) > 0),
                new ConditionalField(StructFields.SurfaceDescriptionInputs.WorldSpaceTangent,       (requirements.requiresTangent & NeededCoordinateSpace.World) > 0),
                new ConditionalField(StructFields.SurfaceDescriptionInputs.TangentSpaceTangent,     (requirements.requiresTangent & NeededCoordinateSpace.Tangent) > 0),

                new ConditionalField(StructFields.SurfaceDescriptionInputs.ObjectSpaceBiTangent,    (requirements.requiresBitangent & NeededCoordinateSpace.Object) > 0),
                new ConditionalField(StructFields.SurfaceDescriptionInputs.ViewSpaceBiTangent,      (requirements.requiresBitangent & NeededCoordinateSpace.View) > 0),
                new ConditionalField(StructFields.SurfaceDescriptionInputs.WorldSpaceBiTangent,     (requirements.requiresBitangent & NeededCoordinateSpace.World) > 0),
                new ConditionalField(StructFields.SurfaceDescriptionInputs.TangentSpaceBiTangent,   (requirements.requiresBitangent & NeededCoordinateSpace.Tangent) > 0),

                new ConditionalField(StructFields.SurfaceDescriptionInputs.ObjectSpacePosition,     (requirements.requiresPosition & NeededCoordinateSpace.Object) > 0),
                new ConditionalField(StructFields.SurfaceDescriptionInputs.ViewSpacePosition,       (requirements.requiresPosition & NeededCoordinateSpace.View) > 0),
                new ConditionalField(StructFields.SurfaceDescriptionInputs.WorldSpacePosition,      (requirements.requiresPosition & NeededCoordinateSpace.World) > 0),
                new ConditionalField(StructFields.SurfaceDescriptionInputs.TangentSpacePosition,    (requirements.requiresPosition & NeededCoordinateSpace.Tangent) > 0),
                new ConditionalField(StructFields.SurfaceDescriptionInputs.AbsoluteWorldSpacePosition, (requirements.requiresPosition & NeededCoordinateSpace.AbsoluteWorld) > 0),

                new ConditionalField(StructFields.SurfaceDescriptionInputs.uv0,                     requirements.requiresMeshUVs.Contains(UVChannel.UV0)),
                new ConditionalField(StructFields.SurfaceDescriptionInputs.uv1,                     requirements.requiresMeshUVs.Contains(UVChannel.UV1)),
                new ConditionalField(StructFields.SurfaceDescriptionInputs.uv2,                     requirements.requiresMeshUVs.Contains(UVChannel.UV2)),
                new ConditionalField(StructFields.SurfaceDescriptionInputs.uv3,                     requirements.requiresMeshUVs.Contains(UVChannel.UV3)),

                new ConditionalField(StructFields.SurfaceDescriptionInputs.TimeParameters,          requirements.requiresTime),

                new ConditionalField(StructFields.SurfaceDescriptionInputs.BoneWeights,             requirements.requiresVertexSkinning),
                new ConditionalField(StructFields.SurfaceDescriptionInputs.BoneIndices,             requirements.requiresVertexSkinning),
                new ConditionalField(StructFields.SurfaceDescriptionInputs.VertexID,                requirements.requiresVertexID),

                new ConditionalField(Fields.ObjectToWorld, requirements.requiresTransforms.Contains(NeededTransform.ObjectToWorld)),
                new ConditionalField(Fields.WorldToObject, requirements.requiresTransforms.Contains(NeededTransform.WorldToObject)),
            };
        }

        internal static void AddRequiredFields(FieldCollection passRequiredFields, IActiveFieldsSet activeFields)
        {
            if (passRequiredFields != null)
            {
                foreach (FieldCollection.Item requiredField in passRequiredFields)
                {
                    activeFields.AddAll(requiredField.field);
                }
            }
        }

        internal static void ApplyFieldDependencies(IActiveFields activeFields, DependencyCollection dependencies)
        {
            // add active fields to queue
            Queue<FieldDescriptor> fieldsToPropagate = new Queue<FieldDescriptor>();
            foreach (var f in activeFields.fields)
            {
                fieldsToPropagate.Enqueue(f);
            }

            // foreach field in queue:
            while (fieldsToPropagate.Count > 0)
            {
                FieldDescriptor field = fieldsToPropagate.Dequeue();
                if (activeFields.Contains(field))           // this should always be true
                {
                    if (dependencies == null)
                        return;

                    // find all dependencies of field that are not already active
                    foreach (DependencyCollection.Item d in dependencies.Where(d => (d.dependency.field == field) && !activeFields.Contains(d.dependency.dependsOn)))
                    {
                        // activate them and add them to the queue
                        activeFields.Add(d.dependency.dependsOn);
                        fieldsToPropagate.Enqueue(d.dependency.dependsOn);
                    }
                }
            }
        }

        internal static List<MaterialSlot> FindMaterialSlotsOnNode(IEnumerable<int> slots, AbstractMaterialNode node)
        {
            if (slots == null)
                return null;

            var activeSlots = new List<MaterialSlot>();
            foreach (var id in slots)
            {
                MaterialSlot slot = node.FindSlot<MaterialSlot>(id);
                if (slot != null)
                {
                    activeSlots.Add(slot);
                }
            }
            return activeSlots;
        }

        internal static string AdaptNodeOutput(AbstractMaterialNode node, int outputSlotId, ConcreteSlotValueType convertToType)
        {
            var outputSlot = node.FindOutputSlot<MaterialSlot>(outputSlotId);

            if (outputSlot == null)
                return kErrorString;

            var convertFromType = outputSlot.concreteValueType;
            var rawOutput = node.GetVariableNameForSlot(outputSlotId);
            if (convertFromType == convertToType)
                return rawOutput;

            switch (convertToType)
            {
                case ConcreteSlotValueType.Vector1:
                    return string.Format("({0}).x", rawOutput);
                case ConcreteSlotValueType.Vector2:
                    switch (convertFromType)
                    {
                        case ConcreteSlotValueType.Vector1:
                            return string.Format("({0}.xx)", rawOutput);
                        case ConcreteSlotValueType.Vector3:
                        case ConcreteSlotValueType.Vector4:
                            return string.Format("({0}.xy)", rawOutput);
                        default:
                            return kErrorString;
                    }
                case ConcreteSlotValueType.Vector3:
                    switch (convertFromType)
                    {
                        case ConcreteSlotValueType.Vector1:
                            return string.Format("({0}.xxx)", rawOutput);
                        case ConcreteSlotValueType.Vector2:
                            return string.Format("($precision3({0}, 0.0))", rawOutput);
                        case ConcreteSlotValueType.Vector4:
                            return string.Format("({0}.xyz)", rawOutput);
                        default:
                            return kErrorString;
                    }
                case ConcreteSlotValueType.Vector4:
                    switch (convertFromType)
                    {
                        case ConcreteSlotValueType.Vector1:
                            return string.Format("({0}.xxxx)", rawOutput);
                        case ConcreteSlotValueType.Vector2:
                            return string.Format("($precision4({0}, 0.0, 1.0))", rawOutput);
                        case ConcreteSlotValueType.Vector3:
                            return string.Format("($precision4({0}, 1.0))", rawOutput);
                        default:
                            return kErrorString;
                    }
                case ConcreteSlotValueType.Matrix3:
                    return rawOutput;
                case ConcreteSlotValueType.Matrix2:
                    return rawOutput;
                case ConcreteSlotValueType.PropertyConnectionState:
                    return node.GetConnnectionStateVariableNameForSlot(outputSlotId);
                default:
                    return kErrorString;
            }
        }

        internal static string AdaptNodeOutputForPreview(AbstractMaterialNode node, int outputSlotId)
        {
            string rawOutput = node.GetVariableNameForSlot(outputSlotId);
            return AdaptNodeOutputForPreview(node, outputSlotId, rawOutput);
        }

        internal static string AdaptNodeOutputForPreview(AbstractMaterialNode node, int slotId, string variableName)
        {
            var slot = node.FindSlot<MaterialSlot>(slotId);

            if (slot == null)
                return kErrorString;

            var convertFromType = slot.concreteValueType;

            // preview is always dimension 4
            switch (convertFromType)
            {
                case ConcreteSlotValueType.Vector1:
                    return string.Format("half4({0}, {0}, {0}, 1.0)", variableName);
                case ConcreteSlotValueType.Vector2:
                    return string.Format("half4({0}.x, {0}.y, 0.0, 1.0)", variableName);
                case ConcreteSlotValueType.Vector3:
                    return string.Format("half4({0}.x, {0}.y, {0}.z, 1.0)", variableName);
                case ConcreteSlotValueType.Vector4:
                    return string.Format("half4({0}.x, {0}.y, {0}.z, 1.0)", variableName);
                case ConcreteSlotValueType.Boolean:
                    return string.Format("half4({0}, {0}, {0}, 1.0)", variableName);
                default:
                    return "half4(0, 0, 0, 0)";
            }
        }

        static void GenerateSpaceTranslationSurfaceInputs(
            NeededCoordinateSpace neededSpaces,
            InterpolatorType interpolatorType,
            ShaderStringBuilder builder,
            string format = "float3 {0};")
        {
            if ((neededSpaces & NeededCoordinateSpace.Object) > 0)
                builder.AppendLine(format, CoordinateSpace.Object.ToVariableName(interpolatorType));

            if ((neededSpaces & NeededCoordinateSpace.World) > 0)
                builder.AppendLine(format, CoordinateSpace.World.ToVariableName(interpolatorType));

            if ((neededSpaces & NeededCoordinateSpace.View) > 0)
                builder.AppendLine(format, CoordinateSpace.View.ToVariableName(interpolatorType));

            if ((neededSpaces & NeededCoordinateSpace.Tangent) > 0)
                builder.AppendLine(format, CoordinateSpace.Tangent.ToVariableName(interpolatorType));

            if ((neededSpaces & NeededCoordinateSpace.AbsoluteWorld) > 0)
                builder.AppendLine(format, CoordinateSpace.AbsoluteWorld.ToVariableName(interpolatorType));
        }

        internal static void GeneratePropertiesBlock(ShaderStringBuilder sb, PropertyCollector propertyCollector, KeywordCollector keywordCollector, GenerationMode mode)
        {
            sb.AppendLine("Properties");
            using (sb.BlockScope())
            {
                foreach (var prop in propertyCollector.properties.Where(x => x.generatePropertyBlock))
                {
                    prop.AppendPropertyBlockStrings(sb);
                }

                // Keywords use hardcoded state in preview
                // Do not add them to the Property Block
                if (mode == GenerationMode.Preview)
                    return;

                foreach (var key in keywordCollector.keywords.Where(x => x.generatePropertyBlock))
                {
                    key.AppendPropertyBlockStrings(sb);
                }
            }
        }

        internal static void GenerateSurfaceInputStruct(ShaderStringBuilder sb, ShaderGraphRequirements requirements, string structName)
        {
            sb.AppendLine($"struct {structName}");
            using (sb.BlockSemicolonScope())
            {
                GenerateSpaceTranslationSurfaceInputs(requirements.requiresNormal, InterpolatorType.Normal, sb);
                GenerateSpaceTranslationSurfaceInputs(requirements.requiresTangent, InterpolatorType.Tangent, sb);
                GenerateSpaceTranslationSurfaceInputs(requirements.requiresBitangent, InterpolatorType.BiTangent, sb);
                GenerateSpaceTranslationSurfaceInputs(requirements.requiresViewDir, InterpolatorType.ViewDirection, sb);
                GenerateSpaceTranslationSurfaceInputs(requirements.requiresPosition, InterpolatorType.Position, sb);

                if (requirements.requiresVertexColor)
                    sb.AppendLine("float4 {0};", ShaderGeneratorNames.VertexColor);

                if (requirements.requiresScreenPosition)
                    sb.AppendLine("float4 {0};", ShaderGeneratorNames.ScreenPosition);

                if (requirements.requiresFaceSign)
                    sb.AppendLine("float {0};", ShaderGeneratorNames.FaceSign);

                foreach (var channel in requirements.requiresMeshUVs.Distinct())
                    sb.AppendLine("half4 {0};", channel.GetUVName());

                if (requirements.requiresTime)
                {
                    sb.AppendLine("float3 {0};", ShaderGeneratorNames.TimeParameters);
                }

                if (requirements.requiresVertexSkinning)
                {
                    sb.AppendLine("uint4 {0};", ShaderGeneratorNames.BoneIndices);
                    sb.AppendLine("float4 {0};", ShaderGeneratorNames.BoneWeights);
                }

                if (requirements.requiresVertexID)
                {
                    sb.AppendLine("uint {0};", ShaderGeneratorNames.VertexID);
                }
            }
        }

        internal static void GenerateSurfaceInputTransferCode(ShaderStringBuilder sb, ShaderGraphRequirements requirements, string structName, string variableName)
        {
            sb.AppendLine($"{structName} {variableName};");

            GenerateSpaceTranslationSurfaceInputs(requirements.requiresNormal, InterpolatorType.Normal, sb, $"{variableName}.{{0}} = IN.{{0}};");
            GenerateSpaceTranslationSurfaceInputs(requirements.requiresTangent, InterpolatorType.Tangent, sb, $"{variableName}.{{0}} = IN.{{0}};");
            GenerateSpaceTranslationSurfaceInputs(requirements.requiresBitangent, InterpolatorType.BiTangent, sb, $"{variableName}.{{0}} = IN.{{0}};");
            GenerateSpaceTranslationSurfaceInputs(requirements.requiresViewDir, InterpolatorType.ViewDirection, sb, $"{variableName}.{{0}} = IN.{{0}};");
            GenerateSpaceTranslationSurfaceInputs(requirements.requiresPosition, InterpolatorType.Position, sb, $"{variableName}.{{0}} = IN.{{0}};");

            if (requirements.requiresVertexColor)
                sb.AppendLine($"{variableName}.{ShaderGeneratorNames.VertexColor} = IN.{ShaderGeneratorNames.VertexColor};");

            if (requirements.requiresScreenPosition)
                sb.AppendLine($"{variableName}.{ShaderGeneratorNames.ScreenPosition} = IN.{ShaderGeneratorNames.ScreenPosition};");

            if (requirements.requiresFaceSign)
                sb.AppendLine($"{variableName}.{ShaderGeneratorNames.FaceSign} = IN.{ShaderGeneratorNames.FaceSign};");

            foreach (var channel in requirements.requiresMeshUVs.Distinct())
                sb.AppendLine($"{variableName}.{channel.GetUVName()} = IN.{channel.GetUVName()};");

            if (requirements.requiresTime)
            {
                sb.AppendLine($"{variableName}.{ShaderGeneratorNames.TimeParameters} = IN.{ShaderGeneratorNames.TimeParameters};");
            }

            if (requirements.requiresVertexSkinning)
            {
                sb.AppendLine($"{variableName}.{ShaderGeneratorNames.BoneIndices} = IN.{ShaderGeneratorNames.BoneIndices};");
                sb.AppendLine($"{variableName}.{ShaderGeneratorNames.BoneWeights} = IN.{ShaderGeneratorNames.BoneWeights};");
            }

            if (requirements.requiresVertexID)
            {
                sb.AppendLine($"{variableName}.{ShaderGeneratorNames.VertexID} = IN.{ShaderGeneratorNames.VertexID};");
            }
        }

        internal static void GenerateSurfaceDescriptionStruct(ShaderStringBuilder surfaceDescriptionStruct, List<MaterialSlot> slots, string structName = "SurfaceDescription", IActiveFieldsSet activeFields = null, bool isSubgraphOutput = false, bool virtualTextureFeedback = false)
        {
            surfaceDescriptionStruct.AppendLine("struct {0}", structName);
            using (surfaceDescriptionStruct.BlockSemicolonScope())
            {
                if (slots != null)
                {
                    if (isSubgraphOutput)
                    {
                        var firstSlot = slots.FirstOrDefault();
                        if (firstSlot != null)
                        {
                            var hlslName = $"{NodeUtils.GetHLSLSafeName(firstSlot.shaderOutputName)}_{firstSlot.id}";
                            surfaceDescriptionStruct.AppendLine("{0} {1};", firstSlot.concreteValueType.ToShaderString(firstSlot.owner.concretePrecision), hlslName);
                            surfaceDescriptionStruct.AppendLine("{0} {1};", ConcreteSlotValueType.Vector4.ToShaderString(firstSlot.owner.concretePrecision), "Out");
                        }
                        else
                            surfaceDescriptionStruct.AppendLine("{0} {1};", ConcreteSlotValueType.Vector4.ToShaderString(ConcretePrecision.Single), "Out");
                    }
                    else
                    {
                        foreach (var slot in slots)
                        {
                            string hlslName = NodeUtils.GetHLSLSafeName(slot.shaderOutputName);

                            surfaceDescriptionStruct.AppendLine("{0} {1};", slot.concreteValueType.ToShaderString(slot.owner.concretePrecision), hlslName);

                            if (activeFields != null)
                            {
                                var structField = new FieldDescriptor(structName, hlslName, "");
                                activeFields.AddAll(structField);
                            }
                        }
                    }
                }

                // TODO: move this into the regular FieldDescriptor system with a conditional, doesn't belong as a special case here
                if (virtualTextureFeedback)
                {
                    surfaceDescriptionStruct.AppendLine("{0} {1};", ConcreteSlotValueType.Vector4.ToShaderString(ConcretePrecision.Single), "VTPackedFeedback");

                    if (!isSubgraphOutput && activeFields != null)
                    {
                        var structField = new FieldDescriptor(structName, "VTPackedFeedback", "");
                        activeFields.AddAll(structField);
                    }
                }
            }
        }

        internal static void GenerateSurfaceDescriptionFunction(
            List<AbstractMaterialNode> nodes,
            List<int>[] keywordPermutationsPerNode,
            AbstractMaterialNode rootNode,
            GraphData graph,
            ShaderStringBuilder surfaceDescriptionFunction,
            FunctionRegistry functionRegistry,
            PropertyCollector shaderProperties,
            KeywordCollector shaderKeywords,
            GenerationMode mode,
            string functionName = "PopulateSurfaceData",
            string surfaceDescriptionName = "SurfaceDescription",
            Vector1ShaderProperty outputIdProperty = null,
            IEnumerable<MaterialSlot> slots = null,
            string graphInputStructName = "SurfaceDescriptionInputs",
            bool virtualTextureFeedback = false)
        {
            if (graph == null)
                return;

            graph.CollectShaderProperties(shaderProperties, mode);

            if (mode == GenerationMode.VFX)
            {
                const string k_GraphProperties = "GraphProperties";
                surfaceDescriptionFunction.AppendLine(String.Format("{0} {1}(SurfaceDescriptionInputs IN, {2} PROP)", surfaceDescriptionName, functionName, k_GraphProperties), false);
            }
            else
                surfaceDescriptionFunction.AppendLine(String.Format("{0} {1}(SurfaceDescriptionInputs IN)", surfaceDescriptionName, functionName), false);

            using (surfaceDescriptionFunction.BlockScope())
            {
                surfaceDescriptionFunction.AppendLine("{0} surface = ({0})0;", surfaceDescriptionName);
                for (int i = 0; i < nodes.Count; i++)
                {
                    GenerateDescriptionForNode(nodes[i], keywordPermutationsPerNode[i], functionRegistry, surfaceDescriptionFunction,
                        shaderProperties, shaderKeywords,
                        graph, mode);
                }

                functionRegistry.builder.currentNode = null;
                surfaceDescriptionFunction.currentNode = null;

                GenerateSurfaceDescriptionRemap(graph, rootNode, slots,
                    surfaceDescriptionFunction, mode);

                if (virtualTextureFeedback)
                {
                    VirtualTexturingFeedbackUtils.GenerateVirtualTextureFeedback(
                        nodes,
                        keywordPermutationsPerNode,
                        surfaceDescriptionFunction,
                        shaderKeywords);
                }

                surfaceDescriptionFunction.AppendLine("return surface;");
            }
        }

        static void GenerateDescriptionForNode(
            AbstractMaterialNode activeNode,
            List<int> keywordPermutations,
            FunctionRegistry functionRegistry,
            ShaderStringBuilder descriptionFunction,
            PropertyCollector shaderProperties,
            KeywordCollector shaderKeywords,
            GraphData graph,
            GenerationMode mode)
        {
            if (activeNode is IGeneratesFunction functionNode)
            {
                functionRegistry.builder.currentNode = activeNode;
                functionNode.GenerateNodeFunction(functionRegistry, mode);
            }

            if (activeNode is IGeneratesBodyCode bodyNode)
            {
                if (keywordPermutations != null)
                    descriptionFunction.AppendLine(KeywordUtil.GetKeywordPermutationSetConditional(keywordPermutations));

                descriptionFunction.currentNode = activeNode;
                bodyNode.GenerateNodeCode(descriptionFunction, mode);
                descriptionFunction.ReplaceInCurrentMapping(PrecisionUtil.Token, activeNode.concretePrecision.ToShaderString());

                if (keywordPermutations != null)
                    descriptionFunction.AppendLine("#endif");
            }

            activeNode.CollectShaderProperties(shaderProperties, mode);

            if (activeNode is SubGraphNode subGraphNode)
            {
                subGraphNode.CollectShaderKeywords(shaderKeywords, mode);
            }
        }

        static void GenerateSurfaceDescriptionRemap(
            GraphData graph,
            AbstractMaterialNode rootNode,
            IEnumerable<MaterialSlot> slots,
            ShaderStringBuilder surfaceDescriptionFunction,
            GenerationMode mode)
        {
            if (rootNode == null)
            {
                foreach (var input in slots)
                {
                    if (input != null)
                    {
                        var node = input.owner;
                        var foundEdges = graph.GetEdges(input.slotReference).ToArray();
                        var hlslName = NodeUtils.GetHLSLSafeName(input.shaderOutputName);
                        if (foundEdges.Any())
                            surfaceDescriptionFunction.AppendLine($"surface.{hlslName} = {node.GetSlotValue(input.id, mode, node.concretePrecision)};");
                        else
                            surfaceDescriptionFunction.AppendLine($"surface.{hlslName} = {input.GetDefaultValue(mode, node.concretePrecision)};");
                    }
                }
            }
            else if (rootNode is SubGraphOutputNode)
            {
                var slot = slots.FirstOrDefault();
                if (slot != null)
                {
                    var foundEdges = graph.GetEdges(slot.slotReference).ToArray();
                    var hlslName = $"{NodeUtils.GetHLSLSafeName(slot.shaderOutputName)}_{slot.id}";
                    if (foundEdges.Any())
                        surfaceDescriptionFunction.AppendLine($"surface.{hlslName} = {rootNode.GetSlotValue(slot.id, mode, rootNode.concretePrecision)};");
                    else
                        surfaceDescriptionFunction.AppendLine($"surface.{hlslName} = {slot.GetDefaultValue(mode, rootNode.concretePrecision)};");
                    surfaceDescriptionFunction.AppendLine($"surface.Out = all(isfinite(surface.{hlslName})) ? {GenerationUtils.AdaptNodeOutputForPreview(rootNode, slot.id, "surface." + hlslName)} : float4(1.0f, 0.0f, 1.0f, 1.0f);");
                }
            }
            else
            {
                var slot = rootNode.GetOutputSlots<MaterialSlot>().FirstOrDefault();
                if (slot != null)
                {
                    string slotValue;
                    string previewOutput;
                    if (rootNode.isActive)
                    {
                        slotValue = rootNode.GetSlotValue(slot.id, mode, rootNode.concretePrecision);
                        previewOutput = GenerationUtils.AdaptNodeOutputForPreview(rootNode, slot.id);
                    }
                    else
                    {
                        slotValue = rootNode.GetSlotValue(slot.id, mode, rootNode.concretePrecision);
                        previewOutput = "float4(0.0f, 0.0f, 0.0f, 0.0f)";
                    }
                    surfaceDescriptionFunction.AppendLine($"surface.Out = all(isfinite({slotValue})) ? {previewOutput} : float4(1.0f, 0.0f, 1.0f, 1.0f);");
                }
            }
        }

        const string k_VertexDescriptionStructName = "VertexDescription";
        internal static void GenerateVertexDescriptionStruct(ShaderStringBuilder builder, List<MaterialSlot> slots, string structName = k_VertexDescriptionStructName, IActiveFieldsSet activeFields = null)
        {
            builder.AppendLine("struct {0}", structName);
            using (builder.BlockSemicolonScope())
            {
                foreach (var slot in slots)
                {
                    string hlslName = NodeUtils.ConvertToValidHLSLIdentifier(slot.shaderOutputName);
                    builder.AppendLine("{0} {1};", slot.concreteValueType.ToShaderString(slot.owner.concretePrecision), hlslName);

                    if (activeFields != null)
                    {
                        var structField = new FieldDescriptor(structName, hlslName, "");
                        activeFields.AddAll(structField);
                    }
                }
            }
        }

        internal static void GenerateVertexDescriptionFunction(
            GraphData graph,
            ShaderStringBuilder builder,
            FunctionRegistry functionRegistry,
            PropertyCollector shaderProperties,
            KeywordCollector shaderKeywords,
            GenerationMode mode,
            AbstractMaterialNode rootNode,
            List<AbstractMaterialNode> nodes,
            List<int>[] keywordPermutationsPerNode,
            List<MaterialSlot> slots,
            string graphInputStructName = "VertexDescriptionInputs",
            string functionName = "PopulateVertexData",
            string graphOutputStructName = k_VertexDescriptionStructName)
        {
            if (graph == null)
                return;

            graph.CollectShaderProperties(shaderProperties, mode);

            if (mode == GenerationMode.VFX)
            {
                const string k_GraphProperties = "GraphProperties";
                builder.AppendLine("{0} {1}({2} IN, {3} PROP)", graphOutputStructName, functionName, graphInputStructName, k_GraphProperties);
            }
            else
                builder.AppendLine("{0} {1}({2} IN)", graphOutputStructName, functionName, graphInputStructName);

            using (builder.BlockScope())
            {
                builder.AppendLine("{0} description = ({0})0;", graphOutputStructName);
                for (int i = 0; i < nodes.Count; i++)
                {
                    GenerateDescriptionForNode(nodes[i], keywordPermutationsPerNode[i], functionRegistry, builder,
                        shaderProperties, shaderKeywords,
                        graph, mode);
                }

                functionRegistry.builder.currentNode = null;
                builder.currentNode = null;

                if (slots.Count != 0)
                {
                    foreach (var slot in slots)
                    {
                        var isSlotConnected = graph.GetEdges(slot.slotReference).Any();
                        var slotName = NodeUtils.ConvertToValidHLSLIdentifier(slot.shaderOutputName);
                        var slotValue = isSlotConnected ?
                            ((AbstractMaterialNode)slot.owner).GetSlotValue(slot.id, mode, slot.owner.concretePrecision) : slot.GetDefaultValue(mode, slot.owner.concretePrecision);
                        builder.AppendLine("description.{0} = {1};", slotName, slotValue);
                    }
                }

                builder.AppendLine("return description;");
            }
        }

        internal static string GetSpliceCommand(string command, string token)
        {
            return !string.IsNullOrEmpty(command) ? command : $"// {token}: <None>";
        }

        internal static string GetDefaultTemplatePath(string templateName)
        {
            var basePath = "Packages/com.unity.shadergraph/Editor/Generation/Templates/";
            string templatePath = Path.Combine(basePath, templateName);

            if (File.Exists(templatePath))
                return templatePath;

            throw new FileNotFoundException(string.Format(@"Cannot find a template with name ""{0}"".", templateName));
        }

        internal static string[] defaultDefaultSharedTemplateDirectories = new string[]
        {
            "Packages/com.unity.shadergraph/Editor/Generation/Templates"
        };

        internal static string[] GetDefaultSharedTemplateDirectories()
        {
            return defaultDefaultSharedTemplateDirectories;
        }

        // Returns null if no 'CustomEditor "___"' line should be added, otherwise the name of the ShaderGUI class.
        // Note that it's okay to add an "invalid" ShaderGUI (no class found) as Unity will simply take no action if that's the case, unless if its BaseShaderGUI.
        public static string FinalCustomEditorString(ICanChangeShaderGUI canChangeShaderGUI)
        {
            string finalOverrideName = canChangeShaderGUI.ShaderGUIOverride;
            if (string.IsNullOrEmpty(finalOverrideName))
                return null;

            // Do not add to the final shader if the base ShaderGUI is wanted, as errors will occur.
            if (finalOverrideName.Equals("BaseShaderGUI") || finalOverrideName.Equals("UnityEditor.BaseShaderGUI"))
                return null;

            return finalOverrideName;
        }
    }
}<|MERGE_RESOLUTION|>--- conflicted
+++ resolved
@@ -129,10 +129,6 @@
             List<FieldDescriptor> packedSubscripts = new List<FieldDescriptor>();
             List<FieldDescriptor> postUnpackedSubscripts = new List<FieldDescriptor>();
             List<int> packedCounts = new List<int>();
-<<<<<<< HEAD
-            int fillerSemanticCount = 0;
-=======
->>>>>>> 2826ce5c
             foreach (FieldDescriptor subscript in shaderStruct.fields)
             {
                 var fieldIsActive = false;
@@ -158,24 +154,8 @@
                     //
                     if (subscript.HasPreprocessor() && (subscript.preprocessor.Contains("SHADER_STAGE_FRAGMENT")))
                         postUnpackedSubscripts.Add(subscript);
-                    // don't pack nonvectors or those that have specific semantics already.
                     else if (subscript.HasSemantic() || subscript.vectorCount == 0)
                         packedSubscripts.Add(subscript);
-                    else if (subscript.HasInterpolationModifier())
-                    {
-                        // interpolation modifiers shouldn't be packed, but they are also not required to have a semantic, so we will have to fill one in.
-                        var copyWithSemantic = new FieldDescriptor(
-                            tag: subscript.tag,
-                            name: subscript.name,
-                            define: subscript.define,
-                            type: subscript.type,
-                            semantic: $"AUTOFILL{fillerSemanticCount++}",
-                            preprocessor: subscript.preprocessor,
-                            subscriptOptions: subscript.subscriptOptions,
-                            interpolation: subscript.interpolation);
-
-                        packedSubscripts.Add(copyWithSemantic);
-                    }
                     else
                     {
                         // pack float field
@@ -239,7 +219,7 @@
                         packBuilder.AppendLine($"#if {subscript.preprocessor}");
                         unpackBuilder.AppendLine($"#if {subscript.preprocessor}");
                     }
-                    if (subscript.HasSemantic() || vectorCount == 0 || subscript.HasInterpolationModifier())
+                    if (subscript.HasSemantic() || vectorCount == 0)
                     {
                         packBuilder.AppendLine($"output.{subscript.name} = input.{subscript.name};");
                         unpackBuilder.AppendLine($"output.{subscript.name} = input.{subscript.name};");
