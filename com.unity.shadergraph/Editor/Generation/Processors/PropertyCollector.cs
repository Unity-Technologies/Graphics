--- conflicted
+++ resolved
@@ -158,11 +158,7 @@
             }
         }
 
-<<<<<<< HEAD
         public void ForEachPropertyUsedByTarget(Target target, Action<AbstractShaderProperty> action)
-=======
-        public void GetPropertiesDeclaration(ShaderStringBuilder builder, GenerationMode mode, ConcretePrecision defaultPrecision)
->>>>>>> 90300048
         {
             // filter to properties declared by a node, graph, or the current Target
             UInt64 declarerFlagFilter = (UInt64)DeclarerFlags._NodeOrGraph;
@@ -172,17 +168,12 @@
 
             foreach (var p in m_Properties)
             {
-<<<<<<< HEAD
                 if (p.declarerFlags == 0)
                     Debug.LogError("No Declarer! " + p.property.referenceName);
                 else if ((p.declarerFlags & declarerFlagFilter) != 0)
                 {
                     action(p.property);
                 }
-=======
-                // set up switched properties to use the inherited precision
-                prop.SetupConcretePrecision(defaultPrecision);
->>>>>>> 90300048
             }
         }
 
@@ -200,9 +191,9 @@
             return m_HLSLProperties;
         }
 
-        public void GetPropertiesDeclarationForTarget(ShaderStringBuilder builder, GenerationMode mode, ConcretePrecision inheritedPrecision, Target target)
-        {
-            ForEachPropertyUsedByTarget(target, p => p.ValidateConcretePrecision(inheritedPrecision));
+        public void GetPropertiesDeclarationForTarget(ShaderStringBuilder builder, GenerationMode mode, ConcretePrecision defaultPrecision, Target target)
+        {
+            ForEachPropertyUsedByTarget(target, p => p.ValidateConcretePrecision(defaultPrecision));
 
             var hlslProps = BuildHLSLPropertyListForTarget(target);
 
