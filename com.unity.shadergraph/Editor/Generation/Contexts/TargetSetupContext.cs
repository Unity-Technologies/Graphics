<<<<<<< HEAD
﻿using System.Collections.Generic;
using System;
=======
using System;
using System.Collections.Generic;
>>>>>>> f1bdb719

namespace UnityEditor.ShaderGraph
{
    [GenerationAPI]
    internal class TargetSetupContext
    {
        public List<SubShaderDescriptor> subShaders { get; private set; }
<<<<<<< HEAD
        public List<string> assetDependencyPaths { get; private set; }
        public List<(string shaderGUI, string renderPipelineAssetType)> customEditorForRenderPipelines { get; private set; }
=======
        public AssetCollection assetCollection { get; private set; }
>>>>>>> f1bdb719
        public string defaultShaderGUI { get; private set; }

        // pass a HashSet to the constructor to have it gather asset dependency GUIDs
        public TargetSetupContext(AssetCollection assetCollection = null)
        {
            subShaders = new List<SubShaderDescriptor>();
<<<<<<< HEAD
            assetDependencyPaths = new List<string>();
            customEditorForRenderPipelines = new List<(string shaderGUI, string renderPipelineAssetType)>();
=======
            this.assetCollection = assetCollection;
>>>>>>> f1bdb719
        }

        public void AddSubShader(SubShaderDescriptor subShader)
        {
            subShaders.Add(subShader);
        }

        public void AddAssetDependency(GUID guid, AssetCollection.Flags flags)
        {
            assetCollection?.AddAssetDependency(guid, flags);
        }

        public void SetDefaultShaderGUI(string defaultShaderGUI)
        {
            this.defaultShaderGUI = defaultShaderGUI;
        }

        public void AddCustomEditorForRenderPipeline(string shaderGUI, Type renderPipelineAssetType)
        {
            this.customEditorForRenderPipelines.Add((shaderGUI, renderPipelineAssetType.FullName));
        }
    }
}<|MERGE_RESOLUTION|>--- conflicted
+++ resolved
@@ -1,10 +1,5 @@
-<<<<<<< HEAD
-﻿using System.Collections.Generic;
-using System;
-=======
 using System;
 using System.Collections.Generic;
->>>>>>> f1bdb719
 
 namespace UnityEditor.ShaderGraph
 {
@@ -12,24 +7,16 @@
     internal class TargetSetupContext
     {
         public List<SubShaderDescriptor> subShaders { get; private set; }
-<<<<<<< HEAD
-        public List<string> assetDependencyPaths { get; private set; }
         public List<(string shaderGUI, string renderPipelineAssetType)> customEditorForRenderPipelines { get; private set; }
-=======
         public AssetCollection assetCollection { get; private set; }
->>>>>>> f1bdb719
         public string defaultShaderGUI { get; private set; }
 
         // pass a HashSet to the constructor to have it gather asset dependency GUIDs
         public TargetSetupContext(AssetCollection assetCollection = null)
         {
             subShaders = new List<SubShaderDescriptor>();
-<<<<<<< HEAD
-            assetDependencyPaths = new List<string>();
-            customEditorForRenderPipelines = new List<(string shaderGUI, string renderPipelineAssetType)>();
-=======
+            this.customEditorForRenderPipelines = new List<(string shaderGUI, string renderPipelineAssetType)>();
             this.assetCollection = assetCollection;
->>>>>>> f1bdb719
         }
 
         public void AddSubShader(SubShaderDescriptor subShader)
