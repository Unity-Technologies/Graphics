--- conflicted
+++ resolved
@@ -254,15 +254,8 @@
             PreviewManager previewManager,
             UpdateConstantValueCommand updateConstantValueCommand)
         {
-<<<<<<< HEAD
-            if (graphModelState.GraphModel is not ShaderGraphModel shaderGraphModel) return;
-            if (updateConstantValueCommand.OwnerModel is not GraphDataPortModel model) return;
-
-            if (model.NodeModel is GraphDataNodeModel nodeModel && shaderGraphModel != null)
-=======
             var shaderGraphModel = (ShaderGraphModel)graphModelState.GraphModel;
             if (updateConstantValueCommand.Constant is ICLDSConstant cldsConstant)
->>>>>>> 0fb6b87d
             {
                 var nodeWriter = shaderGraphModel.GraphHandler.GetNodeWriter(cldsConstant.NodeName);
                 if (nodeWriter != null)
