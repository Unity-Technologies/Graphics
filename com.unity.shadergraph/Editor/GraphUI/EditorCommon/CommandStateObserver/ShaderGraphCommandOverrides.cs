using System.Collections.Generic;
using System.Linq;
using UnityEditor.GraphToolsFoundation.Overdrive;
using UnityEditor.GraphToolsFoundation.Overdrive.BasicModel;
using UnityEditor.ShaderGraph.Registry;
using UnityEngine;
using UnityEngine.Assertions;

namespace UnityEditor.ShaderGraph.GraphUI
{
    public static class ShaderGraphCommandOverrides
    {
        public static void HandleCreateEdge(
            UndoStateComponent undoState,
            GraphViewStateComponent graphViewState,
            PreviewManager previewManager,
            Preferences preferences,
            CreateEdgeCommand command)
        {
            CreateEdgeCommand.DefaultCommandHandler(undoState, graphViewState, preferences, command);

            var resolvedSource = command.FromPortModel;
            var resolvedDestinations = new List<IPortModel>();

            if (command.ToPortModel.NodeModel is RedirectNodeModel toRedir)
            {
                resolvedDestinations = toRedir.ResolveDestinations().ToList();

                // Update types of descendant redirect nodes.
                using var graphUpdater = graphViewState.UpdateScope;
                foreach (var child in toRedir.GetRedirectTree(true))
                {
                    child.UpdateTypeFrom(command.FromPortModel);
                    graphUpdater.MarkChanged(child);
                }
            }
            else
            {
                resolvedDestinations.Add(command.ToPortModel);
            }

            if (command.FromPortModel.NodeModel is RedirectNodeModel fromRedir)
            {
                resolvedSource = fromRedir.ResolveSource();
            }

            if (resolvedSource is not GraphDataPortModel fromDataPort) return;

            // Make the corresponding connections in Shader Graph's data model.
            var shaderGraphModel = (ShaderGraphModel) graphViewState.GraphModel;
            foreach (var toDataPort in resolvedDestinations.OfType<GraphDataPortModel>())
            {
                // Validation should have already happened in GraphModel.IsCompatiblePort.
                Assert.IsTrue(shaderGraphModel.TryConnect(fromDataPort, toDataPort));

                // Notify preview manager that this nodes connections have changed
                previewManager.OnNodeFlowChanged(toDataPort.graphDataNodeModel.graphDataName);
            }
        }

        public static void HandleBypassNodes(
            UndoStateComponent undoState,
            GraphViewStateComponent graphViewState,
            PreviewManager previewManager,
            BypassNodesCommand command)
        {
            BypassNodesCommand.DefaultCommandHandler(undoState, graphViewState, command);

            var graphModel = (ShaderGraphModel)graphViewState.GraphModel;

            // Delete backing data for graph data nodes.
            foreach (var graphData in command.Models.OfType<GraphDataNodeModel>())
            {
                graphModel.GraphHandler.RemoveNode(graphData.graphDataName);

                // Need to update downstream nodes previews of the bypassed node
                previewManager.OnNodeFlowChanged(graphData.graphDataName);
            }
        }

        public static void HandleDeleteElements(
            UndoStateComponent undoState,
            GraphViewStateComponent graphViewState,
            SelectionStateComponent selectionState,
            PreviewManager previewManager,
            DeleteElementsCommand command)
        {
            // Don't want to call base command handler as doing so wipes command from info. of objects being deleted
            //DeleteElementsCommand.DefaultCommandHandler(undoState, graphViewState, selectionState, command);

            if (!command.Models.Any())
                return;

            using var undoStateUpdater = undoState.UpdateScope;
            {
                undoStateUpdater.SaveSingleState(graphViewState, command);
            }

            var graphModel = (ShaderGraphModel)graphViewState.GraphModel;

            // Partition out redirect nodes because they get special delete behavior.
            var redirects = new List<RedirectNodeModel>();
            var nonRedirects = new List<IGraphElementModel>();

            foreach (var model in command.Models)
            {
                switch (model)
                {
                    case RedirectNodeModel redirectModel:
                        redirects.Add(redirectModel);
                        break;
                    default:
                        nonRedirects.Add(model);
                        break;
                }
            }

            using var selectionUpdater = selectionState.UpdateScope;
            using var graphUpdater = graphViewState.UpdateScope;
            {
                foreach (var model in nonRedirects)
                {
                    switch (model)
                    {
                        // Reset types on disconnected redirect nodes.
                        case IEdgeModel edge:
                        {
                            if (edge.ToPort.NodeModel is not RedirectNodeModel redirect) continue;

                            redirect.ClearType();

                            graphUpdater.MarkChanged(redirect);
                            break;
                        }

                        // Delete backing data for graph data nodes.
                        case GraphDataNodeModel graphData:
                        {
                            graphModel.GraphHandler.RemoveNode(graphData.graphDataName);
                            break;
                        }
                    }
                }

                // Bypass redirects in a similar manner to GTF's BypassNodesCommand.
                foreach (var redirect in redirects)
                {
                    var inputEdgeModel = redirect.GetIncomingEdges().FirstOrDefault();
                    var outputEdgeModels = redirect.GetOutgoingEdges().ToList();

                    graphModel.DeleteEdge(inputEdgeModel);
                    graphModel.DeleteEdges(outputEdgeModels);

                    graphUpdater.MarkDeleted(inputEdgeModel);
                    graphUpdater.MarkDeleted(outputEdgeModels);

                    if (inputEdgeModel == null || !outputEdgeModels.Any()) continue;

                    foreach (var outputEdgeModel in outputEdgeModels)
                    {
                        var edge = graphModel.CreateEdge(outputEdgeModel.ToPort, inputEdgeModel.FromPort);
                        graphUpdater.MarkNew(edge);
                    }
                }

                // Don't delete connections for redirects, because we may have made
                // edges we want to preserve. Edges we don't need were already
                // deleted in the above loop.
                var deletedModels = graphModel.DeleteNodes(redirects, false).ToList();

                // Delete everything else as usual.
                deletedModels.AddRange(graphModel.DeleteElements(nonRedirects));

                var selectedModels = deletedModels.Where(m => selectionState.IsSelected(m)).ToList();
                if (selectedModels.Any())
                {
                    selectionUpdater.SelectElements(selectedModels, false);
                }

                // After all redirect nodes handling and deletion has been handled above, then process the new graph flow
                foreach (var model in deletedModels)
                {
                    switch (model)
                    {
                        case EdgeModel edgeModel:
                            if (edgeModel.ToPort.NodeModel is GraphDataNodeModel graphDataNodeModel)
                                previewManager.OnNodeFlowChanged(graphDataNodeModel.graphDataName);
                            break;
                        case GraphDataNodeModel deletedNode:
                            previewManager.OnNodeFlowChanged(deletedNode.graphDataName);
                            previewManager.OnNodeRemoved(deletedNode.graphDataName);
                            break;
                    }
                }

                graphUpdater.MarkDeleted(deletedModels);

                foreach (var nodeModel in command.Models)
                {
                    if (nodeModel is GraphDataNodeModel graphDataNodeModel)
                        previewManager.OnNodeFlowChanged(graphDataNodeModel.graphDataName);
                }
            }
        }

        public static void HandleGraphElementRenamed(
            GraphViewStateComponent graphViewState,
            PreviewManager previewManager,
            RenameElementCommand renameElementCommand
        )
        {
            // TODO: Handle Properties being renamed when those come online
            //if (renameElementCommand.Model is IVariableDeclarationModel variableDeclarationModel)
            //{
            //    // React to property being renamed by finding all linked property nodes and marking them as requiring recompile and also needing constant value update
            //    var graphNodes = graphViewState.GraphModel.NodeModels;
            //    foreach (var graphNode in graphNodes)
            //    {
            //        if (graphNode is IVariableNodeModel variableNodeModel && Equals(variableNodeModel.VariableDeclarationModel, variableDeclarationModel))
            //        {
            //            previewManager.NotifyNodeFlowChanged(variableNodeModel);
            //        }
            //    }
            //}
        }

        public static void HandleUpdateConstantValue(
            GraphViewStateComponent graphViewState,
            PreviewManager previewManager,
            UpdateConstantValueCommand updateConstantValueCommand)
        {
            // TODO: Handle Property values being changed when those come online
            // using var previewUpdater = graphPreviewState.UpdateScope;
            // {
            //     // Find all property nodes backed by this constant
            //     var graphNodes = graphViewState.GraphModel.NodeModels;
            //     foreach (var graphNode in graphNodes)
            //     {
            //         if (graphNode is IVariableNodeModel variableNodeModel &&
            //             Equals(variableNodeModel.VariableDeclarationModel.InitializationModel, updateConstantValueCommand.Constant))
            //         {
            //             previewUpdater.UpdateVariableConstantValue(updateConstantValueCommand.Value, variableNodeModel);
            //         }
            //     }
            // }
        }

        public static void HandleUpdatePortValue(
            GraphViewStateComponent graphViewState,
            PreviewManager previewManager,
            IGraphModel graphModel,
            UpdatePortConstantCommand updatePortConstantCommand)
        {
            var shaderGraphModel = graphModel as ShaderGraphModel;
            var portModel = updatePortConstantCommand.PortModel;
            if (portModel.NodeModel is GraphDataNodeModel nodeModel && shaderGraphModel != null)
            {
                var nodeWriter = shaderGraphModel.GraphHandler.GetNodeWriter(nodeModel.graphDataName);
                if (nodeWriter != null)
                {
<<<<<<< HEAD
                    // var vec4Value = updatePortConstantCommand.NewValue is Vector4 value ? value : default;
                    //nodeWriter.SetPortField(portModel.UniqueName, "c0", vec4Value.x);
                    //nodeWriter.SetPortField(portModel.UniqueName, "c1", vec4Value.y);
                    //nodeWriter.SetPortField(portModel.UniqueName, "c2", vec4Value.z);
                    //nodeWriter.SetPortField(portModel.UniqueName, "c3", vec4Value.w);

=======
>>>>>>> 91b7c3fb
                    previewManager.OnLocalPropertyChanged(nodeModel.graphDataName, portModel.UniqueName, updatePortConstantCommand.NewValue);

                    using (var graphUpdater = graphViewState.UpdateScope)
                    {
                        graphUpdater.MarkChanged(portModel.NodeModel);
                    }
                }
            }
        }
    }
}<|MERGE_RESOLUTION|>--- conflicted
+++ resolved
@@ -258,15 +258,6 @@
                 var nodeWriter = shaderGraphModel.GraphHandler.GetNodeWriter(nodeModel.graphDataName);
                 if (nodeWriter != null)
                 {
-<<<<<<< HEAD
-                    // var vec4Value = updatePortConstantCommand.NewValue is Vector4 value ? value : default;
-                    //nodeWriter.SetPortField(portModel.UniqueName, "c0", vec4Value.x);
-                    //nodeWriter.SetPortField(portModel.UniqueName, "c1", vec4Value.y);
-                    //nodeWriter.SetPortField(portModel.UniqueName, "c2", vec4Value.z);
-                    //nodeWriter.SetPortField(portModel.UniqueName, "c3", vec4Value.w);
-
-=======
->>>>>>> 91b7c3fb
                     previewManager.OnLocalPropertyChanged(nodeModel.graphDataName, portModel.UniqueName, updatePortConstantCommand.NewValue);
 
                     using (var graphUpdater = graphViewState.UpdateScope)
