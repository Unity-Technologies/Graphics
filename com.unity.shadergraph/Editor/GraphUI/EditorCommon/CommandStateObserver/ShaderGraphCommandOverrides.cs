using System.Collections.Generic;
using System.Linq;
using UnityEditor.GraphToolsFoundation.Overdrive;
using UnityEditor.GraphToolsFoundation.Overdrive.BasicModel;
using UnityEditor.ShaderGraph.GraphDelta;
using UnityEngine.Assertions;

namespace UnityEditor.ShaderGraph.GraphUI
{
    public static class ShaderGraphCommandOverrides
    {
        public static void HandleCreateEdge(
            BaseGraphTool graphTool,
            GraphViewModel graphView,
            PreviewManager previewManager,
            CreateEdgeCommand command)
        {
            var undoState = graphTool.UndoStateComponent;
            var graphModelState = graphView.GraphModelState;
            var selectionState = graphView.SelectionState;
            var preferences = graphTool.Preferences;

            CreateEdgeCommand.DefaultCommandHandler(undoState, graphModelState, selectionState, preferences, command);

            var resolvedSource = command.FromPortModel;
            var resolvedDestinations = new List<IPortModel>();

            if (command.ToPortModel.NodeModel is RedirectNodeModel toRedir)
            {
                resolvedDestinations = toRedir.ResolveDestinations().ToList();

                // Update types of descendant redirect nodes.
                using var graphUpdater = graphModelState.UpdateScope;
                foreach (var child in toRedir.GetRedirectTree(true))
                {
                    child.UpdateTypeFrom(command.FromPortModel);
                    graphUpdater.MarkChanged(child);
                }
            }
            else
            {
                resolvedDestinations.Add(command.ToPortModel);
            }

            if (command.FromPortModel.NodeModel is RedirectNodeModel fromRedir)
            {
                resolvedSource = fromRedir.ResolveSource();
            }

            if (resolvedSource is not GraphDataPortModel fromDataPort) return;

            // Make the corresponding connections in Shader Graph's data model.
            var shaderGraphModel = (ShaderGraphModel) graphModelState.GraphModel;
            foreach (var toDataPort in resolvedDestinations.OfType<GraphDataPortModel>())
            {
                // Validation should have already happened in GraphModel.IsCompatiblePort.
                Assert.IsTrue(shaderGraphModel.TryConnect(fromDataPort, toDataPort));

                // Notify preview manager that this nodes connections have changed
                previewManager.OnNodeFlowChanged(toDataPort.owner.graphDataName);
            }
        }

        public static void HandleBypassNodes(
            UndoStateComponent undoState,
            GraphModelStateComponent graphModelState,
            SelectionStateComponent selectionState,
            PreviewManager previewManager,
            BypassNodesCommand command)
        {
            BypassNodesCommand.DefaultCommandHandler(undoState, graphModelState, selectionState, command);

            var graphModel = (ShaderGraphModel)graphModelState.GraphModel;

            // Delete backing data for graph data nodes.
            foreach (var graphData in command.Models.OfType<GraphDataNodeModel>())
            {
                graphModel.GraphHandler.RemoveNode(graphData.graphDataName);

                // Need to update downstream nodes previews of the bypassed node
                previewManager.OnNodeFlowChanged(graphData.graphDataName);
            }
        }

        public static void HandleDeleteElements(
            UndoStateComponent undoState,
            GraphModelStateComponent graphModelState,
            SelectionStateComponent selectionState,
            PreviewManager previewManager,
            DeleteElementsCommand command)
        {
            // Don't want to call base command handler as doing so wipes command from info. of objects being deleted
            //DeleteElementsCommand.DefaultCommandHandler(undoState, graphViewState, selectionState, command);

            if (!command.Models.Any())
                return;

            using var undoStateUpdater = undoState.UpdateScope;
            {
                undoStateUpdater.SaveSingleState(graphModelState, command);
            }

            var graphModel = (ShaderGraphModel)graphModelState.GraphModel;

            // Partition out redirect nodes because they get special delete behavior.
            var redirects = new List<RedirectNodeModel>();
            var nonRedirects = new List<IGraphElementModel>();

            foreach (var model in command.Models)
            {
                switch (model)
                {
                    case RedirectNodeModel redirectModel:
                        redirects.Add(redirectModel);
                        break;
                    default:
                        nonRedirects.Add(model);
                        break;
                }
            }

            using var selectionUpdater = selectionState.UpdateScope;
            using var graphUpdater = graphModelState.UpdateScope;
            {
                foreach (var model in nonRedirects)
                {
                    switch (model)
                    {
                        // Reset types on disconnected redirect nodes.
                        case IEdgeModel edge:
                        {
                            if (edge.ToPort.NodeModel is not RedirectNodeModel redirect) continue;

                            redirect.ClearType();

                            graphUpdater.MarkChanged(redirect);
                            break;
                        }

                        // Delete backing data for graph data nodes.
                        case GraphDataNodeModel graphData:
                        {
                            graphModel.GraphHandler.RemoveNode(graphData.graphDataName);
                            break;
                        }
                    }
                }

                // Bypass redirects in a similar manner to GTF's BypassNodesCommand.
                foreach (var redirect in redirects)
                {
                    var inputEdgeModel = redirect.GetIncomingEdges().FirstOrDefault();
                    var outputEdgeModels = redirect.GetOutgoingEdges().ToList();

                    graphModel.DeleteEdge(inputEdgeModel);
                    graphModel.DeleteEdges(outputEdgeModels);

                    graphUpdater.MarkDeleted(inputEdgeModel);
                    graphUpdater.MarkDeleted(outputEdgeModels);

                    if (inputEdgeModel == null || !outputEdgeModels.Any()) continue;

                    foreach (var outputEdgeModel in outputEdgeModels)
                    {
                        var edge = graphModel.CreateEdge(outputEdgeModel.ToPort, inputEdgeModel.FromPort);
                        graphUpdater.MarkNew(edge);
                    }
                }

                // Don't delete connections for redirects, because we may have made
                // edges we want to preserve. Edges we don't need were already
                // deleted in the above loop.
                var deletedModels = graphModel.DeleteNodes(redirects, false).ToList();

                // Delete everything else as usual.
                deletedModels.AddRange(graphModel.DeleteElements(nonRedirects).DeletedModels);

                var selectedModels = deletedModels.Where(m => selectionState.IsSelected(m)).ToList();
                if (selectedModels.Any())
                {
                    selectionUpdater.SelectElements(selectedModels, false);
                }

                // After all redirect nodes handling and deletion has been handled above, then process the new graph flow
                foreach (var model in deletedModels)
                {
                    switch (model)
                    {
                        case EdgeModel edgeModel:
                            if (edgeModel.ToPort.NodeModel is GraphDataNodeModel graphDataNodeModel)
                                previewManager.OnNodeFlowChanged(graphDataNodeModel.graphDataName);
                            break;
                        case GraphDataNodeModel deletedNode:
                            previewManager.OnNodeFlowChanged(deletedNode.graphDataName);
                            previewManager.OnNodeRemoved(deletedNode.graphDataName);
                            break;
                    }
                }

                graphUpdater.MarkDeleted(deletedModels);

                foreach (var nodeModel in command.Models)
                {
                    if (nodeModel is GraphDataNodeModel graphDataNodeModel)
                        previewManager.OnNodeFlowChanged(graphDataNodeModel.graphDataName);
                }
            }
        }

        public static void HandleGraphElementRenamed(
            GraphViewStateComponent graphViewState,
            PreviewManager previewManager,
            RenameElementCommand renameElementCommand
        )
        {
            // TODO: Handle Properties being renamed when those come online
            //if (renameElementCommand.Model is IVariableDeclarationModel variableDeclarationModel)
            //{
            //    // React to property being renamed by finding all linked property nodes and marking them as requiring recompile and also needing constant value update
            //    var graphNodes = graphViewState.GraphModel.NodeModels;
            //    foreach (var graphNode in graphNodes)
            //    {
            //        if (graphNode is IVariableNodeModel variableNodeModel && Equals(variableNodeModel.VariableDeclarationModel, variableDeclarationModel))
            //        {
            //            previewManager.NotifyNodeFlowChanged(variableNodeModel);
            //        }
            //    }
            //}
        }

        //public static void HandleUpdateConstantValue(
        //    GraphViewStateComponent graphViewState,
        //    PreviewManager previewManager,
        //    UpdateConstantValueCommand updateConstantValueCommand)
        //{
        //    // TODO: Handle Property values being changed when those come online
        //    // using var previewUpdater = graphPreviewState.UpdateScope;
        //    // {
        //    //     // Find all property nodes backed by this constant
        //    //     var graphNodes = graphViewState.GraphModel.NodeModels;
        //    //     foreach (var graphNode in graphNodes)
        //    //     {
        //    //         if (graphNode is IVariableNodeModel variableNodeModel &&
        //    //             Equals(variableNodeModel.VariableDeclarationModel.InitializationModel, updateConstantValueCommand.Constant))
        //    //         {
        //    //             previewUpdater.UpdateVariableConstantValue(updateConstantValueCommand.Value, variableNodeModel);
        //    //         }
        //    //     }
        //    // }
        //}

        public static void HandleUpdateConstantValue(
            UndoStateComponent undoState,
            GraphModelStateComponent graphModelState,
            PreviewManager previewManager,
            UpdateConstantValueCommand updateConstantValueCommand)
        {
            var shaderGraphModel = (ShaderGraphModel)graphModelState.GraphModel;
            if (updateConstantValueCommand.Constant is not ICLDSConstant cldsConstant) return;

            if (cldsConstant.NodeName == Registry.ResolveKey<PropertyContext>().Name)
            {
<<<<<<< HEAD
                var node = shaderGraphModel.GraphHandler.GetNode(cldsConstant.NodeName);
                if (node != null)
                {
                    previewManager.OnLocalPropertyChanged(cldsConstant.NodeName, cldsConstant.PortName, updateConstantValueCommand.Value);
                }
=======
                previewManager.OnGlobalPropertyChanged(cldsConstant.PortName, updateConstantValueCommand.Value);
                return;
            }

            var nodeWriter = shaderGraphModel.GraphHandler.GetNode(cldsConstant.NodeName);
            if (nodeWriter != null)
            {
                previewManager.OnLocalPropertyChanged(cldsConstant.NodeName, cldsConstant.PortName, updateConstantValueCommand.Value);
>>>>>>> ca60baa2
            }
        }
    }
}<|MERGE_RESOLUTION|>--- conflicted
+++ resolved
@@ -260,13 +260,6 @@
 
             if (cldsConstant.NodeName == Registry.ResolveKey<PropertyContext>().Name)
             {
-<<<<<<< HEAD
-                var node = shaderGraphModel.GraphHandler.GetNode(cldsConstant.NodeName);
-                if (node != null)
-                {
-                    previewManager.OnLocalPropertyChanged(cldsConstant.NodeName, cldsConstant.PortName, updateConstantValueCommand.Value);
-                }
-=======
                 previewManager.OnGlobalPropertyChanged(cldsConstant.PortName, updateConstantValueCommand.Value);
                 return;
             }
@@ -275,7 +268,6 @@
             if (nodeWriter != null)
             {
                 previewManager.OnLocalPropertyChanged(cldsConstant.NodeName, cldsConstant.PortName, updateConstantValueCommand.Value);
->>>>>>> ca60baa2
             }
         }
     }
