--- conflicted
+++ resolved
@@ -115,11 +115,7 @@
 
         public override IInspectorModel CreateInspectorModel(IModel inspectedModel)
         {
-<<<<<<< HEAD
             return new InspectorModel(inspectedModel);
-=======
-            return null;
->>>>>>> f657c6f0
         }
     }
 }