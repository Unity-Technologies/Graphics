using System;
using System.Collections.Generic;
using UnityEditor.GraphToolsFoundation.Overdrive;
using UnityEditor.GraphToolsFoundation.Overdrive.BasicModel;
using UnityEditor.ShaderGraph.Defs;
using UnityEditor.ShaderGraph.GraphDelta;
using UnityEngine;
using UnityEngine.GraphToolsFoundation.Overdrive;

namespace UnityEditor.ShaderGraph.GraphUI
{
    public class ShaderGraphStencil : Stencil
    {
        public const string Name = "ShaderGraph";
        public const string DefaultAssetName = "NewShaderGraph";
        public const string Extension = "sg2";
        private Registry RegistryInstance = null;
        private readonly NodeUIInfo NodeUIInfo = null;

        public string ToolName =>
            Name;

        Dictionary<RegistryKey, Dictionary<string, float>> m_NodeUIHints;

        // TODO: (Sai) When subgraphs come in, add support for dropdown section
        internal static readonly string[] sections = {"Properties", "Keywords"};

        public override IEnumerable<string> SectionNames => sections;

        ShaderGraphModel shaderGraphModel => GraphModel as ShaderGraphModel;

        public ShaderGraphStencil()
        {
            NodeUIInfo = new ();
        }

        public override IBlackboardGraphModel CreateBlackboardGraphModel(IGraphAssetModel graphAssetModel) =>
            new SGBlackboardGraphModel(graphAssetModel);

        // See ShaderGraphExampleTypes.GetGraphType for more details
        public override Type GetConstantNodeValueType(TypeHandle typeHandle)
        {
            if (typeHandle == TypeHandle.Vector2
                || typeHandle == TypeHandle.Vector3
                || typeHandle == TypeHandle.Vector4
                || typeHandle == TypeHandle.Float
                || typeHandle == TypeHandle.Bool
                || typeHandle == TypeHandle.Int
                || typeHandle == ShaderGraphExampleTypes.Color
                || typeHandle == ShaderGraphExampleTypes.Matrix4
                || typeHandle == ShaderGraphExampleTypes.Matrix3
                || typeHandle == ShaderGraphExampleTypes.Matrix2)
            {
                return typeof(GraphTypeConstant);
            }

            if (typeHandle == ShaderGraphExampleTypes.GradientTypeHandle)
            {
                return typeof(GradientTypeConstant);
            }

            // There is no inline editor for this port type, so there is no need for CLDS access.
            return typeof(AnyConstant);
        }

        public override ISearcherDatabaseProvider GetSearcherDatabaseProvider()
        {
            return new ShaderGraphSearcherDatabaseProvider(this);
        }

        public override ISearcherFilterProvider GetSearcherFilterProvider()
        {
            return new ShaderGraphSearcherFilterProvider();
        }

        public Registry GetRegistry()
        {
            if (RegistryInstance == null)
            {
                NodeUIInfo.Clear();

                void ReadUIInfo(RegistryKey key, Type type)
                {
                    const string nodeUIDescriptorGetterName = "get_NodeUIDescriptor";
                    var getNodeUIDescriptor = type.GetMethod(nodeUIDescriptorGetterName);

                    if (getNodeUIDescriptor != null)
                    {
                        NodeUIInfo[key] = (NodeUIDescriptor)getNodeUIDescriptor.Invoke(null, null);
                    }
                }
                RegistryInstance = ShaderGraphRegistryBuilder.CreateDefaultRegistry(afterNodeRegistered: ReadUIInfo);
            }

            return RegistryInstance;
        }

        internal NodeUIDescriptor GetUIHints(RegistryKey nodeKey)
        {
            return NodeUIInfo[nodeKey];
        }

        protected override void CreateGraphProcessors()
        {
            if (!AllowMultipleDataOutputInstances)
                GetGraphProcessorContainer().AddGraphProcessor(new ShaderGraphProcessor());
        }

<<<<<<< HEAD
        static readonly TypeHandle[] k_SupportedBlackboardTypes = {
            TypeHandle.Int,
            TypeHandle.Float,
            TypeHandle.Bool,
            TypeHandle.Vector2,
            TypeHandle.Vector3,
            TypeHandle.Vector4,
            ShaderGraphExampleTypes.Color,
            ShaderGraphExampleTypes.Matrix2,
            ShaderGraphExampleTypes.Matrix3,
            ShaderGraphExampleTypes.Matrix4,
            // ShaderGraphExampleTypes.GradientTypeHandle,  TODO: Awaiting GradientType support
        };

        public override void PopulateBlackboardCreateMenu(string sectionName, List<MenuItem> menuItems, IRootView view, IGroupModel selectedGroup = null)
=======
        public override void PopulateBlackboardCreateMenu(
            string sectionName,
            List<MenuItem> menu,
            IRootView view,
            IGroupModel selectedGroup = null)
>>>>>>> 73993316
        {
            // Only populate the Properties section for now. Will change in the future.
            if (sectionName != sections[0]) return;

            foreach (var type in k_SupportedBlackboardTypes)
            {
                var displayName = TypeMetadataResolver.Resolve(type)?.FriendlyName ?? type.Name;
                menuItems.Add(new MenuItem
                {
                    name = $"Create {displayName}",
                    action = () =>
                    {
                        var command = new CreateGraphVariableDeclarationCommand(displayName, true, type, typeof(GraphDataVariableDeclarationModel), selectedGroup ?? GraphModel.GetSectionModel(sectionName));
                        command.InitializationCallback = InitVariableDeclarationModel;
                        view.Dispatch(command);
                    }
                });
            }

            void InitVariableDeclarationModel(IVariableDeclarationModel model, IConstant constant)
            {
                if (model is not GraphDataVariableDeclarationModel graphDataVar) return;

                // Use this variables' generated guid to bind it to an underlying element in the graph data.
                var registry = ((ShaderGraphStencil)shaderGraphModel.Stencil).GetRegistry();
                var graphHandler = shaderGraphModel.GraphHandler;

                // If the guid starts with a number, it will produce an invalid identifier in HLSL.
                var variableDeclarationName = "_" + graphDataVar.Guid;
                var contextName = Registry.ResolveKey<PropertyContext>().Name;

                var propertyContext = graphHandler.GetNode(contextName);
                Debug.Assert(propertyContext != null, "Material property context was missing from graph when initializing a variable declaration");

                var entry = new IContextDescriptor.ContextEntry
                {
                    fieldName = variableDeclarationName,
                    height = ShaderGraphExampleTypes.GetGraphTypeHeight(model.DataType),
                    length = ShaderGraphExampleTypes.GetGraphTypeLength(model.DataType),
                    primitive = ShaderGraphExampleTypes.GetGraphTypePrimitive(model.DataType),
                    precision = GraphType.Precision.Any,
                    initialValue = Matrix4x4.zero,
                };

                ContextBuilder.AddContextEntry(propertyContext, entry, registry);
                graphHandler.ReconcretizeNode(propertyContext.ID.FullPath, registry);

                graphDataVar.contextNodeName = contextName;
                graphDataVar.graphDataName = variableDeclarationName;
            }
        }

        public override bool CanPasteNode(INodeModel originalModel, IGraphModel graph)
        {
            throw new NotImplementedException();
        }

        public override bool CanPasteVariable(IVariableDeclarationModel originalModel, IGraphModel graph)
        {
            throw new NotImplementedException();
        }

        public override IInspectorModel CreateInspectorModel(IModel inspectedModel)
        {
            return new InspectorModel(inspectedModel);
        }
    }
}<|MERGE_RESOLUTION|>--- conflicted
+++ resolved
@@ -106,7 +106,6 @@
                 GetGraphProcessorContainer().AddGraphProcessor(new ShaderGraphProcessor());
         }
 
-<<<<<<< HEAD
         static readonly TypeHandle[] k_SupportedBlackboardTypes = {
             TypeHandle.Int,
             TypeHandle.Float,
@@ -121,14 +120,11 @@
             // ShaderGraphExampleTypes.GradientTypeHandle,  TODO: Awaiting GradientType support
         };
 
-        public override void PopulateBlackboardCreateMenu(string sectionName, List<MenuItem> menuItems, IRootView view, IGroupModel selectedGroup = null)
-=======
         public override void PopulateBlackboardCreateMenu(
             string sectionName,
             List<MenuItem> menu,
             IRootView view,
             IGroupModel selectedGroup = null)
->>>>>>> 73993316
         {
             // Only populate the Properties section for now. Will change in the future.
             if (sectionName != sections[0]) return;
@@ -136,7 +132,7 @@
             foreach (var type in k_SupportedBlackboardTypes)
             {
                 var displayName = TypeMetadataResolver.Resolve(type)?.FriendlyName ?? type.Name;
-                menuItems.Add(new MenuItem
+                menu.Add(new MenuItem
                 {
                     name = $"Create {displayName}",
                     action = () =>
