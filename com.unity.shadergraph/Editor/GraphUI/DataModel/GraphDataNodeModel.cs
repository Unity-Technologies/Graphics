using System;
using System.Collections.Generic;
using UnityEditor.GraphToolsFoundation.Overdrive;
using UnityEditor.GraphToolsFoundation.Overdrive.BasicModel;
using UnityEditor.ShaderGraph.GraphDelta;
using UnityEngine;
using UnityEditor.ShaderGraph.Registry;
using UnityEngine.Assertions;
using UnityEngine.GraphToolsFoundation.Overdrive;

namespace UnityEditor.ShaderGraph.GraphUI
{
    using PreviewRenderMode = HeadlessPreviewManager.PreviewRenderMode;

    /// <summary>
    /// GraphDataNodeModel is a model for a node backed by graph data. It can be used for a node on the graph (with
    /// an assigned graph data name) or a searcher preview (with only an assigned registry key).
    /// </summary>
    public class GraphDataNodeModel : NodeModel
    {
        [SerializeField]
        string m_GraphDataName;

        /// <summary>
        /// Graph data name associated with this node. If null, this node is a searcher preview with type determined
        /// by the registryKey property.
        /// </summary>
        public string graphDataName
        {
            get => m_GraphDataName;
            set => m_GraphDataName = value;
        }

        RegistryKey m_PreviewRegistryKey;

        /// <summary>
        /// This node's registry key. If graphDataName is set, this is read from the graph. Otherwise, it is set
        /// manually using SetPreviewRegistryKey.
        /// </summary>
        public RegistryKey registryKey
        {
            get
            {
                if (!existsInGraphData) return m_PreviewRegistryKey;

                Assert.IsTrue(TryGetNodeReader(out var reader));
                return reader.GetRegistryKey();
            }
        }

        /// <summary>
        /// Determines whether or not this node has a valid backing representation at the data layer. If false, this
        /// node should be treated as a searcher preview.
        /// </summary>
        public bool existsInGraphData => m_GraphDataName != null && TryGetNodeReader(out _);

        GraphHandler graphHandler => ((ShaderGraphModel)GraphModel).GraphHandler;
        Registry.Registry registry => ((ShaderGraphStencil)GraphModel.Stencil).GetRegistry();

        // Need to establish a mapping from port readers to port models,
        // as there currently is no other way to know if they both represent the same underlying port
        // This is an issue because in GTF we only know about port models, but for the preview system we only care about port readers
        Dictionary<PortHandler, IPortModel> m_PortMappings = new();
        public Dictionary<PortHandler, IPortModel> PortMappings => m_PortMappings;

        public bool TryGetNodeWriter(out NodeHandler writer)
        {
            if (graphDataName == null)
            {
                writer = null;
                return false;
            }

            writer = graphHandler.GetNode(graphDataName);
            return writer != null;
        }

        public bool TryGetPortModel(PortHandler portReader, out IPortModel matchingPortModel)
        {
            foreach (var nodePortReader in PortMappings.Keys)
            {
                if (nodePortReader.LocalID == portReader.LocalID)
                    return PortMappings.TryGetValue(nodePortReader, out matchingPortModel);
            }

            matchingPortModel = null;
            return false;
        }

        public bool TryGetNodeReader(out NodeHandler reader)
        {
            try
            {
                if (graphDataName == null)
                {
                    reader = registry.GetDefaultTopology(m_PreviewRegistryKey);
                    return true;
                }

                reader = graphHandler.GetNode(graphDataName);

                return reader != null;
            }
            catch (Exception exception)
            {
                AssertHelpers.Fail("Failed to retrieve node due to exception:" + exception);
                reader = null;
                return false;
            }
        }

        public bool NodeRequiresTime { get; private set; }

        public bool HasPreview { get; private set; }

        // By default every node's preview is visible
        // TODO: Handle preview state serialization
        [SerializeField]
        bool m_IsPreviewExpanded = true;

        // By default every node's preview uses the inherit mode
        public PreviewRenderMode NodePreviewMode { get; set; }

        public Texture PreviewTexture { get; private set; }

        public bool PreviewShaderIsCompiling { get; private set; }

        public GraphDataNodeModel()
        {
            NodePreviewMode = PreviewRenderMode.Inherit;
        }

        public bool IsPreviewVisible
        {
            get => m_IsPreviewExpanded;
            set => m_IsPreviewExpanded = value;
        }

        /// <summary>
        /// Sets the registry key used when previewing this node. Has no effect if graphDataName has been set.
        /// </summary>
        /// <param name="key">Registry key used to preview this node.</param>
        public void SetSearcherPreviewRegistryKey(RegistryKey key)
        {
            m_PreviewRegistryKey = key;
        }

        public void OnPreviewTextureUpdated(Texture newTexture)
        {
            PreviewTexture = newTexture;
            PreviewShaderIsCompiling = false;
        }

        public void OnPreviewShaderCompiling()
        {
            PreviewShaderIsCompiling = true;
        }

        protected override void OnDefineNode()
        {
            //if (existsInGraphData)
            //{
            //    if(!graphHandler.ReconcretizeNode(graphDataName, registry))
            //        Debug.LogErrorFormat("Failed to reconcretize Node \"{0}", graphDataName);
            //}

            if (!TryGetNodeReader(out var nodeReader))
            {
                Debug.LogErrorFormat("Node \"{0}\" is missing from graph data", graphDataName);
                return;
            }

            bool nodeHasPreview = false;
            m_PortMappings.Clear();

            // TODO: Convert this to a NodePortsPart maybe?
            foreach (var portReader in nodeReader.GetPorts())
            {
                var staticField = portReader.GetField<bool>("IsStatic");
                var localField = portReader.GetField<bool>("IsLocal");
                if (staticField != null && staticField.GetData()) continue;
                if (localField != null && localField.GetData()) continue;

                var isInput = portReader.IsInput;
                var orientation = portReader.IsHorizontal ? PortOrientation.Horizontal : PortOrientation.Vertical;

                // var type = ShaderGraphTypes.GetTypeHandleFromKey(portReader.GetRegistryKey());
                var type = ShaderGraphExampleTypes.GetGraphType(portReader);
                Action<IConstant> initCallback = (IConstant e) =>
                {
                    var constant = e as ICLDSConstant;
                    var shaderGraphModel = ((ShaderGraphModel)GraphModel);
                    var handler = shaderGraphModel.GraphHandler;
                    var possiblyNodeReader = handler.GetNode(nodeReader.ID);
                    if (possiblyNodeReader == null)
                        handler = shaderGraphModel.RegistryInstance.defaultTopologies;
                    // don't do this, we should have a fixed way of pathing into a port's type information as opposed to its header/port data.
                    // For now, we'll fail to find the property, fall back to the port's body, which will parse it's subfields and populate constants appropriately.
                    // Not sure how that's going to work for data that's from a connection!
                    constant.Initialize(handler, nodeReader.ID.LocalPath, portReader.LocalID);
                };

                IPortModel newPortModel = null;
                if (isInput)
<<<<<<< HEAD
                    newPortModel = this.AddDataInputPort(portReader.LocalID, type, orientation: orientation, initializationCallback: initCallback);
=======
                {
                    newPortModel = this.AddDataInputPort(portReader.GetName(), type, orientation: orientation, initializationCallback: initCallback);
                    // If we were deserialized, the InitCallback doesn't get triggered.
                    if (newPortModel != null)
                        ((ICLDSConstant)newPortModel.EmbeddedValue).Initialize(graphHandler, nodeReader.GetName(), portReader.GetName());
                }
>>>>>>> 65a744d3
                else
                    newPortModel = this.AddDataOutputPort(portReader.LocalID, type, orientation: orientation);

                m_PortMappings.Add(portReader, newPortModel);

                // Mark node as containing a preview if any of the ports on it are flagged as a preview port
                var previewField = portReader.GetField<bool>("_isPreview");
                if (previewField != null && previewField.GetData())
                    nodeHasPreview = true;
            }

            NodeRequiresTime = ShaderGraphModel.DoesNodeRequireTime(this);
            HasPreview = nodeHasPreview;
        }

        public override IPortModel CreatePort(PortDirection direction, PortOrientation orientation, string portName,
            PortType portType,
            TypeHandle dataType, string portId, PortModelOptions options)
        {
            return new GraphDataPortModel
            {
                Direction = direction,
                Orientation = orientation,
                PortType = portType,
                DataTypeHandle = dataType,
                Title = portName ?? "",
                UniqueName = portId,
                Options = options,
                NodeModel = this,
                AssetModel = AssetModel
            };
        }
    }
}<|MERGE_RESOLUTION|>--- conflicted
+++ resolved
@@ -202,16 +202,12 @@
 
                 IPortModel newPortModel = null;
                 if (isInput)
-<<<<<<< HEAD
+                {
                     newPortModel = this.AddDataInputPort(portReader.LocalID, type, orientation: orientation, initializationCallback: initCallback);
-=======
-                {
-                    newPortModel = this.AddDataInputPort(portReader.GetName(), type, orientation: orientation, initializationCallback: initCallback);
                     // If we were deserialized, the InitCallback doesn't get triggered.
                     if (newPortModel != null)
                         ((ICLDSConstant)newPortModel.EmbeddedValue).Initialize(graphHandler, nodeReader.GetName(), portReader.GetName());
                 }
->>>>>>> 65a744d3
                 else
                     newPortModel = this.AddDataOutputPort(portReader.LocalID, type, orientation: orientation);
 
