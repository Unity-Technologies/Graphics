--- conflicted
+++ resolved
@@ -1,7 +1,5 @@
-<<<<<<< HEAD
-﻿using System.Collections.Generic;
-=======
->>>>>>> 6eba11c4
+﻿using System;
+using System.Collections.Generic;
 using UnityEditor.GraphToolsFoundation.Overdrive;
 using UnityEditor.GraphToolsFoundation.Overdrive.BasicModel;
 using UnityEditor.ShaderGraph.GraphDelta;
@@ -77,25 +75,32 @@
 
         public bool TryGetNodeReader(out INodeReader reader)
         {
-            if (graphDataName == null)
+            try
             {
-                reader = registry.GetDefaultTopology(m_PreviewRegistryKey);
-                return true;
+                if (graphDataName == null)
+                {
+                    reader = registry.GetDefaultTopology(m_PreviewRegistryKey);
+                    return true;
+                }
+
+                reader = graphHandler.GetNodeReader(graphDataName);
+
+                return reader != null;
             }
-
-            reader = graphHandler.GetNodeReader(graphDataName);
-            return reader != null;
+            catch(Exception exception)
+            {
+                AssertHelpers.Fail("Failed to retrieve node due to exception:" + exception);
+                reader = null;
+                return false;
+            }
         }
+        public bool NodeRequiresTime { get; private set; }
 
         public bool HasPreview { get; private set; }
 
         // By default every node's preview is visible
         // TODO: Handle preview state serialization
-<<<<<<< HEAD
-        bool m_IsPreviewExpanded = true;
-=======
         [SerializeField] bool m_IsPreviewExpanded = true;
->>>>>>> 6eba11c4
 
         // By default every node's preview uses the inherit mode
         public PreviewMode NodePreviewMode { get; set; }
@@ -111,9 +116,6 @@
             set { m_IsPreviewExpanded = value; }
         }
 
-<<<<<<< HEAD
-        public bool NodeRequiresTime { get; private set; }
-=======
         /// <summary>
         /// Sets the registry key used when previewing this node. Has no effect if graphDataName has been set.
         /// </summary>
@@ -122,7 +124,6 @@
         {
             m_PreviewRegistryKey = key;
         }
->>>>>>> 6eba11c4
 
         protected override void OnDefineNode()
         {
