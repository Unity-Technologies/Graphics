using UnityEditor.GraphToolsFoundation.Overdrive;
using UnityEditor.GraphToolsFoundation.Overdrive.BasicModel;
using UnityEditor.ShaderGraph.GraphDelta;
using UnityEditor.ShaderGraph.Registry;
using UnityEngine;
using UnityEngine.Assertions;
using UnityEngine.GraphToolsFoundation.Overdrive;

namespace UnityEditor.ShaderGraph.GraphUI.DataModel
{
    /// <summary>
    /// GraphDataNodeModel is a model for a node backed by graph data. It can be used for a node on the graph (with
    /// an assigned graph data name) or a searcher preview (with only an assigned registry key).
    /// </summary>
    public class GraphDataNodeModel : NodeModel
    {
        [SerializeField] string m_GraphDataName;

        /// <summary>
        /// Graph data name associated with this node. If null, this node is a searcher preview with type determined
        /// by the registryKey property.
        /// </summary>
        public string graphDataName
        {
            get => m_GraphDataName;
            set => m_GraphDataName = value;
        }

        RegistryKey m_PreviewRegistryKey;

        /// <summary>
        /// This node's registry key. If graphDataName is set, this is read from the graph. Otherwise, it is set
        /// manually using SetPreviewRegistryKey.
        /// </summary>
        public RegistryKey registryKey
        {
            get
            {
                if (!existsInGraphData) return m_PreviewRegistryKey;

                Assert.IsTrue(TryGetNodeReader(out var reader));
                return reader.GetRegistryKey();
            }
        }

        /// <summary>
        /// Determines whether or not this node has a valid backing representation at the data layer. If false, this
        /// node should be treated as a searcher preview.
        /// </summary>
        public bool existsInGraphData => m_GraphDataName != null && TryGetNodeReader(out _);

        IGraphHandler graphHandler => ((ShaderGraphModel)GraphModel).GraphHandler;
        IRegistry registry => ((ShaderGraphStencil)GraphModel.Stencil).GetRegistry();

        public bool TryGetNodeWriter(out INodeWriter writer)
        {
            if (graphDataName == null)
            {
                writer = null;
                return false;
            }

            writer = graphHandler.GetNodeWriter(graphDataName);
            return writer != null;
        }

        public bool TryGetNodeReader(out INodeReader reader)
        {
<<<<<<< HEAD
            if (graphDataName == null)
            {
                reader = registry.GetDefaultTopology(m_PreviewRegistryKey);
                return true;
            }

            reader = graphHandler.GetNode(graphDataName);
=======
            reader = graphHandler.GetNodeReader(graphDataName);
>>>>>>> 39b83ad2
            return reader != null;
        }

        public bool HasPreview { get; private set; }

        // By default every node's preview is visible
        // TODO: Handle preview state serialization
        [SerializeField] bool m_IsPreviewExpanded = true;

        public bool IsPreviewVisible
        {
            get => m_IsPreviewExpanded;
            set { m_IsPreviewExpanded = value; }
        }

        /// <summary>
        /// Sets the registry key used when previewing this node. Has no effect if graphDataName has been set.
        /// </summary>
        /// <param name="key">Registry key used to preview this node.</param>
        public void SetPreviewRegistryKey(RegistryKey key)
        {
            m_PreviewRegistryKey = key;
        }

        protected override void OnDefineNode()
        {
            if (!TryGetNodeReader(out var reader))
            {
                Debug.LogErrorFormat("Node \"{0}\" is missing from graph data", graphDataName);
                return;
            }

            bool nodeHasPreview = false;

            // TODO: Convert this to a NodePortsPart maybe?
            foreach (var portReader in reader.GetPorts())
            {
                var isInput = portReader.IsInput();
                var orientation = portReader.IsHorizontal()
                    ? PortOrientation.Horizontal
                    : PortOrientation.Vertical;

                var type = ShaderGraphTypes.GetTypeHandleFromKey(portReader.GetRegistryKey());

                if (isInput)
                    this.AddDataInputPort(portReader.GetName(), type, orientation: orientation);
                else
                    this.AddDataOutputPort(portReader.GetName(), type, orientation: orientation);

                // Mark node as containing a preview if any of the ports on it are flagged as a preview port
                if (portReader.GetFlags().IsPreview)
                    nodeHasPreview = true;
            }

            HasPreview = nodeHasPreview;
        }

        public override IPortModel CreatePort(PortDirection direction, PortOrientation orientation, string portName,
            PortType portType,
            TypeHandle dataType, string portId, PortModelOptions options)
        {
            return new GraphDataPortModel
            {
                Direction = direction,
                Orientation = orientation,
                PortType = portType,
                DataTypeHandle = dataType,
                Title = portName ?? "",
                UniqueName = portId,
                Options = options,
                NodeModel = this,
                AssetModel = AssetModel
            };
        }
    }
}<|MERGE_RESOLUTION|>--- conflicted
+++ resolved
@@ -1,4 +1,4 @@
-using UnityEditor.GraphToolsFoundation.Overdrive;
+﻿using UnityEditor.GraphToolsFoundation.Overdrive;
 using UnityEditor.GraphToolsFoundation.Overdrive.BasicModel;
 using UnityEditor.ShaderGraph.GraphDelta;
 using UnityEditor.ShaderGraph.Registry;
@@ -66,17 +66,13 @@
 
         public bool TryGetNodeReader(out INodeReader reader)
         {
-<<<<<<< HEAD
             if (graphDataName == null)
             {
                 reader = registry.GetDefaultTopology(m_PreviewRegistryKey);
                 return true;
             }
 
-            reader = graphHandler.GetNode(graphDataName);
-=======
             reader = graphHandler.GetNodeReader(graphDataName);
->>>>>>> 39b83ad2
             return reader != null;
         }
 
