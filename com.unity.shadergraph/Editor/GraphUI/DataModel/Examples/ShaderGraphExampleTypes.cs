using System;
using UnityEditor.UIElements;
using UnityEngine;
using UnityEngine.GraphToolsFoundation.Overdrive;
using UnityEditor.ShaderGraph.GraphDelta;
using UnityEditor.GraphToolsFoundation.Overdrive;
using UnityEngine.UIElements;

namespace UnityEditor.ShaderGraph.GraphUI
{
    public static class ShaderGraphExampleTypes
    {
        // This is a sister function used with ShaderGraphStencil.GetConstantNodeValueType--
        // TypeHandles are primarily used to setup the icon that GTF will use,
        // but the TypeHandle then gets routed through GetConstantNodeValueType where a type handle is
        // mapped to an IConstant type-- it's a bit round about, but for SG's purposes, we only care about
        // having an IConstant impl for the type if it has an inline editor for the port.
        // If the IConstant return type doesn't have one setup by default,
        // It can be expressed such as:
        //    [GraphElementsExtensionMethodsCache(typeof(GraphView), GraphElementsExtensionMethodsCacheAttribute.toolDefaultPriority)]
        //    static class GDSExt
        //    {
        //        public static VisualElement BuildDefaultConstantEditor(this IConstantEditorBuilder builder, GraphTypeConstant constant)
        //
        public static TypeHandle GetGraphType(PortHandler reader) // TODO: Get rid of this.
        {
            var field = reader.GetTypeField();

            var key = field.GetMetadata<RegistryKey>(GraphDelta.GraphDelta.kRegistryKeyName);

            if (key.Name == GraphType.kRegistryKey.Name)
            {
                var len = GraphTypeHelpers.GetLength(field);
                switch ((int)len)
                {
                    case 1:
                        var prim = GraphTypeHelpers.GetPrimitive(field);
                        switch (prim)
                        {
                            case GraphType.Primitive.Int: return TypeHandle.Int;
                            case GraphType.Primitive.Bool: return TypeHandle.Bool;
                            default: return TypeHandle.Float;
                        }
                    case 2: return TypeHandle.Vector2;
                    case 3: return TypeHandle.Vector3;
                    case 4: return TypeHandle.Vector4;
                }
            }
            else if (key.Name == GradientType.kRegistryKey.Name)
                return GradientTypeHandle;

            else if (key.Name == BaseTextureType.kRegistryKey.Name)
            {
                switch (BaseTextureType.GetTextureAsset(field))
                {
                    case Texture2DArray: return ShaderGraphExampleTypes.Texture2DArrayTypeHandle;
                    case Texture3D: return ShaderGraphExampleTypes.Texture3DTypeHandle;
                    case Cubemap: return ShaderGraphExampleTypes.CubemapTypeHandle;
                    case Texture2D:
                    default: return ShaderGraphExampleTypes.Texture2DTypeHandle;
                }
            }

            return TypeHandle.Unknown;
        }

        public static readonly TypeHandle Color = typeof(Color).GenerateTypeHandle();
<<<<<<< HEAD
        public static readonly TypeHandle Texture2D = typeof(Texture2D).GenerateTypeHandle();
        public static readonly TypeHandle Texture3D = typeof(Texture3D).GenerateTypeHandle();
=======
        public static readonly TypeHandle AnimationClip = typeof(AnimationClip).GenerateTypeHandle();
        public static readonly TypeHandle Mesh = typeof(Mesh).GenerateTypeHandle();
        public static readonly TypeHandle Texture2DTypeHandle = typeof(Texture2D).GenerateTypeHandle();
        public static readonly TypeHandle Texture3DTypeHandle = typeof(Texture3D).GenerateTypeHandle();
        public static readonly TypeHandle Texture2DArrayTypeHandle = typeof(Texture2DArray).GenerateTypeHandle();
        public static readonly TypeHandle CubemapTypeHandle = typeof(Cubemap).GenerateTypeHandle();
>>>>>>> 7617e530
        public static readonly TypeHandle GradientTypeHandle = typeof(Gradient).GenerateTypeHandle();
        public static readonly TypeHandle Matrix2 = TypeHandleHelpers.GenerateCustomTypeHandle("Matrix 2");
        public static readonly TypeHandle Matrix3 = TypeHandleHelpers.GenerateCustomTypeHandle("Matrix 3");
        public static readonly TypeHandle Matrix4 = TypeHandleHelpers.GenerateCustomTypeHandle("Matrix 4");

<<<<<<< HEAD
        public static readonly TypeHandle Matrix2 = TypeHandleHelpers.GenerateCustomTypeHandle("Matrix 2");
        public static readonly TypeHandle Matrix3 = TypeHandleHelpers.GenerateCustomTypeHandle("Matrix 3");
        public static readonly TypeHandle Matrix4 = TypeHandleHelpers.GenerateCustomTypeHandle("Matrix 4");

        public static GraphType.Height GetGraphTypeHeight(TypeHandle th)
        {
            if (th == Matrix4) return GraphType.Height.Four;
            if (th == Matrix3) return GraphType.Height.Three;
            if (th == Matrix2) return GraphType.Height.Two;

            return GraphType.Height.One;
        }

        public static GraphType.Length GetGraphTypeLength(TypeHandle th)
        {
            if (th == Matrix4 || th == TypeHandle.Vector4 || th == Color) return GraphType.Length.Four;
            if (th == Matrix3 || th == TypeHandle.Vector3) return GraphType.Length.Three;
            if (th == Matrix2 || th == TypeHandle.Vector2) return GraphType.Length.Two;

            return GraphType.Length.One;
        }

        public static GraphType.Primitive GetGraphTypePrimitive(TypeHandle th)
        {
            if (th == TypeHandle.Bool) return GraphType.Primitive.Bool;
            if (th == TypeHandle.Int) return GraphType.Primitive.Int;

            return GraphType.Primitive.Float;
        }
    }
=======
        public static GraphType.Height GetGraphTypeHeight(TypeHandle th)
        {
            if (th == Matrix4) return GraphType.Height.Four;
            if (th == Matrix3) return GraphType.Height.Three;
            if (th == Matrix2) return GraphType.Height.Two;
>>>>>>> 7617e530

            return GraphType.Height.One;
        }

        public static GraphType.Length GetGraphTypeLength(TypeHandle th)
        {
            if (th == Matrix4 || th == TypeHandle.Vector4 || th == Color) return GraphType.Length.Four;
            if (th == Matrix3 || th == TypeHandle.Vector3) return GraphType.Length.Three;
            if (th == Matrix2 || th == TypeHandle.Vector2) return GraphType.Length.Two;

            return GraphType.Length.One;
        }

        public static GraphType.Primitive GetGraphTypePrimitive(TypeHandle th)
        {
            if (th == TypeHandle.Bool) return GraphType.Primitive.Bool;
            if (th == TypeHandle.Int) return GraphType.Primitive.Int;

            return GraphType.Primitive.Float;
        }
    }

    public abstract class ICLDSConstant
    {
        protected GraphHandler graphHandler;
        protected string nodeName, portName;
        public bool IsInitialized => nodeName != null && nodeName != "" && graphHandler != null;

        public FieldHandler GetField()
        {
            if (!IsInitialized) return null;
            var nodeReader = graphHandler.GetNode(nodeName);
            var portReader = nodeReader.GetPort(portName);
            return portReader.GetTypeField();
        }

        public string NodeName => nodeName;
        public string PortName => portName;

        public void Initialize(GraphHandler handler, string nodeName, string portName)
        {
            if (!IsInitialized)
            {
                this.graphHandler = handler;
                this.nodeName = nodeName;
                this.portName = portName;
            }
        }
    }

    public class TextureTypeConstant : ICLDSConstant, IConstant
    {
        public object ObjectValue
        {
            get => !IsInitialized ? DefaultValue : BaseTextureType.GetTextureAsset(GetField());
            set
            {
                if (IsInitialized)
                    BaseTextureType.SetTextureAsset(GetField(), (Texture)value);
            }
        }

        public object DefaultValue => null;

        public Type Type => IsInitialized && ObjectValue != null ? ObjectValue.GetType() : typeof(Texture2D);

        public IConstant Clone()
        {
            return null;
        }

        public TypeHandle GetTypeHandle()
        {
            switch(ObjectValue)
            {
                case Texture2DArray: return ShaderGraphExampleTypes.Texture2DArrayTypeHandle;
                case Texture3D: return ShaderGraphExampleTypes.Texture3DTypeHandle;
                case Cubemap: return ShaderGraphExampleTypes.CubemapTypeHandle;
                case Texture2D:
                default: return ShaderGraphExampleTypes.Texture2DTypeHandle;
            }
        }

        public void Initialize(TypeHandle constantTypeHandle) { }
    }

    public class GraphTypeConstant : ICLDSConstant, IConstant
    {
        internal int GetLength()
        {
            if (!IsInitialized) return -1;
            var nodeReader = graphHandler.GetNode(nodeName);
            var portReader = nodeReader.GetPort(portName);
            var field = portReader.GetTypeField().GetSubField<GraphType.Length>(GraphType.kLength);
            return (int)field.GetData();
        }

        private GraphType.Primitive GetPrimitive()
        {
            if (!IsInitialized) return GraphType.Primitive.Float;
            var nodeReader = graphHandler.GetNode(nodeName);
            var portReader = nodeReader.GetPort(portName);
            var field = portReader.GetTypeField().GetSubField<GraphType.Primitive>(GraphType.kPrimitive);
            return field.GetData();
        }

        private float gc(int i)
        {
            if (!IsInitialized) return 0;
            var nodeReader = graphHandler.GetNode(nodeName);
            var port = nodeReader.GetPort(portName);
            return port.GetTypeField().GetSubField<float>($"c{i}").GetData();
        }

        private void sc(int i, float v)
        {
            if (!IsInitialized) return;
            var node = graphHandler.GetNode(nodeName);
            var port = node.GetPort(portName);
            var field = port.GetTypeField().GetSubField<float>($"c{i}");
            field.SetData(v);
        }

        //public void Initialize(GraphDelta.GraphHandler handler, string nodeName, string portName)
        //{
        //    if (IsInitialized) return;
        //    graphHandler = handler;
        //    this.nodeName = nodeName;
        //    this.portName = portName;
        //}

        public void Initialize(TypeHandle constantTypeHandle)
        {

        }

        public IConstant Clone()
        {
            return null;
        }

        public TypeHandle GetTypeHandle()
        {
            switch (GetLength())
            {
                case 1:
                    switch (GetPrimitive())
                    {
                        case GraphType.Primitive.Int: return TypeHandle.Int;
                        case GraphType.Primitive.Bool: return TypeHandle.Bool;
                        default: return TypeHandle.Float;
                    }
                case 2: return TypeHandle.Vector2;
                case 3: return TypeHandle.Vector3;
                default: return TypeHandle.Vector4;
            }
        }

        public object ObjectValue
        {
            get
            {
                switch (GetLength())
                {
                    case 1:
                        switch(GetPrimitive())
                        {
                            case GraphType.Primitive.Int: return (int)gc(0);
                            case GraphType.Primitive.Bool: return gc(0) != 0;
                            default: return gc(0);
                        }
                    case 2: return new Vector2(gc(0), gc(1));
                    case 3: return new Vector3(gc(0), gc(1), gc(2));
                    case 4: return new Vector4(gc(0), gc(1), gc(2), gc(3));
                    default: return 0;
                }
            }
            set
            {
                switch (GetLength())
                {
                    default:
                        switch (GetPrimitive())
                        {
                            case GraphType.Primitive.Int: sc(0, Convert.ToSingle(value)); return;
                            case GraphType.Primitive.Bool: sc(0, (bool)value ? 1 : 0); return;
                            default: sc(0, (float)value); return;
                        }
                    case 2: var v2 = (Vector2)value; sc(0, v2.x); sc(1, v2.y); return;
                    case 3: var v3 = (Vector3)value; sc(0, v3.x); sc(1, v3.y); sc(2, v3.z); return;
                    case 4: var v4 = (Vector4)value; sc(0, v4.x); sc(1, v4.y); sc(2, v4.z); sc(3, v4.w); return;
                }
            }
        }
        public Type Type
        {
            get
            {
                switch (GetLength())
                {
                    case 2: return typeof(Vector2);
                    case 3: return typeof(Vector3);
                    case 4: return typeof(Vector4);
                    default:
                        switch (GetPrimitive())
                        {
                            case GraphType.Primitive.Int: return typeof(int);
                            case GraphType.Primitive.Bool: return typeof(bool);
                            default: return typeof(float);
                        }
                }
            }
        }

        public object DefaultValue => Activator.CreateInstance(Type);
    }

    public class GradientTypeConstant : ICLDSConstant, IConstant
    {
        public void Initialize(TypeHandle constantTypeHandle)
        {

        }

        public IConstant Clone()
        {
            return null;
        }

        public TypeHandle GetTypeHandle() => ShaderGraphExampleTypes.GradientTypeHandle;

        public object ObjectValue
        {
            get => IsInitialized ? GradientTypeHelpers.GetGradient(GetField()) : DefaultValue;
            set
            {
                if (IsInitialized)
                    GradientTypeHelpers.SetGradient(GetField(), (Gradient)value);
            }
        }

        public Type Type => typeof(Gradient);

        public object DefaultValue => Activator.CreateInstance(Type);
    }

    [GraphElementsExtensionMethodsCache(typeof(GraphView), GraphElementsExtensionMethodsCacheAttribute.toolDefaultPriority)]
    static class GDSExt
    {
        public static VisualElement BuildGradientTypeConstantEditor(this IConstantEditorBuilder builder, GradientTypeConstant constant)
        {
            var editor = new GradientField();
            editor.AddToClassList("sg-gradient-constant-field");
            editor.AddStylesheet("ConstantEditors.uss");
            editor.RegisterValueChangedCallback(change => builder.OnValueChanged(change)); // I guess this is supposed to be a CSO command instead?
            return editor;
        }

        public static BaseModelPropertyField BuildGraphTypeConstantEditor(this IConstantEditorBuilder builder, GraphTypeConstant constant)
        {
            if (builder.ConstantOwner is not GraphDataPortModel graphDataPort)
                return builder.BuildDefaultConstantEditor(constant);

            var length = constant.GetLength();
            var stencil = (ShaderGraphStencil)graphDataPort.GraphModel.Stencil;
            var nodeUIDescriptor = stencil.GetUIHints(graphDataPort.owner.registryKey);
<<<<<<< HEAD
            var parameterUIDescriptor = nodeUIDescriptor.GetParameterInfo(constant.portName);
=======
            var parameterUIDescriptor = nodeUIDescriptor.GetParameterInfo(constant.PortName);
>>>>>>> 7617e530

            if (length >= 3 && parameterUIDescriptor.UseColor)
            {
                var constantEditor = new SGModelPropertyField<Color>(
                    builder.CommandTarget as RootView,
                    builder.ConstantOwner,
                    parameterUIDescriptor.Name,
                    "",
                    parameterUIDescriptor.Tooltip);

                void OnValueChanged(ChangeEvent<Color> change)
                {
                    Vector4 vector4Value = (Vector4)change.newValue;
                    Vector3 vector3Value = vector4Value;
                    builder.CommandTarget.Dispatch(new UpdateConstantValueCommand(constant, length == 3 ? vector3Value : vector4Value, builder.ConstantOwner));
                }

                if (constantEditor.PropertyField is ColorField colorField)
                {
                    colorField.showAlpha = length == 4;
                    colorField.RegisterValueChangedCallback(OnValueChanged);
                }

                return constantEditor;
            }

            return builder.BuildDefaultConstantEditor(constant);
        }
    }
}

//    [GraphElementsExtensionMethodsCache(typeof(GraphView), GraphElementsExtensionMethodsCacheAttribute.toolDefaultPriority)]
//    static class GDSExt
//    {
//        public static VisualElement BuildDefaultConstantEditor(this IConstantEditorBuilder builder, GraphTypeConstant constant)
//        {
//            VisualElement container = new VisualElement();
//            container.Add(ConstantEditorExtensions.BuildDefaultConstantEditor(builder, constant));



//            Action<IChangeEvent> myValueChanged = evt =>
//            {
//                if (evt != null) // Enum editor sends null
//                {
//                    var p = evt.GetType().GetProperty("newValue");
//                    var newValue = p.GetValue(evt);
//                    builder.CommandDispatcher.Dispatch(new UpdateConstantValueCommand(constant.lengthConstant, newValue, null));
//                    var reg = ((ShaderGraphStencil)((ShaderGraphModel)builder.PortModel.GraphModel).Stencil).GetRegistry();
//                    constant.graphHandler.ReconcretizeNode(constant.nodeName, reg);
//                    builder.PortModel.NodeModel.OnCreateNode();
//                }
//            };
//            var build = new ConstantEditorBuilder(myValueChanged, builder.CommandDispatcher, false, null);
//            container.Add(ConstantEditorExtensions.BuildDefaultConstantEditor(build, constant.lengthConstant));

//            return container;
//        }
//    }
//}


/*
class GraphStruct : Constant<List<IConstant>>
{
    // This isn't safe-- List is no good here.
    public GraphStruct() { ObjectValue = new List<IConstant>(); }
}


[GraphElementsExtensionMethodsCache(typeof(GraphView), GraphElementsExtensionMethodsCacheAttribute.toolDefaultPriority)]
static class GDSExt
{
    public static VisualElement BuildDefaultConstantEditor(this IConstantEditorBuilder builder, GraphStruct constant)
    {
        VisualElement container = new VisualElement();

        foreach (var member in (List<IConstant>)constant.ObjectValue)
        {
            Action<IChangeEvent> myValueChanged = evt =>
            {
                if (evt != null) // Enum editor sends null
                {
                    var p = evt.GetType().GetProperty("newValue");
                    var newValue = p.GetValue(evt);
                    builder.CommandDispatcher.Dispatch(new UpdateConstantValueCommand(member, newValue, null));
                }
            };
            var build = new ConstantEditorBuilder(myValueChanged, builder.CommandDispatcher, false, null);
            container.Add(ConstantEditorExtensions.BuildDefaultConstantEditor(build, member));
        }
        return container;
    }
}



[SearcherItem(typeof(ShaderGraphStencil), SearcherContext.Graph, "Testing Node")]
class TestNodeModel : NodeModel
{
    protected override void OnDefineNode()
    {
        var port = AddInputPort("MyPort", PortType.Data, ShaderGraphExampleTypes.GraphStruct, initializationCallback:
            (IConstant c) =>
            {
                var d = c as GraphStruct;
                d.ObjectValue = new List<IConstant>();
                ((List<IConstant>)d.ObjectValue).Add(new Vector3Constant());
                ((List<IConstant>)d.ObjectValue).Add(new BooleanConstant());
            });
    }
}
*/<|MERGE_RESOLUTION|>--- conflicted
+++ resolved
@@ -65,60 +65,22 @@
         }
 
         public static readonly TypeHandle Color = typeof(Color).GenerateTypeHandle();
-<<<<<<< HEAD
-        public static readonly TypeHandle Texture2D = typeof(Texture2D).GenerateTypeHandle();
-        public static readonly TypeHandle Texture3D = typeof(Texture3D).GenerateTypeHandle();
-=======
         public static readonly TypeHandle AnimationClip = typeof(AnimationClip).GenerateTypeHandle();
         public static readonly TypeHandle Mesh = typeof(Mesh).GenerateTypeHandle();
         public static readonly TypeHandle Texture2DTypeHandle = typeof(Texture2D).GenerateTypeHandle();
         public static readonly TypeHandle Texture3DTypeHandle = typeof(Texture3D).GenerateTypeHandle();
         public static readonly TypeHandle Texture2DArrayTypeHandle = typeof(Texture2DArray).GenerateTypeHandle();
         public static readonly TypeHandle CubemapTypeHandle = typeof(Cubemap).GenerateTypeHandle();
->>>>>>> 7617e530
         public static readonly TypeHandle GradientTypeHandle = typeof(Gradient).GenerateTypeHandle();
         public static readonly TypeHandle Matrix2 = TypeHandleHelpers.GenerateCustomTypeHandle("Matrix 2");
         public static readonly TypeHandle Matrix3 = TypeHandleHelpers.GenerateCustomTypeHandle("Matrix 3");
         public static readonly TypeHandle Matrix4 = TypeHandleHelpers.GenerateCustomTypeHandle("Matrix 4");
 
-<<<<<<< HEAD
-        public static readonly TypeHandle Matrix2 = TypeHandleHelpers.GenerateCustomTypeHandle("Matrix 2");
-        public static readonly TypeHandle Matrix3 = TypeHandleHelpers.GenerateCustomTypeHandle("Matrix 3");
-        public static readonly TypeHandle Matrix4 = TypeHandleHelpers.GenerateCustomTypeHandle("Matrix 4");
-
         public static GraphType.Height GetGraphTypeHeight(TypeHandle th)
         {
             if (th == Matrix4) return GraphType.Height.Four;
             if (th == Matrix3) return GraphType.Height.Three;
             if (th == Matrix2) return GraphType.Height.Two;
-
-            return GraphType.Height.One;
-        }
-
-        public static GraphType.Length GetGraphTypeLength(TypeHandle th)
-        {
-            if (th == Matrix4 || th == TypeHandle.Vector4 || th == Color) return GraphType.Length.Four;
-            if (th == Matrix3 || th == TypeHandle.Vector3) return GraphType.Length.Three;
-            if (th == Matrix2 || th == TypeHandle.Vector2) return GraphType.Length.Two;
-
-            return GraphType.Length.One;
-        }
-
-        public static GraphType.Primitive GetGraphTypePrimitive(TypeHandle th)
-        {
-            if (th == TypeHandle.Bool) return GraphType.Primitive.Bool;
-            if (th == TypeHandle.Int) return GraphType.Primitive.Int;
-
-            return GraphType.Primitive.Float;
-        }
-    }
-=======
-        public static GraphType.Height GetGraphTypeHeight(TypeHandle th)
-        {
-            if (th == Matrix4) return GraphType.Height.Four;
-            if (th == Matrix3) return GraphType.Height.Three;
-            if (th == Matrix2) return GraphType.Height.Two;
->>>>>>> 7617e530
 
             return GraphType.Height.One;
         }
@@ -385,11 +347,7 @@
             var length = constant.GetLength();
             var stencil = (ShaderGraphStencil)graphDataPort.GraphModel.Stencil;
             var nodeUIDescriptor = stencil.GetUIHints(graphDataPort.owner.registryKey);
-<<<<<<< HEAD
-            var parameterUIDescriptor = nodeUIDescriptor.GetParameterInfo(constant.portName);
-=======
             var parameterUIDescriptor = nodeUIDescriptor.GetParameterInfo(constant.PortName);
->>>>>>> 7617e530
 
             if (length >= 3 && parameterUIDescriptor.UseColor)
             {
