--- conflicted
+++ resolved
@@ -20,24 +20,6 @@
     }
     public static class ShaderGraphExampleTypes
     {
-<<<<<<< HEAD
-        public static TypeHandle GetGraphType(GraphDelta.PortHandler reader)
-        {
-            var len = Registry.Types.GraphTypeHelpers.GetLength(reader.GetTypeField());
-            switch ((int)len)
-            {
-                case 1:
-                    var prim = Registry.Types.GraphTypeHelpers.GetPrimitive(reader.GetTypeField());
-                    switch(prim)
-                    {
-                        case Registry.Types.GraphType.Primitive.Int: return TypeHandle.Int;
-                        case Registry.Types.GraphType.Primitive.Bool: return TypeHandle.Bool;
-                        default: return TypeHandle.Float;
-                    }
-                case 2: return TypeHandle.Vector2;
-                case 3: return TypeHandle.Vector3;
-                default: return TypeHandle.Vector4;
-=======
 
         // This is a sister function used with ShaderGraphStencil.GetConstantNodeValueType--
         // TypeHandles are primarily used to setup the icon that GTF will use,
@@ -51,25 +33,23 @@
         //    {
         //        public static VisualElement BuildDefaultConstantEditor(this IConstantEditorBuilder builder, GraphTypeConstant constant)
         //
-        public static TypeHandle GetGraphType(GraphDelta.IPortReader reader)
-        {
-            if (reader.GetField(Registry.Types.GraphType.kLength, out Registry.Types.GraphType.Length len))
-            {
-                switch ((int)len)
-                {
-                    case 1:
-                        reader.GetField(Registry.Types.GraphType.kPrimitive, out Registry.Types.GraphType.Primitive prim);
+        public static TypeHandle GetGraphType(GraphDelta.PortHandler reader)
+        {
+            var len = Registry.Types.GraphTypeHelpers.GetLength(reader.GetTypeField());
+            switch ((int)len)
+            {
+                case 1:
+                    var prim = Registry.Types.GraphTypeHelpers.GetPrimitive(reader.GetTypeField());
                         switch(prim)
                         {
                             case Registry.Types.GraphType.Primitive.Int: return TypeHandle.Int;
                             case Registry.Types.GraphType.Primitive.Bool: return TypeHandle.Bool;
                             default: return TypeHandle.Float;
                         }
-                    case 2: return TypeHandle.Vector2;
-                    case 3: return TypeHandle.Vector3;
-                    case 4: return TypeHandle.Vector4;
-                }
->>>>>>> 65a744d3
+                case 2: return TypeHandle.Vector2;
+                case 3: return TypeHandle.Vector3;
+                case 4: return TypeHandle.Vector4;
+                
             }
 
 
@@ -131,7 +111,6 @@
     //    public GraphDelta.GraphHandler graphHandler;
     //    public string nodeName, portName, fieldPath;
 
-<<<<<<< HEAD
     //    private GraphDelta.FieldHandler ResolveReader()
     //    {
     //        var node = graphHandler.GetNode(nodeName);
@@ -141,21 +120,6 @@
     //            return port.GetField(fieldPath);
     //        else
     //            return node.GetField(fieldPath);
-=======
-    //    private GraphDelta.IFieldReader ResolveReader()
-    //    {
-    //        var nodeReader = graphHandler.GetNodeReader(nodeName);
-    //        if (nodeReader.TryGetPort(portName, out var portReader))
-    //        {
-    //            portReader.TryGetField(fieldPath, out var fieldReader);
-    //            return fieldReader;
-    //        }
-    //        else
-    //        {
-    //            nodeReader.TryGetField(fieldPath, out var FieldReader);
-    //            return FieldReader;
-    //        }
->>>>>>> 65a744d3
     //    }
 
     //    bool IsInitialized => graphHandler != null;
@@ -195,15 +159,12 @@
 
     //    public object DefaultValue => default(T);
     //}
-<<<<<<< HEAD
-=======
 
 
     interface ICLDSConstant
     {
         void Initialize(GraphDelta.GraphHandler handler, string nodeName, string portName);
     }
->>>>>>> 65a744d3
 
     public class GraphTypeConstant : IConstant, ICLDSConstant
     {
@@ -322,19 +283,17 @@
 
         bool IsInitialized => nodeName != null && nodeName != "" && graphHandler != null;
 
-        private GraphDelta.IFieldReader GetFieldReader()
+        private GraphDelta.FieldHandler GetFieldReader()
         {
             if (!IsInitialized) return null;
             var nodeReader = graphHandler.GetNodeReader(nodeName);
-            nodeReader.TryGetPort(portName, out var portReader);
-            return (GraphDelta.IFieldReader)portReader;
-        }
-
-        private GraphDelta.IFieldWriter GetFieldWriter()
-        {
-            if (!IsInitialized) return null;
-            var nodeWriter = graphHandler.GetNodeWriter(nodeName);
-            return (GraphDelta.IFieldWriter)nodeWriter.GetPort(portName);
+            var portReader = nodeReader.GetPort(portName);
+            return portReader.GetTypeField();
+        }
+
+        private GraphDelta.FieldHandler GetFieldWriter()
+        {
+            return GetFieldReader();
         }
 
         public void Initialize(GraphDelta.GraphHandler handler, string nodeName, string portName)
