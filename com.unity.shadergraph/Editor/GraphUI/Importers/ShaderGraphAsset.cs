using System;
using System.IO;
using System.Text;
using UnityEditor.AssetImporters;
using UnityEditor.ShaderGraph.Generation;
using UnityEditor.ShaderGraph.GraphDelta;
using UnityEditor.ShaderGraph.GraphUI;
using UnityEngine;


namespace UnityEditor.ShaderGraph
{
    [Serializable]
    public class ShaderGraphAsset : ScriptableObject
    {
        public string GraphJSON;
        public string ViewModelJSON;

        [Serializable]
        public struct Edge { public string srcNode, srcPort, dstNode, dstPort; }


        public GraphHandler ResolveGraph()
        {
            var graph = GraphHandler.FromSerializedFormat(GraphJSON);
            var reg = ShaderGraphRegistryBuilder.CreateDefaultRegistry();

            //graph.ReconcretizeAll(reg);
            //foreach (var edge in edges)
            //    graph.TryConnect(edge.srcNode, edge.srcPort, edge.dstNode, edge.dstPort, reg);
            graph.ReconcretizeAll(reg);
            return graph;
        }
        private static ShaderGraphAssetModel CreateBlankAssetGraph()
        {
            var model = CreateInstance<ShaderGraphAssetModel>();
            model.name = "View";
            model.CreateGraph("foo", typeof(ShaderGraphStencil));
            return model;
        }
        public static GraphHandler CreateBlankGraphHandler()
        {
<<<<<<< HEAD
            var defaultRegistry = Registry.Default.DefaultRegistry.CreateDefaultRegistry();
            var contextKey = Registry.Registry.ResolveKey<Registry.Default.DefaultContext>();
            var propertyKey = Registry.Registry.ResolveKey<Registry.Default.PropertyContext>();

            GraphHandler graph = new GraphHandler();
            graph.AddContextNode(propertyKey, defaultRegistry);
=======
            var defaultRegistry = ShaderGraphRegistryBuilder.CreateDefaultRegistry();
            var contextKey = Registry.ResolveKey<ShaderGraphContext>();
            GraphHandler graph = new ();
>>>>>>> ac6d057f
            graph.AddContextNode(contextKey, defaultRegistry);

            return graph;
        }


        public static void HandleSave(string path, ShaderGraphAssetModel model)
        {
            var asset = CreateInstance<ShaderGraphAsset>();
            asset.GraphJSON = model.GraphHandler.ToSerializedFormat();
            asset.ViewModelJSON = EditorJsonUtility.ToJson(model);
            var json = EditorJsonUtility.ToJson(asset, true);
            File.WriteAllText(path, json);
            AssetDatabase.ImportAsset(path);
        }
        public static void HandleCreate(string path)
        {
            GraphHandler graph = CreateBlankGraphHandler();
            var model = CreateBlankAssetGraph();
            model.Init(graph);

            HandleSave(path, model);
        }
        public static void HandleImport(AssetImportContext ctx)
        {
            // Deserialize the json box
            string path = ctx.assetPath;
            string json = File.ReadAllText(path, Encoding.UTF8);
            var asset = CreateInstance<ShaderGraphAsset>();
            EditorJsonUtility.FromJsonOverwrite(json, asset);

            // create initialize objects and copy serialized state
            var model = CreateBlankAssetGraph();
            EditorJsonUtility.FromJsonOverwrite(asset.ViewModelJSON, model);

            // explicit reinitialize with the graphHandler here, but otherwise OnEnable should pull from the asset.
            var graph = asset.ResolveGraph();
            model.Init(graph);

            // build shader and setup supplementary assets
            var reg = ShaderGraphRegistryBuilder.CreateDefaultRegistry();
            var key = Registry.ResolveKey<ShaderGraphContext>();
            var node = model.ShaderGraphModel.GraphHandler.GetNodeReader(key.Name);
            string shaderCode = Interpreter.GetShaderForNode(node, graph, reg);
            var shader = ShaderUtil.CreateShaderAsset(ctx, shaderCode, false);
            Material mat = new (shader);
            Texture2D texture = Resources.Load<Texture2D>("Icons/sg_graph_icon");

            ctx.AddObjectToAsset("MainAsset", shader, texture);
            ctx.SetMainObject(shader);
            ctx.AddObjectToAsset("View", model);
            ctx.AddObjectToAsset("Material", mat);
            ctx.AddObjectToAsset("AssetHelper", asset); // so we can resolve GraphHandler in OnEnable
        }
        public static ShaderGraphAssetModel HandleLoad(string path)
        {
            AssetDatabase.ImportAsset(path);
            var assetModel = AssetDatabase.LoadAssetAtPath(path, typeof(ShaderGraphAssetModel)) as ShaderGraphAssetModel;
            assetModel.Init(); // trust that we'll find the GraphHandler through our OnEnable...
            return assetModel;
        }
    }
}<|MERGE_RESOLUTION|>--- conflicted
+++ resolved
@@ -40,20 +40,12 @@
         }
         public static GraphHandler CreateBlankGraphHandler()
         {
-<<<<<<< HEAD
-            var defaultRegistry = Registry.Default.DefaultRegistry.CreateDefaultRegistry();
-            var contextKey = Registry.Registry.ResolveKey<Registry.Default.DefaultContext>();
-            var propertyKey = Registry.Registry.ResolveKey<Registry.Default.PropertyContext>();
-
-            GraphHandler graph = new GraphHandler();
-            graph.AddContextNode(propertyKey, defaultRegistry);
-=======
             var defaultRegistry = ShaderGraphRegistryBuilder.CreateDefaultRegistry();
             var contextKey = Registry.ResolveKey<ShaderGraphContext>();
+            var propertyKey = Registry.Registry.ResolveKey<PropertyContext>();
             GraphHandler graph = new ();
->>>>>>> ac6d057f
             graph.AddContextNode(contextKey, defaultRegistry);
-
+            graph.AddContextNode(propertyKey, defaultRegistry);
             return graph;
         }
 
