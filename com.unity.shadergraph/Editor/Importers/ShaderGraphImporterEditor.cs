--- conflicted
+++ resolved
@@ -68,11 +68,6 @@
                 bool update = false;
                 bool open = false;
 
-<<<<<<< HEAD
-                var graphData = GetGraphData(importer);
-                var generator = new Generator(graphData, null, GenerationMode.ForReals, assetName, null, true);
-                if (GraphUtil.WriteToFile(path, generator.generatedShader))
-=======
                 if (GUILayout.Button("View Generated Shader"))
                 {
                     update = true;
@@ -85,13 +80,12 @@
                 if (update)
                 {
                     var graphData = GetGraphData(importer);
-                    var generator = new Generator(graphData, null, GenerationMode.ForReals, assetName, null);
+                    var generator = new Generator(graphData, null, GenerationMode.ForReals, assetName, null, true);
                     if (!GraphUtil.WriteToFile(path, generator.generatedShader))
                         open = false;
                 }
 
                 if (open)
->>>>>>> 603b0568
                     GraphUtil.OpenFile(path);
             }
             if (Unsupported.IsDeveloperMode())
