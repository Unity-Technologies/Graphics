using System;
using System.Collections.Generic;
using System.Diagnostics.CodeAnalysis;
using System.IO;
using System.Linq;
using System.Text;
#if UNITY_2020_2_OR_NEWER
using UnityEditor.AssetImporters;
#else
using UnityEditor.Experimental.AssetImporters;
#endif
using UnityEngine;
using UnityEditor.Graphing;
using UnityEditor.Graphing.Util;
using UnityEditor.ShaderGraph.Internal;
using UnityEditor.ShaderGraph.Serialization;
using UnityEngine.Pool;

namespace UnityEditor.ShaderGraph
{
    [ExcludeFromPreset]
<<<<<<< HEAD
    [ScriptedImporter(22, Extension, -906)]
=======
    [ScriptedImporter(23, Extension, -905)]
>>>>>>> 3eabd801
    class ShaderSubGraphImporter : ScriptedImporter
    {
        public const string Extension = "shadersubgraph";

        [SuppressMessage("ReSharper", "UnusedMember.Local")]
        static string[] GatherDependenciesFromSourceFile(string assetPath)
        {
            try
            {
                AssetCollection assetCollection = new AssetCollection();
                MinimalGraphData.GatherMinimalDependenciesFromFile(assetPath, assetCollection);

                List<string> dependencyPaths = new List<string>();
                foreach (var asset in assetCollection.assets)
                {
                    // only artifact dependencies need to be declared in GatherDependenciesFromSourceFile
                    // to force their imports to run before ours
                    if (asset.Value.HasFlag(AssetCollection.Flags.ArtifactDependency))
                    {
                        var dependencyPath = AssetDatabase.GUIDToAssetPath(asset.Key);

                        // it is unfortunate that we can't declare these dependencies unless they have a path...
                        // I asked AssetDatabase team for GatherDependenciesFromSourceFileByGUID()
                        if (!string.IsNullOrEmpty(dependencyPath))
                            dependencyPaths.Add(dependencyPath);
                    }
                }
                return dependencyPaths.ToArray();
            }
            catch (Exception e)
            {
                Debug.LogException(e);
                return new string[0];
            }
        }

        public override void OnImportAsset(AssetImportContext ctx)
        {
            var graphAsset = ScriptableObject.CreateInstance<SubGraphAsset>();
            var subGraphPath = ctx.assetPath;
            var subGraphGuid = AssetDatabase.AssetPathToGUID(subGraphPath);
            graphAsset.assetGuid = subGraphGuid;
            var textGraph = File.ReadAllText(subGraphPath, Encoding.UTF8);
            var messageManager = new MessageManager();
            var graphData = new GraphData
            {
                isSubGraph = true, assetGuid = subGraphGuid, messageManager = messageManager
            };
            MultiJson.Deserialize(graphData, textGraph);

            try
            {
                ProcessSubGraph(graphAsset, graphData);
            }
            catch (Exception e)
            {
                graphAsset.isValid = false;
                Debug.LogException(e, graphAsset);
            }
            finally
            {
                if (messageManager.AnyError())
                {
                    graphAsset.isValid = false;
                    foreach (var pair in messageManager.GetNodeMessages())
                    {
                        var node = graphData.GetNodeFromId(pair.Key);
                        foreach (var message in pair.Value)
                        {
                            MessageManager.Log(node, subGraphPath, message, graphAsset);
                        }
                    }
                }
                messageManager.ClearAll();
            }

            Texture2D texture = Resources.Load<Texture2D>("Icons/sg_subgraph_icon");
            ctx.AddObjectToAsset("MainAsset", graphAsset, texture);
            ctx.SetMainObject(graphAsset);

            var metadata = ScriptableObject.CreateInstance<ShaderSubGraphMetadata>();
            metadata.hideFlags = HideFlags.HideInHierarchy;
            metadata.assetDependencies = new List<UnityEngine.Object>();

            AssetCollection assetCollection = new AssetCollection();
            MinimalGraphData.GatherMinimalDependenciesFromFile(assetPath, assetCollection);

            foreach (var asset in assetCollection.assets)
            {
                if (asset.Value.HasFlag(AssetCollection.Flags.IncludeInExportPackage))
                {
                    // this sucks that we have to fully load these assets just to set the reference,
                    // which then gets serialized as the GUID that we already have here.  :P

                    var dependencyPath = AssetDatabase.GUIDToAssetPath(asset.Key);
                    if (!string.IsNullOrEmpty(dependencyPath))
                    {
                        metadata.assetDependencies.Add(
                            AssetDatabase.LoadAssetAtPath(dependencyPath, typeof(UnityEngine.Object)));
                    }
                }
            }
            ctx.AddObjectToAsset("Metadata", metadata);

            // declare dependencies
            foreach (var asset in assetCollection.assets)
            {
                if (asset.Value.HasFlag(AssetCollection.Flags.SourceDependency))
                {
                    ctx.DependsOnSourceAsset(asset.Key);

                    // I'm not sure if this warning below is actually used or not, keeping it to be safe
                    var assetPath = AssetDatabase.GUIDToAssetPath(asset.Key);

                    // Ensure that dependency path is relative to project
                    if (!string.IsNullOrEmpty(assetPath) && !assetPath.StartsWith("Packages/") && !assetPath.StartsWith("Assets/"))
                    {
                        Debug.LogWarning($"Invalid dependency path: {assetPath}", graphAsset);
                    }
                }

                // NOTE: dependencies declared by GatherDependenciesFromSourceFile are automatically registered as artifact dependencies
                // HOWEVER: that path ONLY grabs dependencies via MinimalGraphData, and will fail to register dependencies
                // on GUIDs that don't exist in the project.  For both of those reasons, we re-declare the dependencies here.
                if (asset.Value.HasFlag(AssetCollection.Flags.ArtifactDependency))
                {
                    ctx.DependsOnArtifact(asset.Key);
                }
            }
        }

        static void ProcessSubGraph(SubGraphAsset asset, GraphData graph)
        {
            var registry = new FunctionRegistry(new ShaderStringBuilder(), true);
            registry.names.Clear();
            asset.functions.Clear();
            asset.isValid = true;

            graph.OnEnable();
            graph.messageManager.ClearAll();
            graph.ValidateGraph();

            var assetPath = AssetDatabase.GUIDToAssetPath(asset.assetGuid);
            asset.hlslName = NodeUtils.GetHLSLSafeName(Path.GetFileNameWithoutExtension(assetPath));
            asset.inputStructName = $"Bindings_{asset.hlslName}_{asset.assetGuid}";
            asset.functionName = $"SG_{asset.hlslName}_{asset.assetGuid}";
            asset.path = graph.path;

            var outputNode = graph.outputNode;

            var outputSlots = PooledList<MaterialSlot>.Get();
            outputNode.GetInputSlots(outputSlots);

            List<AbstractMaterialNode> nodes = new List<AbstractMaterialNode>();
            NodeUtils.DepthFirstCollectNodesFromNode(nodes, outputNode);

            asset.effectiveShaderStage = ShaderStageCapability.All;
            foreach (var slot in outputSlots)
            {
                var stage = NodeUtils.GetEffectiveShaderStageCapability(slot, true);
                if (stage != ShaderStageCapability.All)
                {
                    asset.effectiveShaderStage = stage;
                    break;
                }
            }

            asset.vtFeedbackVariables = VirtualTexturingFeedbackUtils.GetFeedbackVariables(outputNode as SubGraphOutputNode);
            asset.requirements = ShaderGraphRequirements.FromNodes(nodes, asset.effectiveShaderStage, false);
            asset.graphPrecision = graph.concretePrecision;
            asset.outputPrecision = outputNode.concretePrecision;
            asset.previewMode = graph.previewMode;

            GatherDescendentsFromGraph(new GUID(asset.assetGuid), out var containsCircularDependency, out var descendents);
            asset.descendents.AddRange(descendents.Select(g => g.ToString()));
            asset.descendents.Sort();   // ensure deterministic order

            var childrenSet = new HashSet<string>();
            var anyErrors = false;
            foreach (var node in nodes)
            {
                if (node is SubGraphNode subGraphNode)
                {
                    var subGraphGuid = subGraphNode.subGraphGuid;
                    childrenSet.Add(subGraphGuid);
                }

                if (node.hasError)
                {
                    anyErrors = true;
                }
                asset.children = childrenSet.ToList();
                asset.children.Sort(); // ensure deterministic order
            }

            if (!anyErrors && containsCircularDependency)
            {
                Debug.LogError($"Error in Graph at {assetPath}: Sub Graph contains a circular dependency.", asset);
                anyErrors = true;
            }

            if (anyErrors)
            {
                asset.isValid = false;
                registry.ProvideFunction(asset.functionName, sb => {});
                return;
            }

            foreach (var node in nodes)
            {
                if (node is IGeneratesFunction generatesFunction)
                {
                    registry.builder.currentNode = node;
                    generatesFunction.GenerateNodeFunction(registry, GenerationMode.ForReals);
                    registry.builder.ReplaceInCurrentMapping(PrecisionUtil.Token, node.concretePrecision.ToShaderString());
                }
            }

            // provide top level subgraph function
            registry.ProvideFunction(asset.functionName, sb =>
            {
                GenerationUtils.GenerateSurfaceInputStruct(sb, asset.requirements, asset.inputStructName);
                sb.AppendNewLine();

                // Generate arguments... first INPUTS
                var arguments = new List<string>();
                foreach (var prop in graph.properties)
                {
                    prop.ValidateConcretePrecision(asset.graphPrecision);
                    arguments.Add(prop.GetPropertyAsArgumentString());
                }

                // now pass surface inputs
                arguments.Add(string.Format("{0} IN", asset.inputStructName));

                // Now generate outputs
                foreach (MaterialSlot output in outputSlots)
                    arguments.Add($"out {output.concreteValueType.ToShaderString(asset.outputPrecision)} {output.shaderOutputName}_{output.id}");

                // Vt Feedback arguments
                foreach (var output in asset.vtFeedbackVariables)
                    arguments.Add($"out {ConcreteSlotValueType.Vector4.ToShaderString(ConcretePrecision.Single)} {output}_out");

                // Create the function prototype from the arguments
                sb.AppendLine("void {0}({1})"
                    , asset.functionName
                    , arguments.Aggregate((current, next) => $"{current}, {next}"));

                // now generate the function
                using (sb.BlockScope())
                {
                    // Just grab the body from the active nodes
                    foreach (var node in nodes)
                    {
                        if (node is IGeneratesBodyCode generatesBodyCode)
                        {
                            sb.currentNode = node;
                            generatesBodyCode.GenerateNodeCode(sb, GenerationMode.ForReals);
                            sb.ReplaceInCurrentMapping(PrecisionUtil.Token, node.concretePrecision.ToShaderString());
                        }
                    }

                    foreach (var slot in outputSlots)
                    {
                        sb.AppendLine($"{slot.shaderOutputName}_{slot.id} = {outputNode.GetSlotValue(slot.id, GenerationMode.ForReals, asset.outputPrecision)};");
                    }

                    foreach (var slot in asset.vtFeedbackVariables)
                    {
                        sb.AppendLine($"{slot}_out = {slot};");
                    }
                }
            });

            asset.functions.AddRange(registry.names.Select(x => new FunctionPair(x, registry.sources[x].code)));

            var collector = new PropertyCollector();
            foreach (var node in nodes)
            {
                int previousPropertyCount = Math.Max(0, collector.propertyCount - 1);

                node.CollectShaderProperties(collector, GenerationMode.ForReals);

                // This is a stop-gap to prevent the autogenerated values from JsonObject and ShaderInput from
                // resulting in non-deterministic import data. While we should move to local ids in the future,
                // this will prevent cascading shader recompilations.
                for (int i = previousPropertyCount; i < collector.propertyCount; ++i)
                {
                    var prop = collector.GetProperty(i);
                    var namespaceId = node.objectId;
                    var nameId = prop.referenceName;

                    prop.OverrideObjectId(namespaceId, nameId + "_ObjectId_" + i);
                    prop.OverrideGuid(namespaceId, nameId + "_Guid_" + i);
                }
            }
            asset.WriteData(graph.properties, graph.keywords, collector.properties, outputSlots, graph.unsupportedTargets);
            outputSlots.Dispose();
        }

        static void GatherDescendentsFromGraph(GUID rootAssetGuid, out bool containsCircularDependency, out HashSet<GUID> descendentGuids)
        {
            var dependencyMap = new Dictionary<GUID, GUID[]>();
            AssetCollection tempAssetCollection = new AssetCollection();
            using (ListPool<GUID>.Get(out var tempList))
            {
                GatherDependencyMap(rootAssetGuid, dependencyMap, tempAssetCollection);
                containsCircularDependency = ContainsCircularDependency(rootAssetGuid, dependencyMap, tempList);
            }

            descendentGuids = new HashSet<GUID>();
            GatherDescendentsUsingDependencyMap(rootAssetGuid, descendentGuids, dependencyMap);
        }

        static void GatherDependencyMap(GUID rootAssetGUID, Dictionary<GUID, GUID[]> dependencyMap, AssetCollection tempAssetCollection)
        {
            if (!dependencyMap.ContainsKey(rootAssetGUID))
            {
                // if it is a subgraph, try to recurse into it
                var assetPath = AssetDatabase.GUIDToAssetPath(rootAssetGUID);
                if (!string.IsNullOrEmpty(assetPath) && assetPath.EndsWith(Extension, true, null))
                {
                    tempAssetCollection.Clear();
                    MinimalGraphData.GatherMinimalDependenciesFromFile(assetPath, tempAssetCollection);

                    var subgraphGUIDs = tempAssetCollection.assets.Where(asset => asset.Value.HasFlag(AssetCollection.Flags.IsSubGraph)).Select(asset => asset.Key).ToArray();
                    dependencyMap[rootAssetGUID] = subgraphGUIDs;

                    foreach (var guid in subgraphGUIDs)
                    {
                        GatherDependencyMap(guid, dependencyMap, tempAssetCollection);
                    }
                }
            }
        }

        static void GatherDescendentsUsingDependencyMap(GUID rootAssetGUID, HashSet<GUID> descendentGuids, Dictionary<GUID, GUID[]> dependencyMap)
        {
            var dependencies = dependencyMap[rootAssetGUID];
            foreach (GUID dependency in dependencies)
            {
                if (descendentGuids.Add(dependency))
                {
                    GatherDescendentsUsingDependencyMap(dependency, descendentGuids, dependencyMap);
                }
            }
        }

        static bool ContainsCircularDependency(GUID assetGUID, Dictionary<GUID, GUID[]> dependencyMap, List<GUID> ancestors)
        {
            if (ancestors.Contains(assetGUID))
            {
                return true;
            }

            ancestors.Add(assetGUID);
            foreach (var dependencyGUID in dependencyMap[assetGUID])
            {
                if (ContainsCircularDependency(dependencyGUID, dependencyMap, ancestors))
                {
                    return true;
                }
            }
            ancestors.RemoveAt(ancestors.Count - 1);

            return false;
        }
    }
}<|MERGE_RESOLUTION|>--- conflicted
+++ resolved
@@ -19,11 +19,7 @@
 namespace UnityEditor.ShaderGraph
 {
     [ExcludeFromPreset]
-<<<<<<< HEAD
-    [ScriptedImporter(22, Extension, -906)]
-=======
-    [ScriptedImporter(23, Extension, -905)]
->>>>>>> 3eabd801
+    [ScriptedImporter(24, Extension, -905)]
     class ShaderSubGraphImporter : ScriptedImporter
     {
         public const string Extension = "shadersubgraph";
