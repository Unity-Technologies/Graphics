using System;
using System.Collections.Generic;
using System.Diagnostics.CodeAnalysis;
using System.IO;
using System.Linq;
using System.Text;
#if UNITY_2020_2_OR_NEWER
using UnityEditor.AssetImporters;
#else
using UnityEditor.Experimental.AssetImporters;
#endif
using UnityEngine;
using UnityEditor.Graphing;
using UnityEditor.Graphing.Util;
using UnityEditor.ShaderGraph.Internal;
using UnityEditor.ShaderGraph.Serialization;
using UnityEngine.Pool;

namespace UnityEditor.ShaderGraph
{
    [ExcludeFromPreset]
    [ScriptedImporter(21, Extension, -905)]
    class ShaderSubGraphImporter : ScriptedImporter
    {
        public const string Extension = "shadersubgraph";

        [SuppressMessage("ReSharper", "UnusedMember.Local")]
        static string[] GatherDependenciesFromSourceFile(string assetPath)
        {
            try
            {
                AssetCollection assetCollection = new AssetCollection();
                MinimalGraphData.GatherMinimalDependenciesFromFile(assetPath, assetCollection);

                List<string> dependencyPaths = new List<string>();
                foreach (var asset in assetCollection.assets)
                {
                    // only artifact dependencies need to be declared in GatherDependenciesFromSourceFile
                    // to force their imports to run before ours
                    if (asset.Value.HasFlag(AssetCollection.Flags.ArtifactDependency))
                    {
                        var dependencyPath = AssetDatabase.GUIDToAssetPath(asset.Key);

                        // it is unfortunate that we can't declare these dependencies unless they have a path...
                        // I asked AssetDatabase team for GatherDependenciesFromSourceFileByGUID()
                        if (!string.IsNullOrEmpty(dependencyPath))
                            dependencyPaths.Add(dependencyPath);
                    }
                }
                return dependencyPaths.ToArray();
            }
            catch (Exception e)
            {
                Debug.LogException(e);
                return new string[0];
            }
        }

        public override void OnImportAsset(AssetImportContext ctx)
        {
            var graphAsset = ScriptableObject.CreateInstance<SubGraphAsset>();
            var subGraphPath = ctx.assetPath;
            var subGraphGuid = AssetDatabase.AssetPathToGUID(subGraphPath);
            graphAsset.assetGuid = subGraphGuid;
            var textGraph = File.ReadAllText(subGraphPath, Encoding.UTF8);
            var messageManager = new MessageManager();
            var graphData = new GraphData
            {
                isSubGraph = true, assetGuid = subGraphGuid, messageManager = messageManager
            };
            MultiJson.Deserialize(graphData, textGraph);

            try
            {
                ProcessSubGraph(graphAsset, graphData);
            }
            catch (Exception e)
            {
                graphAsset.isValid = false;
                Debug.LogException(e, graphAsset);
            }
            finally
            {
                if (messageManager.AnyError())
                {
                    graphAsset.isValid = false;
                    foreach (var pair in messageManager.GetNodeMessages())
                    {
                        var node = graphData.GetNodeFromId(pair.Key);
                        foreach (var message in pair.Value)
                        {
                            MessageManager.Log(node, subGraphPath, message, graphAsset);
                        }
                    }
                }
                messageManager.ClearAll();
            }

            Texture2D texture = Resources.Load<Texture2D>("Icons/sg_subgraph_icon");
            ctx.AddObjectToAsset("MainAsset", graphAsset, texture);
            ctx.SetMainObject(graphAsset);

            var metadata = ScriptableObject.CreateInstance<ShaderSubGraphMetadata>();
            metadata.hideFlags = HideFlags.HideInHierarchy;
            metadata.assetDependencies = new List<UnityEngine.Object>();

            AssetCollection assetCollection = new AssetCollection();
            MinimalGraphData.GatherMinimalDependenciesFromFile(assetPath, assetCollection);

            foreach (var asset in assetCollection.assets)
            {
                if (asset.Value.HasFlag(AssetCollection.Flags.IncludeInExportPackage))
                {
                    // this sucks that we have to fully load these assets just to set the reference,
                    // which then gets serialized as the GUID that we already have here.  :P

                    var dependencyPath = AssetDatabase.GUIDToAssetPath(asset.Key);
                    if (!string.IsNullOrEmpty(dependencyPath))
                    {
                        metadata.assetDependencies.Add(
                            AssetDatabase.LoadAssetAtPath(dependencyPath, typeof(UnityEngine.Object)));
                    }
                }
            }
            ctx.AddObjectToAsset("Metadata", metadata);

            // declare dependencies
            foreach (var asset in assetCollection.assets)
            {
                if (asset.Value.HasFlag(AssetCollection.Flags.SourceDependency))
                {
                    ctx.DependsOnSourceAsset(asset.Key);

                    // I'm not sure if this warning below is actually used or not, keeping it to be safe
                    var assetPath = AssetDatabase.GUIDToAssetPath(asset.Key);

                    // Ensure that dependency path is relative to project
                    if (!string.IsNullOrEmpty(assetPath) && !assetPath.StartsWith("Packages/") && !assetPath.StartsWith("Assets/"))
                    {
                        Debug.LogWarning($"Invalid dependency path: {assetPath}", graphAsset);
                    }
                }

                // NOTE: dependencies declared by GatherDependenciesFromSourceFile are automatically registered as artifact dependencies
                // HOWEVER: that path ONLY grabs dependencies via MinimalGraphData, and will fail to register dependencies
                // on GUIDs that don't exist in the project.  For both of those reasons, we re-declare the dependencies here.
                if (asset.Value.HasFlag(AssetCollection.Flags.ArtifactDependency))
                {
                    ctx.DependsOnArtifact(asset.Key);
                }
            }
        }

        static void ProcessSubGraph(SubGraphAsset asset, GraphData graph)
        {
<<<<<<< HEAD
            // subgraphs set m_Validate to true
            var registry = new FunctionRegistry(new ShaderStringBuilder(), true);

            if (registry.names.Count > 0)       // TODO remove -- if we don't get bug reports on this spam
                Debug.LogError("registry.names not zero!");

=======
            var graphIncludes = new IncludeCollection();
            var registry = new FunctionRegistry(new ShaderStringBuilder(), graphIncludes, true);
            registry.names.Clear();
>>>>>>> f5291952
            asset.functions.Clear();
            asset.isValid = true;

            graph.OnEnable();
            graph.messageManager.ClearAll();
            graph.ValidateGraph();

            var assetPath = AssetDatabase.GUIDToAssetPath(asset.assetGuid);
            asset.hlslName = NodeUtils.GetHLSLSafeName(Path.GetFileNameWithoutExtension(assetPath));
            asset.inputStructName = $"Bindings_{asset.hlslName}_{asset.assetGuid}_$precision";
            asset.functionName = $"SG_{asset.hlslName}_{asset.assetGuid}_$precision";
            asset.path = graph.path;

            var outputNode = graph.outputNode;

            var outputSlots = PooledList<MaterialSlot>.Get();
            outputNode.GetInputSlots(outputSlots);

            List<AbstractMaterialNode> nodes = new List<AbstractMaterialNode>();
            NodeUtils.DepthFirstCollectNodesFromNode(nodes, outputNode);

            asset.effectiveShaderStage = ShaderStageCapability.All;
            foreach (var slot in outputSlots)
            {
                var stage = NodeUtils.GetEffectiveShaderStageCapability(slot, true);
                if (stage != ShaderStageCapability.All)
                {
                    asset.effectiveShaderStage = stage;
                    break;
                }
            }

            asset.vtFeedbackVariables = VirtualTexturingFeedbackUtils.GetFeedbackVariables(outputNode as SubGraphOutputNode);
            asset.requirements = ShaderGraphRequirements.FromNodes(nodes, asset.effectiveShaderStage, false);

            // output is whatever the output node has as a graph precision
            asset.outputGraphPrecision = outputNode.graphPrecision;

            // but remember to apply the subgraph filter to it if necessary
            if (asset.outputGraphPrecision == GraphPrecision.Graph)
                asset.outputGraphPrecision = graph.graphPrecision;

            asset.subGraphGraphPrecision = graph.graphPrecision;

            asset.previewMode = graph.previewMode;

            asset.includes = graphIncludes;

            GatherDescendentsFromGraph(new GUID(asset.assetGuid), out var containsCircularDependency, out var descendents);
            asset.descendents.AddRange(descendents.Select(g => g.ToString()));
            asset.descendents.Sort();   // ensure deterministic order

            var childrenSet = new HashSet<string>();
            var anyErrors = false;
            foreach (var node in nodes)
            {
                if (node is SubGraphNode subGraphNode)
                {
                    var subGraphGuid = subGraphNode.subGraphGuid;
                    childrenSet.Add(subGraphGuid);
                }

                if (node.hasError)
                {
                    anyErrors = true;
                }
                asset.children = childrenSet.ToList();
                asset.children.Sort(); // ensure deterministic order
            }

            if (!anyErrors && containsCircularDependency)
            {
                Debug.LogError($"Error in Graph at {assetPath}: Sub Graph contains a circular dependency.", asset);
                anyErrors = true;
            }

            if (anyErrors)
            {
                asset.isValid = false;
                registry.ProvideFunction(asset.functionName, sb => {});
                return;
            }

            foreach (var node in nodes)
            {
                if (node is IGeneratesFunction generatesFunction)
                {
                    registry.builder.currentNode = node;
                    generatesFunction.GenerateNodeFunction(registry, GenerationMode.ForReals);
                }
            }

            // provide top level subgraph function
            // NOTE: actual concrete precision here shouldn't matter, it's irrelevant when building the subgraph asset
            registry.ProvideFunction(asset.functionName, asset.subGraphGraphPrecision, ConcretePrecision.Single, sb =>
            {
                GenerationUtils.GenerateSurfaceInputStruct(sb, asset.requirements, asset.inputStructName);
                sb.AppendNewLine();

                // Generate the arguments... first INPUTS
                var arguments = new List<string>();
                foreach (var prop in graph.properties)
                {
                    // for any properties that are set to precision "inherit" we concretize them using the graph concrete precision

                    // TODO: this does not support Graph precision on inputs... we might want to do that...

                    prop.SetupConcretePrecision(graph.concretePrecision);
                    arguments.Add(prop.GetPropertyAsArgumentString());
                }

                // now pass surface inputs
                arguments.Add(string.Format("{0} IN", asset.inputStructName));

                // Now generate output arguments
                foreach (MaterialSlot output in outputSlots)
                    arguments.Add($"out {output.concreteValueType.ToShaderString(asset.outputGraphPrecision.ToGenericString())} {output.shaderOutputName}_{output.id}");

                // Vt Feedback output arguments (always full float4)
                foreach (var output in asset.vtFeedbackVariables)
                    arguments.Add($"out {ConcreteSlotValueType.Vector4.ToShaderString(ConcretePrecision.Single)} {output}_out");

                // Create the function prototype from the arguments
                sb.AppendLine("void {0}({1})"
                    , asset.functionName
                    , arguments.Aggregate((current, next) => $"{current}, {next}"));

                // now generate the function
                using (sb.BlockScope())
                {
                    // Just grab the body from the active nodes
                    foreach (var node in nodes)
                    {
                        if (node is IGeneratesBodyCode generatesBodyCode)
                        {
                            sb.currentNode = node;
                            generatesBodyCode.GenerateNodeCode(sb, GenerationMode.ForReals);

                            if (node.graphPrecision == GraphPrecision.Graph)
                            {
                                // code generated by nodes that use graph precision stays in generic form with embedded tokens
                                // those tokens are replaced when this subgraph function is pulled into a graph that defines the precision
                            }
                            else
                            {
                                sb.ReplaceInCurrentMapping(PrecisionUtil.Token, node.concretePrecision.ToShaderString());
                            }
                        }
                    }

                    foreach (var slot in outputSlots)
                    {
                        sb.AppendLine($"{slot.shaderOutputName}_{slot.id} = {outputNode.GetSlotValue(slot.id, GenerationMode.ForReals)};");
                    }

                    foreach (var slot in asset.vtFeedbackVariables)
                    {
                        sb.AppendLine($"{slot}_out = {slot};");
                    }
                }
            });

            // save all of the node-declared functions to the subgraph asset
            foreach (var name in registry.names)
            {
                var source = registry.sources[name];
                var func = new FunctionPair(name, source.code, source.graphPrecisionFlags);
                asset.functions.Add(func);
            }

            var collector = new PropertyCollector();
            foreach (var node in nodes)
            {
                int previousPropertyCount = Math.Max(0, collector.properties.Count - 1);

                node.CollectShaderProperties(collector, GenerationMode.ForReals);

                // This is a stop-gap to prevent the autogenerated values from JsonObject and ShaderInput from
                // resulting in non-deterministic import data. While we should move to local ids in the future,
                // this will prevent cascading shader recompilations.
                for (int i = previousPropertyCount; i < collector.properties.Count; ++i)
                {
                    var prop = collector.properties[i];
                    var namespaceId = node.objectId;
                    var nameId = prop.referenceName;

                    prop.OverrideObjectId(namespaceId, nameId + "_ObjectId_" + i);
                    prop.OverrideGuid(namespaceId, nameId + "_Guid_" + i);
                }
            }
            asset.WriteData(graph.properties, graph.keywords, collector.properties, outputSlots, graph.unsupportedTargets);
            outputSlots.Dispose();
        }

        static void GatherDescendentsFromGraph(GUID rootAssetGuid, out bool containsCircularDependency, out HashSet<GUID> descendentGuids)
        {
            var dependencyMap = new Dictionary<GUID, GUID[]>();
            AssetCollection tempAssetCollection = new AssetCollection();
            using (ListPool<GUID>.Get(out var tempList))
            {
                GatherDependencyMap(rootAssetGuid, dependencyMap, tempAssetCollection);
                containsCircularDependency = ContainsCircularDependency(rootAssetGuid, dependencyMap, tempList);
            }

            descendentGuids = new HashSet<GUID>();
            GatherDescendentsUsingDependencyMap(rootAssetGuid, descendentGuids, dependencyMap);
        }

        static void GatherDependencyMap(GUID rootAssetGUID, Dictionary<GUID, GUID[]> dependencyMap, AssetCollection tempAssetCollection)
        {
            if (!dependencyMap.ContainsKey(rootAssetGUID))
            {
                // if it is a subgraph, try to recurse into it
                var assetPath = AssetDatabase.GUIDToAssetPath(rootAssetGUID);
                if (!string.IsNullOrEmpty(assetPath) && assetPath.EndsWith(Extension, true, null))
                {
                    tempAssetCollection.Clear();
                    MinimalGraphData.GatherMinimalDependenciesFromFile(assetPath, tempAssetCollection);

                    var subgraphGUIDs = tempAssetCollection.assets.Where(asset => asset.Value.HasFlag(AssetCollection.Flags.IsSubGraph)).Select(asset => asset.Key).ToArray();
                    dependencyMap[rootAssetGUID] = subgraphGUIDs;

                    foreach (var guid in subgraphGUIDs)
                    {
                        GatherDependencyMap(guid, dependencyMap, tempAssetCollection);
                    }
                }
            }
        }

        static void GatherDescendentsUsingDependencyMap(GUID rootAssetGUID, HashSet<GUID> descendentGuids, Dictionary<GUID, GUID[]> dependencyMap)
        {
            var dependencies = dependencyMap[rootAssetGUID];
            foreach (GUID dependency in dependencies)
            {
                if (descendentGuids.Add(dependency))
                {
                    GatherDescendentsUsingDependencyMap(dependency, descendentGuids, dependencyMap);
                }
            }
        }

        static bool ContainsCircularDependency(GUID assetGUID, Dictionary<GUID, GUID[]> dependencyMap, List<GUID> ancestors)
        {
            if (ancestors.Contains(assetGUID))
            {
                return true;
            }

            ancestors.Add(assetGUID);
            foreach (var dependencyGUID in dependencyMap[assetGUID])
            {
                if (ContainsCircularDependency(dependencyGUID, dependencyMap, ancestors))
                {
                    return true;
                }
            }
            ancestors.RemoveAt(ancestors.Count - 1);

            return false;
        }
    }
}<|MERGE_RESOLUTION|>--- conflicted
+++ resolved
@@ -153,18 +153,12 @@
 
         static void ProcessSubGraph(SubGraphAsset asset, GraphData graph)
         {
-<<<<<<< HEAD
-            // subgraphs set m_Validate to true
-            var registry = new FunctionRegistry(new ShaderStringBuilder(), true);
+            var graphIncludes = new IncludeCollection();
+            var registry = new FunctionRegistry(new ShaderStringBuilder(), graphIncludes, true);
 
             if (registry.names.Count > 0)       // TODO remove -- if we don't get bug reports on this spam
                 Debug.LogError("registry.names not zero!");
 
-=======
-            var graphIncludes = new IncludeCollection();
-            var registry = new FunctionRegistry(new ShaderStringBuilder(), graphIncludes, true);
-            registry.names.Clear();
->>>>>>> f5291952
             asset.functions.Clear();
             asset.isValid = true;
 
