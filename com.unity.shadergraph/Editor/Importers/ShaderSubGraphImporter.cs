using System;
using System.Collections.Generic;
using System.Diagnostics.CodeAnalysis;
using System.IO;
using System.Linq;
using System.Text;
#if UNITY_2020_2_OR_NEWER
using UnityEditor.AssetImporters;
#else
using UnityEditor.Experimental.AssetImporters;
#endif
using UnityEngine;
using UnityEditor.Graphing;
using UnityEditor.Graphing.Util;
using UnityEditor.ShaderGraph.Internal;
using UnityEditor.ShaderGraph.Serialization;
using UnityEngine.Pool;

namespace UnityEditor.ShaderGraph
{
    [ExcludeFromPreset]
    [ScriptedImporter(28, Extension, -905)]
    class ShaderSubGraphImporter : ScriptedImporter
    {
        public const string Extension = "shadersubgraph";

        [SuppressMessage("ReSharper", "UnusedMember.Local")]
        static string[] GatherDependenciesFromSourceFile(string assetPath)
        {
            try
            {
                AssetCollection assetCollection = new AssetCollection();
                MinimalGraphData.GatherMinimalDependenciesFromFile(assetPath, assetCollection);

                List<string> dependencyPaths = new List<string>();
                foreach (var asset in assetCollection.assets)
                {
                    // only artifact dependencies need to be declared in GatherDependenciesFromSourceFile
                    // to force their imports to run before ours
                    if (asset.Value.HasFlag(AssetCollection.Flags.ArtifactDependency))
                    {
                        var dependencyPath = AssetDatabase.GUIDToAssetPath(asset.Key);

                        // it is unfortunate that we can't declare these dependencies unless they have a path...
                        // I asked AssetDatabase team for GatherDependenciesFromSourceFileByGUID()
                        if (!string.IsNullOrEmpty(dependencyPath))
                            dependencyPaths.Add(dependencyPath);
                    }
                }
                return dependencyPaths.ToArray();
            }
            catch (Exception e)
            {
                Debug.LogException(e);
                return new string[0];
            }
        }

        static bool NodeWasUsedByGraph(string nodeId, GraphData graphData)
        {
            var node = graphData.GetNodeFromId(nodeId);
            return node?.wasUsedByGenerator ?? false;
        }

        public override void OnImportAsset(AssetImportContext ctx)
        {
            var importLog = new ShaderGraphImporter.AssetImportErrorLog(ctx);

            var graphAsset = ScriptableObject.CreateInstance<SubGraphAsset>();
            var subGraphPath = ctx.assetPath;
            var subGraphGuid = AssetDatabase.AssetPathToGUID(subGraphPath);
            graphAsset.assetGuid = subGraphGuid;
            var textGraph = File.ReadAllText(subGraphPath, Encoding.UTF8);
            var messageManager = new MessageManager();
            var graphData = new GraphData
            {
                isSubGraph = true, assetGuid = subGraphGuid, messageManager = messageManager
            };
            MultiJson.Deserialize(graphData, textGraph);

            try
            {
                ProcessSubGraph(graphAsset, graphData, importLog);
            }
            catch (Exception e)
            {
                graphAsset.isValid = false;
                Debug.LogException(e, graphAsset);
            }
            finally
            {
                var errors = messageManager.ErrorStrings((nodeId) => NodeWasUsedByGraph(nodeId, graphData));
                int errCount = errors.Count();
                if (errCount > 0)
                {
                    var firstError = errors.FirstOrDefault();
                    importLog.LogError($"Sub Graph at {subGraphPath} has {errCount} error(s), the first is: {firstError}", graphAsset);
                    graphAsset.isValid = false;
                }
                else
                {
                    var warnings = messageManager.ErrorStrings((nodeId) => NodeWasUsedByGraph(nodeId, graphData), Rendering.ShaderCompilerMessageSeverity.Warning);
                    int warningCount = warnings.Count();
                    if (warningCount > 0)
                    {
                        var firstWarning = warnings.FirstOrDefault();
                        importLog.LogWarning($"Sub Graph at {subGraphPath} has {warningCount} warning(s), the first is: {firstWarning}", graphAsset);
                    }
                }
                messageManager.ClearAll();
            }

            Texture2D texture = Resources.Load<Texture2D>("Icons/sg_subgraph_icon");
            ctx.AddObjectToAsset("MainAsset", graphAsset, texture);
            ctx.SetMainObject(graphAsset);

            var metadata = ScriptableObject.CreateInstance<ShaderSubGraphMetadata>();
            metadata.hideFlags = HideFlags.HideInHierarchy;
            metadata.assetDependencies = new List<UnityEngine.Object>();

            AssetCollection assetCollection = new AssetCollection();
            MinimalGraphData.GatherMinimalDependenciesFromFile(assetPath, assetCollection);

            foreach (var asset in assetCollection.assets)
            {
                if (asset.Value.HasFlag(AssetCollection.Flags.IncludeInExportPackage))
                {
                    // this sucks that we have to fully load these assets just to set the reference,
                    // which then gets serialized as the GUID that we already have here.  :P

                    var dependencyPath = AssetDatabase.GUIDToAssetPath(asset.Key);
                    if (!string.IsNullOrEmpty(dependencyPath))
                    {
                        metadata.assetDependencies.Add(
                            AssetDatabase.LoadAssetAtPath(dependencyPath, typeof(UnityEngine.Object)));
                    }
                }
            }
            ctx.AddObjectToAsset("Metadata", metadata);

            // declare dependencies
            foreach (var asset in assetCollection.assets)
            {
                if (asset.Value.HasFlag(AssetCollection.Flags.SourceDependency))
                {
                    ctx.DependsOnSourceAsset(asset.Key);

                    // I'm not sure if this warning below is actually used or not, keeping it to be safe
                    var assetPath = AssetDatabase.GUIDToAssetPath(asset.Key);

                    // Ensure that dependency path is relative to project
                    if (!string.IsNullOrEmpty(assetPath) && !assetPath.StartsWith("Packages/") && !assetPath.StartsWith("Assets/"))
                    {
                        importLog.LogWarning($"Invalid dependency path: {assetPath}", graphAsset);
                    }
                }

                // NOTE: dependencies declared by GatherDependenciesFromSourceFile are automatically registered as artifact dependencies
                // HOWEVER: that path ONLY grabs dependencies via MinimalGraphData, and will fail to register dependencies
                // on GUIDs that don't exist in the project.  For both of those reasons, we re-declare the dependencies here.
                if (asset.Value.HasFlag(AssetCollection.Flags.ArtifactDependency))
                {
                    ctx.DependsOnArtifact(asset.Key);
                }
            }
        }

        static void ProcessSubGraph(SubGraphAsset asset, GraphData graph, ShaderGraphImporter.AssetImportErrorLog importLog)
        {
            var graphIncludes = new IncludeCollection();
            var registry = new FunctionRegistry(new ShaderStringBuilder(), graphIncludes, true);

            asset.functions.Clear();
            asset.isValid = true;

            graph.OnEnable();
            graph.messageManager.ClearAll();
            graph.ValidateGraph();

            var assetPath = AssetDatabase.GUIDToAssetPath(asset.assetGuid);
            asset.hlslName = NodeUtils.GetHLSLSafeName(Path.GetFileNameWithoutExtension(assetPath));
            asset.inputStructName = $"Bindings_{asset.hlslName}_{asset.assetGuid}_$precision";
            asset.functionName = $"SG_{asset.hlslName}_{asset.assetGuid}_$precision";
            asset.path = graph.path;

            var outputNode = graph.outputNode;

            var outputSlots = PooledList<MaterialSlot>.Get();
            outputNode.GetInputSlots(outputSlots);

            List<AbstractMaterialNode> nodes = new List<AbstractMaterialNode>();
            NodeUtils.DepthFirstCollectNodesFromNode(nodes, outputNode);

<<<<<<< HEAD
            // flag the used nodes so we can filter out errors from unused nodes
            foreach (var node in nodes)
                node.SetUsedByGenerator();

            asset.effectiveShaderStage = ShaderStageCapability.All;
=======
            ShaderStageCapability effectiveShaderStage = ShaderStageCapability.All;
>>>>>>> da5b9ced
            foreach (var slot in outputSlots)
            {
                var stage = NodeUtils.GetEffectiveShaderStageCapability(slot, true);
                if (effectiveShaderStage == ShaderStageCapability.All && stage != ShaderStageCapability.All)
                    effectiveShaderStage = stage;

                asset.outputCapabilities.Add(new SlotCapability { slotName = slot.RawDisplayName(), capabilities = stage });

                // Find all unique property nodes used by this slot and record a dependency for this input/output pair
                var inputPropertyNames = new HashSet<string>();
                var nodeSet = new HashSet<AbstractMaterialNode>();
                NodeUtils.CollectNodeSet(nodeSet, slot);
                foreach (var node in nodeSet)
                {
                    if (node is PropertyNode propNode && !inputPropertyNames.Contains(propNode.property.displayName))
                    {
                        inputPropertyNames.Add(propNode.property.displayName);
                        var slotDependency = new SlotDependencyPair();
                        slotDependency.inputSlotName = propNode.property.displayName;
                        slotDependency.outputSlotName = slot.RawDisplayName();
                        asset.slotDependencies.Add(slotDependency);
                    }
                }
            }
            CollectInputCapabilities(asset, graph);

            asset.vtFeedbackVariables = VirtualTexturingFeedbackUtils.GetFeedbackVariables(outputNode as SubGraphOutputNode);
            asset.requirements = ShaderGraphRequirements.FromNodes(nodes, effectiveShaderStage, false);

            // output precision is whatever the output node has as a graph precision, falling back to the graph default
            asset.outputGraphPrecision = outputNode.graphPrecision.GraphFallback(graph.graphDefaultPrecision);

            // this saves the graph precision, which indicates whether this subgraph is switchable or not
            asset.subGraphGraphPrecision = graph.graphDefaultPrecision;

            asset.previewMode = graph.previewMode;

            asset.includes = graphIncludes;

            GatherDescendentsFromGraph(new GUID(asset.assetGuid), out var containsCircularDependency, out var descendents);
            asset.descendents.AddRange(descendents.Select(g => g.ToString()));
            asset.descendents.Sort();   // ensure deterministic order

            var childrenSet = new HashSet<string>();
            var anyErrors = false;
            foreach (var node in nodes)
            {
                if (node is SubGraphNode subGraphNode)
                {
                    var subGraphGuid = subGraphNode.subGraphGuid;
                    childrenSet.Add(subGraphGuid);
                }

                if (node.hasError)
                {
                    anyErrors = true;
                }
                asset.children = childrenSet.ToList();
                asset.children.Sort(); // ensure deterministic order
            }

            if (!anyErrors && containsCircularDependency)
            {
                importLog.LogError($"Error in Graph at {assetPath}: Sub Graph contains a circular dependency.", asset);
                anyErrors = true;
            }

            if (anyErrors)
            {
                asset.isValid = false;
                registry.ProvideFunction(asset.functionName, sb => {});
                return;
            }

            foreach (var node in nodes)
            {
                if (node is IGeneratesFunction generatesFunction)
                {
                    registry.builder.currentNode = node;
                    generatesFunction.GenerateNodeFunction(registry, GenerationMode.ForReals);
                }
            }

            // provide top level subgraph function
            // NOTE: actual concrete precision here shouldn't matter, it's irrelevant when building the subgraph asset
            registry.ProvideFunction(asset.functionName, asset.subGraphGraphPrecision, ConcretePrecision.Single, sb =>
            {
                GenerationUtils.GenerateSurfaceInputStruct(sb, asset.requirements, asset.inputStructName);
                sb.AppendNewLine();

                // Generate the arguments... first INPUTS
                var arguments = new List<string>();
                foreach (var prop in graph.properties)
                {
                    // apply fallback to the graph default precision (but don't convert to concrete)
                    // this means "graph switchable" properties will use the precision token
                    GraphPrecision propGraphPrecision = prop.precision.ToGraphPrecision(graph.graphDefaultPrecision);
                    string precisionString = propGraphPrecision.ToGenericString();
                    arguments.Add(prop.GetPropertyAsArgumentString(precisionString));
                    if (prop.isConnectionTestable)
                    {
                        arguments.Add($"bool {prop.GetConnectionStateHLSLVariableName()}");
                    }
                }

                {
                    var dropdowns = graph.dropdowns;
                    foreach (var dropdown in dropdowns)
                        arguments.Add($"int {dropdown.referenceName}");
                }

                // now pass surface inputs
                arguments.Add(string.Format("{0} IN", asset.inputStructName));

                // Now generate output arguments
                foreach (MaterialSlot output in outputSlots)
                    arguments.Add($"out {output.concreteValueType.ToShaderString(asset.outputGraphPrecision.ToGenericString())} {output.shaderOutputName}_{output.id}");

                // Vt Feedback output arguments (always full float4)
                foreach (var output in asset.vtFeedbackVariables)
                    arguments.Add($"out {ConcreteSlotValueType.Vector4.ToShaderString(ConcretePrecision.Single)} {output}_out");

                // Create the function prototype from the arguments
                sb.AppendLine("void {0}({1})"
                    , asset.functionName
                    , arguments.Aggregate((current, next) => $"{current}, {next}"));

                // now generate the function
                using (sb.BlockScope())
                {
                    // Just grab the body from the active nodes
                    foreach (var node in nodes)
                    {
                        if (node is IGeneratesBodyCode generatesBodyCode)
                        {
                            sb.currentNode = node;
                            generatesBodyCode.GenerateNodeCode(sb, GenerationMode.ForReals);

                            if (node.graphPrecision == GraphPrecision.Graph)
                            {
                                // code generated by nodes that use graph precision stays in generic form with embedded tokens
                                // those tokens are replaced when this subgraph function is pulled into a graph that defines the precision
                            }
                            else
                            {
                                sb.ReplaceInCurrentMapping(PrecisionUtil.Token, node.concretePrecision.ToShaderString());
                            }
                        }
                    }

                    foreach (var slot in outputSlots)
                    {
                        sb.AppendLine($"{slot.shaderOutputName}_{slot.id} = {outputNode.GetSlotValue(slot.id, GenerationMode.ForReals)};");
                    }

                    foreach (var slot in asset.vtFeedbackVariables)
                    {
                        sb.AppendLine($"{slot}_out = {slot};");
                    }
                }
            });

            // save all of the node-declared functions to the subgraph asset
            foreach (var name in registry.names)
            {
                var source = registry.sources[name];
                var func = new FunctionPair(name, source.code, source.graphPrecisionFlags);
                asset.functions.Add(func);
            }

            var collector = new PropertyCollector();
            foreach (var node in nodes)
            {
                int previousPropertyCount = Math.Max(0, collector.propertyCount - 1);

                node.CollectShaderProperties(collector, GenerationMode.ForReals);

                // This is a stop-gap to prevent the autogenerated values from JsonObject and ShaderInput from
                // resulting in non-deterministic import data. While we should move to local ids in the future,
                // this will prevent cascading shader recompilations.
                for (int i = previousPropertyCount; i < collector.propertyCount; ++i)
                {
                    var prop = collector.GetProperty(i);
                    var namespaceId = node.objectId;
                    var nameId = prop.referenceName;

                    prop.OverrideObjectId(namespaceId, nameId + "_ObjectId_" + i);
                    prop.OverrideGuid(namespaceId, nameId + "_Guid_" + i);
                }
            }
            asset.WriteData(graph.properties, graph.keywords, graph.dropdowns, collector.properties, outputSlots, graph.unsupportedTargets);
            outputSlots.Dispose();
        }

        static void GatherDescendentsFromGraph(GUID rootAssetGuid, out bool containsCircularDependency, out HashSet<GUID> descendentGuids)
        {
            var dependencyMap = new Dictionary<GUID, GUID[]>();
            AssetCollection tempAssetCollection = new AssetCollection();
            using (ListPool<GUID>.Get(out var tempList))
            {
                GatherDependencyMap(rootAssetGuid, dependencyMap, tempAssetCollection);
                containsCircularDependency = ContainsCircularDependency(rootAssetGuid, dependencyMap, tempList);
            }

            descendentGuids = new HashSet<GUID>();
            GatherDescendentsUsingDependencyMap(rootAssetGuid, descendentGuids, dependencyMap);
        }

        static void GatherDependencyMap(GUID rootAssetGUID, Dictionary<GUID, GUID[]> dependencyMap, AssetCollection tempAssetCollection)
        {
            if (!dependencyMap.ContainsKey(rootAssetGUID))
            {
                // if it is a subgraph, try to recurse into it
                var assetPath = AssetDatabase.GUIDToAssetPath(rootAssetGUID);
                if (!string.IsNullOrEmpty(assetPath) && assetPath.EndsWith(Extension, true, null))
                {
                    tempAssetCollection.Clear();
                    MinimalGraphData.GatherMinimalDependenciesFromFile(assetPath, tempAssetCollection);

                    var subgraphGUIDs = tempAssetCollection.assets.Where(asset => asset.Value.HasFlag(AssetCollection.Flags.IsSubGraph)).Select(asset => asset.Key).ToArray();
                    dependencyMap[rootAssetGUID] = subgraphGUIDs;

                    foreach (var guid in subgraphGUIDs)
                    {
                        GatherDependencyMap(guid, dependencyMap, tempAssetCollection);
                    }
                }
            }
        }

        static void GatherDescendentsUsingDependencyMap(GUID rootAssetGUID, HashSet<GUID> descendentGuids, Dictionary<GUID, GUID[]> dependencyMap)
        {
            var dependencies = dependencyMap[rootAssetGUID];
            foreach (GUID dependency in dependencies)
            {
                if (descendentGuids.Add(dependency))
                {
                    GatherDescendentsUsingDependencyMap(dependency, descendentGuids, dependencyMap);
                }
            }
        }

        static bool ContainsCircularDependency(GUID assetGUID, Dictionary<GUID, GUID[]> dependencyMap, List<GUID> ancestors)
        {
            if (ancestors.Contains(assetGUID))
            {
                return true;
            }

            ancestors.Add(assetGUID);
            foreach (var dependencyGUID in dependencyMap[assetGUID])
            {
                if (ContainsCircularDependency(dependencyGUID, dependencyMap, ancestors))
                {
                    return true;
                }
            }
            ancestors.RemoveAt(ancestors.Count - 1);

            return false;
        }

        static void CollectInputCapabilities(SubGraphAsset asset, GraphData graph)
        {
            // Collect each input's capabilities. There can be multiple property nodes
            // contributing to the same input, so we cache these in a map while building
            var inputCapabilities = new Dictionary<string, SlotCapability>();

            // Walk all property node output slots, computing and caching the capabilities for that slot
            var propertyNodes = graph.GetNodes<PropertyNode>();
            foreach (var propertyNode in propertyNodes)
            {
                foreach (var slot in propertyNode.GetOutputSlots<MaterialSlot>())
                {
                    var slotName = slot.RawDisplayName();
                    SlotCapability capabilityInfo;
                    if (!inputCapabilities.TryGetValue(slotName, out capabilityInfo))
                    {
                        capabilityInfo = new SlotCapability();
                        capabilityInfo.slotName = slotName;
                        inputCapabilities.Add(propertyNode.property.displayName, capabilityInfo);
                    }
                    capabilityInfo.capabilities &= NodeUtils.GetEffectiveShaderStageCapability(slot, false);
                }
            }
            asset.inputCapabilities.AddRange(inputCapabilities.Values);
        }
    }
}<|MERGE_RESOLUTION|>--- conflicted
+++ resolved
@@ -191,15 +191,11 @@
             List<AbstractMaterialNode> nodes = new List<AbstractMaterialNode>();
             NodeUtils.DepthFirstCollectNodesFromNode(nodes, outputNode);
 
-<<<<<<< HEAD
             // flag the used nodes so we can filter out errors from unused nodes
             foreach (var node in nodes)
                 node.SetUsedByGenerator();
 
-            asset.effectiveShaderStage = ShaderStageCapability.All;
-=======
             ShaderStageCapability effectiveShaderStage = ShaderStageCapability.All;
->>>>>>> da5b9ced
             foreach (var slot in outputSlots)
             {
                 var stage = NodeUtils.GetEffectiveShaderStageCapability(slot, true);
