--- conflicted
+++ resolved
@@ -387,15 +387,10 @@
             var graphIncludes = new IncludeCollection();
             var registry = new FunctionRegistry(new ShaderStringBuilder(), graphIncludes, true);
 
-<<<<<<< HEAD
-                var bodySb = new ShaderStringBuilder(indentationLevel:1);
-                var registry = new FunctionRegistry(new ShaderStringBuilder(humanReadable:true), true);
-=======
             foreach (var properties in graph.properties)
             {
                 properties.SetupConcretePrecision(graph.graphDefaultConcretePrecision);
             }
->>>>>>> e9b55692
 
             foreach (var node in nodes)
             {
