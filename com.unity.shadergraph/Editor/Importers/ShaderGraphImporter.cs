using UnityEngine;
using System;
using System.Collections.Generic;
using System.Diagnostics.CodeAnalysis;
using System.IO;
using System.Linq;
using System.Text;
#if UNITY_2020_2_OR_NEWER
using UnityEditor.AssetImporters;
#else
using UnityEditor.Experimental.AssetImporters;
#endif
using UnityEditor.Graphing;
using UnityEditor.Graphing.Util;
using UnityEditor.ShaderGraph.Internal;
using UnityEditor.ShaderGraph.Serialization;
using Object = System.Object;

namespace UnityEditor.ShaderGraph
{
    [ExcludeFromPreset]
#if ENABLE_HYBRID_RENDERER_V2
    // Bump the version number when Hybrid Renderer V2 is enabled, to make
    // sure that all shader graphs get re-imported. Re-importing is required,
    // because the shader graph codegen is different for V2.
    // This ifdef can be removed once V2 is the only option.
<<<<<<< HEAD
    [ScriptedImporter(111, Extension, -903)]
#else
    [ScriptedImporter(43, Extension, -903)]
=======
    [ScriptedImporter(112, Extension, -902)]
#else
    [ScriptedImporter(44, Extension, -902)]
>>>>>>> 3eabd801
#endif

    class ShaderGraphImporter : ScriptedImporter
    {
        public const string Extension = "shadergraph";
        public const string LegacyExtension = "ShaderGraph";

        public const string k_ErrorShader = @"
Shader ""Hidden/GraphErrorShader2""
{
    SubShader
    {
        Pass
        {
            CGPROGRAM
            #pragma vertex vert
            #pragma fragment frag
            #pragma target 2.0
            #pragma multi_compile _ UNITY_SINGLE_PASS_STEREO STEREO_INSTANCING_ON STEREO_MULTIVIEW_ON
            #include ""UnityCG.cginc""

            struct appdata_t {
                float4 vertex : POSITION;
                UNITY_VERTEX_INPUT_INSTANCE_ID
            };

            struct v2f {
                float4 vertex : SV_POSITION;
                UNITY_VERTEX_OUTPUT_STEREO
            };

            v2f vert (appdata_t v)
            {
                v2f o;
                UNITY_SETUP_INSTANCE_ID(v);
                UNITY_INITIALIZE_VERTEX_OUTPUT_STEREO(o);
                o.vertex = UnityObjectToClipPos(v.vertex);
                return o;
            }
            fixed4 frag (v2f i) : SV_Target
            {
                return fixed4(1,0,1,1);
            }
            ENDCG
        }
    }
    Fallback Off
}";

        [SuppressMessage("ReSharper", "UnusedMember.Local")]
        static string[] GatherDependenciesFromSourceFile(string assetPath)
        {
            try
            {
                AssetCollection assetCollection = new AssetCollection();
                MinimalGraphData.GatherMinimalDependenciesFromFile(assetPath, assetCollection);

                List<string> dependencyPaths = new List<string>();
                foreach (var asset in assetCollection.assets)
                {
                    // only artifact dependencies need to be declared in GatherDependenciesFromSourceFile
                    // to force their imports to run before ours
                    if (asset.Value.HasFlag(AssetCollection.Flags.ArtifactDependency))
                    {
                        var dependencyPath = AssetDatabase.GUIDToAssetPath(asset.Key);

                        // it is unfortunate that we can't declare these dependencies unless they have a path...
                        // I asked AssetDatabase team for GatherDependenciesFromSourceFileByGUID()
                        if (!string.IsNullOrEmpty(dependencyPath))
                            dependencyPaths.Add(dependencyPath);
                    }
                }
                return dependencyPaths.ToArray();
            }
            catch (Exception e)
            {
                Debug.LogException(e);
                return new string[0];
            }
        }

        public override void OnImportAsset(AssetImportContext ctx)
        {
            var oldShader = AssetDatabase.LoadAssetAtPath<Shader>(ctx.assetPath);
            if (oldShader != null)
                ShaderUtil.ClearShaderMessages(oldShader);

            List<PropertyCollector.TextureInfo> configuredTextures;
            string path = ctx.assetPath;

            AssetCollection assetCollection = new AssetCollection();
            MinimalGraphData.GatherMinimalDependenciesFromFile(assetPath, assetCollection);

            var textGraph = File.ReadAllText(path, Encoding.UTF8);
            var graph = new GraphData
            {
                messageManager = new MessageManager(), assetGuid = AssetDatabase.AssetPathToGUID(path)
            };
            MultiJson.Deserialize(graph, textGraph);
            graph.OnEnable();
            graph.ValidateGraph();

            Shader shader = null;
#if VFX_GRAPH_10_0_0_OR_NEWER
            if (!graph.isOnlyVFXTarget)
#endif
            {
                // build the shader text
                // this will also add Target dependencies into the asset collection
                var text = GetShaderText(path, out configuredTextures, assetCollection, graph);

#if UNITY_2021_1_OR_NEWER
                // 2021.1 or later is guaranteed to have the new version of this function
                shader = ShaderUtil.CreateShaderAsset(ctx, text, false);
#else
                // earlier builds of Unity may or may not have it
                // here we try to invoke the new version via reflection
                var createShaderAssetMethod = typeof(ShaderUtil).GetMethod(
                    "CreateShaderAsset",
                    System.Reflection.BindingFlags.Static | System.Reflection.BindingFlags.Public | System.Reflection.BindingFlags.ExactBinding,
                    null,
                    new Type[] { typeof(AssetImportContext), typeof(string), typeof(bool) },
                    null);

                if (createShaderAssetMethod != null)
                {
                    shader = createShaderAssetMethod.Invoke(null, new Object[] { ctx, text, false }) as Shader;
                }
                else
                {
                    // method doesn't exist in this version of Unity, call old version
                    // this doesn't create dependencies properly, but is the best that we can do
                    shader = ShaderUtil.CreateShaderAsset(text, false);
                }
#endif

                if (graph.messageManager.nodeMessagesChanged)
                {
                    foreach (var pair in graph.messageManager.GetNodeMessages())
                    {
                        var node = graph.GetNodeFromId(pair.Key);
                        MessageManager.Log(node, path, pair.Value.First(), shader);
                    }
                }

                EditorMaterialUtility.SetShaderDefaults(
                    shader,
                    configuredTextures.Where(x => x.modifiable).Select(x => x.name).ToArray(),
                    configuredTextures.Where(x => x.modifiable).Select(x => EditorUtility.InstanceIDToObject(x.textureId) as Texture).ToArray());
                EditorMaterialUtility.SetShaderNonModifiableDefaults(
                    shader,
                    configuredTextures.Where(x => !x.modifiable).Select(x => x.name).ToArray(),
                    configuredTextures.Where(x => !x.modifiable).Select(x => EditorUtility.InstanceIDToObject(x.textureId) as Texture).ToArray());
            }

            UnityEngine.Object mainObject = shader;
#if VFX_GRAPH_10_0_0_OR_NEWER
            ShaderGraphVfxAsset vfxAsset = null;
            if (graph.hasVFXTarget)
            {
                vfxAsset = GenerateVfxShaderGraphAsset(graph);
                if (mainObject == null)
                {
                    mainObject = vfxAsset;
                }
                else
                {
                    //Correct main object if we have a shader and ShaderGraphVfxAsset : save as sub asset
                    vfxAsset.name = Path.GetFileNameWithoutExtension(path);
                    ctx.AddObjectToAsset("VFXShaderGraph", vfxAsset);
                }
            }
#endif

            Texture2D texture = Resources.Load<Texture2D>("Icons/sg_graph_icon");
            ctx.AddObjectToAsset("MainAsset", mainObject, texture);
            ctx.SetMainObject(mainObject);

            foreach (var target in graph.activeTargets)
            {
                if (target is IHasMetadata iHasMetadata)
                {
                    var metadata = iHasMetadata.GetMetadataObject();
                    if (metadata == null)
                        continue;

                    metadata.hideFlags = HideFlags.HideInHierarchy;
                    ctx.AddObjectToAsset($"{iHasMetadata.identifier}:Metadata", metadata);
                }
            }

            var sgMetadata = ScriptableObject.CreateInstance<ShaderGraphMetadata>();
            sgMetadata.hideFlags = HideFlags.HideInHierarchy;
            sgMetadata.assetDependencies = new List<UnityEngine.Object>();

            foreach (var asset in assetCollection.assets)
            {
                if (asset.Value.HasFlag(AssetCollection.Flags.IncludeInExportPackage))
                {
                    // this sucks that we have to fully load these assets just to set the reference,
                    // which then gets serialized as the GUID that we already have here.  :P

                    var dependencyPath = AssetDatabase.GUIDToAssetPath(asset.Key);
                    if (!string.IsNullOrEmpty(dependencyPath))
                    {
                        sgMetadata.assetDependencies.Add(
                            AssetDatabase.LoadAssetAtPath(dependencyPath, typeof(UnityEngine.Object)));
                    }
                }
            }
            ctx.AddObjectToAsset("SGInternal:Metadata", sgMetadata);

            // declare dependencies
            foreach (var asset in assetCollection.assets)
            {
                if (asset.Value.HasFlag(AssetCollection.Flags.SourceDependency))
                {
                    ctx.DependsOnSourceAsset(asset.Key);

                    // I'm not sure if this warning below is actually used or not, keeping it to be safe
                    var assetPath = AssetDatabase.GUIDToAssetPath(asset.Key);

                    // Ensure that dependency path is relative to project
                    if (!string.IsNullOrEmpty(assetPath) && !assetPath.StartsWith("Packages/") && !assetPath.StartsWith("Assets/"))
                    {
                        Debug.LogWarning($"Invalid dependency path: {assetPath}", mainObject);
                    }
                }

                // NOTE: dependencies declared by GatherDependenciesFromSourceFile are automatically registered as artifact dependencies
                // HOWEVER: that path ONLY grabs dependencies via MinimalGraphData, and will fail to register dependencies
                // on GUIDs that don't exist in the project.  For both of those reasons, we re-declare the dependencies here.
                if (asset.Value.HasFlag(AssetCollection.Flags.ArtifactDependency))
                {
                    ctx.DependsOnArtifact(asset.Key);
                }
            }
        }

        internal static string GetShaderText(string path, out List<PropertyCollector.TextureInfo> configuredTextures, AssetCollection assetCollection, GraphData graph)
        {
            string shaderString = null;
            var shaderName = Path.GetFileNameWithoutExtension(path);
            try
            {
                if (!string.IsNullOrEmpty(graph.path))
                    shaderName = graph.path + "/" + shaderName;
                var generator = new Generator(graph, graph.outputNode, GenerationMode.ForReals, shaderName, assetCollection);
                shaderString = generator.generatedShader;
                configuredTextures = generator.configuredTextures;

                if (graph.messageManager.AnyError())
                {
                    shaderString = null;
                }
            }
            catch (Exception e)
            {
                Debug.LogException(e);
                configuredTextures = new List<PropertyCollector.TextureInfo>();

                // ignored
            }

            return shaderString ?? k_ErrorShader.Replace("Hidden/GraphErrorShader2", shaderName);
        }

        internal static string GetShaderText(string path, out List<PropertyCollector.TextureInfo> configuredTextures, AssetCollection assetCollection, out GraphData graph)
        {
            var textGraph = File.ReadAllText(path, Encoding.UTF8);
            graph = new GraphData
            {
                messageManager = new MessageManager(), assetGuid = AssetDatabase.AssetPathToGUID(path)
            };
            MultiJson.Deserialize(graph, textGraph);
            graph.OnEnable();
            graph.ValidateGraph();

            return GetShaderText(path, out configuredTextures, assetCollection, graph);
        }

        internal static string GetShaderText(string path, out List<PropertyCollector.TextureInfo> configuredTextures)
        {
            var textGraph = File.ReadAllText(path, Encoding.UTF8);
            GraphData graph = new GraphData
            {
                messageManager = new MessageManager(), assetGuid = AssetDatabase.AssetPathToGUID(path)
            };
            MultiJson.Deserialize(graph, textGraph);
            graph.OnEnable();
            graph.ValidateGraph();

            return GetShaderText(path, out configuredTextures, null, graph);
        }

#if VFX_GRAPH_10_0_0_OR_NEWER
        // TODO: Fix this
        static ShaderGraphVfxAsset GenerateVfxShaderGraphAsset(GraphData graph)
        {
            var target = graph.activeTargets.FirstOrDefault(x => x is VFXTarget) as VFXTarget;
            if (target == null)
                return null;

            var nl = Environment.NewLine;
            var indent = new string(' ', 4);
            var asset = ScriptableObject.CreateInstance<ShaderGraphVfxAsset>();
            var result = asset.compilationResult = new GraphCompilationResult();
            var mode = GenerationMode.ForReals;

            asset.lit = target.lit;
            asset.alphaClipping = target.alphaTest;

            var assetGuid = graph.assetGuid;
            var assetPath = AssetDatabase.GUIDToAssetPath(assetGuid);
            var hlslName = NodeUtils.GetHLSLSafeName(Path.GetFileNameWithoutExtension(assetPath));

            var ports = new List<MaterialSlot>();
            var nodes = new List<AbstractMaterialNode>();

            foreach (var vertexBlock in graph.vertexContext.blocks)
            {
                vertexBlock.value.GetInputSlots(ports);
                NodeUtils.DepthFirstCollectNodesFromNode(nodes, vertexBlock);
            }

            foreach (var fragmentBlock in graph.fragmentContext.blocks)
            {
                fragmentBlock.value.GetInputSlots(ports);
                NodeUtils.DepthFirstCollectNodesFromNode(nodes, fragmentBlock);
            }

            //Remove inactive blocks from generation
            {
                var tmpCtx = new TargetActiveBlockContext(new List<BlockFieldDescriptor>(), null);
                target.GetActiveBlocks(ref tmpCtx);
                ports.RemoveAll(materialSlot =>
                {
                    return !tmpCtx.activeBlocks.Any(o => materialSlot.RawDisplayName() == o.displayName);
                });
            }

            var bodySb = new ShaderStringBuilder(1);
            var registry = new FunctionRegistry(new ShaderStringBuilder(), true);

            foreach (var properties in graph.properties)
            {
                properties.ValidateConcretePrecision(graph.concretePrecision);
            }

            foreach (var node in nodes)
            {
                if (node is IGeneratesBodyCode bodyGenerator)
                {
                    bodySb.currentNode = node;
                    bodyGenerator.GenerateNodeCode(bodySb, mode);
                    bodySb.ReplaceInCurrentMapping(PrecisionUtil.Token, node.concretePrecision.ToShaderString());
                }

                if (node is IGeneratesFunction generatesFunction)
                {
                    registry.builder.currentNode = node;
                    generatesFunction.GenerateNodeFunction(registry, mode);
                }
            }
            bodySb.currentNode = null;

            var portNodeSets = new HashSet<AbstractMaterialNode>[ports.Count];
            for (var portIndex = 0; portIndex < ports.Count; portIndex++)
            {
                var port = ports[portIndex];
                var nodeSet = new HashSet<AbstractMaterialNode>();
                NodeUtils.CollectNodeSet(nodeSet, port);
                portNodeSets[portIndex] = nodeSet;
            }

            var portPropertySets = new HashSet<string>[ports.Count];
            for (var portIndex = 0; portIndex < ports.Count; portIndex++)
            {
                portPropertySets[portIndex] = new HashSet<string>();
            }

            foreach (var node in nodes)
            {
                if (!(node is PropertyNode propertyNode))
                {
                    continue;
                }

                for (var portIndex = 0; portIndex < ports.Count; portIndex++)
                {
                    var portNodeSet = portNodeSets[portIndex];
                    if (portNodeSet.Contains(node))
                    {
                        portPropertySets[portIndex].Add(propertyNode.property.objectId);
                    }
                }
            }

            var shaderProperties = new PropertyCollector();
            foreach (var node in nodes)
            {
                node.CollectShaderProperties(shaderProperties, GenerationMode.ForReals);
            }

            asset.SetTextureInfos(shaderProperties.GetConfiguredTextures());

            var codeSnippets = new List<string>();
            var portCodeIndices = new List<int>[ports.Count];
            var sharedCodeIndices = new List<int>();
            for (var i = 0; i < portCodeIndices.Length; i++)
            {
                portCodeIndices[i] = new List<int>();
            }

            sharedCodeIndices.Add(codeSnippets.Count);
            codeSnippets.Add($"#include \"Packages/com.unity.shadergraph/ShaderGraphLibrary/Functions.hlsl\"{nl}");

            for (var registryIndex = 0; registryIndex < registry.names.Count; registryIndex++)
            {
                var name = registry.names[registryIndex];
                var source = registry.sources[name];
                var precision = source.nodes.First().concretePrecision;

                var hasPrecisionMismatch = false;
                var nodeNames = new HashSet<string>();
                foreach (var node in source.nodes)
                {
                    nodeNames.Add(node.name);
                    if (node.concretePrecision != precision)
                    {
                        hasPrecisionMismatch = true;
                        break;
                    }
                }

                if (hasPrecisionMismatch)
                {
                    var message = new StringBuilder($"Precision mismatch for function {name}:");
                    foreach (var node in source.nodes)
                    {
                        message.AppendLine($"{node.name} ({node.objectId}): {node.concretePrecision}");
                    }
                    throw new InvalidOperationException(message.ToString());
                }

                var code = source.code.Replace(PrecisionUtil.Token, precision.ToShaderString());
                code = $"// Node: {string.Join(", ", nodeNames)}{nl}{code}";
                var codeIndex = codeSnippets.Count;
                codeSnippets.Add(code + nl);
                for (var portIndex = 0; portIndex < ports.Count; portIndex++)
                {
                    var portNodeSet = portNodeSets[portIndex];
                    foreach (var node in source.nodes)
                    {
                        if (portNodeSet.Contains(node))
                        {
                            portCodeIndices[portIndex].Add(codeIndex);
                            break;
                        }
                    }
                }
            }

            foreach (var property in graph.properties)
            {
                if (property.isExposed)
                {
                    continue;
                }

                for (var portIndex = 0; portIndex < ports.Count; portIndex++)
                {
                    var portPropertySet = portPropertySets[portIndex];
                    if (portPropertySet.Contains(property.objectId))
                    {
                        portCodeIndices[portIndex].Add(codeSnippets.Count);
                    }
                }

                ShaderStringBuilder builder = new ShaderStringBuilder();
                property.ForeachHLSLProperty(h => h.AppendTo(builder));

                codeSnippets.Add($"// Property: {property.displayName}{nl}{builder.ToCodeBlock()}{nl}{nl}");
            }

            foreach (var prop in shaderProperties.properties)
            {
                if (!graph.properties.Contains(prop) && (prop is SamplerStateShaderProperty))
                {
                    sharedCodeIndices.Add(codeSnippets.Count);
                    ShaderStringBuilder builder = new ShaderStringBuilder();
                    prop.ForeachHLSLProperty(h => h.AppendTo(builder));

                    codeSnippets.Add($"// Property: {prop.displayName}{nl}{builder.ToCodeBlock()}{nl}{nl}");
                }
            }

            var inputStructName = $"SG_Input_{assetGuid}";
            var outputStructName = $"SG_Output_{assetGuid}";
            var evaluationFunctionName = $"SG_Evaluate_{assetGuid}";

            #region Input Struct

            sharedCodeIndices.Add(codeSnippets.Count);
            codeSnippets.Add($"struct {inputStructName}{nl}{{{nl}");

            #region Requirements

            var portRequirements = new ShaderGraphRequirements[ports.Count];
            for (var portIndex = 0; portIndex < ports.Count; portIndex++)
            {
                var requirementsNodes = portNodeSets[portIndex].ToList();
                requirementsNodes.Add(ports[portIndex].owner);
                portRequirements[portIndex] = ShaderGraphRequirements.FromNodes(requirementsNodes, ports[portIndex].stageCapability);
            }

            var portIndices = new List<int>();
            portIndices.Capacity = ports.Count;

            void AddRequirementsSnippet(Func<ShaderGraphRequirements, bool> predicate, string snippet)
            {
                portIndices.Clear();
                for (var portIndex = 0; portIndex < ports.Count; portIndex++)
                {
                    if (predicate(portRequirements[portIndex]))
                    {
                        portIndices.Add(portIndex);
                    }
                }

                if (portIndices.Count > 0)
                {
                    foreach (var portIndex in portIndices)
                    {
                        portCodeIndices[portIndex].Add(codeSnippets.Count);
                    }

                    codeSnippets.Add($"{indent}{snippet};{nl}");
                }
            }

            void AddCoordinateSpaceSnippets(InterpolatorType interpolatorType, Func<ShaderGraphRequirements, NeededCoordinateSpace> selector)
            {
                foreach (var space in EnumInfo<CoordinateSpace>.values)
                {
                    var neededSpace = space.ToNeededCoordinateSpace();
                    AddRequirementsSnippet(r => (selector(r) & neededSpace) > 0, $"float3 {space.ToVariableName(interpolatorType)}");
                }
            }

            // TODO: Rework requirements system to make this better
            AddCoordinateSpaceSnippets(InterpolatorType.Normal, r => r.requiresNormal);
            AddCoordinateSpaceSnippets(InterpolatorType.Tangent, r => r.requiresTangent);
            AddCoordinateSpaceSnippets(InterpolatorType.BiTangent, r => r.requiresBitangent);
            AddCoordinateSpaceSnippets(InterpolatorType.ViewDirection, r => r.requiresViewDir);
            AddCoordinateSpaceSnippets(InterpolatorType.Position, r => r.requiresPosition);

            AddRequirementsSnippet(r => r.requiresVertexColor, $"float4 {ShaderGeneratorNames.VertexColor}");
            AddRequirementsSnippet(r => r.requiresScreenPosition, $"float4 {ShaderGeneratorNames.ScreenPosition}");
            AddRequirementsSnippet(r => r.requiresFaceSign, $"float4 {ShaderGeneratorNames.FaceSign}");

            foreach (var uvChannel in EnumInfo<UVChannel>.values)
            {
                AddRequirementsSnippet(r => r.requiresMeshUVs.Contains(uvChannel), $"half4 {uvChannel.GetUVName()}");
            }

            AddRequirementsSnippet(r => r.requiresTime, $"float3 {ShaderGeneratorNames.TimeParameters}");

            #endregion

            sharedCodeIndices.Add(codeSnippets.Count);
            codeSnippets.Add($"}};{nl}{nl}");

            #endregion

            // VFX Code heavily relies on the slotId from the original MasterNodes
            // Since we keep these around for upgrades anyway, for now it is simpler to use them
            // Therefore we remap the output blocks back to the original Ids here
            var originialPortIds = new int[ports.Count];
            for (int i = 0; i < originialPortIds.Length; i++)
            {
                if (!VFXTarget.s_BlockMap.TryGetValue((ports[i].owner as BlockNode).descriptor, out var originalId))
                    continue;

                // In Master Nodes we had a different BaseColor/Color slot id between Unlit/Lit
                // In the stack we use BaseColor for both cases. Catch this here.
                if (asset.lit && originalId == ShaderGraphVfxAsset.ColorSlotId)
                {
                    originalId = ShaderGraphVfxAsset.BaseColorSlotId;
                }

                originialPortIds[i] = originalId;
            }

            #region Output Struct

            sharedCodeIndices.Add(codeSnippets.Count);
            codeSnippets.Add($"struct {outputStructName}{nl}{{");

            for (var portIndex = 0; portIndex < ports.Count; portIndex++)
            {
                var port = ports[portIndex];
                portCodeIndices[portIndex].Add(codeSnippets.Count);
                codeSnippets.Add($"{nl}{indent}{port.concreteValueType.ToShaderString(graph.concretePrecision)} {port.shaderOutputName}_{originialPortIds[portIndex]};");
            }

            sharedCodeIndices.Add(codeSnippets.Count);
            codeSnippets.Add($"{nl}}};{nl}{nl}");

            #endregion

            #region Graph Function

            sharedCodeIndices.Add(codeSnippets.Count);
            codeSnippets.Add($"{outputStructName} {evaluationFunctionName}({nl}{indent}{inputStructName} IN");

            var inputProperties = new List<AbstractShaderProperty>();
            var portPropertyIndices = new List<int>[ports.Count];
            for (var portIndex = 0; portIndex < ports.Count; portIndex++)
            {
                portPropertyIndices[portIndex] = new List<int>();
            }

            foreach (var property in graph.properties)
            {
                if (!property.isExposed)
                {
                    continue;
                }

                var propertyIndex = inputProperties.Count;
                var codeIndex = codeSnippets.Count;

                for (var portIndex = 0; portIndex < ports.Count; portIndex++)
                {
                    var portPropertySet = portPropertySets[portIndex];
                    if (portPropertySet.Contains(property.objectId))
                    {
                        portCodeIndices[portIndex].Add(codeIndex);
                        portPropertyIndices[portIndex].Add(propertyIndex);
                    }
                }

                inputProperties.Add(property);
                codeSnippets.Add($",{nl}{indent}/* Property: {property.displayName} */ {property.GetPropertyAsArgumentStringForVFX()}");
            }

            sharedCodeIndices.Add(codeSnippets.Count);
            codeSnippets.Add($"){nl}{{");

            #region Node Code

            for (var mappingIndex = 0; mappingIndex < bodySb.mappings.Count; mappingIndex++)
            {
                var mapping = bodySb.mappings[mappingIndex];
                var code = bodySb.ToString(mapping.startIndex, mapping.count);
                if (string.IsNullOrWhiteSpace(code))
                {
                    continue;
                }

                code = $"{nl}{indent}// Node: {mapping.node.name}{nl}{code}";
                var codeIndex = codeSnippets.Count;
                codeSnippets.Add(code);
                for (var portIndex = 0; portIndex < ports.Count; portIndex++)
                {
                    var portNodeSet = portNodeSets[portIndex];
                    if (portNodeSet.Contains(mapping.node))
                    {
                        portCodeIndices[portIndex].Add(codeIndex);
                    }
                }
            }

            #endregion

            #region Output Mapping

            sharedCodeIndices.Add(codeSnippets.Count);
            codeSnippets.Add($"{nl}{indent}// VFXMasterNode{nl}{indent}{outputStructName} OUT;{nl}");

            // Output mapping
            for (var portIndex = 0; portIndex < ports.Count; portIndex++)
            {
                var port = ports[portIndex];
                portCodeIndices[portIndex].Add(codeSnippets.Count);
                codeSnippets.Add($"{indent}OUT.{port.shaderOutputName}_{originialPortIds[portIndex]} = {port.owner.GetSlotValue(port.id, GenerationMode.ForReals, graph.concretePrecision)};{nl}");
            }

            #endregion

            // Function end
            sharedCodeIndices.Add(codeSnippets.Count);
            codeSnippets.Add($"{indent}return OUT;{nl}}}{nl}");

            #endregion

            result.codeSnippets = codeSnippets.ToArray();
            result.sharedCodeIndices = sharedCodeIndices.ToArray();
            result.outputCodeIndices = new IntArray[ports.Count];
            for (var i = 0; i < ports.Count; i++)
            {
                result.outputCodeIndices[i] = portCodeIndices[i].ToArray();
            }

            var outputMetadatas = new OutputMetadata[ports.Count];
            for (int portIndex = 0; portIndex < outputMetadatas.Length; portIndex++)
            {
                outputMetadatas[portIndex] = new OutputMetadata(portIndex, ports[portIndex].shaderOutputName, originialPortIds[portIndex]);
            }

            asset.SetOutputs(outputMetadatas);

            asset.evaluationFunctionName = evaluationFunctionName;
            asset.inputStructName = inputStructName;
            asset.outputStructName = outputStructName;
            asset.portRequirements = portRequirements;
            asset.concretePrecision = graph.concretePrecision;
            asset.SetProperties(inputProperties);
            asset.outputPropertyIndices = new IntArray[ports.Count];
            for (var portIndex = 0; portIndex < ports.Count; portIndex++)
            {
                asset.outputPropertyIndices[portIndex] = portPropertyIndices[portIndex].ToArray();
            }

            return asset;
        }

#endif
    }
}<|MERGE_RESOLUTION|>--- conflicted
+++ resolved
@@ -24,15 +24,9 @@
     // sure that all shader graphs get re-imported. Re-importing is required,
     // because the shader graph codegen is different for V2.
     // This ifdef can be removed once V2 is the only option.
-<<<<<<< HEAD
-    [ScriptedImporter(111, Extension, -903)]
+    [ScriptedImporter(113, Extension, -902)]
 #else
-    [ScriptedImporter(43, Extension, -903)]
-=======
-    [ScriptedImporter(112, Extension, -902)]
-#else
-    [ScriptedImporter(44, Extension, -902)]
->>>>>>> 3eabd801
+    [ScriptedImporter(45, Extension, -902)]
 #endif
 
     class ShaderGraphImporter : ScriptedImporter
