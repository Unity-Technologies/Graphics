--- conflicted
+++ resolved
@@ -26,11 +26,7 @@
     // This ifdef can be removed once V2 is the only option.
     [ScriptedImporter(121, Extension, -902)]
 #else
-<<<<<<< HEAD
-    [ScriptedImporter(49, Extension, -903)]
-=======
-    [ScriptedImporter(50, Extension, -902)]
->>>>>>> 26b926a4
+    [ScriptedImporter(50, Extension, -903)]
 #endif
 
     class ShaderGraphImporter : ScriptedImporter
