using UnityEngine;
using System;
using System.Collections.Generic;
using System.Diagnostics.CodeAnalysis;
using System.IO;
using System.Linq;
using System.Text;
#if UNITY_2020_2_OR_NEWER
using UnityEditor.AssetImporters;
#else
using UnityEditor.Experimental.AssetImporters;
#endif
using UnityEditor.Graphing;
using UnityEditor.Graphing.Util;
using UnityEditor.ShaderGraph.Internal;
using UnityEditor.ShaderGraph.Serialization;
using Object = System.Object;

namespace UnityEditor.ShaderGraph
{
    [ExcludeFromPreset]
#if ENABLE_HYBRID_RENDERER_V2
    // Bump the version number when Hybrid Renderer V2 is enabled, to make
    // sure that all shader graphs get re-imported. Re-importing is required,
    // because the shader graph codegen is different for V2.
    // This ifdef can be removed once V2 is the only option.
<<<<<<< HEAD
    [ScriptedImporter(120, Extension, -902)]
=======
    [ScriptedImporter(116, Extension, -902)]
>>>>>>> a7d5e885
#else
    [ScriptedImporter(49, Extension, -902)]
#endif

    class ShaderGraphImporter : ScriptedImporter
    {
        public const string Extension = "shadergraph";
        public const string LegacyExtension = "ShaderGraph";

        public const string k_ErrorShader = @"
Shader ""Hidden/GraphErrorShader2""
{
    SubShader
    {
        Pass
        {
            CGPROGRAM
            #pragma vertex vert
            #pragma fragment frag
            #pragma target 2.0
            #pragma multi_compile _ UNITY_SINGLE_PASS_STEREO STEREO_INSTANCING_ON STEREO_MULTIVIEW_ON
            #include ""UnityCG.cginc""

            struct appdata_t {
                float4 vertex : POSITION;
                UNITY_VERTEX_INPUT_INSTANCE_ID
            };

            struct v2f {
                float4 vertex : SV_POSITION;
                UNITY_VERTEX_OUTPUT_STEREO
            };

            v2f vert (appdata_t v)
            {
                v2f o;
                UNITY_SETUP_INSTANCE_ID(v);
                UNITY_INITIALIZE_VERTEX_OUTPUT_STEREO(o);
                o.vertex = UnityObjectToClipPos(v.vertex);
                return o;
            }
            fixed4 frag (v2f i) : SV_Target
            {
                return fixed4(1,0,1,1);
            }
            ENDCG
        }
    }
    Fallback Off
}";

        [SuppressMessage("ReSharper", "UnusedMember.Local")]
        static string[] GatherDependenciesFromSourceFile(string assetPath)
        {
            try
            {
                AssetCollection assetCollection = new AssetCollection();
                MinimalGraphData.GatherMinimalDependenciesFromFile(assetPath, assetCollection);

                List<string> dependencyPaths = new List<string>();
                foreach (var asset in assetCollection.assets)
                {
                    // only artifact dependencies need to be declared in GatherDependenciesFromSourceFile
                    // to force their imports to run before ours
                    if (asset.Value.HasFlag(AssetCollection.Flags.ArtifactDependency))
                    {
                        var dependencyPath = AssetDatabase.GUIDToAssetPath(asset.Key);

                        // it is unfortunate that we can't declare these dependencies unless they have a path...
                        // I asked AssetDatabase team for GatherDependenciesFromSourceFileByGUID()
                        if (!string.IsNullOrEmpty(dependencyPath))
                            dependencyPaths.Add(dependencyPath);
                    }
                }
                return dependencyPaths.ToArray();
            }
            catch (Exception e)
            {
                Debug.LogException(e);
                return new string[0];
            }
        }

        public override void OnImportAsset(AssetImportContext ctx)
        {
            var oldShader = AssetDatabase.LoadAssetAtPath<Shader>(ctx.assetPath);
            if (oldShader != null)
                ShaderUtil.ClearShaderMessages(oldShader);

            List<PropertyCollector.TextureInfo> configuredTextures;
            string path = ctx.assetPath;

            AssetCollection assetCollection = new AssetCollection();
            MinimalGraphData.GatherMinimalDependenciesFromFile(assetPath, assetCollection);

            var textGraph = File.ReadAllText(path, Encoding.UTF8);
            var graph = new GraphData
            {
                messageManager = new MessageManager(), assetGuid = AssetDatabase.AssetPathToGUID(path)
            };
            MultiJson.Deserialize(graph, textGraph);
            graph.OnEnable();
            graph.ValidateGraph();

            Shader shader = null;
#if VFX_GRAPH_10_0_0_OR_NEWER
            if (!graph.isOnlyVFXTarget)
#endif
            {
                // build the shader text
                // this will also add Target dependencies into the asset collection
                var text = GetShaderText(path, out configuredTextures, assetCollection, graph);

#if UNITY_2021_1_OR_NEWER
                // 2021.1 or later is guaranteed to have the new version of this function
                shader = ShaderUtil.CreateShaderAsset(ctx, text, false);
#else
                // earlier builds of Unity may or may not have it
                // here we try to invoke the new version via reflection
                var createShaderAssetMethod = typeof(ShaderUtil).GetMethod(
                    "CreateShaderAsset",
                    System.Reflection.BindingFlags.Static | System.Reflection.BindingFlags.Public | System.Reflection.BindingFlags.ExactBinding,
                    null,
                    new Type[] { typeof(AssetImportContext), typeof(string), typeof(bool) },
                    null);

                if (createShaderAssetMethod != null)
                {
                    shader = createShaderAssetMethod.Invoke(null, new Object[] { ctx, text, false }) as Shader;
                }
                else
                {
                    // method doesn't exist in this version of Unity, call old version
                    // this doesn't create dependencies properly, but is the best that we can do
                    shader = ShaderUtil.CreateShaderAsset(text, false);
                }
#endif

                ReportErrors(graph, shader, path);

                EditorMaterialUtility.SetShaderDefaults(
                    shader,
                    configuredTextures.Where(x => x.modifiable).Select(x => x.name).ToArray(),
                    configuredTextures.Where(x => x.modifiable).Select(x => EditorUtility.InstanceIDToObject(x.textureId) as Texture).ToArray());
                EditorMaterialUtility.SetShaderNonModifiableDefaults(
                    shader,
                    configuredTextures.Where(x => !x.modifiable).Select(x => x.name).ToArray(),
                    configuredTextures.Where(x => !x.modifiable).Select(x => EditorUtility.InstanceIDToObject(x.textureId) as Texture).ToArray());
            }

            UnityEngine.Object mainObject = shader;
#if VFX_GRAPH_10_0_0_OR_NEWER
            ShaderGraphVfxAsset vfxAsset = null;
            if (graph.hasVFXTarget)
            {
                vfxAsset = GenerateVfxShaderGraphAsset(graph);
                if (mainObject == null)
                {
                    mainObject = vfxAsset;
                }
                else
                {
                    //Correct main object if we have a shader and ShaderGraphVfxAsset : save as sub asset
                    vfxAsset.name = Path.GetFileNameWithoutExtension(path);
                    ctx.AddObjectToAsset("VFXShaderGraph", vfxAsset);
                }
            }
#endif

            Texture2D texture = Resources.Load<Texture2D>("Icons/sg_graph_icon");
            ctx.AddObjectToAsset("MainAsset", mainObject, texture);
            ctx.SetMainObject(mainObject);

            foreach (var target in graph.activeTargets)
            {
                if (target is IHasMetadata iHasMetadata)
                {
                    var metadata = iHasMetadata.GetMetadataObject();
                    if (metadata == null)
                        continue;

                    metadata.hideFlags = HideFlags.HideInHierarchy;
                    ctx.AddObjectToAsset($"{iHasMetadata.identifier}:Metadata", metadata);
                }
            }

            var sgMetadata = ScriptableObject.CreateInstance<ShaderGraphMetadata>();
            sgMetadata.hideFlags = HideFlags.HideInHierarchy;
            sgMetadata.assetDependencies = new List<UnityEngine.Object>();

            foreach (var asset in assetCollection.assets)
            {
                if (asset.Value.HasFlag(AssetCollection.Flags.IncludeInExportPackage))
                {
                    // this sucks that we have to fully load these assets just to set the reference,
                    // which then gets serialized as the GUID that we already have here.  :P

                    var dependencyPath = AssetDatabase.GUIDToAssetPath(asset.Key);
                    if (!string.IsNullOrEmpty(dependencyPath))
                    {
                        sgMetadata.assetDependencies.Add(
                            AssetDatabase.LoadAssetAtPath(dependencyPath, typeof(UnityEngine.Object)));
                    }
                }
            }

            List<MinimalCategoryData.GraphInputData> inputInspectorDataList = new List<MinimalCategoryData.GraphInputData>();
            foreach (AbstractShaderProperty property in graph.properties)
            {
                // Don't write out data for non-exposed blackboard items
                if (!property.isExposed)
                    continue;

                // VTs are treated differently
                if (property is VirtualTextureShaderProperty virtualTextureShaderProperty)
                    inputInspectorDataList.Add(MinimalCategoryData.ProcessVirtualTextureProperty(virtualTextureShaderProperty));
                else
                    inputInspectorDataList.Add(new MinimalCategoryData.GraphInputData() { referenceName = property.referenceName, propertyType = property.propertyType, isKeyword = false});
            }
            foreach (ShaderKeyword keyword in graph.keywords)
            {
                // Don't write out data for non-exposed blackboard items
                if (!keyword.isExposed)
                    continue;

                var sanitizedReferenceName = keyword.referenceName;
                if (keyword.keywordType == KeywordType.Boolean && keyword.referenceName.Contains("_ON"))
                    sanitizedReferenceName = sanitizedReferenceName.Replace("_ON", String.Empty);

                inputInspectorDataList.Add(new MinimalCategoryData.GraphInputData() { referenceName = sanitizedReferenceName, keywordType = keyword.keywordType, isKeyword = true});
            }

            sgMetadata.categoryDatas = new List<MinimalCategoryData>();
            foreach (CategoryData categoryData in graph.categories)
            {
                // Don't write out empty categories
                if (categoryData.childCount == 0)
                    continue;

                MinimalCategoryData mcd = new MinimalCategoryData()
                {
                    categoryName = categoryData.name,
                    propertyDatas = new List<MinimalCategoryData.GraphInputData>()
                };
                foreach (var input in categoryData.Children)
                {
                    MinimalCategoryData.GraphInputData propData;
                    // Only write out data for exposed blackboard items
                    if (input.isExposed == false)
                        continue;

                    // VTs are treated differently
                    if (input is VirtualTextureShaderProperty virtualTextureShaderProperty)
                    {
                        propData = MinimalCategoryData.ProcessVirtualTextureProperty(virtualTextureShaderProperty);
                        inputInspectorDataList.RemoveAll(inputData => inputData.referenceName == propData.referenceName);
                        mcd.propertyDatas.Add(propData);
                        continue;
                    }
                    else if (input is ShaderKeyword keyword)
                    {
                        var sanitizedReferenceName = keyword.referenceName;
                        if (keyword.keywordType == KeywordType.Boolean && keyword.referenceName.Contains("_ON"))
                            sanitizedReferenceName = sanitizedReferenceName.Replace("_ON", String.Empty);

                        propData = new MinimalCategoryData.GraphInputData() { referenceName = sanitizedReferenceName, keywordType = keyword.keywordType, isKeyword = true};
                    }
                    else
                    {
                        var prop = input as AbstractShaderProperty;
                        propData = new MinimalCategoryData.GraphInputData() { referenceName = input.referenceName, propertyType = prop.propertyType, isKeyword = false };
                    }

                    mcd.propertyDatas.Add(propData);
                    inputInspectorDataList.Remove(propData);
                }
                sgMetadata.categoryDatas.Add(mcd);
            }

            // Any uncategorized elements get tossed into an un-named category at the top as a fallback
            if (inputInspectorDataList.Count > 0)
            {
                sgMetadata.categoryDatas.Insert(0, new MinimalCategoryData() { categoryName = "", propertyDatas = inputInspectorDataList });
            }

            ctx.AddObjectToAsset("SGInternal:Metadata", sgMetadata);

            // declare dependencies
            foreach (var asset in assetCollection.assets)
            {
                if (asset.Value.HasFlag(AssetCollection.Flags.SourceDependency))
                {
                    ctx.DependsOnSourceAsset(asset.Key);

                    // I'm not sure if this warning below is actually used or not, keeping it to be safe
                    var assetPath = AssetDatabase.GUIDToAssetPath(asset.Key);

                    // Ensure that dependency path is relative to project
                    if (!string.IsNullOrEmpty(assetPath) && !assetPath.StartsWith("Packages/") && !assetPath.StartsWith("Assets/"))
                    {
                        Debug.LogWarning($"Invalid dependency path: {assetPath}", mainObject);
                    }
                }

                // NOTE: dependencies declared by GatherDependenciesFromSourceFile are automatically registered as artifact dependencies
                // HOWEVER: that path ONLY grabs dependencies via MinimalGraphData, and will fail to register dependencies
                // on GUIDs that don't exist in the project.  For both of those reasons, we re-declare the dependencies here.
                if (asset.Value.HasFlag(AssetCollection.Flags.ArtifactDependency))
                {
                    ctx.DependsOnArtifact(asset.Key);
                }
            }
        }

        static void ReportErrors(GraphData graph, Shader shader, string path)
        {
            // Grab any messages from the shader compiler
            var messages = ShaderUtil.GetShaderMessages(shader);

            bool anyNodeHasError = graph.messageManager.nodeMessagesChanged && graph.messageManager.AnyError();
            // Find the first compiler message that's an error
            int firstShaderUtilErrorIndex = -1;
            if (messages != null)
                firstShaderUtilErrorIndex = Array.FindIndex(messages, m => (m.severity == Rendering.ShaderCompilerMessageSeverity.Error));

            // Display only one message. Bias towards shader compiler messages over node messages and within that bias errors over warnings.
            if (firstShaderUtilErrorIndex != -1)
                MessageManager.Log(path, messages[firstShaderUtilErrorIndex], shader);
            else if (anyNodeHasError)
                Debug.LogError($"Shader Graph at {path} has at least one error.");
            else if (messages.Length != 0)
                MessageManager.Log(path, messages[0], shader);
            else if (graph.messageManager.nodeMessagesChanged)
                Debug.LogWarning($"Shader Graph at {path} has at least one warning.");
        }

        internal static string GetShaderText(string path, out List<PropertyCollector.TextureInfo> configuredTextures, AssetCollection assetCollection, GraphData graph, GenerationMode mode = GenerationMode.ForReals, Target[] targets = null)
        {
            string shaderString = null;
            var shaderName = Path.GetFileNameWithoutExtension(path);
            try
            {
                if (!string.IsNullOrEmpty(graph.path))
                    shaderName = graph.path + "/" + shaderName;

                Generator generator;
                if (targets != null)
                    generator = new Generator(graph, graph.outputNode, mode, shaderName, assetCollection, targets);
                else
                    generator = new Generator(graph, graph.outputNode, mode, shaderName, assetCollection);

                shaderString = generator.generatedShader;
                configuredTextures = generator.configuredTextures;

                if (graph.messageManager.AnyError())
                {
                    shaderString = null;
                }
            }
            catch (Exception e)
            {
                Debug.LogException(e);
                configuredTextures = new List<PropertyCollector.TextureInfo>();

                // ignored
            }

            return shaderString ?? k_ErrorShader.Replace("Hidden/GraphErrorShader2", shaderName);
        }

        internal static string GetShaderText(string path, out List<PropertyCollector.TextureInfo> configuredTextures, AssetCollection assetCollection, out GraphData graph)
        {
            var textGraph = File.ReadAllText(path, Encoding.UTF8);
            graph = new GraphData
            {
                messageManager = new MessageManager(), assetGuid = AssetDatabase.AssetPathToGUID(path)
            };
            MultiJson.Deserialize(graph, textGraph);
            graph.OnEnable();
            graph.ValidateGraph();

            return GetShaderText(path, out configuredTextures, assetCollection, graph);
        }

        internal static string GetShaderText(string path, out List<PropertyCollector.TextureInfo> configuredTextures)
        {
            var textGraph = File.ReadAllText(path, Encoding.UTF8);
            GraphData graph = new GraphData
            {
                messageManager = new MessageManager(), assetGuid = AssetDatabase.AssetPathToGUID(path)
            };
            MultiJson.Deserialize(graph, textGraph);
            graph.OnEnable();
            graph.ValidateGraph();

            return GetShaderText(path, out configuredTextures, null, graph);
        }

#if VFX_GRAPH_10_0_0_OR_NEWER
        // TODO: Fix this - VFX Graph can now use ShaderGraph as a code generation path. However, currently, the new
        // generation path still slightly depends on this container (The implementation of it was tightly coupled in VFXShaderGraphParticleOutput,
        // and we keep it now as there is no migration path for users yet). This will need to be decoupled so that we can eventually
        // remove this container.
        static ShaderGraphVfxAsset GenerateVfxShaderGraphAsset(GraphData graph)
        {
            var target = graph.activeTargets.FirstOrDefault(x => x.SupportsVFX());

            if (target == null)
                return null;

            var nl = Environment.NewLine;
            var indent = new string(' ', 4);
            var asset = ScriptableObject.CreateInstance<ShaderGraphVfxAsset>();
            var result = asset.compilationResult = new GraphCompilationResult();
            var mode = GenerationMode.ForReals;

            if (target is VFXTarget vfxTarget)
            {
                asset.lit = vfxTarget.lit;
                asset.alphaClipping = vfxTarget.alphaTest;
                asset.generatesWithShaderGraph = false;
            }
            else
            {
                asset.lit = true;
                asset.alphaClipping = false;
                asset.generatesWithShaderGraph = true;
            }

            var assetGuid = graph.assetGuid;
            var assetPath = AssetDatabase.GUIDToAssetPath(assetGuid);
            var hlslName = NodeUtils.GetHLSLSafeName(Path.GetFileNameWithoutExtension(assetPath));

            var ports = new List<MaterialSlot>();
            var nodes = new List<AbstractMaterialNode>();

            foreach (var vertexBlock in graph.vertexContext.blocks)
            {
                vertexBlock.value.GetInputSlots(ports);
                NodeUtils.DepthFirstCollectNodesFromNode(nodes, vertexBlock);
            }

            foreach (var fragmentBlock in graph.fragmentContext.blocks)
            {
                fragmentBlock.value.GetInputSlots(ports);
                NodeUtils.DepthFirstCollectNodesFromNode(nodes, fragmentBlock);
            }

            //Remove inactive blocks from legacy generation
            if (!asset.generatesWithShaderGraph)
            {
                var tmpCtx = new TargetActiveBlockContext(new List<BlockFieldDescriptor>(), null);

                // NOTE: For whatever reason, this call fails for custom interpolator ports (ie, active ones are not detected as active).
                // For the sake of compatibility with custom interpolator with shadergraph generation, skip the removal of inactive blocks.
                target.GetActiveBlocks(ref tmpCtx);

                ports.RemoveAll(materialSlot =>
                {
                    return !tmpCtx.activeBlocks.Any(o => materialSlot.RawDisplayName() == o.displayName);
                });
            }

            var bodySb = new ShaderStringBuilder(1);
            var graphIncludes = new IncludeCollection();
            var registry = new FunctionRegistry(new ShaderStringBuilder(), graphIncludes, true);

            foreach (var properties in graph.properties)
            {
                properties.SetupConcretePrecision(graph.graphDefaultConcretePrecision);
            }

            foreach (var node in nodes)
            {
                if (node is IGeneratesBodyCode bodyGenerator)
                {
                    bodySb.currentNode = node;
                    bodyGenerator.GenerateNodeCode(bodySb, mode);
                    bodySb.ReplaceInCurrentMapping(PrecisionUtil.Token, node.concretePrecision.ToShaderString());
                }

                if (node is IGeneratesFunction generatesFunction)
                {
                    registry.builder.currentNode = node;
                    generatesFunction.GenerateNodeFunction(registry, mode);
                }
            }
            bodySb.currentNode = null;

            var portNodeSets = new HashSet<AbstractMaterialNode>[ports.Count];
            for (var portIndex = 0; portIndex < ports.Count; portIndex++)
            {
                var port = ports[portIndex];
                var nodeSet = new HashSet<AbstractMaterialNode>();
                NodeUtils.CollectNodeSet(nodeSet, port);
                portNodeSets[portIndex] = nodeSet;
            }

            var portPropertySets = new HashSet<string>[ports.Count];
            for (var portIndex = 0; portIndex < ports.Count; portIndex++)
            {
                portPropertySets[portIndex] = new HashSet<string>();
            }

            foreach (var node in nodes)
            {
                if (!(node is PropertyNode propertyNode))
                {
                    continue;
                }

                for (var portIndex = 0; portIndex < ports.Count; portIndex++)
                {
                    var portNodeSet = portNodeSets[portIndex];
                    if (portNodeSet.Contains(node))
                    {
                        portPropertySets[portIndex].Add(propertyNode.property.objectId);
                    }
                }
            }

            var shaderProperties = new PropertyCollector();
            foreach (var node in nodes)
            {
                node.CollectShaderProperties(shaderProperties, GenerationMode.ForReals);
            }

            asset.SetTextureInfos(shaderProperties.GetConfiguredTextures());

            var codeSnippets = new List<string>();
            var portCodeIndices = new List<int>[ports.Count];
            var sharedCodeIndices = new List<int>();
            for (var i = 0; i < portCodeIndices.Length; i++)
            {
                portCodeIndices[i] = new List<int>();
            }

            sharedCodeIndices.Add(codeSnippets.Count);
            codeSnippets.Add($"#include \"Packages/com.unity.shadergraph/ShaderGraphLibrary/Functions.hlsl\"{nl}");

            foreach (var include in graphIncludes)
            {
                sharedCodeIndices.Add(codeSnippets.Count);
                codeSnippets.Add(include.value + nl);
            }

            for (var registryIndex = 0; registryIndex < registry.names.Count; registryIndex++)
            {
                var name = registry.names[registryIndex];
                var source = registry.sources[name];
                var precision = source.nodes.First().concretePrecision;

                var hasPrecisionMismatch = false;
                var nodeNames = new HashSet<string>();
                foreach (var node in source.nodes)
                {
                    nodeNames.Add(node.name);
                    if (node.concretePrecision != precision)
                    {
                        hasPrecisionMismatch = true;
                        break;
                    }
                }

                if (hasPrecisionMismatch)
                {
                    var message = new StringBuilder($"Precision mismatch for function {name}:");
                    foreach (var node in source.nodes)
                    {
                        message.AppendLine($"{node.name} ({node.objectId}): {node.concretePrecision}");
                    }
                    throw new InvalidOperationException(message.ToString());
                }

                var code = source.code.Replace(PrecisionUtil.Token, precision.ToShaderString());
                code = $"// Node: {string.Join(", ", nodeNames)}{nl}{code}";
                var codeIndex = codeSnippets.Count;
                codeSnippets.Add(code + nl);
                for (var portIndex = 0; portIndex < ports.Count; portIndex++)
                {
                    var portNodeSet = portNodeSets[portIndex];
                    foreach (var node in source.nodes)
                    {
                        if (portNodeSet.Contains(node))
                        {
                            portCodeIndices[portIndex].Add(codeIndex);
                            break;
                        }
                    }
                }
            }

            foreach (var property in graph.properties)
            {
                if (property.isExposed)
                {
                    continue;
                }

                for (var portIndex = 0; portIndex < ports.Count; portIndex++)
                {
                    var portPropertySet = portPropertySets[portIndex];
                    if (portPropertySet.Contains(property.objectId))
                    {
                        portCodeIndices[portIndex].Add(codeSnippets.Count);
                    }
                }

                ShaderStringBuilder builder = new ShaderStringBuilder();
                property.ForeachHLSLProperty(h => h.AppendTo(builder));

                codeSnippets.Add($"// Property: {property.displayName}{nl}{builder.ToCodeBlock()}{nl}{nl}");
            }

            foreach (var prop in shaderProperties.properties)
            {
                if (!graph.properties.Contains(prop) && (prop is SamplerStateShaderProperty))
                {
                    sharedCodeIndices.Add(codeSnippets.Count);
                    ShaderStringBuilder builder = new ShaderStringBuilder();
                    prop.ForeachHLSLProperty(h => h.AppendTo(builder));

                    codeSnippets.Add($"// Property: {prop.displayName}{nl}{builder.ToCodeBlock()}{nl}{nl}");
                }
            }

            var inputStructName = $"SG_Input_{assetGuid}";
            var outputStructName = $"SG_Output_{assetGuid}";
            var evaluationFunctionName = $"SG_Evaluate_{assetGuid}";

            #region Input Struct

            sharedCodeIndices.Add(codeSnippets.Count);
            codeSnippets.Add($"struct {inputStructName}{nl}{{{nl}");

            #region Requirements

            var portRequirements = new ShaderGraphRequirements[ports.Count];
            for (var portIndex = 0; portIndex < ports.Count; portIndex++)
            {
                var requirementsNodes = portNodeSets[portIndex].ToList();
                requirementsNodes.Add(ports[portIndex].owner);
                portRequirements[portIndex] = ShaderGraphRequirements.FromNodes(requirementsNodes, ports[portIndex].stageCapability);
            }

            var portIndices = new List<int>();
            portIndices.Capacity = ports.Count;

            void AddRequirementsSnippet(Func<ShaderGraphRequirements, bool> predicate, string snippet)
            {
                portIndices.Clear();
                for (var portIndex = 0; portIndex < ports.Count; portIndex++)
                {
                    if (predicate(portRequirements[portIndex]))
                    {
                        portIndices.Add(portIndex);
                    }
                }

                if (portIndices.Count > 0)
                {
                    foreach (var portIndex in portIndices)
                    {
                        portCodeIndices[portIndex].Add(codeSnippets.Count);
                    }

                    codeSnippets.Add($"{indent}{snippet};{nl}");
                }
            }

            void AddCoordinateSpaceSnippets(InterpolatorType interpolatorType, Func<ShaderGraphRequirements, NeededCoordinateSpace> selector)
            {
                foreach (var space in EnumInfo<CoordinateSpace>.values)
                {
                    var neededSpace = space.ToNeededCoordinateSpace();
                    AddRequirementsSnippet(r => (selector(r) & neededSpace) > 0, $"float3 {space.ToVariableName(interpolatorType)}");
                }
            }

            // TODO: Rework requirements system to make this better
            AddCoordinateSpaceSnippets(InterpolatorType.Normal, r => r.requiresNormal);
            AddCoordinateSpaceSnippets(InterpolatorType.Tangent, r => r.requiresTangent);
            AddCoordinateSpaceSnippets(InterpolatorType.BiTangent, r => r.requiresBitangent);
            AddCoordinateSpaceSnippets(InterpolatorType.ViewDirection, r => r.requiresViewDir);
            AddCoordinateSpaceSnippets(InterpolatorType.Position, r => r.requiresPosition);

            AddRequirementsSnippet(r => r.requiresVertexColor, $"float4 {ShaderGeneratorNames.VertexColor}");
            AddRequirementsSnippet(r => r.requiresScreenPosition, $"float4 {ShaderGeneratorNames.ScreenPosition}");
            AddRequirementsSnippet(r => r.requiresFaceSign, $"float4 {ShaderGeneratorNames.FaceSign}");

            foreach (var uvChannel in EnumInfo<UVChannel>.values)
            {
                AddRequirementsSnippet(r => r.requiresMeshUVs.Contains(uvChannel), $"half4 {uvChannel.GetUVName()}");
            }

            AddRequirementsSnippet(r => r.requiresTime, $"float3 {ShaderGeneratorNames.TimeParameters}");

            #endregion

            sharedCodeIndices.Add(codeSnippets.Count);
            codeSnippets.Add($"}};{nl}{nl}");

            #endregion

            // VFX Code heavily relies on the slotId from the original MasterNodes
            // Since we keep these around for upgrades anyway, for now it is simpler to use them
            // Therefore we remap the output blocks back to the original Ids here
            var originialPortIds = new int[ports.Count];
            for (int i = 0; i < originialPortIds.Length; i++)
            {
                if (!VFXTarget.s_BlockMap.TryGetValue((ports[i].owner as BlockNode).descriptor, out var originalId))
                    continue;

                // In Master Nodes we had a different BaseColor/Color slot id between Unlit/Lit
                // In the stack we use BaseColor for both cases. Catch this here.
                if (asset.lit && originalId == ShaderGraphVfxAsset.ColorSlotId)
                {
                    originalId = ShaderGraphVfxAsset.BaseColorSlotId;
                }

                originialPortIds[i] = originalId;
            }

            #region Output Struct

            sharedCodeIndices.Add(codeSnippets.Count);
            codeSnippets.Add($"struct {outputStructName}{nl}{{");

            for (var portIndex = 0; portIndex < ports.Count; portIndex++)
            {
                var port = ports[portIndex];
                portCodeIndices[portIndex].Add(codeSnippets.Count);
                codeSnippets.Add($"{nl}{indent}{port.concreteValueType.ToShaderString(graph.graphDefaultConcretePrecision)} {port.shaderOutputName}_{originialPortIds[portIndex]};");
            }

            sharedCodeIndices.Add(codeSnippets.Count);
            codeSnippets.Add($"{nl}}};{nl}{nl}");

            #endregion

            #region Graph Function

            sharedCodeIndices.Add(codeSnippets.Count);
            codeSnippets.Add($"{outputStructName} {evaluationFunctionName}({nl}{indent}{inputStructName} IN");

            var inputProperties = new List<AbstractShaderProperty>();
            var portPropertyIndices = new List<int>[ports.Count];
            var propertiesStages = new List<ShaderStageCapability>();
            for (var portIndex = 0; portIndex < ports.Count; portIndex++)
            {
                portPropertyIndices[portIndex] = new List<int>();
            }

            foreach (var property in graph.properties)
            {
                if (!property.isExposed)
                {
                    continue;
                }

                var propertyIndex = inputProperties.Count;
                var codeIndex = codeSnippets.Count;

                ShaderStageCapability stageCapability = 0;
                for (var portIndex = 0; portIndex < ports.Count; portIndex++)
                {
                    var portPropertySet = portPropertySets[portIndex];
                    if (portPropertySet.Contains(property.objectId))
                    {
                        portCodeIndices[portIndex].Add(codeIndex);
                        portPropertyIndices[portIndex].Add(propertyIndex);
                        stageCapability |= ports[portIndex].stageCapability;
                    }
                }

                propertiesStages.Add(stageCapability);
                inputProperties.Add(property);
                codeSnippets.Add($",{nl}{indent}/* Property: {property.displayName} */ {property.GetPropertyAsArgumentStringForVFX(property.concretePrecision.ToShaderString())}");
            }

            sharedCodeIndices.Add(codeSnippets.Count);
            codeSnippets.Add($"){nl}{{");

            #region Node Code

            for (var mappingIndex = 0; mappingIndex < bodySb.mappings.Count; mappingIndex++)
            {
                var mapping = bodySb.mappings[mappingIndex];
                var code = bodySb.ToString(mapping.startIndex, mapping.count);
                if (string.IsNullOrWhiteSpace(code))
                {
                    continue;
                }

                code = $"{nl}{indent}// Node: {mapping.node.name}{nl}{code}";
                var codeIndex = codeSnippets.Count;
                codeSnippets.Add(code);
                for (var portIndex = 0; portIndex < ports.Count; portIndex++)
                {
                    var portNodeSet = portNodeSets[portIndex];
                    if (portNodeSet.Contains(mapping.node))
                    {
                        portCodeIndices[portIndex].Add(codeIndex);
                    }
                }
            }

            #endregion

            #region Output Mapping

            sharedCodeIndices.Add(codeSnippets.Count);
            codeSnippets.Add($"{nl}{indent}// VFXMasterNode{nl}{indent}{outputStructName} OUT;{nl}");

            // Output mapping
            for (var portIndex = 0; portIndex < ports.Count; portIndex++)
            {
                var port = ports[portIndex];
                portCodeIndices[portIndex].Add(codeSnippets.Count);
                codeSnippets.Add($"{indent}OUT.{port.shaderOutputName}_{originialPortIds[portIndex]} = {port.owner.GetSlotValue(port.id, GenerationMode.ForReals, graph.graphDefaultConcretePrecision)};{nl}");
            }

            #endregion

            // Function end
            sharedCodeIndices.Add(codeSnippets.Count);
            codeSnippets.Add($"{indent}return OUT;{nl}}}{nl}");

            #endregion

            result.codeSnippets = codeSnippets.ToArray();
            result.sharedCodeIndices = sharedCodeIndices.ToArray();
            result.outputCodeIndices = new IntArray[ports.Count];
            for (var i = 0; i < ports.Count; i++)
            {
                result.outputCodeIndices[i] = portCodeIndices[i].ToArray();
            }

            var outputMetadatas = new OutputMetadata[ports.Count];
            for (int portIndex = 0; portIndex < outputMetadatas.Length; portIndex++)
            {
                outputMetadatas[portIndex] = new OutputMetadata(portIndex, ports[portIndex].shaderOutputName, originialPortIds[portIndex]);
            }

            asset.SetOutputs(outputMetadatas);

            asset.evaluationFunctionName = evaluationFunctionName;
            asset.inputStructName = inputStructName;
            asset.outputStructName = outputStructName;
            asset.portRequirements = portRequirements;
            asset.m_PropertiesStages = propertiesStages.ToArray();
            asset.concretePrecision = graph.graphDefaultConcretePrecision;
            asset.SetProperties(inputProperties);
            asset.outputPropertyIndices = new IntArray[ports.Count];
            for (var portIndex = 0; portIndex < ports.Count; portIndex++)
            {
                asset.outputPropertyIndices[portIndex] = portPropertyIndices[portIndex].ToArray();
            }

            return asset;
        }

#endif
    }
}<|MERGE_RESOLUTION|>--- conflicted
+++ resolved
@@ -24,13 +24,9 @@
     // sure that all shader graphs get re-imported. Re-importing is required,
     // because the shader graph codegen is different for V2.
     // This ifdef can be removed once V2 is the only option.
-<<<<<<< HEAD
-    [ScriptedImporter(120, Extension, -902)]
-=======
-    [ScriptedImporter(116, Extension, -902)]
->>>>>>> a7d5e885
+    [ScriptedImporter(121, Extension, -902)]
 #else
-    [ScriptedImporter(49, Extension, -902)]
+    [ScriptedImporter(50, Extension, -902)]
 #endif
 
     class ShaderGraphImporter : ScriptedImporter
