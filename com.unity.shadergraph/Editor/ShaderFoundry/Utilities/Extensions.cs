--- conflicted
+++ resolved
@@ -131,29 +131,6 @@
         }
     }
 
-<<<<<<< HEAD
-    internal static class BlockVariableExtensions
-    {
-        internal static BlockVariable Clone(this BlockVariable variable, ShaderContainer container)
-        {
-            return variable.Clone(container, variable.ReferenceName, variable.DisplayName);
-        }
-
-        internal static BlockVariable Clone(this BlockVariable variable, ShaderContainer container, string referenceName, string displayName)
-        {
-            var builder = new BlockVariable.Builder(container);
-            builder.Type = variable.Type;
-            builder.ReferenceName = referenceName;
-            builder.DisplayName = displayName;
-            builder.DefaultExpression = variable.DefaultExpression;
-            foreach (var attribute in variable.Attributes)
-                builder.AddAttribute(attribute);
-            return builder.Build();
-        }
-    }
-
-=======
->>>>>>> 4457ca61
     static class VariableLinkInstanceExtensions
     {
         internal static void Declare(this VariableLinkInstance varInstance, ShaderBuilder builder)
