--- conflicted
+++ resolved
@@ -47,12 +47,8 @@
             // but for now it is directly populated by this special constructor
             ITemplateProvider provider = new LegacyTemplateProvider(target, new ShaderGraph.AssetCollection());
 
-<<<<<<< HEAD
             var shaderInstBuilder = new ShaderInstance.Builder(container, shaderName, additionalShaderID);
-=======
-            var shaderInstBuilder = new ShaderInstance.Builder(container, shaderName);
-
->>>>>>> cdcaa92b
+            
             foreach (var template in provider.GetTemplates(container))
             {
                 if (template.AdditionalShaderID != additionalShaderID)
@@ -74,10 +70,7 @@
                 var templateInstance = templateInstanceBuilder.Build();
                 shaderInstBuilder.TemplateInstances.Add(templateInstance);
             }
-<<<<<<< HEAD
-=======
 
->>>>>>> cdcaa92b
             var shaderInst = shaderInstBuilder.Build();
 
             var generatedShader = ShaderGenerator.Generate(container, shaderInst);
