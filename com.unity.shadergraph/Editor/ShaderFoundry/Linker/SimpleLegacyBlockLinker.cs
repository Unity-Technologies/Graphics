using System.Collections.Generic;

namespace UnityEditor.ShaderFoundry
{
    /// Handles linking together the vertex and fragment stages for the legacy linker.
    /// This helps to separate out logic from the LegacyTemplateLinker and potentially make this piece unit testable.
    internal class SimpleLegacyBlockLinker
    {
        ShaderContainer Container;

        class BlockGroup
        {
            internal CustomizationPoint CustomizationPoint = CustomizationPoint.Invalid;
            internal List<BlockInstance> BlockInstances = new List<BlockInstance>();
            internal BlockLinkInstance LinkingData;
            internal List<BlockLinkInstance> BlocksLinkingData = new List<BlockLinkInstance>();
            internal BlockMerger.Context Context;
        }

        class LegacyBlockBuildingContext
        {
            internal BlockInstance BlockInstance;
            internal IEnumerable<BlockVariable> Inputs;
            internal IEnumerable<BlockVariable> Outputs;
            internal string FunctionName;
            internal string InputTypeName;
            internal string OutputTypeName;
            internal int CPIndex;
            internal List<BlockGroup> BlockGroups;
        }

        internal SimpleLegacyBlockLinker(ShaderContainer container)
        {
            this.Container = container;
        }

        internal LegacyEntryPoints GenerateLegacyEntryPoints(Template template, TemplatePass templatePass, List<CustomizationPointInstance> customizationPointInstances)
        {
            var vertexGroups = BuildBlockGroups(templatePass.VertexStageElements, customizationPointInstances);
            var fragmentGroups = BuildBlockGroups(templatePass.FragmentStageElements, customizationPointInstances);
            return GenerateMergerLegacyEntryPoints(template, templatePass, vertexGroups, fragmentGroups);
        }

        List<BlockGroup> BuildBlockGroups(IEnumerable<TemplatePassStageElement> passStageElements, IEnumerable<CustomizationPointInstance> customizationPointInstances)
        {
            // Build block groups based upon customization points. All neighboring blocks not in a customization point
            // will be grouped together. Customization points will have their own group.
            var results = new List<BlockGroup>();
            BlockGroup currentGroup = null;
            foreach (var stageElement in passStageElements)
            {
                var customizationPoint = stageElement.CustomizationPoint;
                // If the customization point has changed then the group changes (or if we didn't already have a group)
                if (currentGroup == null || currentGroup.CustomizationPoint != customizationPoint)
                {
                    currentGroup = new BlockGroup { CustomizationPoint = customizationPoint };
                    results.Add(currentGroup);
                }

<<<<<<< HEAD
                if (stageElement.BlockInstance.IsValid)
                    currentGroup.BlockInstances.Add(stageElement.BlockInstance);
            }
            // Now add fill out each group that has a customization point. To do this, we append the default block instances
            // of the customization point and all of the block instances in each customization point instance.
=======
            // Once pass blocks are merged, we can append each group with the CustomizationPointInstance's blocks
>>>>>>> fc4d0c6f
            foreach (var group in results)
            {
                if (group.CustomizationPoint.IsValid == false)
                    continue;

<<<<<<< HEAD
                foreach (var blockInstance in group.CustomizationPoint.DefaultBlockInstances)
                    group.BlockInstances.Add(blockInstance);

                // Find the CustomizationPointInstance matching the group's CustomizationPoint and append all of its block instances
                foreach (var customizationPointInstance in customizationPointInstances)
=======
                // Find the CustomizationPointInstance matching the group's CustomizationPoint and append all of it's block descriptors
                foreach (var cpDesc in customizationPointInstances)
>>>>>>> fc4d0c6f
                {
                    if (customizationPointInstance.CustomizationPoint != group.CustomizationPoint)
                        continue;

                    foreach (var blockInstance in customizationPointInstance.BlockInstances)
                        group.BlockInstances.Add(blockInstance);
                    // Should this break? Does it make sense for a user to have two CustomizationPointInstances with the same CustomizationPoint?
                    break;
                }
            }

            return results;
        }

        Block BuildMergedBlock(BlockMerger merger, BlockGroup group, UnityEditor.Rendering.ShaderType stageType)
        {
            var customizationPoint = group.CustomizationPoint;
            var customizationPointName = customizationPoint.Name;
            // Build all of the block link instances
            List<BlockLinkInstance> blockLinkInstances = new List<BlockLinkInstance>();
            foreach (var blockInstance in group.BlockInstances)
            {
                var blockLinkInstance = new BlockLinkInstance(Container);
                blockLinkInstance.Build(blockInstance);
                blockLinkInstances.Add(blockLinkInstance);
            }
            // Run the merger to generate linking information
            group.Context = new BlockMerger.Context
            {
                Inputs = customizationPoint.Inputs,
                Outputs = customizationPoint.Outputs,
                BlockLinkInstances = blockLinkInstances,
            };
            var mergedBlockLinkInstance = merger.Link(group.Context);

            // Generate the actual block from the linked results
            var declarationContext = new MergedBlockDeclaration.Context
            {
                BlockLinkInstances = blockLinkInstances,
                BlockName = customizationPointName,
                InputTypeName = $"{customizationPointName}CPInput",
                OutputTypeName = $"{customizationPointName}CPOutput",
                EntryPointFunctionName = "Apply",
                MergedBlockLinkInstance = mergedBlockLinkInstance,
            };
            var generator = new MergedBlockDeclaration(Container);
            return generator.Build(declarationContext);
        }

        LegacyEntryPoints GenerateMergerLegacyEntryPoints(Template template, TemplatePass templatePass, List<BlockGroup> vertexGroups, List<BlockGroup> fragmentGroups)
        {
            // Without changing SRP we can't easily link multiple customization points as this would require
            // changing how the values are passed around and would currently require setting them into globals.

            var merger = new BlockMerger(Container);
            var vertexCPIndex = vertexGroups.FindIndex((g) => (g.CustomizationPoint.Name == LegacyCustomizationPoints.VertexDescriptionCPName));
            var fragmentCPIndex = fragmentGroups.FindIndex((g) => (g.CustomizationPoint.Name == LegacyCustomizationPoints.SurfaceDescriptionCPName));

            var vertexGroup = vertexGroups[vertexCPIndex];
            var fragmentGroup = fragmentGroups[fragmentCPIndex];

            var mergedVertexBlock = BuildMergedBlock(merger, vertexGroup, UnityEditor.Rendering.ShaderType.Vertex);
            var mergedFragmentBlock = BuildMergedBlock(merger, fragmentGroup, UnityEditor.Rendering.ShaderType.Fragment);

            // Find user custom varyings from the interface between the vertex/fragment stage
            List<VaryingVariable> customVaryings = new List<VaryingVariable>();
            FindVaryings(mergedVertexBlock, mergedFragmentBlock, vertexGroup.Context.Outputs, fragmentGroup.Context.Inputs, customVaryings);

            // Make new block variables for the varyings
            List<BlockVariable> varyingBlockVariables = new List<BlockVariable>();
            foreach (var varying in customVaryings)
            {
                var builder = new BlockVariable.Builder(Container);
                builder.Name = varying.Name;
                builder.Type = varying.Type;
                varyingBlockVariables.Add(builder.Build());
            }

            // Append the stage interface's allowed variables to include the varyings
            var vertexOutputs = new List<BlockVariable>();
            vertexOutputs.AddRange(vertexGroup.Context.Outputs);
            vertexOutputs.AddRange(varyingBlockVariables);

            var fragmentInputs = new List<BlockVariable>();
            fragmentInputs.AddRange(fragmentGroup.Context.Inputs);
            fragmentInputs.AddRange(varyingBlockVariables);

            // Now build the actual legacy descriptor functions. These actually access the globals to feed into the merged blocks
            var vertexLegacyContext = new LegacyBlockBuildingContext
            {
                BlockInstance = BuildSimpleBlockInstance(mergedVertexBlock),
                Inputs = vertexGroup.Context.Inputs,
                Outputs = vertexOutputs,
                FunctionName = LegacyCustomizationPoints.VertexDescriptionFunctionName,
                InputTypeName = LegacyCustomizationPoints.VertexEntryPointInputName,
                OutputTypeName = LegacyCustomizationPoints.VertexEntryPointOutputName,
                CPIndex = vertexCPIndex,
                BlockGroups = vertexGroups,
            };
            var vertexBlock = BuildLegacyBlock(vertexLegacyContext);
            var fragmentLegacyContext = new LegacyBlockBuildingContext
            {
                BlockInstance = BuildSimpleBlockInstance(mergedFragmentBlock),
                Inputs = fragmentInputs,
                Outputs = fragmentGroup.Context.Outputs,
                FunctionName = LegacyCustomizationPoints.SurfaceDescriptionFunctionName,
                InputTypeName = LegacyCustomizationPoints.SurfaceEntryPointInputName,
                OutputTypeName = LegacyCustomizationPoints.SurfaceEntryPointOutputName,
                CPIndex = fragmentCPIndex,
                BlockGroups = fragmentGroups,
            };
            var fragmentBlock = BuildLegacyBlock(fragmentLegacyContext);

            var legacyEntryPoints = new LegacyEntryPoints();
            legacyEntryPoints.vertexDescBlockInstance = BuildSimpleBlockInstance(vertexBlock);
            legacyEntryPoints.fragmentDescBlockInstance = BuildSimpleBlockInstance(fragmentBlock);
            legacyEntryPoints.customInterpolants = customVaryings;
            return legacyEntryPoints;
        }

        void FindVaryings(Block block0, Block block1, IEnumerable<BlockVariable> existingOutputs,  IEnumerable<BlockVariable> existingInputs, List<VaryingVariable> customInterpolants)
        {
            var existingOutputNames = new HashSet<string>();
            foreach (var output in existingOutputs)
                existingOutputNames.Add(output.Name);
            var existingInputNames = new HashSet<string>();
            foreach (var input in existingInputs)
                existingInputNames.Add(input.Name);

            var availableOutputs = new Dictionary<string, BlockVariable>();
            void TryAddOutput(BlockVariable output, string fieldName)
            {
                if (!existingOutputNames.Contains(fieldName))
                    availableOutputs[fieldName] = output;
            }

            // Find if any input/output have matching names. If so then create a varying
            foreach (var output in block0.Outputs)
            {
                var fieldName = output.Name;
                TryAddOutput(output, fieldName);

                foreach (var aliasAtt in AliasAttribute.ForEach(output.Attributes))
                    TryAddOutput(output, aliasAtt.AliasName);
            }

            void TryLinkInput(BlockVariable input, string fieldName)
            {
                if (!existingInputNames.Contains(fieldName) && availableOutputs.TryGetValue(fieldName, out var matchingOutput))
                    customInterpolants.Add(new VaryingVariable { Type = input.Type, Name = fieldName });
            }

            foreach (var input in block1.Inputs)
            {
                string fieldName = input.Name;
                TryLinkInput(input, fieldName);

                foreach (var aliasAtt in AliasAttribute.ForEach(input.Attributes))
                    TryLinkInput(input, aliasAtt.AliasName);
            }
        }

        BlockInstance BuildSimpleBlockInstance(Block block)
        {
            var builder = new BlockInstance.Builder(Container, block);
            return builder.Build();
        }

        Block BuildLegacyBlock(LegacyBlockBuildingContext buildingContext)
        {
            // Build a block link instance for the block
            var blockLinkInstance = new BlockLinkInstance(Container);
            blockLinkInstance.Build(buildingContext.BlockInstance);

            // Invoke the merger to find connections
            var mergerContext = new BlockMerger.Context
            {
                BlockLinkInstances = new List<BlockLinkInstance> { blockLinkInstance },
                Inputs = buildingContext.Inputs,
                Outputs = buildingContext.Outputs,
            };
            var merger = new BlockMerger(Container);
            merger.Mode = BlockMerger.MergeMode.Strict;
            var mergedBlockLinkInstance = merger.Link(mergerContext);
            // Manually name the input/output instance variables
            mergedBlockLinkInstance.InputInstance.Name = buildingContext.InputTypeName.ToLower();
            mergedBlockLinkInstance.OutputInstance.Name = buildingContext.OutputTypeName.ToLower();
            // Generate the actual merged block
            return BuildBlock(buildingContext, mergedBlockLinkInstance.InputInstance, mergedBlockLinkInstance.OutputInstance, blockLinkInstance.InputInstance, blockLinkInstance.OutputInstance);
        }

        Block BuildBlock(LegacyBlockBuildingContext buildingContext, VariableLinkInstance inputsInstance, VariableLinkInstance outputsInstance,
            VariableLinkInstance blockInputInstance, VariableLinkInstance blockOutputInstance)
        {
            var blockInstance = buildingContext.BlockInstance;
            var block = blockInstance.Block;

            var blockBuilder = new Block.Builder(Container, buildingContext.FunctionName);
            // Copy over all of the base block data
            blockBuilder.MergeTypesFunctionsDescriptors(block);

            // The private blocks currently don't get merged in because they don't really exist (they're basically stub for generation currently),
            // however these blocks may contain descriptors for defines, includes, etc... that need to be included.
            // Note: This probably needs to handle properties eventually too.
            foreach (var group in buildingContext.BlockGroups)
            {
                if (!group.CustomizationPoint.IsValid)
                {
                    foreach (var groupBlockInstance in group.BlockInstances)
                        blockBuilder.MergeDescriptors(groupBlockInstance.Block);
                }
            }

            var inputType = BuildInputType(buildingContext.InputTypeName, blockInputInstance.Fields);
            inputsInstance.Type = inputType;
            blockBuilder.AddType(inputType);

            var outputType = BuildOutputType(buildingContext.OutputTypeName, outputsInstance.Fields);
            outputsInstance.Type = outputType;
            blockBuilder.AddType(outputType);

            var entryPointFn = BuildEntryPointFunction(buildingContext, inputsInstance, outputsInstance, blockInputInstance, blockOutputInstance);
            //fnBuilder.Build();
            blockBuilder.SetEntryPointFunction(entryPointFn);

            return blockBuilder.Build();
        }

        ShaderType BuildInputType(string typeName, IEnumerable<VariableLinkInstance> fields)
        {
            // Build the input/output types from the collected inputs and outputs.
            // Do not put these types in the block's context, these need to be in the global namespace due to legacy reasons.
            var inputBuilder = new ShaderType.StructBuilder(Container, typeName);
            // Mark the input as externally declared. This is currently built in the legacy linker
            // and does some special logic that we don't want to replicate here yet.
            inputBuilder.DeclaredExternally();
            foreach (var input in fields)
            {
                // Inputs without a source aren't promoted to the block's inputs.
                // They might still initialize a sub-block input though.
                if (input.Source == null)
                    continue;

                var sourceVar = input.Source;
                inputBuilder.AddField(BuildField(sourceVar));
            }
            return inputBuilder.Build();
        }

        ShaderType BuildOutputType(string typeName, IEnumerable<VariableLinkInstance> fields)
        {
            var outputBuilder = new ShaderType.StructBuilder(Container, typeName);
            foreach (var output in fields)
            {
                if (output.Source == null)
                    continue;

                var destVar = output;
                outputBuilder.AddField(BuildField(destVar));
            }
            return outputBuilder.Build();
        }

        StructField BuildField(VariableLinkInstance field)
        {
            var fieldBuilder = new StructField.Builder(Container, field.Name, field.Type);
            foreach (var attribute in field.Attributes)
                fieldBuilder.AddAttribute(attribute);
            return fieldBuilder.Build();
        }

        ShaderFunction BuildEntryPointFunction(LegacyBlockBuildingContext buildingContext,
            VariableLinkInstance inputsInstance, VariableLinkInstance outputsInstance,
            VariableLinkInstance blockInputInstance, VariableLinkInstance blockOutputInstance)
        {
            var blockInstance = buildingContext.BlockInstance;
            var block = blockInstance.Block;
            var subEntryPointFn = block.EntryPointFunction;

            // Build up the actual description functions
            var fnBuilder = new ShaderFunction.Builder(Container, buildingContext.FunctionName, outputsInstance.Type);
            fnBuilder.AddInput(inputsInstance.Type, inputsInstance.Name);


            var subBlockInputInstance = new VariableLinkInstance { Container = Container, Name = blockInputInstance.Name };
            fnBuilder.AddVariableDeclarationStatement(blockInputInstance.Type, blockInputInstance.Name);
            // Copy all inputs into the sub-block struct
            foreach (var inputData in blockInputInstance.Fields)
                DeclareMatch(fnBuilder, inputData, subBlockInputInstance);

            // Call the sub-block entry point
            fnBuilder.AddCallStatementWithNewReturn(subEntryPointFn, blockOutputInstance.Name, blockInputInstance.Name);

            // Copy all outputs into the legacy description type
            fnBuilder.AddVariableDeclarationStatement(outputsInstance.Type, outputsInstance.Name);
            foreach (var outputData in outputsInstance.Fields)
                DeclareMatch(fnBuilder, outputData, subBlockInputInstance);

            fnBuilder.AddLine($"return {outputsInstance.Name};");
            return fnBuilder.Build();
        }

        void DeclareMatch(ShaderFunction.Builder builder, VariableLinkInstance match, VariableLinkInstance subBlockInputInstance)
        {
            var source = match.Source;
            var dest = match;

            if (match.IsUniform)
            {
                var propData = dest;
                var owningVar = subBlockInputInstance.CreateSubField(propData.Type, propData.Name, propData.Attributes);
                UniformDeclaration.Copy(builder, match, owningVar);
            }
            // If the source is another block (i.e. the parent is valid)
            else if (source != null && source.Parent != null)
            {
                builder.AddLine($"{dest.Parent.Name}.{dest.Name} = {source.Parent.Name}.{source.Name};");
            }
            else
                RecursivelyBuildDefaultValues(builder, match);
        }

        bool RecursivelyBuildDefaultValues(ShaderFunction.Builder builder, VariableLinkInstance variable)
        {
            // If this field has a default value, emit that
            var defaultValueAtt = DefaultValueAttribute.Find(variable.Attributes);
            if (defaultValueAtt != null)
            {
                builder.AddLine($"{variable.GetDeclarationString()} = {defaultValueAtt.DefaultValue};");
                return true;
            }
            // Otherwise, recurse into each sub-field to see if it has a default
            else
            {
                bool allHaveDefaults = true;
                foreach (var subField in variable.Type.StructFields)
                {
                    var subFieldVar = variable.CreateSubField(subField.Type, subField.Name, subField.Attributes);
                    allHaveDefaults &= RecursivelyBuildDefaultValues(builder, subFieldVar);
                }
                return allHaveDefaults;
            }
        }
    }
}<|MERGE_RESOLUTION|>--- conflicted
+++ resolved
@@ -57,30 +57,21 @@
                     results.Add(currentGroup);
                 }
 
-<<<<<<< HEAD
                 if (stageElement.BlockInstance.IsValid)
                     currentGroup.BlockInstances.Add(stageElement.BlockInstance);
             }
             // Now add fill out each group that has a customization point. To do this, we append the default block instances
             // of the customization point and all of the block instances in each customization point instance.
-=======
-            // Once pass blocks are merged, we can append each group with the CustomizationPointInstance's blocks
->>>>>>> fc4d0c6f
             foreach (var group in results)
             {
                 if (group.CustomizationPoint.IsValid == false)
                     continue;
 
-<<<<<<< HEAD
                 foreach (var blockInstance in group.CustomizationPoint.DefaultBlockInstances)
                     group.BlockInstances.Add(blockInstance);
 
                 // Find the CustomizationPointInstance matching the group's CustomizationPoint and append all of its block instances
                 foreach (var customizationPointInstance in customizationPointInstances)
-=======
-                // Find the CustomizationPointInstance matching the group's CustomizationPoint and append all of it's block descriptors
-                foreach (var cpDesc in customizationPointInstances)
->>>>>>> fc4d0c6f
                 {
                     if (customizationPointInstance.CustomizationPoint != group.CustomizationPoint)
                         continue;
