--- conflicted
+++ resolved
@@ -313,16 +313,13 @@
             var container = context.Container;
             var uniformName = context.UniformName;
             var displayName = context.DisplayName;
-<<<<<<< HEAD
             var defaultValue = context.DefaultValue;
             if (defaultValue == null)
                 defaultValue = "\"\" {}";
-=======
             // These need valid names due to how uniform deduplication works, however the name isn't particularly important.
             // These names were roughly taken from the macros for virtual textures.
             var stackCBUniformName = $"{uniformName}_atlasparams";
             var stackUniformName = $"{uniformName}_transtab";
->>>>>>> bf1e2c1a
 
             // Process all layers into a list. If a layer is not specified then it is left as null.
             var layerCount = virtualTextureAttribute.LayerCount;
@@ -374,16 +371,10 @@
                 var layerDefaultTextureName = layerInfo[layer]?.TextureName ?? defaultValue;
 
                 // Declare a property and two uniforms (texture + sampler) per layer
-<<<<<<< HEAD
                 var slAttributes = new List<string> { $"[TextureStack._VirtualTexture({layer})]", "[NoScaleOffset]" };
                 result.MaterialPropertyDeclarations.Add(new MaterialPropertyDeclarationData { UniformName = layerUniformName, DisplayName = layerDisplayName, DisplayType = "2D", DefaultValueExpression = layerDefaultTextureName, Attributes = slAttributes });
-                result.UniformDeclarations.Add(new UniformDeclarationData { dataSource = UniformDataSource.Global, Name = layerTextureName, Type = container._Texture2D });
-                result.UniformDeclarations.Add(new UniformDeclarationData { dataSource = UniformDataSource.Global, Name = layerSamplerName, Type = container._SamplerState });
-=======
-                result.MaterialPropertyDeclarations.Add(new MaterialPropertyDeclarationData { UniformName = layerUniformName, DisplayName = layerDisplayName, DisplayType = "2D", DefaultValueExpression = layerDefaultName });
                 UniformDeclarationData.Build(container._Texture2D, layerTextureName, UniformDataSource.Global, null, result);
                 UniformDeclarationData.Build(container._SamplerState, layerSamplerName, UniformDataSource.Global, null, result);
->>>>>>> bf1e2c1a
 
                 // The stack builder is used to declare the stack uniform
                 declareStackBuilder.Add(", ", layerUniformName);
