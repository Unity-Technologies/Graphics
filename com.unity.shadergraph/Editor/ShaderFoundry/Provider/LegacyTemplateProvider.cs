using System.Collections.Generic;
using UnityEditor.ShaderGraph;

using UnityEditor.ShaderFoundry;
using PassIdentifier = UnityEngine.Rendering.PassIdentifier;
using BlockInput = UnityEditor.ShaderFoundry.BlockVariable;
using BlockOutput = UnityEditor.ShaderFoundry.BlockVariable;
using BlockProperty = UnityEditor.ShaderFoundry.BlockVariable;

namespace UnityEditor.ShaderFoundry
{
    internal class LegacyTemplateProvider : ITemplateProvider
    {
        internal AssetCollection m_assetCollection = new AssetCollection();
        internal Target m_Target;
        internal ShaderContainer m_Container;

        internal Target LegacyTarget => m_Target;
        internal ShaderContainer Container => m_Container;

        const string precisionQualifier = "float";

        internal LegacyTemplateProvider(Target target, AssetCollection assetCollection = null)
        {
            m_Target = target;
            m_assetCollection = assetCollection;
        }

        string ITemplateProvider.Name
        {
            get { return m_Target.displayName; }
        }

        IEnumerable<CustomizationPoint> ITemplateProvider.GetCustomizationPoints()
        {
            // ToDo
            return null;
        }

        void ITemplateProvider.ConfigureSettings(TemplateProviderSettings settings)
        {
            // ToDo
        }

        IEnumerable<Template> ITemplateProvider.GetTemplates(ShaderContainer container)
        {
            m_Container = container;
            var results = new List<Template>();

            TargetSetupContext context = new TargetSetupContext(m_assetCollection);
            LegacyTarget.Setup(ref context);

            var subShaderIndex = 0;
            foreach (var subShader in context.subShaders)
            {
                var template = BuildTemplate(subShader, subShaderIndex);
                results.Add(template);
                ++subShaderIndex;
            }
            return results;
        }

        Template BuildTemplate(SubShaderDescriptor subShaderDescriptor, int subShaderIndex)
        {
            var legacyLinker = new LegacyTemplateLinker(m_assetCollection);
            legacyLinker.SetLegacy(m_Target, subShaderDescriptor);
            var builder = new Template.Builder(Container, $"{subShaderDescriptor.pipelineTag}", legacyLinker);

            CustomizationPoint vertexCustomizationPoint, surfaceCustomizationPoint;
            BuildTemplateCustomizationPoints(builder, subShaderDescriptor, out vertexCustomizationPoint, out surfaceCustomizationPoint);

            void AddTemplateTag(string tagName, string tagValue)
            {
                // Render Type
                if (!string.IsNullOrEmpty(tagValue))
                    builder.AddTagDescriptor(new TagDescriptor.Builder(Container, tagName, tagValue).Build());
                else
                    builder.AddTagDescriptor(new TagDescriptor.Builder(Container, $"// {tagName}", "<None>").Build());
            }

            AddTemplateTag("RenderPipeline", subShaderDescriptor.pipelineTag);
            AddTemplateTag("RenderType", subShaderDescriptor.renderType);
            AddTemplateTag("Queue", subShaderDescriptor.renderQueue);

            var subPassIndex = 0;
            foreach (var pass in subShaderDescriptor.passes)
            {
                var legacyPassDescriptor = pass.descriptor;
                var passBuilder = new TemplatePass.Builder(Container);
                passBuilder.ReferenceName = legacyPassDescriptor.referenceName;
                passBuilder.DisplayName = legacyPassDescriptor.displayName;
                passBuilder.SetPassIdentifier((uint)subShaderIndex, (uint)subPassIndex);
                ++subPassIndex;

                BuildLegacyTemplateEntryPoints(legacyPassDescriptor, passBuilder, vertexCustomizationPoint, surfaceCustomizationPoint);

                builder.AddPass(passBuilder.Build());
            }

            return builder.Build();
        }

        void BuildTemplateCustomizationPoints(Template.Builder builder, SubShaderDescriptor subShaderDescriptor, out CustomizationPoint vertexCustomizationPoint, out CustomizationPoint surfaceCustomizationPoint)
        {
            var vertexContext = new PostFieldsContext();
            var fragmentContext = new PostFieldsContext();
<<<<<<< HEAD
            // To build the customization point interface, merge the interface of all passes together.
=======
>>>>>>> fc4d0c6f
            foreach (var legacyPass in subShaderDescriptor.passes)
                ExtractVertexAndFragmentPostFields(legacyPass.descriptor, vertexContext, fragmentContext);

            vertexCustomizationPoint = BuildVertexCustomizationPoint(vertexContext);
            surfaceCustomizationPoint = BuildFragmentCustomizationPoint(fragmentContext);
        }

        CustomizationPoint BuildVertexCustomizationPoint(PostFieldsContext context)
        {
            var vertexPreBlock = BuildVertexPreBlock();
            var vertexPostBlock = BuildVertexPostBlock(context.Fields);

            var nameMappings = new List<NameOverride>();
            nameMappings.Add(new NameOverride { Source = "ObjectSpacePosition", Destination = "Position" });
            nameMappings.Add(new NameOverride { Source = "ObjectSpaceNormal", Destination = "Normal" });
            nameMappings.Add(new NameOverride { Source = "ObjectSpaceTangent", Destination = "Tangent" });
            var defaultVariableValues = new Dictionary<string, string>();
            var vertexMainBlock = BuildMainBlock(LegacyCustomizationPoints.VertexDescriptionFunctionName, vertexPreBlock, vertexPostBlock, nameMappings, defaultVariableValues, context.Fields);
            var vertexMainBlockInstance = new BlockInstance.Builder(Container, vertexMainBlock).Build();

            var vertexBuilder = new CustomizationPoint.Builder(Container, LegacyCustomizationPoints.VertexDescriptionCPName);
            return BuildCustomizationPoint(vertexBuilder, vertexPreBlock, vertexPostBlock, new List<BlockInstance> { vertexMainBlockInstance });
        }

        CustomizationPoint BuildFragmentCustomizationPoint(PostFieldsContext context)
        {
            var fragmentPreBlock = BuildFragmentPreBlock();
            var fragmentPostBlock = BuildFragmentPostBlock(context.Fields);

            var nameMappings = new List<NameOverride>();
            nameMappings.Add(new NameOverride { Source = "ObjectSpaceNormal", Destination = "NormalOS" });
            nameMappings.Add(new NameOverride { Source = "WorldSpaceNormal", Destination = "NormalWS" });
            nameMappings.Add(new NameOverride { Source = "TangentSpaceNormal", Destination = "NormalTS" });
            // Need to create the default outputs for the fragment output. This isn't currently part of the field descriptors.
            var defaultVariableValues = new Dictionary<string, string>();
            var fragmentMainBlock = BuildMainBlock(LegacyCustomizationPoints.SurfaceDescriptionFunctionName, fragmentPreBlock, fragmentPostBlock, nameMappings, defaultVariableValues, context.Fields);
            var fragmentMainBlockInstance = new BlockInstance.Builder(Container, fragmentMainBlock).Build();

            var fragmentBuilder = new CustomizationPoint.Builder(Container, LegacyCustomizationPoints.SurfaceDescriptionCPName);
            return BuildCustomizationPoint(fragmentBuilder, fragmentPreBlock, fragmentPostBlock, new List<BlockInstance> { fragmentMainBlockInstance });
        }

        void BuildLegacyTemplateEntryPoints(PassDescriptor legacyPassDescriptor, TemplatePass.Builder passBuilder, CustomizationPoint vertexCustomizationPoint, CustomizationPoint surfaceCustomizationPoint)
        {
            var vertexContext = new PostFieldsContext();
            var fragmentContext = new PostFieldsContext();
            ExtractVertexAndFragmentPostFields(legacyPassDescriptor, vertexContext, fragmentContext);

            ExtractVertex(passBuilder, vertexCustomizationPoint, vertexContext.Fields);
            ExtractFragment(passBuilder, surfaceCustomizationPoint, fragmentContext.Fields);
        }

        // Context object for collecting the "post fields" from a pass.
        // This is meant to uniquely collect fields so it can also be used to merge the results across multiple passes
        internal class PostFieldsContext
        {
            internal List<FieldDescriptor> Fields = new List<FieldDescriptor>();
            internal HashSet<string> FieldNames = new HashSet<string>();
        }

        void ExtractVertexAndFragmentPostFields(UnityEditor.ShaderGraph.PassDescriptor legacyPassDescriptor, PostFieldsContext vertexContext, PostFieldsContext fragmentContext)
        {
            void ExtractContext(TargetActiveBlockContext targetActiveBlockContext, IEnumerable<BlockFieldDescriptor> validBlocks, PostFieldsContext context)
            {
                if (validBlocks != null)
                {
                    foreach (var blockFieldDescriptor in validBlocks)
                    {
                        if (targetActiveBlockContext.activeBlocks.Contains(blockFieldDescriptor) && !context.FieldNames.Contains(blockFieldDescriptor.name))
                        {
                            context.FieldNames.Add(blockFieldDescriptor.name);
                            context.Fields.Add(blockFieldDescriptor);
                        }
                    }
                }
            }

            var targetActiveBlockContext = new TargetActiveBlockContext(new List<BlockFieldDescriptor>(), legacyPassDescriptor);
            LegacyTarget.GetActiveBlocks(ref targetActiveBlockContext);

            ExtractContext(targetActiveBlockContext, legacyPassDescriptor.validVertexBlocks, vertexContext);
            ExtractContext(targetActiveBlockContext, legacyPassDescriptor.validPixelBlocks, fragmentContext);
        }

        BlockInstance BuildSimpleBlockInstance(Block block)
        {
            var builder = new BlockInstance.Builder(Container, block);
            return builder.Build();
        }

        ShaderFunction BuildDummyFunction(string name, ShaderType inputType, ShaderType outputType)
        {
            var builder = new ShaderFunction.Builder(Container, name, outputType);
            builder.AddInput(inputType, "input");
            builder.AddLine($"{outputType.Name} output;");
            builder.AddLine($"return output;");
            return builder.Build();
        }

        Block BuildVertexPreBlock()
        {
            var blockName = $"Pre{LegacyCustomizationPoints.VertexDescriptionCPName}";
            List<FieldDescriptor> fields = new List<FieldDescriptor>();
            fields.AddRange(UnityEditor.ShaderGraph.Structs.VertexDescriptionInputs.fields);

            var builder = new Block.Builder(Container, blockName);
            var outputType = BuildType(blockName + "Outputs", ExtractFields(fields));
            var entryPointFn = BuildDummyFunction("dummy", ShaderType.Invalid, outputType);
            builder.SetEntryPointFunction(entryPointFn);
            return builder.Build();
        }

        Block BuildVertexPostBlock(List<FieldDescriptor> fields)
        {
            var blockName = $"Post{LegacyCustomizationPoints.VertexDescriptionCPName}";
            var builder = new Block.Builder(Container, blockName);
            var inputType = BuildType(blockName + "Inputs", ExtractFields(fields));
            var entryPointFn = BuildDummyFunction("dummy", inputType, ShaderType.Invalid);
            builder.SetEntryPointFunction(entryPointFn);
            return builder.Build();
        }

        Block BuildFragmentPreBlock()
        {
            var blockName = $"Pre{LegacyCustomizationPoints.SurfaceDescriptionCPName}";
            var builder = new Block.Builder(Container, blockName);
            var outputFields = ExtractFields(UnityEditor.ShaderGraph.Structs.SurfaceDescriptionInputs.fields);
            var outputType = BuildType(blockName + "Outputs", outputFields);
            var entryPointFn = BuildDummyFunction("dummy", ShaderType.Invalid, outputType);
            builder.SetEntryPointFunction(entryPointFn);
            return builder.Build();
        }

        Block BuildFragmentPostBlock(List<FieldDescriptor> fields)
        {
            var blockName = $"Post{LegacyCustomizationPoints.SurfaceDescriptionCPName}";
            var builder = new Block.Builder(Container, blockName);
            var inputType = BuildType(blockName + "Inputs", ExtractFields(fields));
            var entryPointFn = BuildDummyFunction("dummy", inputType, ShaderType.Invalid);
            builder.SetEntryPointFunction(entryPointFn);
            return builder.Build();
        }

        BlockVariable CloneVariable(BlockVariable variable)
        {
            var builder = new BlockVariable.Builder(Container);
            builder.Type = variable.Type;
            builder.Name = variable.Name;
            foreach (var attribute in variable.Attributes)
                builder.AddAttribute(attribute);
            return builder.Build();
        }

        CustomizationPoint BuildCustomizationPoint(CustomizationPoint.Builder builder, Block preBlock, Block postBlock, List<BlockInstance> defaultBlockInstances)
        {
            foreach (var output in preBlock.Outputs)
                builder.AddInput(CloneVariable(output));
            foreach (var input in postBlock.Inputs)
                builder.AddOutput(CloneVariable(input));
            foreach (var blockInstance in defaultBlockInstances)
                builder.AddDefaultBlockInstance(blockInstance);
            return builder.Build();
        }

        class NameOverride
        {
            public string Source;
            public string Destination;
        }

        Block BuildMainBlock(string blockName, Block preBlock, Block postBlock, List<NameOverride> nameMappings, Dictionary<string, string> defaultVariableValues, List<FieldDescriptor> fieldDescriptors)
        {
            var mainBlockBuilder = new Block.Builder(Container, blockName);

            // Collect some values for quick lookups by name
            var availableInputs = new Dictionary<string, BlockOutput>();
            foreach (var prop in preBlock.Outputs)
                availableInputs[prop.Name] = prop;
            var fieldDescriptorsByName = new Dictionary<string, FieldDescriptor>();
            foreach (var fieldDescriptor in fieldDescriptors)
                fieldDescriptorsByName[fieldDescriptor.name] = fieldDescriptor;
            var nameMappingsByOutputName = new Dictionary<string, NameOverride>();
            foreach (var mapping in nameMappings)
                nameMappingsByOutputName[mapping.Destination] = mapping;

            // Build the input/output type from the matching fields
            var inputBuilder = new ShaderType.StructBuilder(mainBlockBuilder, $"{blockName}DefaultIn");
            var outputBuilder = new ShaderType.StructBuilder(mainBlockBuilder, $"{blockName}DefaultOut");

            HashSet<string> declaredInputs = new HashSet<string>();
            var variableExpressions = new Dictionary<string, string>();
            // For every potential output, find out if it exists, and if so what its default expression is
            foreach (var output in postBlock.Inputs)
            {
                // First check if this is a variable remapping (i.e. one input name is getting remapped to a different output name)
                if (nameMappingsByOutputName.TryGetValue(output.Name, out var mapping))
                {
                    BlockOutput inputProp;
                    availableInputs.TryGetValue(mapping.Source, out inputProp);
                    if (inputProp.IsValid)
                    {
                        outputBuilder.AddField(output.Type, output.Name);
                        // Add the input if we haven't already declared it
                        if (!declaredInputs.Contains(inputProp.Name))
                        {
                            inputBuilder.AddField(inputProp.Type, inputProp.Name);
                            declaredInputs.Add(inputProp.Name);
                        }
                        variableExpressions[output.Name] = $"input.{mapping.Source};";
                    }
                }
                // Next see if this is a manually set default value
                else if (defaultVariableValues.TryGetValue(output.Name, out var defaultValue))
                {
                    variableExpressions[output.Name] = defaultValue;
                    outputBuilder.AddField(output.Type, output.Name);
                }
                // Finally, check if this has a default value we can extract from a field descriptor
                else if (fieldDescriptorsByName.TryGetValue(output.Name, out var fieldDescriptor))
                {
                    var defaultValueStr = GetDefaultValueString(output.Type, fieldDescriptor);
                    if (defaultValueStr != null)
                    {
                        variableExpressions[output.Name] = defaultValueStr;
                        outputBuilder.AddField(output.Type, output.Name);
                    }
                }
            }

            var inType = inputBuilder.Build();
            var outType = outputBuilder.Build();
            mainBlockBuilder.AddType(inType);
            mainBlockBuilder.AddType(outType);

            // Build the actual function
            var fnBuilder = new UnityEditor.ShaderFoundry.ShaderFunction.Builder(mainBlockBuilder, $"{blockName}Default", outType);
            fnBuilder.AddInput(inType, "input");

            fnBuilder.AddLine($"{outType.Name} output;");

            // Declare the expression for every output field
            foreach (var field in outType.StructFields)
            {
                if (variableExpressions.TryGetValue(field.Name, out var expression))
                    fnBuilder.AddLine($"output.{field.Name} = {expression};");
            }

            fnBuilder.AddLine($"return output;");
            var entryPointFunction = fnBuilder.Build();
            mainBlockBuilder.AddFunction(entryPointFunction);
            mainBlockBuilder.SetEntryPointFunction(entryPointFunction);

            return mainBlockBuilder.Build();
        }

        void ExtractVertex(TemplatePass.Builder passBuilder, CustomizationPoint vertexCustomizationPoint, List<FieldDescriptor> vertexFields)
        {
            var stageType = UnityEditor.Rendering.ShaderType.Vertex;
            var vertexPreBlock = BuildVertexPreBlock();
            var vertexPostBlock = BuildVertexPostBlock(vertexFields);

<<<<<<< HEAD
            passBuilder.AppendBlockInstance(BuildSimpleBlockInstance(vertexPreBlock), stageType);
            passBuilder.AppendCustomizationPoint(vertexCustomizationPoint, stageType);
            passBuilder.AppendBlockInstance(BuildSimpleBlockInstance(vertexPostBlock), stageType);
=======
            var nameMappings = new List<NameOverride>();
            nameMappings.Add(new NameOverride { Source = "ObjectSpacePosition", Destination = "Position" });
            nameMappings.Add(new NameOverride { Source = "ObjectSpaceNormal", Destination = "Normal" });
            nameMappings.Add(new NameOverride { Source = "ObjectSpaceTangent", Destination = "Tangent" });
            var defaultVariableValues = new Dictionary<string, string>();
            var vertexMainBlock = BuildMainBlock(LegacyCustomizationPoints.VertexDescriptionFunctionName, vertexPreBlock, vertexPostBlock, nameMappings, defaultVariableValues, vertexFields);

            var id0 = passBuilder.AddBlock(BuildSimpleBlockDesc(vertexPreBlock), UnityEditor.Rendering.ShaderType.Vertex);
            var id1 = passBuilder.AddBlock(BuildSimpleBlockDesc(vertexMainBlock), UnityEditor.Rendering.ShaderType.Vertex);
            var id2 = passBuilder.AddBlock(BuildSimpleBlockDesc(vertexPostBlock), UnityEditor.Rendering.ShaderType.Vertex);
            passBuilder.SetCustomizationPointBlocks(vertexCustomizationPoint, UnityEditor.Rendering.ShaderType.Vertex, id1, id1);
>>>>>>> fc4d0c6f
        }

        void ExtractFragment(TemplatePass.Builder passBuilder, CustomizationPoint surfaceCustomizationPoint, List<FieldDescriptor> fragmentFields)
        {
            var stageType = UnityEditor.Rendering.ShaderType.Fragment;
            var fragmentPreBlock = BuildFragmentPreBlock();
            var fragmentPostBlock = BuildFragmentPostBlock(fragmentFields);

            passBuilder.AppendBlockInstance(BuildSimpleBlockInstance(fragmentPreBlock), stageType);
            passBuilder.AppendCustomizationPoint(surfaceCustomizationPoint, stageType);
            passBuilder.AppendBlockInstance(BuildSimpleBlockInstance(fragmentPostBlock), stageType);
        }

        // BlockFields don't have types set. We need this temporarily to resolve them
        Dictionary<string, ShaderType> BuildFieldTypes()
        {
            var results = new Dictionary<string, ShaderType>()
            {
                { UnityEditor.ShaderGraph.BlockFields.VertexDescription.Position.name, Container._float3},
                { UnityEditor.ShaderGraph.BlockFields.VertexDescription.Normal.name, Container._float3},
                { UnityEditor.ShaderGraph.BlockFields.VertexDescription.Tangent.name, Container._float3},
                { UnityEditor.ShaderGraph.BlockFields.SurfaceDescription.BaseColor.name, Container._float3 },
                { UnityEditor.ShaderGraph.BlockFields.SurfaceDescription.NormalTS.name, Container._float3 },
                { UnityEditor.ShaderGraph.BlockFields.SurfaceDescription.NormalOS.name, Container._float3 },
                { UnityEditor.ShaderGraph.BlockFields.SurfaceDescription.NormalWS.name, Container._float3 },
                { UnityEditor.ShaderGraph.BlockFields.SurfaceDescription.Metallic.name, Container._float },
                { UnityEditor.ShaderGraph.BlockFields.SurfaceDescription.Specular.name, Container._float },
                { UnityEditor.ShaderGraph.BlockFields.SurfaceDescription.Smoothness.name, Container._float },
                { UnityEditor.ShaderGraph.BlockFields.SurfaceDescription.Occlusion.name, Container._float },
                { UnityEditor.ShaderGraph.BlockFields.SurfaceDescription.Emission.name, Container._float3 },
                { UnityEditor.ShaderGraph.BlockFields.SurfaceDescription.Alpha.name, Container._float },
                { UnityEditor.ShaderGraph.BlockFields.SurfaceDescription.AlphaClipThreshold.name, Container._float },
                { UnityEditor.ShaderGraph.BlockFields.SurfaceDescription.CoatMask.name, Container._float },
                { UnityEditor.ShaderGraph.BlockFields.SurfaceDescription.CoatSmoothness.name, Container._float },
            };

            return results;
        }

        List<StructField> ExtractFields(IEnumerable<FieldDescriptor> fields)
        {
            var visitedNames = new HashSet<string>();

            var fieldTypes = BuildFieldTypes();
            var results = new List<StructField>();
            foreach (var field in fields)
            {
                // Don't visit a name twice. This can happen currently due to the vertex attributes and inputs being merged together
                if (visitedNames.Contains(field.name))
                    continue;
                visitedNames.Add(field.name);

                // Some fields have a type set, some don't. Try to look up the type on
                // the field and if not fallback to checking the lookup map
                ShaderType fieldType = FindType(field.type);
                if (!fieldType.IsValid)
                    fieldTypes.TryGetValue(field.name, out fieldType);

                if (!fieldType.IsValid)
                    continue;

                var builder = new StructField.Builder(Container, field.name, fieldType);
                results.Add(builder.Build());
            }
            return results;
        }

        string GetDefaultValueString(ShaderType fieldType, FieldDescriptor fieldDescriptor)
        {
            // A color value might be bound to a different actual shader type, if so we have to only grab the relevant values
            string GetColorDefaultValueString(ShaderType fieldType, UnityEngine.Color color)
            {
                var builder = new ShaderStringBuilder();
                builder.Append(fieldType.Name);
                builder.Append("(");
                for (var i = 0; i < fieldType.VectorDimension; ++i)
                {
                    if (i != 0)
                        builder.Append(", ");
                    builder.Append(color[i].ToString());
                }
                builder.Append(")");
                return builder.ToString();
            }

            // It seems like the only way to get at the default value current is to extract it from the control on the block field.
            if (fieldDescriptor is BlockFieldDescriptor blockField)
            {
                switch (blockField.control)
                {
                    case FloatControl floatControl:
                        return floatControl.value.ToString();
                    case Vector2Control vec2Control:
                        return vec2Control.value.ToString();
                    case Vector3Control vec3Control:
                        return vec3Control.value.ToString();
                    case Vector4Control vec4Control:
                        return vec4Control.value.ToString();
                    case ColorControl colorControl:
                        return GetColorDefaultValueString(fieldType, colorControl.value);
                    case ColorRGBAControl colorRGBAControl:
                        return GetColorDefaultValueString(fieldType, colorRGBAControl.value);
                    case VertexColorControl vertexColorControl:
                        return GetColorDefaultValueString(fieldType, vertexColorControl.value);
                    default:
                        return null;
                }
            }
            return null;
        }

        ShaderType BuildType(string name, IEnumerable<StructField> fields)
        {
            var builder = new ShaderType.StructBuilder(Container, name);
            foreach (var field in fields)
                builder.AddField(field);
            return builder.Build();
        }

        ShaderType FindType(string typeName)
        {
            if (string.IsNullOrEmpty(typeName))
                return ShaderType.Invalid;
            string concreteTypeName = typeName.Replace("$precision", precisionQualifier);
            return m_Container.GetType(concreteTypeName);
        }
    }
}<|MERGE_RESOLUTION|>--- conflicted
+++ resolved
@@ -104,10 +104,7 @@
         {
             var vertexContext = new PostFieldsContext();
             var fragmentContext = new PostFieldsContext();
-<<<<<<< HEAD
             // To build the customization point interface, merge the interface of all passes together.
-=======
->>>>>>> fc4d0c6f
             foreach (var legacyPass in subShaderDescriptor.passes)
                 ExtractVertexAndFragmentPostFields(legacyPass.descriptor, vertexContext, fragmentContext);
 
@@ -369,23 +366,9 @@
             var vertexPreBlock = BuildVertexPreBlock();
             var vertexPostBlock = BuildVertexPostBlock(vertexFields);
 
-<<<<<<< HEAD
             passBuilder.AppendBlockInstance(BuildSimpleBlockInstance(vertexPreBlock), stageType);
             passBuilder.AppendCustomizationPoint(vertexCustomizationPoint, stageType);
             passBuilder.AppendBlockInstance(BuildSimpleBlockInstance(vertexPostBlock), stageType);
-=======
-            var nameMappings = new List<NameOverride>();
-            nameMappings.Add(new NameOverride { Source = "ObjectSpacePosition", Destination = "Position" });
-            nameMappings.Add(new NameOverride { Source = "ObjectSpaceNormal", Destination = "Normal" });
-            nameMappings.Add(new NameOverride { Source = "ObjectSpaceTangent", Destination = "Tangent" });
-            var defaultVariableValues = new Dictionary<string, string>();
-            var vertexMainBlock = BuildMainBlock(LegacyCustomizationPoints.VertexDescriptionFunctionName, vertexPreBlock, vertexPostBlock, nameMappings, defaultVariableValues, vertexFields);
-
-            var id0 = passBuilder.AddBlock(BuildSimpleBlockDesc(vertexPreBlock), UnityEditor.Rendering.ShaderType.Vertex);
-            var id1 = passBuilder.AddBlock(BuildSimpleBlockDesc(vertexMainBlock), UnityEditor.Rendering.ShaderType.Vertex);
-            var id2 = passBuilder.AddBlock(BuildSimpleBlockDesc(vertexPostBlock), UnityEditor.Rendering.ShaderType.Vertex);
-            passBuilder.SetCustomizationPointBlocks(vertexCustomizationPoint, UnityEditor.Rendering.ShaderType.Vertex, id1, id1);
->>>>>>> fc4d0c6f
         }
 
         void ExtractFragment(TemplatePass.Builder passBuilder, CustomizationPoint surfaceCustomizationPoint, List<FieldDescriptor> fragmentFields)
