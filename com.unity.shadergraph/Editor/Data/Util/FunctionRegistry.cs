--- conflicted
+++ resolved
@@ -32,13 +32,6 @@
 
         public Dictionary<string, FunctionSource> sources => m_Sources;
 
-        // this list is somewhat redundant, but it preserves function declaration ordering
-        // (i.e. when nodes add multiple functions, they require being defined in a certain order)
-        public List<string> names { get; } = new List<string>();
-
-<<<<<<< HEAD
-        public void ProvideFunction(string name, GraphPrecision graphPrecision, ConcretePrecision concretePrecision, Action<ShaderStringBuilder> generator)
-=======
         public void RequiresIncludes(IncludeCollection includes)
         {
             m_Includes.Add(includes);
@@ -49,8 +42,11 @@
             m_Includes.Add(includePath, IncludeLocation.Pregraph);
         }
 
-        public void ProvideFunction(string name, Action<ShaderStringBuilder> generator)
->>>>>>> f5291952
+        // this list is somewhat redundant, but it preserves function declaration ordering
+        // (i.e. when nodes add multiple functions, they require being defined in a certain order)
+        public List<string> names { get; } = new List<string>();
+
+        public void ProvideFunction(string name, GraphPrecision graphPrecision, ConcretePrecision concretePrecision, Action<ShaderStringBuilder> generator)
         {
             // appends code, construct the standalone code string
             var originalIndex = builder.length;
